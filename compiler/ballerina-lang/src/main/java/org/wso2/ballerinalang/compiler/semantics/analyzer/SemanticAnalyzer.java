/*
 *  Copyright (c) 2017, WSO2 Inc. (http://www.wso2.org) All Rights Reserved.
 *
 *  WSO2 Inc. licenses this file to you under the Apache License,
 *  Version 2.0 (the "License"); you may not use this file except
 *  in compliance with the License.
 *  You may obtain a copy of the License at
 *
 *    http://www.apache.org/licenses/LICENSE-2.0
 *
 *  Unless required by applicable law or agreed to in writing,
 *  software distributed under the License is distributed on an
 *  "AS IS" BASIS, WITHOUT WARRANTIES OR CONDITIONS OF ANY
 *  KIND, either express or implied.  See the License for the
 *  specific language governing permissions and limitations
 *  under the License.
 */
package org.wso2.ballerinalang.compiler.semantics.analyzer;

import org.ballerinalang.compiler.CompilerPhase;
import org.ballerinalang.model.TreeBuilder;
import org.ballerinalang.model.elements.AttachPoint;
import org.ballerinalang.model.elements.Flag;
import org.ballerinalang.model.symbols.SymbolKind;
import org.ballerinalang.model.tree.NodeKind;
import org.ballerinalang.model.tree.OperatorKind;
import org.ballerinalang.model.tree.RecordVariableNode.BLangRecordVariableKeyValueNode;
import org.ballerinalang.model.tree.clauses.GroupByNode;
import org.ballerinalang.model.tree.clauses.HavingNode;
import org.ballerinalang.model.tree.clauses.JoinStreamingInput;
import org.ballerinalang.model.tree.clauses.OrderByNode;
import org.ballerinalang.model.tree.clauses.OrderByVariableNode;
import org.ballerinalang.model.tree.clauses.PatternStreamingEdgeInputNode;
import org.ballerinalang.model.tree.clauses.SelectClauseNode;
import org.ballerinalang.model.tree.clauses.SelectExpressionNode;
import org.ballerinalang.model.tree.clauses.StreamActionNode;
import org.ballerinalang.model.tree.clauses.StreamingInput;
import org.ballerinalang.model.tree.clauses.WhereNode;
import org.ballerinalang.model.tree.clauses.WindowClauseNode;
import org.ballerinalang.model.tree.expressions.ExpressionNode;
import org.ballerinalang.model.tree.expressions.VariableReferenceNode;
import org.ballerinalang.model.tree.statements.StatementNode;
import org.ballerinalang.model.tree.statements.StreamingQueryStatementNode;
import org.ballerinalang.model.tree.types.BuiltInReferenceTypeNode;
import org.ballerinalang.model.types.TypeKind;
import org.ballerinalang.util.diagnostic.DiagnosticCode;
import org.wso2.ballerinalang.compiler.desugar.ASTBuilderUtil;
import org.wso2.ballerinalang.compiler.semantics.model.SymbolEnv;
import org.wso2.ballerinalang.compiler.semantics.model.SymbolTable;
import org.wso2.ballerinalang.compiler.semantics.model.symbols.BAnnotationSymbol;
import org.wso2.ballerinalang.compiler.semantics.model.symbols.BAttachedFunction;
import org.wso2.ballerinalang.compiler.semantics.model.symbols.BInvokableSymbol;
import org.wso2.ballerinalang.compiler.semantics.model.symbols.BObjectTypeSymbol;
import org.wso2.ballerinalang.compiler.semantics.model.symbols.BOperatorSymbol;
import org.wso2.ballerinalang.compiler.semantics.model.symbols.BRecordTypeSymbol;
import org.wso2.ballerinalang.compiler.semantics.model.symbols.BServiceSymbol;
import org.wso2.ballerinalang.compiler.semantics.model.symbols.BSymbol;
import org.wso2.ballerinalang.compiler.semantics.model.symbols.BVarSymbol;
import org.wso2.ballerinalang.compiler.semantics.model.symbols.SymTag;
import org.wso2.ballerinalang.compiler.semantics.model.symbols.Symbols;
import org.wso2.ballerinalang.compiler.semantics.model.types.BArrayType;
import org.wso2.ballerinalang.compiler.semantics.model.types.BChannelType;
import org.wso2.ballerinalang.compiler.semantics.model.types.BField;
import org.wso2.ballerinalang.compiler.semantics.model.types.BInvokableType;
import org.wso2.ballerinalang.compiler.semantics.model.types.BMapType;
import org.wso2.ballerinalang.compiler.semantics.model.types.BRecordType;
import org.wso2.ballerinalang.compiler.semantics.model.types.BStreamType;
import org.wso2.ballerinalang.compiler.semantics.model.types.BStructureType;
import org.wso2.ballerinalang.compiler.semantics.model.types.BTableType;
import org.wso2.ballerinalang.compiler.semantics.model.types.BTupleType;
import org.wso2.ballerinalang.compiler.semantics.model.types.BType;
import org.wso2.ballerinalang.compiler.semantics.model.types.BUnionType;
import org.wso2.ballerinalang.compiler.tree.BLangAnnotation;
import org.wso2.ballerinalang.compiler.tree.BLangAnnotationAttachment;
import org.wso2.ballerinalang.compiler.tree.BLangEndpoint;
import org.wso2.ballerinalang.compiler.tree.BLangFunction;
import org.wso2.ballerinalang.compiler.tree.BLangInvokableNode;
import org.wso2.ballerinalang.compiler.tree.BLangNode;
import org.wso2.ballerinalang.compiler.tree.BLangNodeVisitor;
import org.wso2.ballerinalang.compiler.tree.BLangPackage;
import org.wso2.ballerinalang.compiler.tree.BLangRecordVariable;
import org.wso2.ballerinalang.compiler.tree.BLangRecordVariable.BLangRecordVariableKeyValue;
import org.wso2.ballerinalang.compiler.tree.BLangResource;
import org.wso2.ballerinalang.compiler.tree.BLangService;
import org.wso2.ballerinalang.compiler.tree.BLangSimpleVariable;
import org.wso2.ballerinalang.compiler.tree.BLangTupleVariable;
import org.wso2.ballerinalang.compiler.tree.BLangTypeDefinition;
import org.wso2.ballerinalang.compiler.tree.BLangVariable;
import org.wso2.ballerinalang.compiler.tree.BLangWorker;
import org.wso2.ballerinalang.compiler.tree.BLangXMLNS;
import org.wso2.ballerinalang.compiler.tree.clauses.BLangGroupBy;
import org.wso2.ballerinalang.compiler.tree.clauses.BLangHaving;
import org.wso2.ballerinalang.compiler.tree.clauses.BLangJoinStreamingInput;
import org.wso2.ballerinalang.compiler.tree.clauses.BLangOrderBy;
import org.wso2.ballerinalang.compiler.tree.clauses.BLangOrderByVariable;
import org.wso2.ballerinalang.compiler.tree.clauses.BLangPatternClause;
import org.wso2.ballerinalang.compiler.tree.clauses.BLangPatternStreamingEdgeInput;
import org.wso2.ballerinalang.compiler.tree.clauses.BLangPatternStreamingInput;
import org.wso2.ballerinalang.compiler.tree.clauses.BLangSelectClause;
import org.wso2.ballerinalang.compiler.tree.clauses.BLangSelectExpression;
import org.wso2.ballerinalang.compiler.tree.clauses.BLangSetAssignment;
import org.wso2.ballerinalang.compiler.tree.clauses.BLangStreamAction;
import org.wso2.ballerinalang.compiler.tree.clauses.BLangStreamingInput;
import org.wso2.ballerinalang.compiler.tree.clauses.BLangWhere;
import org.wso2.ballerinalang.compiler.tree.clauses.BLangWindow;
import org.wso2.ballerinalang.compiler.tree.expressions.BLangBinaryExpr;
import org.wso2.ballerinalang.compiler.tree.expressions.BLangBracedOrTupleExpr;
import org.wso2.ballerinalang.compiler.tree.expressions.BLangConstant;
import org.wso2.ballerinalang.compiler.tree.expressions.BLangExpression;
import org.wso2.ballerinalang.compiler.tree.expressions.BLangFieldBasedAccess;
import org.wso2.ballerinalang.compiler.tree.expressions.BLangIndexBasedAccess;
import org.wso2.ballerinalang.compiler.tree.expressions.BLangInvocation;
import org.wso2.ballerinalang.compiler.tree.expressions.BLangLambdaFunction;
import org.wso2.ballerinalang.compiler.tree.expressions.BLangLiteral;
import org.wso2.ballerinalang.compiler.tree.expressions.BLangRecordLiteral;
import org.wso2.ballerinalang.compiler.tree.expressions.BLangRecordVarRef;
import org.wso2.ballerinalang.compiler.tree.expressions.BLangRecordVarRef.BLangRecordVarRefKeyValue;
import org.wso2.ballerinalang.compiler.tree.expressions.BLangSimpleVarRef;
import org.wso2.ballerinalang.compiler.tree.expressions.BLangTableLiteral;
import org.wso2.ballerinalang.compiler.tree.expressions.BLangTernaryExpr;
import org.wso2.ballerinalang.compiler.tree.expressions.BLangTupleVarRef;
import org.wso2.ballerinalang.compiler.tree.expressions.BLangTypeInit;
import org.wso2.ballerinalang.compiler.tree.expressions.BLangVariableReference;
import org.wso2.ballerinalang.compiler.tree.statements.BLangAbort;
import org.wso2.ballerinalang.compiler.tree.statements.BLangAssignment;
import org.wso2.ballerinalang.compiler.tree.statements.BLangBlockStmt;
import org.wso2.ballerinalang.compiler.tree.statements.BLangBreak;
import org.wso2.ballerinalang.compiler.tree.statements.BLangCatch;
import org.wso2.ballerinalang.compiler.tree.statements.BLangCompensate;
import org.wso2.ballerinalang.compiler.tree.statements.BLangCompoundAssignment;
import org.wso2.ballerinalang.compiler.tree.statements.BLangContinue;
import org.wso2.ballerinalang.compiler.tree.statements.BLangDone;
import org.wso2.ballerinalang.compiler.tree.statements.BLangExpressionStmt;
import org.wso2.ballerinalang.compiler.tree.statements.BLangForeach;
import org.wso2.ballerinalang.compiler.tree.statements.BLangForever;
import org.wso2.ballerinalang.compiler.tree.statements.BLangForkJoin;
import org.wso2.ballerinalang.compiler.tree.statements.BLangIf;
import org.wso2.ballerinalang.compiler.tree.statements.BLangLock;
import org.wso2.ballerinalang.compiler.tree.statements.BLangMatch;
import org.wso2.ballerinalang.compiler.tree.statements.BLangMatch.BLangMatchStaticBindingPatternClause;
import org.wso2.ballerinalang.compiler.tree.statements.BLangMatch.BLangMatchStructuredBindingPatternClause;
import org.wso2.ballerinalang.compiler.tree.statements.BLangMatch.BLangMatchTypedBindingPatternClause;
import org.wso2.ballerinalang.compiler.tree.statements.BLangPanic;
import org.wso2.ballerinalang.compiler.tree.statements.BLangRecordDestructure;
import org.wso2.ballerinalang.compiler.tree.statements.BLangRecordVariableDef;
import org.wso2.ballerinalang.compiler.tree.statements.BLangRetry;
import org.wso2.ballerinalang.compiler.tree.statements.BLangReturn;
import org.wso2.ballerinalang.compiler.tree.statements.BLangScope;
import org.wso2.ballerinalang.compiler.tree.statements.BLangSimpleVariableDef;
import org.wso2.ballerinalang.compiler.tree.statements.BLangStatement;
import org.wso2.ballerinalang.compiler.tree.statements.BLangStreamingQueryStatement;
import org.wso2.ballerinalang.compiler.tree.statements.BLangThrow;
import org.wso2.ballerinalang.compiler.tree.statements.BLangTransaction;
import org.wso2.ballerinalang.compiler.tree.statements.BLangTryCatchFinally;
import org.wso2.ballerinalang.compiler.tree.statements.BLangTupleDestructure;
import org.wso2.ballerinalang.compiler.tree.statements.BLangTupleVariableDef;
import org.wso2.ballerinalang.compiler.tree.statements.BLangWhile;
import org.wso2.ballerinalang.compiler.tree.statements.BLangWorkerReceive;
import org.wso2.ballerinalang.compiler.tree.statements.BLangWorkerSend;
import org.wso2.ballerinalang.compiler.tree.statements.BLangXMLNSStatement;
import org.wso2.ballerinalang.compiler.tree.types.BLangFiniteTypeNode;
import org.wso2.ballerinalang.compiler.tree.types.BLangObjectTypeNode;
import org.wso2.ballerinalang.compiler.tree.types.BLangRecordTypeNode;
import org.wso2.ballerinalang.compiler.tree.types.BLangType;
import org.wso2.ballerinalang.compiler.util.CompilerContext;
import org.wso2.ballerinalang.compiler.util.Name;
import org.wso2.ballerinalang.compiler.util.Names;
import org.wso2.ballerinalang.compiler.util.TypeTags;
import org.wso2.ballerinalang.compiler.util.diagnotic.BLangDiagnosticLog;
import org.wso2.ballerinalang.compiler.util.diagnotic.DiagnosticPos;
import org.wso2.ballerinalang.util.AttachPoints;
import org.wso2.ballerinalang.util.Flags;
import org.wso2.ballerinalang.util.Lists;

import java.util.ArrayList;
import java.util.Collections;
import java.util.EnumSet;
import java.util.HashMap;
import java.util.HashSet;
import java.util.List;
import java.util.Map;
import java.util.Map.Entry;
import java.util.Set;
import java.util.stream.Collectors;

import static org.ballerinalang.model.tree.NodeKind.BRACED_TUPLE_EXPR;
import static org.ballerinalang.model.tree.NodeKind.LITERAL;
import static org.ballerinalang.model.tree.NodeKind.RECORD_LITERAL_EXPR;

/**
 * @since 0.94
 */
public class SemanticAnalyzer extends BLangNodeVisitor {

    private static final CompilerContext.Key<SemanticAnalyzer> SYMBOL_ANALYZER_KEY =
            new CompilerContext.Key<>();
    private static final String AGGREGATOR_OBJECT_NAME = "Aggregator";

    private SymbolTable symTable;
    private SymbolEnter symbolEnter;
    private Names names;
    private SymbolResolver symResolver;
    private TypeChecker typeChecker;
    private Types types;
    private BLangDiagnosticLog dlog;

    private SymbolEnv env;
    private BType expType;
    private DiagnosticCode diagCode;
    private BType resType;
    private boolean isSiddhiRuntimeEnabled;
    private boolean isGroupByAvailable;
    private Map<BVarSymbol, Set<BType>> typeGuards;

    public static SemanticAnalyzer getInstance(CompilerContext context) {
        SemanticAnalyzer semAnalyzer = context.get(SYMBOL_ANALYZER_KEY);
        if (semAnalyzer == null) {
            semAnalyzer = new SemanticAnalyzer(context);
        }

        return semAnalyzer;
    }

    public SemanticAnalyzer(CompilerContext context) {
        context.put(SYMBOL_ANALYZER_KEY, this);

        this.symTable = SymbolTable.getInstance(context);
        this.symbolEnter = SymbolEnter.getInstance(context);
        this.names = Names.getInstance(context);
        this.symResolver = SymbolResolver.getInstance(context);
        this.typeChecker = TypeChecker.getInstance(context);
        this.types = Types.getInstance(context);
        this.dlog = BLangDiagnosticLog.getInstance(context);
    }

    public BLangPackage analyze(BLangPackage pkgNode) {
        pkgNode.accept(this);
        return pkgNode;
    }


    // Visitor methods

    public void visit(BLangPackage pkgNode) {
        if (pkgNode.completedPhases.contains(CompilerPhase.TYPE_CHECK)) {
            return;
        }
        SymbolEnv pkgEnv = this.symTable.pkgEnvMap.get(pkgNode.symbol);

        // Visit constants first.
        pkgNode.topLevelNodes.stream().filter(pkgLevelNode -> pkgLevelNode.getKind() == NodeKind.CONSTANT)
                .forEach(constant -> analyzeDef((BLangNode) constant, pkgEnv));

        pkgNode.topLevelNodes.stream().filter(pkgLevelNode -> pkgLevelNode.getKind() != NodeKind.CONSTANT)
                .filter(pkgLevelNode -> !(pkgLevelNode.getKind() == NodeKind.FUNCTION
                        && ((BLangFunction) pkgLevelNode).flagSet.contains(Flag.LAMBDA)))
                .forEach(topLevelNode -> analyzeDef((BLangNode) topLevelNode, pkgEnv));

        while (pkgNode.lambdaFunctions.peek() != null) {
            BLangLambdaFunction lambdaFunction = pkgNode.lambdaFunctions.poll();
            BLangFunction function = lambdaFunction.function;
            lambdaFunction.type = function.symbol.type;
            analyzeDef(lambdaFunction.function, lambdaFunction.cachedEnv);
        }

        pkgNode.getTestablePkgs().forEach(testablePackage -> visit((BLangPackage) testablePackage));
        pkgNode.completedPhases.add(CompilerPhase.TYPE_CHECK);
    }

    public void visit(BLangXMLNS xmlnsNode) {
        xmlnsNode.type = symTable.stringType;

        // Namespace node already having the symbol means we are inside an init-function,
        // and the symbol has already been declared by the original statement.
        if (xmlnsNode.symbol == null) {
            symbolEnter.defineNode(xmlnsNode, env);
        }

        typeChecker.checkExpr(xmlnsNode.namespaceURI, env, symTable.stringType);
    }

    public void visit(BLangXMLNSStatement xmlnsStmtNode) {
        analyzeNode(xmlnsStmtNode.xmlnsDecl, env);
    }

    public void visit(BLangFunction funcNode) {
        SymbolEnv funcEnv = SymbolEnv.createFunctionEnv(funcNode, funcNode.symbol.scope, env);
        //set function param flag to final
        funcNode.symbol.params.forEach(param -> param.flags |= Flags.FUNCTION_FINAL);

        funcNode.annAttachments.forEach(annotationAttachment -> {
            annotationAttachment.attachPoint = AttachPoint.FUNCTION;
            this.analyzeDef(annotationAttachment, funcEnv);
        });

        funcNode.requiredParams.forEach(p -> this.analyzeDef(p, funcEnv));
        funcNode.defaultableParams.forEach(p -> this.analyzeDef(p, funcEnv));
        if (funcNode.restParam != null) {
            this.analyzeDef(funcNode.restParam, funcEnv);
        }

        validateObjectAttachedFunction(funcNode);

        // Check for native functions
        if (Symbols.isNative(funcNode.symbol) || funcNode.interfaceFunction) {
            if (funcNode.body != null) {
                dlog.error(funcNode.pos, DiagnosticCode.EXTERN_FUNCTION_CANNOT_HAVE_BODY, funcNode.name);
            }
            return;
        }

        if (funcNode.body != null) {
            analyzeStmt(funcNode.body, funcEnv);
        }

        this.processWorkers(funcNode, funcEnv);
    }

    private void processWorkers(BLangInvokableNode invNode, SymbolEnv invEnv) {
        if (invNode.workers.size() > 0) {
            invEnv.scope.entries.putAll(invNode.body.scope.entries);
            invNode.workers.forEach(e -> this.symbolEnter.defineNode(e, invEnv));
            invNode.workers.forEach(e -> analyzeNode(e, invEnv));
        }
    }

    @Override
    public void visit(BLangTypeDefinition typeDefinition) {
        if (typeDefinition.typeNode.getKind() == NodeKind.OBJECT_TYPE
                || typeDefinition.typeNode.getKind() == NodeKind.RECORD_TYPE) {
            analyzeDef(typeDefinition.typeNode, env);
        }

        typeDefinition.annAttachments.forEach(annotationAttachment -> {
            annotationAttachment.attachPoint = AttachPoint.TYPE;
            annotationAttachment.accept(this);
        });
    }

    @Override
    public void visit(BLangObjectTypeNode objectTypeNode) {
        SymbolEnv objectEnv = SymbolEnv.createTypeEnv(objectTypeNode, objectTypeNode.symbol.scope, env);
        objectTypeNode.fields.forEach(field -> analyzeDef(field, objectEnv));

        // Visit functions as they are not in the same scope/env as the object fields
        objectTypeNode.functions.forEach(f -> analyzeDef(f, env));

        // Validate the referenced functions that don't have implementations within the function.
        ((BObjectTypeSymbol) objectTypeNode.symbol).referencedFunctions
                .forEach(func -> validateReferencedFunction(objectTypeNode.pos, func, env));

        if (objectTypeNode.initFunction == null) {
            return;
        }

        if (objectTypeNode.flagSet.contains(Flag.ABSTRACT)) {
            this.dlog.error(objectTypeNode.initFunction.pos, DiagnosticCode.ABSTRACT_OBJECT_CONSTRUCTOR,
                    objectTypeNode.symbol.name);
            return;
        }

        analyzeDef(objectTypeNode.initFunction, env);
    }

    @Override
    public void visit(BLangRecordTypeNode recordTypeNode) {
        SymbolEnv recordEnv = SymbolEnv.createTypeEnv(recordTypeNode, recordTypeNode.symbol.scope, env);
        recordTypeNode.fields.forEach(field -> analyzeDef(field, recordEnv));
        analyzeDef(recordTypeNode.initFunction, recordEnv);
        validateDefaultable(recordTypeNode);
    }

    public void visit(BLangAnnotation annotationNode) {
        annotationNode.annAttachments.forEach(annotationAttachment -> {
            annotationAttachment.attachPoint = AttachPoint.ANNOTATION;
            annotationAttachment.accept(this);
        });
    }

    public void visit(BLangAnnotationAttachment annAttachmentNode) {
        BSymbol symbol = this.symResolver.resolveAnnotation(annAttachmentNode.pos, env,
                names.fromString(annAttachmentNode.pkgAlias.getValue()),
                names.fromString(annAttachmentNode.getAnnotationName().getValue()));
        if (symbol == this.symTable.notFoundSymbol) {
            this.dlog.error(annAttachmentNode.pos, DiagnosticCode.UNDEFINED_ANNOTATION,
                    annAttachmentNode.getAnnotationName().getValue());
            return;
        }
        // Validate Attachment Point against the Annotation Definition.
        BAnnotationSymbol annotationSymbol = (BAnnotationSymbol) symbol;
        annAttachmentNode.annotationSymbol = annotationSymbol;
        if (annotationSymbol.attachPoints > 0 && !Symbols.isAttachPointPresent(annotationSymbol.attachPoints,
                AttachPoints.asMask(EnumSet.of(annAttachmentNode.attachPoint)))) {
            String msg = annAttachmentNode.attachPoint.getValue();
            this.dlog.error(annAttachmentNode.pos, DiagnosticCode.ANNOTATION_NOT_ALLOWED,
                    annotationSymbol, msg);
        }
        // Validate Annotation Attachment data struct against Annotation Definition struct.
        validateAnnotationAttachmentExpr(annAttachmentNode, annotationSymbol);
    }

    private void validateAnnotationAttachmentExpr(BLangAnnotationAttachment annAttachmentNode, BAnnotationSymbol
            annotationSymbol) {
        if (annotationSymbol.attachedType == null) {
            if (annAttachmentNode.expr != null) {
                this.dlog.error(annAttachmentNode.pos, DiagnosticCode.ANNOTATION_ATTACHMENT_NO_VALUE,
                        annotationSymbol.name);
            }
            return;
        }
        if (annAttachmentNode.expr != null) {
            this.typeChecker.checkExpr(annAttachmentNode.expr, env, annotationSymbol.attachedType.type);
        }
    }

    public void visit(BLangSimpleVariable varNode) {

        if (varNode.isDeclaredWithVar) {
            handleDeclaredWithVar(varNode);
            return;
        }

        int ownerSymTag = env.scope.owner.tag;
        if ((ownerSymTag & SymTag.INVOKABLE) == SymTag.INVOKABLE) {
            // This is a variable declared in a function, an action or a resource
            // If the variable is parameter then the variable symbol is already defined
            if (varNode.symbol == null) {
                symbolEnter.defineNode(varNode, env);
            }
        }

        if (varNode.symbol.type.tag == TypeTags.CHANNEL) {
            varNode.annAttachments.forEach(annotationAttachment -> {
                annotationAttachment.attachPoint = AttachPoint.CHANNEL;
                annotationAttachment.accept(this);
            });
        } else {
            varNode.annAttachments.forEach(annotationAttachment -> {
                annotationAttachment.attachPoint = AttachPoint.TYPE;
                annotationAttachment.accept(this);
            });
        }

        BType lhsType = varNode.symbol.type;
        varNode.type = lhsType;

        // Analyze the init expression
        BLangExpression rhsExpr = varNode.expr;
        if (rhsExpr == null) {
            if (lhsType.tag == TypeTags.ARRAY && typeChecker.isArrayOpenSealedType((BArrayType) lhsType)) {
                dlog.error(varNode.pos, DiagnosticCode.SEALED_ARRAY_TYPE_NOT_INITIALIZED);
                return;
            }
<<<<<<< HEAD
=======
            if ((varNode.symbol.type.tag != TypeTags.CHANNEL && varNode.symbol.owner.tag == SymTag.PACKAGE) || Symbols
                    .isFlagOn(varNode.symbol.flags, Flags.LISTENER)) {
                dlog.error(varNode.pos, DiagnosticCode.UNINITIALIZED_VARIABLE, varNode.name);
            }
>>>>>>> 8cc27dae
            return;
        }

        // Here we create a new symbol environment to catch self references by keep the current
        // variable symbol in the symbol environment
        // e.g. int a = x + a;
        SymbolEnv varInitEnv = SymbolEnv.createVarInitEnv(varNode, env, varNode.symbol);

        typeChecker.checkExpr(rhsExpr, varInitEnv, lhsType);
        if (Symbols.isFlagOn(varNode.symbol.flags, Flags.LISTENER)) {
            final BSymbol bSymbol = symResolver.lookupSymbol(env, Names.ABSTRACT_LISTENER, SymTag.TYPE);
            if (bSymbol == symTable.notFoundSymbol) {
                throw new AssertionError("Abstract Listener not defined.");
            }
            if (!types.isAssignable(varNode.symbol.type, bSymbol.type)) {
                dlog.error(varNode.pos, DiagnosticCode.INVALID_LISTENER_VARIABLE, varNode.name);
            }
        }
    }

    public void visit(BLangRecordVariable varNode) {

        if (varNode.isDeclaredWithVar) {
            handleDeclaredWithVar(varNode);
            return;
        }

        if (varNode.type == null) {
            varNode.type = symResolver.resolveTypeNode(varNode.typeNode, env);
        }

        if (!validateRecordVariable(varNode)) {
            varNode.type = symTable.semanticError;
            return;
        }

        symbolEnter.defineNode(varNode, env);

        if (varNode.expr == null) {
            // we have no rhs to do type checking
            return;
        }

        typeChecker.checkExpr(varNode.expr, env, varNode.type);

    }

    public void visit(BLangTupleVariable varNode) {

        if (varNode.isDeclaredWithVar) {
            handleDeclaredWithVar(varNode);
            return;
        }

        if (varNode.type == null) {
            varNode.type = symResolver.resolveTypeNode(varNode.typeNode, env);
        }

        if (!(checkTypeAndVarCountConsistency(varNode))) {
            varNode.type = symTable.semanticError;
            return;
        }

        symbolEnter.defineNode(varNode, env);

        if (varNode.expr == null) {
            // we have no rhs to do type checking
            return;
        }

        typeChecker.checkExpr(varNode.expr, env, varNode.type);
    }

    private void handleDeclaredWithVar(BLangVariable variable) {

        BLangExpression varRefExpr = variable.expr;
        BType rhsType = typeChecker.checkExpr(varRefExpr, this.env, symTable.noType);

        if (NodeKind.VARIABLE == variable.getKind()) {

            if (!validateVariableDefinition(varRefExpr)) {
                rhsType = symTable.semanticError;
            }

            BLangSimpleVariable simpleVariable = (BLangSimpleVariable) variable;
            Name varName = names.fromIdNode(simpleVariable.name);
            if (varName == Names.IGNORE) {
                dlog.error(simpleVariable.pos, DiagnosticCode.UNDERSCORE_NOT_ALLOWED);
                return;
            }

            simpleVariable.type = rhsType;

            int ownerSymTag = env.scope.owner.tag;
            if ((ownerSymTag & SymTag.INVOKABLE) == SymTag.INVOKABLE) {
                // This is a variable declared in a function, an action or a resource
                // If the variable is parameter then the variable symbol is already defined
                if (simpleVariable.symbol == null) {
                    symbolEnter.defineNode(simpleVariable, env);
                }
            }
        } else if (NodeKind.TUPLE_VARIABLE == variable.getKind()) {
            if (TypeTags.TUPLE != rhsType.tag) {
                dlog.error(varRefExpr.pos, DiagnosticCode.INVALID_TYPE_DEFINITION_FOR_TUPLE_VAR, rhsType);
                return;
            }

            BLangTupleVariable tupleVariable = (BLangTupleVariable) variable;
            tupleVariable.type = rhsType;

            if (!(checkTypeAndVarCountConsistency(tupleVariable))) {
                return;
            }

            symbolEnter.defineNode(tupleVariable, env);

        } else if (NodeKind.RECORD_VARIABLE == variable.getKind()) {
            BLangRecordVariable recordVariable = (BLangRecordVariable) variable;
            recordVariable.type = rhsType;

            validateRecordVariable(recordVariable);
        }
    }

    private boolean checkTypeAndVarCountConsistency(BLangTupleVariable varNode) {
        BTupleType tupleTypeNode;
        /*
          This switch block will resolve the tuple type of the tuple variable.
          For example consider the following - (int, string)|(boolean, float) (a, b) = foo();
          Since the varNode type is a union, the types of 'a' and 'b' will be resolved as follows:
          Type of 'a' will be (int | boolean) while the type of 'b' will be (string | float).
          Consider anydata (a, b) = foo();
          Here, the type of 'a'and type of 'b' will be both anydata.
         */
        switch (varNode.type.tag) {
            case TypeTags.UNION:
                BUnionType unionType = ((BUnionType) varNode.type);

                List<BTupleType> possibleTypes = unionType.memberTypes.stream()
                        .filter(type -> TypeTags.TUPLE == type.tag).map(BTupleType.class::cast)
                        .filter(tupleType -> varNode.memberVariables.size() == tupleType.tupleTypes.size())
                        .collect(Collectors.toList());

                if (possibleTypes.size() > 1) {
                    List<BType> memberTupleTypes = new ArrayList<>();
                    for (int i = 0; i < varNode.memberVariables.size(); i++) {
                        Set<BType> memberTypes = new HashSet<>();
                        for (BTupleType tupleType : possibleTypes) {
                            memberTypes.add(tupleType.tupleTypes.get(i));
                        }
                        memberTupleTypes.add(new BUnionType(null, memberTypes, false));
                    }
                    tupleTypeNode = new BTupleType(memberTupleTypes);
                } else {
                    tupleTypeNode = possibleTypes.get(0);
                }
                break;
            case TypeTags.ANY:
            case TypeTags.ANYDATA:
                List<BType> memberTupleTypes = new ArrayList<>();
                for (int i = 0; i < varNode.memberVariables.size(); i++) {
                    memberTupleTypes.add(varNode.type);
                }
                tupleTypeNode = new BTupleType(memberTupleTypes);
                break;
            case TypeTags.TUPLE:
                tupleTypeNode = (BTupleType) varNode.type;
                break;
            default:
                dlog.error(varNode.pos, DiagnosticCode.INVALID_TYPE_DEFINITION_FOR_TUPLE_VAR, varNode.type);
                return false;
        }

        if (tupleTypeNode.tupleTypes.size() != varNode.memberVariables.size()) {
            dlog.error(varNode.pos, DiagnosticCode.INVALID_TUPLE_BINDING_PATTERN);
            return false;
        }

        int ignoredCount = 0;
        for (int i = 0; i < varNode.memberVariables.size(); i++) {
            BLangVariable var = varNode.memberVariables.get(i);
            if (var.getKind() == NodeKind.VARIABLE) {
                // '_' is allowed in tuple variables. Not allowed if all variables are named as '_'
                BLangSimpleVariable simpleVar = (BLangSimpleVariable) var;
                Name varName = names.fromIdNode(simpleVar.name);
                if (varName == Names.IGNORE) {
                    ignoredCount++;
                    simpleVar.type = symTable.noType;
                    continue;
                }
            }
            var.type = tupleTypeNode.tupleTypes.get(i);
            var.accept(this);
        }

        if (ignoredCount == varNode.memberVariables.size()) {
            dlog.error(varNode.pos, DiagnosticCode.NO_NEW_VARIABLES_VAR_ASSIGNMENT);
            return false;
        }
        return true;
    }

    private boolean validateRecordVariable(BLangRecordVariable recordVar) {
        BRecordType recordVarType;
        /*
          This switch block will resolve the record type of the record variable.
          For example consider the following -
          type Foo record {int a, boolean b};
          type Bar record {string a, float b};
          Foo|Bar {a, b} = foo();
          Since the varNode type is a union, the types of 'a' and 'b' will be resolved as follows:
          Type of 'a' will be a union of the types of field 'a' in both Foo and Bar.
          i.e. type of 'a' is (int | string) and type of 'b' is (boolean | float).
          Consider anydata {a, b} = foo();
          Here, the type of 'a'and type of 'b' will be both anydata.
         */
        switch (recordVar.type.tag) {
            case TypeTags.UNION:
                BUnionType unionType = (BUnionType) recordVar.type;
                List<BRecordType> possibleTypes = unionType.memberTypes.stream()
                        .filter(type -> TypeTags.RECORD == type.tag).map(BRecordType.class::cast)
                        .filter(rec -> doesRecordContainKeys(rec, recordVar.variableList, recordVar.restParam != null))
                        .collect(Collectors.toList());
                if (possibleTypes.isEmpty()) {
                    dlog.error(recordVar.pos, DiagnosticCode.INVALID_RECORD_BINDING_PATTERN, recordVar.type);
                    return false;
                }

                if (possibleTypes.size() > 1) {
                    BRecordTypeSymbol recordSymbol = Symbols
                            .createRecordSymbol(0, Names.EMPTY, env.enclPkg.symbol.pkgID, null, env.scope.owner);
                    recordVarType = (BRecordType) symTable.recordType;
                    List<BField> fields = new ArrayList<>();

                    recordVar.variableList.stream()
                            .map(bLangRecordVariableKeyValue -> bLangRecordVariableKeyValue.key.value)
                            .forEach(fieldName -> {
                                Set<BType> memberTypes = new HashSet<>();
                                possibleTypes.forEach(possibleType -> {
                                    Map<String, BType> possibleTypeFields = possibleType.fields.stream().collect(
                                            Collectors.toMap(field -> field.getName().getValue(), BField::getType));
                                    memberTypes.add(possibleTypeFields.get(fieldName) == null ?
                                            possibleType.restFieldType :
                                            possibleTypeFields.get(fieldName));
                                });
                                BType fieldType = memberTypes.size() > 1 ?
                                        new BUnionType(null, memberTypes, false) :
                                        memberTypes.iterator().next();
                                fields.add(new BField(names.fromString(fieldName),
                                        new BVarSymbol(0, names.fromString(fieldName), env.enclPkg.symbol.pkgID,
                                                fieldType, recordSymbol)));
                            });
                    if (recordVar.restParam != null) {
                        Set<BType> memberTypes = possibleTypes.stream().map(possibleType -> possibleType.restFieldType)
                                .collect(Collectors.toSet());

                        recordVarType.restFieldType = memberTypes.size() > 1 ?
                                new BUnionType(null, memberTypes, false) :
                                memberTypes.iterator().next();
                    }
                    recordVarType.fields = fields;
                    recordSymbol.type = recordVarType;
                } else {
                    recordVarType = possibleTypes.get(0);
                }
                break;
            case TypeTags.RECORD:
                recordVarType = (BRecordType) recordVar.type;
                break;
            case TypeTags.ANY:
            case TypeTags.ANYDATA:
                recordVarType = createSameTypedFieldsRecordType(recordVar, recordVar.type);
                break;
            default:
                dlog.error(recordVar.pos, DiagnosticCode.INVALID_RECORD_BINDING_PATTERN, recordVar.type);
                return false;
        }

        if (recordVar.isClosed) {
            if (!recordVarType.sealed) {
                dlog.error(recordVar.pos, DiagnosticCode.INVALID_CLOSED_RECORD_BINDING_PATTERN, recordVarType);
                return false;
            }

            if (recordVar.variableList.size() != recordVarType.fields.size()) {
                dlog.error(recordVar.pos, DiagnosticCode.NOT_ENOUGH_FIELDS_TO_MATCH_CLOSED_RECORDS, recordVarType);
                return false;
            }
        }

        Map<String, BField> recordVarTypeFields = recordVarType.fields.stream()
                .collect(Collectors.toMap(field -> field.getName().getValue(), field -> field));

        boolean validRecord = true;
        for (BLangRecordVariableKeyValueNode variable : recordVar.variableList) {
            // Infer the type of each variable in recordVariable from the given record type
            // so that symbol enter is done recursively
            BLangVariable value = (BLangVariable) variable.getValue();
            if (!recordVarTypeFields.containsKey(variable.getKey().getValue())) {
                if (recordVarType.sealed) {
                    validRecord = false;
                    dlog.error(recordVar.pos, DiagnosticCode.INVALID_FIELD_IN_RECORD_BINDING_PATTERN,
                            variable.getKey().getValue(), recordVar.type);
                } else {
                    value.type = recordVarType.restFieldType;
                    value.accept(this);
                }
                continue;
            }

            value.type = recordVarTypeFields.get((variable.getKey().getValue())).type;
            value.accept(this);
        }

        if (recordVar.restParam != null) {
            ((BLangVariable) recordVar.restParam).type = new BMapType(TypeTags.MAP, recordVarType.restFieldType, null);
            symbolEnter.defineNode((BLangNode) recordVar.restParam, env);
        }

        return validRecord;
    }

    private BRecordType createSameTypedFieldsRecordType(BLangRecordVariable recordVar, BType fieldTypes) {
        BRecordTypeSymbol recordSymbol = Symbols
                .createRecordSymbol(0, Names.EMPTY, env.enclPkg.symbol.pkgID, null, env.scope.owner);
        List<BField> fields = recordVar.variableList.stream()
                .map(bLangRecordVariableKeyValue -> bLangRecordVariableKeyValue.key.value)
                .map(fieldName -> new BField(names.fromString(fieldName),
                        new BVarSymbol(0, names.fromString(fieldName), env.enclPkg.symbol.pkgID, fieldTypes,
                                recordSymbol))).collect(Collectors.toList());

        BRecordType recordVarType = (BRecordType) symTable.recordType;
        recordVarType.fields = fields;
        recordSymbol.type = recordVarType;
        recordVarType.tsymbol = recordSymbol;
        if (recordVar.isClosed) {
            recordVarType.sealed = true;
        } else {
            recordVarType.sealed = false;
            recordVarType.restFieldType = fieldTypes;
        }

        return recordVarType;
    }

    private boolean doesRecordContainKeys(BRecordType recordVarType, List<BLangRecordVariableKeyValue> variableList,
            boolean hasRestParam) {
        Map<String, BField> recordVarTypeFields = recordVarType.fields.stream()
                .collect(Collectors.toMap(field -> field.getName().getValue(), field -> field));
        for (BLangRecordVariableKeyValue var : variableList) {
            if (!recordVarTypeFields.containsKey(var.key.value) && recordVarType.sealed) {
                return false;
            }
        }

        if (!hasRestParam) {
            return true;
        }

        return !recordVarType.sealed;
    }

    // Statements

    public void visit(BLangBlockStmt blockNode) {
        SymbolEnv blockEnv = SymbolEnv.createBlockEnv(blockNode, env);
        blockNode.stmts.forEach(stmt -> analyzeStmt(stmt, blockEnv));
    }

    public void visit(BLangSimpleVariableDef varDefNode) {
        // This will prevent cases Eg:- int _ = 100;
        // We have prevented '_' from registering variable symbol at SymbolEnter, Hence this validation added.
        Name varName = names.fromIdNode(varDefNode.var.name);
        if (varName == Names.IGNORE) {
            dlog.error(varDefNode.var.pos, DiagnosticCode.UNDERSCORE_NOT_ALLOWED);
            return;
        }

        analyzeDef(varDefNode.var, env);
    }

    public void visit(BLangRecordVariableDef varDefNode) {
        // TODO: 10/18/18 Need to support record literals as well
        if (varDefNode.var.expr.getKind() == RECORD_LITERAL_EXPR) {
            dlog.error(varDefNode.pos, DiagnosticCode.INVALID_LITERAL_FOR_TYPE, "record binding pattern");
            return;
        }
        analyzeDef(varDefNode.var, env);
    }

    @Override
    public void visit(BLangTupleVariableDef tupleVariableDef) {
        analyzeDef(tupleVariableDef.var, env);
    }

    public void visit(BLangCompoundAssignment compoundAssignment) {
        List<BType> expTypes = new ArrayList<>();
        BLangExpression varRef = compoundAssignment.varRef;
        if (varRef.getKind() != NodeKind.SIMPLE_VARIABLE_REF &&
                varRef.getKind() != NodeKind.INDEX_BASED_ACCESS_EXPR &&
                varRef.getKind() != NodeKind.FIELD_BASED_ACCESS_EXPR &&
                varRef.getKind() != NodeKind.XML_ATTRIBUTE_ACCESS_EXPR) {
            dlog.error(varRef.pos, DiagnosticCode.INVALID_VARIABLE_ASSIGNMENT, varRef);
            expTypes.add(symTable.semanticError);
        } else {
            this.typeChecker.checkExpr(varRef, env);
            expTypes.add(varRef.type);
        }
        this.typeChecker.checkExpr(compoundAssignment.expr, env);

        checkConstantAssignment(varRef);

        if (expTypes.get(0) != symTable.semanticError && compoundAssignment.expr.type != symTable.semanticError) {
            BSymbol opSymbol = this.symResolver.resolveBinaryOperator(compoundAssignment.opKind, expTypes.get(0),
                    compoundAssignment.expr.type);
            if (opSymbol == symTable.notFoundSymbol) {
                dlog.error(compoundAssignment.pos, DiagnosticCode.BINARY_OP_INCOMPATIBLE_TYPES,
                        compoundAssignment.opKind, expTypes.get(0), compoundAssignment.expr.type);
            } else {
                compoundAssignment.modifiedExpr = getBinaryExpr(varRef,
                        compoundAssignment.expr,
                        compoundAssignment.opKind,
                        opSymbol);
                this.types.checkTypes(compoundAssignment.modifiedExpr,
                        Lists.of(compoundAssignment.modifiedExpr.type), expTypes);
            }
        }
    }

    public void visit(BLangAssignment assignNode) {
        if (assignNode.varRef.getKind() == NodeKind.INDEX_BASED_ACCESS_EXPR) {
            ((BLangIndexBasedAccess) assignNode.varRef).leafNode = true;
        }

        // Check each LHS expression.
        BType expType = getTypeOfVarReferenceInAssignment(assignNode.varRef);
        typeChecker.checkExpr(assignNode.expr, this.env, expType);
    }

    @Override
    public void visit(BLangTupleDestructure tupleDeStmt) {
        getTypeOfVarReferenceInAssignment(tupleDeStmt.varRef);
        typeChecker.checkExpr(tupleDeStmt.expr, this.env);
        checkTupleVarRefEquivalency(tupleDeStmt.pos, tupleDeStmt.varRef, tupleDeStmt.expr.type, tupleDeStmt.expr.pos);
    }

    @Override
    public void visit(BLangRecordDestructure recordDeStmt) {

        // recursively visit the var refs and create the record type
        typeChecker.checkExpr(recordDeStmt.varRef, env);
        if (recordDeStmt.expr.getKind() == RECORD_LITERAL_EXPR) {
            // TODO: 10/18/18 Need to support record literals as well
            dlog.error(recordDeStmt.expr.pos, DiagnosticCode.INVALID_RECORD_LITERAL_BINDING_PATTERN);
            return;
        }
        typeChecker.checkExpr(recordDeStmt.expr, this.env);
        checkRecordVarRefEquivalency(recordDeStmt.pos, recordDeStmt.varRef, recordDeStmt.expr.type,
                recordDeStmt.expr.pos);
    }

    /**
     * When rhs is an expression of type record, this method will check the type of each field in the
     * record type against the record var ref fields.
     *
     * @param pos       diagnostic pos
     * @param lhsVarRef type of the record var ref
     * @param rhsType   the type on the rhs
     * @param rhsPos    position of the rhs expression
     */
    private void checkRecordVarRefEquivalency(DiagnosticPos pos, BLangRecordVarRef lhsVarRef, BType rhsType,
                                              DiagnosticPos rhsPos) {

        if (rhsType.tag != TypeTags.RECORD) {
            dlog.error(rhsPos, DiagnosticCode.INCOMPATIBLE_TYPES, "record type", rhsType);
            return;
        }

        BRecordType rhsRecordType = (BRecordType) rhsType;

        if (lhsVarRef.isClosed) {
            if (!rhsRecordType.sealed) {
                dlog.error(pos, DiagnosticCode.INVALID_CLOSED_RECORD_BINDING_PATTERN, rhsType);
                return;
            }

            if (lhsVarRef.recordRefFields.size() != rhsRecordType.fields.size()) {
                dlog.error(pos, DiagnosticCode.NOT_ENOUGH_FIELDS_TO_MATCH_CLOSED_RECORDS, rhsType);
                return;
            }
        }

        // check if all fields in record var ref are found in rhs record type
        lhsVarRef.recordRefFields.forEach(lhsField -> {
            if (rhsRecordType.fields.stream()
                    .noneMatch(rhsField -> lhsField.variableName.value.equals(rhsField.name.toString()))) {
                dlog.error(pos, DiagnosticCode.INVALID_FIELD_IN_RECORD_BINDING_PATTERN,
                        lhsField.variableName.value, rhsType);
            }
        });

        for (BField rhsField : rhsRecordType.fields) {
            List<BLangRecordVarRefKeyValue> expField = lhsVarRef.recordRefFields.stream()
                    .filter(field -> field.variableName.value.equals(rhsField.name.toString()))
                    .collect(Collectors.toList());

            if (expField.isEmpty()) {
                if (lhsVarRef.isClosed) {
                    dlog.error(lhsVarRef.pos, DiagnosticCode.NO_MATCHING_RECORD_REF_PATTERN, rhsField.name);
                }
                return;
            }

            if (expField.size() > 1) {
                dlog.error(pos, DiagnosticCode.MULTIPLE_RECORD_REF_PATTERN_FOUND, rhsField.name);
                return;
            }
            BLangExpression variableReference = expField.get(0).variableReference;
            if (variableReference.getKind() == NodeKind.RECORD_VARIABLE_REF) {
                checkRecordVarRefEquivalency(variableReference.pos,
                        (BLangRecordVarRef) variableReference, rhsField.type, rhsPos);
            } else if (variableReference.getKind() == NodeKind.TUPLE_VARIABLE_REF) {
                checkTupleVarRefEquivalency(pos, (BLangTupleVarRef) variableReference, rhsField.type, rhsPos);
            } else {
                types.checkType(variableReference.pos,
                        rhsField.type, variableReference.type, DiagnosticCode.INCOMPATIBLE_TYPES);
            }
        }

        //Check whether this is an readonly field.
        checkReadonlyAssignment(lhsVarRef);

        checkConstantAssignment(lhsVarRef);
    }

    private void checkTupleVarRefEquivalency(DiagnosticPos pos, BLangTupleVarRef varRef, BType rhsType,
                                             DiagnosticPos rhsPos) {
        if (rhsType.tag != TypeTags.TUPLE) {
            dlog.error(rhsPos, DiagnosticCode.INCOMPATIBLE_TYPES, varRef.type, rhsType);
            return;
        }
        if (varRef.expressions.size() != ((BTupleType) rhsType).tupleTypes.size()) {
            dlog.error(rhsPos, DiagnosticCode.INCOMPATIBLE_TYPES, varRef.type, rhsType);
            return;
        }
        for (int i = 0; i < varRef.expressions.size(); i++) {
            BLangExpression varRefExpr = varRef.expressions.get(i);
            if (NodeKind.RECORD_VARIABLE_REF == varRefExpr.getKind()) {
                BLangRecordVarRef recordVarRef = (BLangRecordVarRef) varRefExpr;
                checkRecordVarRefEquivalency(pos, recordVarRef, ((BTupleType) rhsType).tupleTypes.get(i), rhsPos);
            } else if (NodeKind.TUPLE_VARIABLE_REF == varRefExpr.getKind()) {
                BLangTupleVarRef tupleVarRef = (BLangTupleVarRef) varRefExpr;
                checkTupleVarRefEquivalency(pos, tupleVarRef, ((BTupleType) rhsType).tupleTypes.get(i), rhsPos);
            } else {
                if (varRefExpr.getKind() == NodeKind.SIMPLE_VARIABLE_REF) {
                    BLangSimpleVarRef simpleVarRef = (BLangSimpleVarRef) varRefExpr;
                    Name varName = names.fromIdNode(simpleVarRef.variableName);
                    if (varName == Names.IGNORE) {
                        continue;
                    }
                }
                if (!types.isAssignable(((BTupleType) rhsType).tupleTypes.get(i), varRefExpr.type)) {
                    dlog.error(rhsPos, DiagnosticCode.INCOMPATIBLE_TYPES, varRef.type, rhsType);
                    break;
                }
            }
        }
    }

    private void checkConstantAssignment(BLangExpression varRef) {
        if (varRef.type == symTable.semanticError) {
            return;
        }

        if (varRef.getKind() != NodeKind.SIMPLE_VARIABLE_REF) {
            return;
        }

        BLangSimpleVarRef simpleVarRef = (BLangSimpleVarRef) varRef;
        if (simpleVarRef.pkgSymbol != null && simpleVarRef.pkgSymbol.tag == SymTag.XMLNS) {
            dlog.error(varRef.pos, DiagnosticCode.XML_QNAME_UPDATE_NOT_ALLOWED);
            return;
        }

        Name varName = names.fromIdNode(simpleVarRef.variableName);
        if (!Names.IGNORE.equals(varName) && env.enclInvokable != env.enclPkg.initFunction) {
            if ((simpleVarRef.symbol.flags & Flags.FINAL) == Flags.FINAL) {
                dlog.error(varRef.pos, DiagnosticCode.CANNOT_ASSIGN_VALUE_FINAL, varRef);
            } else if ((simpleVarRef.symbol.flags & Flags.CONSTANT) == Flags.CONSTANT) {
                dlog.error(varRef.pos, DiagnosticCode.CANNOT_ASSIGN_VALUE_TO_CONSTANT);
            } else if ((simpleVarRef.symbol.flags & Flags.FUNCTION_FINAL) == Flags.FUNCTION_FINAL) {
                dlog.error(varRef.pos, DiagnosticCode.CANNOT_ASSIGN_VALUE_FUNCTION_ARGUMENT, varRef);
            }
        }
    }

    private void checkReadonlyAssignment(BLangExpression varRef) {
        if (varRef.type == symTable.semanticError) {
            return;
        }

        BLangVariableReference varRefExpr = (BLangVariableReference) varRef;
        if (varRefExpr.symbol != null) {
            if (env.enclPkg.symbol.pkgID != varRefExpr.symbol.pkgID && varRefExpr.lhsVar
                    && (varRefExpr.symbol.flags & Flags.READONLY) == Flags.READONLY) {
                dlog.error(varRefExpr.pos, DiagnosticCode.CANNOT_ASSIGN_VALUE_READONLY, varRefExpr);
            }
        }
    }

    public void visit(BLangExpressionStmt exprStmtNode) {
        // Creates a new environment here.
        SymbolEnv stmtEnv = new SymbolEnv(exprStmtNode, this.env.scope);
        this.env.copyTo(stmtEnv);
        BType bType = typeChecker.checkExpr(exprStmtNode.expr, stmtEnv, symTable.noType);
        if (bType != symTable.nilType && bType != symTable.semanticError) {
            dlog.error(exprStmtNode.pos, DiagnosticCode.ASSIGNMENT_REQUIRED);
        }
    }

    public void visit(BLangIf ifNode) {
        typeChecker.checkExpr(ifNode.expr, env, symTable.booleanType);

        Map<BVarSymbol, BType> typeGuards = typeChecker.getTypeGuards(ifNode.expr);
        if (!typeGuards.isEmpty()) {
            SymbolEnv ifBodyEnv = SymbolEnv.createBlockEnv(ifNode.body, env);
            for (Entry<BVarSymbol, BType> entry : typeGuards.entrySet()) {
                BVarSymbol originalVarSymbol = entry.getKey();
                BVarSymbol varSymbol = new BVarSymbol(0, originalVarSymbol.name, ifBodyEnv.scope.owner.pkgID,
                        entry.getValue(), this.env.scope.owner);
                symbolEnter.defineShadowedSymbol(ifNode.expr.pos, varSymbol, ifBodyEnv);

                // Cache the type guards, to be reused at the desugar.
                ifNode.ifTypeGuards.put(originalVarSymbol, varSymbol);
            }
        }

        BType actualType = ifNode.expr.type;
        if (TypeTags.TUPLE == actualType.tag) {
            dlog.error(ifNode.expr.pos, DiagnosticCode.INCOMPATIBLE_TYPES, symTable.booleanType, actualType);
        }

        // Add the type guards of 'if' to the current type guards map.
        addTypeGuards(typeGuards);
        // Reset the current type guards before visiting the body.
        Map<BVarSymbol, Set<BType>> preTypeGuards = this.typeGuards;
        resetTypeGards();
        analyzeStmt(ifNode.body, env);
        // Restore the type guards after visiting the body
        this.typeGuards = preTypeGuards;

        if (ifNode.elseStmt != null) {
            // if this is the last 'else', add all the remaining type guards to the else.
            if (ifNode.elseStmt.getKind() == NodeKind.BLOCK) {
                addElseTypeGuards(ifNode);
            }
            analyzeStmt(ifNode.elseStmt, env);
        }

        // Reset the type guards when exiting from the if-else node
        resetTypeGards();
    }

    @Override
    public void visit(BLangMatch matchNode) {

        //first fail if both static and typed patterns have been defined in the match stmt
        if (!matchNode.getTypedPatternClauses().isEmpty() && !matchNode.getStaticPatternClauses().isEmpty()) {
            dlog.error(matchNode.pos, DiagnosticCode.INVALID_PATTERN_CLAUSES_IN_MATCH_STMT);
            return;
        }

        List<BType> exprTypes;
        BType exprType = typeChecker.checkExpr(matchNode.expr, env, symTable.noType);
        if (exprType.tag == TypeTags.UNION) {
            BUnionType unionType = (BUnionType) exprType;
            exprTypes = new ArrayList<>(unionType.memberTypes);
        } else {
            exprTypes = Lists.of(exprType);
        }

        matchNode.patternClauses.forEach(patternClause -> {
            patternClause.matchExpr = matchNode.expr;
            patternClause.accept(this);
        });
        matchNode.exprTypes = exprTypes;
    }

    public void visit(BLangMatchTypedBindingPatternClause patternClause) {
        // If the variable is not equal to '_', then define the variable in the block scope
        if (!patternClause.variable.name.value.endsWith(Names.IGNORE.value)) {
            SymbolEnv blockEnv = SymbolEnv.createBlockEnv(patternClause.body, env);
            symbolEnter.defineNode(patternClause.variable, blockEnv);
            analyzeStmt(patternClause.body, blockEnv);
            return;
        }

        symbolEnter.defineNode(patternClause.variable, this.env);
        analyzeStmt(patternClause.body, this.env);
    }

    public void visit(BLangMatchStaticBindingPatternClause patternClause) {
        checkStaticMatchPatternLiteralType(patternClause.literal);
        analyzeStmt(patternClause.body, this.env);
    }

    private BType checkStaticMatchPatternLiteralType(BLangExpression expression) {

        switch (expression.getKind()) {
            case LITERAL:
                return typeChecker.checkExpr(expression, this.env);
            case BINARY_EXPR:
                BLangBinaryExpr binaryExpr = (BLangBinaryExpr) expression;

                if (OperatorKind.BITWISE_OR != binaryExpr.opKind) {
                    dlog.error(expression.pos, DiagnosticCode.INVALID_LITERAL_FOR_MATCH_PATTERN);
                    expression.type = symTable.errorType;
                    return expression.type;
                }

                checkStaticMatchPatternLiteralType(binaryExpr.lhsExpr);
                checkStaticMatchPatternLiteralType(binaryExpr.rhsExpr);
                expression.type = symTable.anyType;
                return expression.type;
            case RECORD_LITERAL_EXPR:
                BLangRecordLiteral recordLiteral = (BLangRecordLiteral) expression;
                recordLiteral.type = new BMapType(TypeTags.MAP, symTable.anydataType, null);
                for (BLangRecordLiteral.BLangRecordKeyValue recLiteralKeyValue : recordLiteral.keyValuePairs) {
                    if (recLiteralKeyValue.key.expr.getKind() == NodeKind.SIMPLE_VARIABLE_REF || (
                            recLiteralKeyValue.key.expr.getKind() == NodeKind.LITERAL
                                    && typeChecker.checkExpr(recLiteralKeyValue.key.expr, this.env).tag
                                    == TypeTags.STRING)) {
                        BType fieldType = checkStaticMatchPatternLiteralType(recLiteralKeyValue.valueExpr);
                        types.setImplicitCastExpr(recLiteralKeyValue.valueExpr, fieldType, symTable.anyType);
                    } else {
                        recLiteralKeyValue.key.expr.type = symTable.errorType;
                        dlog.error(recLiteralKeyValue.key.expr.pos, DiagnosticCode.INVALID_RECORD_LITERAL_KEY);
                    }
                }
                return recordLiteral.type;
            case BRACED_TUPLE_EXPR:
                BLangBracedOrTupleExpr bracedOrTupleExpr = (BLangBracedOrTupleExpr) expression;
                List<BType> results = new ArrayList<>();
                for (int i = 0; i < bracedOrTupleExpr.expressions.size(); i++) {
                    results.add(checkStaticMatchPatternLiteralType(bracedOrTupleExpr.expressions.get(i)));
                }

                if (bracedOrTupleExpr.expressions.size() > 1) {
                    bracedOrTupleExpr.type = new BTupleType(results);
                    return bracedOrTupleExpr.type;
                } else {
                    bracedOrTupleExpr.isBracedExpr = true;
                    bracedOrTupleExpr.type = results.get(0);
                    return bracedOrTupleExpr.type;
                }
            default:
                dlog.error(expression.pos, DiagnosticCode.INVALID_LITERAL_FOR_MATCH_PATTERN);
                expression.type = symTable.errorType;
                return expression.type;
        }
    }

    public void visit(BLangMatchStructuredBindingPatternClause patternClause) {

        patternClause.bindingPatternVariable.type = patternClause.matchExpr.type;
        patternClause.bindingPatternVariable.expr = patternClause.matchExpr;

        SymbolEnv blockEnv = SymbolEnv.createBlockEnv(patternClause.body, env);

        if (patternClause.typeGuardExpr != null) {
            BLangExpression typeGuardExpr = patternClause.typeGuardExpr;
            SymbolEnv typeGuardEnv = SymbolEnv.createExpressionEnv(typeGuardExpr, env);
            analyzeDef(patternClause.bindingPatternVariable, typeGuardEnv);
            blockEnv = SymbolEnv.createBlockEnv(patternClause.body, typeGuardEnv);
            typeChecker.checkExpr(patternClause.typeGuardExpr, typeGuardEnv);

            Map<BVarSymbol, BType> typeGuards = typeChecker.getTypeGuards(patternClause.typeGuardExpr);
            if (!typeGuards.isEmpty()) {
                SymbolEnv ifBodyEnv = SymbolEnv.createBlockEnv(patternClause.body, blockEnv);
                for (Entry<BVarSymbol, BType> entry : typeGuards.entrySet()) {
                    BVarSymbol originalVarSymbol = entry.getKey();
                    BVarSymbol varSymbol = new BVarSymbol(0, originalVarSymbol.name, ifBodyEnv.scope.owner.pkgID,
                            entry.getValue(), this.env.scope.owner);
                    symbolEnter.defineShadowedSymbol(patternClause.typeGuardExpr.pos, varSymbol, ifBodyEnv);

                    // Cache the type guards, to be reused at the desugar.
                    patternClause.typeGuards.put(originalVarSymbol, varSymbol);
                }
            }
        } else {
            analyzeDef(patternClause.bindingPatternVariable, blockEnv);
        }

        analyzeStmt(patternClause.body, blockEnv);
    }

    public void visit(BLangForeach foreach) {
        typeChecker.checkExpr(foreach.collection, env);
        foreach.varTypes = types.checkForeachTypes(foreach.collection, foreach.varRefs.size());
        SymbolEnv blockEnv = SymbolEnv.createBlockEnv(foreach.body, env);
        handleForeachVariables(foreach, foreach.varTypes, blockEnv);
        analyzeStmt(foreach.body, blockEnv);
    }

    public void visit(BLangWhile whileNode) {
        typeChecker.checkExpr(whileNode.expr, env, symTable.booleanType);

        BType actualType = whileNode.expr.type;
        if (TypeTags.TUPLE == actualType.tag) {
            dlog.error(whileNode.expr.pos, DiagnosticCode.INCOMPATIBLE_TYPES, symTable.booleanType, actualType);
        }

        analyzeStmt(whileNode.body, env);
    }

    @Override
    public void visit(BLangLock lockNode) {
        analyzeStmt(lockNode.body, env);
    }

    public void visit(BLangService serviceNode) {
        BServiceSymbol serviceSymbol = (BServiceSymbol) serviceNode.symbol;
        SymbolEnv serviceEnv = SymbolEnv.createServiceEnv(serviceNode, serviceSymbol.scope, env);
        serviceNode.annAttachments.forEach(a -> {
            a.attachPoint = AttachPoint.SERVICE;
            this.analyzeDef(a, serviceEnv);
        });

        if (serviceNode.isAnonymousServiceValue) {
            return;
        }
        final BSymbol bSymbol = symResolver.lookupSymbol(env, Names.ABSTRACT_LISTENER, SymTag.TYPE);
        if (bSymbol == symTable.notFoundSymbol) {
            throw new AssertionError("Abstract Listener not defined.");
        }
        typeChecker.checkExpr(serviceNode.attachExpr, env, bSymbol.type);

        // TODO : Fix this.
        if (serviceNode.attachExpr.getKind() == NodeKind.SIMPLE_VARIABLE_REF) {
            final BLangSimpleVarRef attachExpr = (BLangSimpleVarRef) serviceNode.attachExpr;
            if (!Symbols.isFlagOn(attachExpr.symbol.flags, Flags.LISTENER)) {
                dlog.error(serviceNode.attachExpr.pos, DiagnosticCode.SYNTAX_ERROR, "invalid listener attachment");
            }
        } else if (serviceNode.attachExpr.getKind() != NodeKind.Type_INIT_EXPR) {
            dlog.error(serviceNode.attachExpr.pos, DiagnosticCode.SYNTAX_ERROR, "invalid listener attachment");
        }
    }

    private void validateDefaultable(BLangRecordTypeNode recordTypeNode) {
        for (BLangSimpleVariable field : recordTypeNode.fields) {
            if (field.flagSet.contains(Flag.OPTIONAL) && field.expr != null) {
                dlog.error(field.pos, DiagnosticCode.DEFAULT_VALUES_NOT_ALLOWED_FOR_OPTIONAL_FIELDS, field.name.value);
            }
            if (field.expr != null) {
                continue;
            }
            break;
        }
    }

    public void visit(BLangResource resourceNode) {
        BSymbol resourceSymbol = resourceNode.symbol;
        SymbolEnv resourceEnv = SymbolEnv.createResourceActionSymbolEnv(resourceNode, resourceSymbol.scope, env);
        resourceNode.annAttachments.forEach(a -> {
            a.attachPoint = AttachPoint.RESOURCE;
            this.analyzeDef(a, resourceEnv);
        });
        resourceNode.requiredParams.forEach(p -> analyzeDef(p, resourceEnv));
        analyzeStmt(resourceNode.body, resourceEnv);
        this.processWorkers(resourceNode, resourceEnv);
    }

    public void visit(BLangTryCatchFinally tryCatchFinally) {
        dlog.error(tryCatchFinally.pos, DiagnosticCode.TRY_STMT_NOT_SUPPORTED);
    }

    public void visit(BLangCatch bLangCatch) {
        SymbolEnv catchBlockEnv = SymbolEnv.createBlockEnv(bLangCatch.body, env);
        analyzeNode(bLangCatch.param, catchBlockEnv);
        if (bLangCatch.param.type.tag != TypeTags.ERROR) {
            dlog.error(bLangCatch.param.pos, DiagnosticCode.INCOMPATIBLE_TYPES, symTable.errorType,
                    bLangCatch.param.type);
        }
        analyzeStmt(bLangCatch.body, catchBlockEnv);
    }

    @Override
    public void visit(BLangTransaction transactionNode) {
        analyzeStmt(transactionNode.transactionBody, env);
        if (transactionNode.onRetryBody != null) {
            analyzeStmt(transactionNode.onRetryBody, env);
        }
        if (transactionNode.retryCount != null) {
            typeChecker.checkExpr(transactionNode.retryCount, env, symTable.intType);
            checkRetryStmtValidity(transactionNode.retryCount);
        }

        if (transactionNode.onCommitFunction != null) {
            typeChecker.checkExpr(transactionNode.onCommitFunction, env, symTable.noType);
            if (transactionNode.onCommitFunction.type.tag == TypeTags.INVOKABLE) {
                ((BInvokableSymbol) ((BLangSimpleVarRef) transactionNode.onCommitFunction).symbol)
                        .isTransactionHandler = true;
            }
            checkTransactionHandlerValidity(transactionNode.onCommitFunction);
        }

        if (transactionNode.onAbortFunction != null) {
            typeChecker.checkExpr(transactionNode.onAbortFunction, env, symTable.noType);
            if (transactionNode.onAbortFunction.type.tag == TypeTags.INVOKABLE) {
                ((BInvokableSymbol) ((BLangSimpleVarRef) transactionNode.onAbortFunction).symbol)
                        .isTransactionHandler = true;
            }
            checkTransactionHandlerValidity(transactionNode.onAbortFunction);
        }
    }

    @Override
    public void visit(BLangAbort abortNode) {
        /* ignore */
    }

    @Override
    public void visit(BLangDone doneNode) {
        /* ignore */
    }

    @Override
    public void visit(BLangRetry retryNode) {
        /* ignore */
    }

    private boolean isJoinResultType(BLangSimpleVariable var) {
        BLangType type = var.typeNode;
        if (type instanceof BuiltInReferenceTypeNode) {
            return ((BuiltInReferenceTypeNode) type).getTypeKind() == TypeKind.MAP;
        }
        return false;
    }

    private BLangSimpleVariableDef createVarDef(BLangSimpleVariable var) {
        BLangSimpleVariableDef varDefNode = new BLangSimpleVariableDef();
        varDefNode.var = var;
        varDefNode.pos = var.pos;
        return varDefNode;
    }

    private BLangBlockStmt generateCodeBlock(StatementNode... statements) {
        BLangBlockStmt block = new BLangBlockStmt();
        for (StatementNode stmt : statements) {
            block.addStatement(stmt);
        }
        return block;
    }

    @Override
    public void visit(BLangForkJoin forkJoin) {
        SymbolEnv forkJoinEnv = SymbolEnv.createFolkJoinEnv(forkJoin, this.env);
        forkJoin.workers.forEach(e -> this.symbolEnter.defineNode(e, forkJoinEnv));
        forkJoin.workers.forEach(e -> this.analyzeDef(e, forkJoinEnv));
        if (!this.isJoinResultType(forkJoin.joinResultVar)) {
            this.dlog.error(forkJoin.joinResultVar.pos, DiagnosticCode.INVALID_WORKER_JOIN_RESULT_TYPE);
        }
        /* create code black and environment for join result section, i.e. (map results) */
        BLangBlockStmt joinResultsBlock = this.generateCodeBlock(this.createVarDef(forkJoin.joinResultVar));
        SymbolEnv joinResultsEnv = SymbolEnv.createBlockEnv(joinResultsBlock, this.env);
        this.analyzeNode(joinResultsBlock, joinResultsEnv);
        /* create an environment for the join body, making the enclosing environment the earlier
         * join result's environment */
        SymbolEnv joinBodyEnv = SymbolEnv.createBlockEnv(forkJoin.joinedBody, joinResultsEnv);
        this.analyzeNode(forkJoin.joinedBody, joinBodyEnv);

        if (forkJoin.timeoutExpression != null) {
            if (!this.isJoinResultType(forkJoin.timeoutVariable)) {
                this.dlog.error(forkJoin.timeoutVariable.pos, DiagnosticCode.INVALID_WORKER_TIMEOUT_RESULT_TYPE);
            }
            /* create code black and environment for timeout section */
            BLangBlockStmt timeoutVarBlock = this.generateCodeBlock(this.createVarDef(forkJoin.timeoutVariable));
            SymbolEnv timeoutVarEnv = SymbolEnv.createBlockEnv(timeoutVarBlock, this.env);
            this.typeChecker.checkExpr(forkJoin.timeoutExpression,
                    timeoutVarEnv, symTable.intType);
            this.analyzeNode(timeoutVarBlock, timeoutVarEnv);
            /* create an environment for the timeout body, making the enclosing environment the earlier
             * timeout var's environment */
            SymbolEnv timeoutBodyEnv = SymbolEnv.createBlockEnv(forkJoin.timeoutBody, timeoutVarEnv);
            this.analyzeNode(forkJoin.timeoutBody, timeoutBodyEnv);
        }

        this.validateJoinWorkerList(forkJoin, forkJoinEnv);
    }

    private void validateJoinWorkerList(BLangForkJoin forkJoin, SymbolEnv forkJoinEnv) {
        forkJoin.joinedWorkers.forEach(e -> {
            if (!this.workerExists(forkJoinEnv, e.value)) {
                this.dlog.error(forkJoin.pos, DiagnosticCode.UNDEFINED_WORKER, e.value);
            }
        });
    }

    @Override
    public void visit(BLangWorker workerNode) {
        SymbolEnv workerEnv = SymbolEnv.createWorkerEnv(workerNode, this.env);
        this.analyzeNode(workerNode.body, workerEnv);
    }

    @Override
    public void visit(BLangEndpoint endpointNode) {
    }

    private boolean isInTopLevelWorkerEnv() {
        return this.env.enclEnv.node.getKind() == NodeKind.WORKER;
    }

    private boolean workerExists(SymbolEnv env, String workerName) {
        BSymbol symbol = this.symResolver.lookupSymbol(env, new Name(workerName), SymTag.WORKER);
        return (symbol != this.symTable.notFoundSymbol);
    }

    @Override
    public void visit(BLangWorkerSend workerSendNode) {
        workerSendNode.env = this.env;
        this.typeChecker.checkExpr(workerSendNode.expr, this.env);

        BSymbol symbol = symResolver.lookupSymbol(env, names.fromIdNode(workerSendNode.workerIdentifier), SymTag
                .VARIABLE);
        if (workerSendNode.isChannel || symbol.getType().tag == TypeTags.CHANNEL) {
            visitChannelSend(workerSendNode, symbol);
            return;
        }

        if (!this.isInTopLevelWorkerEnv()) {
            this.dlog.error(workerSendNode.pos, DiagnosticCode.INVALID_WORKER_SEND_POSITION);
        }
        if (!workerSendNode.isForkJoinSend) {
            String workerName = workerSendNode.workerIdentifier.getValue();
            if (!this.workerExists(this.env, workerName)) {
                this.dlog.error(workerSendNode.pos, DiagnosticCode.UNDEFINED_WORKER, workerName);
            }
        }
    }

    @Override
    public void visit(BLangWorkerReceive workerReceiveNode) {
        BSymbol symbol = symResolver
                .lookupSymbol(env, names.fromIdNode(workerReceiveNode.workerIdentifier), SymTag.VARIABLE);

        if (workerReceiveNode.isChannel || symbol.getType().tag == TypeTags.CHANNEL) {
            visitChannelReceive(workerReceiveNode, symbol);
            return;
        }

        this.typeChecker.checkExpr(workerReceiveNode.expr, this.env);
        if (!this.isInTopLevelWorkerEnv()) {
            this.dlog.error(workerReceiveNode.pos, DiagnosticCode.INVALID_WORKER_RECEIVE_POSITION);
        }
        String workerName = workerReceiveNode.workerIdentifier.getValue();
        if (!this.workerExists(this.env, workerName)) {
            this.dlog.error(workerReceiveNode.pos, DiagnosticCode.UNDEFINED_WORKER, workerName);
        }

        if (workerReceiveNode.expr.getKind() != NodeKind.SIMPLE_VARIABLE_REF) {
            return;
        }
        BLangSimpleVarRef expr = (BLangSimpleVarRef) workerReceiveNode.expr;
        if (expr.symbol == null) {
            return;
        }
        if ((expr.symbol.flags & Flags.FINAL) == Flags.FINAL) {
            dlog.error(expr.pos, DiagnosticCode.CANNOT_ASSIGN_VALUE_FINAL);
        } else if ((expr.symbol.flags & Flags.CONSTANT) == Flags.CONSTANT) {
            dlog.error(expr.pos, DiagnosticCode.CANNOT_ASSIGN_VALUE_TO_CONSTANT);
        }
    }

    @Override
    public void visit(BLangReturn returnNode) {
        this.typeChecker.checkExpr(returnNode.expr, this.env,
                this.env.enclInvokable.returnTypeNode.type);
    }

    BType analyzeDef(BLangNode node, SymbolEnv env) {
        return analyzeNode(node, env);
    }

    BType analyzeStmt(BLangStatement stmtNode, SymbolEnv env) {
        return analyzeNode(stmtNode, env);
    }

    BType analyzeNode(BLangNode node, SymbolEnv env) {
        return analyzeNode(node, env, symTable.noType, null);
    }

    public void visit(BLangContinue continueNode) {
        /* ignore */
    }

    public void visit(BLangBreak breakNode) {
        /* ignore */
    }

    @Override
    public void visit(BLangThrow throwNode) {
        dlog.error(throwNode.pos, DiagnosticCode.THROW_STMT_NOT_SUPPORTED);
    }

    @Override
    public void visit(BLangPanic panicNode) {
        this.typeChecker.checkExpr(panicNode.expr, env);
        if (panicNode.expr.type.tag != TypeTags.ERROR) {
            dlog.error(panicNode.expr.pos, DiagnosticCode.INCOMPATIBLE_TYPES, symTable.errorType, panicNode.expr.type);
        }
    }

    BType analyzeNode(BLangNode node, SymbolEnv env, BType expType, DiagnosticCode diagCode) {
        SymbolEnv prevEnv = this.env;
        BType preExpType = this.expType;
        DiagnosticCode preDiagCode = this.diagCode;

        // TODO Check the possibility of using a try/finally here
        this.env = env;
        this.expType = expType;
        this.diagCode = diagCode;
        node.accept(this);
        this.env = prevEnv;
        this.expType = preExpType;
        this.diagCode = preDiagCode;

        return resType;
    }


    //Streaming related methods.

    public void visit(BLangForever foreverStatement) {

        isSiddhiRuntimeEnabled = foreverStatement.isSiddhiRuntimeEnabled();
        foreverStatement.setEnv(env);
        for (StreamingQueryStatementNode streamingQueryStatement : foreverStatement.getStreamingQueryStatements()) {
            SymbolEnv stmtEnv = SymbolEnv.createStreamingQueryEnv(
                    (BLangStreamingQueryStatement) streamingQueryStatement, env);
            analyzeStmt((BLangStatement) streamingQueryStatement, stmtEnv);
        }

        if (isSiddhiRuntimeEnabled) {
            //Validate output attribute names with stream/struct
            for (StreamingQueryStatementNode streamingQueryStatement : foreverStatement.getStreamingQueryStatements()) {
                checkOutputAttributesWithOutputConstraint((BLangStatement) streamingQueryStatement);
                validateOutputAttributeTypes((BLangStatement) streamingQueryStatement);
            }
        }
    }

    public void visit(BLangStreamingQueryStatement streamingQueryStatement) {
        defineSelectorAttributes(this.env, streamingQueryStatement);

        StreamingInput streamingInput = streamingQueryStatement.getStreamingInput();
        if (streamingInput != null) {
            ((BLangStreamingInput) streamingInput).accept(this);
            JoinStreamingInput joinStreamingInput = streamingQueryStatement.getJoiningInput();
            if (joinStreamingInput != null) {
                ((BLangJoinStreamingInput) joinStreamingInput).accept(this);
            }
        }

        SelectClauseNode selectClauseNode = streamingQueryStatement.getSelectClause();
        if (selectClauseNode != null) {
            ((BLangSelectClause) selectClauseNode).accept(this);
        }


        OrderByNode orderByNode = streamingQueryStatement.getOrderbyClause();
        if (orderByNode != null) {
            ((BLangOrderBy) orderByNode).accept(this);
        }

        StreamActionNode streamActionNode = streamingQueryStatement.getStreamingAction();
        if (streamActionNode != null) {
            ((BLangStreamAction) streamActionNode).accept(this);
        }

        BLangPatternClause patternClause = (BLangPatternClause) streamingQueryStatement.getPatternClause();
        if (patternClause != null) {
            patternClause.accept(this);
        }
    }

    @Override
    public void visit(BLangPatternClause patternClause) {
        BLangPatternStreamingInput patternStreamingInput = (BLangPatternStreamingInput) patternClause
                .getPatternStreamingNode();
        patternStreamingInput.accept(this);
    }

    @Override
    public void visit(BLangPatternStreamingInput patternStreamingInput) {
        List<PatternStreamingEdgeInputNode> patternStreamingEdgeInputs = patternStreamingInput
                .getPatternStreamingEdgeInputs();
        for (PatternStreamingEdgeInputNode inputNode : patternStreamingEdgeInputs) {
            BLangPatternStreamingEdgeInput streamingInput = (BLangPatternStreamingEdgeInput) inputNode;
            streamingInput.accept(this);
        }

        BLangPatternStreamingInput nestedPatternStreamingInput = (BLangPatternStreamingInput) patternStreamingInput
                .getPatternStreamingInput();
        if (nestedPatternStreamingInput != null) {
            nestedPatternStreamingInput.accept(this);
        }
    }

    @Override
    public void visit(BLangPatternStreamingEdgeInput patternStreamingEdgeInput) {
        BLangVariableReference streamRef = (BLangVariableReference) patternStreamingEdgeInput.getStreamReference();
        typeChecker.checkExpr(streamRef, env);

        BLangWhere where = (BLangWhere) patternStreamingEdgeInput.getWhereClause();
        if (where != null) {
            where.accept(this);
        }
    }

    @Override
    public void visit(BLangStreamingInput streamingInput) {
        BLangExpression streamRef = (BLangExpression) streamingInput.getStreamReference();
        typeChecker.checkExpr(streamRef, env);

        WhereNode beforeWhereNode = streamingInput.getBeforeStreamingCondition();
        if (beforeWhereNode != null) {
            ((BLangWhere) beforeWhereNode).accept(this);
        }

        List<ExpressionNode> preInvocations = streamingInput.getPreFunctionInvocations();
        if (preInvocations != null) {
            preInvocations.stream().map(expr -> (BLangExpression) expr)
                    .forEach(expression -> expression.accept(this));
        }

        WindowClauseNode windowClauseNode = streamingInput.getWindowClause();
        if (windowClauseNode != null) {
            ((BLangWindow) windowClauseNode).accept(this);
        }

        List<ExpressionNode> postInvocations = streamingInput.getPostFunctionInvocations();
        if (postInvocations != null) {
            postInvocations.stream().map(expressionNode -> (BLangExpression) expressionNode)
                    .forEach(expression -> expression.accept(this));
        }

        WhereNode afterWhereNode = streamingInput.getAfterStreamingCondition();
        if (afterWhereNode != null) {
            ((BLangWhere) afterWhereNode).accept(this);
        }

        if (isTableReference(streamingInput.getStreamReference())) {
            if (streamingInput.getAlias() == null) {
                dlog.error(streamingInput.pos, DiagnosticCode.UNDEFINED_INVOCATION_ALIAS,
                        ((BLangInvocation) streamRef).name.getValue());
            }
            if (streamingInput.getStreamReference().getKind() == NodeKind.INVOCATION) {
                BInvokableSymbol functionSymbol = (BInvokableSymbol) ((BLangInvocation) streamRef).symbol;
                symbolEnter.defineVarSymbol(streamingInput.pos, EnumSet.noneOf(Flag.class),
                        ((BTableType) functionSymbol.retType).constraint, names.fromString(streamingInput.getAlias()),
                        env);
            } else {
                BType constraint = ((BTableType) ((BLangVariableReference) streamingInput
                        .getStreamReference()).type).constraint;
                symbolEnter.defineVarSymbol(streamingInput.pos, EnumSet.noneOf(Flag.class), constraint,
                        names.fromString(streamingInput.getAlias()), env);
            }
        } else {
            //Create duplicate symbol for stream alias
            if (streamingInput.getAlias() != null) {
                BVarSymbol streamSymbol = (BVarSymbol) ((BLangSimpleVarRef) streamRef).symbol;
                BVarSymbol streamAliasSymbol = ASTBuilderUtil.duplicateVarSymbol(streamSymbol);
                streamAliasSymbol.name = names.fromString(streamingInput.getAlias());
                symbolEnter.defineSymbol(streamingInput.pos, streamAliasSymbol, env);
            }
        }
    }

    private boolean isTableReference(ExpressionNode streamReference) {
        if (streamReference.getKind() == NodeKind.INVOCATION) {
            return ((BLangInvocation) streamReference).type.tsymbol.type == symTable.tableType;
        } else {
            return ((BLangVariableReference) streamReference).type.tsymbol.type == symTable.tableType;
        }
    }

    @Override
    public void visit(BLangWindow windowClause) {
        //do nothing
    }

    @Override
    public void visit(BLangInvocation invocationExpr) {
        BLangVariableReference variableReferenceNode = (BLangVariableReference) invocationExpr.getExpression();
        if (variableReferenceNode != null) {
            variableReferenceNode.accept(this);
        }
        if (!isSiddhiRuntimeEnabled) {
            if ((isGroupByAvailable)) {
                for (BLangExpression arg : invocationExpr.argExprs) {
                    typeChecker.checkExpr(arg, env);
                    switch (arg.getKind()) {
                        case NAMED_ARGS_EXPR:
                            invocationExpr.namedArgs.add(arg);
                            break;
                        case REST_ARGS_EXPR:
                            invocationExpr.restArgs.add(arg);
                            break;
                        default:
                            invocationExpr.requiredArgs.add(arg);
                            break;
                    }
                }
            } else {
                typeChecker.checkExpr(invocationExpr, env);
            }
        }
    }

    @Override
    public void visit(BLangWhere whereClause) {
        ExpressionNode expressionNode = whereClause.getExpression();
        ((BLangExpression) expressionNode).accept(this);
    }

    @Override
    public void visit(BLangBinaryExpr binaryExpr) {
        if (isSiddhiRuntimeEnabled) {
            ExpressionNode leftExpression = binaryExpr.getLeftExpression();
            ((BLangExpression) leftExpression).accept(this);

            ExpressionNode rightExpression = binaryExpr.getRightExpression();
            ((BLangExpression) rightExpression).accept(this);
        } else {
            this.typeChecker.checkExpr(binaryExpr, env);
        }
    }

    @Override
    public void visit(BLangSelectClause selectClause) {
        GroupByNode groupByNode = selectClause.getGroupBy();
        if (groupByNode != null) {
            isGroupByAvailable = true;
            ((BLangGroupBy) groupByNode).accept(this);
        }

        HavingNode havingNode = selectClause.getHaving();
        if (havingNode != null) {
            ((BLangHaving) havingNode).accept(this);
        }

        List<? extends SelectExpressionNode> selectExpressionsList = selectClause.getSelectExpressions();
        if (selectExpressionsList != null) {
            for (SelectExpressionNode selectExpressionNode : selectExpressionsList) {
                ((BLangSelectExpression) selectExpressionNode).accept(this);
            }
        }
        isGroupByAvailable = false;
    }

    @Override
    public void visit(BLangGroupBy groupBy) {
        List<? extends ExpressionNode> variableExpressionList = groupBy.getVariables();
        for (ExpressionNode expressionNode : variableExpressionList) {
            if (isSiddhiRuntimeEnabled || !(expressionNode.getKind() == NodeKind.INVOCATION)) {
                ((BLangExpression) expressionNode).accept(this);
                return;
            }

            BLangInvocation invocationExpr = (BLangInvocation) expressionNode;
            VariableReferenceNode variableReferenceNode = (VariableReferenceNode) invocationExpr.getExpression();
            if (variableReferenceNode != null) {
                ((BLangVariableReference) variableReferenceNode).accept(this);
            }
            typeChecker.checkExpr(invocationExpr, env);
        }
    }

    @Override
    public void visit(BLangHaving having) {
        ExpressionNode expressionNode = having.getExpression();
        if (expressionNode != null) {
            ((BLangExpression) expressionNode).accept(this);
        }
    }

    @Override
    public void visit(BLangOrderBy orderBy) {
        List<? extends OrderByVariableNode> orderByVariableList = orderBy.getVariables();
        for (OrderByVariableNode orderByVariableNode : orderByVariableList) {
            ((BLangOrderByVariable) orderByVariableNode).accept(this);
        }
    }

    @Override
    public void visit(BLangOrderByVariable orderByVariable) {
        BLangExpression expression = (BLangExpression) orderByVariable.getVariableReference();
        expression.accept(this);
    }

    @Override
    public void visit(BLangSelectExpression selectExpression) {
        ExpressionNode expressionNode = selectExpression.getExpression();
        if (!isSiddhiRuntimeEnabled) {
            if (expressionNode.getKind() == NodeKind.INVOCATION) {
                BLangInvocation invocation = (BLangInvocation) expressionNode;
                BSymbol invocationSymbol = symResolver.
                        resolvePkgSymbol(invocation.pos, env, names.fromString(invocation.pkgAlias.value)).
                        scope.lookup(new Name(invocation.name.value)).symbol;
                BSymbol aggregatorSymbol = symResolver.
                        resolvePkgSymbol(invocation.pos, env, Names.STREAMS_MODULE).
                        scope.lookup(new Name(AGGREGATOR_OBJECT_NAME)).symbol;

                if (invocationSymbol != null && invocationSymbol.type.getReturnType().tsymbol != aggregatorSymbol) {
                    this.typeChecker.checkExpr((BLangExpression) expressionNode, env);
                }
            } else {
                this.typeChecker.checkExpr((BLangExpression) expressionNode, env);
            }
        } else {
            ((BLangExpression) expressionNode).accept(this);
        }
    }

    @Override
    public void visit(BLangStreamAction streamAction) {
        BLangLambdaFunction function = (BLangLambdaFunction) streamAction.getInvokableBody();
        typeChecker.checkExpr(function, env);
        validateStreamingActionFunctionParameters(streamAction);
    }

    @Override
    public void visit(BLangJoinStreamingInput joinStreamingInput) {
        StreamingInput streamingInput = joinStreamingInput.getStreamingInput();
        if (streamingInput != null) {
            ((BLangStreamingInput) streamingInput).accept(this);
        }

        ExpressionNode expressionNode = joinStreamingInput.getOnExpression();
        if (expressionNode != null) {
            ((BLangExpression) expressionNode).accept(this);
        }
    }

    @Override
    public void visit(BLangSetAssignment setAssignmentClause) {
        ExpressionNode expressionNode = setAssignmentClause.getExpressionNode();
        ((BLangExpression) expressionNode).accept(this);

        ExpressionNode variableReference = setAssignmentClause.getVariableReference();
        ((BLangExpression) variableReference).accept(this);
    }

    @Override
    public void visit(BLangFieldBasedAccess fieldAccessExpr) {
        BLangVariableReference variableReferenceNode = (BLangVariableReference) fieldAccessExpr.getExpression();
        variableReferenceNode.accept(this);
    }

    @Override
    public void visit(BLangIndexBasedAccess indexAccessExpr) {
        if (!isSiddhiRuntimeEnabled) {
            this.typeChecker.checkExpr(indexAccessExpr, env);
        }
    }

    @Override
    public void visit(BLangSimpleVarRef varRefExpr) {
        if (!isSiddhiRuntimeEnabled) {
            this.typeChecker.checkExpr(varRefExpr, env);
        }
    }

    @Override
    public void visit(BLangLiteral literalExpr) {
        if (!isSiddhiRuntimeEnabled) {
            this.typeChecker.checkExpr(literalExpr, env);
        }
    }

    @Override
    public void visit(BLangTernaryExpr ternaryExpr) {
        if (!isSiddhiRuntimeEnabled) {
            this.typeChecker.checkExpr(ternaryExpr, env);
        }
    }


    @Override
    public void visit(BLangTableLiteral tableLiteral) {
        /* ignore */
    }

    @Override
    public void visit(BLangBracedOrTupleExpr bracedOrTupleExpr) {
        /* ignore */
    }

    @Override
    public void visit(BLangScope scopeNode) {
        visit(scopeNode.scopeBody);

        symbolEnter.defineNode(scopeNode.compensationFunction.function, env);
        typeChecker.checkExpr(scopeNode.compensationFunction, env);
        symbolEnter.defineNode(scopeNode, env);
    }

    @Override
    public void visit(BLangCompensate node) {
        if (symTable.notFoundSymbol.equals(symResolver.lookupSymbol(env, names.fromString(node
                .getScopeName()
                .getValue()), SymTag.SCOPE))) {
            dlog.error(node.pos, DiagnosticCode.UNDEFINED_SYMBOL, node.getScopeName().getValue());
        }
    }

    @Override
    public void visit(BLangConstant constant) {
        BLangExpression expression = (BLangExpression) constant.value;
        if (expression.getKind() != NodeKind.LITERAL) {
            dlog.error(expression.pos, DiagnosticCode.ONLY_SIMPLE_LITERALS_CAN_BE_ASSIGNED_TO_CONST);
            return;
        }

        BLangLiteral value = (BLangLiteral) constant.value;

        if (constant.typeNode != null) {
            // Check the type of the value.
            typeChecker.checkExpr(value, env, constant.symbol.literalValueType);
        } else {
            // We don't have any expected type in this case since the type node is not available. So we get the type
            // from the type tag of the value.
            typeChecker.checkExpr(value, env, symTable.getTypeFromTag(value.typeTag));
        }

        // We need to update the literal value and the type tag here. Otherwise we will encounter issues when
        // creating new literal nodes in desugar because we wont be able to identify byte and decimal types.
        constant.symbol.literalValue = value.value;
        constant.symbol.literalValueTypeTag = value.typeTag;

        // We need to check types for the values in value spaces. Otherwise, float, decimal will not be identified in
        // codegen when retrieving the default value.
        BLangFiniteTypeNode typeNode = (BLangFiniteTypeNode) constant.associatedTypeDefinition.typeNode;
        for (BLangExpression literal : typeNode.valueSpace) {
            typeChecker.checkExpr(literal, env, constant.symbol.type);
        }
    }

    // Private methods

    private void visitChannelSend(BLangWorkerSend node, BSymbol channelSymbol) {
        node.isChannel = true;

        if (symTable.notFoundSymbol.equals(channelSymbol)) {
            dlog.error(node.pos, DiagnosticCode.UNDEFINED_SYMBOL, node.getWorkerName().getValue());
            return;
        }

        if (TypeTags.CHANNEL != channelSymbol.type.tag) {
            dlog.error(node.pos, DiagnosticCode.INCOMPATIBLE_TYPES, symTable.channelType, channelSymbol.type);
            return;
        }

        if (node.keyExpr != null) {
            typeChecker.checkExpr(node.keyExpr, env);
        }

        BType constraint = ((BChannelType) channelSymbol.type).constraint;
        if (node.expr.type.tag != constraint.tag) {
            dlog.error(node.pos, DiagnosticCode.INCOMPATIBLE_TYPES, constraint, node.expr.type);
        }
    }

    private void visitChannelReceive(BLangWorkerReceive node, BSymbol symbol) {
        node.isChannel = true;
        node.env = this.env;
        if (symbol == null) {
            symbol = symResolver.lookupSymbol(env, names.fromString(node.getWorkerName()
                    .getValue()), SymTag.VARIABLE);
        }

        if (symTable.notFoundSymbol.equals(symbol)) {
            dlog.error(node.pos, DiagnosticCode.UNDEFINED_SYMBOL, node.getWorkerName().getValue());
            return;
        }

        if (TypeTags.CHANNEL != symbol.type.tag) {
            dlog.error(node.pos, DiagnosticCode.INCOMPATIBLE_TYPES, symTable.channelType, symbol.type);
            return;
        }
        typeChecker.checkExpr(node.expr, env);

        BType constraint = ((BChannelType) symbol.type).constraint;
        if (node.expr.type.tag != constraint.tag) {
            dlog.error(node.pos, DiagnosticCode.INCOMPATIBLE_TYPES, constraint, node.expr.type);
            return;
        }

        if (node.keyExpr != null) {
            typeChecker.checkExpr(node.keyExpr, env);
        }
    }

    private void handleForeachVariables(BLangForeach foreachStmt, List<BType> varTypes, SymbolEnv env) {
        for (int i = 0; i < foreachStmt.varRefs.size(); i++) {
            BLangExpression varRef = foreachStmt.varRefs.get(i);
            // foreach variables supports only simpleVarRef expressions only.
            if (varRef.getKind() != NodeKind.SIMPLE_VARIABLE_REF) {
                dlog.error(varRef.pos, DiagnosticCode.INVALID_VARIABLE_ASSIGNMENT, varRef);
                continue;
            }
            BLangSimpleVarRef simpleVarRef = (BLangSimpleVarRef) varRef;
            simpleVarRef.lhsVar = true;
            Name varName = names.fromIdNode(simpleVarRef.variableName);
            if (varName == Names.IGNORE) {
                simpleVarRef.type = this.symTable.noType;
                typeChecker.checkExpr(simpleVarRef, env);
                continue;
            }
            // Check variable symbol for existence.
            BSymbol symbol = symResolver.lookupSymbol(env, varName, SymTag.VARIABLE);
            if (symbol == symTable.notFoundSymbol) {
                symbolEnter.defineVarSymbol(simpleVarRef.pos, Collections.emptySet(), varTypes.get(i), varName, env);
                typeChecker.checkExpr(simpleVarRef, env);
            } else {
                dlog.error(simpleVarRef.pos, DiagnosticCode.REDECLARED_SYMBOL, varName);
            }
        }
    }

    private void checkRetryStmtValidity(BLangExpression retryCountExpr) {
        boolean error = true;
        NodeKind retryKind = retryCountExpr.getKind();
        if (retryKind == LITERAL) {
            if (retryCountExpr.type.tag == TypeTags.INT) {
                int retryCount = Integer.parseInt(((BLangLiteral) retryCountExpr).getValue().toString());
                if (retryCount >= 0) {
                    error = false;
                }
            }
        } else if (retryKind == NodeKind.SIMPLE_VARIABLE_REF) {
            if (((BLangSimpleVarRef) retryCountExpr).symbol.flags == Flags.FINAL) {
                if (((BLangSimpleVarRef) retryCountExpr).symbol.type.tag == TypeTags.INT) {
                    error = false;
                }
            }
        }
        if (error) {
            this.dlog.error(retryCountExpr.pos, DiagnosticCode.INVALID_RETRY_COUNT);
        }
    }

    private void checkTransactionHandlerValidity(BLangExpression transactionHanlder) {
        if (transactionHanlder != null) {
            BSymbol handlerSymbol = ((BLangSimpleVarRef) transactionHanlder).symbol;
            if (handlerSymbol != null && handlerSymbol.kind != SymbolKind.FUNCTION) {
                dlog.error(transactionHanlder.pos, DiagnosticCode.INVALID_FUNCTION_POINTER_ASSIGNMENT_FOR_HANDLER);
            }
            if (transactionHanlder.type.tag == TypeTags.INVOKABLE) {
                BInvokableType handlerType = (BInvokableType) transactionHanlder.type;
                int parameterCount = handlerType.paramTypes.size();
                if (parameterCount != 1) {
                    dlog.error(transactionHanlder.pos, DiagnosticCode.INVALID_TRANSACTION_HANDLER_ARGS);
                }
                if (handlerType.paramTypes.get(0).tag != TypeTags.STRING) {
                    dlog.error(transactionHanlder.pos, DiagnosticCode.INVALID_TRANSACTION_HANDLER_ARGS);
                }
                if (handlerType.retType.tag != TypeTags.NIL) {
                    dlog.error(transactionHanlder.pos, DiagnosticCode.INVALID_TRANSACTION_HANDLER_SIGNATURE);
                }
            } else {
                dlog.error(transactionHanlder.pos, DiagnosticCode.LAMBDA_REQUIRED_FOR_TRANSACTION_HANDLER);
            }
        }
    }

    private BLangExpression getBinaryExpr(BLangExpression lExpr,
                                          BLangExpression rExpr,
                                          OperatorKind opKind,
                                          BSymbol opSymbol) {
        BLangBinaryExpr binaryExpressionNode = (BLangBinaryExpr) TreeBuilder.createBinaryExpressionNode();
        binaryExpressionNode.lhsExpr = lExpr;
        binaryExpressionNode.rhsExpr = rExpr;
        binaryExpressionNode.pos = rExpr.pos;
        binaryExpressionNode.opKind = opKind;
        if (opSymbol != symTable.notFoundSymbol) {
            binaryExpressionNode.type = opSymbol.type.getReturnType();
            binaryExpressionNode.opSymbol = (BOperatorSymbol) opSymbol;
        } else {
            binaryExpressionNode.type = symTable.semanticError;
        }
        return binaryExpressionNode;
    }

    private boolean validateVariableDefinition(BLangExpression expr) {
        // following cases are invalid.
        // var a = [ x, y, ... ];
        // var a = { x : y };
        // var a = new ;
        final NodeKind kind = expr.getKind();
        if (kind == RECORD_LITERAL_EXPR || kind == NodeKind.ARRAY_LITERAL_EXPR
                || (kind == NodeKind.Type_INIT_EXPR && ((BLangTypeInit) expr).userDefinedType == null)) {
            dlog.error(expr.pos, DiagnosticCode.INVALID_ANY_VAR_DEF);
            return false;
        }
        if (kind == BRACED_TUPLE_EXPR) {
            BLangBracedOrTupleExpr bracedOrTupleExpr = (BLangBracedOrTupleExpr) expr;
            if (bracedOrTupleExpr.expressions.size() > 1 && bracedOrTupleExpr.expressions.stream()
                    .anyMatch(literal -> literal.getKind() == LITERAL)) {
                dlog.error(expr.pos, DiagnosticCode.INVALID_ANY_VAR_DEF);
                return false;
            }
        }
        return true;
    }

    private BType getTypeOfVarReferenceInAssignment(BLangExpression expr) {
        // In assignment, lhs supports only simpleVarRef, indexBasedAccess, filedBasedAccess expressions.
        if (expr.getKind() != NodeKind.SIMPLE_VARIABLE_REF &&
                expr.getKind() != NodeKind.INDEX_BASED_ACCESS_EXPR &&
                expr.getKind() != NodeKind.FIELD_BASED_ACCESS_EXPR &&
                expr.getKind() != NodeKind.XML_ATTRIBUTE_ACCESS_EXPR &&
                expr.getKind() != NodeKind.TUPLE_VARIABLE_REF) {
            dlog.error(expr.pos, DiagnosticCode.INVALID_VARIABLE_ASSIGNMENT, expr);
            return symTable.semanticError;
        }

        BLangVariableReference varRefExpr = (BLangVariableReference) expr;
        varRefExpr.lhsVar = true;
        typeChecker.checkExpr(varRefExpr, env);

        //Check whether this is an readonly field.
        checkReadonlyAssignment(varRefExpr);

        checkConstantAssignment(varRefExpr);
        return varRefExpr.type;
    }

    private void checkOutputAttributesWithOutputConstraint(BLangStatement streamingQueryStatement) {
        List<? extends SelectExpressionNode> selectExpressions =
                ((BLangStreamingQueryStatement) streamingQueryStatement).getSelectClause().getSelectExpressions();

        List<String> variableList = new ArrayList<>();
        boolean isSelectAll = true;
        if (!((BLangStreamingQueryStatement) streamingQueryStatement).getSelectClause().isSelectAll()) {
            isSelectAll = false;
            for (SelectExpressionNode expressionNode : selectExpressions) {
                String variableName;
                if (expressionNode.getIdentifier() != null) {
                    variableName = expressionNode.getIdentifier();
                } else {
                    if (expressionNode.getExpression() instanceof BLangFieldBasedAccess) {
                        variableName = ((BLangFieldBasedAccess) expressionNode.getExpression()).field.value;
                    } else {
                        variableName = ((BLangSimpleVarRef) (expressionNode).getExpression()).variableName.value;
                    }
                }
                variableList.add(variableName);
            }
        }

        // Validate whether input stream constraint type only contains attribute type that can be processed by Siddhi
        if (((BLangStreamingQueryStatement) streamingQueryStatement).getStreamingInput() != null) {
            List<BField> fields = ((BStructureType) ((BStreamType) ((BLangExpression)
                    (((BLangStreamingQueryStatement) streamingQueryStatement).getStreamingInput()).
                            getStreamReference()).type).constraint).fields;

            for (BField structField : fields) {
                validateStreamEventType(((BLangStreamingQueryStatement) streamingQueryStatement).pos, structField);
                if (isSelectAll) {
                    //create the variable list to validate when select * clause is used in query
                    variableList.add(structField.name.value);
                }
            }
        }

        BType streamActionArgumentType = ((BInvokableType) ((BLangLambdaFunction) (((BLangStreamingQueryStatement)
                streamingQueryStatement).getStreamingAction()).getInvokableBody()).type).paramTypes.get(0);

        if (streamActionArgumentType.tag == TypeTags.ARRAY) {
            BType structType = (((BArrayType) streamActionArgumentType).eType);

            if (structType.tag == TypeTags.OBJECT || structType.tag == TypeTags.RECORD) {
                List<BField> structFieldList = ((BStructureType) structType).fields;
                List<String> structFieldNameList = new ArrayList<>();
                for (BField structField : structFieldList) {
                    validateStreamEventType(((BLangStreamAction) ((BLangStreamingQueryStatement)
                            streamingQueryStatement).getStreamingAction()).pos, structField);
                    structFieldNameList.add(structField.name.value);
                }

                if (!variableList.equals(structFieldNameList)) {
                    dlog.error(((BLangStreamAction) ((BLangStreamingQueryStatement) streamingQueryStatement).
                            getStreamingAction()).pos, DiagnosticCode.INCOMPATIBLE_STREAM_ACTION_ARGUMENT, structType);
                }
            }
        }
    }

    private void validateStreamEventType(DiagnosticPos pos, BField field) {
        if (!(field.type.tag == TypeTags.INT || field.type.tag == TypeTags.BOOLEAN || field.type.tag == TypeTags.STRING
                || field.type.tag == TypeTags.FLOAT)) {
            dlog.error(pos, DiagnosticCode.INVALID_STREAM_ATTRIBUTE_TYPE);
        }
    }

    private void validateStreamingEventType(DiagnosticPos pos, BType actualType, String attributeName, BType expType,
                                            DiagnosticCode diagCode) {
        if (expType.tag == TypeTags.SEMANTIC_ERROR) {
            return;
        } else if (expType.tag == TypeTags.NONE) {
            return;
        } else if (actualType.tag == TypeTags.SEMANTIC_ERROR) {
            return;
        } else if (this.types.isAssignable(actualType, expType)) {
            return;
        }

        // e.g. incompatible types: expected 'int' for attribute 'name', found 'string'
        dlog.error(pos, diagCode, expType, attributeName, actualType);
    }

    private void validateOutputAttributeTypes(BLangStatement streamingQueryStatement) {
        StreamingInput streamingInput = ((BLangStreamingQueryStatement) streamingQueryStatement).getStreamingInput();
        JoinStreamingInput joinStreamingInput = ((BLangStreamingQueryStatement) streamingQueryStatement).
                getJoiningInput();

        if (streamingInput != null) {
            Map<String, List<BField>> inputStreamSpecificFieldMap =
                    createInputStreamSpecificFieldMap(streamingInput, joinStreamingInput);
            BType streamActionArgumentType = ((BInvokableType) ((BLangLambdaFunction) (((BLangStreamingQueryStatement)
                    streamingQueryStatement).getStreamingAction()).getInvokableBody()).type).paramTypes.get(0);

            if (streamActionArgumentType.tag == TypeTags.ARRAY) {
                BType structType = (((BArrayType) streamActionArgumentType).eType);

                if (structType.tag == TypeTags.OBJECT || structType.tag == TypeTags.RECORD) {
                    List<BField> outputStreamFieldList = ((BStructureType) structType).fields;
                    List<? extends SelectExpressionNode> selectExpressions = ((BLangStreamingQueryStatement)
                            streamingQueryStatement).getSelectClause().getSelectExpressions();

                    if (!((BLangStreamingQueryStatement) streamingQueryStatement).getSelectClause().isSelectAll()) {
                        for (int i = 0; i < selectExpressions.size(); i++) {
                            SelectExpressionNode expressionNode = selectExpressions.get(i);
                            BField structField = null;
                            if (expressionNode.getExpression() instanceof BLangFieldBasedAccess) {
                                String attributeName =
                                        ((BLangFieldBasedAccess) expressionNode.getExpression()).field.value;
                                String streamIdentifier = ((BLangSimpleVarRef) ((BLangFieldBasedAccess) expressionNode.
                                        getExpression()).expr).variableName.value;

                                List<BField> streamFieldList = inputStreamSpecificFieldMap.
                                        get(streamIdentifier);
                                if (streamFieldList == null) {
                                    dlog.error(((BLangSelectClause)
                                                    ((BLangStreamingQueryStatement) streamingQueryStatement).
                                                            getSelectClause()).pos,
                                            DiagnosticCode.UNDEFINED_STREAM_REFERENCE, streamIdentifier);
                                } else {
                                    structField = getStructField(streamFieldList, attributeName);
                                    validateAttributeWithOutputStruct(structField, attributeName,
                                            streamingQueryStatement, outputStreamFieldList.get(i));
                                }
                            } else if (expressionNode.getExpression() instanceof BLangSimpleVarRef) {
                                String attributeName = ((BLangSimpleVarRef) expressionNode.getExpression()).
                                        variableName.getValue();

                                for (List<BField> streamFieldList :
                                        inputStreamSpecificFieldMap.values()) {
                                    structField = getStructField(streamFieldList, attributeName);
                                    if (structField != null) {
                                        break;
                                    }
                                }
                                validateAttributeWithOutputStruct(structField, attributeName, streamingQueryStatement,
                                        outputStreamFieldList.get(i));
                            }
                        }
                    } else {
                        List<BField> inputStreamFields = ((BStructureType) ((BStreamType)
                                ((BLangExpression) (((BLangStreamingQueryStatement) streamingQueryStatement).
                                        getStreamingInput()).getStreamReference()).type).constraint).fields;

                        for (int i = 0; i < inputStreamFields.size(); i++) {
                            BField inputStructField = inputStreamFields.get(i);
                            BField outputStructField = outputStreamFieldList.get(i);
                            validateStreamingEventType(((BLangStreamAction) ((BLangStreamingQueryStatement)
                                            streamingQueryStatement).getStreamingAction()).pos,
                                    outputStructField.getType(), outputStructField.getName().getValue(),
                                    inputStructField.getType(), DiagnosticCode.STREAMING_INCOMPATIBLE_TYPES);
                        }
                    }
                }
            }
        }
    }

    private List<BField> getFieldListFromStreamInput(StreamingInput streamingInput) {
        return ((BStructureType) ((BStreamType) ((BLangSimpleVarRef)
                streamingInput.getStreamReference()).type).constraint).fields;
    }

    private String getStreamIdentifier(StreamingInput streamingInput) {
        String streamIdentifier = streamingInput.getAlias();
        if (streamIdentifier == null) {
            streamIdentifier = ((BLangSimpleVarRef) streamingInput.getStreamReference()).variableName.value;
        }

        return streamIdentifier;
    }

    private BField getStructField(List<BField> fieldList, String fieldName) {
        for (BField structField : fieldList) {
            String structFieldName = structField.name.getValue();
            if (structFieldName.equalsIgnoreCase(fieldName)) {
                return structField;
            }
        }

        return null;
    }

    private void validateAttributeWithOutputStruct(BField structField, String attributeName,
                                                   BLangStatement streamingQueryStatement,
                                                   BField outputStructField) {

        if (structField != null) {
            validateStreamingEventType(((BLangStreamAction) ((BLangStreamingQueryStatement)
                            streamingQueryStatement).getStreamingAction()).pos,
                    outputStructField.getType(), attributeName, structField.getType(),
                    DiagnosticCode.STREAMING_INCOMPATIBLE_TYPES);
        }
    }

    private Map<String, List<BField>> createInputStreamSpecificFieldMap
            (StreamingInput streamingInput, JoinStreamingInput joinStreamingInput) {

        Map<String, List<BField>> inputStreamSpecificFieldMap = new HashMap<>();
        String firstStreamIdentifier = getStreamIdentifier(streamingInput);
        List<BField> firstInputStreamFieldList = getFieldListFromStreamInput(streamingInput);
        inputStreamSpecificFieldMap.put(firstStreamIdentifier, firstInputStreamFieldList);

        if (joinStreamingInput != null) {
            List<BField> secondInputStreamFieldList =
                    getFieldListFromStreamInput(joinStreamingInput.getStreamingInput());
            String secondStreamIdentifier = getStreamIdentifier(joinStreamingInput.getStreamingInput());
            inputStreamSpecificFieldMap.put(secondStreamIdentifier, secondInputStreamFieldList);
        }

        return inputStreamSpecificFieldMap;
    }

    private void validateStreamingActionFunctionParameters(BLangStreamAction streamAction) {
        List<BLangSimpleVariable> functionParameters = ((BLangFunction) streamAction.getInvokableBody().
                getFunctionNode()).requiredParams;
        if (functionParameters == null || functionParameters.size() != 1) {
            dlog.error((streamAction).pos,
                    DiagnosticCode.INVALID_STREAM_ACTION_ARGUMENT_COUNT,
                    functionParameters == null ? 0 : functionParameters.size());
        } else if (!(functionParameters.get(0).type.tag == TypeTags.ARRAY &&
                (((BArrayType) functionParameters.get(0).type).eType.tag == TypeTags.OBJECT)
                || ((BArrayType) functionParameters.get(0).type).eType.tag == TypeTags.RECORD)) {
            dlog.error((streamAction).pos, DiagnosticCode.INVALID_STREAM_ACTION_ARGUMENT_TYPE,
                    ((BArrayType) functionParameters.get(0).type).eType.getKind());
        }
    }

    private void defineSelectorAttributes(SymbolEnv stmtEnv, StreamingQueryStatementNode node) {
        if (node.getStreamingAction() == null) {
            return;
        }
        BType streamActionArgumentType = ((BLangLambdaFunction) node.getStreamingAction()
                .getInvokableBody()).function.requiredParams.get(0).type;
        if (streamActionArgumentType.tag != TypeTags.ARRAY) {
            return;
        }
        BType structType = (((BArrayType) streamActionArgumentType).eType);
        if (structType.tag == TypeTags.OBJECT || structType.tag == TypeTags.RECORD) {
            List<BField> outputStreamFieldList = ((BStructureType) structType).fields;
            for (BField field : outputStreamFieldList) {
                stmtEnv.scope.define(field.name, field.symbol);
            }
        }
    }

    /**
     * Validate functions attached to objects.
     *
     * @param funcNode Function node
     */
    private void validateObjectAttachedFunction(BLangFunction funcNode) {
        if (funcNode.attachedOuterFunction) {
            // object outer attached function must have a body
            if (funcNode.body == null) {
                dlog.error(funcNode.pos, DiagnosticCode.ATTACHED_FUNCTIONS_MUST_HAVE_BODY, funcNode.name);
            }

            if (Symbols.isFlagOn(funcNode.receiver.type.tsymbol.flags, Flags.ABSTRACT)) {
                dlog.error(funcNode.pos, DiagnosticCode.CANNOT_ATTACH_FUNCTIONS_TO_ABSTRACT_OBJECT, funcNode.name,
                        funcNode.receiver.type);
            }

            return;
        }

        if (!funcNode.attachedFunction) {
            return;
        }

        // If the function is attached to an abstract object, it don't need to have an implementation.
        if (Symbols.isFlagOn(funcNode.receiver.type.tsymbol.flags, Flags.ABSTRACT)) {
            if (funcNode.body != null) {
                dlog.error(funcNode.pos, DiagnosticCode.ABSTRACT_OBJECT_FUNCTION_CANNOT_HAVE_BODY, funcNode.name,
                        funcNode.receiver.type);
            }
            return;
        }

        // There must be an implementation at the outer level, if the function is an interface.
        if (funcNode.interfaceFunction && !env.enclPkg.objAttachedFunctions.contains(funcNode.symbol)) {
            dlog.error(funcNode.pos, DiagnosticCode.INVALID_INTERFACE_ON_NON_ABSTRACT_OBJECT, funcNode.name,
                    funcNode.receiver.type);
        }
    }

    private void validateReferencedFunction(DiagnosticPos pos, BAttachedFunction func, SymbolEnv env) {
        if (Symbols.isFlagOn(func.symbol.receiverSymbol.type.tsymbol.flags, Flags.ABSTRACT)) {
            return;
        }

        if (!Symbols.isFlagOn(func.symbol.flags, Flags.INTERFACE)) {
            return;
        }

        // There must be an implementation at the outer level, if the function is an interface.
        if (!env.enclPkg.objAttachedFunctions.contains(func.symbol)) {
            dlog.error(pos, DiagnosticCode.INVALID_INTERFACE_ON_NON_ABSTRACT_OBJECT, func.funcName,
                    func.symbol.receiverSymbol.type);
        }
    }

    private void addElseTypeGuards(BLangIf ifNode) {
        SymbolEnv elseEnv = SymbolEnv.createBlockEnv((BLangBlockStmt) ifNode.elseStmt, env);
        for (Entry<BVarSymbol, Set<BType>> entry : this.typeGuards.entrySet()) {
            BVarSymbol originalVarSymbol = entry.getKey();
            BType remainingType = getRemainingType(originalVarSymbol.type, entry.getValue());
            BVarSymbol varSymbol = new BVarSymbol(0, originalVarSymbol.name, elseEnv.scope.owner.pkgID, remainingType,
                    this.env.scope.owner);
            symbolEnter.defineShadowedSymbol(ifNode.expr.pos, varSymbol, elseEnv);

            // Cache the type guards, to be reused at the desugar.
            ifNode.elseTypeGuards.put(originalVarSymbol, varSymbol);
        }
    }

    private void addTypeGuards(Map<BVarSymbol, BType> typeGuards) {
        if (this.typeGuards == null) {
            this.typeGuards = new HashMap<>();
            this.typeGuards = typeGuards.entrySet().stream()
                    .collect(Collectors.toMap(Map.Entry::getKey, e -> new HashSet() {
                        {
                            add(e.getValue());
                        }
                    }));
            return;
        }

        for (Entry<BVarSymbol, BType> entry : typeGuards.entrySet()) {
            Set<BType> typGuardsForSymbol = this.typeGuards.get(entry.getKey());
            if (typGuardsForSymbol == null) {
                typGuardsForSymbol = new HashSet<>();
                this.typeGuards.put(entry.getKey(), typGuardsForSymbol);
            }

            typGuardsForSymbol.add(entry.getValue());
        }
    }

    private void resetTypeGards() {
        this.typeGuards = null;
    }

    private BType getRemainingType(BType originalType, Set<BType> set) {
        if (originalType.tag != TypeTags.UNION) {
            return originalType;
        }

        List<BType> memberTypes = new ArrayList<>(((BUnionType) originalType).getMemberTypes());

        for (BType removeType : set) {
            if (removeType.tag != TypeTags.UNION) {
                memberTypes.remove(removeType);
            } else {
                ((BUnionType) removeType).getMemberTypes().forEach(type -> memberTypes.remove(type));
            }

            if (memberTypes.size() == 1) {
                return memberTypes.get(0);
            }
        }

        return new BUnionType(null, new HashSet<>(memberTypes), memberTypes.contains(symTable.nilType));
    }
}<|MERGE_RESOLUTION|>--- conflicted
+++ resolved
@@ -451,13 +451,10 @@
                 dlog.error(varNode.pos, DiagnosticCode.SEALED_ARRAY_TYPE_NOT_INITIALIZED);
                 return;
             }
-<<<<<<< HEAD
-=======
             if ((varNode.symbol.type.tag != TypeTags.CHANNEL && varNode.symbol.owner.tag == SymTag.PACKAGE) || Symbols
                     .isFlagOn(varNode.symbol.flags, Flags.LISTENER)) {
                 dlog.error(varNode.pos, DiagnosticCode.UNINITIALIZED_VARIABLE, varNode.name);
             }
->>>>>>> 8cc27dae
             return;
         }
 
