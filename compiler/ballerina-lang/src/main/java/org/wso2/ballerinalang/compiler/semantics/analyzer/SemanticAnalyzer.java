--- conflicted
+++ resolved
@@ -336,16 +336,12 @@
                 continue;
             }
 
-<<<<<<< HEAD
-            analyzeNode((BLangNode) pkgLevelNode, data);
-=======
             // To skip already analyzed type definitions and analyze the ones that get added while analyzing other nodes
             if (kind == NodeKind.TYPE_DEFINITION && copyOfOriginalTopLevelNodes.contains(pkgLevelNode)) {
                 continue;
             }
 
-            analyzeDef((BLangNode) pkgLevelNode, data);
->>>>>>> c8a3c30d
+            analyzeNode((BLangNode) pkgLevelNode, data);
         }
         analyzeModuleConfigurableAmbiguity(pkgNode);
 
@@ -685,17 +681,11 @@
         data.env = currentEnv;
         // Visit functions as they are not in the same scope/env as the object fields
         for (BLangFunction function : classDefinition.functions) {
-<<<<<<< HEAD
             analyzeNode(function, data);
-            if (function.flagSet.contains(Flag.RESOURCE) && function.flagSet.contains(Flag.NATIVE)) {
-                this.dlog.error(function.pos, DiagnosticErrorCode.RESOURCE_FUNCTION_CANNOT_BE_EXTERN, function.name);
-=======
-            analyzeDef(function, data);
             if (!classDefinition.flagSet.contains(Flag.CLIENT) && function.flagSet.contains(Flag.RESOURCE) &&
                     function.flagSet.contains(Flag.NATIVE)) {
                 this.dlog.error(function.pos,
                         DiagnosticErrorCode.SERVICE_RESOURCE_METHOD_CANNOT_BE_EXTERN, function.name);
->>>>>>> c8a3c30d
             }
         }
 
