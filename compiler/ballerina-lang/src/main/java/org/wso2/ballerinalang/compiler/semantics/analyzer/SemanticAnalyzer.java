/*
 *  Copyright (c) 2017, WSO2 Inc. (http://www.wso2.org) All Rights Reserved.
 *
 *  WSO2 Inc. licenses this file to you under the Apache License,
 *  Version 2.0 (the "License"); you may not use this file except
 *  in compliance with the License.
 *  You may obtain a copy of the License at
 *
 *    http://www.apache.org/licenses/LICENSE-2.0
 *
 *  Unless required by applicable law or agreed to in writing,
 *  software distributed under the License is distributed on an
 *  "AS IS" BASIS, WITHOUT WARRANTIES OR CONDITIONS OF ANY
 *  KIND, either express or implied.  See the License for the
 *  specific language governing permissions and limitations
 *  under the License.
 */
package org.wso2.ballerinalang.compiler.semantics.analyzer;

import org.ballerinalang.compiler.CompilerPhase;
import org.ballerinalang.model.TreeBuilder;
import org.ballerinalang.model.elements.AttachPoint;
import org.ballerinalang.model.elements.Flag;
import org.ballerinalang.model.symbols.SymbolKind;
import org.ballerinalang.model.tree.NodeKind;
import org.ballerinalang.model.tree.OperatorKind;
import org.ballerinalang.model.tree.RecordVariableNode.BLangRecordVariableKeyValueNode;
import org.ballerinalang.model.tree.statements.StatementNode;
import org.ballerinalang.model.tree.types.BuiltInReferenceTypeNode;
import org.ballerinalang.model.types.TypeKind;
import org.ballerinalang.util.diagnostic.DiagnosticCode;
import org.wso2.ballerinalang.compiler.semantics.model.SymbolEnv;
import org.wso2.ballerinalang.compiler.semantics.model.SymbolTable;
import org.wso2.ballerinalang.compiler.semantics.model.symbols.BAnnotationSymbol;
import org.wso2.ballerinalang.compiler.semantics.model.symbols.BAttachedFunction;
import org.wso2.ballerinalang.compiler.semantics.model.symbols.BObjectTypeSymbol;
import org.wso2.ballerinalang.compiler.semantics.model.symbols.BOperatorSymbol;
import org.wso2.ballerinalang.compiler.semantics.model.symbols.BRecordTypeSymbol;
import org.wso2.ballerinalang.compiler.semantics.model.symbols.BServiceSymbol;
import org.wso2.ballerinalang.compiler.semantics.model.symbols.BSymbol;
import org.wso2.ballerinalang.compiler.semantics.model.symbols.BVarSymbol;
import org.wso2.ballerinalang.compiler.semantics.model.symbols.SymTag;
import org.wso2.ballerinalang.compiler.semantics.model.symbols.Symbols;
import org.wso2.ballerinalang.compiler.semantics.model.types.BArrayType;
import org.wso2.ballerinalang.compiler.semantics.model.types.BChannelType;
import org.wso2.ballerinalang.compiler.semantics.model.types.BErrorType;
import org.wso2.ballerinalang.compiler.semantics.model.types.BField;
import org.wso2.ballerinalang.compiler.semantics.model.types.BInvokableType;
import org.wso2.ballerinalang.compiler.semantics.model.types.BMapType;
import org.wso2.ballerinalang.compiler.semantics.model.types.BRecordType;
import org.wso2.ballerinalang.compiler.semantics.model.types.BTupleType;
import org.wso2.ballerinalang.compiler.semantics.model.types.BType;
import org.wso2.ballerinalang.compiler.semantics.model.types.BUnionType;
import org.wso2.ballerinalang.compiler.tree.BLangAnnotation;
import org.wso2.ballerinalang.compiler.tree.BLangAnnotationAttachment;
import org.wso2.ballerinalang.compiler.tree.BLangEndpoint;
import org.wso2.ballerinalang.compiler.tree.BLangErrorVariable;
import org.wso2.ballerinalang.compiler.tree.BLangFunction;
import org.wso2.ballerinalang.compiler.tree.BLangIdentifier;
import org.wso2.ballerinalang.compiler.tree.BLangInvokableNode;
import org.wso2.ballerinalang.compiler.tree.BLangNode;
import org.wso2.ballerinalang.compiler.tree.BLangNodeVisitor;
import org.wso2.ballerinalang.compiler.tree.BLangPackage;
import org.wso2.ballerinalang.compiler.tree.BLangRecordVariable;
import org.wso2.ballerinalang.compiler.tree.BLangRecordVariable.BLangRecordVariableKeyValue;
import org.wso2.ballerinalang.compiler.tree.BLangResource;
import org.wso2.ballerinalang.compiler.tree.BLangService;
import org.wso2.ballerinalang.compiler.tree.BLangSimpleVariable;
import org.wso2.ballerinalang.compiler.tree.BLangTupleVariable;
import org.wso2.ballerinalang.compiler.tree.BLangTypeDefinition;
import org.wso2.ballerinalang.compiler.tree.BLangVariable;
import org.wso2.ballerinalang.compiler.tree.BLangWorker;
import org.wso2.ballerinalang.compiler.tree.BLangXMLNS;
import org.wso2.ballerinalang.compiler.tree.expressions.BLangBinaryExpr;
import org.wso2.ballerinalang.compiler.tree.expressions.BLangBracedOrTupleExpr;
import org.wso2.ballerinalang.compiler.tree.expressions.BLangConstant;
import org.wso2.ballerinalang.compiler.tree.expressions.BLangErrorVarRef;
import org.wso2.ballerinalang.compiler.tree.expressions.BLangExpression;
import org.wso2.ballerinalang.compiler.tree.expressions.BLangIndexBasedAccess;
import org.wso2.ballerinalang.compiler.tree.expressions.BLangInvocation;
import org.wso2.ballerinalang.compiler.tree.expressions.BLangLambdaFunction;
import org.wso2.ballerinalang.compiler.tree.expressions.BLangLiteral;
import org.wso2.ballerinalang.compiler.tree.expressions.BLangRecordLiteral;
import org.wso2.ballerinalang.compiler.tree.expressions.BLangRecordVarRef;
import org.wso2.ballerinalang.compiler.tree.expressions.BLangRecordVarRef.BLangRecordVarRefKeyValue;
import org.wso2.ballerinalang.compiler.tree.expressions.BLangSimpleVarRef;
import org.wso2.ballerinalang.compiler.tree.expressions.BLangTupleVarRef;
import org.wso2.ballerinalang.compiler.tree.expressions.BLangTypeInit;
import org.wso2.ballerinalang.compiler.tree.expressions.BLangVariableReference;
import org.wso2.ballerinalang.compiler.tree.statements.BLangAbort;
import org.wso2.ballerinalang.compiler.tree.statements.BLangAssignment;
import org.wso2.ballerinalang.compiler.tree.statements.BLangBlockStmt;
import org.wso2.ballerinalang.compiler.tree.statements.BLangBreak;
import org.wso2.ballerinalang.compiler.tree.statements.BLangCatch;
import org.wso2.ballerinalang.compiler.tree.statements.BLangCompoundAssignment;
import org.wso2.ballerinalang.compiler.tree.statements.BLangContinue;
import org.wso2.ballerinalang.compiler.tree.statements.BLangErrorDestructure;
import org.wso2.ballerinalang.compiler.tree.statements.BLangErrorVariableDef;
import org.wso2.ballerinalang.compiler.tree.statements.BLangExpressionStmt;
import org.wso2.ballerinalang.compiler.tree.statements.BLangForeach;
import org.wso2.ballerinalang.compiler.tree.statements.BLangForever;
import org.wso2.ballerinalang.compiler.tree.statements.BLangForkJoin;
import org.wso2.ballerinalang.compiler.tree.statements.BLangIf;
import org.wso2.ballerinalang.compiler.tree.statements.BLangLock;
import org.wso2.ballerinalang.compiler.tree.statements.BLangMatch;
import org.wso2.ballerinalang.compiler.tree.statements.BLangMatch.BLangMatchStaticBindingPatternClause;
import org.wso2.ballerinalang.compiler.tree.statements.BLangMatch.BLangMatchStructuredBindingPatternClause;
import org.wso2.ballerinalang.compiler.tree.statements.BLangPanic;
import org.wso2.ballerinalang.compiler.tree.statements.BLangRecordDestructure;
import org.wso2.ballerinalang.compiler.tree.statements.BLangRecordVariableDef;
import org.wso2.ballerinalang.compiler.tree.statements.BLangRetry;
import org.wso2.ballerinalang.compiler.tree.statements.BLangReturn;
import org.wso2.ballerinalang.compiler.tree.statements.BLangSimpleVariableDef;
import org.wso2.ballerinalang.compiler.tree.statements.BLangStatement;
import org.wso2.ballerinalang.compiler.tree.statements.BLangThrow;
import org.wso2.ballerinalang.compiler.tree.statements.BLangTransaction;
import org.wso2.ballerinalang.compiler.tree.statements.BLangTryCatchFinally;
import org.wso2.ballerinalang.compiler.tree.statements.BLangTupleDestructure;
import org.wso2.ballerinalang.compiler.tree.statements.BLangTupleVariableDef;
import org.wso2.ballerinalang.compiler.tree.statements.BLangWhile;
import org.wso2.ballerinalang.compiler.tree.statements.BLangWorkerSend;
import org.wso2.ballerinalang.compiler.tree.statements.BLangXMLNSStatement;
import org.wso2.ballerinalang.compiler.tree.types.BLangFiniteTypeNode;
import org.wso2.ballerinalang.compiler.tree.types.BLangObjectTypeNode;
import org.wso2.ballerinalang.compiler.tree.types.BLangRecordTypeNode;
import org.wso2.ballerinalang.compiler.tree.types.BLangType;
import org.wso2.ballerinalang.compiler.util.CompilerContext;
import org.wso2.ballerinalang.compiler.util.Name;
import org.wso2.ballerinalang.compiler.util.Names;
import org.wso2.ballerinalang.compiler.util.TypeTags;
import org.wso2.ballerinalang.compiler.util.diagnotic.BLangDiagnosticLog;
import org.wso2.ballerinalang.compiler.util.diagnotic.DiagnosticPos;
import org.wso2.ballerinalang.util.AttachPoints;
import org.wso2.ballerinalang.util.Flags;
import org.wso2.ballerinalang.util.Lists;

import java.util.ArrayList;
import java.util.LinkedHashSet;
import java.util.List;
import java.util.Map;
import java.util.Optional;
import java.util.Set;
import java.util.Stack;
import java.util.stream.Collectors;

import static org.ballerinalang.model.tree.NodeKind.BRACED_TUPLE_EXPR;
import static org.ballerinalang.model.tree.NodeKind.LITERAL;
import static org.ballerinalang.model.tree.NodeKind.NUMERIC_LITERAL;
import static org.ballerinalang.model.tree.NodeKind.RECORD_LITERAL_EXPR;

/**
 * @since 0.94
 */
public class SemanticAnalyzer extends BLangNodeVisitor {

    private static final CompilerContext.Key<SemanticAnalyzer> SYMBOL_ANALYZER_KEY =
            new CompilerContext.Key<>();
    private static final String ANONYMOUS_RECORD_NAME = "anonymous-record";
    private static final String NULL_LITERAL = "null";

    private SymbolTable symTable;
    private SymbolEnter symbolEnter;
    private Names names;
    private SymbolResolver symResolver;
    private TypeChecker typeChecker;
    private Types types;
    private StreamsQuerySemanticAnalyzer streamsQuerySemanticAnalyzer;
    private BLangDiagnosticLog dlog;
    private TypeNarrower typeNarrower;

    private SymbolEnv env;
    private BType expType;
    private DiagnosticCode diagCode;
    private BType resType;

    // Stack holding the fall-back environments. fall-back env is the env to go back
    // after visiting the current env.
    private Stack<SymbolEnv> prevEnvs = new Stack<>();

    public static SemanticAnalyzer getInstance(CompilerContext context) {
        SemanticAnalyzer semAnalyzer = context.get(SYMBOL_ANALYZER_KEY);
        if (semAnalyzer == null) {
            semAnalyzer = new SemanticAnalyzer(context);
        }

        return semAnalyzer;
    }

    public SemanticAnalyzer(CompilerContext context) {
        context.put(SYMBOL_ANALYZER_KEY, this);

        this.symTable = SymbolTable.getInstance(context);
        this.symbolEnter = SymbolEnter.getInstance(context);
        this.names = Names.getInstance(context);
        this.symResolver = SymbolResolver.getInstance(context);
        this.typeChecker = TypeChecker.getInstance(context);
        this.types = Types.getInstance(context);
        this.streamsQuerySemanticAnalyzer = StreamsQuerySemanticAnalyzer.getInstance(context);
        this.dlog = BLangDiagnosticLog.getInstance(context);
        this.typeNarrower = TypeNarrower.getInstance(context);
    }

    public BLangPackage analyze(BLangPackage pkgNode) {
        pkgNode.accept(this);
        return pkgNode;
    }


    // Visitor methods

    public void visit(BLangPackage pkgNode) {
        if (pkgNode.completedPhases.contains(CompilerPhase.TYPE_CHECK)) {
            return;
        }
        SymbolEnv pkgEnv = this.symTable.pkgEnvMap.get(pkgNode.symbol);

        // Visit constants first.
        pkgNode.topLevelNodes.stream().filter(pkgLevelNode -> pkgLevelNode.getKind() == NodeKind.CONSTANT)
                .forEach(constant -> analyzeDef((BLangNode) constant, pkgEnv));

        pkgNode.topLevelNodes.stream().filter(pkgLevelNode -> pkgLevelNode.getKind() != NodeKind.CONSTANT)
                .filter(pkgLevelNode -> !(pkgLevelNode.getKind() == NodeKind.FUNCTION
                        && ((BLangFunction) pkgLevelNode).flagSet.contains(Flag.LAMBDA)))
                .forEach(topLevelNode -> analyzeDef((BLangNode) topLevelNode, pkgEnv));

        while (pkgNode.lambdaFunctions.peek() != null) {
            BLangLambdaFunction lambdaFunction = pkgNode.lambdaFunctions.poll();
            BLangFunction function = lambdaFunction.function;
            lambdaFunction.type = function.symbol.type;
            analyzeDef(lambdaFunction.function, lambdaFunction.cachedEnv);
        }

        pkgNode.getTestablePkgs().forEach(testablePackage -> visit((BLangPackage) testablePackage));
        pkgNode.completedPhases.add(CompilerPhase.TYPE_CHECK);
    }

    public void visit(BLangXMLNS xmlnsNode) {
        xmlnsNode.type = symTable.stringType;

        // Namespace node already having the symbol means we are inside an init-function,
        // and the symbol has already been declared by the original statement.
        if (xmlnsNode.symbol == null) {
            symbolEnter.defineNode(xmlnsNode, env);
        }

        typeChecker.checkExpr(xmlnsNode.namespaceURI, env, symTable.stringType);
    }

    public void visit(BLangXMLNSStatement xmlnsStmtNode) {
        analyzeNode(xmlnsStmtNode.xmlnsDecl, env);
    }

    public void visit(BLangFunction funcNode) {
        SymbolEnv funcEnv = SymbolEnv.createFunctionEnv(funcNode, funcNode.symbol.scope, env);
        //set function param flag to final
        funcNode.symbol.params.forEach(param -> param.flags |= Flags.FUNCTION_FINAL);

        funcNode.annAttachments.forEach(annotationAttachment -> {
            annotationAttachment.attachPoints.add(AttachPoint.FUNCTION);
            if (Symbols.isFlagOn(funcNode.symbol.flags, Flags.RESOURCE)) {
                annotationAttachment.attachPoints.add(AttachPoint.RESOURCE);
            }
            if (Symbols.isFlagOn(funcNode.symbol.flags, Flags.REMOTE)) {
                annotationAttachment.attachPoints.add(AttachPoint.REMOTE);
            }
            this.analyzeDef(annotationAttachment, funcEnv);
        });

        funcNode.requiredParams.forEach(p -> this.analyzeDef(p, funcEnv));
        funcNode.defaultableParams.forEach(p -> this.analyzeDef(p, funcEnv));
        if (funcNode.restParam != null) {
            this.analyzeDef(funcNode.restParam, funcEnv);
        }

        validateObjectAttachedFunction(funcNode);

        // Check for native functions
        if (Symbols.isNative(funcNode.symbol) || funcNode.interfaceFunction) {
            if (funcNode.body != null) {
                dlog.error(funcNode.pos, DiagnosticCode.EXTERN_FUNCTION_CANNOT_HAVE_BODY, funcNode.name);
            }
            return;
        }

        if (funcNode.body != null) {
            analyzeStmt(funcNode.body, funcEnv);
        }

        this.processWorkers(funcNode, funcEnv);
    }

    private void processWorkers(BLangInvokableNode invNode, SymbolEnv invEnv) {
        if (invNode.workers.size() > 0) {
            invEnv.scope.entries.putAll(invNode.body.scope.entries);
            invNode.workers.forEach(e -> this.symbolEnter.defineNode(e, invEnv));
            invNode.workers.forEach(e -> analyzeNode(e, invEnv));
        }
    }

    @Override
    public void visit(BLangTypeDefinition typeDefinition) {
        if (typeDefinition.typeNode.getKind() == NodeKind.OBJECT_TYPE
                || typeDefinition.typeNode.getKind() == NodeKind.RECORD_TYPE
                || typeDefinition.typeNode.getKind() == NodeKind.FINITE_TYPE_NODE) {
            analyzeDef(typeDefinition.typeNode, env);
        }

        typeDefinition.annAttachments.forEach(annotationAttachment -> {
            annotationAttachment.attachPoints.add(AttachPoint.TYPE);
            annotationAttachment.accept(this);
        });
    }

    @Override
    public void visit(BLangFiniteTypeNode finiteTypeNode) {
        finiteTypeNode.valueSpace.forEach(val -> {
            if (val.type.tag == TypeTags.NIL && NULL_LITERAL.equals(((BLangLiteral) val).originalValue)) {
                dlog.error(val.pos, DiagnosticCode.INVALID_USE_OF_NULL_LITERAL);
            }
        });
    }

    @Override
    public void visit(BLangObjectTypeNode objectTypeNode) {
        SymbolEnv objectEnv = SymbolEnv.createTypeEnv(objectTypeNode, objectTypeNode.symbol.scope, env);

        boolean isAbstract = objectTypeNode.flagSet.contains(Flag.ABSTRACT);
        objectTypeNode.fields.forEach(field -> {
            analyzeDef(field, objectEnv);
            if (isAbstract && field.flagSet.contains(Flag.PRIVATE)) {
                this.dlog.error(field.pos, DiagnosticCode.PRIVATE_FIELD_ABSTRACT_OBJECT, field.symbol.name);
            }
        });

        // Visit functions as they are not in the same scope/env as the object fields
        objectTypeNode.functions.forEach(func -> {
            analyzeDef(func, env);
            if (isAbstract && func.flagSet.contains(Flag.PRIVATE)) {
                this.dlog.error(func.pos, DiagnosticCode.PRIVATE_FUNC_ABSTRACT_OBJECT, func.name,
                        objectTypeNode.symbol.name);
            }
            if (isAbstract && func.flagSet.contains(Flag.NATIVE)) {
                this.dlog.error(func.pos, DiagnosticCode.EXTERN_FUNC_ABSTRACT_OBJECT, func.name,
                        objectTypeNode.symbol.name);
            }
        });

        // Validate the referenced functions that don't have implementations within the function.
        ((BObjectTypeSymbol) objectTypeNode.symbol).referencedFunctions
                .forEach(func -> validateReferencedFunction(objectTypeNode.pos, func, env));

        if (objectTypeNode.initFunction == null) {
            return;
        }

        if (objectTypeNode.initFunction.flagSet.contains(Flag.PRIVATE)) {
            this.dlog.error(objectTypeNode.initFunction.pos, DiagnosticCode.PRIVATE_OBJECT_CONSTRUCTOR,
                    objectTypeNode.symbol.name);
            return;
        }

        if (objectTypeNode.flagSet.contains(Flag.ABSTRACT)) {
            this.dlog.error(objectTypeNode.initFunction.pos, DiagnosticCode.ABSTRACT_OBJECT_CONSTRUCTOR,
                    objectTypeNode.symbol.name);
            return;
        }

        if (objectTypeNode.initFunction.flagSet.contains(Flag.NATIVE)) {
            this.dlog.error(objectTypeNode.initFunction.pos, DiagnosticCode.OBJECT_INIT_FUNCTION_CANNOT_BE_EXTERN,
                            objectTypeNode.symbol.name);
            return;
        }

        analyzeDef(objectTypeNode.initFunction, env);
    }

    @Override
    public void visit(BLangRecordTypeNode recordTypeNode) {
        SymbolEnv recordEnv = SymbolEnv.createTypeEnv(recordTypeNode, recordTypeNode.symbol.scope, env);
        recordTypeNode.fields.forEach(field -> analyzeDef(field, recordEnv));
        analyzeDef(recordTypeNode.initFunction, recordEnv);
        validateDefaultable(recordTypeNode);
    }

    public void visit(BLangAnnotation annotationNode) {
        annotationNode.annAttachments.forEach(annotationAttachment -> {
            annotationAttachment.attachPoints.add(AttachPoint.ANNOTATION);
            annotationAttachment.accept(this);
        });
    }

    public void visit(BLangAnnotationAttachment annAttachmentNode) {
        BSymbol symbol = this.symResolver.resolveAnnotation(annAttachmentNode.pos, env,
                names.fromString(annAttachmentNode.pkgAlias.getValue()),
                names.fromString(annAttachmentNode.getAnnotationName().getValue()));
        if (symbol == this.symTable.notFoundSymbol) {
            this.dlog.error(annAttachmentNode.pos, DiagnosticCode.UNDEFINED_ANNOTATION,
                    annAttachmentNode.getAnnotationName().getValue());
            return;
        }
        // Validate Attachment Point against the Annotation Definition.
        BAnnotationSymbol annotationSymbol = (BAnnotationSymbol) symbol;
        annAttachmentNode.annotationSymbol = annotationSymbol;
        if (annotationSymbol.attachPoints > 0 && !Symbols.isAttachPointPresent(annotationSymbol.attachPoints,
                AttachPoints.asMask(annAttachmentNode.attachPoints))) {
            String msg = annAttachmentNode.attachPoints.stream()
                    .map(AttachPoint::getValue)
                    .collect(Collectors
                    .joining(","));
            this.dlog.error(annAttachmentNode.pos, DiagnosticCode.ANNOTATION_NOT_ALLOWED,
                    annotationSymbol, msg);
        }
        // Validate Annotation Attachment data struct against Annotation Definition struct.
        validateAnnotationAttachmentExpr(annAttachmentNode, annotationSymbol);
    }

    private void validateAnnotationAttachmentExpr(BLangAnnotationAttachment annAttachmentNode, BAnnotationSymbol
            annotationSymbol) {
        if (annotationSymbol.attachedType == null) {
            if (annAttachmentNode.expr != null) {
                this.dlog.error(annAttachmentNode.pos, DiagnosticCode.ANNOTATION_ATTACHMENT_NO_VALUE,
                        annotationSymbol.name);
            }
            return;
        }
        if (annAttachmentNode.expr != null) {
            this.typeChecker.checkExpr(annAttachmentNode.expr, env, annotationSymbol.attachedType.type);
        }
    }

    public void visit(BLangSimpleVariable varNode) {

        if (varNode.isDeclaredWithVar) {
            handleDeclaredWithVar(varNode);
            return;
        }

        int ownerSymTag = env.scope.owner.tag;
        if ((ownerSymTag & SymTag.INVOKABLE) == SymTag.INVOKABLE) {
            // This is a variable declared in a function, an action or a resource
            // If the variable is parameter then the variable symbol is already defined
            if (varNode.symbol == null) {
                symbolEnter.defineNode(varNode, env);
            }
        }

        if (varNode.symbol.type.tag == TypeTags.CHANNEL) {
            varNode.annAttachments.forEach(annotationAttachment -> {
                annotationAttachment.attachPoints.add(AttachPoint.CHANNEL);
                annotationAttachment.accept(this);
            });
        } else {
            varNode.annAttachments.forEach(annotationAttachment -> {
                annotationAttachment.attachPoints.add(AttachPoint.TYPE);
                if (Symbols.isFlagOn(varNode.symbol.flags, Flags.LISTENER)) {
                    annotationAttachment.attachPoints.add(AttachPoint.LISTENER);
                }
                annotationAttachment.accept(this);
            });
        }

        BType lhsType = varNode.symbol.type;
        varNode.type = lhsType;

        // Analyze the init expression
        BLangExpression rhsExpr = varNode.expr;
        if (rhsExpr == null) {
            if (lhsType.tag == TypeTags.ARRAY && typeChecker.isArrayOpenSealedType((BArrayType) lhsType)) {
                dlog.error(varNode.pos, DiagnosticCode.SEALED_ARRAY_TYPE_NOT_INITIALIZED);
            }
            return;
        }

        // Here we create a new symbol environment to catch self references by keep the current
        // variable symbol in the symbol environment
        // e.g. int a = x + a;
        SymbolEnv varInitEnv = SymbolEnv.createVarInitEnv(varNode, env, varNode.symbol);

        typeChecker.checkExpr(rhsExpr, varInitEnv, lhsType);
        if (Symbols.isFlagOn(varNode.symbol.flags, Flags.LISTENER) && !types
                .checkListenerCompatibility(env, varNode.symbol.type)) {
            dlog.error(varNode.pos, DiagnosticCode.INVALID_LISTENER_VARIABLE, varNode.name);
        }
    }

    public void visit(BLangRecordVariable varNode) {

        if (varNode.isDeclaredWithVar) {
            handleDeclaredWithVar(varNode);
            return;
        }

        if (varNode.type == null) {
            varNode.type = symResolver.resolveTypeNode(varNode.typeNode, env);
        }

        if (!validateRecordVariable(varNode)) {
            varNode.type = symTable.semanticError;
            return;
        }

        symbolEnter.defineNode(varNode, env);

        if (varNode.expr == null) {
            // we have no rhs to do type checking
            return;
        }

        typeChecker.checkExpr(varNode.expr, env, varNode.type);

    }

    public void visit(BLangTupleVariable varNode) {

        if (varNode.isDeclaredWithVar) {
            handleDeclaredWithVar(varNode);
            return;
        }

        if (varNode.type == null) {
            varNode.type = symResolver.resolveTypeNode(varNode.typeNode, env);
        }

        if (!(checkTypeAndVarCountConsistency(varNode))) {
            varNode.type = symTable.semanticError;
            return;
        }

        symbolEnter.defineNode(varNode, env);

        if (varNode.expr == null) {
            // we have no rhs to do type checking
            return;
        }

        typeChecker.checkExpr(varNode.expr, env, varNode.type);
    }

    public void visit(BLangErrorVariable varNode) {
        if (varNode.isDeclaredWithVar) {
            handleDeclaredWithVar(varNode);
            return;
        }
        if (varNode.type == null) {
            varNode.type = symResolver.resolveTypeNode(varNode.typeNode, env);
        }
        if (!validateErrorVariable(varNode)) {
            varNode.type = symTable.semanticError;
            return;
        }
        symbolEnter.defineNode(varNode, env);
        if (varNode.expr == null) {
            // We have no rhs to do type checking.
            return;
        }
        typeChecker.checkExpr(varNode.expr, env, varNode.type);

    }

    private void handleDeclaredWithVar(BLangVariable variable) {
        BLangExpression varRefExpr = variable.expr;
        BType rhsType = typeChecker.checkExpr(varRefExpr, this.env, symTable.noType);

        if (varRefExpr.getKind() == NodeKind.INVOCATION) {
            BLangInvocation iterableInv = (BLangInvocation) varRefExpr;
            if (iterableInv.iterableOperationInvocation &&
                    iterableInv.iContext.getLastOperation().resultType.tag == TypeTags.INTERMEDIATE_COLLECTION) {
                dlog.error(variable.pos, DiagnosticCode.ITERABLE_RETURN_TYPE_MISMATCH,
                           iterableInv.iContext.getLastOperation().kind);
                return;
            }
        }

        switch (variable.getKind()) {
            case VARIABLE:
                if (!validateVariableDefinition(varRefExpr)) {
                    rhsType = symTable.semanticError;
                }

                BLangSimpleVariable simpleVariable = (BLangSimpleVariable) variable;

                Name varName = names.fromIdNode(simpleVariable.name);
                if (varName == Names.IGNORE) {
                    dlog.error(simpleVariable.pos, DiagnosticCode.NO_NEW_VARIABLES_VAR_ASSIGNMENT);
                    return;
                }

                simpleVariable.type = rhsType;

                int ownerSymTag = env.scope.owner.tag;
                if ((ownerSymTag & SymTag.INVOKABLE) == SymTag.INVOKABLE) {
                    // This is a variable declared in a function, an action or a resource
                    // If the variable is parameter then the variable symbol is already defined
                    if (simpleVariable.symbol == null) {
                        symbolEnter.defineNode(simpleVariable, env);
                    }
                }

                // Set the type to the symbol. If the variable is a global variable, a symbol is already created in the
                // symbol enter. If the variable is a local variable, the symbol will be created above.
                simpleVariable.symbol.type = rhsType;
                break;
            case TUPLE_VARIABLE:
                if (TypeTags.TUPLE != rhsType.tag) {
                    dlog.error(varRefExpr.pos, DiagnosticCode.INVALID_TYPE_DEFINITION_FOR_TUPLE_VAR, rhsType);
                    variable.type = symTable.semanticError;
                    return;
                }

                BLangTupleVariable tupleVariable = (BLangTupleVariable) variable;
                tupleVariable.type = rhsType;

                if (!(checkTypeAndVarCountConsistency(tupleVariable))) {
                    tupleVariable.type = symTable.semanticError;
                    return;
                }

                symbolEnter.defineNode(tupleVariable, env);

                break;
            case RECORD_VARIABLE:
                if (TypeTags.RECORD != rhsType.tag && TypeTags.MAP != rhsType.tag && TypeTags.JSON != rhsType.tag) {
                    dlog.error(varRefExpr.pos, DiagnosticCode.INVALID_TYPE_DEFINITION_FOR_RECORD_VAR, rhsType);
                    variable.type = symTable.semanticError;
                }

                BLangRecordVariable recordVariable = (BLangRecordVariable) variable;
                recordVariable.type = rhsType;

                if (!validateRecordVariable(recordVariable)) {
                    recordVariable.type = symTable.semanticError;
                }
                break;
            case ERROR_VARIABLE:
                if (TypeTags.ERROR != rhsType.tag) {
                    dlog.error(variable.expr.pos, DiagnosticCode.INVALID_TYPE_DEFINITION_FOR_ERROR_VAR, rhsType);
                    variable.type = symTable.semanticError;
                    return;
                }
                BLangErrorVariable errorVariable = (BLangErrorVariable) variable;
                errorVariable.type = rhsType;
                if (!validateErrorVariable(errorVariable)) {
                    errorVariable.type = symTable.semanticError;
                    return;
                }
                symbolEnter.defineNode(errorVariable, env);
                break;
        }
    }

    private void handleDeclaredWithVar(BLangVariable variable, BType rhsType, SymbolEnv blockEnv) {
        switch (variable.getKind()) {
            case VARIABLE:
                BLangSimpleVariable simpleVariable = (BLangSimpleVariable) variable;
                Name varName = names.fromIdNode(simpleVariable.name);
                if (varName == Names.IGNORE) {
                    dlog.error(simpleVariable.pos, DiagnosticCode.UNDERSCORE_NOT_ALLOWED);
                    return;
                }

                simpleVariable.type = rhsType;

                int ownerSymTag = blockEnv.scope.owner.tag;
                if ((ownerSymTag & SymTag.INVOKABLE) == SymTag.INVOKABLE) {
                    // This is a variable declared in a function, an action or a resource
                    // If the variable is parameter then the variable symbol is already defined
                    if (simpleVariable.symbol == null) {
                        symbolEnter.defineNode(simpleVariable, blockEnv);
                    }
                }
                break;
            case TUPLE_VARIABLE:
                BLangTupleVariable tupleVariable = (BLangTupleVariable) variable;
                if (TypeTags.TUPLE != rhsType.tag) {
                    dlog.error(variable.pos, DiagnosticCode.INVALID_TYPE_DEFINITION_FOR_TUPLE_VAR, rhsType);
                    recursivelyDefineVariables(tupleVariable, blockEnv);
                    return;
                }

                tupleVariable.type = rhsType;
                if (!(checkTypeAndVarCountConsistency(tupleVariable, (BTupleType) tupleVariable.type, blockEnv))) {
                    return;
                }
                symbolEnter.defineNode(tupleVariable, blockEnv);
                break;
            case RECORD_VARIABLE:
                BLangRecordVariable recordVariable = (BLangRecordVariable) variable;
                recordVariable.type = rhsType;
                validateRecordVariable(recordVariable, blockEnv);
                break;
            case ERROR_VARIABLE:
                BLangErrorVariable errorVariable = (BLangErrorVariable) variable;
                if (TypeTags.ERROR != rhsType.tag) {
                    dlog.error(variable.pos, DiagnosticCode.INVALID_TYPE_DEFINITION_FOR_ERROR_VAR, rhsType);
                    recursivelyDefineVariables(errorVariable, blockEnv);
                    return;
                }
                errorVariable.type = rhsType;
                validateErrorVariable(errorVariable);
                break;
        }
    }

    private void recursivelyDefineVariables(BLangVariable variable, SymbolEnv blockEnv) {
        switch (variable.getKind()) {
            case VARIABLE:
                Name name = names.fromIdNode(((BLangSimpleVariable) variable).name);
                if (name == Names.IGNORE) {
                    return;
                }
                variable.type = symTable.semanticError;
                symbolEnter.defineVarSymbol(variable.pos, variable.flagSet, variable.type, name, blockEnv);
                break;
            case TUPLE_VARIABLE:
                ((BLangTupleVariable) variable).memberVariables.forEach(memberVariable ->
                        recursivelyDefineVariables(memberVariable, blockEnv));
                break;
            case RECORD_VARIABLE:
                ((BLangRecordVariable) variable).variableList.forEach(value ->
                        recursivelyDefineVariables(value.valueBindingPattern, blockEnv));
                break;
        }
    }

    private boolean checkTypeAndVarCountConsistency(BLangTupleVariable varNode) {
        return checkTypeAndVarCountConsistency(varNode, null, env);
    }

    private boolean checkTypeAndVarCountConsistency(BLangTupleVariable varNode, BTupleType tupleTypeNode,
                                                    SymbolEnv env) {

        if (tupleTypeNode == null) {
        /*
          This switch block will resolve the tuple type of the tuple variable.
          For example consider the following - (int, string)|(boolean, float) (a, b) = foo();
          Since the varNode type is a union, the types of 'a' and 'b' will be resolved as follows:
          Type of 'a' will be (int | boolean) while the type of 'b' will be (string | float).
          Consider anydata (a, b) = foo();
          Here, the type of 'a'and type of 'b' will be both anydata.
         */
            switch (varNode.type.tag) {
                case TypeTags.UNION:
                    Set<BType> unionType = types.expandAndGetMemberTypesRecursive(varNode.type);
                    List<BType> possibleTypes = unionType.stream()
                            .filter(type -> {
                                if (TypeTags.TUPLE == type.tag &&
                                        (varNode.memberVariables.size() == ((BTupleType) type).tupleTypes.size())) {
                                    return true;
                                }
                                return TypeTags.ANY == type.tag || TypeTags.ANYDATA == type.tag;
                            })
                            .collect(Collectors.toList());

                    if (possibleTypes.isEmpty()) {
                        dlog.error(varNode.pos, DiagnosticCode.INVALID_TYPE_DEFINITION_FOR_TUPLE_VAR, varNode.type);
                        return false;
                    }

                    if (possibleTypes.size() > 1) {
                        List<BType> memberTupleTypes = new ArrayList<>();
                        for (int i = 0; i < varNode.memberVariables.size(); i++) {
                            LinkedHashSet<BType> memberTypes = new LinkedHashSet<>();
                            for (BType possibleType : possibleTypes) {
                                if (possibleType.tag == TypeTags.TUPLE) {
                                    memberTypes.add(((BTupleType) possibleType).tupleTypes.get(i));
                                } else {
                                    memberTupleTypes.add(varNode.type);
                                }
                            }
                            memberTupleTypes.add(BUnionType.create(null, memberTypes));
                        }
                        tupleTypeNode = new BTupleType(memberTupleTypes);
                        break;
                    }

                    if (possibleTypes.get(0).tag == TypeTags.TUPLE) {
                        tupleTypeNode = (BTupleType) possibleTypes.get(0);
                        break;
                    }

                    List<BType> memberTypes = new ArrayList<>();
                    for (int i = 0; i < varNode.memberVariables.size(); i++) {
                        memberTypes.add(possibleTypes.get(0));
                    }
                    tupleTypeNode = new BTupleType(memberTypes);
                    break;
                case TypeTags.ANY:
                case TypeTags.ANYDATA:
                    List<BType> memberTupleTypes = new ArrayList<>();
                    for (int i = 0; i < varNode.memberVariables.size(); i++) {
                        memberTupleTypes.add(varNode.type);
                    }
                    tupleTypeNode = new BTupleType(memberTupleTypes);
                    break;
                case TypeTags.TUPLE:
                    tupleTypeNode = (BTupleType) varNode.type;
                    break;
                default:
                    dlog.error(varNode.pos, DiagnosticCode.INVALID_TYPE_DEFINITION_FOR_TUPLE_VAR, varNode.type);
                    return false;
            }
        }

        if (tupleTypeNode.tupleTypes.size() != varNode.memberVariables.size()) {
            dlog.error(varNode.pos, DiagnosticCode.INVALID_TUPLE_BINDING_PATTERN);
            return false;
        }

        int ignoredCount = 0;
        for (int i = 0; i < varNode.memberVariables.size(); i++) {
            BLangVariable var = varNode.memberVariables.get(i);
            if (var.getKind() == NodeKind.VARIABLE) {
                // '_' is allowed in tuple variables. Not allowed if all variables are named as '_'
                BLangSimpleVariable simpleVar = (BLangSimpleVariable) var;
                Name varName = names.fromIdNode(simpleVar.name);
                if (varName == Names.IGNORE) {
                    ignoredCount++;
                    simpleVar.type = symTable.noType;
                    continue;
                }
            }
            var.type = tupleTypeNode.tupleTypes.get(i);
            analyzeNode(var, env);
        }

        if (ignoredCount == varNode.memberVariables.size()) {
            dlog.error(varNode.pos, DiagnosticCode.NO_NEW_VARIABLES_VAR_ASSIGNMENT);
            return false;
        }
        return true;
    }

    private boolean validateRecordVariable(BLangRecordVariable recordVar) {
        return validateRecordVariable(recordVar, env);
    }

    private boolean validateRecordVariable(BLangRecordVariable recordVar, SymbolEnv env) {
        BRecordType recordVarType;
        /*
          This switch block will resolve the record type of the record variable.
          For example consider the following -
          type Foo record {int a, boolean b};
          type Bar record {string a, float b};
          Foo|Bar {a, b} = foo();
          Since the varNode type is a union, the types of 'a' and 'b' will be resolved as follows:
          Type of 'a' will be a union of the types of field 'a' in both Foo and Bar.
          i.e. type of 'a' is (int | string) and type of 'b' is (boolean | float).
          Consider anydata {a, b} = foo();
          Here, the type of 'a'and type of 'b' will be both anydata.
         */
        switch (recordVar.type.tag) {
            case TypeTags.UNION:
                BUnionType unionType = (BUnionType) recordVar.type;
                Set<BType> bTypes = types.expandAndGetMemberTypesRecursive(unionType);
                List<BType> possibleTypes = bTypes.stream()
                        .filter(rec -> doesRecordContainKeys(rec, recordVar.variableList, recordVar.restParam != null))
                        .collect(Collectors.toList());

                if (possibleTypes.isEmpty()) {
                    dlog.error(recordVar.pos, DiagnosticCode.INVALID_RECORD_BINDING_PATTERN, recordVar.type);
                    return false;
                }

                if (possibleTypes.size() > 1) {
                    BRecordTypeSymbol recordSymbol = Symbols.createRecordSymbol(0,
                            names.fromString(ANONYMOUS_RECORD_NAME), env.enclPkg.symbol.pkgID, null, env.scope.owner);
                    recordVarType = (BRecordType) symTable.recordType;

                    List<BField> fields = populateAndGetPossibleFieldsForRecVar(recordVar, possibleTypes, recordSymbol);

                    if (recordVar.restParam != null) {
                        LinkedHashSet<BType> memberTypes = possibleTypes.stream()
                                .map(possibleType -> {
                                    if (possibleType.tag == TypeTags.RECORD) {
                                        return ((BRecordType) possibleType).restFieldType;
                                    } else if (possibleType.tag == TypeTags.MAP) {
                                        return ((BMapType) possibleType).constraint;
                                    } else {
                                        return possibleType;
                                    }
                                })
                                .collect(Collectors.toCollection(LinkedHashSet::new));
                        recordVarType.restFieldType = memberTypes.size() > 1 ?
                                BUnionType.create(null, memberTypes) :
                                memberTypes.iterator().next();
                    }
                    recordVarType.tsymbol = recordSymbol;
                    recordVarType.fields = fields;
                    recordSymbol.type = recordVarType;
                    break;
                }

                if (possibleTypes.get(0).tag == TypeTags.RECORD) {
                    recordVarType = (BRecordType) possibleTypes.get(0);
                    break;
                }

                if (possibleTypes.get(0).tag == TypeTags.MAP) {
                    recordVarType = createSameTypedFieldsRecordType(recordVar,
                            ((BMapType) possibleTypes.get(0)).constraint);
                    break;
                }

                recordVarType = createSameTypedFieldsRecordType(recordVar, possibleTypes.get(0));
                break;
            case TypeTags.RECORD:
                recordVarType = (BRecordType) recordVar.type;
                break;
            case TypeTags.MAP:
                recordVarType = createSameTypedFieldsRecordType(recordVar, ((BMapType) recordVar.type).constraint);
                break;
            case TypeTags.ANY:
            case TypeTags.ANYDATA:
                recordVarType = createSameTypedFieldsRecordType(recordVar, recordVar.type);
                break;
            default:
                dlog.error(recordVar.pos, DiagnosticCode.INVALID_RECORD_BINDING_PATTERN, recordVar.type);
                return false;
        }

        if (recordVar.isClosed) {
            if (!recordVarType.sealed) {
                dlog.error(recordVar.pos, DiagnosticCode.INVALID_CLOSED_RECORD_BINDING_PATTERN, recordVarType);
                return false;
            }

            if (recordVar.variableList.size() != recordVarType.fields.size()) {
                dlog.error(recordVar.pos, DiagnosticCode.NOT_ENOUGH_FIELDS_TO_MATCH_CLOSED_RECORDS, recordVarType);
                return false;
            }
        }

        Map<String, BField> recordVarTypeFields = recordVarType.fields.stream()
                .collect(Collectors.toMap(field -> field.getName().getValue(), field -> field));

        boolean validRecord = true;
        int ignoredCount = 0;
        for (BLangRecordVariableKeyValueNode variable : recordVar.variableList) {
            // Infer the type of each variable in recordVariable from the given record type
            // so that symbol enter is done recursively
            if (names.fromIdNode((BLangIdentifier) variable.getKey()) == Names.IGNORE) {
                dlog.error(recordVar.pos, DiagnosticCode.UNDERSCORE_NOT_ALLOWED);
                continue;
            }

            BLangVariable value = (BLangVariable) variable.getValue();
            if (value.getKind() == NodeKind.VARIABLE) {
                // '_' is allowed in tuple variables. Not allowed if all variables are named as '_'
                BLangSimpleVariable simpleVar = (BLangSimpleVariable) value;
                Name varName = names.fromIdNode(simpleVar.name);
                if (varName == Names.IGNORE) {
                    ignoredCount++;
                    simpleVar.type = symTable.noType;
                    continue;
                }
            }
            if (!recordVarTypeFields.containsKey(variable.getKey().getValue())) {
                if (recordVarType.sealed) {
                    validRecord = false;
                    dlog.error(recordVar.pos, DiagnosticCode.INVALID_FIELD_IN_RECORD_BINDING_PATTERN,
                            variable.getKey().getValue(), recordVar.type);
                } else {
                    BType restType;
                    if (recordVarType.restFieldType.tag == TypeTags.ANYDATA ||
                            recordVarType.restFieldType.tag == TypeTags.ANY) {
                        restType = recordVarType.restFieldType;
                    } else {
                        restType = BUnionType.create(null, recordVarType.restFieldType, symTable.nilType);
                    }
                    value.type = restType;
                    value.accept(this);
                }
                continue;
            }

            value.type = recordVarTypeFields.get((variable.getKey().getValue())).type;
            value.accept(this);
        }

        if (ignoredCount == recordVar.variableList.size() && recordVar.restParam == null) {
            dlog.error(recordVar.pos, DiagnosticCode.NO_NEW_VARIABLES_VAR_ASSIGNMENT);
            return false;
        }

        if (recordVar.restParam != null) {
            ((BLangVariable) recordVar.restParam).type =
                    new BMapType(TypeTags.MAP, recordHasAnyTypeField(recordVarType) ?
                            symTable.anyType : symTable.anydataType, null);
            symbolEnter.defineNode((BLangNode) recordVar.restParam, env);
        }

        return validRecord;
    }

    private boolean validateErrorVariable(BLangErrorVariable errorVariable) {
        BErrorType errorType;
        switch (errorVariable.type.tag) {
            case TypeTags.UNION:
                BUnionType unionType = ((BUnionType) errorVariable.type);
                List<BErrorType> possibleTypes = unionType.getMemberTypes().stream()
                        .filter(type -> TypeTags.ERROR == type.tag)
                        .map(BErrorType.class::cast)
                        .collect(Collectors.toList());
                if (possibleTypes.isEmpty()) {
                    dlog.error(errorVariable.pos, DiagnosticCode.INVALID_ERROR_BINDING_PATTERN, errorVariable.type);
                    return false;
                }
                if (possibleTypes.size() > 1) {
                    LinkedHashSet<BType> detailType = new LinkedHashSet<>();
                    for (BErrorType possibleErrType : possibleTypes) {
                        detailType.add(possibleErrType.detailType);
                    }
                    errorType = new BErrorType(null, symTable.stringType,
                            detailType.size() > 1 ? BUnionType.create(null, detailType) :
                                    detailType.iterator().next());
                } else {
                    errorType = possibleTypes.get(0);
                }
                break;
            case TypeTags.ERROR:
                errorType = (BErrorType) errorVariable.type;
                break;
            default:
                dlog.error(errorVariable.pos, DiagnosticCode.INVALID_ERROR_BINDING_PATTERN, errorVariable.type);
                return false;
        }
        boolean isReasonIgnored = false;
        BLangSimpleVariable reasonVariable = errorVariable.reason;
        if (Names.IGNORE == names.fromIdNode(reasonVariable.name)) {
            reasonVariable.type = symTable.noType;
            isReasonIgnored = true;
        } else {
            errorVariable.reason.type = errorType.reasonType;
            errorVariable.reason.accept(this);
        }

        if (errorVariable.detail == null) {
            if (isReasonIgnored) {
                dlog.error(errorVariable.pos, DiagnosticCode.NO_NEW_VARIABLES_VAR_ASSIGNMENT);
                return false;
            }
            return true;
        }
        errorVariable.detail.type = errorType.detailType;
        if (errorVariable.detail.getKind() == NodeKind.VARIABLE) {
            BLangSimpleVariable detailVariable = (BLangSimpleVariable) errorVariable.detail;
            if (Names.IGNORE == names.fromIdNode(detailVariable.name)) {
                detailVariable.type = symTable.noType;
                if (isReasonIgnored) {
                    dlog.error(errorVariable.pos, DiagnosticCode.NO_NEW_VARIABLES_VAR_ASSIGNMENT);
                    return false;
                }
                return true;
            }
        }
        errorVariable.detail.accept(this);
        return true;
    }

    /**
     * This method will resolve field types based on a list of possible types.
     * When a record variable has multiple possible assignable types, each field will be a union of the relevant
     * possible types field type.
     *
     * @param recordVar record variable whose fields types are to be resolved
     * @param possibleTypes list of possible types
     * @param recordSymbol symbol of the record type to be used in creating fields
     * @return the list of fields
     */
    private List<BField> populateAndGetPossibleFieldsForRecVar(BLangRecordVariable recordVar, List<BType> possibleTypes,
                                                               BRecordTypeSymbol recordSymbol) {
        List<BField> fields = new ArrayList<>();
        for (BLangRecordVariableKeyValue bLangRecordVariableKeyValue : recordVar.variableList) {
            String fieldName = bLangRecordVariableKeyValue.key.value;
            LinkedHashSet<BType> memberTypes = new LinkedHashSet<>();
            for (BType possibleType : possibleTypes) {
                if (possibleType.tag == TypeTags.RECORD) {
                    BRecordType possibleRecordType = (BRecordType) possibleType;
                    Optional<BField> optionalField = possibleRecordType.fields.stream()
                            .filter(field -> field.getName().getValue().equals(fieldName))
                            .findFirst();
                    if (optionalField.isPresent()) {
                        BField bField = optionalField.get();
                        if (Symbols.isOptional(bField.symbol)) {
                            memberTypes.add(symTable.nilType);
                        }
                        memberTypes.add(bField.type);
                    } else {
                        memberTypes.add(possibleRecordType.restFieldType);
                        memberTypes.add(symTable.nilType);
                    }
                    continue;
                }
                if (possibleType.tag == TypeTags.MAP) {
                    BMapType possibleMapType = (BMapType) possibleType;
                    memberTypes.add(possibleMapType.constraint);
                    continue;
                }
                memberTypes.add(possibleType); // possible type is any or anydata}
            }

            BType fieldType = memberTypes.size() > 1 ?
<<<<<<< HEAD
                    new BUnionType(null, memberTypes, memberTypes.contains(symTable.nilType)) :
                    memberTypes.iterator().next();
            //TODO check below field position
            fields.add(new BField(names.fromString(fieldName), recordVar.pos,
=======
                    BUnionType.create(null, memberTypes) : memberTypes.iterator().next();
            fields.add(new BField(names.fromString(fieldName),
>>>>>>> 84d6d718
                    new BVarSymbol(0, names.fromString(fieldName), env.enclPkg.symbol.pkgID,
                            fieldType, recordSymbol)));
        }
        return fields;
    }

    private BRecordType createSameTypedFieldsRecordType(BLangRecordVariable recordVar, BType fieldTypes) {
        BType fieldType;
        if (fieldTypes.tag == TypeTags.ANYDATA || fieldTypes.tag == TypeTags.ANY) {
            fieldType = fieldTypes;
        } else {
            fieldType = BUnionType.create(null, fieldTypes, symTable.nilType);
        }

        BRecordTypeSymbol recordSymbol = Symbols.createRecordSymbol(0, names.fromString(ANONYMOUS_RECORD_NAME),
                env.enclPkg.symbol.pkgID, null, env.scope.owner);
        //TODO check below field position
        List<BField> fields = recordVar.variableList.stream()
                .map(bLangRecordVariableKeyValue -> bLangRecordVariableKeyValue.key.value)
                .map(fieldName -> new BField(names.fromString(fieldName), recordVar.pos, new BVarSymbol(0,
                        names.fromString(fieldName), env.enclPkg.symbol.pkgID, fieldType, recordSymbol)))
                .collect(Collectors.toList());

        BRecordType recordVarType = (BRecordType) symTable.recordType;
        recordVarType.fields = fields;
        recordSymbol.type = recordVarType;
        recordVarType.tsymbol = recordSymbol;
        if (recordVar.isClosed) {
            recordVarType.sealed = true;
        } else {
            recordVarType.sealed = false;
            recordVarType.restFieldType = fieldTypes;
        }

        return recordVarType;
    }

    private boolean doesRecordContainKeys(BType varType, List<BLangRecordVariableKeyValue> variableList,
                                          boolean hasRestParam) {
        if (varType.tag == TypeTags.MAP || varType.tag == TypeTags.ANY || varType.tag == TypeTags.ANYDATA) {
            return true;
        }
        if (varType.tag != TypeTags.RECORD) {
            return false;
        }
        BRecordType recordVarType = (BRecordType) varType;
        Map<String, BField> recordVarTypeFields = recordVarType.fields
                .stream()
                .collect(Collectors.toMap(
                        field -> field.getName().getValue(),
                        field -> field
                ));

        for (BLangRecordVariableKeyValue var : variableList) {
            if (!recordVarTypeFields.containsKey(var.key.value) && recordVarType.sealed) {
                return false;
            }
        }

        if (!hasRestParam) {
            return true;
        }

        return !recordVarType.sealed;
    }

    // Statements

    public void visit(BLangBlockStmt blockNode) {
        env = SymbolEnv.createBlockEnv(blockNode, env);
        blockNode.stmts.forEach(stmt -> analyzeStmt(stmt, env));
    }

    public void visit(BLangSimpleVariableDef varDefNode) {
        // This will prevent cases Eg:- int _ = 100;
        // We have prevented '_' from registering variable symbol at SymbolEnter, Hence this validation added.
        Name varName = names.fromIdNode(varDefNode.var.name);
        if (varName == Names.IGNORE) {
            dlog.error(varDefNode.var.pos, DiagnosticCode.NO_NEW_VARIABLES_VAR_ASSIGNMENT);
            return;
        }

        analyzeDef(varDefNode.var, env);
    }

    public void visit(BLangRecordVariableDef varDefNode) {
        // TODO: 10/18/18 Need to support record literals as well
        if (varDefNode.var.expr.getKind() == RECORD_LITERAL_EXPR) {
            dlog.error(varDefNode.pos, DiagnosticCode.INVALID_LITERAL_FOR_TYPE, "record binding pattern");
            return;
        }
        analyzeDef(varDefNode.var, env);
    }

    public void visit(BLangErrorVariableDef varDefNode) {
        analyzeDef(varDefNode.errorVariable, env);
    }

    @Override
    public void visit(BLangTupleVariableDef tupleVariableDef) {
        analyzeDef(tupleVariableDef.var, env);
    }

    public void visit(BLangCompoundAssignment compoundAssignment) {
        List<BType> expTypes = new ArrayList<>();
        BLangExpression varRef = compoundAssignment.varRef;
        if (varRef.getKind() != NodeKind.SIMPLE_VARIABLE_REF &&
                varRef.getKind() != NodeKind.INDEX_BASED_ACCESS_EXPR &&
                varRef.getKind() != NodeKind.FIELD_BASED_ACCESS_EXPR &&
                varRef.getKind() != NodeKind.XML_ATTRIBUTE_ACCESS_EXPR) {
            dlog.error(varRef.pos, DiagnosticCode.INVALID_VARIABLE_ASSIGNMENT, varRef);
            expTypes.add(symTable.semanticError);
        } else {
            this.typeChecker.checkExpr(varRef, env);
            expTypes.add(varRef.type);
        }
        this.typeChecker.checkExpr(compoundAssignment.expr, env);

        checkConstantAssignment(varRef);

        if (expTypes.get(0) != symTable.semanticError && compoundAssignment.expr.type != symTable.semanticError) {
            BSymbol opSymbol = this.symResolver.resolveBinaryOperator(compoundAssignment.opKind, expTypes.get(0),
                    compoundAssignment.expr.type);
            if (opSymbol == symTable.notFoundSymbol) {
                dlog.error(compoundAssignment.pos, DiagnosticCode.BINARY_OP_INCOMPATIBLE_TYPES,
                        compoundAssignment.opKind, expTypes.get(0), compoundAssignment.expr.type);
            } else {
                compoundAssignment.modifiedExpr = getBinaryExpr(varRef,
                        compoundAssignment.expr,
                        compoundAssignment.opKind,
                        opSymbol);
                this.types.checkTypes(compoundAssignment.modifiedExpr,
                        Lists.of(compoundAssignment.modifiedExpr.type), expTypes);
            }
        }
    }

    public void visit(BLangAssignment assignNode) {
        if (assignNode.varRef.getKind() == NodeKind.INDEX_BASED_ACCESS_EXPR) {
            ((BLangIndexBasedAccess) assignNode.varRef).leafNode = true;
        }

        // Check each LHS expression.
        setTypeOfVarReferenceInAssignment(assignNode.varRef);
        expType = assignNode.varRef.type;

        typeChecker.checkExpr(assignNode.expr, this.env, expType);

        resetTypeNarrowing(assignNode.varRef, assignNode.expr);
    }

    @Override
    public void visit(BLangTupleDestructure tupleDeStmt) {
        setTypeOfVarReferenceInAssignment(tupleDeStmt.varRef);
        typeChecker.checkExpr(tupleDeStmt.expr, this.env);
        checkTupleVarRefEquivalency(tupleDeStmt.pos, tupleDeStmt.varRef, tupleDeStmt.expr.type, tupleDeStmt.expr.pos);
    }

    @Override
    public void visit(BLangRecordDestructure recordDeStmt) {
        // recursively visit the var refs and create the record type
        typeChecker.checkExpr(recordDeStmt.varRef, env);
        if (recordDeStmt.expr.getKind() == RECORD_LITERAL_EXPR) {
            // TODO: 10/18/18 Need to support record literals as well
            dlog.error(recordDeStmt.expr.pos, DiagnosticCode.INVALID_RECORD_LITERAL_BINDING_PATTERN);
            return;
        }
        typeChecker.checkExpr(recordDeStmt.expr, this.env);
        checkRecordVarRefEquivalency(recordDeStmt.pos, recordDeStmt.varRef, recordDeStmt.expr.type,
                recordDeStmt.expr.pos);
    }

    @Override
    public void visit(BLangErrorDestructure errorDeStmt) {
        if (errorDeStmt.varRef.reason.getKind() != NodeKind.SIMPLE_VARIABLE_REF ||
                names.fromIdNode(((BLangSimpleVarRef) errorDeStmt.varRef.reason).variableName) != Names.IGNORE) {
            setTypeOfVarReferenceInAssignment(errorDeStmt.varRef.reason);
        } else {
            // set reason var refs type to no type if the variable name is '_'
            errorDeStmt.varRef.reason.type = symTable.noType;
        }
        if (errorDeStmt.expr.getKind() == NodeKind.ERROR_CONSTRUCTOR) {
            dlog.error(errorDeStmt.expr.pos, DiagnosticCode.INVALID_ERROR_LITERAL_BINDING_PATTERN);
            return;
        }
        typeChecker.checkExpr(errorDeStmt.expr, this.env);
        checkErrorVarRefEquivalency(errorDeStmt.pos, errorDeStmt.varRef, errorDeStmt.expr.type, errorDeStmt.expr.pos);
    }

    /**
     * When rhs is an expression of type record, this method will check the type of each field in the
     * record type against the record var ref fields.
     *
     * @param pos       diagnostic pos
     * @param lhsVarRef type of the record var ref
     * @param rhsType   the type on the rhs
     * @param rhsPos    position of the rhs expression
     */
    private void checkRecordVarRefEquivalency(DiagnosticPos pos, BLangRecordVarRef lhsVarRef, BType rhsType,
                                              DiagnosticPos rhsPos) {
        if (rhsType.tag == TypeTags.MAP) {
            BMapType rhsMapType = (BMapType) rhsType;
            BType expectedType;
            switch (rhsMapType.constraint.tag) {
                case TypeTags.ANY:
                case TypeTags.ANYDATA:
                case TypeTags.JSON:
                    expectedType = rhsMapType.constraint;
                    break;
                case TypeTags.UNION:
                    BUnionType unionType = (BUnionType) rhsMapType.constraint;
                    LinkedHashSet<BType> unionMemberTypes = new LinkedHashSet<BType>() {{
                        addAll(unionType.getMemberTypes());
                        add(symTable.nilType);
                    }};
                    expectedType = BUnionType.create(null, unionMemberTypes);
                    break;
                default:
                    expectedType = BUnionType.create(null, new LinkedHashSet<BType>() {{
                        add(rhsMapType.constraint);
                        add(symTable.nilType);
                    }});
                    break;
            }
            lhsVarRef.recordRefFields.forEach(field -> types.checkType(field.variableReference.pos,
                    expectedType, field.variableReference.type, DiagnosticCode.INCOMPATIBLE_TYPES));

            if (lhsVarRef.isClosed) {
                dlog.error(pos, DiagnosticCode.INVALID_CLOSED_RECORD_BINDING_PATTERN, rhsType);
                return;
            }

            if (lhsVarRef.restParam != null) {
                types.checkType(((BLangSimpleVarRef) lhsVarRef.restParam).pos, rhsMapType,
                        ((BLangSimpleVarRef) lhsVarRef.restParam).type, DiagnosticCode.INCOMPATIBLE_TYPES);
            }

            return;
        }

        if (rhsType.tag != TypeTags.RECORD) {
            dlog.error(rhsPos, DiagnosticCode.INCOMPATIBLE_TYPES, "record type", rhsType);
            return;
        }

        BRecordType rhsRecordType = (BRecordType) rhsType;

        if (lhsVarRef.isClosed) {
            if (!rhsRecordType.sealed) {
                dlog.error(pos, DiagnosticCode.INVALID_CLOSED_RECORD_BINDING_PATTERN, rhsType);
                return;
            }

            if (lhsVarRef.recordRefFields.size() != rhsRecordType.fields.size()) {
                dlog.error(pos, DiagnosticCode.NOT_ENOUGH_FIELDS_TO_MATCH_CLOSED_RECORDS, rhsType);
                return;
            }

            if (lhsVarRef.restParam != null) {
                types.checkType(((BLangSimpleVarRef) lhsVarRef.restParam).pos,
                        new BMapType(TypeTags.MAP, recordHasAnyTypeField(rhsRecordType) ?
                                symTable.anyType : symTable.anydataType, null),
                        ((BLangSimpleVarRef) lhsVarRef.restParam).type, DiagnosticCode.INCOMPATIBLE_TYPES);
            }
        }

        // check if all fields in record var ref are found in rhs record type
        lhsVarRef.recordRefFields.stream()
                .filter(lhsField -> rhsRecordType.fields.stream()
                        .noneMatch(rhsField -> lhsField.variableName.value.equals(rhsField.name.toString())))
                .forEach(lhsField -> dlog.error(pos, DiagnosticCode.INVALID_FIELD_IN_RECORD_BINDING_PATTERN,
                        lhsField.variableName.value, rhsType));

        for (BField rhsField : rhsRecordType.fields) {
            List<BLangRecordVarRefKeyValue> expField = lhsVarRef.recordRefFields.stream()
                    .filter(field -> field.variableName.value.equals(rhsField.name.toString()))
                    .collect(Collectors.toList());

            if (expField.isEmpty()) {
                if (lhsVarRef.isClosed) {
                    dlog.error(lhsVarRef.pos, DiagnosticCode.NO_MATCHING_RECORD_REF_PATTERN, rhsField.name);
                }
                continue;
            }

            if (expField.size() > 1) {
                dlog.error(pos, DiagnosticCode.MULTIPLE_RECORD_REF_PATTERN_FOUND, rhsField.name);
                return;
            }
            BLangExpression variableReference = expField.get(0).variableReference;
            if (variableReference.getKind() == NodeKind.RECORD_VARIABLE_REF) {
                checkRecordVarRefEquivalency(variableReference.pos,
                        (BLangRecordVarRef) variableReference, rhsField.type, rhsPos);
                continue;
            }

            if (variableReference.getKind() == NodeKind.TUPLE_VARIABLE_REF) {
                checkTupleVarRefEquivalency(pos, (BLangTupleVarRef) variableReference, rhsField.type, rhsPos);
                continue;
            }

            if (variableReference.getKind() == NodeKind.ERROR_VARIABLE_REF) {
                checkErrorVarRefEquivalency(pos, (BLangErrorVarRef) variableReference, rhsField.type, rhsPos);
                continue;
            }

            if (variableReference.getKind() == NodeKind.SIMPLE_VARIABLE_REF) {
                Name varName = names.fromIdNode(((BLangSimpleVarRef) variableReference).variableName);
                if (varName == Names.IGNORE) {
                    continue;
                }
            }

            types.checkType(variableReference.pos,
                    rhsField.type, variableReference.type, DiagnosticCode.INCOMPATIBLE_TYPES);
        }

        if (lhsVarRef.restParam != null) {
            types.checkType(((BLangSimpleVarRef) lhsVarRef.restParam).pos,
                    new BMapType(TypeTags.MAP, recordHasAnyTypeField(rhsRecordType) ?
                            symTable.anyType : symTable.anydataType, null),
                    ((BLangSimpleVarRef) lhsVarRef.restParam).type, DiagnosticCode.INCOMPATIBLE_TYPES);
        }

        //Check whether this is an readonly field.
        checkReadonlyAssignment(lhsVarRef);

        checkConstantAssignment(lhsVarRef);
    }

    private boolean recordHasAnyTypeField(BRecordType recordType) {
        boolean hasAnyTypedField = recordType.fields.stream()
                .map(field -> field.type)
                .anyMatch(fieldType -> !types.isAnydata(fieldType));
        return hasAnyTypedField || !types.isAnydata(recordType.restFieldType);
    }

    private void checkTupleVarRefEquivalency(DiagnosticPos pos, BLangTupleVarRef varRef, BType rhsType,
                                             DiagnosticPos rhsPos) {
        if (rhsType.tag != TypeTags.TUPLE) {
            dlog.error(rhsPos, DiagnosticCode.INCOMPATIBLE_TYPES, varRef.type, rhsType);
            return;
        }
        if (varRef.expressions.size() != ((BTupleType) rhsType).tupleTypes.size()) {
            dlog.error(rhsPos, DiagnosticCode.INCOMPATIBLE_TYPES, varRef.type, rhsType);
            return;
        }
        for (int i = 0; i < varRef.expressions.size(); i++) {
            BLangExpression varRefExpr = varRef.expressions.get(i);
            if (NodeKind.RECORD_VARIABLE_REF == varRefExpr.getKind()) {
                BLangRecordVarRef recordVarRef = (BLangRecordVarRef) varRefExpr;
                checkRecordVarRefEquivalency(pos, recordVarRef, ((BTupleType) rhsType).tupleTypes.get(i), rhsPos);
            } else if (NodeKind.TUPLE_VARIABLE_REF == varRefExpr.getKind()) {
                BLangTupleVarRef tupleVarRef = (BLangTupleVarRef) varRefExpr;
                checkTupleVarRefEquivalency(pos, tupleVarRef, ((BTupleType) rhsType).tupleTypes.get(i), rhsPos);
            } else if (NodeKind.ERROR_VARIABLE_REF == varRefExpr.getKind()) {
                BLangErrorVarRef errorVarRef = (BLangErrorVarRef) varRefExpr;
                checkErrorVarRefEquivalency(pos, errorVarRef, ((BTupleType) rhsType).tupleTypes.get(i), rhsPos);
            } else {
                if (varRefExpr.getKind() == NodeKind.SIMPLE_VARIABLE_REF) {
                    BLangSimpleVarRef simpleVarRef = (BLangSimpleVarRef) varRefExpr;
                    Name varName = names.fromIdNode(simpleVarRef.variableName);
                    if (varName == Names.IGNORE) {
                        continue;
                    }
                }
                if (!types.isAssignable(((BTupleType) rhsType).tupleTypes.get(i), varRefExpr.type)) {
                    dlog.error(rhsPos, DiagnosticCode.INCOMPATIBLE_TYPES, varRef.type, rhsType);
                    break;
                }
            }
        }
    }

    private void checkErrorVarRefEquivalency(DiagnosticPos pos, BLangErrorVarRef varRef, BType rhsType,
                                             DiagnosticPos rhsPos) {
        if (rhsType.tag != TypeTags.ERROR) {
            dlog.error(rhsPos, DiagnosticCode.INCOMPATIBLE_TYPES, symTable.errorType, rhsType);
            return;
        }

        BErrorType rhsErrorType = (BErrorType) rhsType;
        if (varRef.reason.type.tag != TypeTags.NONE) {
            if (!types.isAssignable(rhsErrorType.reasonType, varRef.reason.type)) {
                dlog.error(rhsPos, DiagnosticCode.INCOMPATIBLE_TYPES, varRef.reason.type, rhsErrorType.reasonType);
            }
        }
        if (varRef.detail.getKind() == NodeKind.RECORD_VARIABLE_REF) {
            typeChecker.checkExpr(varRef.detail, env);
            checkRecordVarRefEquivalency(
                    pos, (BLangRecordVarRef) varRef.detail, ((BErrorType) rhsType).detailType, rhsPos);
            return;
        }

        if (varRef.detail.getKind() == NodeKind.SIMPLE_VARIABLE_REF &&
                names.fromIdNode(((BLangSimpleVarRef) varRef.detail).variableName) == Names.IGNORE) {
            return;
        }
        setTypeOfVarReferenceInAssignment(varRef.detail);
        // TODO: Once detail var is frozen, do the is like check instead of is Assignable
        if (!types.isAssignable(rhsErrorType.detailType, varRef.detail.type)) {
            dlog.error(rhsPos, DiagnosticCode.INCOMPATIBLE_TYPES, varRef.detail.type, rhsErrorType.detailType);
        }
    }

    private void checkConstantAssignment(BLangExpression varRef) {
        if (varRef.type == symTable.semanticError) {
            return;
        }

        if (varRef.getKind() != NodeKind.SIMPLE_VARIABLE_REF) {
            return;
        }

        BLangSimpleVarRef simpleVarRef = (BLangSimpleVarRef) varRef;
        if (simpleVarRef.pkgSymbol != null && simpleVarRef.pkgSymbol.tag == SymTag.XMLNS) {
            dlog.error(varRef.pos, DiagnosticCode.XML_QNAME_UPDATE_NOT_ALLOWED);
            return;
        }

        Name varName = names.fromIdNode(simpleVarRef.variableName);
        if (!Names.IGNORE.equals(varName) && env.enclInvokable != env.enclPkg.initFunction) {
            if ((simpleVarRef.symbol.flags & Flags.FINAL) == Flags.FINAL) {
                dlog.error(varRef.pos, DiagnosticCode.CANNOT_ASSIGN_VALUE_FINAL, varRef);
            } else if ((simpleVarRef.symbol.flags & Flags.CONSTANT) == Flags.CONSTANT) {
                dlog.error(varRef.pos, DiagnosticCode.CANNOT_ASSIGN_VALUE_TO_CONSTANT);
            } else if ((simpleVarRef.symbol.flags & Flags.FUNCTION_FINAL) == Flags.FUNCTION_FINAL) {
                dlog.error(varRef.pos, DiagnosticCode.CANNOT_ASSIGN_VALUE_FUNCTION_ARGUMENT, varRef);
            }
        }
    }

    private void checkReadonlyAssignment(BLangExpression varRef) {
        if (varRef.type == symTable.semanticError) {
            return;
        }

        BLangVariableReference varRefExpr = (BLangVariableReference) varRef;
        if (varRefExpr.symbol != null) {
            if (env.enclPkg.symbol.pkgID != varRefExpr.symbol.pkgID && varRefExpr.lhsVar
                    && (varRefExpr.symbol.flags & Flags.READONLY) == Flags.READONLY) {
                dlog.error(varRefExpr.pos, DiagnosticCode.CANNOT_ASSIGN_VALUE_READONLY, varRefExpr);
            }
        }
    }

    @Override
    public void visit(BLangExpressionStmt exprStmtNode) {
        // Creates a new environment here.
        SymbolEnv stmtEnv = new SymbolEnv(exprStmtNode, this.env.scope);
        this.env.copyTo(stmtEnv);
        BType bType = typeChecker.checkExpr(exprStmtNode.expr, stmtEnv, symTable.noType);
        if (bType != symTable.nilType && bType != symTable.semanticError) {
            dlog.error(exprStmtNode.pos, DiagnosticCode.ASSIGNMENT_REQUIRED);
        }
    }

    @Override
    public void visit(BLangIf ifNode) {
        typeChecker.checkExpr(ifNode.expr, env, symTable.booleanType);
        BType actualType = ifNode.expr.type;
        if (TypeTags.TUPLE == actualType.tag) {
            dlog.error(ifNode.expr.pos, DiagnosticCode.INCOMPATIBLE_TYPES, symTable.booleanType, actualType);
        }

        SymbolEnv ifEnv = typeNarrower.evaluateTruth(ifNode.expr, ifNode.body, env);
        analyzeStmt(ifNode.body, ifEnv);

        if (ifNode.elseStmt != null) {
            SymbolEnv elseEnv = typeNarrower.evaluateFalsity(ifNode.expr, ifNode.elseStmt, env);
            analyzeStmt(ifNode.elseStmt, elseEnv);
        }
    }

    @Override
    public void visit(BLangMatch matchNode) {
        List<BType> exprTypes;
        BType exprType = typeChecker.checkExpr(matchNode.expr, env, symTable.noType);
        if (exprType.tag == TypeTags.UNION) {
            BUnionType unionType = (BUnionType) exprType;
            exprTypes = new ArrayList<>(unionType.getMemberTypes());
        } else {
            exprTypes = Lists.of(exprType);
        }

        matchNode.patternClauses.forEach(patternClause -> {
            patternClause.matchExpr = matchNode.expr;
            patternClause.accept(this);
        });
        matchNode.exprTypes = exprTypes;
    }

    @Override
    public void visit(BLangMatchStaticBindingPatternClause patternClause) {
        checkStaticMatchPatternLiteralType(patternClause.literal);
        analyzeStmt(patternClause.body, this.env);
    }

    private BType checkStaticMatchPatternLiteralType(BLangExpression expression) {

        switch (expression.getKind()) {
            case LITERAL:
            case NUMERIC_LITERAL:
                return typeChecker.checkExpr(expression, this.env);
            case BINARY_EXPR:
                BLangBinaryExpr binaryExpr = (BLangBinaryExpr) expression;

                BType lhsType = checkStaticMatchPatternLiteralType(binaryExpr.lhsExpr);
                BType rhsType = checkStaticMatchPatternLiteralType(binaryExpr.rhsExpr);
                if (lhsType.tag == TypeTags.NONE || rhsType.tag == TypeTags.NONE) {
                    dlog.error(binaryExpr.pos, DiagnosticCode.INVALID_LITERAL_FOR_MATCH_PATTERN);
                    expression.type = symTable.errorType;
                    return expression.type;
                }

                expression.type = symTable.anyType;
                return expression.type;
            case RECORD_LITERAL_EXPR:
                BLangRecordLiteral recordLiteral = (BLangRecordLiteral) expression;
                recordLiteral.type = new BMapType(TypeTags.MAP, symTable.anydataType, null);
                for (BLangRecordLiteral.BLangRecordKeyValue recLiteralKeyValue : recordLiteral.keyValuePairs) {
                    if (isValidRecordLiteralKey(recLiteralKeyValue)) {
                        BType fieldType = checkStaticMatchPatternLiteralType(recLiteralKeyValue.valueExpr);
                        if (fieldType.tag == TypeTags.NONE) {
                            dlog.error(recLiteralKeyValue.valueExpr.pos,
                                    DiagnosticCode.INVALID_LITERAL_FOR_MATCH_PATTERN);
                            expression.type = symTable.errorType;
                            return expression.type;
                        }
                        types.setImplicitCastExpr(recLiteralKeyValue.valueExpr, fieldType, symTable.anyType);
                    } else {
                        recLiteralKeyValue.key.expr.type = symTable.errorType;
                        dlog.error(recLiteralKeyValue.key.expr.pos, DiagnosticCode.INVALID_RECORD_LITERAL_KEY);
                    }
                }
                return recordLiteral.type;
            case BRACED_TUPLE_EXPR:
                BLangBracedOrTupleExpr bracedOrTupleExpr = (BLangBracedOrTupleExpr) expression;
                List<BType> results = new ArrayList<>();
                for (int i = 0; i < bracedOrTupleExpr.expressions.size(); i++) {
                    BType literalType = checkStaticMatchPatternLiteralType(bracedOrTupleExpr.expressions.get(i));
                    if (literalType.tag == TypeTags.NONE) { // not supporting '_' for now
                        dlog.error(bracedOrTupleExpr.expressions.get(i).pos,
                                DiagnosticCode.INVALID_LITERAL_FOR_MATCH_PATTERN);
                        expression.type = symTable.errorType;
                        return expression.type;
                    }
                    results.add(literalType);
                }

                if (bracedOrTupleExpr.expressions.size() > 1) {
                    bracedOrTupleExpr.type = new BTupleType(results);
                } else {
                    bracedOrTupleExpr.isBracedExpr = true;
                    bracedOrTupleExpr.type = results.get(0);
                }
                return bracedOrTupleExpr.type;
            case SIMPLE_VARIABLE_REF:
                // only support "_" in static match
                Name varName = names.fromIdNode(((BLangSimpleVarRef) expression).variableName);
                if (varName != Names.IGNORE) {
                    dlog.error(expression.pos, DiagnosticCode.INVALID_LITERAL_FOR_MATCH_PATTERN);
                }
                expression.type = symTable.noType;
                return expression.type;
            default:
                dlog.error(expression.pos, DiagnosticCode.INVALID_LITERAL_FOR_MATCH_PATTERN);
                expression.type = symTable.errorType;
                return expression.type;
        }
    }

    private boolean isValidRecordLiteralKey(BLangRecordLiteral.BLangRecordKeyValue recLiteralKeyValue) {
        NodeKind kind = recLiteralKeyValue.key.expr.getKind();
        return kind == NodeKind.SIMPLE_VARIABLE_REF ||
                ((kind == NodeKind.LITERAL || kind == NodeKind.NUMERIC_LITERAL) &&
                        typeChecker.checkExpr(recLiteralKeyValue.key.expr, this.env).tag == TypeTags.STRING);
    }

    @Override
    public void visit(BLangMatchStructuredBindingPatternClause patternClause) {
        patternClause.bindingPatternVariable.type = patternClause.matchExpr.type;
        patternClause.bindingPatternVariable.expr = patternClause.matchExpr;
        SymbolEnv blockEnv = SymbolEnv.createBlockEnv(patternClause.body, env);

        if (patternClause.typeGuardExpr != null) {
            analyzeDef(patternClause.bindingPatternVariable, blockEnv);
            typeChecker.checkExpr(patternClause.typeGuardExpr, blockEnv);
            blockEnv = typeNarrower.evaluateTruth(patternClause.typeGuardExpr, patternClause.body, blockEnv);
        } else {
            analyzeDef(patternClause.bindingPatternVariable, blockEnv);
        }

        analyzeStmt(patternClause.body, blockEnv);
    }

    @Override
    public void visit(BLangForeach foreach) {
        // Check the collection's type.
        typeChecker.checkExpr(foreach.collection, env);
        // Set the type of the foreach node's type node.
        types.setForeachTypedBindingPatternType(foreach);
        // Create a new block environment for the foreach node's body.
        SymbolEnv blockEnv = SymbolEnv.createBlockEnv(foreach.body, env);
        // Check foreach node's variables and set types.
        handleForeachVariables(foreach, blockEnv);
        // Analyze foreach node's statements.
        analyzeStmt(foreach.body, blockEnv);
    }

    @Override
    public void visit(BLangWhile whileNode) {
        typeChecker.checkExpr(whileNode.expr, env, symTable.booleanType);

        BType actualType = whileNode.expr.type;
        if (TypeTags.TUPLE == actualType.tag) {
            dlog.error(whileNode.expr.pos, DiagnosticCode.INCOMPATIBLE_TYPES, symTable.booleanType, actualType);
        }

        analyzeStmt(whileNode.body, env);
    }

    @Override
    public void visit(BLangLock lockNode) {
        analyzeStmt(lockNode.body, env);
    }

    @Override
    public void visit(BLangService serviceNode) {
        BServiceSymbol serviceSymbol = (BServiceSymbol) serviceNode.symbol;
        SymbolEnv serviceEnv = SymbolEnv.createServiceEnv(serviceNode, serviceSymbol.scope, env);
        serviceNode.annAttachments.forEach(annotationAttachment -> {
            annotationAttachment.attachPoints.add(AttachPoint.SERVICE);
            this.analyzeDef(annotationAttachment, serviceEnv);
        });

        if (serviceNode.isAnonymousServiceValue) {
            return;
        }

        for (BLangExpression attachExpr : serviceNode.attachedExprs) {
            final BType exprType = typeChecker.checkExpr(attachExpr, env);
            if (exprType != symTable.semanticError && !types.checkListenerCompatibility(env, exprType)) {
                dlog.error(attachExpr.pos, DiagnosticCode.INCOMPATIBLE_TYPES, Names.ABSTRACT_LISTENER, exprType);
            } else if (exprType != symTable.semanticError && serviceNode.listenerType == null) {
                serviceNode.listenerType = exprType;
            } else if (exprType != symTable.semanticError) {
                this.types.isSameType(exprType, serviceNode.listenerType);
            }

            if (attachExpr.getKind() == NodeKind.SIMPLE_VARIABLE_REF) {
                final BLangSimpleVarRef attachVarRef = (BLangSimpleVarRef) attachExpr;
                if (attachVarRef.symbol != null && !Symbols.isFlagOn(attachVarRef.symbol.flags, Flags.LISTENER)) {
                    dlog.error(attachVarRef.pos, DiagnosticCode.INVALID_LISTENER_ATTACHMENT);
                }
            } else if (attachExpr.getKind() != NodeKind.TYPE_INIT_EXPR) {
                dlog.error(attachExpr.pos, DiagnosticCode.INVALID_LISTENER_ATTACHMENT);
            }
        }
    }

    private void validateDefaultable(BLangRecordTypeNode recordTypeNode) {
        for (BLangSimpleVariable field : recordTypeNode.fields) {
            if (field.flagSet.contains(Flag.OPTIONAL) && field.expr != null) {
                dlog.error(field.pos, DiagnosticCode.DEFAULT_VALUES_NOT_ALLOWED_FOR_OPTIONAL_FIELDS, field.name.value);
            }
        }
    }

    @Override
    public void visit(BLangResource resourceNode) {
    }

    @Override
    public void visit(BLangTryCatchFinally tryCatchFinally) {
        dlog.error(tryCatchFinally.pos, DiagnosticCode.TRY_STMT_NOT_SUPPORTED);
    }

    @Override
    public void visit(BLangCatch bLangCatch) {
        SymbolEnv catchBlockEnv = SymbolEnv.createBlockEnv(bLangCatch.body, env);
        analyzeNode(bLangCatch.param, catchBlockEnv);
        if (bLangCatch.param.type.tag != TypeTags.ERROR) {
            dlog.error(bLangCatch.param.pos, DiagnosticCode.INCOMPATIBLE_TYPES, symTable.errorType,
                    bLangCatch.param.type);
        }
        analyzeStmt(bLangCatch.body, catchBlockEnv);
    }

    @Override
    public void visit(BLangTransaction transactionNode) {
        analyzeStmt(transactionNode.transactionBody, env);
        if (transactionNode.onRetryBody != null) {
            analyzeStmt(transactionNode.onRetryBody, env);
        }

        if (transactionNode.committedBody != null) {
            analyzeStmt(transactionNode.committedBody, env);
        }

        if (transactionNode.abortedBody != null) {
            analyzeStmt(transactionNode.abortedBody, env);
        }

        if (transactionNode.retryCount != null) {
            typeChecker.checkExpr(transactionNode.retryCount, env, symTable.intType);
            checkRetryStmtValidity(transactionNode.retryCount);
        }
    }

    @Override
    public void visit(BLangAbort abortNode) {
        /* ignore */
    }

    @Override
    public void visit(BLangRetry retryNode) {
        /* ignore */
    }

    private boolean isJoinResultType(BLangSimpleVariable var) {
        BLangType type = var.typeNode;
        if (type instanceof BuiltInReferenceTypeNode) {
            return ((BuiltInReferenceTypeNode) type).getTypeKind() == TypeKind.MAP;
        }
        return false;
    }

    private BLangSimpleVariableDef createVarDef(BLangSimpleVariable var) {
        BLangSimpleVariableDef varDefNode = new BLangSimpleVariableDef();
        varDefNode.var = var;
        varDefNode.pos = var.pos;
        return varDefNode;
    }

    private BLangBlockStmt generateCodeBlock(StatementNode... statements) {
        BLangBlockStmt block = new BLangBlockStmt();
        for (StatementNode stmt : statements) {
            block.addStatement(stmt);
        }
        return block;
    }

    @Override
    public void visit(BLangForkJoin forkJoin) {
       /* ignore */
    }

    @Override
    public void visit(BLangWorker workerNode) {
        SymbolEnv workerEnv = SymbolEnv.createWorkerEnv(workerNode, this.env);
        this.analyzeNode(workerNode.body, workerEnv);
    }

    @Override
    public void visit(BLangEndpoint endpointNode) {
    }


    @Override
    public void visit(BLangWorkerSend workerSendNode) {
        // TODO Need to remove this cached env
        workerSendNode.env = this.env;
        this.typeChecker.checkExpr(workerSendNode.expr, this.env);

        BSymbol symbol = symResolver.lookupSymbol(env, names.fromIdNode(workerSendNode.workerIdentifier), SymTag
                .VARIABLE);

        if (symTable.notFoundSymbol.equals(symbol)) {
            workerSendNode.type = symTable.semanticError;
        } else {
            workerSendNode.type = symbol.type;
        }

        if (workerSendNode.isChannel || symbol.getType().tag == TypeTags.CHANNEL) {
            visitChannelSend(workerSendNode, symbol);
        }
    }

    @Override
    public void visit(BLangReturn returnNode) {
        this.typeChecker.checkExpr(returnNode.expr, this.env, this.env.enclInvokable.returnTypeNode.type);
    }

    BType analyzeDef(BLangNode node, SymbolEnv env) {
        return analyzeNode(node, env);
    }

    BType analyzeStmt(BLangStatement stmtNode, SymbolEnv env) {
        return analyzeNode(stmtNode, env);
    }

    BType analyzeNode(BLangNode node, SymbolEnv env) {
        return analyzeNode(node, env, symTable.noType, null);
    }

    @Override
    public void visit(BLangContinue continueNode) {
        /* ignore */
    }

    @Override
    public void visit(BLangBreak breakNode) {
        /* ignore */
    }

    @Override
    public void visit(BLangThrow throwNode) {
        dlog.error(throwNode.pos, DiagnosticCode.THROW_STMT_NOT_SUPPORTED);
    }

    @Override
    public void visit(BLangPanic panicNode) {
        this.typeChecker.checkExpr(panicNode.expr, env);
        if (panicNode.expr.type.tag != TypeTags.ERROR) {
            dlog.error(panicNode.expr.pos, DiagnosticCode.INCOMPATIBLE_TYPES, symTable.errorType, panicNode.expr.type);
        }
    }

    BType analyzeNode(BLangNode node, SymbolEnv env, BType expType, DiagnosticCode diagCode) {
        this.prevEnvs.push(this.env);
        BType preExpType = this.expType;
        DiagnosticCode preDiagCode = this.diagCode;

        // TODO Check the possibility of using a try/finally here
        this.env = env;
        this.expType = expType;
        this.diagCode = diagCode;
        node.accept(this);
        this.env = this.prevEnvs.pop();
        this.expType = preExpType;
        this.diagCode = preDiagCode;

        return resType;
    }

    @Override
    public void visit(BLangForever foreverStatement) {
        streamsQuerySemanticAnalyzer.analyze(foreverStatement, env);
    }

    @Override
    public void visit(BLangConstant constant) {
        BLangExpression expression = (BLangExpression) constant.value;
        if (expression.getKind() != NodeKind.LITERAL && expression.getKind() != NodeKind.NUMERIC_LITERAL) {
            dlog.error(expression.pos, DiagnosticCode.ONLY_SIMPLE_LITERALS_CAN_BE_ASSIGNED_TO_CONST);
            return;
        }

        BLangLiteral value = (BLangLiteral) constant.value;
        BType resultType;
        if (constant.typeNode != null) {
            // Check the type of the value.
            resultType = typeChecker.checkExpr(value, env, constant.symbol.literalValueType);
            constant.symbol.literalValueTypeTag = constant.symbol.literalValueType.tag;
        } else {
            // We don't have any expected type in this case since the type node is not available. So we get the type
            // from the value.
            resultType = typeChecker.checkExpr(value, env, symTable.getTypeFromTag(value.type.tag));
            constant.symbol.literalValueTypeTag = value.type.tag;
        }

        // We need to update the literal value and the type tag here. Otherwise we will encounter issues when
        // creating new literal nodes in desugar because we wont be able to identify byte and decimal types.
        constant.symbol.literalValue = value.value;

        // We need to check types for the values in value spaces. Otherwise, float, decimal will not be identified in
        // codegen when retrieving the default value.
        BLangFiniteTypeNode typeNode = (BLangFiniteTypeNode) constant.associatedTypeDefinition.typeNode;
        for (BLangExpression literal : typeNode.valueSpace) {
            if (resultType.tag != TypeTags.SEMANTIC_ERROR) {
                // Check type for the literals in the value space to update to the correct types. Otherwise, we won't
                // be able to differentiate between decimal, float and int, byte as the type of the literals in the
                // above cases would be float and int respectively.
                typeChecker.checkExpr(literal, env, constant.symbol.literalValueType);
            }
        }
    }

    // Private methods

    private void visitChannelSend(BLangWorkerSend node, BSymbol channelSymbol) {
        node.isChannel = true;

        if (TypeTags.CHANNEL != channelSymbol.type.tag) {
            dlog.error(node.pos, DiagnosticCode.INCOMPATIBLE_TYPES, symTable.channelType, channelSymbol.type);
            return;
        }

        if (node.keyExpr != null) {
            typeChecker.checkExpr(node.keyExpr, env);
        }

        BType constraint = ((BChannelType) channelSymbol.type).constraint;
        if (node.expr.type.tag != constraint.tag) {
            dlog.error(node.pos, DiagnosticCode.INCOMPATIBLE_TYPES, constraint, node.expr.type);
        }
    }

    private void handleForeachVariables(BLangForeach foreachStmt, SymbolEnv blockEnv) {
        BLangVariable variableNode = (BLangVariable) foreachStmt.variableDefinitionNode.getVariable();
        // Check whether the foreach node's variables are declared with var.
        if (foreachStmt.isDeclaredWithVar) {
            // If the foreach node's variables are declared with var, type is `varType`.
            handleDeclaredWithVar(variableNode, foreachStmt.varType, blockEnv);
            return;
        }
        // If the type node is available, we get the type from it.
        BType typeNodeType = symResolver.resolveTypeNode(variableNode.typeNode, blockEnv);
        // Then we need to check whether the RHS type is assignable to LHS type.
        if (types.isAssignable(foreachStmt.varType, typeNodeType)) {
            // If assignable, we set types to the variables.
            handleDeclaredWithVar(variableNode, foreachStmt.varType, blockEnv);
            return;
        }
        // Log an error and define a symbol with the node's type to avoid undeclared symbol errors.
        dlog.error(variableNode.typeNode.pos, DiagnosticCode.INCOMPATIBLE_TYPES, foreachStmt.varType, typeNodeType);
        handleDeclaredWithVar(variableNode, typeNodeType, blockEnv);
    }

    private void checkRetryStmtValidity(BLangExpression retryCountExpr) {
        boolean error = true;
        NodeKind retryKind = retryCountExpr.getKind();
        if (retryKind == LITERAL || retryKind == NUMERIC_LITERAL) {
            if (retryCountExpr.type.tag == TypeTags.INT) {
                int retryCount = Integer.parseInt(((BLangLiteral) retryCountExpr).getValue().toString());
                if (retryCount >= 0) {
                    error = false;
                }
            }
        } else if (retryKind == NodeKind.SIMPLE_VARIABLE_REF) {
            if (((BLangSimpleVarRef) retryCountExpr).symbol.flags == Flags.FINAL) {
                if (((BLangSimpleVarRef) retryCountExpr).symbol.type.tag == TypeTags.INT) {
                    error = false;
                }
            }
        }
        if (error) {
            this.dlog.error(retryCountExpr.pos, DiagnosticCode.INVALID_RETRY_COUNT);
        }
    }

    private void checkTransactionHandlerValidity(BLangExpression transactionHanlder) {
        if (transactionHanlder != null) {
            BSymbol handlerSymbol = ((BLangSimpleVarRef) transactionHanlder).symbol;
            if (handlerSymbol != null && handlerSymbol.kind != SymbolKind.FUNCTION) {
                dlog.error(transactionHanlder.pos, DiagnosticCode.INVALID_FUNCTION_POINTER_ASSIGNMENT_FOR_HANDLER);
            }
            if (transactionHanlder.type.tag == TypeTags.INVOKABLE) {
                BInvokableType handlerType = (BInvokableType) transactionHanlder.type;
                int parameterCount = handlerType.paramTypes.size();
                if (parameterCount != 1) {
                    dlog.error(transactionHanlder.pos, DiagnosticCode.INVALID_TRANSACTION_HANDLER_ARGS);
                }
                if (handlerType.paramTypes.get(0).tag != TypeTags.STRING) {
                    dlog.error(transactionHanlder.pos, DiagnosticCode.INVALID_TRANSACTION_HANDLER_ARGS);
                }
                if (handlerType.retType.tag != TypeTags.NIL) {
                    dlog.error(transactionHanlder.pos, DiagnosticCode.INVALID_TRANSACTION_HANDLER_SIGNATURE);
                }
            } else {
                dlog.error(transactionHanlder.pos, DiagnosticCode.LAMBDA_REQUIRED_FOR_TRANSACTION_HANDLER);
            }
        }
    }

    private BLangExpression getBinaryExpr(BLangExpression lExpr,
                                          BLangExpression rExpr,
                                          OperatorKind opKind,
                                          BSymbol opSymbol) {
        BLangBinaryExpr binaryExpressionNode = (BLangBinaryExpr) TreeBuilder.createBinaryExpressionNode();
        binaryExpressionNode.lhsExpr = lExpr;
        binaryExpressionNode.rhsExpr = rExpr;
        binaryExpressionNode.pos = rExpr.pos;
        binaryExpressionNode.opKind = opKind;
        if (opSymbol != symTable.notFoundSymbol) {
            binaryExpressionNode.type = opSymbol.type.getReturnType();
            binaryExpressionNode.opSymbol = (BOperatorSymbol) opSymbol;
        } else {
            binaryExpressionNode.type = symTable.semanticError;
        }
        return binaryExpressionNode;
    }

    private boolean validateVariableDefinition(BLangExpression expr) {
        // following cases are invalid.
        // var a = [ x, y, ... ];
        // var a = { x : y };
        // var a = new ;
        final NodeKind kind = expr.getKind();
        if (kind == RECORD_LITERAL_EXPR || kind == NodeKind.ARRAY_LITERAL_EXPR || (kind == NodeKind.TYPE_INIT_EXPR
                && ((BLangTypeInit) expr).userDefinedType == null)) {
            dlog.error(expr.pos, DiagnosticCode.INVALID_ANY_VAR_DEF);
            return false;
        }
        if (kind == BRACED_TUPLE_EXPR) {
            BLangBracedOrTupleExpr bracedOrTupleExpr = (BLangBracedOrTupleExpr) expr;
            if (bracedOrTupleExpr.expressions.size() > 1 && bracedOrTupleExpr.expressions.stream()
                    .anyMatch(literal -> literal.getKind() == LITERAL || literal.getKind() == NUMERIC_LITERAL)) {
                dlog.error(expr.pos, DiagnosticCode.INVALID_ANY_VAR_DEF);
                return false;
            }
        }
        return true;
    }

    private void setTypeOfVarReferenceInAssignment(BLangExpression expr) {
        // In assignment, lhs supports only simpleVarRef, indexBasedAccess, filedBasedAccess expressions.
        if (expr.getKind() != NodeKind.SIMPLE_VARIABLE_REF &&
                expr.getKind() != NodeKind.INDEX_BASED_ACCESS_EXPR &&
                expr.getKind() != NodeKind.FIELD_BASED_ACCESS_EXPR &&
                expr.getKind() != NodeKind.XML_ATTRIBUTE_ACCESS_EXPR &&
                expr.getKind() != NodeKind.TUPLE_VARIABLE_REF) {
            dlog.error(expr.pos, DiagnosticCode.INVALID_VARIABLE_ASSIGNMENT, expr);
            expr.type = symTable.semanticError;
        }

        BLangVariableReference varRefExpr = (BLangVariableReference) expr;
        varRefExpr.lhsVar = true;
        typeChecker.checkExpr(varRefExpr, env);

        // Check whether this is an readonly field.
        checkReadonlyAssignment(varRefExpr);
        checkConstantAssignment(varRefExpr);

        // If this is an update of a type narrowed variable, the assignment should allow assigning
        // values of its original type. Therefore treat all lhs simpleVarRefs in their original type.
        if (isSimpleVarRef(expr)) {
            BVarSymbol originSymbol = ((BVarSymbol) ((BLangSimpleVarRef) expr).symbol).originalSymbol;
            if (originSymbol != null) {
                varRefExpr.type = originSymbol.type;
            }
        }
    }

    /**
     * Validate functions attached to objects.
     *
     * @param funcNode Function node
     */
    private void validateObjectAttachedFunction(BLangFunction funcNode) {
        if (funcNode.attachedOuterFunction) {
            // object outer attached function must have a body
            if (funcNode.body == null) {
                dlog.error(funcNode.pos, DiagnosticCode.ATTACHED_FUNCTIONS_MUST_HAVE_BODY, funcNode.name);
            }

            if (Symbols.isFlagOn(funcNode.receiver.type.tsymbol.flags, Flags.ABSTRACT)) {
                dlog.error(funcNode.pos, DiagnosticCode.CANNOT_ATTACH_FUNCTIONS_TO_ABSTRACT_OBJECT, funcNode.name,
                        funcNode.receiver.type);
            }

            return;
        }

        if (!funcNode.attachedFunction) {
            return;
        }

        // If the function is attached to an abstract object, it don't need to have an implementation.
        if (Symbols.isFlagOn(funcNode.receiver.type.tsymbol.flags, Flags.ABSTRACT)) {
            if (funcNode.body != null) {
                dlog.error(funcNode.pos, DiagnosticCode.ABSTRACT_OBJECT_FUNCTION_CANNOT_HAVE_BODY, funcNode.name,
                        funcNode.receiver.type);
            }
            return;
        }

        // There must be an implementation at the outer level, if the function is an interface.
        if (funcNode.interfaceFunction && !env.enclPkg.objAttachedFunctions.contains(funcNode.symbol)) {
            dlog.error(funcNode.pos, DiagnosticCode.INVALID_INTERFACE_ON_NON_ABSTRACT_OBJECT, funcNode.name,
                    funcNode.receiver.type);
        }
    }

    private void validateReferencedFunction(DiagnosticPos pos, BAttachedFunction func, SymbolEnv env) {
        if (Symbols.isFlagOn(func.symbol.receiverSymbol.type.tsymbol.flags, Flags.ABSTRACT)) {
            return;
        }

        if (!Symbols.isFlagOn(func.symbol.flags, Flags.INTERFACE)) {
            return;
        }

        // There must be an implementation at the outer level, if the function is an interface.
        if (!env.enclPkg.objAttachedFunctions.contains(func.symbol)) {
            dlog.error(pos, DiagnosticCode.INVALID_INTERFACE_ON_NON_ABSTRACT_OBJECT, func.funcName,
                    func.symbol.receiverSymbol.type);
        }
    }

    private boolean isSimpleVarRef(BLangExpression expr) {
        if (expr.type.tag == TypeTags.SEMANTIC_ERROR ||
                expr.type.tag == TypeTags.NONE ||
                expr.getKind() != NodeKind.SIMPLE_VARIABLE_REF) {
            return false;
        }

        if (((BLangSimpleVarRef) expr).symbol == null) {
            return false;
        }

        return (((BLangSimpleVarRef) expr).symbol.tag & SymTag.VARIABLE) == SymTag.VARIABLE;
    }

    private void resetTypeNarrowing(BLangExpression lhsExpr, BLangExpression rhsExpr) {
        if (!isSimpleVarRef(lhsExpr)) {
            return;
        }

        BVarSymbol varSymbol = (BVarSymbol) ((BLangSimpleVarRef) lhsExpr).symbol;
        if (varSymbol.originalSymbol == null) {
            return;
        }

        // If the rhs's type is not assignable to the variable's narrowed type,
        // then the type narrowing will no longer hold. Thus define the original
        // symbol in all the scopes that are affected by this assignment.
        if (!types.isAssignable(rhsExpr.type, varSymbol.type)) {
            defineOriginalSymbol(lhsExpr, varSymbol.originalSymbol, env);
            env = prevEnvs.peek();
        }
    }

    private void defineOriginalSymbol(BLangExpression lhsExpr, BVarSymbol varSymbol, SymbolEnv env) {
        BSymbol foundSym = symResolver.lookupSymbol(env, varSymbol.name, varSymbol.tag);

        // Terminate if we reach the env where the original symbol available
        if (foundSym == varSymbol) {
            return;
        }

        // Traverse back to all the fall-back-environments, and update the env with the new symbol.
        // Here the existing fall-back env will be replaced by a new env.
        // i.e: [new fall-back env] = [snapshot of old fall-back env] + [new symbol]
        env = SymbolEnv.createTypeNarrowedEnv(lhsExpr, env);
        symbolEnter.defineTypeNarrowedSymbol(lhsExpr.pos, env, varSymbol, varSymbol.type);
        SymbolEnv prevEnv = prevEnvs.pop();
        defineOriginalSymbol(lhsExpr, varSymbol, prevEnv);
        prevEnvs.push(env);
    }
}<|MERGE_RESOLUTION|>--- conflicted
+++ resolved
@@ -1100,15 +1100,8 @@
             }
 
             BType fieldType = memberTypes.size() > 1 ?
-<<<<<<< HEAD
-                    new BUnionType(null, memberTypes, memberTypes.contains(symTable.nilType)) :
-                    memberTypes.iterator().next();
-            //TODO check below field position
+                    BUnionType.create(null, memberTypes) : memberTypes.iterator().next();
             fields.add(new BField(names.fromString(fieldName), recordVar.pos,
-=======
-                    BUnionType.create(null, memberTypes) : memberTypes.iterator().next();
-            fields.add(new BField(names.fromString(fieldName),
->>>>>>> 84d6d718
                     new BVarSymbol(0, names.fromString(fieldName), env.enclPkg.symbol.pkgID,
                             fieldType, recordSymbol)));
         }
