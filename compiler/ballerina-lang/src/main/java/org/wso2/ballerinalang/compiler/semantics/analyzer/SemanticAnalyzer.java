--- conflicted
+++ resolved
@@ -33,11 +33,7 @@
 import org.ballerinalang.model.tree.statements.VariableDefinitionNode;
 import org.ballerinalang.model.tree.types.BuiltInReferenceTypeNode;
 import org.ballerinalang.model.types.TypeKind;
-<<<<<<< HEAD
-import org.ballerinalang.util.diagnostic.DiagnosticCode;
-=======
 import org.ballerinalang.util.diagnostic.DiagnosticErrorCode;
->>>>>>> dfa1fba9
 import org.wso2.ballerinalang.compiler.diagnostic.BLangDiagnosticLog;
 import org.wso2.ballerinalang.compiler.semantics.model.SymbolEnv;
 import org.wso2.ballerinalang.compiler.semantics.model.SymbolTable;
@@ -87,10 +83,7 @@
 import org.wso2.ballerinalang.compiler.tree.BLangVariable;
 import org.wso2.ballerinalang.compiler.tree.BLangWorker;
 import org.wso2.ballerinalang.compiler.tree.BLangXMLNS;
-<<<<<<< HEAD
-=======
 import org.wso2.ballerinalang.compiler.tree.bindingpatterns.BLangBindingPattern;
->>>>>>> dfa1fba9
 import org.wso2.ballerinalang.compiler.tree.bindingpatterns.BLangCaptureBindingPattern;
 import org.wso2.ballerinalang.compiler.tree.clauses.BLangMatchClause;
 import org.wso2.ballerinalang.compiler.tree.clauses.BLangOnFailClause;
@@ -117,12 +110,9 @@
 import org.wso2.ballerinalang.compiler.tree.expressions.BLangTypeInit;
 import org.wso2.ballerinalang.compiler.tree.expressions.BLangVariableReference;
 import org.wso2.ballerinalang.compiler.tree.matchpatterns.BLangConstPattern;
-<<<<<<< HEAD
-=======
 import org.wso2.ballerinalang.compiler.tree.matchpatterns.BLangListMatchPattern;
 import org.wso2.ballerinalang.compiler.tree.matchpatterns.BLangMatchPattern;
 import org.wso2.ballerinalang.compiler.tree.matchpatterns.BLangRestMatchPattern;
->>>>>>> dfa1fba9
 import org.wso2.ballerinalang.compiler.tree.matchpatterns.BLangVarBindingPatternMatchPattern;
 import org.wso2.ballerinalang.compiler.tree.matchpatterns.BLangWildCardMatchPattern;
 import org.wso2.ballerinalang.compiler.tree.statements.BLangAssignment;
@@ -171,10 +161,6 @@
 import org.wso2.ballerinalang.compiler.util.Name;
 import org.wso2.ballerinalang.compiler.util.Names;
 import org.wso2.ballerinalang.compiler.util.TypeTags;
-<<<<<<< HEAD
-import org.wso2.ballerinalang.compiler.util.diagnotic.DiagnosticPos;
-=======
->>>>>>> dfa1fba9
 import org.wso2.ballerinalang.util.AttachPoints;
 import org.wso2.ballerinalang.util.Flags;
 import org.wso2.ballerinalang.util.Lists;
@@ -462,14 +448,11 @@
         analyzeClassDefinition(classDefinition);
     }
 
-<<<<<<< HEAD
-=======
     @Override
     public void visit(BLangObjectConstructorExpression objectConstructorExpression) {
         visit(objectConstructorExpression.typeInit);
     }
 
->>>>>>> dfa1fba9
     private void analyzeClassDefinition(BLangClassDefinition classDefinition) {
         SymbolEnv classEnv = SymbolEnv.createClassEnv(classDefinition, classDefinition.symbol.scope, env);
         for (BLangSimpleVariable field : classDefinition.fields) {
@@ -480,11 +463,7 @@
         for (BLangFunction function : classDefinition.functions) {
             analyzeDef(function, env);
             if (function.flagSet.contains(Flag.RESOURCE) && function.flagSet.contains(Flag.NATIVE)) {
-<<<<<<< HEAD
-                this.dlog.error(function.pos, DiagnosticCode.RESOURCE_FUNCTION_CANNOT_BE_EXTERN, function.name);
-=======
                 this.dlog.error(function.pos, DiagnosticErrorCode.RESOURCE_FUNCTION_CANNOT_BE_EXTERN, function.name);
->>>>>>> dfa1fba9
             }
         }
 
@@ -502,21 +481,13 @@
         }
 
         if (classDefinition.initFunction.flagSet.contains(Flag.PRIVATE)) {
-<<<<<<< HEAD
-            this.dlog.error(classDefinition.initFunction.pos, DiagnosticCode.PRIVATE_OBJECT_CONSTRUCTOR,
-=======
             this.dlog.error(classDefinition.initFunction.pos, DiagnosticErrorCode.PRIVATE_OBJECT_CONSTRUCTOR,
->>>>>>> dfa1fba9
                     classDefinition.symbol.name);
             return;
         }
 
         if (classDefinition.initFunction.flagSet.contains(Flag.NATIVE)) {
-<<<<<<< HEAD
-            this.dlog.error(classDefinition.initFunction.pos, DiagnosticCode.OBJECT_INIT_FUNCTION_CANNOT_BE_EXTERN,
-=======
             this.dlog.error(classDefinition.initFunction.pos, DiagnosticErrorCode.OBJECT_INIT_FUNCTION_CANNOT_BE_EXTERN,
->>>>>>> dfa1fba9
                     classDefinition.symbol.name);
             return;
         }
@@ -552,19 +523,11 @@
         objectTypeNode.fields.forEach(field -> {
             analyzeDef(field, objectEnv);
             if (field.flagSet.contains(Flag.PRIVATE)) {
-<<<<<<< HEAD
-                this.dlog.error(field.pos, DiagnosticCode.PRIVATE_FIELD_ABSTRACT_OBJECT, field.symbol.name);
-            }
-
-//            if (field.expr != null) {
-//                this.dlog.error(field.expr.pos, DiagnosticCode.FIELD_WITH_DEFAULT_VALUE_ABSTRACT_OBJECT);
-=======
                 this.dlog.error(field.pos, DiagnosticErrorCode.PRIVATE_FIELD_ABSTRACT_OBJECT, field.symbol.name);
             }
 
 //            if (field.expr != null) {
 //                this.dlog.error(field.expr.pos, DiagnosticErrorCode.FIELD_WITH_DEFAULT_VALUE_ABSTRACT_OBJECT);
->>>>>>> dfa1fba9
 //            }
         });
 
@@ -572,19 +535,11 @@
         objectTypeNode.functions.forEach(func -> {
             analyzeDef(func, env);
             if (func.flagSet.contains(Flag.PRIVATE)) {
-<<<<<<< HEAD
-                this.dlog.error(func.pos, DiagnosticCode.PRIVATE_FUNC_ABSTRACT_OBJECT, func.name,
-                        objectTypeNode.symbol.name);
-            }
-            if (func.flagSet.contains(Flag.NATIVE)) {
-                this.dlog.error(func.pos, DiagnosticCode.EXTERN_FUNC_ABSTRACT_OBJECT, func.name,
-=======
                 this.dlog.error(func.pos, DiagnosticErrorCode.PRIVATE_FUNC_ABSTRACT_OBJECT, func.name,
                         objectTypeNode.symbol.name);
             }
             if (func.flagSet.contains(Flag.NATIVE)) {
                 this.dlog.error(func.pos, DiagnosticErrorCode.EXTERN_FUNC_ABSTRACT_OBJECT, func.name,
->>>>>>> dfa1fba9
                         objectTypeNode.symbol.name);
             }
             if (func.flagSet.contains(Flag.RESOURCE) && func.flagSet.contains(Flag.NATIVE)) {
@@ -601,20 +556,12 @@
         }
 
         if (objectTypeNode.initFunction.flagSet.contains(Flag.PRIVATE)) {
-<<<<<<< HEAD
-            this.dlog.error(objectTypeNode.initFunction.pos, DiagnosticCode.PRIVATE_OBJECT_CONSTRUCTOR,
-=======
             this.dlog.error(objectTypeNode.initFunction.pos, DiagnosticErrorCode.PRIVATE_OBJECT_CONSTRUCTOR,
->>>>>>> dfa1fba9
                     objectTypeNode.symbol.name);
             return;
         }
 
-<<<<<<< HEAD
-        this.dlog.error(objectTypeNode.initFunction.pos, DiagnosticCode.ABSTRACT_OBJECT_CONSTRUCTOR,
-=======
         this.dlog.error(objectTypeNode.initFunction.pos, DiagnosticErrorCode.ABSTRACT_OBJECT_CONSTRUCTOR,
->>>>>>> dfa1fba9
                 objectTypeNode.symbol.name);
     }
 
@@ -1934,11 +1881,7 @@
     public void visit(BLangErrorDestructure errorDeStmt) {
         BLangErrorVarRef varRef = errorDeStmt.varRef;
         if (varRef.message == null) {
-<<<<<<< HEAD
-            dlog.error(varRef.pos, DiagnosticCode.MISSING_REQUIRED_ARG_BINDING_PATTERN_ERROR_MESSAGE);
-=======
             dlog.error(varRef.pos, DiagnosticErrorCode.MISSING_REQUIRED_ARG_BINDING_PATTERN_ERROR_MESSAGE);
->>>>>>> dfa1fba9
         } else if (varRef.message.getKind() != NodeKind.SIMPLE_VARIABLE_REF ||
                 names.fromIdNode(((BLangSimpleVarRef) varRef.message).variableName) != Names.IGNORE) {
             setTypeOfVarRefInErrorBindingAssignment(varRef.message);
@@ -2129,11 +2072,7 @@
 
         // For unsealed
         if (arraySource.size < target.expressions.size() && arraySource.state != BArrayState.OPEN) {
-<<<<<<< HEAD
-            dlog.error(rhsPos, DiagnosticCode.INCOMPATIBLE_TYPES, target.type, arraySource);
-=======
             dlog.error(rhsPos, DiagnosticErrorCode.INCOMPATIBLE_TYPES, target.type, arraySource);
->>>>>>> dfa1fba9
         }
 
         BType souceElementType = arraySource.eType;
@@ -2361,11 +2300,7 @@
                 if ((simpleVarRef.symbol.flags & Flags.SERVICE) == Flags.SERVICE) {
                     dlog.error(varRef.pos, DiagnosticErrorCode.INVALID_ASSIGNMENT_DECLARATION_FINAL, Names.SERVICE);
                 } else if ((simpleVarRef.symbol.flags & Flags.LISTENER) == Flags.LISTENER) {
-<<<<<<< HEAD
-                    dlog.error(varRef.pos, DiagnosticCode.INVALID_ASSIGNMENT_DECLARATION_FINAL, LISTENER_NAME);
-=======
                     dlog.error(varRef.pos, DiagnosticErrorCode.INVALID_ASSIGNMENT_DECLARATION_FINAL, LISTENER_NAME);
->>>>>>> dfa1fba9
                 }
             } else if ((simpleVarRef.symbol.flags & Flags.CONSTANT) == Flags.CONSTANT) {
                 dlog.error(varRef.pos, DiagnosticErrorCode.CANNOT_ASSIGN_VALUE_TO_CONSTANT);
@@ -2458,14 +2393,9 @@
     public void visit(BLangMatchClause matchClause) {
         SymbolEnv blockEnv = SymbolEnv.createBlockEnv(matchClause.blockStmt, env);
 
-<<<<<<< HEAD
-        SymbolEnv finalBlockEnv = blockEnv;
-        matchClause.matchPatterns.forEach(matchPattern -> analyzeNode(matchPattern, finalBlockEnv));
-=======
         for (BLangMatchPattern matchPattern : matchClause.matchPatterns) {
             analyzeNode(matchPattern, blockEnv);
         }
->>>>>>> dfa1fba9
 
         if (matchClause.matchGuard != null) {
             typeChecker.checkExpr(matchClause.matchGuard.expr, blockEnv);
@@ -2481,18 +2411,6 @@
 
     @Override
     public void visit(BLangVarBindingPatternMatchPattern varBindingPattern) {
-<<<<<<< HEAD
-        NodeKind patternKind = varBindingPattern.getBindingPattern().getKind();
-        BType matchExprType = varBindingPattern.matchExpr.type;
-
-        analyzeNode(varBindingPattern.getBindingPattern(), env);
-        switch (patternKind) {
-            case CAPTURE_BINDING_PATTERN:
-                varBindingPattern.type = matchExprType;
-                ((BLangCaptureBindingPattern) varBindingPattern.getBindingPattern()).symbol.type = matchExprType;
-                break;
-        }
-=======
         BLangBindingPattern bindingPattern = varBindingPattern.getBindingPattern();
         NodeKind patternKind = bindingPattern.getKind();
         BType patternType = null;
@@ -2525,17 +2443,12 @@
         }
         captureBindingPattern.symbol = (BVarSymbol) symbol;
         captureBindingPattern.declaredVars.put(name.value, captureBindingPattern.symbol);
->>>>>>> dfa1fba9
     }
 
     @Override
     public void visit(BLangConstPattern constMatchPattern) {
         BLangExpression constPatternExpr = constMatchPattern.expr;
         typeChecker.checkExpr(constPatternExpr, env);
-<<<<<<< HEAD
-        constMatchPattern.type = types.resolvePatternTypeFromMatchExpr(constMatchPattern.matchExpr.type,
-                constMatchPattern);
-=======
         if (constPatternExpr instanceof BLangSimpleVarRef) {
             BLangSimpleVarRef constRef = (BLangSimpleVarRef) constPatternExpr;
             if (!(constRef.symbol != null && constRef.symbol.kind == SymbolKind.CONSTANT)) {
@@ -2653,13 +2566,10 @@
             default:
                 return;
         }
->>>>>>> dfa1fba9
     }
 
     @Override
     public void visit(BLangWildCardMatchPattern wildCardMatchPattern) {
-<<<<<<< HEAD
-=======
         if (wildCardMatchPattern.matchExpr == null) {
             wildCardMatchPattern.type = symTable.anyType;
             return;
@@ -2676,20 +2586,12 @@
             return;
         }
         wildCardMatchPattern.type = intersectionType;
->>>>>>> dfa1fba9
     }
 
     @Override
     public void visit(BLangMatchStaticBindingPatternClause patternClause) {
         checkStaticMatchPatternLiteralType(patternClause.literal);
         analyzeStmt(patternClause.body, this.env);
-    }
-
-    @Override
-    public void visit(BLangCaptureBindingPattern captureBindingPattern) {
-        captureBindingPattern.symbol = new BVarSymbol(0, new Name(captureBindingPattern.getIdentifier().getValue()),
-                env.enclPkg.packageID, symTable.anyType, env.scope.owner, captureBindingPattern.pos, SOURCE);
-        symbolEnter.defineSymbol(captureBindingPattern.pos, captureBindingPattern.symbol, env);
     }
 
     private BType checkStaticMatchPatternLiteralType(BLangExpression expression) {
@@ -2837,12 +2739,8 @@
         analyzeStmt(onFailClause.body, onFailEnv);
         BLangVariable onFailVarNode = (BLangVariable) onFailClause.variableDefinitionNode.getVariable();
         if (!types.isAssignable(onFailVarNode.type, symTable.errorType)) {
-<<<<<<< HEAD
-            dlog.error(onFailVarNode.pos, DiagnosticCode.INVALID_TYPE_DEFINITION_FOR_ERROR_VAR, onFailVarNode.type);
-=======
             dlog.error(onFailVarNode.pos, DiagnosticErrorCode.INVALID_TYPE_DEFINITION_FOR_ERROR_VAR,
                        onFailVarNode.type);
->>>>>>> dfa1fba9
         }
     }
 
@@ -2879,11 +2777,7 @@
 
         if (errorExpressionType == symTable.semanticError ||
                 !types.isSubTypeOfBaseType(errorExpressionType, symTable.errorType.tag)) {
-<<<<<<< HEAD
-            dlog.error(errorExpression.pos, DiagnosticCode.ERROR_TYPE_EXPECTED, errorExpression.toString());
-=======
             dlog.error(errorExpression.pos, DiagnosticErrorCode.ERROR_TYPE_EXPECTED, errorExpression.toString());
->>>>>>> dfa1fba9
         }
     }
 
@@ -3070,13 +2964,6 @@
         } else {
             workerSendNode.type = symbol.type;
             workerSendNode.workerSymbol = symbol;
-<<<<<<< HEAD
-        }
-
-        if (workerSendNode.isChannel) {
-            dlog.error(workerSendNode.pos, DiagnosticCode.UNDEFINED_ACTION);
-=======
->>>>>>> dfa1fba9
         }
     }
 
@@ -3227,11 +3114,7 @@
             return;
         }
         // Log an error and define a symbol with the node's type to avoid undeclared symbol errors.
-<<<<<<< HEAD
-        dlog.error(variableNode.typeNode.pos, DiagnosticCode.INCOMPATIBLE_TYPES, varType, typeNodeType);
-=======
         dlog.error(variableNode.typeNode.pos, DiagnosticErrorCode.INCOMPATIBLE_TYPES, varType, typeNodeType);
->>>>>>> dfa1fba9
         handleDeclaredVarInForeach(variableNode, typeNodeType, blockEnv);
     }
 
@@ -3506,11 +3389,7 @@
         }
     }
 
-<<<<<<< HEAD
-    private void validateReferencedFunction(DiagnosticPos pos, BAttachedFunction func, SymbolEnv env) {
-=======
     private void validateReferencedFunction(Location pos, BAttachedFunction func, SymbolEnv env) {
->>>>>>> dfa1fba9
         if (!Symbols.isFlagOn(func.symbol.receiverSymbol.type.tsymbol.flags, Flags.CLASS)) {
             return;
         }
@@ -3521,11 +3400,7 @@
 
         // There must be an implementation at the outer level, if the function is an interface.
         if (!env.enclPkg.objAttachedFunctions.contains(func.symbol)) {
-<<<<<<< HEAD
-            dlog.error(pos, DiagnosticCode.UNIMPLEMENTED_REFERENCED_METHOD_IN_CLASS, func.funcName,
-=======
             dlog.error(pos, DiagnosticErrorCode.UNIMPLEMENTED_REFERENCED_METHOD_IN_CLASS, func.funcName,
->>>>>>> dfa1fba9
                     func.symbol.receiverSymbol.type);
         }
     }
@@ -3598,29 +3473,17 @@
         variable.symbol.flags |= Flags.ISOLATED_PARAM;
 
         if (!PackageID.isLangLibPackageID(this.env.enclPkg.packageID)) {
-<<<<<<< HEAD
-            dlog.error(variable.pos, DiagnosticCode.ISOLATED_PARAM_OUTSIDE_LANG_MODULE);
-=======
             dlog.error(variable.pos, DiagnosticErrorCode.ISOLATED_PARAM_OUTSIDE_LANG_MODULE);
->>>>>>> dfa1fba9
         }
 
         BType type = isRestParam ? ((BArrayType) variable.type).eType : variable.type;
 
         if (!types.isSubTypeOfBaseType(type, TypeTags.INVOKABLE)) {
-<<<<<<< HEAD
-            dlog.error(variable.pos, DiagnosticCode.ISOLATED_PARAM_USED_WITH_INVALID_TYPE);
-        }
-
-        if (!inIsolatedFunction) {
-            dlog.error(variable.pos, DiagnosticCode.ISOLATED_PARAM_USED_IN_A_NON_ISOLATED_FUNCTION);
-=======
             dlog.error(variable.pos, DiagnosticErrorCode.ISOLATED_PARAM_USED_WITH_INVALID_TYPE);
         }
 
         if (!inIsolatedFunction) {
             dlog.error(variable.pos, DiagnosticErrorCode.ISOLATED_PARAM_USED_IN_A_NON_ISOLATED_FUNCTION);
->>>>>>> dfa1fba9
         }
     }
 
@@ -3632,8 +3495,6 @@
         }
         return false;
     }
-<<<<<<< HEAD
-=======
 
     private boolean isConfigurable(BLangVariable varNode) {
         if (varNode.flagSet.contains(Flag.CONFIGURABLE)) {
@@ -3641,5 +3502,4 @@
         }
         return false;
     }
->>>>>>> dfa1fba9
 }