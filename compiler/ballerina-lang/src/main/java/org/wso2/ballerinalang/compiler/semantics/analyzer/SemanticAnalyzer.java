/*
 *  Copyright (c) 2017, WSO2 Inc. (http://www.wso2.org) All Rights Reserved.
 *
 *  WSO2 Inc. licenses this file to you under the Apache License,
 *  Version 2.0 (the "License"); you may not use this file except
 *  in compliance with the License.
 *  You may obtain a copy of the License at
 *
 *    http://www.apache.org/licenses/LICENSE-2.0
 *
 *  Unless required by applicable law or agreed to in writing,
 *  software distributed under the License is distributed on an
 *  "AS IS" BASIS, WITHOUT WARRANTIES OR CONDITIONS OF ANY
 *  KIND, either express or implied.  See the License for the
 *  specific language governing permissions and limitations
 *  under the License.
 */
package org.wso2.ballerinalang.compiler.semantics.analyzer;

import org.ballerinalang.compiler.CompilerPhase;
import org.ballerinalang.model.TreeBuilder;
import org.ballerinalang.model.elements.AttachPoint;
import org.ballerinalang.model.elements.Flag;
import org.ballerinalang.model.symbols.SymbolKind;
import org.ballerinalang.model.tree.NodeKind;
import org.ballerinalang.model.tree.OperatorKind;
import org.ballerinalang.model.tree.RecordVariableNode.BLangRecordVariableKeyValueNode;
import org.ballerinalang.model.tree.clauses.GroupByNode;
import org.ballerinalang.model.tree.clauses.HavingNode;
import org.ballerinalang.model.tree.clauses.JoinStreamingInput;
import org.ballerinalang.model.tree.clauses.OrderByNode;
import org.ballerinalang.model.tree.clauses.OrderByVariableNode;
import org.ballerinalang.model.tree.clauses.PatternStreamingEdgeInputNode;
import org.ballerinalang.model.tree.clauses.SelectClauseNode;
import org.ballerinalang.model.tree.clauses.SelectExpressionNode;
import org.ballerinalang.model.tree.clauses.StreamActionNode;
import org.ballerinalang.model.tree.clauses.StreamingInput;
import org.ballerinalang.model.tree.clauses.WhereNode;
import org.ballerinalang.model.tree.clauses.WindowClauseNode;
import org.ballerinalang.model.tree.expressions.ExpressionNode;
import org.ballerinalang.model.tree.expressions.VariableReferenceNode;
import org.ballerinalang.model.tree.statements.StatementNode;
import org.ballerinalang.model.tree.statements.StreamingQueryStatementNode;
import org.ballerinalang.model.tree.types.BuiltInReferenceTypeNode;
import org.ballerinalang.model.types.TypeKind;
import org.ballerinalang.util.diagnostic.DiagnosticCode;
import org.wso2.ballerinalang.compiler.desugar.ASTBuilderUtil;
import org.wso2.ballerinalang.compiler.semantics.model.SymbolEnv;
import org.wso2.ballerinalang.compiler.semantics.model.SymbolTable;
import org.wso2.ballerinalang.compiler.semantics.model.symbols.BAnnotationSymbol;
import org.wso2.ballerinalang.compiler.semantics.model.symbols.BAttachedFunction;
import org.wso2.ballerinalang.compiler.semantics.model.symbols.BInvokableSymbol;
import org.wso2.ballerinalang.compiler.semantics.model.symbols.BObjectTypeSymbol;
import org.wso2.ballerinalang.compiler.semantics.model.symbols.BOperatorSymbol;
import org.wso2.ballerinalang.compiler.semantics.model.symbols.BRecordTypeSymbol;
import org.wso2.ballerinalang.compiler.semantics.model.symbols.BServiceSymbol;
import org.wso2.ballerinalang.compiler.semantics.model.symbols.BSymbol;
import org.wso2.ballerinalang.compiler.semantics.model.symbols.BVarSymbol;
import org.wso2.ballerinalang.compiler.semantics.model.symbols.SymTag;
import org.wso2.ballerinalang.compiler.semantics.model.symbols.Symbols;
import org.wso2.ballerinalang.compiler.semantics.model.types.BArrayType;
import org.wso2.ballerinalang.compiler.semantics.model.types.BChannelType;
import org.wso2.ballerinalang.compiler.semantics.model.types.BField;
import org.wso2.ballerinalang.compiler.semantics.model.types.BInvokableType;
import org.wso2.ballerinalang.compiler.semantics.model.types.BMapType;
import org.wso2.ballerinalang.compiler.semantics.model.types.BRecordType;
import org.wso2.ballerinalang.compiler.semantics.model.types.BStreamType;
import org.wso2.ballerinalang.compiler.semantics.model.types.BStructureType;
import org.wso2.ballerinalang.compiler.semantics.model.types.BTableType;
import org.wso2.ballerinalang.compiler.semantics.model.types.BTupleType;
import org.wso2.ballerinalang.compiler.semantics.model.types.BType;
import org.wso2.ballerinalang.compiler.semantics.model.types.BUnionType;
import org.wso2.ballerinalang.compiler.tree.BLangAnnotation;
import org.wso2.ballerinalang.compiler.tree.BLangAnnotationAttachment;
import org.wso2.ballerinalang.compiler.tree.BLangEndpoint;
import org.wso2.ballerinalang.compiler.tree.BLangFunction;
import org.wso2.ballerinalang.compiler.tree.BLangInvokableNode;
import org.wso2.ballerinalang.compiler.tree.BLangNode;
import org.wso2.ballerinalang.compiler.tree.BLangNodeVisitor;
import org.wso2.ballerinalang.compiler.tree.BLangPackage;
import org.wso2.ballerinalang.compiler.tree.BLangRecordVariable;
import org.wso2.ballerinalang.compiler.tree.BLangRecordVariable.BLangRecordVariableKeyValue;
import org.wso2.ballerinalang.compiler.tree.BLangResource;
import org.wso2.ballerinalang.compiler.tree.BLangService;
import org.wso2.ballerinalang.compiler.tree.BLangSimpleVariable;
import org.wso2.ballerinalang.compiler.tree.BLangTupleVariable;
import org.wso2.ballerinalang.compiler.tree.BLangTypeDefinition;
import org.wso2.ballerinalang.compiler.tree.BLangVariable;
import org.wso2.ballerinalang.compiler.tree.BLangWorker;
import org.wso2.ballerinalang.compiler.tree.BLangXMLNS;
import org.wso2.ballerinalang.compiler.tree.clauses.BLangGroupBy;
import org.wso2.ballerinalang.compiler.tree.clauses.BLangHaving;
import org.wso2.ballerinalang.compiler.tree.clauses.BLangJoinStreamingInput;
import org.wso2.ballerinalang.compiler.tree.clauses.BLangOrderBy;
import org.wso2.ballerinalang.compiler.tree.clauses.BLangOrderByVariable;
import org.wso2.ballerinalang.compiler.tree.clauses.BLangPatternClause;
import org.wso2.ballerinalang.compiler.tree.clauses.BLangPatternStreamingEdgeInput;
import org.wso2.ballerinalang.compiler.tree.clauses.BLangPatternStreamingInput;
import org.wso2.ballerinalang.compiler.tree.clauses.BLangSelectClause;
import org.wso2.ballerinalang.compiler.tree.clauses.BLangSelectExpression;
import org.wso2.ballerinalang.compiler.tree.clauses.BLangSetAssignment;
import org.wso2.ballerinalang.compiler.tree.clauses.BLangStreamAction;
import org.wso2.ballerinalang.compiler.tree.clauses.BLangStreamingInput;
import org.wso2.ballerinalang.compiler.tree.clauses.BLangWhere;
import org.wso2.ballerinalang.compiler.tree.clauses.BLangWindow;
import org.wso2.ballerinalang.compiler.tree.expressions.BLangBinaryExpr;
import org.wso2.ballerinalang.compiler.tree.expressions.BLangBracedOrTupleExpr;
import org.wso2.ballerinalang.compiler.tree.expressions.BLangConstant;
import org.wso2.ballerinalang.compiler.tree.expressions.BLangExpression;
import org.wso2.ballerinalang.compiler.tree.expressions.BLangFieldBasedAccess;
import org.wso2.ballerinalang.compiler.tree.expressions.BLangIndexBasedAccess;
import org.wso2.ballerinalang.compiler.tree.expressions.BLangInvocation;
import org.wso2.ballerinalang.compiler.tree.expressions.BLangLambdaFunction;
import org.wso2.ballerinalang.compiler.tree.expressions.BLangLiteral;
import org.wso2.ballerinalang.compiler.tree.expressions.BLangRecordLiteral;
import org.wso2.ballerinalang.compiler.tree.expressions.BLangRecordVarRef;
import org.wso2.ballerinalang.compiler.tree.expressions.BLangRecordVarRef.BLangRecordVarRefKeyValue;
import org.wso2.ballerinalang.compiler.tree.expressions.BLangSimpleVarRef;
import org.wso2.ballerinalang.compiler.tree.expressions.BLangTableLiteral;
import org.wso2.ballerinalang.compiler.tree.expressions.BLangTernaryExpr;
import org.wso2.ballerinalang.compiler.tree.expressions.BLangTupleVarRef;
import org.wso2.ballerinalang.compiler.tree.expressions.BLangTypeInit;
import org.wso2.ballerinalang.compiler.tree.expressions.BLangVariableReference;
import org.wso2.ballerinalang.compiler.tree.statements.BLangAbort;
import org.wso2.ballerinalang.compiler.tree.statements.BLangAssignment;
import org.wso2.ballerinalang.compiler.tree.statements.BLangBlockStmt;
import org.wso2.ballerinalang.compiler.tree.statements.BLangBreak;
import org.wso2.ballerinalang.compiler.tree.statements.BLangCatch;
import org.wso2.ballerinalang.compiler.tree.statements.BLangCompensate;
import org.wso2.ballerinalang.compiler.tree.statements.BLangCompoundAssignment;
import org.wso2.ballerinalang.compiler.tree.statements.BLangContinue;
import org.wso2.ballerinalang.compiler.tree.statements.BLangDone;
import org.wso2.ballerinalang.compiler.tree.statements.BLangExpressionStmt;
import org.wso2.ballerinalang.compiler.tree.statements.BLangForeach;
import org.wso2.ballerinalang.compiler.tree.statements.BLangForever;
import org.wso2.ballerinalang.compiler.tree.statements.BLangForkJoin;
import org.wso2.ballerinalang.compiler.tree.statements.BLangIf;
import org.wso2.ballerinalang.compiler.tree.statements.BLangLock;
import org.wso2.ballerinalang.compiler.tree.statements.BLangMatch;
import org.wso2.ballerinalang.compiler.tree.statements.BLangMatch.BLangMatchStaticBindingPatternClause;
import org.wso2.ballerinalang.compiler.tree.statements.BLangMatch.BLangMatchStructuredBindingPatternClause;
import org.wso2.ballerinalang.compiler.tree.statements.BLangMatch.BLangMatchTypedBindingPatternClause;
import org.wso2.ballerinalang.compiler.tree.statements.BLangPanic;
import org.wso2.ballerinalang.compiler.tree.statements.BLangRecordDestructure;
import org.wso2.ballerinalang.compiler.tree.statements.BLangRecordVariableDef;
import org.wso2.ballerinalang.compiler.tree.statements.BLangRetry;
import org.wso2.ballerinalang.compiler.tree.statements.BLangReturn;
import org.wso2.ballerinalang.compiler.tree.statements.BLangScope;
import org.wso2.ballerinalang.compiler.tree.statements.BLangSimpleVariableDef;
import org.wso2.ballerinalang.compiler.tree.statements.BLangStatement;
import org.wso2.ballerinalang.compiler.tree.statements.BLangStreamingQueryStatement;
import org.wso2.ballerinalang.compiler.tree.statements.BLangThrow;
import org.wso2.ballerinalang.compiler.tree.statements.BLangTransaction;
import org.wso2.ballerinalang.compiler.tree.statements.BLangTryCatchFinally;
import org.wso2.ballerinalang.compiler.tree.statements.BLangTupleDestructure;
import org.wso2.ballerinalang.compiler.tree.statements.BLangTupleVariableDef;
import org.wso2.ballerinalang.compiler.tree.statements.BLangWhile;
import org.wso2.ballerinalang.compiler.tree.statements.BLangWorkerReceive;
import org.wso2.ballerinalang.compiler.tree.statements.BLangWorkerSend;
import org.wso2.ballerinalang.compiler.tree.statements.BLangXMLNSStatement;
import org.wso2.ballerinalang.compiler.tree.types.BLangFiniteTypeNode;
import org.wso2.ballerinalang.compiler.tree.types.BLangObjectTypeNode;
import org.wso2.ballerinalang.compiler.tree.types.BLangRecordTypeNode;
import org.wso2.ballerinalang.compiler.tree.types.BLangType;
import org.wso2.ballerinalang.compiler.util.CompilerContext;
import org.wso2.ballerinalang.compiler.util.Name;
import org.wso2.ballerinalang.compiler.util.Names;
import org.wso2.ballerinalang.compiler.util.TypeTags;
import org.wso2.ballerinalang.compiler.util.diagnotic.BLangDiagnosticLog;
import org.wso2.ballerinalang.compiler.util.diagnotic.DiagnosticPos;
import org.wso2.ballerinalang.util.AttachPoints;
import org.wso2.ballerinalang.util.Flags;
import org.wso2.ballerinalang.util.Lists;

import java.util.ArrayList;
import java.util.Collections;
import java.util.EnumSet;
import java.util.HashMap;
import java.util.HashSet;
import java.util.List;
import java.util.Map;
import java.util.Map.Entry;
import java.util.Set;
import java.util.stream.Collectors;

import static org.ballerinalang.model.tree.NodeKind.BRACED_TUPLE_EXPR;
import static org.ballerinalang.model.tree.NodeKind.LITERAL;
import static org.ballerinalang.model.tree.NodeKind.RECORD_LITERAL_EXPR;

/**
 * @since 0.94
 */
public class SemanticAnalyzer extends BLangNodeVisitor {

    private static final CompilerContext.Key<SemanticAnalyzer> SYMBOL_ANALYZER_KEY =
            new CompilerContext.Key<>();
    private static final String AGGREGATOR_OBJECT_NAME = "Aggregator";

    private SymbolTable symTable;
    private SymbolEnter symbolEnter;
    private Names names;
    private SymbolResolver symResolver;
    private TypeChecker typeChecker;
    private Types types;
    private BLangDiagnosticLog dlog;

    private SymbolEnv env;
    private BType expType;
    private DiagnosticCode diagCode;
    private BType resType;
    private boolean isSiddhiRuntimeEnabled;
    private boolean isGroupByAvailable;
    private Map<BVarSymbol, Set<BType>> typeGuards;

    public static SemanticAnalyzer getInstance(CompilerContext context) {
        SemanticAnalyzer semAnalyzer = context.get(SYMBOL_ANALYZER_KEY);
        if (semAnalyzer == null) {
            semAnalyzer = new SemanticAnalyzer(context);
        }

        return semAnalyzer;
    }

    public SemanticAnalyzer(CompilerContext context) {
        context.put(SYMBOL_ANALYZER_KEY, this);

        this.symTable = SymbolTable.getInstance(context);
        this.symbolEnter = SymbolEnter.getInstance(context);
        this.names = Names.getInstance(context);
        this.symResolver = SymbolResolver.getInstance(context);
        this.typeChecker = TypeChecker.getInstance(context);
        this.types = Types.getInstance(context);
        this.dlog = BLangDiagnosticLog.getInstance(context);
    }

    public BLangPackage analyze(BLangPackage pkgNode) {
        pkgNode.accept(this);
        return pkgNode;
    }


    // Visitor methods

    public void visit(BLangPackage pkgNode) {
        if (pkgNode.completedPhases.contains(CompilerPhase.TYPE_CHECK)) {
            return;
        }
        SymbolEnv pkgEnv = this.symTable.pkgEnvMap.get(pkgNode.symbol);

        // Visit constants first.
        pkgNode.topLevelNodes.stream().filter(pkgLevelNode -> pkgLevelNode.getKind() == NodeKind.CONSTANT)
                .forEach(constant -> analyzeDef((BLangNode) constant, pkgEnv));

        pkgNode.topLevelNodes.stream().filter(pkgLevelNode -> pkgLevelNode.getKind() != NodeKind.CONSTANT)
                .filter(pkgLevelNode -> !(pkgLevelNode.getKind() == NodeKind.FUNCTION
                        && ((BLangFunction) pkgLevelNode).flagSet.contains(Flag.LAMBDA)))
                .forEach(topLevelNode -> analyzeDef((BLangNode) topLevelNode, pkgEnv));

        while (pkgNode.lambdaFunctions.peek() != null) {
            BLangLambdaFunction lambdaFunction = pkgNode.lambdaFunctions.poll();
            BLangFunction function = lambdaFunction.function;
            lambdaFunction.type = function.symbol.type;
            analyzeDef(lambdaFunction.function, lambdaFunction.cachedEnv);
        }

        pkgNode.getTestablePkgs().forEach(testablePackage -> visit((BLangPackage) testablePackage));
        pkgNode.completedPhases.add(CompilerPhase.TYPE_CHECK);
    }

    public void visit(BLangXMLNS xmlnsNode) {
        xmlnsNode.type = symTable.stringType;

        // Namespace node already having the symbol means we are inside an init-function,
        // and the symbol has already been declared by the original statement.
        if (xmlnsNode.symbol == null) {
            symbolEnter.defineNode(xmlnsNode, env);
        }

        typeChecker.checkExpr(xmlnsNode.namespaceURI, env, symTable.stringType);
    }

    public void visit(BLangXMLNSStatement xmlnsStmtNode) {
        analyzeNode(xmlnsStmtNode.xmlnsDecl, env);
    }

    public void visit(BLangFunction funcNode) {
        SymbolEnv funcEnv = SymbolEnv.createFunctionEnv(funcNode, funcNode.symbol.scope, env);
        //set function param flag to final
        funcNode.symbol.params.forEach(param -> param.flags |= Flags.FUNCTION_FINAL);

        funcNode.annAttachments.forEach(annotationAttachment -> {
            annotationAttachment.attachPoints.add(AttachPoint.FUNCTION);
            if (Symbols.isFlagOn(funcNode.symbol.flags, Flags.RESOURCE)) {
                annotationAttachment.attachPoints.add(AttachPoint.RESOURCE);
            }
            if (Symbols.isFlagOn(funcNode.symbol.flags, Flags.REMOTE)) {
                annotationAttachment.attachPoints.add(AttachPoint.REMOTE);
            }
            this.analyzeDef(annotationAttachment, funcEnv);
        });

        funcNode.requiredParams.forEach(p -> this.analyzeDef(p, funcEnv));
        funcNode.defaultableParams.forEach(p -> this.analyzeDef(p, funcEnv));
        if (funcNode.restParam != null) {
            this.analyzeDef(funcNode.restParam, funcEnv);
        }

        validateObjectAttachedFunction(funcNode);

        // Check for native functions
        if (Symbols.isNative(funcNode.symbol) || funcNode.interfaceFunction) {
            if (funcNode.body != null) {
                dlog.error(funcNode.pos, DiagnosticCode.EXTERN_FUNCTION_CANNOT_HAVE_BODY, funcNode.name);
            }
            return;
        }

        if (funcNode.body != null) {
            analyzeStmt(funcNode.body, funcEnv);
        }

        this.processWorkers(funcNode, funcEnv);
    }

    private void processWorkers(BLangInvokableNode invNode, SymbolEnv invEnv) {
        if (invNode.workers.size() > 0) {
            invEnv.scope.entries.putAll(invNode.body.scope.entries);
            invNode.workers.forEach(e -> this.symbolEnter.defineNode(e, invEnv));
            invNode.workers.forEach(e -> analyzeNode(e, invEnv));
        }
    }

    @Override
    public void visit(BLangTypeDefinition typeDefinition) {
        if (typeDefinition.typeNode.getKind() == NodeKind.OBJECT_TYPE
                || typeDefinition.typeNode.getKind() == NodeKind.RECORD_TYPE) {
            analyzeDef(typeDefinition.typeNode, env);
        }

        typeDefinition.annAttachments.forEach(annotationAttachment -> {
            annotationAttachment.attachPoints.add(AttachPoint.TYPE);
            annotationAttachment.accept(this);
        });
    }

    @Override
    public void visit(BLangObjectTypeNode objectTypeNode) {
        SymbolEnv objectEnv = SymbolEnv.createTypeEnv(objectTypeNode, objectTypeNode.symbol.scope, env);
        objectTypeNode.fields.forEach(field -> analyzeDef(field, objectEnv));

        // Visit functions as they are not in the same scope/env as the object fields
        objectTypeNode.functions.forEach(f -> analyzeDef(f, env));

        // Validate the referenced functions that don't have implementations within the function.
        ((BObjectTypeSymbol) objectTypeNode.symbol).referencedFunctions
                .forEach(func -> validateReferencedFunction(objectTypeNode.pos, func, env));

        if (objectTypeNode.initFunction == null) {
            return;
        }

        if (objectTypeNode.flagSet.contains(Flag.ABSTRACT)) {
            this.dlog.error(objectTypeNode.initFunction.pos, DiagnosticCode.ABSTRACT_OBJECT_CONSTRUCTOR,
                    objectTypeNode.symbol.name);
            return;
        }

        analyzeDef(objectTypeNode.initFunction, env);
    }

    @Override
    public void visit(BLangRecordTypeNode recordTypeNode) {
        SymbolEnv recordEnv = SymbolEnv.createTypeEnv(recordTypeNode, recordTypeNode.symbol.scope, env);
        recordTypeNode.fields.forEach(field -> analyzeDef(field, recordEnv));
        analyzeDef(recordTypeNode.initFunction, recordEnv);
        validateDefaultable(recordTypeNode);
    }

    public void visit(BLangAnnotation annotationNode) {
        annotationNode.annAttachments.forEach(annotationAttachment -> {
            annotationAttachment.attachPoints.add(AttachPoint.ANNOTATION);
            annotationAttachment.accept(this);
        });
    }

    public void visit(BLangAnnotationAttachment annAttachmentNode) {
        BSymbol symbol = this.symResolver.resolveAnnotation(annAttachmentNode.pos, env,
                names.fromString(annAttachmentNode.pkgAlias.getValue()),
                names.fromString(annAttachmentNode.getAnnotationName().getValue()));
        if (symbol == this.symTable.notFoundSymbol) {
            this.dlog.error(annAttachmentNode.pos, DiagnosticCode.UNDEFINED_ANNOTATION,
                    annAttachmentNode.getAnnotationName().getValue());
            return;
        }
        // Validate Attachment Point against the Annotation Definition.
        BAnnotationSymbol annotationSymbol = (BAnnotationSymbol) symbol;
        annAttachmentNode.annotationSymbol = annotationSymbol;
        if (annotationSymbol.attachPoints > 0 && !Symbols.isAttachPointPresent(annotationSymbol.attachPoints,
                AttachPoints.asMask(annAttachmentNode.attachPoints))) {
            String msg = annAttachmentNode.attachPoints.stream()
                    .map(AttachPoint::getValue)
                    .collect(Collectors
                    .joining(","));
            this.dlog.error(annAttachmentNode.pos, DiagnosticCode.ANNOTATION_NOT_ALLOWED,
                    annotationSymbol, msg);
        }
        // Validate Annotation Attachment data struct against Annotation Definition struct.
        validateAnnotationAttachmentExpr(annAttachmentNode, annotationSymbol);
    }

    private void validateAnnotationAttachmentExpr(BLangAnnotationAttachment annAttachmentNode, BAnnotationSymbol
            annotationSymbol) {
        if (annotationSymbol.attachedType == null) {
            if (annAttachmentNode.expr != null) {
                this.dlog.error(annAttachmentNode.pos, DiagnosticCode.ANNOTATION_ATTACHMENT_NO_VALUE,
                        annotationSymbol.name);
            }
            return;
        }
        if (annAttachmentNode.expr != null) {
            this.typeChecker.checkExpr(annAttachmentNode.expr, env, annotationSymbol.attachedType.type);
        }
    }

    public void visit(BLangSimpleVariable varNode) {

        if (varNode.isDeclaredWithVar) {
            handleDeclaredWithVar(varNode);
            return;
        }

        int ownerSymTag = env.scope.owner.tag;
        if ((ownerSymTag & SymTag.INVOKABLE) == SymTag.INVOKABLE) {
            // This is a variable declared in a function, an action or a resource
            // If the variable is parameter then the variable symbol is already defined
            if (varNode.symbol == null) {
                symbolEnter.defineNode(varNode, env);
            }
        }

        if (varNode.symbol.type.tag == TypeTags.CHANNEL) {
            varNode.annAttachments.forEach(annotationAttachment -> {
                annotationAttachment.attachPoints.add(AttachPoint.CHANNEL);
                annotationAttachment.accept(this);
            });
        } else {
            varNode.annAttachments.forEach(annotationAttachment -> {
                annotationAttachment.attachPoints.add(AttachPoint.TYPE);
                if (Symbols.isFlagOn(varNode.symbol.flags, Flags.LISTENER)) {
                    annotationAttachment.attachPoints.add(AttachPoint.LISTENER);
                }
                annotationAttachment.accept(this);
            });
        }

        BType lhsType = varNode.symbol.type;
        varNode.type = lhsType;

        // Analyze the init expression
        BLangExpression rhsExpr = varNode.expr;
        if (rhsExpr == null) {
            if (lhsType.tag == TypeTags.ARRAY && typeChecker.isArrayOpenSealedType((BArrayType) lhsType)) {
                dlog.error(varNode.pos, DiagnosticCode.SEALED_ARRAY_TYPE_NOT_INITIALIZED);
                return;
            }
<<<<<<< HEAD
            if ((varNode.symbol.type.tag != TypeTags.CHANNEL && varNode.symbol.owner.tag == SymTag.PACKAGE) || Symbols
                    .isFlagOn(varNode.symbol.flags, Flags.LISTENER)) {
=======
            if (varNode.symbol.type.tag != TypeTags.CHANNEL &&
                    varNode.symbol.type.tag != TypeTags.STREAM && varNode.symbol.owner.tag == SymTag.PACKAGE) {
>>>>>>> 90911432
                dlog.error(varNode.pos, DiagnosticCode.UNINITIALIZED_VARIABLE, varNode.name);
            }
            return;
        }

        // Here we create a new symbol environment to catch self references by keep the current
        // variable symbol in the symbol environment
        // e.g. int a = x + a;
        SymbolEnv varInitEnv = SymbolEnv.createVarInitEnv(varNode, env, varNode.symbol);

        typeChecker.checkExpr(rhsExpr, varInitEnv, lhsType);
        if (Symbols.isFlagOn(varNode.symbol.flags, Flags.LISTENER) && !types
                .checkListenerCompatibility(env, varNode.symbol.type)) {
            dlog.error(varNode.pos, DiagnosticCode.INVALID_LISTENER_VARIABLE, varNode.name);
        }
    }

    public void visit(BLangRecordVariable varNode) {

        if (varNode.isDeclaredWithVar) {
            handleDeclaredWithVar(varNode);
            return;
        }

        if (varNode.type == null) {
            varNode.type = symResolver.resolveTypeNode(varNode.typeNode, env);
        }

        if (!validateRecordVariable(varNode)) {
            varNode.type = symTable.semanticError;
            return;
        }

        symbolEnter.defineNode(varNode, env);

        if (varNode.expr == null) {
            // we have no rhs to do type checking
            return;
        }

        typeChecker.checkExpr(varNode.expr, env, varNode.type);

    }

    public void visit(BLangTupleVariable varNode) {

        if (varNode.isDeclaredWithVar) {
            handleDeclaredWithVar(varNode);
            return;
        }

        if (varNode.type == null) {
            varNode.type = symResolver.resolveTypeNode(varNode.typeNode, env);
        }

        if (!(checkTypeAndVarCountConsistency(varNode))) {
            varNode.type = symTable.semanticError;
            return;
        }

        symbolEnter.defineNode(varNode, env);

        if (varNode.expr == null) {
            // we have no rhs to do type checking
            return;
        }

        typeChecker.checkExpr(varNode.expr, env, varNode.type);
    }

    private void handleDeclaredWithVar(BLangVariable variable) {

        BLangExpression varRefExpr = variable.expr;
        BType rhsType = typeChecker.checkExpr(varRefExpr, this.env, symTable.noType);

        if (NodeKind.VARIABLE == variable.getKind()) {

            if (!validateVariableDefinition(varRefExpr)) {
                rhsType = symTable.semanticError;
            }

            BLangSimpleVariable simpleVariable = (BLangSimpleVariable) variable;
            Name varName = names.fromIdNode(simpleVariable.name);
            if (varName == Names.IGNORE) {
                dlog.error(simpleVariable.pos, DiagnosticCode.UNDERSCORE_NOT_ALLOWED);
                return;
            }

            simpleVariable.type = rhsType;

            int ownerSymTag = env.scope.owner.tag;
            if ((ownerSymTag & SymTag.INVOKABLE) == SymTag.INVOKABLE) {
                // This is a variable declared in a function, an action or a resource
                // If the variable is parameter then the variable symbol is already defined
                if (simpleVariable.symbol == null) {
                    symbolEnter.defineNode(simpleVariable, env);
                }
            }
        } else if (NodeKind.TUPLE_VARIABLE == variable.getKind()) {
            if (TypeTags.TUPLE != rhsType.tag) {
                dlog.error(varRefExpr.pos, DiagnosticCode.INVALID_TYPE_DEFINITION_FOR_TUPLE_VAR, rhsType);
                return;
            }

            BLangTupleVariable tupleVariable = (BLangTupleVariable) variable;
            tupleVariable.type = rhsType;

            if (!(checkTypeAndVarCountConsistency(tupleVariable))) {
                return;
            }

            symbolEnter.defineNode(tupleVariable, env);

        } else if (NodeKind.RECORD_VARIABLE == variable.getKind()) {
            BLangRecordVariable recordVariable = (BLangRecordVariable) variable;
            recordVariable.type = rhsType;

            validateRecordVariable(recordVariable);
        }
    }

    private boolean checkTypeAndVarCountConsistency(BLangTupleVariable varNode) {
        BTupleType tupleTypeNode;
        /*
          This switch block will resolve the tuple type of the tuple variable.
          For example consider the following - (int, string)|(boolean, float) (a, b) = foo();
          Since the varNode type is a union, the types of 'a' and 'b' will be resolved as follows:
          Type of 'a' will be (int | boolean) while the type of 'b' will be (string | float).
          Consider anydata (a, b) = foo();
          Here, the type of 'a'and type of 'b' will be both anydata.
         */
        switch (varNode.type.tag) {
            case TypeTags.UNION:
                BUnionType unionType = ((BUnionType) varNode.type);

                List<BTupleType> possibleTypes = unionType.memberTypes.stream()
                        .filter(type -> TypeTags.TUPLE == type.tag).map(BTupleType.class::cast)
                        .filter(tupleType -> varNode.memberVariables.size() == tupleType.tupleTypes.size())
                        .collect(Collectors.toList());

                if (possibleTypes.size() > 1) {
                    List<BType> memberTupleTypes = new ArrayList<>();
                    for (int i = 0; i < varNode.memberVariables.size(); i++) {
                        Set<BType> memberTypes = new HashSet<>();
                        for (BTupleType tupleType : possibleTypes) {
                            memberTypes.add(tupleType.tupleTypes.get(i));
                        }
                        memberTupleTypes.add(new BUnionType(null, memberTypes, false));
                    }
                    tupleTypeNode = new BTupleType(memberTupleTypes);
                } else {
                    tupleTypeNode = possibleTypes.get(0);
                }
                break;
            case TypeTags.ANY:
            case TypeTags.ANYDATA:
                List<BType> memberTupleTypes = new ArrayList<>();
                for (int i = 0; i < varNode.memberVariables.size(); i++) {
                    memberTupleTypes.add(varNode.type);
                }
                tupleTypeNode = new BTupleType(memberTupleTypes);
                break;
            case TypeTags.TUPLE:
                tupleTypeNode = (BTupleType) varNode.type;
                break;
            default:
                dlog.error(varNode.pos, DiagnosticCode.INVALID_TYPE_DEFINITION_FOR_TUPLE_VAR, varNode.type);
                return false;
        }

        if (tupleTypeNode.tupleTypes.size() != varNode.memberVariables.size()) {
            dlog.error(varNode.pos, DiagnosticCode.INVALID_TUPLE_BINDING_PATTERN);
            return false;
        }

        int ignoredCount = 0;
        for (int i = 0; i < varNode.memberVariables.size(); i++) {
            BLangVariable var = varNode.memberVariables.get(i);
            if (var.getKind() == NodeKind.VARIABLE) {
                // '_' is allowed in tuple variables. Not allowed if all variables are named as '_'
                BLangSimpleVariable simpleVar = (BLangSimpleVariable) var;
                Name varName = names.fromIdNode(simpleVar.name);
                if (varName == Names.IGNORE) {
                    ignoredCount++;
                    simpleVar.type = symTable.noType;
                    continue;
                }
            }
            var.type = tupleTypeNode.tupleTypes.get(i);
            var.accept(this);
        }

        if (ignoredCount == varNode.memberVariables.size()) {
            dlog.error(varNode.pos, DiagnosticCode.NO_NEW_VARIABLES_VAR_ASSIGNMENT);
            return false;
        }
        return true;
    }

    private boolean validateRecordVariable(BLangRecordVariable recordVar) {
        BRecordType recordVarType;
        /*
          This switch block will resolve the record type of the record variable.
          For example consider the following -
          type Foo record {int a, boolean b};
          type Bar record {string a, float b};
          Foo|Bar {a, b} = foo();
          Since the varNode type is a union, the types of 'a' and 'b' will be resolved as follows:
          Type of 'a' will be a union of the types of field 'a' in both Foo and Bar.
          i.e. type of 'a' is (int | string) and type of 'b' is (boolean | float).
          Consider anydata {a, b} = foo();
          Here, the type of 'a'and type of 'b' will be both anydata.
         */
        switch (recordVar.type.tag) {
            case TypeTags.UNION:
                BUnionType unionType = (BUnionType) recordVar.type;
                List<BRecordType> possibleTypes = unionType.memberTypes.stream()
                        .filter(type -> TypeTags.RECORD == type.tag).map(BRecordType.class::cast)
                        .filter(rec -> doesRecordContainKeys(rec, recordVar.variableList, recordVar.restParam != null))
                        .collect(Collectors.toList());
                if (possibleTypes.isEmpty()) {
                    dlog.error(recordVar.pos, DiagnosticCode.INVALID_RECORD_BINDING_PATTERN, recordVar.type);
                    return false;
                }

                if (possibleTypes.size() > 1) {
                    BRecordTypeSymbol recordSymbol = Symbols
                            .createRecordSymbol(0, Names.EMPTY, env.enclPkg.symbol.pkgID, null, env.scope.owner);
                    recordVarType = (BRecordType) symTable.recordType;
                    List<BField> fields = new ArrayList<>();

                    recordVar.variableList.stream()
                            .map(bLangRecordVariableKeyValue -> bLangRecordVariableKeyValue.key.value)
                            .forEach(fieldName -> {
                                Set<BType> memberTypes = new HashSet<>();
                                possibleTypes.forEach(possibleType -> {
                                    Map<String, BType> possibleTypeFields = possibleType.fields.stream().collect(
                                            Collectors.toMap(field -> field.getName().getValue(), BField::getType));
                                    memberTypes.add(possibleTypeFields.get(fieldName) == null ?
                                            possibleType.restFieldType :
                                            possibleTypeFields.get(fieldName));
                                });
                                BType fieldType = memberTypes.size() > 1 ?
                                        new BUnionType(null, memberTypes, false) :
                                        memberTypes.iterator().next();
                                fields.add(new BField(names.fromString(fieldName),
                                        new BVarSymbol(0, names.fromString(fieldName), env.enclPkg.symbol.pkgID,
                                                fieldType, recordSymbol)));
                            });
                    if (recordVar.restParam != null) {
                        Set<BType> memberTypes = possibleTypes.stream().map(possibleType -> possibleType.restFieldType)
                                .collect(Collectors.toSet());

                        recordVarType.restFieldType = memberTypes.size() > 1 ?
                                new BUnionType(null, memberTypes, false) :
                                memberTypes.iterator().next();
                    }
                    recordVarType.fields = fields;
                    recordSymbol.type = recordVarType;
                } else {
                    recordVarType = possibleTypes.get(0);
                }
                break;
            case TypeTags.RECORD:
                recordVarType = (BRecordType) recordVar.type;
                break;
            case TypeTags.ANY:
            case TypeTags.ANYDATA:
                recordVarType = createSameTypedFieldsRecordType(recordVar, recordVar.type);
                break;
            default:
                dlog.error(recordVar.pos, DiagnosticCode.INVALID_RECORD_BINDING_PATTERN, recordVar.type);
                return false;
        }

        if (recordVar.isClosed) {
            if (!recordVarType.sealed) {
                dlog.error(recordVar.pos, DiagnosticCode.INVALID_CLOSED_RECORD_BINDING_PATTERN, recordVarType);
                return false;
            }

            if (recordVar.variableList.size() != recordVarType.fields.size()) {
                dlog.error(recordVar.pos, DiagnosticCode.NOT_ENOUGH_FIELDS_TO_MATCH_CLOSED_RECORDS, recordVarType);
                return false;
            }
        }

        Map<String, BField> recordVarTypeFields = recordVarType.fields.stream()
                .collect(Collectors.toMap(field -> field.getName().getValue(), field -> field));

        boolean validRecord = true;
        for (BLangRecordVariableKeyValueNode variable : recordVar.variableList) {
            // Infer the type of each variable in recordVariable from the given record type
            // so that symbol enter is done recursively
            BLangVariable value = (BLangVariable) variable.getValue();
            if (!recordVarTypeFields.containsKey(variable.getKey().getValue())) {
                if (recordVarType.sealed) {
                    validRecord = false;
                    dlog.error(recordVar.pos, DiagnosticCode.INVALID_FIELD_IN_RECORD_BINDING_PATTERN,
                            variable.getKey().getValue(), recordVar.type);
                } else {
                    value.type = recordVarType.restFieldType;
                    value.accept(this);
                }
                continue;
            }

            value.type = recordVarTypeFields.get((variable.getKey().getValue())).type;
            value.accept(this);
        }

        if (recordVar.restParam != null) {
            ((BLangVariable) recordVar.restParam).type = new BMapType(TypeTags.MAP, recordVarType.restFieldType, null);
            symbolEnter.defineNode((BLangNode) recordVar.restParam, env);
        }

        return validRecord;
    }

    private BRecordType createSameTypedFieldsRecordType(BLangRecordVariable recordVar, BType fieldTypes) {
        BRecordTypeSymbol recordSymbol = Symbols
                .createRecordSymbol(0, Names.EMPTY, env.enclPkg.symbol.pkgID, null, env.scope.owner);
        List<BField> fields = recordVar.variableList.stream()
                .map(bLangRecordVariableKeyValue -> bLangRecordVariableKeyValue.key.value)
                .map(fieldName -> new BField(names.fromString(fieldName),
                        new BVarSymbol(0, names.fromString(fieldName), env.enclPkg.symbol.pkgID, fieldTypes,
                                recordSymbol))).collect(Collectors.toList());

        BRecordType recordVarType = (BRecordType) symTable.recordType;
        recordVarType.fields = fields;
        recordSymbol.type = recordVarType;
        recordVarType.tsymbol = recordSymbol;
        if (recordVar.isClosed) {
            recordVarType.sealed = true;
        } else {
            recordVarType.sealed = false;
            recordVarType.restFieldType = fieldTypes;
        }

        return recordVarType;
    }

    private boolean doesRecordContainKeys(BRecordType recordVarType, List<BLangRecordVariableKeyValue> variableList,
            boolean hasRestParam) {
        Map<String, BField> recordVarTypeFields = recordVarType.fields.stream()
                .collect(Collectors.toMap(field -> field.getName().getValue(), field -> field));
        for (BLangRecordVariableKeyValue var : variableList) {
            if (!recordVarTypeFields.containsKey(var.key.value) && recordVarType.sealed) {
                return false;
            }
        }

        if (!hasRestParam) {
            return true;
        }

        return !recordVarType.sealed;
    }

    // Statements

    public void visit(BLangBlockStmt blockNode) {
        SymbolEnv blockEnv = SymbolEnv.createBlockEnv(blockNode, env);
        blockNode.stmts.forEach(stmt -> analyzeStmt(stmt, blockEnv));
    }

    public void visit(BLangSimpleVariableDef varDefNode) {
        // This will prevent cases Eg:- int _ = 100;
        // We have prevented '_' from registering variable symbol at SymbolEnter, Hence this validation added.
        Name varName = names.fromIdNode(varDefNode.var.name);
        if (varName == Names.IGNORE) {
            dlog.error(varDefNode.var.pos, DiagnosticCode.UNDERSCORE_NOT_ALLOWED);
            return;
        }

        analyzeDef(varDefNode.var, env);
    }

    public void visit(BLangRecordVariableDef varDefNode) {
        // TODO: 10/18/18 Need to support record literals as well
        if (varDefNode.var.expr.getKind() == RECORD_LITERAL_EXPR) {
            dlog.error(varDefNode.pos, DiagnosticCode.INVALID_LITERAL_FOR_TYPE, "record binding pattern");
            return;
        }
        analyzeDef(varDefNode.var, env);
    }

    @Override
    public void visit(BLangTupleVariableDef tupleVariableDef) {
        analyzeDef(tupleVariableDef.var, env);
    }

    public void visit(BLangCompoundAssignment compoundAssignment) {
        List<BType> expTypes = new ArrayList<>();
        BLangExpression varRef = compoundAssignment.varRef;
        if (varRef.getKind() != NodeKind.SIMPLE_VARIABLE_REF &&
                varRef.getKind() != NodeKind.INDEX_BASED_ACCESS_EXPR &&
                varRef.getKind() != NodeKind.FIELD_BASED_ACCESS_EXPR &&
                varRef.getKind() != NodeKind.XML_ATTRIBUTE_ACCESS_EXPR) {
            dlog.error(varRef.pos, DiagnosticCode.INVALID_VARIABLE_ASSIGNMENT, varRef);
            expTypes.add(symTable.semanticError);
        } else {
            this.typeChecker.checkExpr(varRef, env);
            expTypes.add(varRef.type);
        }
        this.typeChecker.checkExpr(compoundAssignment.expr, env);

        checkConstantAssignment(varRef);

        if (expTypes.get(0) != symTable.semanticError && compoundAssignment.expr.type != symTable.semanticError) {
            BSymbol opSymbol = this.symResolver.resolveBinaryOperator(compoundAssignment.opKind, expTypes.get(0),
                    compoundAssignment.expr.type);
            if (opSymbol == symTable.notFoundSymbol) {
                dlog.error(compoundAssignment.pos, DiagnosticCode.BINARY_OP_INCOMPATIBLE_TYPES,
                        compoundAssignment.opKind, expTypes.get(0), compoundAssignment.expr.type);
            } else {
                compoundAssignment.modifiedExpr = getBinaryExpr(varRef,
                        compoundAssignment.expr,
                        compoundAssignment.opKind,
                        opSymbol);
                this.types.checkTypes(compoundAssignment.modifiedExpr,
                        Lists.of(compoundAssignment.modifiedExpr.type), expTypes);
            }
        }
    }

    public void visit(BLangAssignment assignNode) {
        if (assignNode.varRef.getKind() == NodeKind.INDEX_BASED_ACCESS_EXPR) {
            ((BLangIndexBasedAccess) assignNode.varRef).leafNode = true;
        }

        // Check each LHS expression.
        BType expType = getTypeOfVarReferenceInAssignment(assignNode.varRef);
        typeChecker.checkExpr(assignNode.expr, this.env, expType);
    }

    @Override
    public void visit(BLangTupleDestructure tupleDeStmt) {
        getTypeOfVarReferenceInAssignment(tupleDeStmt.varRef);
        typeChecker.checkExpr(tupleDeStmt.expr, this.env);
        checkTupleVarRefEquivalency(tupleDeStmt.pos, tupleDeStmt.varRef, tupleDeStmt.expr.type, tupleDeStmt.expr.pos);
    }

    @Override
    public void visit(BLangRecordDestructure recordDeStmt) {

        // recursively visit the var refs and create the record type
        typeChecker.checkExpr(recordDeStmt.varRef, env);
        if (recordDeStmt.expr.getKind() == RECORD_LITERAL_EXPR) {
            // TODO: 10/18/18 Need to support record literals as well
            dlog.error(recordDeStmt.expr.pos, DiagnosticCode.INVALID_RECORD_LITERAL_BINDING_PATTERN);
            return;
        }
        typeChecker.checkExpr(recordDeStmt.expr, this.env);
        checkRecordVarRefEquivalency(recordDeStmt.pos, recordDeStmt.varRef, recordDeStmt.expr.type,
                recordDeStmt.expr.pos);
    }

    /**
     * When rhs is an expression of type record, this method will check the type of each field in the
     * record type against the record var ref fields.
     *
     * @param pos       diagnostic pos
     * @param lhsVarRef type of the record var ref
     * @param rhsType   the type on the rhs
     * @param rhsPos    position of the rhs expression
     */
    private void checkRecordVarRefEquivalency(DiagnosticPos pos, BLangRecordVarRef lhsVarRef, BType rhsType,
                                              DiagnosticPos rhsPos) {

        if (rhsType.tag != TypeTags.RECORD) {
            dlog.error(rhsPos, DiagnosticCode.INCOMPATIBLE_TYPES, "record type", rhsType);
            return;
        }

        BRecordType rhsRecordType = (BRecordType) rhsType;

        if (lhsVarRef.isClosed) {
            if (!rhsRecordType.sealed) {
                dlog.error(pos, DiagnosticCode.INVALID_CLOSED_RECORD_BINDING_PATTERN, rhsType);
                return;
            }

            if (lhsVarRef.recordRefFields.size() != rhsRecordType.fields.size()) {
                dlog.error(pos, DiagnosticCode.NOT_ENOUGH_FIELDS_TO_MATCH_CLOSED_RECORDS, rhsType);
                return;
            }
        }

        // check if all fields in record var ref are found in rhs record type
        lhsVarRef.recordRefFields.forEach(lhsField -> {
            if (rhsRecordType.fields.stream()
                    .noneMatch(rhsField -> lhsField.variableName.value.equals(rhsField.name.toString()))) {
                dlog.error(pos, DiagnosticCode.INVALID_FIELD_IN_RECORD_BINDING_PATTERN,
                        lhsField.variableName.value, rhsType);
            }
        });

        for (BField rhsField : rhsRecordType.fields) {
            List<BLangRecordVarRefKeyValue> expField = lhsVarRef.recordRefFields.stream()
                    .filter(field -> field.variableName.value.equals(rhsField.name.toString()))
                    .collect(Collectors.toList());

            if (expField.isEmpty()) {
                if (lhsVarRef.isClosed) {
                    dlog.error(lhsVarRef.pos, DiagnosticCode.NO_MATCHING_RECORD_REF_PATTERN, rhsField.name);
                }
                return;
            }

            if (expField.size() > 1) {
                dlog.error(pos, DiagnosticCode.MULTIPLE_RECORD_REF_PATTERN_FOUND, rhsField.name);
                return;
            }
            BLangExpression variableReference = expField.get(0).variableReference;
            if (variableReference.getKind() == NodeKind.RECORD_VARIABLE_REF) {
                checkRecordVarRefEquivalency(variableReference.pos,
                        (BLangRecordVarRef) variableReference, rhsField.type, rhsPos);
            } else if (variableReference.getKind() == NodeKind.TUPLE_VARIABLE_REF) {
                checkTupleVarRefEquivalency(pos, (BLangTupleVarRef) variableReference, rhsField.type, rhsPos);
            } else {
                types.checkType(variableReference.pos,
                        rhsField.type, variableReference.type, DiagnosticCode.INCOMPATIBLE_TYPES);
            }
        }

        //Check whether this is an readonly field.
        checkReadonlyAssignment(lhsVarRef);

        checkConstantAssignment(lhsVarRef);
    }

    private void checkTupleVarRefEquivalency(DiagnosticPos pos, BLangTupleVarRef varRef, BType rhsType,
                                             DiagnosticPos rhsPos) {
        if (rhsType.tag != TypeTags.TUPLE) {
            dlog.error(rhsPos, DiagnosticCode.INCOMPATIBLE_TYPES, varRef.type, rhsType);
            return;
        }
        if (varRef.expressions.size() != ((BTupleType) rhsType).tupleTypes.size()) {
            dlog.error(rhsPos, DiagnosticCode.INCOMPATIBLE_TYPES, varRef.type, rhsType);
            return;
        }
        for (int i = 0; i < varRef.expressions.size(); i++) {
            BLangExpression varRefExpr = varRef.expressions.get(i);
            if (NodeKind.RECORD_VARIABLE_REF == varRefExpr.getKind()) {
                BLangRecordVarRef recordVarRef = (BLangRecordVarRef) varRefExpr;
                checkRecordVarRefEquivalency(pos, recordVarRef, ((BTupleType) rhsType).tupleTypes.get(i), rhsPos);
            } else if (NodeKind.TUPLE_VARIABLE_REF == varRefExpr.getKind()) {
                BLangTupleVarRef tupleVarRef = (BLangTupleVarRef) varRefExpr;
                checkTupleVarRefEquivalency(pos, tupleVarRef, ((BTupleType) rhsType).tupleTypes.get(i), rhsPos);
            } else {
                if (varRefExpr.getKind() == NodeKind.SIMPLE_VARIABLE_REF) {
                    BLangSimpleVarRef simpleVarRef = (BLangSimpleVarRef) varRefExpr;
                    Name varName = names.fromIdNode(simpleVarRef.variableName);
                    if (varName == Names.IGNORE) {
                        continue;
                    }
                }
                if (!types.isAssignable(((BTupleType) rhsType).tupleTypes.get(i), varRefExpr.type)) {
                    dlog.error(rhsPos, DiagnosticCode.INCOMPATIBLE_TYPES, varRef.type, rhsType);
                    break;
                }
            }
        }
    }

    private void checkConstantAssignment(BLangExpression varRef) {
        if (varRef.type == symTable.semanticError) {
            return;
        }

        if (varRef.getKind() != NodeKind.SIMPLE_VARIABLE_REF) {
            return;
        }

        BLangSimpleVarRef simpleVarRef = (BLangSimpleVarRef) varRef;
        if (simpleVarRef.pkgSymbol != null && simpleVarRef.pkgSymbol.tag == SymTag.XMLNS) {
            dlog.error(varRef.pos, DiagnosticCode.XML_QNAME_UPDATE_NOT_ALLOWED);
            return;
        }

        Name varName = names.fromIdNode(simpleVarRef.variableName);
        if (!Names.IGNORE.equals(varName) && env.enclInvokable != env.enclPkg.initFunction) {
            if ((simpleVarRef.symbol.flags & Flags.FINAL) == Flags.FINAL) {
                dlog.error(varRef.pos, DiagnosticCode.CANNOT_ASSIGN_VALUE_FINAL, varRef);
            } else if ((simpleVarRef.symbol.flags & Flags.CONSTANT) == Flags.CONSTANT) {
                dlog.error(varRef.pos, DiagnosticCode.CANNOT_ASSIGN_VALUE_TO_CONSTANT);
            } else if ((simpleVarRef.symbol.flags & Flags.FUNCTION_FINAL) == Flags.FUNCTION_FINAL) {
                dlog.error(varRef.pos, DiagnosticCode.CANNOT_ASSIGN_VALUE_FUNCTION_ARGUMENT, varRef);
            }
        }
    }

    private void checkReadonlyAssignment(BLangExpression varRef) {
        if (varRef.type == symTable.semanticError) {
            return;
        }

        BLangVariableReference varRefExpr = (BLangVariableReference) varRef;
        if (varRefExpr.symbol != null) {
            if (env.enclPkg.symbol.pkgID != varRefExpr.symbol.pkgID && varRefExpr.lhsVar
                    && (varRefExpr.symbol.flags & Flags.READONLY) == Flags.READONLY) {
                dlog.error(varRefExpr.pos, DiagnosticCode.CANNOT_ASSIGN_VALUE_READONLY, varRefExpr);
            }
        }
    }

    public void visit(BLangExpressionStmt exprStmtNode) {
        // Creates a new environment here.
        SymbolEnv stmtEnv = new SymbolEnv(exprStmtNode, this.env.scope);
        this.env.copyTo(stmtEnv);
        BType bType = typeChecker.checkExpr(exprStmtNode.expr, stmtEnv, symTable.noType);
        if (bType != symTable.nilType && bType != symTable.semanticError) {
            dlog.error(exprStmtNode.pos, DiagnosticCode.ASSIGNMENT_REQUIRED);
        }
    }

    public void visit(BLangIf ifNode) {
        typeChecker.checkExpr(ifNode.expr, env, symTable.booleanType);

        Map<BVarSymbol, BType> typeGuards = typeChecker.getTypeGuards(ifNode.expr);
        if (!typeGuards.isEmpty()) {
            SymbolEnv ifBodyEnv = SymbolEnv.createBlockEnv(ifNode.body, env);
            for (Entry<BVarSymbol, BType> entry : typeGuards.entrySet()) {
                BVarSymbol originalVarSymbol = entry.getKey();
                BVarSymbol varSymbol = new BVarSymbol(0, originalVarSymbol.name, ifBodyEnv.scope.owner.pkgID,
                        entry.getValue(), this.env.scope.owner);
                symbolEnter.defineShadowedSymbol(ifNode.expr.pos, varSymbol, ifBodyEnv);

                // Cache the type guards, to be reused at the desugar.
                ifNode.ifTypeGuards.put(originalVarSymbol, varSymbol);
            }
        }

        BType actualType = ifNode.expr.type;
        if (TypeTags.TUPLE == actualType.tag) {
            dlog.error(ifNode.expr.pos, DiagnosticCode.INCOMPATIBLE_TYPES, symTable.booleanType, actualType);
        }

        // Add the type guards of 'if' to the current type guards map.
        addTypeGuards(typeGuards);
        // Reset the current type guards before visiting the body.
        Map<BVarSymbol, Set<BType>> preTypeGuards = this.typeGuards;
        resetTypeGards();
        analyzeStmt(ifNode.body, env);
        // Restore the type guards after visiting the body
        this.typeGuards = preTypeGuards;

        if (ifNode.elseStmt != null) {
            // if this is the last 'else', add all the remaining type guards to the else.
            if (ifNode.elseStmt.getKind() == NodeKind.BLOCK) {
                addElseTypeGuards(ifNode);
            }
            analyzeStmt(ifNode.elseStmt, env);
        }

        // Reset the type guards when exiting from the if-else node
        resetTypeGards();
    }

    @Override
    public void visit(BLangMatch matchNode) {

        //first fail if both static and typed patterns have been defined in the match stmt
        if (!matchNode.getTypedPatternClauses().isEmpty() && !matchNode.getStaticPatternClauses().isEmpty()) {
            dlog.error(matchNode.pos, DiagnosticCode.INVALID_PATTERN_CLAUSES_IN_MATCH_STMT);
            return;
        }

        List<BType> exprTypes;
        BType exprType = typeChecker.checkExpr(matchNode.expr, env, symTable.noType);
        if (exprType.tag == TypeTags.UNION) {
            BUnionType unionType = (BUnionType) exprType;
            exprTypes = new ArrayList<>(unionType.memberTypes);
        } else {
            exprTypes = Lists.of(exprType);
        }

        matchNode.patternClauses.forEach(patternClause -> {
            patternClause.matchExpr = matchNode.expr;
            patternClause.accept(this);
        });
        matchNode.exprTypes = exprTypes;
    }

    public void visit(BLangMatchTypedBindingPatternClause patternClause) {
        // If the variable is not equal to '_', then define the variable in the block scope
        if (!patternClause.variable.name.value.endsWith(Names.IGNORE.value)) {
            SymbolEnv blockEnv = SymbolEnv.createBlockEnv(patternClause.body, env);
            symbolEnter.defineNode(patternClause.variable, blockEnv);
            analyzeStmt(patternClause.body, blockEnv);
            return;
        }

        symbolEnter.defineNode(patternClause.variable, this.env);
        analyzeStmt(patternClause.body, this.env);
    }

    public void visit(BLangMatchStaticBindingPatternClause patternClause) {
        checkStaticMatchPatternLiteralType(patternClause.literal);
        analyzeStmt(patternClause.body, this.env);
    }

    private BType checkStaticMatchPatternLiteralType(BLangExpression expression) {

        switch (expression.getKind()) {
            case LITERAL:
                return typeChecker.checkExpr(expression, this.env);
            case BINARY_EXPR:
                BLangBinaryExpr binaryExpr = (BLangBinaryExpr) expression;

                if (OperatorKind.BITWISE_OR != binaryExpr.opKind) {
                    dlog.error(expression.pos, DiagnosticCode.INVALID_LITERAL_FOR_MATCH_PATTERN);
                    expression.type = symTable.errorType;
                    return expression.type;
                }

                checkStaticMatchPatternLiteralType(binaryExpr.lhsExpr);
                checkStaticMatchPatternLiteralType(binaryExpr.rhsExpr);
                expression.type = symTable.anyType;
                return expression.type;
            case RECORD_LITERAL_EXPR:
                BLangRecordLiteral recordLiteral = (BLangRecordLiteral) expression;
                recordLiteral.type = new BMapType(TypeTags.MAP, symTable.anydataType, null);
                for (BLangRecordLiteral.BLangRecordKeyValue recLiteralKeyValue : recordLiteral.keyValuePairs) {
                    if (recLiteralKeyValue.key.expr.getKind() == NodeKind.SIMPLE_VARIABLE_REF || (
                            recLiteralKeyValue.key.expr.getKind() == NodeKind.LITERAL
                                    && typeChecker.checkExpr(recLiteralKeyValue.key.expr, this.env).tag
                                    == TypeTags.STRING)) {
                        BType fieldType = checkStaticMatchPatternLiteralType(recLiteralKeyValue.valueExpr);
                        types.setImplicitCastExpr(recLiteralKeyValue.valueExpr, fieldType, symTable.anyType);
                    } else {
                        recLiteralKeyValue.key.expr.type = symTable.errorType;
                        dlog.error(recLiteralKeyValue.key.expr.pos, DiagnosticCode.INVALID_RECORD_LITERAL_KEY);
                    }
                }
                return recordLiteral.type;
            case BRACED_TUPLE_EXPR:
                BLangBracedOrTupleExpr bracedOrTupleExpr = (BLangBracedOrTupleExpr) expression;
                List<BType> results = new ArrayList<>();
                for (int i = 0; i < bracedOrTupleExpr.expressions.size(); i++) {
                    results.add(checkStaticMatchPatternLiteralType(bracedOrTupleExpr.expressions.get(i)));
                }

                if (bracedOrTupleExpr.expressions.size() > 1) {
                    bracedOrTupleExpr.type = new BTupleType(results);
                    return bracedOrTupleExpr.type;
                } else {
                    bracedOrTupleExpr.isBracedExpr = true;
                    bracedOrTupleExpr.type = results.get(0);
                    return bracedOrTupleExpr.type;
                }
            default:
                dlog.error(expression.pos, DiagnosticCode.INVALID_LITERAL_FOR_MATCH_PATTERN);
                expression.type = symTable.errorType;
                return expression.type;
        }
    }

    public void visit(BLangMatchStructuredBindingPatternClause patternClause) {

        patternClause.bindingPatternVariable.type = patternClause.matchExpr.type;
        patternClause.bindingPatternVariable.expr = patternClause.matchExpr;

        SymbolEnv blockEnv = SymbolEnv.createBlockEnv(patternClause.body, env);

        if (patternClause.typeGuardExpr != null) {
            BLangExpression typeGuardExpr = patternClause.typeGuardExpr;
            SymbolEnv typeGuardEnv = SymbolEnv.createExpressionEnv(typeGuardExpr, env);
            analyzeDef(patternClause.bindingPatternVariable, typeGuardEnv);
            blockEnv = SymbolEnv.createBlockEnv(patternClause.body, typeGuardEnv);
            typeChecker.checkExpr(patternClause.typeGuardExpr, typeGuardEnv);

            Map<BVarSymbol, BType> typeGuards = typeChecker.getTypeGuards(patternClause.typeGuardExpr);
            if (!typeGuards.isEmpty()) {
                SymbolEnv ifBodyEnv = SymbolEnv.createBlockEnv(patternClause.body, blockEnv);
                for (Entry<BVarSymbol, BType> entry : typeGuards.entrySet()) {
                    BVarSymbol originalVarSymbol = entry.getKey();
                    BVarSymbol varSymbol = new BVarSymbol(0, originalVarSymbol.name, ifBodyEnv.scope.owner.pkgID,
                            entry.getValue(), this.env.scope.owner);
                    symbolEnter.defineShadowedSymbol(patternClause.typeGuardExpr.pos, varSymbol, ifBodyEnv);

                    // Cache the type guards, to be reused at the desugar.
                    patternClause.typeGuards.put(originalVarSymbol, varSymbol);
                }
            }
        } else {
            analyzeDef(patternClause.bindingPatternVariable, blockEnv);
        }

        analyzeStmt(patternClause.body, blockEnv);
    }

    public void visit(BLangForeach foreach) {
        typeChecker.checkExpr(foreach.collection, env);
        foreach.varTypes = types.checkForeachTypes(foreach.collection, foreach.varRefs.size());
        SymbolEnv blockEnv = SymbolEnv.createBlockEnv(foreach.body, env);
        handleForeachVariables(foreach, foreach.varTypes, blockEnv);
        analyzeStmt(foreach.body, blockEnv);
    }

    public void visit(BLangWhile whileNode) {
        typeChecker.checkExpr(whileNode.expr, env, symTable.booleanType);

        BType actualType = whileNode.expr.type;
        if (TypeTags.TUPLE == actualType.tag) {
            dlog.error(whileNode.expr.pos, DiagnosticCode.INCOMPATIBLE_TYPES, symTable.booleanType, actualType);
        }

        analyzeStmt(whileNode.body, env);
    }

    @Override
    public void visit(BLangLock lockNode) {
        analyzeStmt(lockNode.body, env);
    }

    public void visit(BLangService serviceNode) {
        BServiceSymbol serviceSymbol = (BServiceSymbol) serviceNode.symbol;
        SymbolEnv serviceEnv = SymbolEnv.createServiceEnv(serviceNode, serviceSymbol.scope, env);
        serviceNode.annAttachments.forEach(annotationAttachment -> {
            annotationAttachment.attachPoints.add(AttachPoint.SERVICE);
            this.analyzeDef(annotationAttachment, serviceEnv);
        });

        if (serviceNode.isAnonymousServiceValue) {
            return;
        }
        final BType exprType = typeChecker.checkExpr(serviceNode.attachExpr, env);
        if (!types.checkListenerCompatibility(env, exprType)) {
            dlog.error(serviceNode.attachExpr.pos, DiagnosticCode.INCOMPATIBLE_TYPES, Names.ABSTRACT_LISTENER,
                    exprType);
        }

        // TODO : Fix this.
        if (serviceNode.attachExpr.getKind() == NodeKind.SIMPLE_VARIABLE_REF) {
            final BLangSimpleVarRef attachExpr = (BLangSimpleVarRef) serviceNode.attachExpr;
            if (!Symbols.isFlagOn(attachExpr.symbol.flags, Flags.LISTENER)) {
                dlog.error(serviceNode.attachExpr.pos, DiagnosticCode.SYNTAX_ERROR, "invalid listener attachment");
            }
        } else if (serviceNode.attachExpr.getKind() != NodeKind.Type_INIT_EXPR) {
            dlog.error(serviceNode.attachExpr.pos, DiagnosticCode.SYNTAX_ERROR, "invalid listener attachment");
        }
    }

    private void validateDefaultable(BLangRecordTypeNode recordTypeNode) {
        for (BLangSimpleVariable field : recordTypeNode.fields) {
            if (field.flagSet.contains(Flag.OPTIONAL) && field.expr != null) {
                dlog.error(field.pos, DiagnosticCode.DEFAULT_VALUES_NOT_ALLOWED_FOR_OPTIONAL_FIELDS, field.name.value);
            }
        }
    }

    public void visit(BLangResource resourceNode) {
    }

    public void visit(BLangTryCatchFinally tryCatchFinally) {
        dlog.error(tryCatchFinally.pos, DiagnosticCode.TRY_STMT_NOT_SUPPORTED);
    }

    public void visit(BLangCatch bLangCatch) {
        SymbolEnv catchBlockEnv = SymbolEnv.createBlockEnv(bLangCatch.body, env);
        analyzeNode(bLangCatch.param, catchBlockEnv);
        if (bLangCatch.param.type.tag != TypeTags.ERROR) {
            dlog.error(bLangCatch.param.pos, DiagnosticCode.INCOMPATIBLE_TYPES, symTable.errorType,
                    bLangCatch.param.type);
        }
        analyzeStmt(bLangCatch.body, catchBlockEnv);
    }

    @Override
    public void visit(BLangTransaction transactionNode) {
        analyzeStmt(transactionNode.transactionBody, env);
        if (transactionNode.onRetryBody != null) {
            analyzeStmt(transactionNode.onRetryBody, env);
        }
        if (transactionNode.retryCount != null) {
            typeChecker.checkExpr(transactionNode.retryCount, env, symTable.intType);
            checkRetryStmtValidity(transactionNode.retryCount);
        }

        if (transactionNode.onCommitFunction != null) {
            typeChecker.checkExpr(transactionNode.onCommitFunction, env, symTable.noType);
            if (transactionNode.onCommitFunction.type.tag == TypeTags.INVOKABLE) {
                ((BInvokableSymbol) ((BLangSimpleVarRef) transactionNode.onCommitFunction).symbol)
                        .isTransactionHandler = true;
            }
            checkTransactionHandlerValidity(transactionNode.onCommitFunction);
        }

        if (transactionNode.onAbortFunction != null) {
            typeChecker.checkExpr(transactionNode.onAbortFunction, env, symTable.noType);
            if (transactionNode.onAbortFunction.type.tag == TypeTags.INVOKABLE) {
                ((BInvokableSymbol) ((BLangSimpleVarRef) transactionNode.onAbortFunction).symbol)
                        .isTransactionHandler = true;
            }
            checkTransactionHandlerValidity(transactionNode.onAbortFunction);
        }
    }

    @Override
    public void visit(BLangAbort abortNode) {
        /* ignore */
    }

    @Override
    public void visit(BLangDone doneNode) {
        /* ignore */
    }

    @Override
    public void visit(BLangRetry retryNode) {
        /* ignore */
    }

    private boolean isJoinResultType(BLangSimpleVariable var) {
        BLangType type = var.typeNode;
        if (type instanceof BuiltInReferenceTypeNode) {
            return ((BuiltInReferenceTypeNode) type).getTypeKind() == TypeKind.MAP;
        }
        return false;
    }

    private BLangSimpleVariableDef createVarDef(BLangSimpleVariable var) {
        BLangSimpleVariableDef varDefNode = new BLangSimpleVariableDef();
        varDefNode.var = var;
        varDefNode.pos = var.pos;
        return varDefNode;
    }

    private BLangBlockStmt generateCodeBlock(StatementNode... statements) {
        BLangBlockStmt block = new BLangBlockStmt();
        for (StatementNode stmt : statements) {
            block.addStatement(stmt);
        }
        return block;
    }

    @Override
    public void visit(BLangForkJoin forkJoin) {
        SymbolEnv forkJoinEnv = SymbolEnv.createFolkJoinEnv(forkJoin, this.env);
        forkJoin.workers.forEach(e -> this.symbolEnter.defineNode(e, forkJoinEnv));
        forkJoin.workers.forEach(e -> this.analyzeDef(e, forkJoinEnv));
        if (!this.isJoinResultType(forkJoin.joinResultVar)) {
            this.dlog.error(forkJoin.joinResultVar.pos, DiagnosticCode.INVALID_WORKER_JOIN_RESULT_TYPE);
        }
        /* create code black and environment for join result section, i.e. (map results) */
        BLangBlockStmt joinResultsBlock = this.generateCodeBlock(this.createVarDef(forkJoin.joinResultVar));
        SymbolEnv joinResultsEnv = SymbolEnv.createBlockEnv(joinResultsBlock, this.env);
        this.analyzeNode(joinResultsBlock, joinResultsEnv);
        /* create an environment for the join body, making the enclosing environment the earlier
         * join result's environment */
        SymbolEnv joinBodyEnv = SymbolEnv.createBlockEnv(forkJoin.joinedBody, joinResultsEnv);
        this.analyzeNode(forkJoin.joinedBody, joinBodyEnv);

        if (forkJoin.timeoutExpression != null) {
            if (!this.isJoinResultType(forkJoin.timeoutVariable)) {
                this.dlog.error(forkJoin.timeoutVariable.pos, DiagnosticCode.INVALID_WORKER_TIMEOUT_RESULT_TYPE);
            }
            /* create code black and environment for timeout section */
            BLangBlockStmt timeoutVarBlock = this.generateCodeBlock(this.createVarDef(forkJoin.timeoutVariable));
            SymbolEnv timeoutVarEnv = SymbolEnv.createBlockEnv(timeoutVarBlock, this.env);
            this.typeChecker.checkExpr(forkJoin.timeoutExpression,
                    timeoutVarEnv, symTable.intType);
            this.analyzeNode(timeoutVarBlock, timeoutVarEnv);
            /* create an environment for the timeout body, making the enclosing environment the earlier
             * timeout var's environment */
            SymbolEnv timeoutBodyEnv = SymbolEnv.createBlockEnv(forkJoin.timeoutBody, timeoutVarEnv);
            this.analyzeNode(forkJoin.timeoutBody, timeoutBodyEnv);
        }

        this.validateJoinWorkerList(forkJoin, forkJoinEnv);
    }

    private void validateJoinWorkerList(BLangForkJoin forkJoin, SymbolEnv forkJoinEnv) {
        forkJoin.joinedWorkers.forEach(e -> {
            if (!this.workerExists(forkJoinEnv, e.value)) {
                this.dlog.error(forkJoin.pos, DiagnosticCode.UNDEFINED_WORKER, e.value);
            }
        });
    }

    @Override
    public void visit(BLangWorker workerNode) {
        SymbolEnv workerEnv = SymbolEnv.createWorkerEnv(workerNode, this.env);
        this.analyzeNode(workerNode.body, workerEnv);
    }

    @Override
    public void visit(BLangEndpoint endpointNode) {
    }

    private boolean isInTopLevelWorkerEnv() {
        return this.env.enclEnv.node.getKind() == NodeKind.WORKER;
    }

    private boolean workerExists(SymbolEnv env, String workerName) {
        BSymbol symbol = this.symResolver.lookupSymbol(env, new Name(workerName), SymTag.WORKER);
        return (symbol != this.symTable.notFoundSymbol);
    }

    @Override
    public void visit(BLangWorkerSend workerSendNode) {
        workerSendNode.env = this.env;
        this.typeChecker.checkExpr(workerSendNode.expr, this.env);

        BSymbol symbol = symResolver.lookupSymbol(env, names.fromIdNode(workerSendNode.workerIdentifier), SymTag
                .VARIABLE);
        if (workerSendNode.isChannel || symbol.getType().tag == TypeTags.CHANNEL) {
            visitChannelSend(workerSendNode, symbol);
            return;
        }

        if (!this.isInTopLevelWorkerEnv()) {
            this.dlog.error(workerSendNode.pos, DiagnosticCode.INVALID_WORKER_SEND_POSITION);
        }
        if (!workerSendNode.isForkJoinSend) {
            String workerName = workerSendNode.workerIdentifier.getValue();
            if (!this.workerExists(this.env, workerName)) {
                this.dlog.error(workerSendNode.pos, DiagnosticCode.UNDEFINED_WORKER, workerName);
            }
        }
    }

    @Override
    public void visit(BLangWorkerReceive workerReceiveNode) {
        BSymbol symbol = symResolver
                .lookupSymbol(env, names.fromIdNode(workerReceiveNode.workerIdentifier), SymTag.VARIABLE);

        if (workerReceiveNode.isChannel || symbol.getType().tag == TypeTags.CHANNEL) {
            visitChannelReceive(workerReceiveNode, symbol);
            return;
        }

        this.typeChecker.checkExpr(workerReceiveNode.expr, this.env);
        if (!this.isInTopLevelWorkerEnv()) {
            this.dlog.error(workerReceiveNode.pos, DiagnosticCode.INVALID_WORKER_RECEIVE_POSITION);
        }
        String workerName = workerReceiveNode.workerIdentifier.getValue();
        if (!this.workerExists(this.env, workerName)) {
            this.dlog.error(workerReceiveNode.pos, DiagnosticCode.UNDEFINED_WORKER, workerName);
        }

        if (workerReceiveNode.expr.getKind() != NodeKind.SIMPLE_VARIABLE_REF) {
            return;
        }
        BLangSimpleVarRef expr = (BLangSimpleVarRef) workerReceiveNode.expr;
        if (expr.symbol == null) {
            return;
        }
        if ((expr.symbol.flags & Flags.FINAL) == Flags.FINAL) {
            dlog.error(expr.pos, DiagnosticCode.CANNOT_ASSIGN_VALUE_FINAL);
        } else if ((expr.symbol.flags & Flags.CONSTANT) == Flags.CONSTANT) {
            dlog.error(expr.pos, DiagnosticCode.CANNOT_ASSIGN_VALUE_TO_CONSTANT);
        }
    }

    @Override
    public void visit(BLangReturn returnNode) {
        this.typeChecker.checkExpr(returnNode.expr, this.env,
                this.env.enclInvokable.returnTypeNode.type);
    }

    BType analyzeDef(BLangNode node, SymbolEnv env) {
        return analyzeNode(node, env);
    }

    BType analyzeStmt(BLangStatement stmtNode, SymbolEnv env) {
        return analyzeNode(stmtNode, env);
    }

    BType analyzeNode(BLangNode node, SymbolEnv env) {
        return analyzeNode(node, env, symTable.noType, null);
    }

    public void visit(BLangContinue continueNode) {
        /* ignore */
    }

    public void visit(BLangBreak breakNode) {
        /* ignore */
    }

    @Override
    public void visit(BLangThrow throwNode) {
        dlog.error(throwNode.pos, DiagnosticCode.THROW_STMT_NOT_SUPPORTED);
    }

    @Override
    public void visit(BLangPanic panicNode) {
        this.typeChecker.checkExpr(panicNode.expr, env);
        if (panicNode.expr.type.tag != TypeTags.ERROR) {
            dlog.error(panicNode.expr.pos, DiagnosticCode.INCOMPATIBLE_TYPES, symTable.errorType, panicNode.expr.type);
        }
    }

    BType analyzeNode(BLangNode node, SymbolEnv env, BType expType, DiagnosticCode diagCode) {
        SymbolEnv prevEnv = this.env;
        BType preExpType = this.expType;
        DiagnosticCode preDiagCode = this.diagCode;

        // TODO Check the possibility of using a try/finally here
        this.env = env;
        this.expType = expType;
        this.diagCode = diagCode;
        node.accept(this);
        this.env = prevEnv;
        this.expType = preExpType;
        this.diagCode = preDiagCode;

        return resType;
    }


    //Streaming related methods.

    public void visit(BLangForever foreverStatement) {

        isSiddhiRuntimeEnabled = foreverStatement.isSiddhiRuntimeEnabled();
        foreverStatement.setEnv(env);
        for (StreamingQueryStatementNode streamingQueryStatement : foreverStatement.getStreamingQueryStatements()) {
            SymbolEnv stmtEnv = SymbolEnv.createStreamingQueryEnv(
                    (BLangStreamingQueryStatement) streamingQueryStatement, env);
            analyzeStmt((BLangStatement) streamingQueryStatement, stmtEnv);
        }

        if (isSiddhiRuntimeEnabled) {
            //Validate output attribute names with stream/struct
            for (StreamingQueryStatementNode streamingQueryStatement : foreverStatement.getStreamingQueryStatements()) {
                checkOutputAttributesWithOutputConstraint((BLangStatement) streamingQueryStatement);
                validateOutputAttributeTypes((BLangStatement) streamingQueryStatement);
            }
        }
    }

    public void visit(BLangStreamingQueryStatement streamingQueryStatement) {
        defineSelectorAttributes(this.env, streamingQueryStatement);

        StreamingInput streamingInput = streamingQueryStatement.getStreamingInput();
        if (streamingInput != null) {
            ((BLangStreamingInput) streamingInput).accept(this);
            JoinStreamingInput joinStreamingInput = streamingQueryStatement.getJoiningInput();
            if (joinStreamingInput != null) {
                ((BLangJoinStreamingInput) joinStreamingInput).accept(this);
            }
        }

        SelectClauseNode selectClauseNode = streamingQueryStatement.getSelectClause();
        if (selectClauseNode != null) {
            ((BLangSelectClause) selectClauseNode).accept(this);
        }


        OrderByNode orderByNode = streamingQueryStatement.getOrderbyClause();
        if (orderByNode != null) {
            ((BLangOrderBy) orderByNode).accept(this);
        }

        StreamActionNode streamActionNode = streamingQueryStatement.getStreamingAction();
        if (streamActionNode != null) {
            ((BLangStreamAction) streamActionNode).accept(this);
        }

        BLangPatternClause patternClause = (BLangPatternClause) streamingQueryStatement.getPatternClause();
        if (patternClause != null) {
            patternClause.accept(this);
        }
    }

    @Override
    public void visit(BLangPatternClause patternClause) {
        BLangPatternStreamingInput patternStreamingInput = (BLangPatternStreamingInput) patternClause
                .getPatternStreamingNode();
        patternStreamingInput.accept(this);
    }

    @Override
    public void visit(BLangPatternStreamingInput patternStreamingInput) {
        List<PatternStreamingEdgeInputNode> patternStreamingEdgeInputs = patternStreamingInput
                .getPatternStreamingEdgeInputs();
        for (PatternStreamingEdgeInputNode inputNode : patternStreamingEdgeInputs) {
            BLangPatternStreamingEdgeInput streamingInput = (BLangPatternStreamingEdgeInput) inputNode;
            streamingInput.accept(this);
        }

        BLangPatternStreamingInput nestedPatternStreamingInput = (BLangPatternStreamingInput) patternStreamingInput
                .getPatternStreamingInput();
        if (nestedPatternStreamingInput != null) {
            nestedPatternStreamingInput.accept(this);
        }
    }

    @Override
    public void visit(BLangPatternStreamingEdgeInput patternStreamingEdgeInput) {
        BLangVariableReference streamRef = (BLangVariableReference) patternStreamingEdgeInput.getStreamReference();
        typeChecker.checkExpr(streamRef, env);

        BLangWhere where = (BLangWhere) patternStreamingEdgeInput.getWhereClause();
        if (where != null) {
            where.accept(this);
        }
    }

    @Override
    public void visit(BLangStreamingInput streamingInput) {
        BLangExpression streamRef = (BLangExpression) streamingInput.getStreamReference();
        typeChecker.checkExpr(streamRef, env);

        WhereNode beforeWhereNode = streamingInput.getBeforeStreamingCondition();
        if (beforeWhereNode != null) {
            ((BLangWhere) beforeWhereNode).accept(this);
        }

        List<ExpressionNode> preInvocations = streamingInput.getPreFunctionInvocations();
        if (preInvocations != null) {
            preInvocations.stream().map(expr -> (BLangExpression) expr)
                    .forEach(expression -> expression.accept(this));
        }

        WindowClauseNode windowClauseNode = streamingInput.getWindowClause();
        if (windowClauseNode != null) {
            ((BLangWindow) windowClauseNode).accept(this);
        }

        List<ExpressionNode> postInvocations = streamingInput.getPostFunctionInvocations();
        if (postInvocations != null) {
            postInvocations.stream().map(expressionNode -> (BLangExpression) expressionNode)
                    .forEach(expression -> expression.accept(this));
        }

        WhereNode afterWhereNode = streamingInput.getAfterStreamingCondition();
        if (afterWhereNode != null) {
            ((BLangWhere) afterWhereNode).accept(this);
        }

        if (isTableReference(streamingInput.getStreamReference())) {
            if (streamingInput.getAlias() == null) {
                dlog.error(streamingInput.pos, DiagnosticCode.UNDEFINED_INVOCATION_ALIAS,
                        ((BLangInvocation) streamRef).name.getValue());
            }
            if (streamingInput.getStreamReference().getKind() == NodeKind.INVOCATION) {
                BInvokableSymbol functionSymbol = (BInvokableSymbol) ((BLangInvocation) streamRef).symbol;
                symbolEnter.defineVarSymbol(streamingInput.pos, EnumSet.noneOf(Flag.class),
                        ((BTableType) functionSymbol.retType).constraint, names.fromString(streamingInput.getAlias()),
                        env);
            } else {
                BType constraint = ((BTableType) ((BLangVariableReference) streamingInput
                        .getStreamReference()).type).constraint;
                symbolEnter.defineVarSymbol(streamingInput.pos, EnumSet.noneOf(Flag.class), constraint,
                        names.fromString(streamingInput.getAlias()), env);
            }
        } else {
            //Create duplicate symbol for stream alias
            if (streamingInput.getAlias() != null) {
                BVarSymbol streamSymbol = (BVarSymbol) ((BLangSimpleVarRef) streamRef).symbol;
                BVarSymbol streamAliasSymbol = ASTBuilderUtil.duplicateVarSymbol(streamSymbol);
                streamAliasSymbol.name = names.fromString(streamingInput.getAlias());
                symbolEnter.defineSymbol(streamingInput.pos, streamAliasSymbol, env);
            }
        }
    }

    private boolean isTableReference(ExpressionNode streamReference) {
        if (streamReference.getKind() == NodeKind.INVOCATION) {
            return ((BLangInvocation) streamReference).type.tsymbol.type == symTable.tableType;
        } else {
            return ((BLangVariableReference) streamReference).type.tsymbol.type == symTable.tableType;
        }
    }

    @Override
    public void visit(BLangWindow windowClause) {
        //do nothing
    }

    @Override
    public void visit(BLangInvocation invocationExpr) {
        BLangVariableReference variableReferenceNode = (BLangVariableReference) invocationExpr.getExpression();
        if (variableReferenceNode != null) {
            variableReferenceNode.accept(this);
        }
        if (!isSiddhiRuntimeEnabled) {
            if ((isGroupByAvailable)) {
                for (BLangExpression arg : invocationExpr.argExprs) {
                    typeChecker.checkExpr(arg, env);
                    switch (arg.getKind()) {
                        case NAMED_ARGS_EXPR:
                            invocationExpr.namedArgs.add(arg);
                            break;
                        case REST_ARGS_EXPR:
                            invocationExpr.restArgs.add(arg);
                            break;
                        default:
                            invocationExpr.requiredArgs.add(arg);
                            break;
                    }
                }
            } else {
                typeChecker.checkExpr(invocationExpr, env);
            }
        }
    }

    @Override
    public void visit(BLangWhere whereClause) {
        ExpressionNode expressionNode = whereClause.getExpression();
        ((BLangExpression) expressionNode).accept(this);
    }

    @Override
    public void visit(BLangBinaryExpr binaryExpr) {
        if (isSiddhiRuntimeEnabled) {
            ExpressionNode leftExpression = binaryExpr.getLeftExpression();
            ((BLangExpression) leftExpression).accept(this);

            ExpressionNode rightExpression = binaryExpr.getRightExpression();
            ((BLangExpression) rightExpression).accept(this);
        } else {
            this.typeChecker.checkExpr(binaryExpr, env);
        }
    }

    @Override
    public void visit(BLangSelectClause selectClause) {
        GroupByNode groupByNode = selectClause.getGroupBy();
        if (groupByNode != null) {
            isGroupByAvailable = true;
            ((BLangGroupBy) groupByNode).accept(this);
        }

        HavingNode havingNode = selectClause.getHaving();
        if (havingNode != null) {
            ((BLangHaving) havingNode).accept(this);
        }

        List<? extends SelectExpressionNode> selectExpressionsList = selectClause.getSelectExpressions();
        if (selectExpressionsList != null) {
            for (SelectExpressionNode selectExpressionNode : selectExpressionsList) {
                ((BLangSelectExpression) selectExpressionNode).accept(this);
            }
        }
        isGroupByAvailable = false;
    }

    @Override
    public void visit(BLangGroupBy groupBy) {
        List<? extends ExpressionNode> variableExpressionList = groupBy.getVariables();
        for (ExpressionNode expressionNode : variableExpressionList) {
            if (isSiddhiRuntimeEnabled || !(expressionNode.getKind() == NodeKind.INVOCATION)) {
                ((BLangExpression) expressionNode).accept(this);
                return;
            }

            BLangInvocation invocationExpr = (BLangInvocation) expressionNode;
            VariableReferenceNode variableReferenceNode = (VariableReferenceNode) invocationExpr.getExpression();
            if (variableReferenceNode != null) {
                ((BLangVariableReference) variableReferenceNode).accept(this);
            }
            typeChecker.checkExpr(invocationExpr, env);
        }
    }

    @Override
    public void visit(BLangHaving having) {
        ExpressionNode expressionNode = having.getExpression();
        if (expressionNode != null) {
            ((BLangExpression) expressionNode).accept(this);
        }
    }

    @Override
    public void visit(BLangOrderBy orderBy) {
        List<? extends OrderByVariableNode> orderByVariableList = orderBy.getVariables();
        for (OrderByVariableNode orderByVariableNode : orderByVariableList) {
            ((BLangOrderByVariable) orderByVariableNode).accept(this);
        }
    }

    @Override
    public void visit(BLangOrderByVariable orderByVariable) {
        BLangExpression expression = (BLangExpression) orderByVariable.getVariableReference();
        expression.accept(this);
    }

    @Override
    public void visit(BLangSelectExpression selectExpression) {
        ExpressionNode expressionNode = selectExpression.getExpression();
        if (!isSiddhiRuntimeEnabled) {
            if (expressionNode.getKind() == NodeKind.INVOCATION) {
                BLangInvocation invocation = (BLangInvocation) expressionNode;
                BSymbol invocationSymbol = symResolver.
                        resolvePkgSymbol(invocation.pos, env, names.fromString(invocation.pkgAlias.value)).
                        scope.lookup(new Name(invocation.name.value)).symbol;
                BSymbol aggregatorSymbol = symResolver.
                        resolvePkgSymbol(invocation.pos, env, Names.STREAMS_MODULE).
                        scope.lookup(new Name(AGGREGATOR_OBJECT_NAME)).symbol;

                if (invocationSymbol != null && invocationSymbol.type.getReturnType().tsymbol != aggregatorSymbol) {
                    this.typeChecker.checkExpr((BLangExpression) expressionNode, env);
                }
            } else {
                this.typeChecker.checkExpr((BLangExpression) expressionNode, env);
            }
        } else {
            ((BLangExpression) expressionNode).accept(this);
        }
    }

    @Override
    public void visit(BLangStreamAction streamAction) {
        BLangLambdaFunction function = (BLangLambdaFunction) streamAction.getInvokableBody();
        typeChecker.checkExpr(function, env);
        validateStreamingActionFunctionParameters(streamAction);
    }

    @Override
    public void visit(BLangJoinStreamingInput joinStreamingInput) {
        StreamingInput streamingInput = joinStreamingInput.getStreamingInput();
        if (streamingInput != null) {
            ((BLangStreamingInput) streamingInput).accept(this);
        }

        ExpressionNode expressionNode = joinStreamingInput.getOnExpression();
        if (expressionNode != null) {
            ((BLangExpression) expressionNode).accept(this);
        }
    }

    @Override
    public void visit(BLangSetAssignment setAssignmentClause) {
        ExpressionNode expressionNode = setAssignmentClause.getExpressionNode();
        ((BLangExpression) expressionNode).accept(this);

        ExpressionNode variableReference = setAssignmentClause.getVariableReference();
        ((BLangExpression) variableReference).accept(this);
    }

    @Override
    public void visit(BLangFieldBasedAccess fieldAccessExpr) {
        BLangVariableReference variableReferenceNode = (BLangVariableReference) fieldAccessExpr.getExpression();
        variableReferenceNode.accept(this);
    }

    @Override
    public void visit(BLangIndexBasedAccess indexAccessExpr) {
        if (!isSiddhiRuntimeEnabled) {
            this.typeChecker.checkExpr(indexAccessExpr, env);
        }
    }

    @Override
    public void visit(BLangSimpleVarRef varRefExpr) {
        if (!isSiddhiRuntimeEnabled) {
            this.typeChecker.checkExpr(varRefExpr, env);
        }
    }

    @Override
    public void visit(BLangLiteral literalExpr) {
        if (!isSiddhiRuntimeEnabled) {
            this.typeChecker.checkExpr(literalExpr, env);
        }
    }

    @Override
    public void visit(BLangTernaryExpr ternaryExpr) {
        if (!isSiddhiRuntimeEnabled) {
            this.typeChecker.checkExpr(ternaryExpr, env);
        }
    }


    @Override
    public void visit(BLangTableLiteral tableLiteral) {
        /* ignore */
    }

    @Override
    public void visit(BLangBracedOrTupleExpr bracedOrTupleExpr) {
        /* ignore */
    }

    @Override
    public void visit(BLangScope scopeNode) {
        visit(scopeNode.scopeBody);

        symbolEnter.defineNode(scopeNode.compensationFunction.function, env);
        typeChecker.checkExpr(scopeNode.compensationFunction, env);
        symbolEnter.defineNode(scopeNode, env);
    }

    @Override
    public void visit(BLangCompensate node) {
        if (symTable.notFoundSymbol.equals(symResolver.lookupSymbol(env, names.fromString(node
                .getScopeName()
                .getValue()), SymTag.SCOPE))) {
            dlog.error(node.pos, DiagnosticCode.UNDEFINED_SYMBOL, node.getScopeName().getValue());
        }
    }

    @Override
    public void visit(BLangConstant constant) {
        BLangExpression expression = (BLangExpression) constant.value;
        if (expression.getKind() != NodeKind.LITERAL) {
            dlog.error(expression.pos, DiagnosticCode.ONLY_SIMPLE_LITERALS_CAN_BE_ASSIGNED_TO_CONST);
            return;
        }

        BLangLiteral value = (BLangLiteral) constant.value;

        if (constant.typeNode != null) {
            // Check the type of the value.
            typeChecker.checkExpr(value, env, constant.symbol.literalValueType);
        } else {
            // We don't have any expected type in this case since the type node is not available. So we get the type
            // from the type tag of the value.
            typeChecker.checkExpr(value, env, symTable.getTypeFromTag(value.typeTag));
        }

        // We need to update the literal value and the type tag here. Otherwise we will encounter issues when
        // creating new literal nodes in desugar because we wont be able to identify byte and decimal types.
        constant.symbol.literalValue = value.value;
        constant.symbol.literalValueTypeTag = value.typeTag;

        // We need to check types for the values in value spaces. Otherwise, float, decimal will not be identified in
        // codegen when retrieving the default value.
        BLangFiniteTypeNode typeNode = (BLangFiniteTypeNode) constant.associatedTypeDefinition.typeNode;
        for (BLangExpression literal : typeNode.valueSpace) {
            typeChecker.checkExpr(literal, env, constant.symbol.type);
        }
    }

    // Private methods

    private void visitChannelSend(BLangWorkerSend node, BSymbol channelSymbol) {
        node.isChannel = true;

        if (symTable.notFoundSymbol.equals(channelSymbol)) {
            dlog.error(node.pos, DiagnosticCode.UNDEFINED_SYMBOL, node.getWorkerName().getValue());
            return;
        }

        if (TypeTags.CHANNEL != channelSymbol.type.tag) {
            dlog.error(node.pos, DiagnosticCode.INCOMPATIBLE_TYPES, symTable.channelType, channelSymbol.type);
            return;
        }

        if (node.keyExpr != null) {
            typeChecker.checkExpr(node.keyExpr, env);
        }

        BType constraint = ((BChannelType) channelSymbol.type).constraint;
        if (node.expr.type.tag != constraint.tag) {
            dlog.error(node.pos, DiagnosticCode.INCOMPATIBLE_TYPES, constraint, node.expr.type);
        }
    }

    private void visitChannelReceive(BLangWorkerReceive node, BSymbol symbol) {
        node.isChannel = true;
        node.env = this.env;
        if (symbol == null) {
            symbol = symResolver.lookupSymbol(env, names.fromString(node.getWorkerName()
                    .getValue()), SymTag.VARIABLE);
        }

        if (symTable.notFoundSymbol.equals(symbol)) {
            dlog.error(node.pos, DiagnosticCode.UNDEFINED_SYMBOL, node.getWorkerName().getValue());
            return;
        }

        if (TypeTags.CHANNEL != symbol.type.tag) {
            dlog.error(node.pos, DiagnosticCode.INCOMPATIBLE_TYPES, symTable.channelType, symbol.type);
            return;
        }
        typeChecker.checkExpr(node.expr, env);

        BType constraint = ((BChannelType) symbol.type).constraint;
        if (node.expr.type.tag != constraint.tag) {
            dlog.error(node.pos, DiagnosticCode.INCOMPATIBLE_TYPES, constraint, node.expr.type);
            return;
        }

        if (node.keyExpr != null) {
            typeChecker.checkExpr(node.keyExpr, env);
        }
    }

    private void handleForeachVariables(BLangForeach foreachStmt, List<BType> varTypes, SymbolEnv env) {
        for (int i = 0; i < foreachStmt.varRefs.size(); i++) {
            BLangExpression varRef = foreachStmt.varRefs.get(i);
            // foreach variables supports only simpleVarRef expressions only.
            if (varRef.getKind() != NodeKind.SIMPLE_VARIABLE_REF) {
                dlog.error(varRef.pos, DiagnosticCode.INVALID_VARIABLE_ASSIGNMENT, varRef);
                continue;
            }
            BLangSimpleVarRef simpleVarRef = (BLangSimpleVarRef) varRef;
            simpleVarRef.lhsVar = true;
            Name varName = names.fromIdNode(simpleVarRef.variableName);
            if (varName == Names.IGNORE) {
                simpleVarRef.type = this.symTable.noType;
                typeChecker.checkExpr(simpleVarRef, env);
                continue;
            }
            // Check variable symbol for existence.
            BSymbol symbol = symResolver.lookupSymbol(env, varName, SymTag.VARIABLE);
            if (symbol == symTable.notFoundSymbol) {
                symbolEnter.defineVarSymbol(simpleVarRef.pos, Collections.emptySet(), varTypes.get(i), varName, env);
                typeChecker.checkExpr(simpleVarRef, env);
            } else {
                dlog.error(simpleVarRef.pos, DiagnosticCode.REDECLARED_SYMBOL, varName);
            }
        }
    }

    private void checkRetryStmtValidity(BLangExpression retryCountExpr) {
        boolean error = true;
        NodeKind retryKind = retryCountExpr.getKind();
        if (retryKind == LITERAL) {
            if (retryCountExpr.type.tag == TypeTags.INT) {
                int retryCount = Integer.parseInt(((BLangLiteral) retryCountExpr).getValue().toString());
                if (retryCount >= 0) {
                    error = false;
                }
            }
        } else if (retryKind == NodeKind.SIMPLE_VARIABLE_REF) {
            if (((BLangSimpleVarRef) retryCountExpr).symbol.flags == Flags.FINAL) {
                if (((BLangSimpleVarRef) retryCountExpr).symbol.type.tag == TypeTags.INT) {
                    error = false;
                }
            }
        }
        if (error) {
            this.dlog.error(retryCountExpr.pos, DiagnosticCode.INVALID_RETRY_COUNT);
        }
    }

    private void checkTransactionHandlerValidity(BLangExpression transactionHanlder) {
        if (transactionHanlder != null) {
            BSymbol handlerSymbol = ((BLangSimpleVarRef) transactionHanlder).symbol;
            if (handlerSymbol != null && handlerSymbol.kind != SymbolKind.FUNCTION) {
                dlog.error(transactionHanlder.pos, DiagnosticCode.INVALID_FUNCTION_POINTER_ASSIGNMENT_FOR_HANDLER);
            }
            if (transactionHanlder.type.tag == TypeTags.INVOKABLE) {
                BInvokableType handlerType = (BInvokableType) transactionHanlder.type;
                int parameterCount = handlerType.paramTypes.size();
                if (parameterCount != 1) {
                    dlog.error(transactionHanlder.pos, DiagnosticCode.INVALID_TRANSACTION_HANDLER_ARGS);
                }
                if (handlerType.paramTypes.get(0).tag != TypeTags.STRING) {
                    dlog.error(transactionHanlder.pos, DiagnosticCode.INVALID_TRANSACTION_HANDLER_ARGS);
                }
                if (handlerType.retType.tag != TypeTags.NIL) {
                    dlog.error(transactionHanlder.pos, DiagnosticCode.INVALID_TRANSACTION_HANDLER_SIGNATURE);
                }
            } else {
                dlog.error(transactionHanlder.pos, DiagnosticCode.LAMBDA_REQUIRED_FOR_TRANSACTION_HANDLER);
            }
        }
    }

    private BLangExpression getBinaryExpr(BLangExpression lExpr,
                                          BLangExpression rExpr,
                                          OperatorKind opKind,
                                          BSymbol opSymbol) {
        BLangBinaryExpr binaryExpressionNode = (BLangBinaryExpr) TreeBuilder.createBinaryExpressionNode();
        binaryExpressionNode.lhsExpr = lExpr;
        binaryExpressionNode.rhsExpr = rExpr;
        binaryExpressionNode.pos = rExpr.pos;
        binaryExpressionNode.opKind = opKind;
        if (opSymbol != symTable.notFoundSymbol) {
            binaryExpressionNode.type = opSymbol.type.getReturnType();
            binaryExpressionNode.opSymbol = (BOperatorSymbol) opSymbol;
        } else {
            binaryExpressionNode.type = symTable.semanticError;
        }
        return binaryExpressionNode;
    }

    private boolean validateVariableDefinition(BLangExpression expr) {
        // following cases are invalid.
        // var a = [ x, y, ... ];
        // var a = { x : y };
        // var a = new ;
        final NodeKind kind = expr.getKind();
        if (kind == RECORD_LITERAL_EXPR || kind == NodeKind.ARRAY_LITERAL_EXPR
                || (kind == NodeKind.Type_INIT_EXPR && ((BLangTypeInit) expr).userDefinedType == null)) {
            dlog.error(expr.pos, DiagnosticCode.INVALID_ANY_VAR_DEF);
            return false;
        }
        if (kind == BRACED_TUPLE_EXPR) {
            BLangBracedOrTupleExpr bracedOrTupleExpr = (BLangBracedOrTupleExpr) expr;
            if (bracedOrTupleExpr.expressions.size() > 1 && bracedOrTupleExpr.expressions.stream()
                    .anyMatch(literal -> literal.getKind() == LITERAL)) {
                dlog.error(expr.pos, DiagnosticCode.INVALID_ANY_VAR_DEF);
                return false;
            }
        }
        return true;
    }

    private BType getTypeOfVarReferenceInAssignment(BLangExpression expr) {
        // In assignment, lhs supports only simpleVarRef, indexBasedAccess, filedBasedAccess expressions.
        if (expr.getKind() != NodeKind.SIMPLE_VARIABLE_REF &&
                expr.getKind() != NodeKind.INDEX_BASED_ACCESS_EXPR &&
                expr.getKind() != NodeKind.FIELD_BASED_ACCESS_EXPR &&
                expr.getKind() != NodeKind.XML_ATTRIBUTE_ACCESS_EXPR &&
                expr.getKind() != NodeKind.TUPLE_VARIABLE_REF) {
            dlog.error(expr.pos, DiagnosticCode.INVALID_VARIABLE_ASSIGNMENT, expr);
            return symTable.semanticError;
        }

        BLangVariableReference varRefExpr = (BLangVariableReference) expr;
        varRefExpr.lhsVar = true;
        typeChecker.checkExpr(varRefExpr, env);

        //Check whether this is an readonly field.
        checkReadonlyAssignment(varRefExpr);

        checkConstantAssignment(varRefExpr);
        return varRefExpr.type;
    }

    private void checkOutputAttributesWithOutputConstraint(BLangStatement streamingQueryStatement) {
        List<? extends SelectExpressionNode> selectExpressions =
                ((BLangStreamingQueryStatement) streamingQueryStatement).getSelectClause().getSelectExpressions();

        List<String> variableList = new ArrayList<>();
        boolean isSelectAll = true;
        if (!((BLangStreamingQueryStatement) streamingQueryStatement).getSelectClause().isSelectAll()) {
            isSelectAll = false;
            for (SelectExpressionNode expressionNode : selectExpressions) {
                String variableName;
                if (expressionNode.getIdentifier() != null) {
                    variableName = expressionNode.getIdentifier();
                } else {
                    if (expressionNode.getExpression() instanceof BLangFieldBasedAccess) {
                        variableName = ((BLangFieldBasedAccess) expressionNode.getExpression()).field.value;
                    } else {
                        variableName = ((BLangSimpleVarRef) (expressionNode).getExpression()).variableName.value;
                    }
                }
                variableList.add(variableName);
            }
        }

        // Validate whether input stream constraint type only contains attribute type that can be processed by Siddhi
        if (((BLangStreamingQueryStatement) streamingQueryStatement).getStreamingInput() != null) {
            List<BField> fields = ((BStructureType) ((BStreamType) ((BLangExpression)
                    (((BLangStreamingQueryStatement) streamingQueryStatement).getStreamingInput()).
                            getStreamReference()).type).constraint).fields;

            for (BField structField : fields) {
                validateStreamEventType(((BLangStreamingQueryStatement) streamingQueryStatement).pos, structField);
                if (isSelectAll) {
                    //create the variable list to validate when select * clause is used in query
                    variableList.add(structField.name.value);
                }
            }
        }

        BType streamActionArgumentType = ((BInvokableType) ((BLangLambdaFunction) (((BLangStreamingQueryStatement)
                streamingQueryStatement).getStreamingAction()).getInvokableBody()).type).paramTypes.get(0);

        if (streamActionArgumentType.tag == TypeTags.ARRAY) {
            BType structType = (((BArrayType) streamActionArgumentType).eType);

            if (structType.tag == TypeTags.OBJECT || structType.tag == TypeTags.RECORD) {
                List<BField> structFieldList = ((BStructureType) structType).fields;
                List<String> structFieldNameList = new ArrayList<>();
                for (BField structField : structFieldList) {
                    validateStreamEventType(((BLangStreamAction) ((BLangStreamingQueryStatement)
                            streamingQueryStatement).getStreamingAction()).pos, structField);
                    structFieldNameList.add(structField.name.value);
                }

                if (!variableList.equals(structFieldNameList)) {
                    dlog.error(((BLangStreamAction) ((BLangStreamingQueryStatement) streamingQueryStatement).
                            getStreamingAction()).pos, DiagnosticCode.INCOMPATIBLE_STREAM_ACTION_ARGUMENT, structType);
                }
            }
        }
    }

    private void validateStreamEventType(DiagnosticPos pos, BField field) {
        if (!(field.type.tag == TypeTags.INT || field.type.tag == TypeTags.BOOLEAN || field.type.tag == TypeTags.STRING
                || field.type.tag == TypeTags.FLOAT)) {
            dlog.error(pos, DiagnosticCode.INVALID_STREAM_ATTRIBUTE_TYPE);
        }
    }

    private void validateStreamingEventType(DiagnosticPos pos, BType actualType, String attributeName, BType expType,
                                            DiagnosticCode diagCode) {
        if (expType.tag == TypeTags.SEMANTIC_ERROR) {
            return;
        } else if (expType.tag == TypeTags.NONE) {
            return;
        } else if (actualType.tag == TypeTags.SEMANTIC_ERROR) {
            return;
        } else if (this.types.isAssignable(actualType, expType)) {
            return;
        }

        // e.g. incompatible types: expected 'int' for attribute 'name', found 'string'
        dlog.error(pos, diagCode, expType, attributeName, actualType);
    }

    private void validateOutputAttributeTypes(BLangStatement streamingQueryStatement) {
        StreamingInput streamingInput = ((BLangStreamingQueryStatement) streamingQueryStatement).getStreamingInput();
        JoinStreamingInput joinStreamingInput = ((BLangStreamingQueryStatement) streamingQueryStatement).
                getJoiningInput();

        if (streamingInput != null) {
            Map<String, List<BField>> inputStreamSpecificFieldMap =
                    createInputStreamSpecificFieldMap(streamingInput, joinStreamingInput);
            BType streamActionArgumentType = ((BInvokableType) ((BLangLambdaFunction) (((BLangStreamingQueryStatement)
                    streamingQueryStatement).getStreamingAction()).getInvokableBody()).type).paramTypes.get(0);

            if (streamActionArgumentType.tag == TypeTags.ARRAY) {
                BType structType = (((BArrayType) streamActionArgumentType).eType);

                if (structType.tag == TypeTags.OBJECT || structType.tag == TypeTags.RECORD) {
                    List<BField> outputStreamFieldList = ((BStructureType) structType).fields;
                    List<? extends SelectExpressionNode> selectExpressions = ((BLangStreamingQueryStatement)
                            streamingQueryStatement).getSelectClause().getSelectExpressions();

                    if (!((BLangStreamingQueryStatement) streamingQueryStatement).getSelectClause().isSelectAll()) {
                        for (int i = 0; i < selectExpressions.size(); i++) {
                            SelectExpressionNode expressionNode = selectExpressions.get(i);
                            BField structField = null;
                            if (expressionNode.getExpression() instanceof BLangFieldBasedAccess) {
                                String attributeName =
                                        ((BLangFieldBasedAccess) expressionNode.getExpression()).field.value;
                                String streamIdentifier = ((BLangSimpleVarRef) ((BLangFieldBasedAccess) expressionNode.
                                        getExpression()).expr).variableName.value;

                                List<BField> streamFieldList = inputStreamSpecificFieldMap.
                                        get(streamIdentifier);
                                if (streamFieldList == null) {
                                    dlog.error(((BLangSelectClause)
                                                    ((BLangStreamingQueryStatement) streamingQueryStatement).
                                                            getSelectClause()).pos,
                                            DiagnosticCode.UNDEFINED_STREAM_REFERENCE, streamIdentifier);
                                } else {
                                    structField = getStructField(streamFieldList, attributeName);
                                    validateAttributeWithOutputStruct(structField, attributeName,
                                            streamingQueryStatement, outputStreamFieldList.get(i));
                                }
                            } else if (expressionNode.getExpression() instanceof BLangSimpleVarRef) {
                                String attributeName = ((BLangSimpleVarRef) expressionNode.getExpression()).
                                        variableName.getValue();

                                for (List<BField> streamFieldList :
                                        inputStreamSpecificFieldMap.values()) {
                                    structField = getStructField(streamFieldList, attributeName);
                                    if (structField != null) {
                                        break;
                                    }
                                }
                                validateAttributeWithOutputStruct(structField, attributeName, streamingQueryStatement,
                                        outputStreamFieldList.get(i));
                            }
                        }
                    } else {
                        List<BField> inputStreamFields = ((BStructureType) ((BStreamType)
                                ((BLangExpression) (((BLangStreamingQueryStatement) streamingQueryStatement).
                                        getStreamingInput()).getStreamReference()).type).constraint).fields;

                        for (int i = 0; i < inputStreamFields.size(); i++) {
                            BField inputStructField = inputStreamFields.get(i);
                            BField outputStructField = outputStreamFieldList.get(i);
                            validateStreamingEventType(((BLangStreamAction) ((BLangStreamingQueryStatement)
                                            streamingQueryStatement).getStreamingAction()).pos,
                                    outputStructField.getType(), outputStructField.getName().getValue(),
                                    inputStructField.getType(), DiagnosticCode.STREAMING_INCOMPATIBLE_TYPES);
                        }
                    }
                }
            }
        }
    }

    private List<BField> getFieldListFromStreamInput(StreamingInput streamingInput) {
        return ((BStructureType) ((BStreamType) ((BLangSimpleVarRef)
                streamingInput.getStreamReference()).type).constraint).fields;
    }

    private String getStreamIdentifier(StreamingInput streamingInput) {
        String streamIdentifier = streamingInput.getAlias();
        if (streamIdentifier == null) {
            streamIdentifier = ((BLangSimpleVarRef) streamingInput.getStreamReference()).variableName.value;
        }

        return streamIdentifier;
    }

    private BField getStructField(List<BField> fieldList, String fieldName) {
        for (BField structField : fieldList) {
            String structFieldName = structField.name.getValue();
            if (structFieldName.equalsIgnoreCase(fieldName)) {
                return structField;
            }
        }

        return null;
    }

    private void validateAttributeWithOutputStruct(BField structField, String attributeName,
                                                   BLangStatement streamingQueryStatement,
                                                   BField outputStructField) {

        if (structField != null) {
            validateStreamingEventType(((BLangStreamAction) ((BLangStreamingQueryStatement)
                            streamingQueryStatement).getStreamingAction()).pos,
                    outputStructField.getType(), attributeName, structField.getType(),
                    DiagnosticCode.STREAMING_INCOMPATIBLE_TYPES);
        }
    }

    private Map<String, List<BField>> createInputStreamSpecificFieldMap
            (StreamingInput streamingInput, JoinStreamingInput joinStreamingInput) {

        Map<String, List<BField>> inputStreamSpecificFieldMap = new HashMap<>();
        String firstStreamIdentifier = getStreamIdentifier(streamingInput);
        List<BField> firstInputStreamFieldList = getFieldListFromStreamInput(streamingInput);
        inputStreamSpecificFieldMap.put(firstStreamIdentifier, firstInputStreamFieldList);

        if (joinStreamingInput != null) {
            List<BField> secondInputStreamFieldList =
                    getFieldListFromStreamInput(joinStreamingInput.getStreamingInput());
            String secondStreamIdentifier = getStreamIdentifier(joinStreamingInput.getStreamingInput());
            inputStreamSpecificFieldMap.put(secondStreamIdentifier, secondInputStreamFieldList);
        }

        return inputStreamSpecificFieldMap;
    }

    private void validateStreamingActionFunctionParameters(BLangStreamAction streamAction) {
        List<BLangSimpleVariable> functionParameters = ((BLangFunction) streamAction.getInvokableBody().
                getFunctionNode()).requiredParams;
        if (functionParameters == null || functionParameters.size() != 1) {
            dlog.error((streamAction).pos,
                    DiagnosticCode.INVALID_STREAM_ACTION_ARGUMENT_COUNT,
                    functionParameters == null ? 0 : functionParameters.size());
        } else if (!(functionParameters.get(0).type.tag == TypeTags.ARRAY &&
                (((BArrayType) functionParameters.get(0).type).eType.tag == TypeTags.OBJECT)
                || ((BArrayType) functionParameters.get(0).type).eType.tag == TypeTags.RECORD)) {
            dlog.error((streamAction).pos, DiagnosticCode.INVALID_STREAM_ACTION_ARGUMENT_TYPE,
                    ((BArrayType) functionParameters.get(0).type).eType.getKind());
        }
    }

    private void defineSelectorAttributes(SymbolEnv stmtEnv, StreamingQueryStatementNode node) {
        if (node.getStreamingAction() == null) {
            return;
        }
        BType streamActionArgumentType = ((BLangLambdaFunction) node.getStreamingAction()
                .getInvokableBody()).function.requiredParams.get(0).type;
        if (streamActionArgumentType.tag != TypeTags.ARRAY) {
            return;
        }
        BType structType = (((BArrayType) streamActionArgumentType).eType);
        if (structType.tag == TypeTags.OBJECT || structType.tag == TypeTags.RECORD) {
            List<BField> outputStreamFieldList = ((BStructureType) structType).fields;
            for (BField field : outputStreamFieldList) {
                stmtEnv.scope.define(field.name, field.symbol);
            }
        }
    }

    /**
     * Validate functions attached to objects.
     *
     * @param funcNode Function node
     */
    private void validateObjectAttachedFunction(BLangFunction funcNode) {
        if (funcNode.attachedOuterFunction) {
            // object outer attached function must have a body
            if (funcNode.body == null) {
                dlog.error(funcNode.pos, DiagnosticCode.ATTACHED_FUNCTIONS_MUST_HAVE_BODY, funcNode.name);
            }

            if (Symbols.isFlagOn(funcNode.receiver.type.tsymbol.flags, Flags.ABSTRACT)) {
                dlog.error(funcNode.pos, DiagnosticCode.CANNOT_ATTACH_FUNCTIONS_TO_ABSTRACT_OBJECT, funcNode.name,
                        funcNode.receiver.type);
            }

            return;
        }

        if (!funcNode.attachedFunction) {
            return;
        }

        // If the function is attached to an abstract object, it don't need to have an implementation.
        if (Symbols.isFlagOn(funcNode.receiver.type.tsymbol.flags, Flags.ABSTRACT)) {
            if (funcNode.body != null) {
                dlog.error(funcNode.pos, DiagnosticCode.ABSTRACT_OBJECT_FUNCTION_CANNOT_HAVE_BODY, funcNode.name,
                        funcNode.receiver.type);
            }
            return;
        }

        // There must be an implementation at the outer level, if the function is an interface.
        if (funcNode.interfaceFunction && !env.enclPkg.objAttachedFunctions.contains(funcNode.symbol)) {
            dlog.error(funcNode.pos, DiagnosticCode.INVALID_INTERFACE_ON_NON_ABSTRACT_OBJECT, funcNode.name,
                    funcNode.receiver.type);
        }
    }

    private void validateReferencedFunction(DiagnosticPos pos, BAttachedFunction func, SymbolEnv env) {
        if (Symbols.isFlagOn(func.symbol.receiverSymbol.type.tsymbol.flags, Flags.ABSTRACT)) {
            return;
        }

        if (!Symbols.isFlagOn(func.symbol.flags, Flags.INTERFACE)) {
            return;
        }

        // There must be an implementation at the outer level, if the function is an interface.
        if (!env.enclPkg.objAttachedFunctions.contains(func.symbol)) {
            dlog.error(pos, DiagnosticCode.INVALID_INTERFACE_ON_NON_ABSTRACT_OBJECT, func.funcName,
                    func.symbol.receiverSymbol.type);
        }
    }

    private void addElseTypeGuards(BLangIf ifNode) {
        SymbolEnv elseEnv = SymbolEnv.createBlockEnv((BLangBlockStmt) ifNode.elseStmt, env);
        for (Entry<BVarSymbol, Set<BType>> entry : this.typeGuards.entrySet()) {
            BVarSymbol originalVarSymbol = entry.getKey();
            BType remainingType = getRemainingType(originalVarSymbol.type, entry.getValue());
            BVarSymbol varSymbol = new BVarSymbol(0, originalVarSymbol.name, elseEnv.scope.owner.pkgID, remainingType,
                    this.env.scope.owner);
            symbolEnter.defineShadowedSymbol(ifNode.expr.pos, varSymbol, elseEnv);

            // Cache the type guards, to be reused at the desugar.
            ifNode.elseTypeGuards.put(originalVarSymbol, varSymbol);
        }
    }

    private void addTypeGuards(Map<BVarSymbol, BType> typeGuards) {
        if (this.typeGuards == null) {
            this.typeGuards = new HashMap<>();
            this.typeGuards = typeGuards.entrySet().stream()
                    .collect(Collectors.toMap(Map.Entry::getKey, e -> new HashSet() {
                        {
                            add(e.getValue());
                        }
                    }));
            return;
        }

        for (Entry<BVarSymbol, BType> entry : typeGuards.entrySet()) {
            Set<BType> typGuardsForSymbol = this.typeGuards.get(entry.getKey());
            if (typGuardsForSymbol == null) {
                typGuardsForSymbol = new HashSet<>();
                this.typeGuards.put(entry.getKey(), typGuardsForSymbol);
            }

            typGuardsForSymbol.add(entry.getValue());
        }
    }

    private void resetTypeGards() {
        this.typeGuards = null;
    }

    private BType getRemainingType(BType originalType, Set<BType> set) {
        if (originalType.tag != TypeTags.UNION) {
            return originalType;
        }

        List<BType> memberTypes = new ArrayList<>(((BUnionType) originalType).getMemberTypes());

        for (BType removeType : set) {
            if (removeType.tag != TypeTags.UNION) {
                memberTypes.remove(removeType);
            } else {
                ((BUnionType) removeType).getMemberTypes().forEach(type -> memberTypes.remove(type));
            }

            if (memberTypes.size() == 1) {
                return memberTypes.get(0);
            }
        }

        return new BUnionType(null, new HashSet<>(memberTypes), memberTypes.contains(symTable.nilType));
    }
}<|MERGE_RESOLUTION|>--- conflicted
+++ resolved
@@ -463,13 +463,8 @@
                 dlog.error(varNode.pos, DiagnosticCode.SEALED_ARRAY_TYPE_NOT_INITIALIZED);
                 return;
             }
-<<<<<<< HEAD
-            if ((varNode.symbol.type.tag != TypeTags.CHANNEL && varNode.symbol.owner.tag == SymTag.PACKAGE) || Symbols
-                    .isFlagOn(varNode.symbol.flags, Flags.LISTENER)) {
-=======
             if (varNode.symbol.type.tag != TypeTags.CHANNEL &&
                     varNode.symbol.type.tag != TypeTags.STREAM && varNode.symbol.owner.tag == SymTag.PACKAGE) {
->>>>>>> 90911432
                 dlog.error(varNode.pos, DiagnosticCode.UNINITIALIZED_VARIABLE, varNode.name);
             }
             return;
