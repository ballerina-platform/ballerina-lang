--- conflicted
+++ resolved
@@ -294,19 +294,13 @@
         SymbolEnv pkgEnv = this.symTable.pkgEnvMap.get(pkgNode.symbol);
         data.env = pkgEnv;
         // Visit constants first.
-<<<<<<< HEAD
         List<TopLevelNode> topLevelNodes = pkgNode.topLevelNodes;
         for (int i = 0; i < topLevelNodes.size(); i++) {
             TopLevelNode constant = topLevelNodes.get(i);
             if (constant.getKind() == NodeKind.CONSTANT) {
-                analyzeDef((BLangNode) constant, pkgEnv);
-            }
-        }
-
-=======
-        pkgNode.topLevelNodes.stream().filter(pkgLevelNode -> pkgLevelNode.getKind() == NodeKind.CONSTANT)
-                .forEach(constant -> analyzeDef((BLangNode) constant, data));
->>>>>>> aa513c51
+                analyzeDef((BLangNode) constant, data);
+            }
+        }
         this.constantValueResolver.resolve(pkgNode.constants, pkgNode.packageID, pkgEnv);
 
         validateEnumMemberMetadata(pkgNode.constants);
@@ -577,17 +571,12 @@
             }
             annotationAttachment.attachPoints.add(AttachPoint.Point.TYPE);
 
-<<<<<<< HEAD
-            annotationAttachment.accept(this);
+            annotationAttachment.accept(this, data);
 
             BAnnotationAttachmentSymbol annotationAttachmentSymbol = annotationAttachment.annotationAttachmentSymbol;
             if (annotationAttachmentSymbol != null) {
                 annotSymbols.add(annotationAttachmentSymbol);
             }
-=======
-            annotationAttachment.accept(this, data);
-            annotSymbols.add(annotationAttachment.annotationSymbol);
->>>>>>> aa513c51
         });
 
         BSymbol typeDefSym = typeDefinition.symbol;
@@ -630,17 +619,12 @@
 
         classDefinition.annAttachments.forEach(annotationAttachment -> {
             annotationAttachment.attachPoints.add(attachedPoint);
-<<<<<<< HEAD
-            annotationAttachment.accept(this);
+            annotationAttachment.accept(this, data);
 
             BAnnotationAttachmentSymbol annotationAttachmentSymbol = annotationAttachment.annotationAttachmentSymbol;
             if (annotationAttachmentSymbol != null) {
                 symbol.addAnnotation(annotationAttachmentSymbol);
             }
-=======
-            annotationAttachment.accept(this, data);
-            symbol.addAnnotation(annotationAttachment.annotationSymbol);
->>>>>>> aa513c51
         });
         validateAnnotationAttachmentCount(classDefinition.annAttachments);
 
@@ -942,17 +926,12 @@
         BAnnotationSymbol symbol = (BAnnotationSymbol) annotationNode.symbol;
         annotationNode.annAttachments.forEach(annotationAttachment -> {
             annotationAttachment.attachPoints.add(AttachPoint.Point.ANNOTATION);
-<<<<<<< HEAD
-            annotationAttachment.accept(this);
+            annotationAttachment.accept(this, data);
 
             BAnnotationAttachmentSymbol annotationAttachmentSymbol = annotationAttachment.annotationAttachmentSymbol;
             if (annotationAttachmentSymbol != null) {
                 symbol.addAnnotation(annotationAttachmentSymbol);
             }
-=======
-            annotationAttachment.accept(this, data);
-            symbol.addAnnotation(annotationAttachment.annotationSymbol);
->>>>>>> aa513c51
         });
         validateAnnotationAttachmentCount(annotationNode.annAttachments);
     }
@@ -978,12 +957,8 @@
             this.dlog.error(annAttachmentNode.pos, DiagnosticErrorCode.ANNOTATION_NOT_ALLOWED, annotationSymbol, msg);
         }
         // Validate Annotation Attachment expression against Annotation Definition type.
-<<<<<<< HEAD
-        validateAnnotationAttachmentExpr(annAttachmentNode, annotationSymbol);
-        symResolver.populateAnnotationAttachmentSymbol(annAttachmentNode, this.env, this.constantValueResolver);
-=======
         validateAnnotationAttachmentExpr(annAttachmentNode, annotationSymbol, data);
->>>>>>> aa513c51
+        symResolver.populateAnnotationAttachmentSymbol(annAttachmentNode, data.env, this.constantValueResolver);
     }
 
     public void visit(BLangSimpleVariable varNode, AnalyzerData data) {
@@ -1024,18 +999,13 @@
                 } else {
                     annotationAttachment.attachPoints.add(AttachPoint.Point.VAR);
                 }
-<<<<<<< HEAD
-                annotationAttachment.accept(this);
+                annotationAttachment.accept(this, data);
 
                 BAnnotationAttachmentSymbol annotationAttachmentSymbol =
                         annotationAttachment.annotationAttachmentSymbol;
                 if (annotationAttachmentSymbol != null) {
                     varNode.symbol.addAnnotation(annotationAttachmentSymbol);
                 }
-=======
-                annotationAttachment.accept(this, data);
-                varNode.symbol.addAnnotation(annotationAttachment.annotationSymbol);
->>>>>>> aa513c51
             });
         }
         validateAnnotationAttachmentCount(varNode.annAttachments);
@@ -1277,17 +1247,12 @@
         List<AttachPoint.Point> attachPointsList = Arrays.asList(attachPoints);
         for (BLangAnnotationAttachment annotationAttachment : varNode.annAttachments) {
             annotationAttachment.attachPoints.addAll(attachPointsList);
-<<<<<<< HEAD
-            annotationAttachment.accept(this);
+            annotationAttachment.accept(this, data);
 
             BAnnotationAttachmentSymbol annotationAttachmentSymbol = annotationAttachment.annotationAttachmentSymbol;
             if (annotationAttachmentSymbol != null) {
                 varNode.symbol.addAnnotation(annotationAttachmentSymbol);
             }
-=======
-            annotationAttachment.accept(this, data);
-            varNode.symbol.addAnnotation(annotationAttachment.annotationSymbol);
->>>>>>> aa513c51
         }
     }
 
@@ -1356,12 +1321,8 @@
 
         varNode.annAttachments.forEach(annotationAttachment -> {
             annotationAttachment.attachPoints.add(AttachPoint.Point.VAR);
-<<<<<<< HEAD
-            annotationAttachment.accept(this);
+            annotationAttachment.accept(this, data);
             symbol.addAnnotation(annotationAttachment.annotationAttachmentSymbol);
-=======
-            annotationAttachment.accept(this, data);
->>>>>>> aa513c51
         });
 
         validateAnnotationAttachmentCount(varNode.annAttachments);
@@ -1407,12 +1368,8 @@
         BVarSymbol symbol = varNode.symbol;
         varNode.annAttachments.forEach(annotationAttachment -> {
             annotationAttachment.attachPoints.add(AttachPoint.Point.VAR);
-<<<<<<< HEAD
-            annotationAttachment.accept(this);
+            annotationAttachment.accept(this, data);
             symbol.addAnnotation(annotationAttachment.annotationAttachmentSymbol);
-=======
-            annotationAttachment.accept(this, data);
->>>>>>> aa513c51
         });
 
         validateAnnotationAttachmentCount(varNode.annAttachments);
@@ -1586,12 +1543,8 @@
         BVarSymbol symbol = varNode.symbol;
         varNode.annAttachments.forEach(annotationAttachment -> {
             annotationAttachment.attachPoints.add(AttachPoint.Point.VAR);
-<<<<<<< HEAD
-            annotationAttachment.accept(this);
+            annotationAttachment.accept(this, data);
             symbol.addAnnotation(annotationAttachment.annotationAttachmentSymbol);
-=======
-            annotationAttachment.accept(this, data);
->>>>>>> aa513c51
         });
 
         validateAnnotationAttachmentCount(varNode.annAttachments);
@@ -1691,18 +1644,13 @@
 
                 variable.annAttachments.forEach(annotationAttachment -> {
                     annotationAttachment.attachPoints.add(AttachPoint.Point.VAR);
-<<<<<<< HEAD
-                    annotationAttachment.accept(this);
+                    annotationAttachment.accept(this, data);
 
                     BAnnotationAttachmentSymbol annotationAttachmentSymbol =
                             annotationAttachment.annotationAttachmentSymbol;
                     if (annotationAttachmentSymbol != null) {
                         variable.symbol.addAnnotation(annotationAttachmentSymbol);
                     }
-=======
-                    annotationAttachment.accept(this, data);
-                    variable.symbol.addAnnotation(annotationAttachment.annotationSymbol);
->>>>>>> aa513c51
                 });
 
                 validateAnnotationAttachmentCount(variable.annAttachments);
@@ -1735,12 +1683,8 @@
                 BVarSymbol tupleVarSymbol = tupleVariable.symbol;
                 tupleVariable.annAttachments.forEach(annotationAttachment -> {
                     annotationAttachment.attachPoints.add(AttachPoint.Point.VAR);
-<<<<<<< HEAD
-                    annotationAttachment.accept(this);
+                    annotationAttachment.accept(this, data);
                     tupleVarSymbol.addAnnotation(annotationAttachment.annotationAttachmentSymbol);
-=======
-                    annotationAttachment.accept(this, data);
->>>>>>> aa513c51
                 });
 
                 validateAnnotationAttachmentCount(tupleVariable.annAttachments);
@@ -1767,12 +1711,8 @@
                 BVarSymbol recordVarSymbol = recordVariable.symbol;
                 recordVariable.annAttachments.forEach(annotationAttachment -> {
                     annotationAttachment.attachPoints.add(AttachPoint.Point.VAR);
-<<<<<<< HEAD
-                    annotationAttachment.accept(this);
+                    annotationAttachment.accept(this, data);
                     recordVarSymbol.addAnnotation(annotationAttachment.annotationAttachmentSymbol);
-=======
-                    annotationAttachment.accept(this, data);
->>>>>>> aa513c51
                 });
 
                 validateAnnotationAttachmentCount(recordVariable.annAttachments);
@@ -1802,12 +1742,8 @@
                 BVarSymbol errorVarSymbol = errorVariable.symbol;
                 errorVariable.annAttachments.forEach(annotationAttachment -> {
                     annotationAttachment.attachPoints.add(AttachPoint.Point.VAR);
-<<<<<<< HEAD
-                    annotationAttachment.accept(this);
+                    annotationAttachment.accept(this, data);
                     errorVarSymbol.addAnnotation(annotationAttachment.annotationAttachmentSymbol);
-=======
-                    annotationAttachment.accept(this, data);
->>>>>>> aa513c51
                 });
 
                 validateAnnotationAttachmentCount(errorVariable.annAttachments);
@@ -4222,17 +4158,12 @@
 
         constant.annAttachments.forEach(annotationAttachment -> {
             annotationAttachment.attachPoints.add(AttachPoint.Point.CONST);
-<<<<<<< HEAD
-            annotationAttachment.accept(this);
+            annotationAttachment.accept(this, data);
 
             BAnnotationAttachmentSymbol annotationAttachmentSymbol = annotationAttachment.annotationAttachmentSymbol;
             if (annotationAttachmentSymbol != null) {
                 constant.symbol.addAnnotation(annotationAttachmentSymbol);
             }
-=======
-            annotationAttachment.accept(this, data);
-            constant.symbol.addAnnotation(annotationAttachment.annotationSymbol);
->>>>>>> aa513c51
         });
 
         BLangExpression expression = constant.expr;
@@ -4481,7 +4412,7 @@
                 types.isAssignable(annotationSymbol.attachedType, symTable.trueType)) {
             BLangExpression expr = annAttachmentNode.expr;
             if (expr != null) {
-                this.typeChecker.checkExpr(expr, env, symTable.semanticError);
+                this.typeChecker.checkExpr(expr, data.env, symTable.semanticError, data.prevEnvs);
                 this.dlog.error(expr.pos, DiagnosticErrorCode.ANNOTATION_ATTACHMENT_CANNOT_HAVE_A_VALUE,
                                 annotationSymbol);
             }
@@ -4746,7 +4677,7 @@
         data.prevEnvs.push(env);
     }
 
-    // TODO: 2022-03-05 check if this can be replaced to access info via annot attchments from the symbol 
+    // TODO: 2022-03-05 check if this can be replaced to access info via annot attchments from the symbol
     private void validateIsolatedParamUsage(boolean inIsolatedFunction, BLangSimpleVariable variable,
                                             boolean isRestParam, AnalyzerData data) {
         if (!hasAnnotation(variable.annAttachments, Names.ANNOTATION_ISOLATED_PARAM.value)) {
@@ -4836,7 +4767,6 @@
         restPatternRecordType.restFieldType = restVarSymbolRecordType.restFieldType;
     }
 
-<<<<<<< HEAD
     private List<BAnnotationAttachmentSymbol> getAnnotationAttachmentSymbols(
             List<BLangAnnotationAttachment> annAttachments) {
         List<BAnnotationAttachmentSymbol> annotationAttachmentSymbols = new ArrayList<>();
@@ -4851,7 +4781,8 @@
             annotationAttachmentSymbols.add(annotationAttachmentSymbol);
         }
         return annotationAttachmentSymbols;
-=======
+    }
+
     /**
      * @since 2.0.0
      */
@@ -4866,6 +4797,5 @@
         public AnalyzerData(SymbolEnv env) {
             this.env = env;
         }
->>>>>>> aa513c51
     }
 }