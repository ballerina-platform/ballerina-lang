/*
 *  Copyright (c) 2017, WSO2 Inc. (http://www.wso2.org) All Rights Reserved.
 *
 *  WSO2 Inc. licenses this file to you under the Apache License,
 *  Version 2.0 (the "License"); you may not use this file except
 *  in compliance with the License.
 *  You may obtain a copy of the License at
 *
 *    http://www.apache.org/licenses/LICENSE-2.0
 *
 *  Unless required by applicable law or agreed to in writing,
 *  software distributed under the License is distributed on an
 *  "AS IS" BASIS, WITHOUT WARRANTIES OR CONDITIONS OF ANY
 *  KIND, either express or implied.  See the License for the
 *  specific language governing permissions and limitations
 *  under the License.
 */
package org.wso2.ballerinalang.compiler.semantics.analyzer;

import io.ballerina.compiler.api.symbols.DiagnosticState;
import io.ballerina.projects.ModuleDescriptor;
import io.ballerina.tools.diagnostics.Location;
import org.ballerinalang.compiler.CompilerPhase;
import org.ballerinalang.model.TreeBuilder;
import org.ballerinalang.model.elements.AttachPoint;
import org.ballerinalang.model.elements.Flag;
import org.ballerinalang.model.elements.PackageID;
import org.ballerinalang.model.symbols.SymbolKind;
import org.ballerinalang.model.tree.NodeKind;
import org.ballerinalang.model.tree.OperatorKind;
import org.ballerinalang.model.tree.TopLevelNode;
import org.ballerinalang.model.tree.expressions.RecordLiteralNode;
import org.ballerinalang.model.tree.statements.VariableDefinitionNode;
import org.ballerinalang.model.types.TypeKind;
import org.ballerinalang.util.diagnostic.DiagnosticErrorCode;
import org.ballerinalang.util.diagnostic.DiagnosticWarningCode;
import org.wso2.ballerinalang.compiler.diagnostic.BLangDiagnosticLog;
import org.wso2.ballerinalang.compiler.parser.BLangAnonymousModelHelper;
import org.wso2.ballerinalang.compiler.semantics.model.SymbolEnv;
import org.wso2.ballerinalang.compiler.semantics.model.SymbolTable;
import org.wso2.ballerinalang.compiler.semantics.model.symbols.BAnnotationAttachmentSymbol;
import org.wso2.ballerinalang.compiler.semantics.model.symbols.BAnnotationSymbol;
import org.wso2.ballerinalang.compiler.semantics.model.symbols.BAttachedFunction;
import org.wso2.ballerinalang.compiler.semantics.model.symbols.BClassSymbol;
import org.wso2.ballerinalang.compiler.semantics.model.symbols.BEnumSymbol;
import org.wso2.ballerinalang.compiler.semantics.model.symbols.BInvokableSymbol;
import org.wso2.ballerinalang.compiler.semantics.model.symbols.BInvokableTypeSymbol;
import org.wso2.ballerinalang.compiler.semantics.model.symbols.BObjectTypeSymbol;
import org.wso2.ballerinalang.compiler.semantics.model.symbols.BOperatorSymbol;
import org.wso2.ballerinalang.compiler.semantics.model.symbols.BRecordTypeSymbol;
import org.wso2.ballerinalang.compiler.semantics.model.symbols.BServiceSymbol;
import org.wso2.ballerinalang.compiler.semantics.model.symbols.BSymbol;
import org.wso2.ballerinalang.compiler.semantics.model.symbols.BTypeDefinitionSymbol;
import org.wso2.ballerinalang.compiler.semantics.model.symbols.BTypeSymbol;
import org.wso2.ballerinalang.compiler.semantics.model.symbols.BVarSymbol;
import org.wso2.ballerinalang.compiler.semantics.model.symbols.SymTag;
import org.wso2.ballerinalang.compiler.semantics.model.symbols.Symbols;
import org.wso2.ballerinalang.compiler.semantics.model.types.BArrayType;
import org.wso2.ballerinalang.compiler.semantics.model.types.BErrorType;
import org.wso2.ballerinalang.compiler.semantics.model.types.BField;
import org.wso2.ballerinalang.compiler.semantics.model.types.BIntersectionType;
import org.wso2.ballerinalang.compiler.semantics.model.types.BMapType;
import org.wso2.ballerinalang.compiler.semantics.model.types.BObjectType;
import org.wso2.ballerinalang.compiler.semantics.model.types.BRecordType;
import org.wso2.ballerinalang.compiler.semantics.model.types.BStructureType;
import org.wso2.ballerinalang.compiler.semantics.model.types.BTableType;
import org.wso2.ballerinalang.compiler.semantics.model.types.BTupleType;
import org.wso2.ballerinalang.compiler.semantics.model.types.BType;
import org.wso2.ballerinalang.compiler.semantics.model.types.BTypeIdSet;
import org.wso2.ballerinalang.compiler.semantics.model.types.BTypeReferenceType;
import org.wso2.ballerinalang.compiler.semantics.model.types.BUnionType;
import org.wso2.ballerinalang.compiler.tree.BLangAnnotation;
import org.wso2.ballerinalang.compiler.tree.BLangAnnotationAttachment;
import org.wso2.ballerinalang.compiler.tree.BLangBlockFunctionBody;
import org.wso2.ballerinalang.compiler.tree.BLangClassDefinition;
import org.wso2.ballerinalang.compiler.tree.BLangErrorVariable;
import org.wso2.ballerinalang.compiler.tree.BLangExprFunctionBody;
import org.wso2.ballerinalang.compiler.tree.BLangExternalFunctionBody;
import org.wso2.ballerinalang.compiler.tree.BLangFunction;
import org.wso2.ballerinalang.compiler.tree.BLangIdentifier;
import org.wso2.ballerinalang.compiler.tree.BLangNode;
import org.wso2.ballerinalang.compiler.tree.BLangPackage;
import org.wso2.ballerinalang.compiler.tree.BLangRecordVariable;
import org.wso2.ballerinalang.compiler.tree.BLangResourceFunction;
import org.wso2.ballerinalang.compiler.tree.BLangRetrySpec;
import org.wso2.ballerinalang.compiler.tree.BLangService;
import org.wso2.ballerinalang.compiler.tree.BLangSimpleVariable;
import org.wso2.ballerinalang.compiler.tree.BLangTableKeyTypeConstraint;
import org.wso2.ballerinalang.compiler.tree.BLangTupleVariable;
import org.wso2.ballerinalang.compiler.tree.BLangTypeDefinition;
import org.wso2.ballerinalang.compiler.tree.BLangVariable;
import org.wso2.ballerinalang.compiler.tree.BLangXMLNS;
import org.wso2.ballerinalang.compiler.tree.SimpleBLangNodeAnalyzer;
import org.wso2.ballerinalang.compiler.tree.bindingpatterns.BLangBindingPattern;
import org.wso2.ballerinalang.compiler.tree.bindingpatterns.BLangCaptureBindingPattern;
import org.wso2.ballerinalang.compiler.tree.bindingpatterns.BLangErrorBindingPattern;
import org.wso2.ballerinalang.compiler.tree.bindingpatterns.BLangErrorCauseBindingPattern;
import org.wso2.ballerinalang.compiler.tree.bindingpatterns.BLangErrorFieldBindingPatterns;
import org.wso2.ballerinalang.compiler.tree.bindingpatterns.BLangErrorMessageBindingPattern;
import org.wso2.ballerinalang.compiler.tree.bindingpatterns.BLangFieldBindingPattern;
import org.wso2.ballerinalang.compiler.tree.bindingpatterns.BLangListBindingPattern;
import org.wso2.ballerinalang.compiler.tree.bindingpatterns.BLangMappingBindingPattern;
import org.wso2.ballerinalang.compiler.tree.bindingpatterns.BLangNamedArgBindingPattern;
import org.wso2.ballerinalang.compiler.tree.bindingpatterns.BLangRestBindingPattern;
import org.wso2.ballerinalang.compiler.tree.bindingpatterns.BLangSimpleBindingPattern;
import org.wso2.ballerinalang.compiler.tree.bindingpatterns.BLangWildCardBindingPattern;
import org.wso2.ballerinalang.compiler.tree.clauses.BLangMatchClause;
import org.wso2.ballerinalang.compiler.tree.clauses.BLangOnFailClause;
import org.wso2.ballerinalang.compiler.tree.expressions.BLangAccessExpression;
import org.wso2.ballerinalang.compiler.tree.expressions.BLangBinaryExpr;
import org.wso2.ballerinalang.compiler.tree.expressions.BLangCheckedExpr;
import org.wso2.ballerinalang.compiler.tree.expressions.BLangConstant;
import org.wso2.ballerinalang.compiler.tree.expressions.BLangErrorVarRef;
import org.wso2.ballerinalang.compiler.tree.expressions.BLangExpression;
import org.wso2.ballerinalang.compiler.tree.expressions.BLangFieldBasedAccess;
import org.wso2.ballerinalang.compiler.tree.expressions.BLangInvocation;
import org.wso2.ballerinalang.compiler.tree.expressions.BLangLambdaFunction;
import org.wso2.ballerinalang.compiler.tree.expressions.BLangLetExpression;
import org.wso2.ballerinalang.compiler.tree.expressions.BLangListConstructorExpr;
import org.wso2.ballerinalang.compiler.tree.expressions.BLangListConstructorExpr.BLangListConstructorSpreadOpExpr;
import org.wso2.ballerinalang.compiler.tree.expressions.BLangLiteral;
import org.wso2.ballerinalang.compiler.tree.expressions.BLangMatchGuard;
import org.wso2.ballerinalang.compiler.tree.expressions.BLangNamedArgsExpression;
import org.wso2.ballerinalang.compiler.tree.expressions.BLangNumericLiteral;
import org.wso2.ballerinalang.compiler.tree.expressions.BLangRecordLiteral;
import org.wso2.ballerinalang.compiler.tree.expressions.BLangRecordVarRef;
import org.wso2.ballerinalang.compiler.tree.expressions.BLangRecordVarRef.BLangRecordVarRefKeyValue;
import org.wso2.ballerinalang.compiler.tree.expressions.BLangSimpleVarRef;
import org.wso2.ballerinalang.compiler.tree.expressions.BLangTupleVarRef;
import org.wso2.ballerinalang.compiler.tree.expressions.BLangTypeConversionExpr;
import org.wso2.ballerinalang.compiler.tree.expressions.BLangTypeInit;
import org.wso2.ballerinalang.compiler.tree.expressions.BLangUnaryExpr;
import org.wso2.ballerinalang.compiler.tree.expressions.BLangValueExpression;
import org.wso2.ballerinalang.compiler.tree.expressions.BLangVariableReference;
import org.wso2.ballerinalang.compiler.tree.matchpatterns.BLangConstPattern;
import org.wso2.ballerinalang.compiler.tree.matchpatterns.BLangErrorCauseMatchPattern;
import org.wso2.ballerinalang.compiler.tree.matchpatterns.BLangErrorFieldMatchPatterns;
import org.wso2.ballerinalang.compiler.tree.matchpatterns.BLangErrorMatchPattern;
import org.wso2.ballerinalang.compiler.tree.matchpatterns.BLangErrorMessageMatchPattern;
import org.wso2.ballerinalang.compiler.tree.matchpatterns.BLangFieldMatchPattern;
import org.wso2.ballerinalang.compiler.tree.matchpatterns.BLangListMatchPattern;
import org.wso2.ballerinalang.compiler.tree.matchpatterns.BLangMappingMatchPattern;
import org.wso2.ballerinalang.compiler.tree.matchpatterns.BLangMatchPattern;
import org.wso2.ballerinalang.compiler.tree.matchpatterns.BLangNamedArgMatchPattern;
import org.wso2.ballerinalang.compiler.tree.matchpatterns.BLangRestMatchPattern;
import org.wso2.ballerinalang.compiler.tree.matchpatterns.BLangSimpleMatchPattern;
import org.wso2.ballerinalang.compiler.tree.matchpatterns.BLangVarBindingPatternMatchPattern;
import org.wso2.ballerinalang.compiler.tree.matchpatterns.BLangWildCardMatchPattern;
import org.wso2.ballerinalang.compiler.tree.statements.BLangAssignment;
import org.wso2.ballerinalang.compiler.tree.statements.BLangBlockStmt;
import org.wso2.ballerinalang.compiler.tree.statements.BLangBreak;
import org.wso2.ballerinalang.compiler.tree.statements.BLangCompoundAssignment;
import org.wso2.ballerinalang.compiler.tree.statements.BLangContinue;
import org.wso2.ballerinalang.compiler.tree.statements.BLangDo;
import org.wso2.ballerinalang.compiler.tree.statements.BLangErrorDestructure;
import org.wso2.ballerinalang.compiler.tree.statements.BLangErrorVariableDef;
import org.wso2.ballerinalang.compiler.tree.statements.BLangExpressionStmt;
import org.wso2.ballerinalang.compiler.tree.statements.BLangFail;
import org.wso2.ballerinalang.compiler.tree.statements.BLangForeach;
import org.wso2.ballerinalang.compiler.tree.statements.BLangForkJoin;
import org.wso2.ballerinalang.compiler.tree.statements.BLangIf;
import org.wso2.ballerinalang.compiler.tree.statements.BLangLock;
import org.wso2.ballerinalang.compiler.tree.statements.BLangMatchStatement;
import org.wso2.ballerinalang.compiler.tree.statements.BLangPanic;
import org.wso2.ballerinalang.compiler.tree.statements.BLangRecordDestructure;
import org.wso2.ballerinalang.compiler.tree.statements.BLangRecordVariableDef;
import org.wso2.ballerinalang.compiler.tree.statements.BLangRetry;
import org.wso2.ballerinalang.compiler.tree.statements.BLangRetryTransaction;
import org.wso2.ballerinalang.compiler.tree.statements.BLangReturn;
import org.wso2.ballerinalang.compiler.tree.statements.BLangRollback;
import org.wso2.ballerinalang.compiler.tree.statements.BLangSimpleVariableDef;
import org.wso2.ballerinalang.compiler.tree.statements.BLangStatement;
import org.wso2.ballerinalang.compiler.tree.statements.BLangTransaction;
import org.wso2.ballerinalang.compiler.tree.statements.BLangTupleDestructure;
import org.wso2.ballerinalang.compiler.tree.statements.BLangTupleVariableDef;
import org.wso2.ballerinalang.compiler.tree.statements.BLangWhile;
import org.wso2.ballerinalang.compiler.tree.statements.BLangWorkerSend;
import org.wso2.ballerinalang.compiler.tree.statements.BLangXMLNSStatement;
import org.wso2.ballerinalang.compiler.tree.types.BLangArrayType;
import org.wso2.ballerinalang.compiler.tree.types.BLangBuiltInRefTypeNode;
import org.wso2.ballerinalang.compiler.tree.types.BLangConstrainedType;
import org.wso2.ballerinalang.compiler.tree.types.BLangErrorType;
import org.wso2.ballerinalang.compiler.tree.types.BLangFiniteTypeNode;
import org.wso2.ballerinalang.compiler.tree.types.BLangFunctionTypeNode;
import org.wso2.ballerinalang.compiler.tree.types.BLangIntersectionTypeNode;
import org.wso2.ballerinalang.compiler.tree.types.BLangLetVariable;
import org.wso2.ballerinalang.compiler.tree.types.BLangObjectTypeNode;
import org.wso2.ballerinalang.compiler.tree.types.BLangRecordTypeNode;
import org.wso2.ballerinalang.compiler.tree.types.BLangStreamType;
import org.wso2.ballerinalang.compiler.tree.types.BLangStructureTypeNode;
import org.wso2.ballerinalang.compiler.tree.types.BLangTableTypeNode;
import org.wso2.ballerinalang.compiler.tree.types.BLangTupleTypeNode;
import org.wso2.ballerinalang.compiler.tree.types.BLangType;
import org.wso2.ballerinalang.compiler.tree.types.BLangUnionTypeNode;
import org.wso2.ballerinalang.compiler.tree.types.BLangUserDefinedType;
import org.wso2.ballerinalang.compiler.tree.types.BLangValueType;
import org.wso2.ballerinalang.compiler.util.BArrayState;
import org.wso2.ballerinalang.compiler.util.CompilerContext;
import org.wso2.ballerinalang.compiler.util.ImmutableTypeCloner;
import org.wso2.ballerinalang.compiler.util.Name;
import org.wso2.ballerinalang.compiler.util.Names;
import org.wso2.ballerinalang.compiler.util.NumericLiteralSupport;
import org.wso2.ballerinalang.compiler.util.TypeDefBuilderHelper;
import org.wso2.ballerinalang.compiler.util.TypeTags;
import org.wso2.ballerinalang.compiler.util.Unifier;
import org.wso2.ballerinalang.util.AttachPoints;
import org.wso2.ballerinalang.util.Flags;

import java.util.ArrayList;
import java.util.Arrays;
import java.util.Collections;
import java.util.HashMap;
import java.util.HashSet;
import java.util.LinkedHashMap;
import java.util.LinkedHashSet;
import java.util.List;
import java.util.Map;
import java.util.Optional;
import java.util.Set;
import java.util.Stack;
import java.util.stream.Collectors;

import static org.ballerinalang.model.symbols.SymbolOrigin.COMPILED_SOURCE;
import static org.ballerinalang.model.symbols.SymbolOrigin.SOURCE;
import static org.ballerinalang.model.symbols.SymbolOrigin.VIRTUAL;
import static org.ballerinalang.model.tree.NodeKind.FUNCTION;
import static org.ballerinalang.model.tree.NodeKind.LITERAL;
import static org.ballerinalang.model.tree.NodeKind.NUMERIC_LITERAL;
import static org.ballerinalang.model.tree.NodeKind.RECORD_LITERAL_EXPR;

/**
 * @since 0.94
 */
public class SemanticAnalyzer extends SimpleBLangNodeAnalyzer<SemanticAnalyzer.AnalyzerData> {

    private static final CompilerContext.Key<SemanticAnalyzer> SYMBOL_ANALYZER_KEY = new CompilerContext.Key<>();
    private static final String LISTENER_NAME = "listener";

    private final BLangAnonymousModelHelper anonModelHelper;
    private final ConstantAnalyzer constantAnalyzer;
    private final ConstantValueResolver constantValueResolver;
    private final BLangDiagnosticLog dlog;
    private final Names names;
    private final SymbolEnter symbolEnter;
    private final SymbolResolver symResolver;
    private final SymbolTable symTable;
    private final TypeChecker typeChecker;
    private final TypeNarrower typeNarrower;
    private final Types types;
    private final Unifier unifier;
    private final Stack<String> anonTypeNameSuffixes;

    public static SemanticAnalyzer getInstance(CompilerContext context) {
        SemanticAnalyzer semAnalyzer = context.get(SYMBOL_ANALYZER_KEY);
        if (semAnalyzer == null) {
            semAnalyzer = new SemanticAnalyzer(context);
        }

        return semAnalyzer;
    }

    private SemanticAnalyzer(CompilerContext context) {
        context.put(SYMBOL_ANALYZER_KEY, this);

        this.symTable = SymbolTable.getInstance(context);
        this.symbolEnter = SymbolEnter.getInstance(context);
        this.names = Names.getInstance(context);
        this.symResolver = SymbolResolver.getInstance(context);
        this.typeChecker = TypeChecker.getInstance(context);
        this.types = Types.getInstance(context);
        this.dlog = BLangDiagnosticLog.getInstance(context);
        this.typeNarrower = TypeNarrower.getInstance(context);
        this.constantAnalyzer = ConstantAnalyzer.getInstance(context);
        this.constantValueResolver = ConstantValueResolver.getInstance(context);
        this.anonModelHelper = BLangAnonymousModelHelper.getInstance(context);
        this.unifier = new Unifier();
        this.anonTypeNameSuffixes = new Stack<>();
    }

    public BLangPackage analyze(BLangPackage pkgNode) {
        SymbolEnv pkgEnv = this.symTable.pkgEnvMap.get(pkgNode.symbol);
        final AnalyzerData data = new AnalyzerData(pkgEnv);
        visitNode(pkgNode, data);
        return pkgNode;
    }

    // Visitor methods
    @Override
    public void visit(BLangPackage pkgNode, AnalyzerData data) {
        this.dlog.setCurrentPackageId(pkgNode.packageID);
        if (pkgNode.completedPhases.contains(CompilerPhase.TYPE_CHECK)) {
            return;
        }
        SymbolEnv pkgEnv = this.symTable.pkgEnvMap.get(pkgNode.symbol);
        data.env = pkgEnv;

        // To keep track of original top level nodes to resolve user defined types independent of the assumptions that
        // new elements are added to the end of the list and the data structure is always going to be sequential.
        List<TopLevelNode> copyOfOriginalTopLevelNodes = new ArrayList<>(pkgNode.topLevelNodes);

        // Visit constants first.
        List<TopLevelNode> topLevelNodes = pkgNode.topLevelNodes;
        for (int i = 0; i < topLevelNodes.size(); i++) {
            TopLevelNode constant = topLevelNodes.get(i);
            if (constant.getKind() == NodeKind.CONSTANT) {
                analyzeNode((BLangNode) constant, data);
            }
        }
        this.constantValueResolver.resolve(pkgNode.constants, pkgNode.packageID, pkgEnv);

        validateEnumMemberMetadata(pkgNode.constants);

        // Then resolve user defined types without analyzing type definitions that get added while analyzing other nodes
        for (int i = 0; i < copyOfOriginalTopLevelNodes.size(); i++)  {
            if (copyOfOriginalTopLevelNodes.get(i).getKind() == NodeKind.TYPE_DEFINITION) {
                analyzeNode((BLangNode) copyOfOriginalTopLevelNodes.get(i), data);
            }
        }

        for (int i = 0; i < pkgNode.topLevelNodes.size(); i++) {
            TopLevelNode pkgLevelNode = pkgNode.topLevelNodes.get(i);
            NodeKind kind = pkgLevelNode.getKind();
            if (kind == NodeKind.CONSTANT) {
                continue;
            }

            if (kind == FUNCTION) {
                BLangFunction blangFunction = (BLangFunction) pkgLevelNode;
                if (blangFunction.flagSet.contains(Flag.LAMBDA) || blangFunction.flagSet.contains(Flag.ATTACHED)) {
                    continue;
                }
            }

            if (kind == NodeKind.CLASS_DEFN && ((BLangClassDefinition) pkgLevelNode).isObjectContructorDecl) {
                // This is a class defined for an object-constructor-expression (OCE). This will be analyzed when
                // visiting the OCE in the type checker. This is a temporary workaround until we fix
                // https://github.com/ballerina-platform/ballerina-lang/issues/27009
                continue;
            }

            // To skip already analyzed type definitions and analyze the ones that get added while analyzing other nodes
            if (kind == NodeKind.TYPE_DEFINITION && copyOfOriginalTopLevelNodes.contains(pkgLevelNode)) {
                continue;
            }

            analyzeNode((BLangNode) pkgLevelNode, data);
        }
        analyzeModuleConfigurableAmbiguity(pkgNode);

        while (pkgNode.lambdaFunctions.peek() != null) {
            BLangLambdaFunction lambdaFunction = pkgNode.lambdaFunctions.poll();
            BLangFunction function = lambdaFunction.function;
            lambdaFunction.setBType(function.symbol.type);
            data.env = lambdaFunction.capturedClosureEnv;
            analyzeNode(lambdaFunction.function, data);
        }

        pkgNode.getTestablePkgs().forEach(testablePackage -> visit((BLangPackage) testablePackage, data));
        pkgNode.completedPhases.add(CompilerPhase.TYPE_CHECK);
    }

    private void validateEnumMemberMetadata(List<BLangConstant> constants) {
        Map<String, List<BLangConstant>> duplicateEnumMembersWithMetadata = new HashMap<>();

        for (BLangConstant constant : constants) {
            if (!constant.flagSet.contains(Flag.ENUM_MEMBER) ||
                    (constant.markdownDocumentationAttachment == null && constant.annAttachments.isEmpty())) {
                continue;
            }

            String name = constant.name.value;

            if (duplicateEnumMembersWithMetadata.containsKey(name)) {
                duplicateEnumMembersWithMetadata.get(name).add(constant);
                continue;
            }

            duplicateEnumMembersWithMetadata.put(name, new ArrayList<>() {{ add(constant); }});
        }

        for (Map.Entry<String, List<BLangConstant>> entry : duplicateEnumMembersWithMetadata.entrySet()) {
            List<BLangConstant> duplicateMembers = entry.getValue();

            if (duplicateMembers.size() == 1) {
                continue;
            }

            for (BLangConstant duplicateMember : duplicateMembers) {
                dlog.warning(duplicateMember.pos, DiagnosticWarningCode.INVALID_METADATA_ON_DUPLICATE_ENUM_MEMBER);
            }
        }
    }

    @Override
    public void visit(BLangXMLNS xmlnsNode, AnalyzerData data) {
        SymbolEnv currentEnv = data.env;
        xmlnsNode.setBType(symTable.stringType);

        // Namespace node already having the symbol means we are inside an init-function,
        // and the symbol has already been declared by the original statement.
        if (xmlnsNode.symbol == null) {
            symbolEnter.defineNode(xmlnsNode, currentEnv);
        }

        typeChecker.checkExpr(xmlnsNode.namespaceURI, currentEnv, symTable.stringType, data.prevEnvs,
                data.commonAnalyzerData);
    }

    @Override
    public void visit(BLangXMLNSStatement xmlnsStmtNode, AnalyzerData data) {
        analyzeNode(xmlnsStmtNode.xmlnsDecl, data);
    }

    @Override
    public void visit(BLangResourceFunction funcNode, AnalyzerData data) {
        visit((BLangFunction) funcNode, data);
        BType returnType = funcNode.returnTypeNode.getBType();
        if (containsClientObjectTypeOrFunctionType(returnType)) {
            dlog.error(funcNode.returnTypeNode.getPosition(), DiagnosticErrorCode.INVALID_RESOURCE_METHOD_RETURN_TYPE);
        }
        for (BLangType pathParamType : funcNode.resourcePathType.memberTypeNodes) {
            symResolver.resolveTypeNode(pathParamType, data.env);
            if (!types.isAssignable(pathParamType.getBType(), symTable.pathParamAllowedType)) {
                dlog.error(pathParamType.getPosition(), DiagnosticErrorCode.UNSUPPORTED_PATH_PARAM_TYPE,
                        pathParamType.getBType());
            }
        }

        if (funcNode.resourcePathType.restParamType != null) {
            BLangType restParamType = funcNode.resourcePathType.restParamType;
            symResolver.resolveTypeNode(restParamType, data.env);
            if (!types.isAssignable(restParamType.getBType(), symTable.pathParamAllowedType)) {
                dlog.error(restParamType.getPosition(), DiagnosticErrorCode.UNSUPPORTED_REST_PATH_PARAM_TYPE,
                        restParamType.getBType());
            }
        }
    }

    private boolean containsClientObjectTypeOrFunctionType(BType type) {
        BType referredType = Types.getReferredType(type);
        if (referredType != symTable.semanticError && Symbols.isFlagOn(referredType.tsymbol.flags, Flags.CLIENT)) {
            return true;
        }
        switch (referredType.tag) {
            case TypeTags.INVOKABLE:
                return true;
            case TypeTags.UNION:
                for (BType memberType: ((BUnionType) referredType).getMemberTypes()) {
                    if (containsClientObjectTypeOrFunctionType(memberType)) {
                        return true;
                    }
                }
                break;
            case TypeTags.INTERSECTION:
                for (BType memberType: ((BIntersectionType) referredType).getConstituentTypes()) {
                    if (containsClientObjectTypeOrFunctionType(memberType)) {
                        return true;
                    }
                }
                break;
        }
        return false;
    }

    @Override
    public void visit(BLangFunction funcNode, AnalyzerData data) {
        SymbolEnv currentEnv = data.env;
        SymbolEnv funcEnv = SymbolEnv.createFunctionEnv(funcNode, funcNode.symbol.scope, currentEnv);

        // TODO: Shouldn't this be done in symbol enter?
        //set function param flag to final
        funcNode.symbol.params.forEach(param -> param.flags |= Flags.FUNCTION_FINAL);

        if (!funcNode.flagSet.contains(Flag.WORKER)) {
            // annotation validation for workers is done for the invocation.
            funcNode.annAttachments.forEach(annotationAttachment -> {
                if (Symbols.isFlagOn(funcNode.symbol.flags, Flags.REMOTE) && funcNode.receiver != null
                        && Symbols.isService(funcNode.receiver.symbol)) {
                    annotationAttachment.attachPoints.add(AttachPoint.Point.SERVICE_REMOTE);
                } else if (funcNode.attachedFunction) {
                    annotationAttachment.attachPoints.add(AttachPoint.Point.OBJECT_METHOD);
                }
                annotationAttachment.attachPoints.add(AttachPoint.Point.FUNCTION);
                data.env = funcEnv;
                analyzeNode(annotationAttachment, data);
            });
            validateAnnotationAttachmentCount(funcNode.annAttachments);
        }
        ((List<BAnnotationAttachmentSymbol>) funcNode.symbol.getAnnotations()).addAll(
                getAnnotationAttachmentSymbols(funcNode.annAttachments));

        BLangType returnTypeNode = funcNode.returnTypeNode;
        boolean hasReturnType = returnTypeNode != null;
        if (hasReturnType) {
            funcNode.returnTypeAnnAttachments.forEach(annotationAttachment -> {
                annotationAttachment.attachPoints.add(AttachPoint.Point.RETURN);
                data.env = funcEnv;
                analyzeNode(annotationAttachment, data);
            });
            validateAnnotationAttachmentCount(funcNode.returnTypeAnnAttachments);
            ((BInvokableTypeSymbol) funcNode.symbol.type.tsymbol).returnTypeAnnots.addAll(
                    getAnnotationAttachmentSymbols(funcNode.returnTypeAnnAttachments));
        }

        boolean inIsolatedFunction = funcNode.flagSet.contains(Flag.ISOLATED);
        SymbolEnv clonedEnv =  funcNode.clonedEnv;

        for (BLangSimpleVariable param : funcNode.requiredParams) {
            symbolEnter.defineExistingVarSymbolInEnv(param.symbol, clonedEnv);
            data.env = clonedEnv;
            analyzeNode(param, data);

            BLangExpression expr = param.expr;
            if (expr != null) {
                funcNode.symbol.paramDefaultValTypes.put(param.symbol.name.value, expr.getBType());
            }

            validateIsolatedParamUsage(inIsolatedFunction, param, false, data);
        }

        BLangSimpleVariable restParam = funcNode.restParam;
        if (restParam != null) {
            symbolEnter.defineExistingVarSymbolInEnv(restParam.symbol, clonedEnv);
            data.env = clonedEnv;
            analyzeNode(restParam, data);
            validateIsolatedParamUsage(inIsolatedFunction, restParam, true, data);
        }

        if (hasReturnType && Symbols.isFlagOn(returnTypeNode.getBType().flags, Flags.PARAMETERIZED)) {
            unifier.validate(returnTypeNode.getBType(), funcNode, symTable, currentEnv, types, dlog);
        }

        validateObjectAttachedFunction(funcNode, data);

        if (funcNode.hasBody()) {
            data.env = funcEnv;
            this.anonTypeNameSuffixes.push(funcNode.name.value);
            analyzeNode(funcNode.body, returnTypeNode.getBType(), data);
            this.anonTypeNameSuffixes.pop();
        }

        if (funcNode.anonForkName != null) {
            funcNode.symbol.enclForkName = funcNode.anonForkName;
        }
    }

    @Override
    public void visit(BLangBlockFunctionBody body, AnalyzerData data) {
        SymbolEnv funcBodyEnv = SymbolEnv.createFuncBodyEnv(body, data.env);
        int stmtCount = -1;
        for (BLangStatement stmt : body.stmts) {
            stmtCount++;
            boolean analyzedStmt = analyzeBlockStmtFollowingIfWithoutElse(stmt,
                    stmtCount > 0 ? body.stmts.get(stmtCount - 1) : null, funcBodyEnv, data);
            if (analyzedStmt) {
                continue;
            }
            data.env = funcBodyEnv;
            analyzeStmt(stmt, data);
        }
        // Remove explicitly added function body env if exists
        data.prevEnvs.remove(funcBodyEnv);
        resetNotCompletedNormally(data);
    }

    private boolean analyzeBlockStmtFollowingIfWithoutElse(BLangStatement currentStmt, BLangStatement prevStatement,
                                                           SymbolEnv currentEnv, AnalyzerData data) {
        if (currentStmt.getKind() == NodeKind.BLOCK && prevStatement != null && prevStatement.getKind() == NodeKind.IF
                && ((BLangIf) prevStatement).elseStmt == null && data.notCompletedNormally) {
            BLangIf ifStmt = (BLangIf) prevStatement;
            data.notCompletedNormally =
                    ConditionResolver.checkConstCondition(types, symTable, ifStmt.expr) == symTable.trueType;
            // Explicitly add block env since it's required for resetting the types
            data.prevEnvs.push(currentEnv);
            // Types are narrowed following an `if` statement without an `else`, if it's not completed normally.
            data.env = typeNarrower.evaluateFalsity(ifStmt.expr, currentStmt, currentEnv, false);
            analyzeStmt(currentStmt, data);
            data.prevEnvs.pop();
            return true;
        }
        return false;
    }

    @Override
    public void visit(BLangExprFunctionBody body, AnalyzerData data) {
        SymbolEnv env = SymbolEnv.createFuncBodyEnv(body, data.env);
        typeChecker.checkExpr(body.expr, env, data.expType, data.prevEnvs, data.commonAnalyzerData);
    }

    @Override
    public void visit(BLangExternalFunctionBody body, AnalyzerData data) {
        // TODO: Check if a func body env is needed
        for (BLangAnnotationAttachment annotationAttachment : body.annAttachments) {
            annotationAttachment.attachPoints.add(AttachPoint.Point.EXTERNAL);
            this.anonTypeNameSuffixes.push(annotationAttachment.annotationName.value);
            analyzeNode(annotationAttachment, data);
            this.anonTypeNameSuffixes.pop();
        }
        validateAnnotationAttachmentCount(body.annAttachments);
    }

    @Override
    public void visit(BLangTypeDefinition typeDefinition, AnalyzerData data) {
        analyzeNode(typeDefinition.typeNode, data);

        final List<BAnnotationAttachmentSymbol> annotSymbols = new ArrayList<>();

        typeDefinition.annAttachments.forEach(annotationAttachment -> {
            if (typeDefinition.typeNode.getKind() == NodeKind.OBJECT_TYPE) {
                annotationAttachment.attachPoints.add(AttachPoint.Point.OBJECT);
            }
            annotationAttachment.attachPoints.add(AttachPoint.Point.TYPE);

            annotationAttachment.accept(this, data);

            BAnnotationAttachmentSymbol annotationAttachmentSymbol = annotationAttachment.annotationAttachmentSymbol;
            if (annotationAttachmentSymbol != null) {
                annotSymbols.add(annotationAttachmentSymbol);
            }
        });

        BSymbol typeDefSym = typeDefinition.symbol;
        if (typeDefSym != null && typeDefSym.kind == SymbolKind.TYPE_DEF) {
            ((List<BAnnotationAttachmentSymbol>) ((BTypeDefinitionSymbol) typeDefSym).getAnnotations()).addAll(
                    annotSymbols);
        }

        if (typeDefinition.flagSet.contains(Flag.ENUM)) {
            ((BEnumSymbol) typeDefSym).addAnnotations(annotSymbols);
            HashSet<String> enumElements = new HashSet<String>();
            BLangUnionTypeNode bLangUnionTypeNode = (BLangUnionTypeNode)  typeDefinition.typeNode;
            for (int j = bLangUnionTypeNode.memberTypeNodes.size() - 1; j >= 0; j--) {
                BLangUserDefinedType nextType = (BLangUserDefinedType) bLangUnionTypeNode.memberTypeNodes.get(j);
                String nextTypeName = nextType.typeName.value;
                if (enumElements.contains(nextTypeName)) {
                    dlog.error(nextType.pos, DiagnosticErrorCode.REDECLARED_SYMBOL, nextTypeName);
                } else {
                    enumElements.add(nextTypeName);
                }
            }
        }

        validateAnnotationAttachmentCount(typeDefinition.annAttachments);
        validateBuiltinTypeAnnotationAttachment(typeDefinition.annAttachments, data);
    }

    @Override
    public void visit(BLangClassDefinition classDefinition, AnalyzerData data) {
        // Apply service attachpoint when this is a class representing a service-decl or object-ctor with service prefix
        AttachPoint.Point attachedPoint;
        Set<Flag> flagSet = classDefinition.flagSet;
        if (flagSet.contains(Flag.OBJECT_CTOR) && flagSet.contains(Flag.SERVICE)) {
            attachedPoint = AttachPoint.Point.SERVICE;
        } else {
            attachedPoint = AttachPoint.Point.CLASS;
        }

        BClassSymbol symbol = (BClassSymbol) classDefinition.symbol;

        classDefinition.annAttachments.forEach(annotationAttachment -> {
            annotationAttachment.attachPoints.add(attachedPoint);
            annotationAttachment.accept(this, data);

            BAnnotationAttachmentSymbol annotationAttachmentSymbol = annotationAttachment.annotationAttachmentSymbol;
            if (annotationAttachmentSymbol != null) {
                symbol.addAnnotation(annotationAttachmentSymbol);
            }
        });
        validateAnnotationAttachmentCount(classDefinition.annAttachments);

        analyzeClassDefinition(classDefinition, data);

        BType type = classDefinition.getBType();
        List<BLangType> inclusions = classDefinition.typeRefs;

        validateInclusions(flagSet, inclusions, false, Symbols.isFlagOn(type.tsymbol.flags, Flags.ANONYMOUS));
        validateTypesOfOverriddenFields(type, classDefinition.fields, inclusions);
    }

    private void analyzeClassDefinition(BLangClassDefinition classDefinition, AnalyzerData data) {
        SymbolEnv currentEnv = data.env;
        SymbolEnv classEnv = SymbolEnv.createClassEnv(classDefinition, classDefinition.symbol.scope, currentEnv);
        for (BLangSimpleVariable field : classDefinition.fields) {
            data.env = classEnv;
            analyzeNode(field, data);
        }
        data.env = currentEnv;
        // Visit functions as they are not in the same scope/env as the object fields
        for (BLangFunction function : classDefinition.functions) {
            analyzeNode(function, data);
            if (!classDefinition.flagSet.contains(Flag.CLIENT) && function.flagSet.contains(Flag.RESOURCE) &&
                    function.flagSet.contains(Flag.NATIVE)) {
                this.dlog.error(function.pos,
                        DiagnosticErrorCode.SERVICE_RESOURCE_METHOD_CANNOT_BE_EXTERN, function.name);
            }
        }

        DiagnosticErrorCode code;
        if (classDefinition.isServiceDecl) {
            code = DiagnosticErrorCode.UNIMPLEMENTED_REFERENCED_METHOD_IN_SERVICE_DECL;
        } else if ((classDefinition.symbol.flags & Flags.OBJECT_CTOR) == Flags.OBJECT_CTOR) {
            code = DiagnosticErrorCode.UNIMPLEMENTED_REFERENCED_METHOD_IN_OBJECT_CTOR;
        } else {
            code = DiagnosticErrorCode.UNIMPLEMENTED_REFERENCED_METHOD_IN_CLASS;
        }

        // Validate the referenced functions that don't have implementations within the function.
        for (BAttachedFunction func : ((BObjectTypeSymbol) classDefinition.symbol).referencedFunctions) {
            validateReferencedFunction(classDefinition.pos, func, currentEnv, code);
        }

        analyzerClassInitMethod(classDefinition, data);
    }

    private void analyzerClassInitMethod(BLangClassDefinition classDefinition, AnalyzerData data) {
        if (classDefinition.initFunction == null) {
            return;
        }

        if (classDefinition.initFunction.flagSet.contains(Flag.PRIVATE)) {
            this.dlog.error(classDefinition.initFunction.pos, DiagnosticErrorCode.PRIVATE_OBJECT_CONSTRUCTOR,
                    classDefinition.symbol.name);
            return;
        }

        if (classDefinition.initFunction.flagSet.contains(Flag.NATIVE)) {
            this.dlog.error(classDefinition.initFunction.pos, DiagnosticErrorCode.OBJECT_INIT_FUNCTION_CANNOT_BE_EXTERN,
                    classDefinition.symbol.name);
            return;
        }

        analyzeNode(classDefinition.initFunction, data);
    }

    @Override
    public void visit(BLangTypeConversionExpr conversionExpr, AnalyzerData data) {
        conversionExpr.annAttachments.forEach(annotationAttachment -> {
            annotationAttachment.attachPoints.add(AttachPoint.Point.TYPE);
            if (conversionExpr.typeNode.getKind() == NodeKind.OBJECT_TYPE) {
                annotationAttachment.attachPoints.add(AttachPoint.Point.OBJECT);
            }

            annotationAttachment.accept(this, data);
        });
        validateAnnotationAttachmentCount(conversionExpr.annAttachments);
    }

    @Override
    public void visit(BLangFiniteTypeNode finiteTypeNode, AnalyzerData data) {
        boolean foundUnaryExpr = false;
        boolean isErroredExprInFiniteType = false;
        NodeKind valueKind;
        BLangExpression value;

        for (int i = 0; i < finiteTypeNode.valueSpace.size(); i++) {
            value = finiteTypeNode.valueSpace.get(i);
            valueKind = value.getKind();

            if (valueKind == NodeKind.UNARY_EXPR) {
                foundUnaryExpr = true;
                BType resultType = typeChecker.checkExpr(value, data.env, symTable.noType, data.prevEnvs);
                if (resultType == symTable.semanticError) {
                    isErroredExprInFiniteType = true;
                }
                // Replacing unary expression with numeric literal type for + and - numeric values
                BLangNumericLiteral newNumericLiteral =
                        Types.constructNumericLiteralFromUnaryExpr((BLangUnaryExpr) value);
                finiteTypeNode.valueSpace.set(i, newNumericLiteral);
            } else if ((valueKind == NodeKind.LITERAL || valueKind == NodeKind.NUMERIC_LITERAL) &&
                    ((BLangLiteral) value).originalValue == null) {
                // To handle enums when the visit is being called from symbol resolver
                continue;
            } else {
                analyzeNode(value, data);
            }
        }

        if (foundUnaryExpr && isErroredExprInFiniteType) {
            finiteTypeNode.setBType(symTable.semanticError);
        }
    }

    @Override
    public void visit(BLangLiteral literalExpr, AnalyzerData data) {
        if (literalExpr.getKind() == NodeKind.NUMERIC_LITERAL) {
            NodeKind kind = ((BLangNumericLiteral) literalExpr).kind;
            if (kind == NodeKind.HEX_FLOATING_POINT_LITERAL ||
                    NumericLiteralSupport.isFloatDiscriminated(literalExpr.originalValue)) {
                types.validateFloatLiteral(literalExpr.pos, String.valueOf(literalExpr.value));
            }
        }
    }

    @Override
    public void visit(BLangObjectTypeNode objectTypeNode, AnalyzerData data) {
        SymbolEnv objectEnv = SymbolEnv.createTypeEnv(objectTypeNode, objectTypeNode.symbol.scope, data.env);

        objectTypeNode.fields.forEach(field -> {
            data.env = objectEnv;
            analyzeNode(field, data);
            if (field.flagSet.contains(Flag.PRIVATE)) {
                this.dlog.error(field.pos, DiagnosticErrorCode.PRIVATE_FIELD_ABSTRACT_OBJECT, field.symbol.name);
            }
        });

        // Visit functions as they are not in the same scope/env as the object fields
        objectTypeNode.functions.forEach(func -> {
            analyzeNode(func, data);
            if (func.flagSet.contains(Flag.PRIVATE)) {
                this.dlog.error(func.pos, DiagnosticErrorCode.PRIVATE_FUNC_ABSTRACT_OBJECT, func.name,
                        objectTypeNode.symbol.name);
            }
            if (func.flagSet.contains(Flag.NATIVE)) {
                this.dlog.error(func.pos, DiagnosticErrorCode.EXTERN_FUNC_ABSTRACT_OBJECT, func.name,
                        objectTypeNode.symbol.name);
            }
            if (!objectTypeNode.flagSet.contains(Flag.CLIENT) && func.flagSet.contains(Flag.RESOURCE) &&
                    func.flagSet.contains(Flag.NATIVE)) {
                this.dlog.error(func.pos, DiagnosticErrorCode.SERVICE_RESOURCE_METHOD_CANNOT_BE_EXTERN, func.name);
            }
        });

        validateInclusions(objectTypeNode.flagSet, objectTypeNode.typeRefs, true, false);
        validateTypesOfOverriddenFields(objectTypeNode);

        if (objectTypeNode.initFunction == null) {
            return;
        }

        this.dlog.error(objectTypeNode.initFunction.pos, DiagnosticErrorCode.INIT_METHOD_IN_OBJECT_TYPE_DESCRIPTOR,
                objectTypeNode.symbol.name);
    }

    @Override
    public void visit(BLangTableKeyTypeConstraint keyTypeConstraint, AnalyzerData data) {
        analyzeNode(keyTypeConstraint.keyType, data);
    }

    @Override
    public void visit(BLangTableTypeNode tableTypeNode, AnalyzerData data) {
        analyzeNode(tableTypeNode.constraint, data);
        if (tableTypeNode.tableKeyTypeConstraint != null) {
            analyzeNode(tableTypeNode.tableKeyTypeConstraint, data);
        }
        BType constraint = Types.getReferredType(tableTypeNode.constraint.getBType());
        if (!types.isAssignable(constraint, symTable.mapAllType)) {
            dlog.error(tableTypeNode.constraint.pos, DiagnosticErrorCode.TABLE_CONSTRAINT_INVALID_SUBTYPE, constraint);
            return;
        }

        if (constraint.tag == TypeTags.MAP) {
            typeChecker.validateMapConstraintTable(tableTypeNode.tableType);
            return;
        }

        List<String> fieldNameList = tableTypeNode.tableType.fieldNameList;
        if (!fieldNameList.isEmpty()) {
            typeChecker.validateKeySpecifier(fieldNameList, constraint, tableTypeNode.tableKeySpecifier.pos);
        }

        analyzeNode(tableTypeNode.constraint, data);
    }

    @Override
    public void visit(BLangRecordTypeNode recordTypeNode, AnalyzerData data) {
        if (recordTypeNode.analyzed) {
            return;
        }
        SymbolEnv recordEnv = SymbolEnv.createTypeEnv(recordTypeNode, recordTypeNode.symbol.scope, data.env);

        BType type = Types.getReferredType(recordTypeNode.getBType());

        boolean isRecordType = false;
        LinkedHashMap<String, BField> fields = null;

        boolean allReadOnlyFields = false;

        if (type.tag == TypeTags.RECORD) {
            isRecordType = true;

            BRecordType recordType = (BRecordType) type;
            fields = recordType.fields;
            allReadOnlyFields = recordType.sealed ||
                    Types.getReferredType(recordType.restFieldType).tag == TypeTags.NEVER;
        }

        List<BLangSimpleVariable> recordFields = new ArrayList<>(recordTypeNode.fields);
        recordFields.addAll(recordTypeNode.includedFields);

        for (BLangSimpleVariable field : recordFields) {
            if (field.flagSet.contains(Flag.READONLY)) {
                handleReadOnlyField(isRecordType, fields, field, data);
            } else {
                allReadOnlyFields = false;
            }

            data.env = recordEnv;
            analyzeNode(field, data);
        }

        if (isRecordType && allReadOnlyFields) {
            type.tsymbol.flags |= Flags.READONLY;
            type.flags |= Flags.READONLY;
        }

        validateDefaultable(recordTypeNode);
        validateTypesOfOverriddenFields(recordTypeNode);
        recordTypeNode.analyzed = true;
    }

    @Override
    public void visit(BLangFunctionTypeNode functionTypeNode, AnalyzerData data) {
        SymbolEnv currentEnv = data.env;
        data.env = SymbolEnv.createTypeEnv(functionTypeNode, functionTypeNode.getBType().tsymbol.scope, currentEnv);
        for (BLangVariable param : functionTypeNode.params) {
            analyzeNode(param, data);
        }
        if (functionTypeNode.restParam != null) {
            analyzeNode(functionTypeNode.restParam.typeNode, data);
        }
        if (functionTypeNode.returnTypeNode != null) {
            analyzeNode(functionTypeNode.returnTypeNode, data);
        }
        functionTypeNode.analyzed = true;
    }

    @Override
    public void visit(BLangErrorType errorType, AnalyzerData data) {
        if (errorType.detailType == null) {
            return;
        }

        BType detailType = errorType.detailType.getBType();
        if (detailType != null && !types.isValidErrorDetailType(detailType)) {
            dlog.error(errorType.detailType.pos, DiagnosticErrorCode.INVALID_ERROR_DETAIL_TYPE, errorType.detailType,
                    symTable.detailType);
        }
        analyzeNode(errorType.detailType, data);
    }

    @Override
    public void visit(BLangConstrainedType constrainedType, AnalyzerData data) {
        analyzeNode(constrainedType.constraint, data);
    }

    @Override
    public void visit(BLangUnionTypeNode unionTypeNode, AnalyzerData data) {
        for (BLangType memberType : unionTypeNode.memberTypeNodes) {
            analyzeNode(memberType, data);
        }
    }

    @Override
    public void visit(BLangStreamType streamType, AnalyzerData data) {
        analyzeNode(streamType.constraint, data);
        if (streamType.error != null) {
            analyzeNode(streamType.error, data);
        }
    }

    @Override
    public void visit(BLangIntersectionTypeNode intersectionTypeNode, AnalyzerData data) {
        for (BLangType constituentTypeNode : intersectionTypeNode.constituentTypeNodes) {
            analyzeNode(constituentTypeNode, data);
        }
    }

    @Override
    public void visit(BLangTupleTypeNode tupleTypeNode, AnalyzerData data) {
        List<BLangType> memberTypeNodes = tupleTypeNode.memberTypeNodes;
        for (BLangType memType : memberTypeNodes) {
            analyzeNode(memType, data);
        }
        if (tupleTypeNode.restParamType != null) {
            analyzeNode(tupleTypeNode.restParamType, data);
        }
    }

    @Override
    public void visit(BLangArrayType arrayType, AnalyzerData data) {
        analyzeNode(arrayType.elemtype, data);
    }

    @Override
    public void visit(BLangUserDefinedType userDefinedType, AnalyzerData data) {
        /* ignore */
    }

    @Override
    public void visit(BLangValueType valueType, AnalyzerData data) {
        /* ignore */
    }

    @Override
    public void visit(BLangBuiltInRefTypeNode builtInRefType, AnalyzerData data) {
        /* ignore */
    }

    @Override
    public void visit(BLangAnnotation annotationNode, AnalyzerData data) {
        BAnnotationSymbol symbol = (BAnnotationSymbol) annotationNode.symbol;
        annotationNode.annAttachments.forEach(annotationAttachment -> {
            annotationAttachment.attachPoints.add(AttachPoint.Point.ANNOTATION);
            annotationAttachment.accept(this, data);

            BAnnotationAttachmentSymbol annotationAttachmentSymbol = annotationAttachment.annotationAttachmentSymbol;
            if (annotationAttachmentSymbol != null) {
                symbol.addAnnotation(annotationAttachmentSymbol);
            }
        });
        validateAnnotationAttachmentCount(annotationNode.annAttachments);
    }

    @Override
    public void visit(BLangAnnotationAttachment annAttachmentNode, AnalyzerData data) {
        BSymbol symbol = this.symResolver.resolveAnnotation(annAttachmentNode.pos, data.env,
                names.fromString(annAttachmentNode.pkgAlias.getValue()),
                names.fromString(annAttachmentNode.getAnnotationName().getValue()));
        if (symbol == this.symTable.notFoundSymbol) {
            this.dlog.error(annAttachmentNode.pos, DiagnosticErrorCode.UNDEFINED_ANNOTATION,
                    annAttachmentNode.getAnnotationName().getValue());
            return;
        }
        // Validate Attachment Point against the Annotation Definition.
        BAnnotationSymbol annotationSymbol = (BAnnotationSymbol) symbol;
        annAttachmentNode.annotationSymbol = annotationSymbol;
        if (annotationSymbol.maskedPoints > 0 &&
                !Symbols.isAttachPointPresent(annotationSymbol.maskedPoints,
                                              AttachPoints.asMask(annAttachmentNode.attachPoints))) {
            String msg = annAttachmentNode.attachPoints.stream()
                    .map(point -> point.name().toLowerCase())
                    .collect(Collectors.joining(", "));
            this.dlog.error(annAttachmentNode.pos, DiagnosticErrorCode.ANNOTATION_NOT_ALLOWED, annotationSymbol, msg);
        }
        // Validate Annotation Attachment expression against Annotation Definition type.
        validateAnnotationAttachmentExpr(annAttachmentNode, annotationSymbol, data);
        symResolver.populateAnnotationAttachmentSymbol(annAttachmentNode, data.env, this.constantValueResolver,
                this.anonTypeNameSuffixes);
    }

    @Override
    public void visit(BLangSimpleVariable varNode, AnalyzerData data) {
        boolean configurable = isConfigurable(varNode);

        if (varNode.isDeclaredWithVar) {
            // Configurable variable cannot be declared with var
            if (configurable) {
                dlog.error(varNode.pos, DiagnosticErrorCode.CONFIGURABLE_VARIABLE_CANNOT_BE_DECLARED_WITH_VAR);
            }
            validateWorkerAnnAttachments(varNode.expr, data);
            handleDeclaredWithVar(varNode, data);
            transferForkFlag(varNode);
            return;
        }
        SymbolEnv currentEnv = data.env;
        int ownerSymTag = currentEnv.scope.owner.tag;
        boolean isListenerDecl = varNode.flagSet.contains(Flag.LISTENER);
        if ((ownerSymTag & SymTag.INVOKABLE) == SymTag.INVOKABLE || (ownerSymTag & SymTag.LET) == SymTag.LET
                || currentEnv.node.getKind() == NodeKind.LET_CLAUSE) {
            // This is a variable declared in a function, let expression, an action or a resource
            // If the variable is parameter then the variable symbol is already defined
            if (varNode.symbol == null) {
                analyzeVarNode(varNode, data, AttachPoint.Point.VAR);
            } else {
                analyzeVarNode(varNode, data, AttachPoint.Point.PARAMETER);
            }
        } else if ((ownerSymTag & SymTag.OBJECT) == SymTag.OBJECT) {
            analyzeVarNode(varNode, data, AttachPoint.Point.OBJECT_FIELD, AttachPoint.Point.FIELD);
        } else if ((ownerSymTag & SymTag.RECORD) == SymTag.RECORD) {
            analyzeVarNode(varNode, data, AttachPoint.Point.RECORD_FIELD, AttachPoint.Point.FIELD);
        } else if ((ownerSymTag & SymTag.FUNCTION_TYPE) == SymTag.FUNCTION_TYPE) {
            analyzeVarNode(varNode, data, AttachPoint.Point.PARAMETER);
        } else {
            varNode.annAttachments.forEach(annotationAttachment -> {
                if (isListenerDecl) {
                    annotationAttachment.attachPoints.add(AttachPoint.Point.LISTENER);
                } else if (Symbols.isFlagOn(varNode.symbol.flags, Flags.SERVICE)) {
                    annotationAttachment.attachPoints.add(AttachPoint.Point.SERVICE);
                } else {
                    annotationAttachment.attachPoints.add(AttachPoint.Point.VAR);
                }
                annotationAttachment.accept(this, data);

                BAnnotationAttachmentSymbol annotationAttachmentSymbol =
                        annotationAttachment.annotationAttachmentSymbol;
                if (annotationAttachmentSymbol != null) {
                    varNode.symbol.addAnnotation(annotationAttachmentSymbol);
                }
            });
        }
        validateAnnotationAttachmentCount(varNode.annAttachments);

        validateWorkerAnnAttachments(varNode.expr, data);

        handleWildCardBindingVariable(varNode, currentEnv);

        BType lhsType = varNode.symbol.type;
        varNode.setBType(lhsType);

        // Configurable variable type must be a subtype of anydata.
        if (configurable && varNode.typeNode != null) {
            if (!types.isAssignable(lhsType, symTable.anydataType)) {
                dlog.error(varNode.typeNode.pos,
                        DiagnosticErrorCode.CONFIGURABLE_VARIABLE_MUST_BE_ANYDATA);
            } else {
                if (!types.isInherentlyImmutableType(lhsType)) {
                    // Configurable variables are implicitly readonly
                    lhsType = ImmutableTypeCloner.getImmutableIntersectionType(varNode.pos, types,
                            lhsType, currentEnv, symTable, anonModelHelper, names, new HashSet<>());
                    varNode.setBType(lhsType);
                    varNode.symbol.type = lhsType;
                }
                // TODO: remove this check once runtime support all configurable types
                checkSupportedConfigType(varNode.symbol, varNode.pos, varNode.name.value);
            }
        }

        if (varNode.typeNode != null) {
            analyzeNode(varNode.typeNode, data);
        }

        // Analyze the init expression
        BLangExpression rhsExpr = varNode.expr;
        if (rhsExpr == null) {
            if (varNode.flagSet.contains(Flag.ISOLATED)) {
                dlog.error(varNode.pos, DiagnosticErrorCode.INVALID_ISOLATED_QUALIFIER_ON_MODULE_NO_INIT_VAR_DECL);
            }

            if (Types.getReferredType(lhsType).tag == TypeTags.ARRAY
                    && typeChecker.isArrayOpenSealedType((BArrayType) Types.getReferredType(lhsType))) {
                dlog.error(varNode.pos, DiagnosticErrorCode.CLOSED_ARRAY_TYPE_NOT_INITIALIZED);
            }
            return;
        }

        // Here we create a new symbol environment to catch self references by keep the current
        // variable symbol in the symbol environment
        // e.g. int a = x + a;
        SymbolEnv varInitEnv = SymbolEnv.createVarInitEnv(varNode, currentEnv, varNode.symbol);

        if (isListenerDecl) {
            BType rhsType = typeChecker.checkExpr(rhsExpr, varInitEnv,
                    BUnionType.create(null, lhsType, symTable.errorType), data.prevEnvs,
                    data.commonAnalyzerData);
            validateListenerCompatibility(varNode, rhsType);
        } else {
            typeChecker.checkExpr(rhsExpr, varInitEnv, lhsType, data.prevEnvs, data.commonAnalyzerData);
        }

        checkSelfReferencesInVarNode(varNode, rhsExpr, data);
        transferForkFlag(varNode);
    }

    private void analyzeModuleConfigurableAmbiguity(BLangPackage pkgNode) {
        if (pkgNode.moduleContextDataHolder == null) {
            return;
        }
        ModuleDescriptor rootModule = pkgNode.moduleContextDataHolder.descriptor();
        Set<BVarSymbol> configVars = symResolver.getConfigVarSymbolsIncludingImportedModules(pkgNode.symbol);
        String rootOrgName = rootModule.org().value();
        String rootModuleName = rootModule.packageName().value();
        Map<String, PackageID> configKeys =  getModuleKeys(configVars, rootOrgName);
        for (BVarSymbol variable : configVars) {
            String moduleName = variable.pkgID.name.value;
            String orgName = variable.pkgID.orgName.value;
            String varName = variable.name.value;
            validateMapConfigVariable(orgName + "." + moduleName + "." + varName, variable, configKeys);
            if (orgName.equals(rootOrgName)) {
                validateMapConfigVariable(moduleName + "." + varName, variable, configKeys);
                if (moduleName.equals(rootModuleName) && !(varName.equals(moduleName))) {
                    validateMapConfigVariable(varName, variable, configKeys);
                }
            }
        }
    }

    private Map<String, PackageID> getModuleKeys(Set<BVarSymbol> configVars, String rootOrg) {
        Map<String, PackageID> configKeys = new HashMap<>();
        for (BVarSymbol variable : configVars) {
            PackageID pkgID = variable.pkgID;
            String orgName = pkgID.orgName.value;
            String moduleName = pkgID.name.value;
            configKeys.put(orgName + "." + moduleName, pkgID);
            if (!orgName.equals(rootOrg)) {
                break;
            }
            configKeys.put(moduleName, pkgID);
        }
        return configKeys;
    }

    private void validateMapConfigVariable(String configKey, BVarSymbol variable, Map<String, PackageID> configKeys) {
        if (configKeys.containsKey(configKey) && types.isSubTypeOfMapping(variable.type)) {
            dlog.error(variable.pos, DiagnosticErrorCode.CONFIGURABLE_VARIABLE_MODULE_AMBIGUITY,
                    variable.name.value, configKeys.get(configKey));
        }
    }

    private void checkSupportedConfigType(BVarSymbol varSymbol, Location location, String varName) {
        List<String> errors = new ArrayList<>();
        if (!isSupportedConfigType(varSymbol.type, errors, varName, new HashSet<>(), Symbols.isFlagOn(varSymbol.flags,
                Flags.REQUIRED)) || !errors.isEmpty()) {
            StringBuilder errorMsg = new StringBuilder();
            for (String error : errors) {
                errorMsg.append("\n\t").append(error);
            }
            dlog.error(location, DiagnosticErrorCode.CONFIGURABLE_VARIABLE_CURRENTLY_NOT_SUPPORTED, varSymbol.type,
                    errorMsg);
        }
    }

    private boolean isSupportedConfigType(BType type, List<String> errors, String varName, Set<BType> unresolvedTypes
            , boolean isRequired) {
        if (!unresolvedTypes.add(type)) {
            return true;
        }
        switch (type.getKind()) {
            case ANYDATA:
                break;
            case FINITE:
                return types.isAnydata(type);
            case NIL:
                return !isRequired;
            case ARRAY:
<<<<<<< HEAD
                BType elementType = Types.getReferredType(((BArrayType) type).eType);

                if (elementType.tag == TypeTags.TABLE || !isSupportedConfigType(elementType, errors, varName,
                        unresolvedTypes)) {
=======
                BType elementType = ((BArrayType) type).eType;
                if (!isSupportedConfigType(elementType, errors, varName, unresolvedTypes, isRequired)) {
>>>>>>> a27fddde
                    errors.add("array element type '" + elementType + "' is not supported");
                }
                break;
            case RECORD:
                BRecordType recordType = (BRecordType) type;
                Set<BType> invalidTypeSet = new HashSet<>();
                recordType.getFields().forEach((fieldName, field) -> {
                    BType fieldType = field.type;
                    String fieldString = varName + "." + fieldName;
                    if (invalidTypeSet.contains(fieldType)) {
                        errors.add("record field type '" + fieldType + "' of field '" + fieldString + "' is not " +
                                "supported");
                        return;
                    }
                    if (isNilableDefaultField(field, fieldType)) {
                        return;
                    }
                    if (!isSupportedConfigType(fieldType, errors, fieldString, unresolvedTypes, isRequired)) {
                        errors.add("record field type '" + fieldType + "' of field '" + fieldString + "' is not " +
                                "supported");
                        invalidTypeSet.add(fieldType);
                    }
                });
                break;
            case MAP:
                BMapType mapType = (BMapType) type;
                if (!isSupportedConfigType(mapType.constraint, errors, varName, unresolvedTypes, isRequired)) {
                    errors.add("map constraint type '" + mapType.constraint + "' is not supported");
                }
                break;
            case TABLE:
                BTableType tableType = (BTableType) type;
                if (!isSupportedConfigType(tableType.constraint, errors, varName, unresolvedTypes, isRequired)) {
                    errors.add("table constraint type '" + tableType.constraint + "' is not supported");
                }
                break;
            case INTERSECTION:
                return isSupportedConfigType(((BIntersectionType) type).effectiveType, errors, varName,
                        unresolvedTypes, isRequired);
            case UNION:
                BUnionType unionType = (BUnionType) type;
                for (BType memberType : unionType.getMemberTypes()) {
                    if (!isSupportedConfigType(memberType, errors, varName, unresolvedTypes, isRequired)) {
                        errors.add("union member type '" + memberType + "' is not supported");
                    }
                }
                break;
            case TUPLE:
                BTupleType tupleType = (BTupleType) type;
                for (BType memberType : tupleType.tupleTypes) {
                    if (!isSupportedConfigType(memberType, errors, varName, unresolvedTypes, isRequired)) {
                        errors.add("tuple element type '" + memberType + "' is not supported");
                    }
                }
                break;
            case TYPEREFDESC:
                return isSupportedConfigType(Types.getReferredType(type), errors, varName,
                        unresolvedTypes, isRequired);
            default:
                return  types.isAssignable(type, symTable.intType) ||
                        types.isAssignable(type, symTable.floatType) ||
                        types.isAssignable(type, symTable.stringType) ||
                        types.isAssignable(type, symTable.booleanType) ||
                        types.isAssignable(type, symTable.decimalType) ||
                        types.isAssignable(type, symTable.xmlType) ||
                        types.isAssignable(type, symTable.jsonType);
        }
        return true;
    }

    private boolean isNilableDefaultField(BField field, BType fieldType) {
        if (!Symbols.isFlagOn(field.symbol.flags, Flags.REQUIRED) && !Symbols.isFlagOn(field.symbol.flags,
                Flags.OPTIONAL)) {
            if (fieldType.tag == TypeTags.NIL) {
                return true;
            }
            if (fieldType.tag == TypeTags.UNION) {
                BUnionType unionType = (BUnionType) fieldType;
                for (BType memberType : unionType.getMemberTypes()) {
                    if (memberType.tag == TypeTags.NIL) {
                        return true;
                    }
                }
            }
        }
        return false;
    }

    private void validateListenerCompatibility(BLangSimpleVariable varNode, BType rhsType) {
        if (Types.getReferredType(rhsType).tag == TypeTags.UNION) {
            for (BType memberType : ((BUnionType) rhsType).getMemberTypes()) {
                memberType = Types.getReferredType(rhsType);
                if (memberType.tag == TypeTags.ERROR) {
                    continue;
                }
                if (!types.checkListenerCompatibility(varNode.symbol.type)) {
                    dlog.error(varNode.pos, DiagnosticErrorCode.INVALID_LISTENER_VARIABLE, varNode.name);
                }
            }
        } else {
            if (!types.checkListenerCompatibility(varNode.symbol.type)) {
                dlog.error(varNode.pos, DiagnosticErrorCode.INVALID_LISTENER_VARIABLE, varNode.name);
            }
        }
    }

    private void analyzeVarNode(BLangSimpleVariable varNode, AnalyzerData data, AttachPoint.Point... attachPoints) {
        SymbolEnv currentEnv = data.env;
        if (varNode.symbol == null) {
            symbolEnter.defineNode(varNode, currentEnv);
        }

        // When 'var' is used, the typeNode is null. Need to analyze the record type node here if it's a locally
        // defined record type.
        if (varNode.typeNode != null && varNode.typeNode.getKind() == NodeKind.RECORD_TYPE &&
                !((BLangRecordTypeNode) varNode.typeNode).analyzed) {
            data.env = currentEnv;
            analyzeNode(varNode.typeNode, data);
        }

        if (varNode.typeNode != null && varNode.typeNode.getKind() == NodeKind.FUNCTION_TYPE &&
                !((BLangFunctionTypeNode) varNode.typeNode).analyzed) {
            analyzeNode(varNode.typeNode, data);
        }

        List<AttachPoint.Point> attachPointsList = Arrays.asList(attachPoints);
        for (BLangAnnotationAttachment annotationAttachment : varNode.annAttachments) {
            annotationAttachment.attachPoints.addAll(attachPointsList);
            annotationAttachment.accept(this, data);

            BAnnotationAttachmentSymbol annotationAttachmentSymbol = annotationAttachment.annotationAttachmentSymbol;
            if (annotationAttachmentSymbol != null) {
                varNode.symbol.addAnnotation(annotationAttachmentSymbol);
            }
        }
    }

    private void transferForkFlag(BLangSimpleVariable varNode) {
        // Transfer FORK flag to workers future value.
        if (varNode.expr != null && varNode.expr.getKind() == NodeKind.INVOCATION
                && varNode.flagSet.contains(Flag.WORKER)) {

            BLangInvocation expr = (BLangInvocation) varNode.expr;
            if (expr.name.value.startsWith("0") && (expr.symbol.flags & Flags.FORKED) == Flags.FORKED) {
                varNode.symbol.flags |= Flags.FORKED;
            }
        }
    }

    /**
     * Validate annotation attachment of the `start` action or workers.
     *
     * @param expr expression to be validated.
     */
    private void validateWorkerAnnAttachments(BLangExpression expr,  AnalyzerData data) {
        if (expr != null && expr instanceof BLangInvocation.BLangActionInvocation &&
                ((BLangInvocation.BLangActionInvocation) expr).async) {
            ((BLangInvocation) expr).annAttachments.forEach(annotationAttachment -> {
                annotationAttachment.attachPoints.add(AttachPoint.Point.WORKER);
                annotationAttachment.accept(this, data);
            });
            validateAnnotationAttachmentCount(((BLangInvocation) expr).annAttachments);
        }
    }

    public void visit(BLangRecordVariable varNode, AnalyzerData data) {

        // Only simple variables are allowed to be configurable.
        if (isConfigurable(varNode)) {
            dlog.error(varNode.pos, DiagnosticErrorCode.ONLY_SIMPLE_VARIABLES_ARE_ALLOWED_TO_BE_CONFIGURABLE);
        }

        if (isIsolated(varNode)) {
            dlog.error(varNode.pos, DiagnosticErrorCode.ONLY_A_SIMPLE_VARIABLE_CAN_BE_MARKED_AS_ISOLATED);
        }

        if (varNode.isDeclaredWithVar) {
            handleDeclaredWithVar(varNode, data);
            return;
        }
        SymbolEnv currentEnv = data.env;
        if (varNode.getBType() == null) {
            varNode.setBType(symResolver.resolveTypeNode(varNode.typeNode, currentEnv));
        }

        int ownerSymTag = currentEnv.scope.owner.tag;
        // If this is a module record variable, checkTypeAndVarCountConsistency already done at symbolEnter.
        if ((ownerSymTag & SymTag.PACKAGE) != SymTag.PACKAGE &&
                !(this.symbolEnter.symbolEnterAndValidateRecordVariable(varNode, currentEnv))) {
            varNode.setBType(symTable.semanticError);
            return;
        }

        if (varNode.getBType() == symTable.semanticError) {
            // This will return module record variables with type error
            return;
        }

        BVarSymbol symbol = varNode.symbol;

        varNode.annAttachments.forEach(annotationAttachment -> {
            annotationAttachment.attachPoints.add(AttachPoint.Point.VAR);
            annotationAttachment.accept(this, data);
            symbol.addAnnotation(annotationAttachment.annotationAttachmentSymbol);
        });

        validateAnnotationAttachmentCount(varNode.annAttachments);

        if (varNode.expr == null) {
            // we have no rhs to do type checking
            return;
        }

        typeChecker.checkExpr(varNode.expr, currentEnv, varNode.getBType(), data.prevEnvs,
                data.commonAnalyzerData);

    }

    public void visit(BLangTupleVariable varNode, AnalyzerData data) {

        // Only simple variables are allowed to be configurable.
        if (isConfigurable(varNode)) {
            dlog.error(varNode.pos, DiagnosticErrorCode.ONLY_SIMPLE_VARIABLES_ARE_ALLOWED_TO_BE_CONFIGURABLE);
        }

        if (isIsolated(varNode)) {
            dlog.error(varNode.pos, DiagnosticErrorCode.ONLY_A_SIMPLE_VARIABLE_CAN_BE_MARKED_AS_ISOLATED);
        }

        if (varNode.isDeclaredWithVar) {
            data.expType = resolveTupleType(varNode);
            handleDeclaredWithVar(varNode, data);
            return;
        }
        SymbolEnv currentEnv = data.env;
        if (varNode.getBType() == null) {
            varNode.setBType(symResolver.resolveTypeNode(varNode.typeNode, currentEnv));
        }

        int ownerSymTag = currentEnv.scope.owner.tag;
        // If this is a module tuple variable, checkTypeAndVarCountConsistency already done at symbolEnter.
        if ((ownerSymTag & SymTag.PACKAGE) != SymTag.PACKAGE &&
                !(this.symbolEnter.checkTypeAndVarCountConsistency(varNode, currentEnv))) {
            varNode.setBType(symTable.semanticError);
            return;
        }

        BVarSymbol symbol = varNode.symbol;
        varNode.annAttachments.forEach(annotationAttachment -> {
            annotationAttachment.attachPoints.add(AttachPoint.Point.VAR);
            annotationAttachment.accept(this, data);
            symbol.addAnnotation(annotationAttachment.annotationAttachmentSymbol);
        });

        validateAnnotationAttachmentCount(varNode.annAttachments);

        if (varNode.expr == null) {
            // we have no rhs to do type checking
            return;
        }

        typeChecker.checkExpr(varNode.expr, currentEnv, varNode.getBType(), data.prevEnvs,
                data.commonAnalyzerData);
        checkSelfReferencesInVarNode(varNode, varNode.expr, data);
    }

    private void checkSelfReferencesInVarNode(BLangVariable variable, BLangExpression rhsExpr, AnalyzerData data) {
        SymbolEnv currentEnv = data.env;
        switch (variable.getKind()) {
            case VARIABLE:
                SymbolEnv simpleVarEnv = currentEnv.enclVarSym != null ? currentEnv :
                                                      SymbolEnv.createVarInitEnv(variable, currentEnv, variable.symbol);
                checkSelfReferences(rhsExpr, simpleVarEnv);
                break;
            case TUPLE_VARIABLE:
                BLangTupleVariable tupleVariable = (BLangTupleVariable) variable;
                if (rhsExpr.getKind() != NodeKind.LIST_CONSTRUCTOR_EXPR ||
                        ((BLangListConstructorExpr) rhsExpr).exprs.size() > tupleVariable.memberVariables.size()) {
                    return;
                }
                BLangListConstructorExpr listExpr = (BLangListConstructorExpr) rhsExpr;
                for (int i = 0; i < listExpr.exprs.size(); i++) {
                    for (int j = 0; j < tupleVariable.memberVariables.size(); j++) {
                        if (listExpr.exprs.get(i).getKind() == NodeKind.LIST_CONSTRUCTOR_EXPR) {
                            checkSelfReferencesInVarNode(tupleVariable.memberVariables.get(j),
                                                         listExpr.exprs.get(i), data);
                            continue;
                        }
                        BLangVariable memberVar = tupleVariable.memberVariables.get(j);
                        SymbolEnv varEnv = SymbolEnv.createVarInitEnv(memberVar, currentEnv, memberVar.symbol);
                        checkSelfReferences(listExpr.exprs.get(i), varEnv);
                    }
                }
                break;
        }
    }

    private void checkSelfReferences(BLangExpression expr, SymbolEnv varInitEnv) {
        if (expr.getKind() == NodeKind.SIMPLE_VARIABLE_REF) {
            BLangSimpleVarRef varRef = (BLangSimpleVarRef) expr;
            if (varRef.symbol != null && ((varRef.symbol.tag & SymTag.VARIABLE) == SymTag.VARIABLE)) {
                typeChecker.checkSelfReferences(varRef.pos, varInitEnv, (BVarSymbol) varRef.symbol);
            }
            return;
        }
        if (expr.getKind() == NodeKind.LET_EXPR) {
            for (BLangLetVariable letVar : ((BLangLetExpression) expr).letVarDeclarations) {
                checkSelfReferences(((BLangVariable) letVar.definitionNode.getVariable()).expr, varInitEnv);
            }
            return;
        }
        if (expr.getKind() == NodeKind.INVOCATION) {
            for (BLangExpression argExpr : ((BLangInvocation) expr).argExprs) {
                checkSelfReferences(argExpr, varInitEnv);
            }
            return;
        }
        if (expr.getKind() == NodeKind.LIST_CONSTRUCTOR_EXPR) {
            BLangListConstructorExpr listExpr = (BLangListConstructorExpr) expr;
            for (int i = 0; i < listExpr.exprs.size(); i++) {
                BLangExpression expression = listExpr.exprs.get(i);
                if (expression.getKind() == NodeKind.LIST_CONSTRUCTOR_SPREAD_OP) {
                    expression = ((BLangListConstructorSpreadOpExpr) expression).expr;
                }
                checkSelfReferences(expression, varInitEnv);
            }
            return;
        }
        if (expr.getKind() == RECORD_LITERAL_EXPR) {
            BLangRecordLiteral recordLiteral = (BLangRecordLiteral) expr;
            for (RecordLiteralNode.RecordField field : recordLiteral.fields) {
                if (field.isKeyValueField()) {
                    BLangRecordLiteral.BLangRecordKeyValueField pair =
                            (BLangRecordLiteral.BLangRecordKeyValueField) field;
                    checkSelfReferences(pair.valueExpr, varInitEnv);
                    continue;
                }
                if (field.getKind() == NodeKind.SIMPLE_VARIABLE_REF) {
                    checkSelfReferences((BLangSimpleVarRef) field, varInitEnv);
                }
            }
        }
    }

    private BType resolveTupleType(BLangTupleVariable varNode) {
        List<BType> memberTypes = new ArrayList<>(varNode.memberVariables.size());
        for (BLangVariable memberVariable : varNode.memberVariables) {
            memberTypes.add(getTupleMemberType(memberVariable));
        }

        BLangVariable restVariable = varNode.restVariable;
        if (restVariable == null) {
            return new BTupleType(memberTypes);
        }

        return new BTupleType(null, memberTypes, getTupleMemberType(restVariable), 0);
    }

    private BType getTupleMemberType(BLangVariable memberVariable) {
        if (memberVariable.getKind() == NodeKind.TUPLE_VARIABLE) {
            return resolveTupleType((BLangTupleVariable) memberVariable);
        }
        return symTable.noType;
    }

    @Override
    public void visit(BLangErrorVariable varNode, AnalyzerData data) {

        // Only simple variables are allowed to be configurable.
        if (isConfigurable(varNode)) {
            dlog.error(varNode.pos, DiagnosticErrorCode.ONLY_SIMPLE_VARIABLES_ARE_ALLOWED_TO_BE_CONFIGURABLE);
        }

        if (isIsolated(varNode)) {
            dlog.error(varNode.pos, DiagnosticErrorCode.ONLY_A_SIMPLE_VARIABLE_CAN_BE_MARKED_AS_ISOLATED);
        }
        // Error variable declarations (destructuring etc.)
        if (varNode.isDeclaredWithVar) {
            handleDeclaredWithVar(varNode, data);
            validateErrorDetailBindingPatterns(varNode);
            return;
        }
        SymbolEnv currentEnv = data.env;
        if (varNode.getBType() == null) {
            varNode.setBType(symResolver.resolveTypeNode(varNode.typeNode, currentEnv));
        }

        // match err1 { error(reason,....) => ... }
        // reason must be a const of subtype of string.
        // then we match the error with this specific reason.
        if (!varNode.reasonVarPrefixAvailable && varNode.getBType() == null) {
            BErrorType errorType = new BErrorType(varNode.getBType().tsymbol, null);

            if (Types.getReferredType(varNode.getBType()).tag == TypeTags.UNION) {
                Set<BType> members = types.expandAndGetMemberTypesRecursive(varNode.getBType());
                List<BErrorType> errorMembers = members.stream()
                        .filter(m -> Types.getReferredType(m).tag == TypeTags.ERROR)
                        .map(m -> (BErrorType) Types.getReferredType(m))
                        .collect(Collectors.toList());

                if (errorMembers.isEmpty()) {
                    dlog.error(varNode.pos, DiagnosticErrorCode.INVALID_ERROR_MATCH_PATTERN);
                    return;
                } else if (errorMembers.size() == 1) {
                    errorType.detailType = errorMembers.get(0).detailType;
                } else {
                    errorType.detailType = symTable.detailType;
                }
                varNode.setBType(errorType);
            } else if (Types.getReferredType(varNode.getBType()).tag == TypeTags.ERROR) {
                errorType.detailType = ((BErrorType) Types.getReferredType(varNode.getBType()))
                        .detailType;
            }
        }

        int ownerSymTag = currentEnv.scope.owner.tag;
        // If this is a module error variable, checkTypeAndVarCountConsistency already done at symbolEnter.
        if ((ownerSymTag & SymTag.PACKAGE) != SymTag.PACKAGE &&
                !(this.symbolEnter.symbolEnterAndValidateErrorVariable(varNode, currentEnv))) {
            varNode.setBType(symTable.semanticError);
            return;
        }

        if (varNode.getBType() == symTable.semanticError) {
            // This will return module error variables with type error
            return;
        }

        BVarSymbol symbol = varNode.symbol;
        varNode.annAttachments.forEach(annotationAttachment -> {
            annotationAttachment.attachPoints.add(AttachPoint.Point.VAR);
            annotationAttachment.accept(this, data);
            symbol.addAnnotation(annotationAttachment.annotationAttachmentSymbol);
        });

        validateAnnotationAttachmentCount(varNode.annAttachments);

        if (varNode.expr == null) {
            // We have no rhs to do type checking.
            return;
        }

        typeChecker.checkExpr(varNode.expr, currentEnv, varNode.getBType(), data.prevEnvs,
                data.commonAnalyzerData);
        validateErrorDetailBindingPatterns(varNode);
    }

    private void validateErrorDetailBindingPatterns(BLangErrorVariable errorVariable) {
        BType rhsType = types.getReferredType(errorVariable.expr.getBType());
        if (rhsType.getKind() != TypeKind.ERROR) {
            return;
        }

        BErrorType errorType = (BErrorType) rhsType;
        BType detailType = types.getReferredType(errorType.detailType);

        if (detailType.getKind() != TypeKind.RECORD) {
            for (BLangErrorVariable.BLangErrorDetailEntry errorDetailEntry : errorVariable.detail) {
                dlog.error(errorDetailEntry.pos, DiagnosticErrorCode.CANNOT_BIND_UNDEFINED_ERROR_DETAIL_FIELD,
                        errorDetailEntry.key.value);
            }
            return;
        }

        BRecordType rhsDetailType = (BRecordType) detailType;
        LinkedHashMap<String, BField> detailFields = rhsDetailType.fields;

        for (BLangErrorVariable.BLangErrorDetailEntry errorDetailEntry : errorVariable.detail) {
            String entryName = errorDetailEntry.key.getValue();
            BField entryField = detailFields.get(entryName);

            if (entryField == null) {
                dlog.error(errorDetailEntry.pos, DiagnosticErrorCode.CANNOT_BIND_UNDEFINED_ERROR_DETAIL_FIELD,
                           errorDetailEntry.key.value);
                continue;
            }

            errorDetailEntry.keySymbol = entryField.symbol;

            if (Symbols.isFlagOn(entryField.symbol.flags, Flags.OPTIONAL)) {
                dlog.error(errorDetailEntry.pos,
                           DiagnosticErrorCode.INVALID_FIELD_BINDING_PATTERN_WITH_NON_REQUIRED_FIELD);
            }
        }
    }

    private void handleDeclaredWithVar(BLangVariable variable, AnalyzerData data) {
        SymbolEnv currentEnv = data.env;
        BLangExpression varRefExpr = variable.expr;
        BType rhsType;
        if (varRefExpr == null) {
            rhsType = symTable.semanticError;
            variable.setBType(symTable.semanticError);
            dlog.error(variable.pos, DiagnosticErrorCode.VARIABLE_DECL_WITH_VAR_WITHOUT_INITIALIZER);
        } else {
            rhsType = typeChecker.checkExpr(varRefExpr, currentEnv, data.expType, data.prevEnvs,
                    data.commonAnalyzerData);
        }

        switch (variable.getKind()) {
            case VARIABLE:
            case LET_VARIABLE:
                if (!validateObjectTypeInitInvocation(varRefExpr)) {
                    rhsType = symTable.semanticError;
                }

                if (variable.flagSet.contains(Flag.LISTENER)) {
                    BType listenerType = getListenerType(rhsType);
                    if (listenerType == null) {
                        dlog.error(varRefExpr.pos, DiagnosticErrorCode.INCOMPATIBLE_TYPES, LISTENER_NAME, rhsType);
                        return;
                    }
                    rhsType = listenerType;
                }

                BLangSimpleVariable simpleVariable = (BLangSimpleVariable) variable;

                simpleVariable.setBType(rhsType);

                handleWildCardBindingVariable(simpleVariable, currentEnv);

                int ownerSymTag = currentEnv.scope.owner.tag;
                if ((ownerSymTag & SymTag.INVOKABLE) == SymTag.INVOKABLE || (ownerSymTag & SymTag.LET) == SymTag.LET) {
                    // This is a variable declared in a function, an action or a resource
                    // If the variable is parameter then the variable symbol is already defined
                    if (simpleVariable.symbol == null) {
                        symbolEnter.defineNode(simpleVariable, currentEnv);
                    }
                }

                // Set the type to the symbol. If the variable is a global variable, a symbol is already created in the
                // symbol enter. If the variable is a local variable, the symbol will be created above.
                simpleVariable.symbol.type = rhsType;

                if (simpleVariable.symbol.type == symTable.semanticError) {
                    simpleVariable.symbol.state = DiagnosticState.UNKNOWN_TYPE;
                }

                variable.annAttachments.forEach(annotationAttachment -> {
                    annotationAttachment.attachPoints.add(AttachPoint.Point.VAR);
                    annotationAttachment.accept(this, data);

                    BAnnotationAttachmentSymbol annotationAttachmentSymbol =
                            annotationAttachment.annotationAttachmentSymbol;
                    if (annotationAttachmentSymbol != null) {
                        variable.symbol.addAnnotation(annotationAttachmentSymbol);
                    }
                });

                validateAnnotationAttachmentCount(variable.annAttachments);
                break;
            case TUPLE_VARIABLE:
                if (varRefExpr == null) {
                    return;
                }

                if (variable.isDeclaredWithVar && variable.expr.getKind() == NodeKind.LIST_CONSTRUCTOR_EXPR) {
                    List<BLangExpression> members = ((BLangListConstructorExpr) varRefExpr).exprs;
                    dlog.error(varRefExpr.pos, DiagnosticErrorCode.CANNOT_INFER_TYPES_FOR_TUPLE_BINDING, members);
                    variable.setBType(symTable.semanticError);
                    return;
                }
                if (TypeTags.TUPLE != Types.getReferredType(rhsType).tag
                        && TypeTags.ARRAY != Types.getReferredType(rhsType).tag) {
                    dlog.error(varRefExpr.pos, DiagnosticErrorCode.INVALID_LIST_BINDING_PATTERN_INFERENCE, rhsType);
                    variable.setBType(symTable.semanticError);
                    return;
                }

                BLangTupleVariable tupleVariable = (BLangTupleVariable) variable;
                tupleVariable.setBType(rhsType);

                if (!(this.symbolEnter.checkTypeAndVarCountConsistency(tupleVariable, currentEnv))) {
                    tupleVariable.setBType(symTable.semanticError);
                    return;
                }
                BVarSymbol tupleVarSymbol = tupleVariable.symbol;
                tupleVariable.annAttachments.forEach(annotationAttachment -> {
                    annotationAttachment.attachPoints.add(AttachPoint.Point.VAR);
                    annotationAttachment.accept(this, data);
                    tupleVarSymbol.addAnnotation(annotationAttachment.annotationAttachmentSymbol);
                });

                validateAnnotationAttachmentCount(tupleVariable.annAttachments);
                break;
            case RECORD_VARIABLE:
                if (varRefExpr == null) {
                    return;
                }

                BType recordRhsType = Types.getReferredType(rhsType);
                if (TypeTags.RECORD != recordRhsType.tag && TypeTags.MAP != recordRhsType.tag
                        && TypeTags.JSON != recordRhsType.tag) {
                    dlog.error(varRefExpr.pos, DiagnosticErrorCode.INVALID_TYPE_DEFINITION_FOR_RECORD_VAR, rhsType);
                    variable.setBType(symTable.semanticError);
                }

                BLangRecordVariable recordVariable = (BLangRecordVariable) variable;
                recordVariable.setBType(rhsType);

                if (!this.symbolEnter.symbolEnterAndValidateRecordVariable(recordVariable, currentEnv)) {
                    recordVariable.setBType(symTable.semanticError);
                }

                BVarSymbol recordVarSymbol = recordVariable.symbol;
                recordVariable.annAttachments.forEach(annotationAttachment -> {
                    annotationAttachment.attachPoints.add(AttachPoint.Point.VAR);
                    annotationAttachment.accept(this, data);
                    recordVarSymbol.addAnnotation(annotationAttachment.annotationAttachmentSymbol);
                });

                validateAnnotationAttachmentCount(recordVariable.annAttachments);
                break;
            case ERROR_VARIABLE:
                if (varRefExpr == null) {
                    return;
                }

                if (TypeTags.ERROR != Types.getReferredType(rhsType).tag) {
                    dlog.error(variable.expr.pos, DiagnosticErrorCode.INVALID_TYPE_DEFINITION_FOR_ERROR_VAR, rhsType);
                    variable.setBType(symTable.semanticError);
                    return;
                }

                BLangErrorVariable errorVariable = (BLangErrorVariable) variable;
                if (errorVariable.typeNode != null) {
                    symResolver.resolveTypeNode(errorVariable.typeNode, currentEnv);
                }
                errorVariable.setBType(rhsType);

                if (!this.symbolEnter.symbolEnterAndValidateErrorVariable(errorVariable, currentEnv)) {
                    errorVariable.setBType(symTable.semanticError);
                    return;
                }

                BVarSymbol errorVarSymbol = errorVariable.symbol;
                errorVariable.annAttachments.forEach(annotationAttachment -> {
                    annotationAttachment.attachPoints.add(AttachPoint.Point.VAR);
                    annotationAttachment.accept(this, data);
                    errorVarSymbol.addAnnotation(annotationAttachment.annotationAttachmentSymbol);
                });

                validateAnnotationAttachmentCount(errorVariable.annAttachments);
                break;
        }
    }

    private BType getListenerType(BType bType) {
        LinkedHashSet<BType> compatibleTypes = new LinkedHashSet<>();
        BType type = Types.getReferredType(bType);
        if (type.tag == TypeTags.UNION) {
            for (BType t : ((BUnionType) type).getMemberTypes()) {
                if (Types.getReferredType(t).tag == TypeTags.ERROR) {
                    continue;
                }
                if (types.checkListenerCompatibility(t)) {
                    compatibleTypes.add(t);
                } else {
                    return null;
                }
            }
        } else if (types.checkListenerCompatibility(type)) {
            compatibleTypes.add(type);
        }

        if (compatibleTypes.isEmpty()) {
            return null;
        } else if (compatibleTypes.size() == 1) {
            return compatibleTypes.iterator().next();
        } else {
            return BUnionType.create(null, compatibleTypes);
        }
    }

    private void handleWildCardBindingVariable(BLangSimpleVariable variable, SymbolEnv env) {
        if (!variable.name.value.equals(Names.IGNORE.value)) {
            return;
        }
        BLangExpression bindingExp = variable.expr;
        BType bindingValueType = bindingExp != null && bindingExp.getBType() != null
                ? bindingExp.getBType() : variable.getBType();
        if (!types.isAssignable(bindingValueType, symTable.anyType)) {
            dlog.error(variable.pos, DiagnosticErrorCode.WILD_CARD_BINDING_PATTERN_ONLY_SUPPORTS_TYPE_ANY);
        }
        // Fake symbol to prevent runtime failures down the line.
        variable.symbol = new BVarSymbol(0, Names.IGNORE, env.enclPkg.packageID,
                variable.getBType(), env.scope.owner, variable.pos, VIRTUAL);
    }

    void handleDeclaredVarInForeach(BLangVariable variable, BType rhsType, SymbolEnv blockEnv) {
        BType referredRhsType = Types.getReferredType(rhsType);

        switch (variable.getKind()) {
            case VARIABLE:
                BLangSimpleVariable simpleVariable = (BLangSimpleVariable) variable;
                simpleVariable.setBType(rhsType);

                handleWildCardBindingVariable(simpleVariable, blockEnv);

                int ownerSymTag = blockEnv.scope.owner.tag;
                if ((ownerSymTag & SymTag.INVOKABLE) == SymTag.INVOKABLE
                        || (ownerSymTag & SymTag.PACKAGE) == SymTag.PACKAGE
                        || (ownerSymTag & SymTag.LET) == SymTag.LET) {
                    // This is a variable declared in a function, an action or a resource
                    // If the variable is parameter then the variable symbol is already defined
                    if (simpleVariable.symbol == null) {
                        // Add flag to identify variable is used in foreach/from clause/join clause
                        variable.flagSet.add(Flag.NEVER_ALLOWED);
                        symbolEnter.defineNode(simpleVariable, blockEnv);
                    }
                }
                recursivelySetFinalFlag(simpleVariable);
                break;
            case TUPLE_VARIABLE:
                BLangTupleVariable tupleVariable = (BLangTupleVariable) variable;
                if ((TypeTags.TUPLE != referredRhsType.tag && TypeTags.ARRAY != referredRhsType.tag &&
                        TypeTags.UNION != referredRhsType.tag) ||
                        (variable.isDeclaredWithVar && !types.isSubTypeOfBaseType(rhsType, TypeTags.TUPLE))) {
                    dlog.error(variable.pos, DiagnosticErrorCode.INVALID_LIST_BINDING_PATTERN_INFERENCE, rhsType);
                    recursivelyDefineVariables(tupleVariable, blockEnv);
                    return;
                }

                tupleVariable.setBType(rhsType);

                if (referredRhsType.tag == TypeTags.TUPLE
                        && !(this.symbolEnter.checkTypeAndVarCountConsistency(tupleVariable,
                        (BTupleType) referredRhsType, blockEnv))) {
                    recursivelyDefineVariables(tupleVariable, blockEnv);
                    return;
                }

                if (referredRhsType.tag == TypeTags.UNION || referredRhsType.tag == TypeTags.ARRAY) {
                    BTupleType tupleVariableType = null;
                    BLangType type = tupleVariable.typeNode;
                    if (type != null && Types.getReferredType(type.getBType()).tag == TypeTags.TUPLE) {
                        tupleVariableType = (BTupleType) Types.getReferredType(type.getBType());
                    }
                    if (!(this.symbolEnter.checkTypeAndVarCountConsistency(tupleVariable,
                            tupleVariableType, blockEnv))) {
                        recursivelyDefineVariables(tupleVariable, blockEnv);
                        return;
                    }
                }
                recursivelySetFinalFlag(tupleVariable);
                break;
            case RECORD_VARIABLE:
                BLangRecordVariable recordVariable = (BLangRecordVariable) variable;
                recordVariable.setBType(rhsType);
                this.symbolEnter.validateRecordVariable(recordVariable, blockEnv);
                recursivelySetFinalFlag(recordVariable);
                break;
            case ERROR_VARIABLE:
                BLangErrorVariable errorVariable = (BLangErrorVariable) variable;
                if (TypeTags.ERROR != referredRhsType.tag) {
                    dlog.error(variable.pos, DiagnosticErrorCode.INVALID_TYPE_DEFINITION_FOR_ERROR_VAR, rhsType);
                    recursivelyDefineVariables(errorVariable, blockEnv);
                    return;
                }
                errorVariable.setBType(rhsType);
                this.symbolEnter.validateErrorVariable(errorVariable, blockEnv);
                recursivelySetFinalFlag(errorVariable);
                break;
        }
    }

    private void recursivelyDefineVariables(BLangVariable variable, SymbolEnv blockEnv) {
        switch (variable.getKind()) {
            case VARIABLE:
                Name name = names.fromIdNode(((BLangSimpleVariable) variable).name);
                Name origName = names.originalNameFromIdNode(((BLangSimpleVariable) variable).name);
                variable.setBType(symTable.semanticError);
                symbolEnter.defineVarSymbol(variable.pos, variable.flagSet, variable.getBType(), name, origName,
                                            blockEnv, variable.internal);
                break;
            case TUPLE_VARIABLE:
                ((BLangTupleVariable) variable).memberVariables.forEach(memberVariable ->
                        recursivelyDefineVariables(memberVariable, blockEnv));
                break;
            case RECORD_VARIABLE:
                ((BLangRecordVariable) variable).variableList.forEach(value ->
                        recursivelyDefineVariables(value.valueBindingPattern, blockEnv));
                break;
        }
    }

    private void recursivelySetFinalFlag(BLangVariable variable) {
        if (variable == null) {
            return;
        }

        switch (variable.getKind()) {
            case VARIABLE:
                if (variable.symbol == null) {
                    return;
                }
                variable.symbol.flags |= Flags.FINAL;
                break;
            case TUPLE_VARIABLE:
                BLangTupleVariable tupleVariable = (BLangTupleVariable) variable;
                tupleVariable.memberVariables.forEach(this::recursivelySetFinalFlag);
                recursivelySetFinalFlag(tupleVariable.restVariable);
                break;
            case RECORD_VARIABLE:
                BLangRecordVariable recordVariable = (BLangRecordVariable) variable;
                recordVariable.variableList.forEach(value -> recursivelySetFinalFlag(value.valueBindingPattern));
                recursivelySetFinalFlag(recordVariable.restParam);
                break;
            case ERROR_VARIABLE:
                BLangErrorVariable errorVariable = (BLangErrorVariable) variable;
                recursivelySetFinalFlag(errorVariable.message);
                recursivelySetFinalFlag(errorVariable.restDetail);
                errorVariable.detail.forEach(bLangErrorDetailEntry ->
                        recursivelySetFinalFlag(bLangErrorDetailEntry.valueBindingPattern));
                break;
        }
    }

    // Statements
    @Override
    public void visit(BLangBlockStmt blockNode, AnalyzerData data) {
        data.env = SymbolEnv.createBlockEnv(blockNode, data.env);
        int stmtCount = -1;
        for (BLangStatement stmt : blockNode.stmts) {
            stmtCount++;
            boolean analyzedStmt = analyzeBlockStmtFollowingIfWithoutElse(stmt,
                    stmtCount > 0 ? blockNode.stmts.get(stmtCount - 1) : null, data.env, data);
            if (analyzedStmt) {
                continue;
            }
            analyzeStmt(stmt, data);
        }
    }

    @Override
    public void visit(BLangSimpleVariableDef varDefNode, AnalyzerData data) {
        analyzeNode(varDefNode.var, data);
    }

    @Override
    public void visit(BLangRecordVariableDef varDefNode, AnalyzerData data) {
        // TODO: 10/18/18 Need to support record literals as well
        if (varDefNode.var.expr != null && varDefNode.var.expr.getKind() == RECORD_LITERAL_EXPR) {
            dlog.error(varDefNode.pos, DiagnosticErrorCode.INVALID_LITERAL_FOR_TYPE, "record binding pattern");
            return;
        }
        analyzeNode(varDefNode.var, data);
    }

    @Override
    public void visit(BLangErrorVariableDef varDefNode, AnalyzerData data) {
        analyzeNode(varDefNode.errorVariable, data);
    }

    @Override
    public void visit(BLangTupleVariableDef tupleVariableDef, AnalyzerData data) {
        analyzeNode(tupleVariableDef.var, data);
    }

    private Boolean validateLhsVar(BLangExpression vRef) {
        if (vRef.getKind() == NodeKind.INVOCATION) {
            dlog.error(vRef.pos, DiagnosticErrorCode.INVALID_INVOCATION_LVALUE_ASSIGNMENT, vRef);
            return false;
        }
        if (vRef.getKind() == NodeKind.FIELD_BASED_ACCESS_EXPR
                || vRef.getKind() == NodeKind.INDEX_BASED_ACCESS_EXPR) {
            validateLhsVar(((BLangAccessExpression) vRef).expr);
        }
        return true;
    }

    @Override
    public void visit(BLangCompoundAssignment compoundAssignment, AnalyzerData data) {
        BType expType;
        BLangValueExpression varRef = compoundAssignment.varRef;
        SymbolEnv currentEnv = data.env;

        // Check whether the variable reference is an function invocation or not.
        boolean isValidVarRef = validateLhsVar(varRef);
        if (isValidVarRef) {
            varRef.isCompoundAssignmentLValue = true;
            this.typeChecker.checkExpr(varRef, currentEnv, symTable.noType, data.prevEnvs,
                    data.commonAnalyzerData);
            expType = varRef.getBType();
        } else {
            expType = symTable.semanticError;
        }

        this.typeChecker.checkExpr(compoundAssignment.expr, currentEnv, data.prevEnvs, data.commonAnalyzerData);

        checkConstantAssignment(varRef, data);

        if (expType != symTable.semanticError && compoundAssignment.expr.getBType() != symTable.semanticError) {
            BType expressionType = compoundAssignment.expr.getBType();
            if (expType.isNullable() || expressionType.isNullable()) {
                dlog.error(compoundAssignment.pos,
                        DiagnosticErrorCode.COMPOUND_ASSIGNMENT_NOT_ALLOWED_WITH_NULLABLE_OPERANDS);
            }

            BSymbol opSymbol = this.symResolver.resolveBinaryOperator(compoundAssignment.opKind, expType,
                    expressionType);
            if (opSymbol == symTable.notFoundSymbol) {
                opSymbol = symResolver.getArithmeticOpsForTypeSets(compoundAssignment.opKind, expType, expressionType);
            }
            if (opSymbol == symTable.notFoundSymbol) {
                opSymbol = symResolver.getBitwiseShiftOpsForTypeSets(compoundAssignment.opKind, expType,
                        expressionType);
            }
            if (opSymbol == symTable.notFoundSymbol) {
                opSymbol = symResolver.getBinaryBitwiseOpsForTypeSets(compoundAssignment.opKind, expType,
                        expressionType);
            }
            if (opSymbol == symTable.notFoundSymbol) {
                dlog.error(compoundAssignment.pos, DiagnosticErrorCode.BINARY_OP_INCOMPATIBLE_TYPES,
                           compoundAssignment.opKind, expType, expressionType);
            } else {
                compoundAssignment.modifiedExpr = getBinaryExpr(varRef,
                        compoundAssignment.expr,
                        compoundAssignment.opKind,
                        opSymbol);

                // If this is an update of a type narrowed variable, the assignment should allow assigning
                // values of its original type. Therefore treat all lhs simpleVarRefs in their original type.
                // For that create a new varRef with original type
                if (isSimpleVarRef(varRef)) {
                    BVarSymbol originSymbol = ((BVarSymbol) varRef.symbol).originalSymbol;
                    if (originSymbol != null) {
                        BLangSimpleVarRef simpleVarRef =
                                (BLangSimpleVarRef) TreeBuilder.createSimpleVariableReferenceNode();
                        simpleVarRef.pos = varRef.pos;
                        simpleVarRef.variableName = ((BLangSimpleVarRef) varRef).variableName;
                        simpleVarRef.symbol = varRef.symbol;
                        simpleVarRef.isLValue = true;
                        simpleVarRef.setBType(originSymbol.type);
                        compoundAssignment.varRef = simpleVarRef;
                    }
                }

                compoundAssignment.modifiedExpr.parent = compoundAssignment;
                this.types.checkType(compoundAssignment.modifiedExpr,
                                     compoundAssignment.modifiedExpr.getBType(), compoundAssignment.varRef.getBType());
            }
        }

        resetTypeNarrowing(compoundAssignment.varRef, data);
    }

    @Override
    public void visit(BLangAssignment assignNode, AnalyzerData data) {
        BLangExpression varRef = assignNode.varRef;
        if (varRef.getKind() == NodeKind.INDEX_BASED_ACCESS_EXPR ||
                varRef.getKind() == NodeKind.FIELD_BASED_ACCESS_EXPR) {
            ((BLangAccessExpression) varRef).leafNode = true;
        }

        // Check each LHS expression.
        setTypeOfVarRefInAssignment(varRef, data);
        data.expType = varRef.getBType();

        checkInvalidTypeDef(varRef);
        if (varRef.getKind() == NodeKind.FIELD_BASED_ACCESS_EXPR && data.expType.tag != TypeTags.SEMANTIC_ERROR) {
            BLangFieldBasedAccess fieldBasedAccessVarRef = (BLangFieldBasedAccess) varRef;
            int varRefTypeTag = Types.getReferredType(fieldBasedAccessVarRef.expr.getBType()).tag;
            if (varRefTypeTag == TypeTags.RECORD && Symbols.isOptional(fieldBasedAccessVarRef.symbol)) {
                data.expType = types.addNilForNillableAccessType(data.expType);
            }
        }

        typeChecker.checkExpr(assignNode.expr, data.env, data.expType, data.prevEnvs, data.commonAnalyzerData);

        validateWorkerAnnAttachments(assignNode.expr, data);

        resetTypeNarrowing(varRef, data);
    }

    @Override
    public void visit(BLangTupleDestructure tupleDeStmt, AnalyzerData data) {
        for (BLangExpression tupleVar : tupleDeStmt.varRef.expressions) {
            setTypeOfVarRefForBindingPattern(tupleVar, data);
            checkInvalidTypeDef(tupleVar);
        }

        if (tupleDeStmt.varRef.restParam != null) {
            setTypeOfVarRefForBindingPattern(tupleDeStmt.varRef.restParam, data);
            checkInvalidTypeDef(tupleDeStmt.varRef.restParam);
        }

        setTypeOfVarRef(tupleDeStmt.varRef, data);

        BType type = typeChecker.checkExpr(tupleDeStmt.expr, data.env, tupleDeStmt.varRef.getBType(), data.prevEnvs,
                data.commonAnalyzerData);

        if (type.tag != TypeTags.SEMANTIC_ERROR) {
            checkTupleVarRefEquivalency(tupleDeStmt.pos, tupleDeStmt.varRef,
                                        tupleDeStmt.expr.getBType(), tupleDeStmt.expr.pos, data);
        }
    }

    @Override
    public void visit(BLangRecordDestructure recordDeStmt, AnalyzerData data) {
        // recursively visit the var refs and create the record type
        for (BLangRecordVarRefKeyValue keyValue : recordDeStmt.varRef.recordRefFields) {
            setTypeOfVarRefForBindingPattern(keyValue.variableReference, data);
            checkInvalidTypeDef(keyValue.variableReference);
        }
        if (recordDeStmt.varRef.restParam != null) {
            setTypeOfVarRefForBindingPattern(recordDeStmt.varRef.restParam, data);
            checkInvalidTypeDef(recordDeStmt.varRef.restParam);
        }
        setTypeOfVarRef(recordDeStmt.varRef, data);

        SymbolEnv currentEnv = data.env;
        typeChecker.checkExpr(recordDeStmt.varRef, currentEnv, symTable.noType, data.prevEnvs,
                data.commonAnalyzerData);

        if (recordDeStmt.expr.getKind() == RECORD_LITERAL_EXPR) {
            // TODO: 10/18/18 Need to support record literals as well
            dlog.error(recordDeStmt.expr.pos, DiagnosticErrorCode.INVALID_RECORD_LITERAL_BINDING_PATTERN);
            return;
        }
        typeChecker.checkExpr(recordDeStmt.expr, currentEnv, symTable.noType, data.prevEnvs,
                data.commonAnalyzerData);
        checkRecordVarRefEquivalency(recordDeStmt.pos, recordDeStmt.varRef, recordDeStmt.expr.getBType(),
                                     recordDeStmt.expr.pos, data);
    }

    @Override
    public void visit(BLangErrorDestructure errorDeStmt, AnalyzerData data) {
        BLangErrorVarRef varRef = errorDeStmt.varRef;
        if (varRef.message != null) {
            if (names.fromIdNode(((BLangSimpleVarRef) varRef.message).variableName) != Names.IGNORE) {
                setTypeOfVarRefInErrorBindingAssignment(varRef.message, data);
                checkInvalidTypeDef(varRef.message);
            } else {
                // set message var refs type to no type if the variable name is '_'
                varRef.message.setBType(symTable.noType);
            }
        }

        if (varRef.cause != null) {
            if (varRef.cause.getKind() != NodeKind.SIMPLE_VARIABLE_REF ||
                    names.fromIdNode(((BLangSimpleVarRef) varRef.cause).variableName) != Names.IGNORE) {
                setTypeOfVarRefInErrorBindingAssignment(varRef.cause, data);
                checkInvalidTypeDef(varRef.cause);
            } else {
                // set cause var refs type to no type if the variable name is '_'
                varRef.cause.setBType(symTable.noType);
            }
        }

        typeChecker.checkExpr(errorDeStmt.expr, data.env, symTable.noType, data.prevEnvs,
                data.commonAnalyzerData);
        checkErrorVarRefEquivalency(varRef, errorDeStmt.expr.getBType(), errorDeStmt.expr.pos, data);
    }

    /**
     * When rhs is an expression of type record, this method will check the type of each field in the
     * record type against the record var ref fields.
     *
     * @param pos       diagnostic pos
     * @param lhsVarRef type of the record var ref
     * @param rhsType   the type on the rhs
     * @param rhsPos    position of the rhs expression
     */
    private void checkRecordVarRefEquivalency(Location pos, BLangRecordVarRef lhsVarRef, BType rhsType,
                                              Location rhsPos, AnalyzerData data) {
        rhsType = Types.getReferredType(rhsType);
        if (rhsType.tag == TypeTags.MAP) {
            for (BLangRecordVarRefKeyValue field: lhsVarRef.recordRefFields) {
                dlog.error(field.variableName.pos,
                        DiagnosticErrorCode.INVALID_FIELD_BINDING_PATTERN_WITH_NON_REQUIRED_FIELD);
            }
            return;
        }

        if (rhsType.tag != TypeTags.RECORD) {
            dlog.error(rhsPos, DiagnosticErrorCode.INCOMPATIBLE_TYPES, "record type", rhsType);
            return;
        }

        BRecordType rhsRecordType = (BRecordType) rhsType;
        List<String> mappedFields = new ArrayList<>();

        // check if all fields in record var ref are found in rhs record type
        for (BLangRecordVarRefKeyValue lhsField : lhsVarRef.recordRefFields) {
            if (!rhsRecordType.fields.containsKey(lhsField.variableName.value)) {
                dlog.error(pos, DiagnosticErrorCode.INVALID_FIELD_IN_RECORD_BINDING_PATTERN,
                        lhsField.variableName.value, rhsType);
            } else if (Symbols.isOptional(rhsRecordType.fields.get(lhsField.variableName.value).symbol)) {
                dlog.error(lhsField.variableName.pos,
                        DiagnosticErrorCode.INVALID_FIELD_BINDING_PATTERN_WITH_NON_REQUIRED_FIELD);
            }
            mappedFields.add(lhsField.variableName.value);
        }

        for (BField rhsField : rhsRecordType.fields.values()) {
            List<BLangRecordVarRefKeyValue> expField = lhsVarRef.recordRefFields.stream()
                    .filter(field -> field.variableName.value.equals(rhsField.name.toString()))
                    .collect(Collectors.toList());

            if (expField.isEmpty()) {
                continue;
            }

            if (expField.size() > 1) {
                dlog.error(pos, DiagnosticErrorCode.MULTIPLE_RECORD_REF_PATTERN_FOUND, rhsField.name);
                return;
            }
            BLangExpression variableReference = expField.get(0).variableReference;
            if (variableReference.getKind() == NodeKind.RECORD_VARIABLE_REF) {
                checkRecordVarRefEquivalency(variableReference.pos,
                        (BLangRecordVarRef) variableReference, rhsField.type, rhsPos, data);
            } else if (variableReference.getKind() == NodeKind.TUPLE_VARIABLE_REF) {
                checkTupleVarRefEquivalency(pos, (BLangTupleVarRef) variableReference, rhsField.type, rhsPos, data);
            } else if (variableReference.getKind() == NodeKind.ERROR_VARIABLE_REF) {
                checkErrorVarRefEquivalency((BLangErrorVarRef) variableReference, rhsField.type, rhsPos, data);
            } else if (variableReference.getKind() == NodeKind.SIMPLE_VARIABLE_REF) {
                Name varName = names.fromIdNode(((BLangSimpleVarRef) variableReference).variableName);
                if (varName == Names.IGNORE) {
                    continue;
                }

                resetTypeNarrowing(variableReference, data);
                types.checkType(variableReference.pos, rhsField.type,
                                variableReference.getBType(), DiagnosticErrorCode.INCOMPATIBLE_TYPES);
            } else {
                dlog.error(variableReference.pos, DiagnosticErrorCode.INVALID_VARIABLE_REFERENCE_IN_BINDING_PATTERN,
                        variableReference);
            }
        }

        if (lhsVarRef.restParam != null) {
            BLangSimpleVarRef varRefRest = (BLangSimpleVarRef) lhsVarRef.restParam;
            BType lhsRefType;
            if (Types.getReferredType(varRefRest.getBType()).tag == TypeTags.RECORD) {
                lhsRefType = varRefRest.getBType();
            } else {
                lhsRefType = ((BLangSimpleVarRef) lhsVarRef.restParam).getBType();
            }

            BType rhsRestConstraint = rhsRecordType.restFieldType == symTable.noType ? symTable.neverType
                    : rhsRecordType.restFieldType;
            BRecordType rhsResType = symbolEnter.createRecordTypeForRestField(pos, data.env, rhsRecordType,
                    mappedFields, rhsRestConstraint);

            types.checkType((lhsVarRef.restParam).pos, rhsResType, lhsRefType, DiagnosticErrorCode.INCOMPATIBLE_TYPES);
        }
    }

    /**
     * This method checks destructure patterns when given an array source.
     *
     * @param pos diagnostic Pos of the tuple de-structure statement.
     * @param target target tuple variable.
     * @param source source type.
     * @param rhsPos position of source expression.
     */
    private void checkArrayVarRefEquivalency(Location pos, BLangTupleVarRef target, BType source,
                                             Location rhsPos, AnalyzerData data) {
        BArrayType arraySource = (BArrayType) source;

        // For unsealed
        if (arraySource.size < target.expressions.size() && arraySource.state != BArrayState.OPEN) {
            dlog.error(rhsPos, DiagnosticErrorCode.INCOMPATIBLE_TYPES, target.getBType(), arraySource);
        }

        BType souceElementType = arraySource.eType;
        for (BLangExpression expression : target.expressions) {
            if (NodeKind.RECORD_VARIABLE_REF == expression.getKind()) {
                BLangRecordVarRef recordVarRef = (BLangRecordVarRef) expression;
                checkRecordVarRefEquivalency(pos, recordVarRef, souceElementType, rhsPos, data);
            } else if (NodeKind.TUPLE_VARIABLE_REF == expression.getKind()) {
                BLangTupleVarRef tupleVarRef = (BLangTupleVarRef) expression;
                checkTupleVarRefEquivalency(pos, tupleVarRef, souceElementType, rhsPos, data);
            } else if (NodeKind.ERROR_VARIABLE_REF == expression.getKind()) {
                BLangErrorVarRef errorVarRef = (BLangErrorVarRef) expression;
                checkErrorVarRefEquivalency(errorVarRef, souceElementType, rhsPos, data);
            } else if (expression.getKind() == NodeKind.SIMPLE_VARIABLE_REF) {
                BLangSimpleVarRef simpleVarRef = (BLangSimpleVarRef) expression;
                Name varName = names.fromIdNode(simpleVarRef.variableName);
                if (varName == Names.IGNORE) {
                    continue;
                }

                resetTypeNarrowing(simpleVarRef, data);

                BType targetType = simpleVarRef.getBType();
                if (!types.isAssignable(souceElementType, targetType)) {
                    dlog.error(rhsPos, DiagnosticErrorCode.INCOMPATIBLE_TYPES, target.getBType(), arraySource);
                    break;
                }
            } else {
                dlog.error(expression.pos, DiagnosticErrorCode.INVALID_VARIABLE_REFERENCE_IN_BINDING_PATTERN,
                           expression);
            }
        }
    }

    private void checkTupleVarRefEquivalency(Location pos, BLangTupleVarRef target, BType source,
                                             Location rhsPos, AnalyzerData data) {
        source = Types.getReferredType(source);
        if (source.tag == TypeTags.ARRAY) {
            checkArrayVarRefEquivalency(pos, target, source, rhsPos, data);
            return;
        }

        if (source.tag != TypeTags.TUPLE) {
            dlog.error(rhsPos, DiagnosticErrorCode.INCOMPATIBLE_TYPES, target.getBType(), source);
            return;
        }

        if (target.restParam == null) {
            if (((BTupleType) source).restType != null) {
                dlog.error(rhsPos, DiagnosticErrorCode.INCOMPATIBLE_TYPES, target.getBType(), source);
                return;
            } else if (((BTupleType) source).tupleTypes.size() != target.expressions.size()) {
                dlog.error(rhsPos, DiagnosticErrorCode.INCOMPATIBLE_TYPES, target.getBType(), source);
                return;
            }
        }

        List<BType> sourceTypes = new ArrayList<>(((BTupleType) source).tupleTypes);
        if (((BTupleType) source).restType != null) {
            sourceTypes.add(((BTupleType) source).restType);
        }

        for (int i = 0; i < sourceTypes.size(); i++) {
            BLangExpression varRefExpr;
            if ((target.expressions.size() > i)) {
                varRefExpr = target.expressions.get(i);
            } else {
                varRefExpr = (BLangExpression) target.restParam;
            }

            BType sourceType = sourceTypes.get(i);
            if (NodeKind.RECORD_VARIABLE_REF == varRefExpr.getKind()) {
                BLangRecordVarRef recordVarRef = (BLangRecordVarRef) varRefExpr;
                checkRecordVarRefEquivalency(pos, recordVarRef, sourceType, rhsPos, data);
            } else if (NodeKind.TUPLE_VARIABLE_REF == varRefExpr.getKind()) {
                BLangTupleVarRef tupleVarRef = (BLangTupleVarRef) varRefExpr;
                checkTupleVarRefEquivalency(pos, tupleVarRef, sourceType, rhsPos, data);
            } else if (NodeKind.ERROR_VARIABLE_REF == varRefExpr.getKind()) {
                BLangErrorVarRef errorVarRef = (BLangErrorVarRef) varRefExpr;
                checkErrorVarRefEquivalency(errorVarRef, sourceType, rhsPos, data);
            } else if (varRefExpr.getKind() == NodeKind.SIMPLE_VARIABLE_REF) {
                BLangSimpleVarRef simpleVarRef = (BLangSimpleVarRef) varRefExpr;
                Name varName = names.fromIdNode(simpleVarRef.variableName);
                if (varName == Names.IGNORE) {
                    continue;
                }

                BType targetType;
                resetTypeNarrowing(simpleVarRef, data);
                // Check if this is the rest param and get the type of rest param.
                if ((target.expressions.size() > i)) {
                    targetType = varRefExpr.getBType();
                } else {
                    BType varRefExprType = Types.getReferredType(varRefExpr.getBType());
                    if (varRefExprType.tag == TypeTags.ARRAY) {
                        targetType = ((BArrayType) varRefExprType).eType;
                    } else {
                        targetType = varRefExprType;
                    }
                }

                if (!types.isAssignable(sourceType, targetType)) {
                    dlog.error(rhsPos, DiagnosticErrorCode.INCOMPATIBLE_TYPES, target.getBType(), source);
                    break;
                }
            } else {
                dlog.error(varRefExpr.pos, DiagnosticErrorCode.INVALID_VARIABLE_REFERENCE_IN_BINDING_PATTERN,
                           varRefExpr);
            }
        }
    }

    private void checkErrorVarRefEquivalency(BLangErrorVarRef lhsRef, BType rhsType, Location rhsPos,
                                             AnalyzerData data) {
        SymbolEnv currentEnv = data.env;
        if (Types.getReferredType(rhsType).tag != TypeTags.ERROR) {
            dlog.error(rhsPos, DiagnosticErrorCode.INCOMPATIBLE_TYPES, symTable.errorType, rhsType);
            return;
        }
        typeChecker.checkExpr(lhsRef, currentEnv, symTable.noType, data.prevEnvs, data.commonAnalyzerData);
        if (lhsRef.getBType() == symTable.semanticError) {
            return;
        }

        BErrorType rhsErrorType = (BErrorType) Types.getReferredType(rhsType);

        // Wrong error detail type in error type def, error already emitted  to dlog.
        BType refType = Types.getReferredType(rhsErrorType.detailType);
        if (!(refType.tag == TypeTags.RECORD || refType.tag == TypeTags.MAP)) {
            return;
        }
        BRecordType rhsDetailType = this.symbolEnter.getDetailAsARecordType(rhsErrorType);
        Map<String, BField> fields = rhsDetailType.fields;

        BType wideType = interpolateWideType(rhsDetailType, lhsRef.detail);
        for (BLangNamedArgsExpression detailItem : lhsRef.detail) {
            BField matchedDetailItem = fields.get(detailItem.name.value);
            BType matchedType;
            if (matchedDetailItem == null) {
                if (rhsDetailType.sealed) {
                    dlog.error(detailItem.pos, DiagnosticErrorCode.INVALID_FIELD_IN_RECORD_BINDING_PATTERN,
                               detailItem.name);
                    return;
                }
                dlog.error(detailItem.pos, DiagnosticErrorCode.CANNOT_BIND_UNDEFINED_ERROR_DETAIL_FIELD,
                           detailItem.name.value);
                continue;
            }

            detailItem.varSymbol = matchedDetailItem.symbol;

            if (Symbols.isOptional(matchedDetailItem.symbol)) {
                dlog.error(detailItem.pos, DiagnosticErrorCode.INVALID_FIELD_BINDING_PATTERN_WITH_NON_REQUIRED_FIELD);
                continue;
            }

            matchedType = matchedDetailItem.type;
            checkErrorDetailRefItem(detailItem.pos, rhsPos, detailItem, matchedType, data);
            resetTypeNarrowing(detailItem.expr, data);
            if (!types.isAssignable(matchedType, detailItem.expr.getBType())) {
                dlog.error(detailItem.pos, DiagnosticErrorCode.INCOMPATIBLE_TYPES,
                           detailItem.expr.getBType(), matchedType);
            }
        }
        if (lhsRef.restVar != null && !isIgnoreVar(lhsRef)) {
            setTypeOfVarRefInErrorBindingAssignment(lhsRef.restVar, data);
            checkInvalidTypeDef(lhsRef.restVar);
            BMapType expRestType = new BMapType(TypeTags.MAP, wideType, null);
            BType restVarType = Types.getReferredType(lhsRef.restVar.getBType());
            if (restVarType.tag != TypeTags.MAP || !types.isAssignable(wideType, ((BMapType) restVarType).constraint)) {
                dlog.error(lhsRef.restVar.pos, DiagnosticErrorCode.INCOMPATIBLE_TYPES, lhsRef.restVar.getBType(),
                        expRestType);
                return;
            }
            resetTypeNarrowing(lhsRef.restVar, data);
            typeChecker.checkExpr(lhsRef.restVar, currentEnv, data.prevEnvs, data.commonAnalyzerData);
        }
    }

    private BType interpolateWideType(BRecordType rhsDetailType, List<BLangNamedArgsExpression> detailType) {
        Set<String> extractedKeys = detailType.stream().map(detail -> detail.name.value).collect(Collectors.toSet());

        BUnionType wideType = BUnionType.create(null);
        for (BField field : rhsDetailType.fields.values()) {
            // avoid fields extracted from binding pattern
            if (!extractedKeys.contains(field.name.value)) {
                wideType.add(field.type);
            }
        }
        if (!rhsDetailType.sealed) {
            wideType.add(rhsDetailType.restFieldType);
        }
        return wideType;
    }

    private boolean isIgnoreVar(BLangErrorVarRef lhsRef) {
        if (lhsRef.restVar != null && lhsRef.restVar.getKind() == NodeKind.SIMPLE_VARIABLE_REF) {
            return ((BLangSimpleVarRef) lhsRef.restVar).variableName.value.equals(Names.IGNORE.value);
        }
        return false;
    }

    private void checkErrorDetailRefItem(Location location,
                                         Location rhsLocation,
                                         BLangNamedArgsExpression detailItem,
                                         BType expectedType, AnalyzerData data) {
        if (detailItem.expr.getKind() == NodeKind.RECORD_VARIABLE_REF) {
            typeChecker.checkExpr(detailItem.expr, data.env, data.prevEnvs, data.commonAnalyzerData);
            checkRecordVarRefEquivalency(location, (BLangRecordVarRef) detailItem.expr, expectedType,
                    rhsLocation, data);
            return;
        }

        if (detailItem.getKind() == NodeKind.SIMPLE_VARIABLE_REF && detailItem.name.value.equals(Names.IGNORE.value)) {
            return;
        }

        setTypeOfVarRefInErrorBindingAssignment(detailItem.expr, data);
        checkInvalidTypeDef(detailItem.expr);
    }

    private void checkConstantAssignment(BLangExpression varRef, AnalyzerData data) {
        SymbolEnv currentEnv = data.env;
        if (varRef.getBType() == symTable.semanticError) {
            return;
        }

        if (varRef.getKind() != NodeKind.SIMPLE_VARIABLE_REF) {
            return;
        }

        BLangSimpleVarRef simpleVarRef = (BLangSimpleVarRef) varRef;
        if (simpleVarRef.pkgSymbol != null && simpleVarRef.pkgSymbol.tag == SymTag.XMLNS) {
            dlog.error(varRef.pos, DiagnosticErrorCode.XML_QNAME_UPDATE_NOT_ALLOWED);
            return;
        }

        Name varName = names.fromIdNode(simpleVarRef.variableName);
        if (!Names.IGNORE.equals(varName) && currentEnv.enclInvokable != currentEnv.enclPkg.initFunction) {
            if ((simpleVarRef.symbol.flags & Flags.FINAL) == Flags.FINAL) {
                if ((simpleVarRef.symbol.flags & Flags.SERVICE) == Flags.SERVICE) {
                    dlog.error(varRef.pos, DiagnosticErrorCode.INVALID_ASSIGNMENT_DECLARATION_FINAL, Names.SERVICE);
                } else if ((simpleVarRef.symbol.flags & Flags.LISTENER) == Flags.LISTENER) {
                    dlog.error(varRef.pos, DiagnosticErrorCode.INVALID_ASSIGNMENT_DECLARATION_FINAL, LISTENER_NAME);
                }
            } else if ((simpleVarRef.symbol.flags & Flags.CONSTANT) == Flags.CONSTANT) {
                dlog.error(varRef.pos, DiagnosticErrorCode.CANNOT_ASSIGN_VALUE_TO_CONSTANT);
            } else if ((simpleVarRef.symbol.flags & Flags.FUNCTION_FINAL) == Flags.FUNCTION_FINAL) {
                dlog.error(varRef.pos, DiagnosticErrorCode.CANNOT_ASSIGN_VALUE_FUNCTION_ARGUMENT, varRef);
            }
        }
    }

    @Override
    public void visit(BLangExpressionStmt exprStmtNode, AnalyzerData data) {
        SymbolEnv currentEnv = data.env;
        // Creates a new environment here.
        SymbolEnv stmtEnv = new SymbolEnv(exprStmtNode, currentEnv.scope);
        currentEnv.copyTo(stmtEnv);
        BLangExpression expr = exprStmtNode.expr;
        BType bType = typeChecker.checkExpr(expr, stmtEnv, data.prevEnvs, data.commonAnalyzerData);
        if (bType != symTable.nilType && bType != symTable.semanticError &&
                expr.getKind() != NodeKind.FAIL &&
                !types.isNeverTypeOrStructureTypeWithARequiredNeverMember(bType)) {
            dlog.error(exprStmtNode.pos, DiagnosticErrorCode.ASSIGNMENT_REQUIRED, bType);
        } else if (expr.getKind() == NodeKind.INVOCATION &&
                types.isNeverTypeOrStructureTypeWithARequiredNeverMember(expr.getBType())) {
            data.notCompletedNormally = true;
        }
        validateWorkerAnnAttachments(exprStmtNode.expr, data);
    }

    @Override
    public void visit(BLangIf ifNode, AnalyzerData data) {
        SymbolEnv currentEnv = data.env;
        typeChecker.checkExpr(ifNode.expr, currentEnv, symTable.booleanType, data.prevEnvs,
                data.commonAnalyzerData);
        BType actualType = ifNode.expr.getBType();
        if (TypeTags.TUPLE == Types.getReferredType(actualType).tag) {
            dlog.error(ifNode.expr.pos, DiagnosticErrorCode.INCOMPATIBLE_TYPES, symTable.booleanType, actualType);
        }

        Map<BVarSymbol, BType.NarrowedTypes> prevNarrowedTypeInfo = data.narrowedTypeInfo;

        // This map keeps the narrowed types of inner if statements and propagate the false types to the outer
        // block when the flow goes from out of the else block in compile time.
        Map<BVarSymbol, BType.NarrowedTypes> falseTypesOfNarrowedTypes = new HashMap<>();

        SymbolEnv ifEnv = typeNarrower.evaluateTruth(ifNode.expr, ifNode.body, currentEnv);

        data.narrowedTypeInfo = new HashMap<>();

        data.env = ifEnv;
        analyzeStmt(ifNode.body, data);

        if (ifNode.expr.narrowedTypeInfo == null || ifNode.expr.narrowedTypeInfo.isEmpty()) {
            ifNode.expr.narrowedTypeInfo = data.narrowedTypeInfo;
        } else {
            Map<BVarSymbol, BType.NarrowedTypes> existingNarrowedTypeInfo = ifNode.expr.narrowedTypeInfo;
            for (Map.Entry<BVarSymbol, BType.NarrowedTypes> entry : data.narrowedTypeInfo.entrySet()) {
                BVarSymbol key = entry.getKey();
                if (!existingNarrowedTypeInfo.containsKey(key)) {
                    existingNarrowedTypeInfo.put(key, entry.getValue());
                } else {
                    BType.NarrowedTypes existingNarrowTypes = existingNarrowedTypeInfo.get(key);
                    BUnionType unionType =
                            BUnionType.create(null, existingNarrowTypes.trueType, existingNarrowTypes.falseType);
                    BType.NarrowedTypes newPair = new BType.NarrowedTypes(existingNarrowTypes.trueType, unionType);
                    falseTypesOfNarrowedTypes.put(key, newPair);
                }
            }
        }

        if (prevNarrowedTypeInfo != null) {
            prevNarrowedTypeInfo.putAll(data.narrowedTypeInfo);
        }

        if (ifNode.elseStmt != null) {
            boolean ifCompletionStatus = data.notCompletedNormally;
            resetNotCompletedNormally(data);
            SymbolEnv elseEnv = typeNarrower.evaluateFalsity(ifNode.expr, ifNode.elseStmt, currentEnv, false);
            BLangStatement elseStmt = ifNode.elseStmt;
            data.env = elseEnv;
            analyzeStmt(elseStmt, data);
            if (elseStmt.getKind() == NodeKind.IF) {
                data.notCompletedNormally = ifCompletionStatus && data.notCompletedNormally;
            }
        }
        data.narrowedTypeInfo = prevNarrowedTypeInfo;
        if (data.narrowedTypeInfo != null) {
            data.narrowedTypeInfo.putAll(falseTypesOfNarrowedTypes);
        }
    }

    private void resetNotCompletedNormally(AnalyzerData data) {
        data.notCompletedNormally = false;
    }

    @Override
    public void visit(BLangMatchStatement matchStatement, AnalyzerData data) {
        typeChecker.checkExpr(matchStatement.expr, data.env, symTable.noType, data.prevEnvs,
                data.commonAnalyzerData);

        List<BLangMatchClause> matchClauses = matchStatement.matchClauses;
        if (matchClauses.size() == 0) {
            return;
        }
        analyzeNode(matchClauses.get(0), data);

        SymbolEnv matchClauseEnv = data.env;
        for (int i = 1; i < matchClauses.size(); i++) {
            BLangMatchClause prevMatchClause = matchClauses.get(i - 1);
            BLangMatchClause currentMatchClause = matchClauses.get(i);
            matchClauseEnv = typeNarrower.evaluateTruth(matchStatement.expr, prevMatchClause.patternsType,
                    currentMatchClause, matchClauseEnv);
            data.env = matchClauseEnv;
            analyzeNode(currentMatchClause, data);
        }

        if (matchStatement.onFailClause != null) {
            this.analyzeNode(matchStatement.onFailClause, data);
        }
    }

    @Override
    public void visit(BLangMatchClause matchClause, AnalyzerData data) {
        List<BLangMatchPattern> matchPatterns = matchClause.matchPatterns;
        if (matchPatterns.size() == 0) {
            return;
        }
        SymbolEnv currentEnv = data.env;
        SymbolEnv blockEnv = SymbolEnv.createBlockEnv(matchClause.blockStmt, currentEnv);
        Map<String, BVarSymbol> clauseVariables = matchClause.declaredVars;

        for (BLangMatchPattern matchPattern : matchPatterns) {
            data.env = SymbolEnv.createPatternEnv(matchPattern, currentEnv);
            analyzeNode(matchPattern, data);
            resolveMatchClauseVariableTypes(matchPattern, clauseVariables, blockEnv);
            if (matchPattern.getKind() == NodeKind.CONST_MATCH_PATTERN) {
                continue;
            }
            if (matchClause.patternsType == null) {
                matchClause.patternsType = matchPattern.getBType();
                continue;
            }
            matchClause.patternsType = types.mergeTypes(matchClause.patternsType, matchPattern.getBType());
        }

        BLangMatchGuard matchGuard = matchClause.matchGuard;
        if (matchGuard != null) {
            data.env = blockEnv;
            analyzeNode(matchGuard, data);
            blockEnv = typeNarrower.evaluateTruth(matchGuard.expr, matchClause.blockStmt, blockEnv);

            for (Map.Entry<BVarSymbol, BType.NarrowedTypes> entry :
                    matchGuard.expr.narrowedTypeInfo.entrySet()) {
                if (entry.getValue().trueType == symTable.semanticError) {
                    dlog.warning(matchClause.pos, DiagnosticWarningCode.MATCH_STMT_UNMATCHED_PATTERN);
                }
            }

            evaluatePatternsTypeAccordingToMatchGuard(matchClause, matchGuard.expr, blockEnv);
        }
        data.env = blockEnv;
        analyzeStmt(matchClause.blockStmt, data);
    }

    private void resolveMatchClauseVariableTypes(BLangMatchPattern matchPattern,
                                                 Map<String, BVarSymbol> clauseVariables, SymbolEnv env) {
        Map<String, BVarSymbol> patternVariables = matchPattern.declaredVars;
        for (String patternVariableName : patternVariables.keySet()) {
            BVarSymbol patternVariableSymbol = patternVariables.get(patternVariableName);
            if (!clauseVariables.containsKey(patternVariableName)) {
                BVarSymbol clauseVarSymbol = symbolEnter.defineVarSymbol(patternVariableSymbol.pos,
                        patternVariableSymbol.getFlags(), patternVariableSymbol.type, patternVariableSymbol.name,
                        env, false);
                clauseVariables.put(patternVariableName, clauseVarSymbol);
                continue;
            }
            BVarSymbol clauseVariableSymbol = clauseVariables.get(patternVariableName);
            clauseVariableSymbol.type = types.mergeTypes(clauseVariableSymbol.type, patternVariableSymbol.type);
        }
    }

    private void evaluatePatternsTypeAccordingToMatchGuard(BLangMatchClause matchClause, BLangExpression matchGuardExpr,
                                                           SymbolEnv env) {
        List<BLangMatchPattern> matchPatterns = matchClause.matchPatterns;
        if (matchGuardExpr.getKind() != NodeKind.TYPE_TEST_EXPR && matchGuardExpr.getKind() != NodeKind.BINARY_EXPR) {
            return;
        }
        evaluateMatchPatternsTypeAccordingToMatchGuard(matchPatterns.get(0), env);
        BType clauseType = matchPatterns.get(0).getBType();
        for (int i = 1; i < matchPatterns.size(); i++) {
            evaluateMatchPatternsTypeAccordingToMatchGuard(matchPatterns.get(i), env);
            clauseType = types.mergeTypes(matchPatterns.get(i).getBType(), clauseType);
        }
        matchClause.patternsType = clauseType;
    }

    private void evaluateBindingPatternsTypeAccordingToMatchGuard(BLangBindingPattern bindingPattern, SymbolEnv env) {
        NodeKind bindingPatternKind = bindingPattern.getKind();
        switch (bindingPatternKind) {
            case CAPTURE_BINDING_PATTERN:
                BLangCaptureBindingPattern captureBindingPattern =
                        (BLangCaptureBindingPattern) bindingPattern;
                Name varName =
                        new Name(captureBindingPattern.getIdentifier().getValue());
                if (env.scope.entries.containsKey(varName)) {
                    captureBindingPattern.setBType(env.scope.entries.get(varName).symbol.type);
                }
                break;
            default:
                break;
        }
    }

    private void evaluateMatchPatternsTypeAccordingToMatchGuard(BLangMatchPattern matchPattern, SymbolEnv env) {
        NodeKind patternKind = matchPattern.getKind();
        switch (patternKind) {
            case VAR_BINDING_PATTERN_MATCH_PATTERN:
                BLangVarBindingPatternMatchPattern varBindingPatternMatchPattern =
                        (BLangVarBindingPatternMatchPattern) matchPattern;
                BLangBindingPattern bindingPattern = varBindingPatternMatchPattern.getBindingPattern();
                evaluateBindingPatternsTypeAccordingToMatchGuard(bindingPattern, env);
                varBindingPatternMatchPattern.setBType(bindingPattern.getBType());
                break;
            case LIST_MATCH_PATTERN:
                BLangListMatchPattern listMatchPattern = (BLangListMatchPattern) matchPattern;
                List<BType> memberTypes = new ArrayList<>();
                for (BLangMatchPattern memberMatchPattern : listMatchPattern.matchPatterns) {
                    evaluateMatchPatternsTypeAccordingToMatchGuard(memberMatchPattern, env);
                    memberTypes.add(memberMatchPattern.getBType());
                }
                BTupleType matchPatternType = new BTupleType(memberTypes);

                if (listMatchPattern.restMatchPattern != null) {
                    evaluateMatchPatternsTypeAccordingToMatchGuard(listMatchPattern.restMatchPattern, env);
                    BType listRestType = Types.getReferredType(listMatchPattern.restMatchPattern.getBType());
                    if (listRestType.tag == TypeTags.TUPLE) {
                        BTupleType restTupleType = (BTupleType) listRestType;
                        matchPatternType.tupleTypes.addAll(restTupleType.tupleTypes);
                        matchPatternType.restType = restTupleType.restType;
                    } else {
                        matchPatternType.restType = ((BArrayType) listRestType).eType;
                    }
                }
                listMatchPattern.setBType(matchPatternType);
                break;
            case REST_MATCH_PATTERN:
                BLangRestMatchPattern restMatchPattern = (BLangRestMatchPattern) matchPattern;
                Name varName = new Name(restMatchPattern.variableName.value);
                if (env.scope.entries.containsKey(varName)) {
                    restMatchPattern.setBType(env.scope.entries.get(varName).symbol.type);
                }
                break;
            default:
                break;
        }
    }

    @Override
    public void visit(BLangMatchGuard matchGuard, AnalyzerData data) {
        typeChecker.checkExpr(matchGuard.expr, data.env, symTable.booleanType, data.prevEnvs,
                data.commonAnalyzerData);
    }

    @Override
    public void visit(BLangMappingMatchPattern mappingMatchPattern, AnalyzerData data) {
        SymbolEnv currentEnv = data.env;
        BRecordTypeSymbol recordSymbol = symbolEnter.createAnonRecordSymbol(currentEnv, mappingMatchPattern.pos);
        LinkedHashMap<String, BField> fields = new LinkedHashMap<>();

        for (BLangFieldMatchPattern fieldMatchPattern : mappingMatchPattern.fieldMatchPatterns) {
            analyzeNode(fieldMatchPattern, data);
            Name fieldName = names.fromIdNode(fieldMatchPattern.fieldName);
            BVarSymbol fieldSymbol = new BVarSymbol(0, fieldName,
                                                    names.originalNameFromIdNode(fieldMatchPattern.fieldName),
                                                    currentEnv.enclPkg.symbol.pkgID,
                                                    fieldMatchPattern.matchPattern.getBType(),
                                                    recordSymbol, fieldMatchPattern.pos, COMPILED_SOURCE);
            BField field = new BField(fieldName, fieldMatchPattern.pos, fieldSymbol);
            fields.put(fieldName.getValue(), field);
            mappingMatchPattern.declaredVars.putAll(fieldMatchPattern.declaredVars);
        }
        BRecordType recordVarType = new BRecordType(recordSymbol);
        recordVarType.fields = fields;
        recordVarType.restFieldType = symTable.anyOrErrorType;
        if (mappingMatchPattern.restMatchPattern != null) {
            BRecordTypeSymbol matchPattenRecordSym =
                    symbolEnter.createAnonRecordSymbol(currentEnv, mappingMatchPattern.pos);
            BLangRestMatchPattern restMatchPattern = mappingMatchPattern.restMatchPattern;
            BType restType = restMatchPattern.getBType();
            BRecordType matchPatternRecType = new BRecordType(matchPattenRecordSym);
            matchPatternRecType.restFieldType = restType != null ? restType : symTable.anyOrErrorType;
            recordVarType.restFieldType = matchPatternRecType.restFieldType;
            restMatchPattern.setBType(matchPatternRecType);
            analyzeNode(restMatchPattern, data);
            mappingMatchPattern.declaredVars.put(restMatchPattern.variableName.value, restMatchPattern.symbol);

            BLangRecordTypeNode recordTypeNode = TypeDefBuilderHelper.createRecordTypeNode(matchPatternRecType,
                    currentEnv.enclPkg.packageID, symTable, mappingMatchPattern.pos);
            recordTypeNode.initFunction =
                    TypeDefBuilderHelper.createInitFunctionForRecordType(recordTypeNode, currentEnv, names, symTable);
            TypeDefBuilderHelper.createTypeDefinitionForTSymbol(matchPatternRecType, matchPattenRecordSym,
                    recordTypeNode, currentEnv);
        }

        mappingMatchPattern.setBType(types.resolvePatternTypeFromMatchExpr(mappingMatchPattern,
                                                                           recordVarType, currentEnv));
        assignTypesToMemberPatterns(mappingMatchPattern, mappingMatchPattern.getBType(), data);
    }

    private void assignTypesToMemberPatterns(BLangMatchPattern matchPattern, BType bType, AnalyzerData data) {
        BType patternType = Types.getReferredType(bType);
        NodeKind matchPatternKind = matchPattern.getKind();
        switch (matchPatternKind) {
            case WILDCARD_MATCH_PATTERN:
            case CONST_MATCH_PATTERN:
                return;
            case VAR_BINDING_PATTERN_MATCH_PATTERN:
                BLangBindingPattern bindingPattern =
                        ((BLangVarBindingPatternMatchPattern) matchPattern).getBindingPattern();
                assignTypesToMemberPatterns(bindingPattern, patternType, data);
                matchPattern.setBType(bindingPattern.getBType());
                return;
            case LIST_MATCH_PATTERN:
                BLangListMatchPattern listMatchPattern = (BLangListMatchPattern) matchPattern;
                if (patternType.tag == TypeTags.UNION) {
                    for (BType type : ((BUnionType) patternType).getMemberTypes()) {
                        assignTypesToMemberPatterns(listMatchPattern, type, data);
                    }
                    listMatchPattern.setBType(patternType);
                    return;
                }
                if (patternType.tag == TypeTags.ARRAY) {
                    BArrayType arrayType = (BArrayType) patternType;
                    for (BLangMatchPattern memberPattern : listMatchPattern.matchPatterns) {
                        assignTypesToMemberPatterns(memberPattern, arrayType.eType, data);
                    }
                    if (listMatchPattern.restMatchPattern == null) {
                        return;
                    }
                    if (arrayType.state == BArrayState.CLOSED) {
                        BTupleType restTupleType = createTupleForClosedArray(
                                arrayType.size - listMatchPattern.matchPatterns.size(), arrayType.eType);
                        listMatchPattern.restMatchPattern.setBType(restTupleType);
                        BVarSymbol restMatchPatternSymbol = listMatchPattern.restMatchPattern.declaredVars
                                .get(listMatchPattern.restMatchPattern.getIdentifier().getValue());
                        restMatchPatternSymbol.type = restTupleType;
                        return;
                    }
                    BLangRestMatchPattern restMatchPattern = listMatchPattern.restMatchPattern;
                    BType restType = ((BArrayType) restMatchPattern.getBType()).eType;
                    restType = types.mergeTypes(restType, arrayType.eType);
                    ((BArrayType) restMatchPattern.getBType()).eType = restType;
                    return;
                }
                if (patternType.tag != TypeTags.TUPLE) {
                    return;
                }
                BTupleType patternTupleType = (BTupleType) patternType;
                List<BType> types = patternTupleType.tupleTypes;
                List<BLangMatchPattern> matchPatterns = listMatchPattern.matchPatterns;
                List<BType> memberTypes = new ArrayList<>();
                for (int i = 0; i < matchPatterns.size(); i++) {
                    assignTypesToMemberPatterns(matchPatterns.get(i), types.get(i), data);
                    memberTypes.add(matchPatterns.get(i).getBType());
                }
                BTupleType tupleType = new BTupleType(memberTypes);

                if (listMatchPattern.restMatchPattern == null) {
                    listMatchPattern.setBType(tupleType);
                    return;
                }
                tupleType.restType = createTypeForTupleRestType(matchPatterns.size(), types, patternTupleType.restType);
                listMatchPattern.restMatchPattern.setBType(tupleType.restType);
                matchPattern.setBType(patternType);
                BVarSymbol restMatchPatternSymbol = listMatchPattern.restMatchPattern.declaredVars
                        .get(listMatchPattern.restMatchPattern.getIdentifier().getValue());
                restMatchPatternSymbol.type = tupleType.restType;
                return;
            case MAPPING_MATCH_PATTERN:
                BLangMappingMatchPattern mappingMatchPattern = (BLangMappingMatchPattern) matchPattern;
                if (patternType.tag == TypeTags.UNION) {
                    for (BType type : ((BUnionType) patternType).getMemberTypes()) {
                        assignTypesToMemberPatterns(mappingMatchPattern, type, data);
                    }
                    return;
                }
                if (patternType.tag != TypeTags.RECORD) {
                    return;
                }
                BRecordType recordType = (BRecordType) patternType;
                List<String> boundedFieldNames = new ArrayList<>();

                for (BLangFieldMatchPattern fieldMatchPattern : mappingMatchPattern.fieldMatchPatterns) {
                    assignTypesToMemberPatterns(fieldMatchPattern.matchPattern,
                            recordType.fields.get(fieldMatchPattern.fieldName.value).type, data);
                    boundedFieldNames.add(fieldMatchPattern.fieldName.value);
                }

                if (mappingMatchPattern.restMatchPattern == null) {
                    return;
                }
                BLangRestMatchPattern restMatchPattern = mappingMatchPattern.restMatchPattern;
                BRecordType restPatternRecType = (BRecordType) restMatchPattern.getBType();
                BVarSymbol restVarSymbol =
                        restMatchPattern.declaredVars.get(restMatchPattern.getIdentifier().getValue());
                BType restVarType = Types.getReferredType(restVarSymbol.type);
                if (restVarType.tag != TypeTags.RECORD) {
                    return;
                }
                BRecordType restVarSymbolRecordType = (BRecordType) restVarType;
                setRestMatchPatternConstraintType(recordType, boundedFieldNames, restPatternRecType,
                        restVarSymbolRecordType, data);
        }
    }

    private BTupleType createTupleForClosedArray(int noOfElements, BType elementType) {
        List<BType> memTypes = Collections.nCopies(noOfElements, elementType);
        return new BTupleType(memTypes);
    }

    private BType createTypeForTupleRestType(int startIndex, List<BType> types, BType patternRestType) {
        List<BType> remainingTypes = new ArrayList<>();
        for (int i = startIndex; i < types.size(); i++) {
            remainingTypes.add(types.get(i));
        }
        if (!remainingTypes.isEmpty()) {
            BTupleType restTupleType = new BTupleType(remainingTypes);
            if (patternRestType != null) {
                restTupleType.restType = patternRestType;
            }
            return restTupleType;
        } else {
            if (patternRestType != null) {
                return new BArrayType(patternRestType);
            } else {
                return new BArrayType(symTable.anyOrErrorType);
            }
        }
    }

    @Override
    public void visit(BLangFieldMatchPattern fieldMatchPattern, AnalyzerData data) {
        BLangMatchPattern matchPattern = fieldMatchPattern.matchPattern;
        matchPattern.accept(this, data);
        fieldMatchPattern.declaredVars.putAll(matchPattern.declaredVars);
    }


    @Override
    public void visit(BLangVarBindingPatternMatchPattern varBindingPattern, AnalyzerData data) {
        SymbolEnv currentEnv = data.env;
        BLangBindingPattern bindingPattern = varBindingPattern.getBindingPattern();
        NodeKind patternKind = bindingPattern.getKind();
        BType patternType = null;
        if (varBindingPattern.matchExpr != null) {
            patternType = varBindingPattern.matchExpr.getBType();
        }

        switch (patternKind) {
            case WILDCARD_BINDING_PATTERN:
                BLangWildCardBindingPattern wildCardBindingPattern = (BLangWildCardBindingPattern) bindingPattern;
                wildCardBindingPattern.setBType(patternType);
                analyzeNode(wildCardBindingPattern, data);
                varBindingPattern.isLastPattern = types.isAssignable(wildCardBindingPattern.getBType(),
                                                                     symTable.anyType);
                break;
            case CAPTURE_BINDING_PATTERN:
                BLangCaptureBindingPattern captureBindingPattern = (BLangCaptureBindingPattern) bindingPattern;
                captureBindingPattern.setBType(
                        varBindingPattern.getBType() == null ? patternType : varBindingPattern.getBType());
                analyzeNode(captureBindingPattern, data);
                break;
            case LIST_BINDING_PATTERN:
                BLangListBindingPattern listBindingPattern = (BLangListBindingPattern) bindingPattern;
                analyzeNode(listBindingPattern, data);
                listBindingPattern.setBType(types.resolvePatternTypeFromMatchExpr(listBindingPattern, varBindingPattern,
                        currentEnv));
                assignTypesToMemberPatterns(listBindingPattern, listBindingPattern.getBType(), data);
                break;
            case ERROR_BINDING_PATTERN:
                BLangErrorBindingPattern errorBindingPattern = (BLangErrorBindingPattern) bindingPattern;
                analyzeNode(errorBindingPattern, data);
                errorBindingPattern.setBType(types.resolvePatternTypeFromMatchExpr(errorBindingPattern,
                                                                                   varBindingPattern.matchExpr,
                        currentEnv));
                break;
            case MAPPING_BINDING_PATTERN:
                BLangMappingBindingPattern mappingBindingPattern = (BLangMappingBindingPattern) bindingPattern;
                analyzeNode(mappingBindingPattern, data);
                mappingBindingPattern.setBType(types.resolvePatternTypeFromMatchExpr(mappingBindingPattern,
                                                                                     varBindingPattern, currentEnv));
                assignTypesToMemberPatterns(mappingBindingPattern, mappingBindingPattern.getBType(), data);
                break;
            default:
        }
        varBindingPattern.declaredVars.putAll(bindingPattern.declaredVars);
        varBindingPattern.setBType(bindingPattern.getBType());
    }

    @Override
    public void visit(BLangWildCardBindingPattern wildCardBindingPattern, AnalyzerData data) {
        if (wildCardBindingPattern.getBType() == null) {
            wildCardBindingPattern.setBType(symTable.anyType);
            return;
        }
        BType bindingPatternType = wildCardBindingPattern.getBType();
        BType intersectionType = types.getTypeIntersection(
                Types.IntersectionContext.compilerInternalIntersectionContext(),
                bindingPatternType, symTable.anyType, data.env);
        if (intersectionType == symTable.semanticError) {
            wildCardBindingPattern.setBType(symTable.noType);
            return;
        }
        wildCardBindingPattern.setBType(intersectionType);
    }

    @Override
    public void visit(BLangCaptureBindingPattern captureBindingPattern, AnalyzerData data) {
        BLangIdentifier id = (BLangIdentifier) captureBindingPattern.getIdentifier();
        Name name = new Name(id.getValue());
        Name origName = new Name(id.originalValue);
        captureBindingPattern.setBType(captureBindingPattern.getBType() == null ? symTable.anyOrErrorType :
                                               captureBindingPattern.getBType());
        captureBindingPattern.symbol = symbolEnter.defineVarSymbol(captureBindingPattern.getIdentifier().getPosition(),
                                                                   Flags.unMask(0), captureBindingPattern.getBType(),
                                                                   name, origName, data.env, false);
        captureBindingPattern.declaredVars.put(name.value, captureBindingPattern.symbol);
    }

    @Override
    public void visit(BLangListBindingPattern listBindingPattern, AnalyzerData data) {
        List<BType> listMemberTypes = new ArrayList<>();
        for (BLangBindingPattern bindingPattern : listBindingPattern.bindingPatterns) {
            analyzeNode(bindingPattern, data);
            listMemberTypes.add(bindingPattern.getBType());
            listBindingPattern.declaredVars.putAll(bindingPattern.declaredVars);
        }
        BTupleType listBindingPatternType = new BTupleType(listMemberTypes);

        if (listBindingPattern.restBindingPattern != null) {
            BLangRestBindingPattern restBindingPattern = listBindingPattern.restBindingPattern;
            BType restBindingPatternType = restBindingPattern.getBType();
            BType restType = restBindingPatternType != null ? restBindingPatternType : symTable.anyOrErrorType;
            restBindingPattern.setBType(new BArrayType(restType));
            restBindingPattern.accept(this, data);
            listBindingPattern.declaredVars.put(restBindingPattern.variableName.value, restBindingPattern.symbol);
            listBindingPatternType.restType = restType;
        }
        listBindingPattern.setBType(listBindingPatternType);
    }

    @Override
    public void visit(BLangRestBindingPattern restBindingPattern, AnalyzerData data) {
        SymbolEnv currentEnv = data.env;
        Name name = new Name(restBindingPattern.variableName.value);
        Name origName = names.originalNameFromIdNode(restBindingPattern.variableName);
        BSymbol symbol = symResolver.lookupSymbolInMainSpace(currentEnv, name);
        if (symbol == symTable.notFoundSymbol) {
            symbol = new BVarSymbol(0, name, origName, currentEnv.enclPkg.packageID, restBindingPattern.getBType(),
                                    currentEnv.scope.owner, restBindingPattern.variableName.pos, SOURCE);
            symbolEnter.defineSymbol(restBindingPattern.variableName.pos, symbol, currentEnv);
        }
        restBindingPattern.symbol = (BVarSymbol) symbol;
        restBindingPattern.declaredVars.put(name.value, restBindingPattern.symbol);
    }

    @Override
    public void visit(BLangErrorBindingPattern errorBindingPattern, AnalyzerData data) {
        if (errorBindingPattern.errorTypeReference != null) {
            errorBindingPattern.setBType(symResolver.resolveTypeNode(errorBindingPattern.errorTypeReference, data.env));
        } else {
            errorBindingPattern.setBType(symTable.errorType);
        }

        if (errorBindingPattern.errorMessageBindingPattern != null) {
            analyzeNode(errorBindingPattern.errorMessageBindingPattern, data);
            errorBindingPattern.declaredVars.putAll(errorBindingPattern.errorMessageBindingPattern.declaredVars);
        }

        if (errorBindingPattern.errorCauseBindingPattern != null) {
            analyzeNode(errorBindingPattern.errorCauseBindingPattern, data);
            errorBindingPattern.declaredVars.putAll(errorBindingPattern.errorCauseBindingPattern.declaredVars);
        }

        if (errorBindingPattern.errorFieldBindingPatterns != null) {
            analyzeNode(errorBindingPattern.errorFieldBindingPatterns, data);
            errorBindingPattern.declaredVars.putAll(errorBindingPattern.errorFieldBindingPatterns.declaredVars);
        }
    }

    @Override
    public void visit(BLangSimpleBindingPattern simpleBindingPattern, AnalyzerData data) {
        if (simpleBindingPattern.wildCardBindingPattern != null) {
            analyzeNode(simpleBindingPattern.wildCardBindingPattern, data);
            return;
        }
        if (simpleBindingPattern.captureBindingPattern != null) {
            analyzeNode(simpleBindingPattern.captureBindingPattern, data);
            simpleBindingPattern.declaredVars.putAll(simpleBindingPattern.captureBindingPattern.declaredVars);
        }
    }

    @Override
    public void visit(BLangErrorMessageBindingPattern errorMessageBindingPattern, AnalyzerData data) {
        BLangSimpleBindingPattern simpleBindingPattern = errorMessageBindingPattern.simpleBindingPattern;
        if (simpleBindingPattern.wildCardBindingPattern != null) {
            simpleBindingPattern.wildCardBindingPattern.setBType(symTable.stringType);
        }
        if (simpleBindingPattern.captureBindingPattern != null) {
            simpleBindingPattern.captureBindingPattern.setBType(symTable.stringType);
        }
        analyzeNode(simpleBindingPattern, data);
        errorMessageBindingPattern.declaredVars.putAll(simpleBindingPattern.declaredVars);
    }

    @Override
    public void visit(BLangErrorCauseBindingPattern errorCauseBindingPattern, AnalyzerData data) {
        if (errorCauseBindingPattern.simpleBindingPattern != null) {
            BLangSimpleBindingPattern simpleBindingPattern = errorCauseBindingPattern.simpleBindingPattern;
            if (simpleBindingPattern.captureBindingPattern != null) {
                simpleBindingPattern.captureBindingPattern.setBType(symTable.errorOrNilType);
            }
            analyzeNode(simpleBindingPattern, data);
            errorCauseBindingPattern.declaredVars.putAll(simpleBindingPattern.declaredVars);
            return;
        }
        if (errorCauseBindingPattern.errorBindingPattern != null) {
            analyzeNode(errorCauseBindingPattern.errorBindingPattern, data);
            errorCauseBindingPattern.declaredVars.putAll(errorCauseBindingPattern.errorBindingPattern.declaredVars);
        }
    }

    @Override
    public void visit(BLangErrorFieldBindingPatterns errorFieldBindingPatterns, AnalyzerData data) {
        for (BLangNamedArgBindingPattern namedArgBindingPattern : errorFieldBindingPatterns.namedArgBindingPatterns) {
            analyzeNode(namedArgBindingPattern, data);
            errorFieldBindingPatterns.declaredVars.putAll(namedArgBindingPattern.declaredVars);
        }
        if (errorFieldBindingPatterns.restBindingPattern != null) {
            errorFieldBindingPatterns.restBindingPattern.setBType(
                    new BMapType(TypeTags.MAP, symTable.anydataType, null));
            analyzeNode(errorFieldBindingPatterns.restBindingPattern, data);
            errorFieldBindingPatterns.declaredVars.putAll(errorFieldBindingPatterns.restBindingPattern.declaredVars);
        }
    }

    @Override
    public void visit(BLangNamedArgBindingPattern namedArgBindingPattern, AnalyzerData data) {
        setNamedArgBindingPatternType(namedArgBindingPattern.bindingPattern);
        analyzeNode(namedArgBindingPattern.bindingPattern, data);
        namedArgBindingPattern.declaredVars.putAll(namedArgBindingPattern.bindingPattern.declaredVars);
    }

    private void setNamedArgBindingPatternType(BLangBindingPattern bindingPattern) {
        switch(bindingPattern.getKind()) {
            case LIST_BINDING_PATTERN:
                BLangListBindingPattern listBindingPattern = (BLangListBindingPattern) bindingPattern;
                listBindingPattern.bindingPatterns.forEach(pattern -> pattern.setBType(symTable.cloneableType));
                if (listBindingPattern.restBindingPattern != null) {
                    listBindingPattern.restBindingPattern.setBType(symTable.cloneableType);
                }
                break;
            case MAPPING_BINDING_PATTERN:
                BLangMappingBindingPattern mappingBindingPattern = (BLangMappingBindingPattern) bindingPattern;
                mappingBindingPattern.fieldBindingPatterns.forEach(pattern ->
                        pattern.bindingPattern.setBType(symTable.cloneableType));
                if (mappingBindingPattern.restBindingPattern != null) {
                    mappingBindingPattern.restBindingPattern.setBType(symTable.cloneableType);
                }
                break;
            case CAPTURE_BINDING_PATTERN:
                BLangCaptureBindingPattern captureBindingPattern = (BLangCaptureBindingPattern) bindingPattern;
                captureBindingPattern.setBType(symTable.cloneableType);
                break;
        }
    }

    @Override
    public void visit(BLangErrorMatchPattern errorMatchPattern, AnalyzerData data) {
        if (errorMatchPattern.errorTypeReference != null) {
            errorMatchPattern.setBType(symResolver.resolveTypeNode(errorMatchPattern.errorTypeReference, data.env));
        } else {
            errorMatchPattern.setBType(symTable.errorType);
        }
        errorMatchPattern.setBType(types.resolvePatternTypeFromMatchExpr(errorMatchPattern,
                                                                         errorMatchPattern.matchExpr));

        if (errorMatchPattern.errorMessageMatchPattern != null) {
            analyzeNode(errorMatchPattern.errorMessageMatchPattern, data);
            errorMatchPattern.declaredVars.putAll(errorMatchPattern.errorMessageMatchPattern.declaredVars);
        }

        if (errorMatchPattern.errorCauseMatchPattern != null) {
            analyzeNode(errorMatchPattern.errorCauseMatchPattern, data);
            errorMatchPattern.declaredVars.putAll(errorMatchPattern.errorCauseMatchPattern.declaredVars);
        }

        if (errorMatchPattern.errorFieldMatchPatterns != null) {
            analyzeNode(errorMatchPattern.errorFieldMatchPatterns, data);
            errorMatchPattern.declaredVars.putAll(errorMatchPattern.errorFieldMatchPatterns.declaredVars);
        }
    }

    @Override
    public void visit(BLangSimpleMatchPattern simpleMatchPattern, AnalyzerData data) {
        if (simpleMatchPattern.wildCardMatchPattern != null) {
            analyzeNode(simpleMatchPattern.wildCardMatchPattern, data);
            simpleMatchPattern.wildCardMatchPattern.isLastPattern = true;
            return;
        }
        if (simpleMatchPattern.constPattern != null) {
            analyzeNode(simpleMatchPattern.constPattern, data);
            return;
        }
        if (simpleMatchPattern.varVariableName != null) {
            analyzeNode(simpleMatchPattern.varVariableName, data);
            simpleMatchPattern.declaredVars.putAll(simpleMatchPattern.varVariableName.declaredVars);
        }
    }

    @Override
    public void visit(BLangErrorMessageMatchPattern errorMessageMatchPattern, AnalyzerData data) {
        BLangSimpleMatchPattern simpleMatchPattern = errorMessageMatchPattern.simpleMatchPattern;
        if (simpleMatchPattern.varVariableName != null) {
            simpleMatchPattern.varVariableName.setBType(symTable.stringType);
        }
        analyzeNode(simpleMatchPattern, data);
        errorMessageMatchPattern.declaredVars.putAll(simpleMatchPattern.declaredVars);
    }

    @Override
    public void visit(BLangErrorCauseMatchPattern errorCauseMatchPattern, AnalyzerData data) {
        if (errorCauseMatchPattern.simpleMatchPattern != null) {
            BLangSimpleMatchPattern simpleMatchPattern = errorCauseMatchPattern.simpleMatchPattern;
            if (simpleMatchPattern.varVariableName != null) {
                simpleMatchPattern.varVariableName.setBType(symTable.errorOrNilType);
            }
            analyzeNode(simpleMatchPattern, data);
            errorCauseMatchPattern.declaredVars.putAll(simpleMatchPattern.declaredVars);
            return;
        }
        if (errorCauseMatchPattern.errorMatchPattern != null) {
            analyzeNode(errorCauseMatchPattern.errorMatchPattern, data);
            errorCauseMatchPattern.declaredVars.putAll(errorCauseMatchPattern.errorMatchPattern.declaredVars);
        }
    }

    @Override
    public void visit(BLangErrorFieldMatchPatterns errorFieldMatchPatterns, AnalyzerData data) {
        for (BLangNamedArgMatchPattern namedArgMatchPattern : errorFieldMatchPatterns.namedArgMatchPatterns) {
            analyzeNode(namedArgMatchPattern, data);
            errorFieldMatchPatterns.declaredVars.putAll(namedArgMatchPattern.declaredVars);
        }
        if (errorFieldMatchPatterns.restMatchPattern != null) {
            errorFieldMatchPatterns.restMatchPattern.setBType(new BMapType(TypeTags.MAP, symTable.anydataType, null));
            analyzeNode(errorFieldMatchPatterns.restMatchPattern, data);
            errorFieldMatchPatterns.declaredVars.putAll(errorFieldMatchPatterns.restMatchPattern.declaredVars);
        }
    }

    @Override
    public void visit(BLangNamedArgMatchPattern namedArgMatchPattern, AnalyzerData data) {
        setNamedArgMatchPatternType(namedArgMatchPattern.matchPattern);
        analyzeNode(namedArgMatchPattern.matchPattern, data);
        namedArgMatchPattern.declaredVars.putAll(namedArgMatchPattern.matchPattern.declaredVars);
    }

    private void setNamedArgMatchPatternType(BLangMatchPattern matchPattern) {
        switch(matchPattern.getKind()) {
            case CONST_MATCH_PATTERN:
            case VAR_BINDING_PATTERN_MATCH_PATTERN:
                matchPattern.setBType(symTable.cloneableType);
                break;
            case LIST_MATCH_PATTERN:
                BLangListMatchPattern listMatchPattern = (BLangListMatchPattern) matchPattern;
                listMatchPattern.matchPatterns.forEach(pattern -> pattern.setBType(symTable.cloneableType));
                if (listMatchPattern.restMatchPattern != null) {
                    listMatchPattern.restMatchPattern.setBType(symTable.cloneableType);
                }
                break;
            case MAPPING_MATCH_PATTERN:
                BLangMappingMatchPattern mappingMatchPattern = (BLangMappingMatchPattern) matchPattern;
                mappingMatchPattern.fieldMatchPatterns.forEach(pattern ->
                        pattern.matchPattern.setBType(symTable.cloneableType));
                if (mappingMatchPattern.restMatchPattern != null) {
                    mappingMatchPattern.restMatchPattern.setBType(symTable.cloneableType);
                }
                break;
        }
    }

    @Override
    public void visit(BLangMappingBindingPattern mappingBindingPattern, AnalyzerData data) {
        SymbolEnv currentEnv = data.env;
        BRecordTypeSymbol recordSymbol = symbolEnter.createAnonRecordSymbol(currentEnv, mappingBindingPattern.pos);
        LinkedHashMap<String, BField> fields = new LinkedHashMap<>();

        for (BLangFieldBindingPattern fieldBindingPattern : mappingBindingPattern.fieldBindingPatterns) {
            fieldBindingPattern.accept(this, data);
            Name fieldName = names.fromIdNode(fieldBindingPattern.fieldName);
            BVarSymbol fieldSymbol = new BVarSymbol(0, fieldName,
                                                    names.originalNameFromIdNode(fieldBindingPattern.fieldName),
                                                    currentEnv.enclPkg.symbol.pkgID,
                                                    fieldBindingPattern.bindingPattern.getBType(), recordSymbol,
                                                    fieldBindingPattern.pos, COMPILED_SOURCE);
            BField field = new BField(fieldName, fieldBindingPattern.pos, fieldSymbol);
            fields.put(fieldName.getValue(), field);
            mappingBindingPattern.declaredVars.putAll(fieldBindingPattern.declaredVars);
        }
        BRecordType recordVarType = new BRecordType(recordSymbol);
        recordVarType.fields = fields;
        recordVarType.restFieldType = symTable.anyOrErrorType;
        if (mappingBindingPattern.restBindingPattern != null) {
            BLangRestBindingPattern restBindingPattern = mappingBindingPattern.restBindingPattern;
            BType restType = restBindingPattern.getBType();
            BRecordTypeSymbol matchPattenRecordSym =
                                                 symbolEnter.createAnonRecordSymbol(currentEnv, restBindingPattern.pos);
            BRecordType matchPatternRecType = new BRecordType(matchPattenRecordSym);
            matchPatternRecType.restFieldType = restType != null ? restType : symTable.anyOrErrorType;
            recordVarType.restFieldType = matchPatternRecType.restFieldType;
            restBindingPattern.setBType(matchPatternRecType);
            restBindingPattern.accept(this, data);
            mappingBindingPattern.declaredVars.put(restBindingPattern.variableName.value, restBindingPattern.symbol);

            BLangRecordTypeNode recordTypeNode = TypeDefBuilderHelper.createRecordTypeNode(matchPatternRecType,
                    currentEnv.enclPkg.packageID, symTable, restBindingPattern.pos);
            recordTypeNode.initFunction =
                    TypeDefBuilderHelper.createInitFunctionForRecordType(recordTypeNode, currentEnv, names, symTable);
            TypeDefBuilderHelper.createTypeDefinitionForTSymbol(matchPatternRecType, matchPattenRecordSym,
                    recordTypeNode, currentEnv);
        }
        mappingBindingPattern.setBType(recordVarType);
    }

    @Override
    public void visit(BLangFieldBindingPattern fieldBindingPattern, AnalyzerData data) {
        BLangBindingPattern bindingPattern = fieldBindingPattern.bindingPattern;
        bindingPattern.accept(this, data);
        fieldBindingPattern.declaredVars.putAll(bindingPattern.declaredVars);
    }

    @Override
    public void visit(BLangConstPattern constMatchPattern, AnalyzerData data) {
        BLangExpression constPatternExpr = constMatchPattern.expr;
        typeChecker.checkExpr(constPatternExpr, data.env, data.prevEnvs, data.commonAnalyzerData);
        if (constPatternExpr.getKind() == NodeKind.SIMPLE_VARIABLE_REF) {
            BLangSimpleVarRef constRef = (BLangSimpleVarRef) constPatternExpr;
            if (constRef.symbol.kind != SymbolKind.CONSTANT) {
                dlog.error(constMatchPattern.pos, DiagnosticErrorCode.VARIABLE_SHOULD_BE_DECLARED_AS_CONSTANT,
                        constRef.variableName);
                constMatchPattern.setBType(symTable.noType);
                return;
            }
        }
        constMatchPattern.setBType(types.resolvePatternTypeFromMatchExpr(constMatchPattern, constPatternExpr));
    }

    @Override
    public void visit(BLangRestMatchPattern restMatchPattern, AnalyzerData data) {
        Name name = new Name(restMatchPattern.variableName.value);
        Name origName = new Name(restMatchPattern.variableName.originalValue);
        restMatchPattern.symbol = symbolEnter.defineVarSymbol(restMatchPattern.variableName.pos, Flags.unMask(0),
                                                              restMatchPattern.getBType(), name, origName, data.env,
                                                              false);
        restMatchPattern.declaredVars.put(name.value, restMatchPattern.symbol);
    }

    @Override
    public void visit(BLangListMatchPattern listMatchPattern, AnalyzerData data) {
        List<BType> memberTypes = new ArrayList<>();
        for (BLangMatchPattern memberMatchPattern : listMatchPattern.matchPatterns) {
            memberMatchPattern.accept(this, data);
            memberTypes.add(memberMatchPattern.getBType());
            checkForSimilarVars(listMatchPattern.declaredVars, memberMatchPattern.declaredVars, memberMatchPattern.pos);
            listMatchPattern.declaredVars.putAll(memberMatchPattern.declaredVars);
        }
        BTupleType matchPatternType = new BTupleType(memberTypes);

        if (listMatchPattern.getRestMatchPattern() != null) {
            BLangRestMatchPattern restMatchPattern = (BLangRestMatchPattern) listMatchPattern.getRestMatchPattern();
            BType restBindingPatternType = restMatchPattern.getBType();
            BType restType = restBindingPatternType != null ? restBindingPatternType : symTable.anyOrErrorType;
            restMatchPattern.setBType(new BArrayType(restType));
            restMatchPattern.accept(this, data);
            checkForSimilarVars(listMatchPattern.declaredVars, restMatchPattern.declaredVars, restMatchPattern.pos);
            listMatchPattern.declaredVars.put(restMatchPattern.variableName.value, restMatchPattern.symbol);
            matchPatternType.restType = restType;
        }

        SymbolEnv pkgEnv = symTable.pkgEnvMap.get(data.env.enclPkg.symbol);
        listMatchPattern.setBType(types.resolvePatternTypeFromMatchExpr(listMatchPattern, matchPatternType, pkgEnv));
        assignTypesToMemberPatterns(listMatchPattern, listMatchPattern.getBType(), data);
    }

    private void checkForSimilarVars(Map<String, BVarSymbol> declaredVars, Map<String, BVarSymbol> var,
                                     Location pos) {
        for (String variableName : var.keySet()) {
            if (declaredVars.containsKey(variableName)) {
                dlog.error(pos, DiagnosticErrorCode.MATCH_PATTERN_CANNOT_REPEAT_SAME_VARIABLE);
            }
        }
    }

    private void assignTypesToMemberPatterns(BLangBindingPattern bindingPattern, BType patternType, AnalyzerData data) {
        NodeKind patternKind = bindingPattern.getKind();
        BType bindingPatternType = Types.getReferredType(patternType);
        switch (patternKind) {
            case WILDCARD_BINDING_PATTERN:
                return;
            case CAPTURE_BINDING_PATTERN:
                BLangCaptureBindingPattern captureBindingPattern = (BLangCaptureBindingPattern) bindingPattern;
                BVarSymbol captureBindingPatternSymbol =
                        captureBindingPattern.declaredVars.get(
                                captureBindingPattern.getIdentifier().getValue());
                captureBindingPatternSymbol.type = bindingPatternType.tag == TypeTags.ERROR ? bindingPatternType :
                        this.types.mergeTypes(captureBindingPatternSymbol.type, bindingPatternType);
                captureBindingPattern.setBType(captureBindingPatternSymbol.type);
                return;
            case LIST_BINDING_PATTERN:
                BLangListBindingPattern listBindingPattern = (BLangListBindingPattern) bindingPattern;
                if (bindingPatternType.tag == TypeTags.UNION) {
                    for (BType type : ((BUnionType) bindingPatternType).getMemberTypes()) {
                        assignTypesToMemberPatterns(bindingPattern, type, data);
                    }
                    listBindingPattern.setBType(bindingPatternType);
                    return;
                }
                if (bindingPatternType.tag == TypeTags.ARRAY) {
                    BArrayType arrayType = (BArrayType) bindingPatternType;
                    for (BLangBindingPattern memberBindingPattern : listBindingPattern.bindingPatterns) {
                        assignTypesToMemberPatterns(memberBindingPattern, arrayType.eType, data);
                    }
                    if (listBindingPattern.restBindingPattern == null) {
                        return;
                    }
                    if (arrayType.state == BArrayState.CLOSED) {
                        BTupleType restTupleType = createTupleForClosedArray(
                                arrayType.size - listBindingPattern.bindingPatterns.size(), arrayType.eType);
                        listBindingPattern.restBindingPattern.setBType(restTupleType);
                        BVarSymbol restBindingPatternSymbol = listBindingPattern.restBindingPattern.declaredVars
                                .get(listBindingPattern.restBindingPattern.getIdentifier().getValue());
                        restBindingPatternSymbol.type = restTupleType;
                        return;
                    }
                    BLangRestBindingPattern restBindingPattern = listBindingPattern.restBindingPattern;
                    BType restType = ((BArrayType) restBindingPattern.getBType()).eType;
                    restType = types.mergeTypes(restType, arrayType.eType);
                    ((BArrayType) restBindingPattern.getBType()).eType = restType;
                    return;
                }
                if (bindingPatternType.tag != TypeTags.TUPLE) {
                    return;
                }
                BTupleType bindingPatternTupleType = (BTupleType) bindingPatternType;
                List<BType> types = bindingPatternTupleType.getTupleTypes();
                List<BLangBindingPattern> bindingPatterns = listBindingPattern.bindingPatterns;
                List<BType> memberTypes = new ArrayList<>();
                for (int i = 0; i < bindingPatterns.size(); i++) {
                    assignTypesToMemberPatterns(bindingPatterns.get(i), types.get(i), data);
                    memberTypes.add(bindingPatterns.get(i).getBType());
                }
                BTupleType tupleType = new BTupleType(memberTypes);

                if (listBindingPattern.restBindingPattern == null) {
                    bindingPattern.setBType(tupleType);
                    return;
                }
                tupleType.restType = createTypeForTupleRestType(bindingPatterns.size(), types,
                        bindingPatternTupleType.restType);
                listBindingPattern.restBindingPattern.setBType(tupleType.restType);
                bindingPattern.setBType(bindingPatternType);
                BVarSymbol restBindingPatternSymbol =
                        listBindingPattern.restBindingPattern.declaredVars
                                .get(listBindingPattern.restBindingPattern.getIdentifier().getValue());
                restBindingPatternSymbol.type = tupleType.restType;
                return;
            case MAPPING_BINDING_PATTERN:
                BLangMappingBindingPattern mappingBindingPattern = (BLangMappingBindingPattern) bindingPattern;
                if (bindingPatternType.tag == TypeTags.UNION) {
                    for (BType type : ((BUnionType) bindingPatternType).getMemberTypes()) {
                        assignTypesToMemberPatterns(mappingBindingPattern, type, data);
                    }
                    return;
                }
                if (bindingPatternType.tag != TypeTags.RECORD) {
                    return;
                }
                BRecordType recordType = (BRecordType) bindingPatternType;
                List<String> boundedFields = new ArrayList<>();
                for (BLangFieldBindingPattern fieldBindingPattern : mappingBindingPattern.fieldBindingPatterns) {
                    assignTypesToMemberPatterns(fieldBindingPattern.bindingPattern,
                            recordType.fields.get(fieldBindingPattern.fieldName.value).type, data);
                    boundedFields.add(fieldBindingPattern.fieldName.value);
                }

                if (mappingBindingPattern.restBindingPattern == null) {
                    return;
                }
                BLangRestBindingPattern restBindingPattern = mappingBindingPattern.restBindingPattern;
                BRecordType restPatternRecordType = (BRecordType) restBindingPattern.getBType();
                BVarSymbol restVarSymbol =
                        restBindingPattern.declaredVars.get(restBindingPattern.getIdentifier().getValue());
                BRecordType restVarSymbolRecordType = (BRecordType) restVarSymbol.type;
                setRestMatchPatternConstraintType(recordType, boundedFields, restPatternRecordType,
                        restVarSymbolRecordType, data);
                return;
            default:
        }
    }

    @Override
    public void visit(BLangWildCardMatchPattern wildCardMatchPattern, AnalyzerData data) {
        if (wildCardMatchPattern.matchExpr == null) {
            wildCardMatchPattern.setBType(symTable.anyType);
            return;
        }
        BType matchExprType = wildCardMatchPattern.matchExpr.getBType();
        if (types.isAssignable(matchExprType, symTable.anyType)) {
            wildCardMatchPattern.setBType(symTable.anyType);
            return;
        }

        BType intersectionType = types.getTypeIntersection(
                Types.IntersectionContext.compilerInternalIntersectionContext(),
                matchExprType, symTable.anyType, data.env);
        if (intersectionType == symTable.semanticError) {
            wildCardMatchPattern.setBType(symTable.noType);
            return;
        }
        wildCardMatchPattern.setBType(intersectionType);
    }

    @Override
    public void visit(BLangForeach foreach, AnalyzerData data) {
        SymbolEnv currentEnv = data.env;
        // Check the collection's type.
        typeChecker.checkExpr(foreach.collection, currentEnv, symTable.noType, data.prevEnvs,
                data.commonAnalyzerData);
        // object type collection should be a subtype of 'object:Iterable
        if (Types.getReferredType(foreach.collection.getBType()).tag == TypeTags.OBJECT
                && !types.isAssignable(foreach.collection.getBType(), symTable.iterableType)) {
            dlog.error(foreach.collection.pos, DiagnosticErrorCode.INVALID_ITERABLE_OBJECT_TYPE,
                       foreach.collection.getBType(), symTable.iterableType);
            foreach.resultType = symTable.semanticError;
            return;
        }
        // Set the type of the foreach node's type node.
        types.setForeachTypedBindingPatternType(foreach);
        // Create a new block environment for the foreach node's body.
        SymbolEnv blockEnv = SymbolEnv.createBlockEnv(foreach.body, currentEnv);
        // Check foreach node's variables and set types.
        handleForeachDefinitionVariables(foreach.variableDefinitionNode, foreach.varType, foreach.isDeclaredWithVar,
                false, blockEnv);
        boolean prevBreakFound = data.breakFound;
        // Analyze foreach node's statements.
        data.env = blockEnv;
        analyzeStmt(foreach.body, data);

        if (foreach.onFailClause != null) {
            this.analyzeNode(foreach.onFailClause, data);
        }
        data.notCompletedNormally = false;
        data.breakFound = prevBreakFound;
    }

    @Override
    public void visit(BLangOnFailClause onFailClause, AnalyzerData data) {
        // Create a new block environment for the on-fail node.
        SymbolEnv onFailEnv = SymbolEnv.createBlockEnv(onFailClause.body, data.env);
        VariableDefinitionNode onFailVarDefNode = onFailClause.variableDefinitionNode;
        if (onFailVarDefNode != null) {
            // Check on-fail node's variables and set types.
            handleForeachDefinitionVariables(onFailVarDefNode, symTable.errorType,
                    onFailClause.isDeclaredWithVar, true, onFailEnv);
            BLangVariable onFailVarNode = (BLangVariable) onFailVarDefNode.getVariable();
            if (!types.isAssignable(onFailVarNode.getBType(), symTable.errorType)) {
                dlog.error(onFailVarNode.pos, DiagnosticErrorCode.INVALID_TYPE_DEFINITION_FOR_ERROR_VAR,
                        onFailVarNode.getBType());
            }
        }
        data.env = onFailEnv;
        analyzeStmt(onFailClause.body, data);
    }

    @Override
    public void visit(BLangWhile whileNode, AnalyzerData data) {
        SymbolEnv currentEnv = data.env;
        typeChecker.checkExpr(whileNode.expr, currentEnv, symTable.booleanType, data.prevEnvs,
                data.commonAnalyzerData);

        if (whileNode.onFailClause != null) {
            this.analyzeNode(whileNode.onFailClause, data);
        }

        BType actualType = whileNode.expr.getBType();
        if (TypeTags.TUPLE == Types.getReferredType(actualType).tag) {
            dlog.error(whileNode.expr.pos, DiagnosticErrorCode.INCOMPATIBLE_TYPES, symTable.booleanType, actualType);
        }

        boolean prevBreakFound = data.breakFound;
        SymbolEnv whileEnv = typeNarrower.evaluateTruth(whileNode.expr, whileNode.body, currentEnv);
        data.env = whileEnv;
        analyzeStmt(whileNode.body, data);
        data.notCompletedNormally =
                ConditionResolver.checkConstCondition(types, symTable, whileNode.expr) == symTable.trueType
                        && !data.breakFound;
        data.breakFound = prevBreakFound;
    }

    @Override
    public void visit(BLangDo doNode, AnalyzerData data) {
        data.env = SymbolEnv.createTypeNarrowedEnv(doNode, data.env);
        if (doNode.onFailClause != null) {
            this.analyzeNode(doNode.onFailClause, data);
        }
        analyzeStmt(doNode.body, data);
    }

    @Override
    public void visit(BLangFail failNode, AnalyzerData data) {
        BLangExpression errorExpression = failNode.expr;
        BType errorExpressionType = typeChecker.checkExpr(errorExpression, data.env, data.prevEnvs,
                data.commonAnalyzerData);

        if (errorExpressionType == symTable.semanticError ||
                !types.isSubTypeOfBaseType(errorExpressionType, symTable.errorType.tag)) {
            dlog.error(errorExpression.pos, DiagnosticErrorCode.ERROR_TYPE_EXPECTED, errorExpression.toString());
        }
        data.notCompletedNormally = true;
    }

    @Override
    public void visit(BLangLock lockNode, AnalyzerData data) {
        data.env = SymbolEnv.createLockEnv(lockNode, data.env);
        analyzeStmt(lockNode.body, data);
        if (lockNode.onFailClause != null) {
            this.analyzeNode(lockNode.onFailClause, data);
        }
    }

    @Override
    public void visit(BLangService serviceNode, AnalyzerData data) {
        SymbolEnv currentEnv = data.env;
        inferServiceTypeFromListeners(serviceNode, data);
        addCheckExprToServiceVariable(serviceNode);
        analyzeNode(serviceNode.serviceVariable, data);
        if (serviceNode.serviceNameLiteral != null) {
            typeChecker.checkExpr(serviceNode.serviceNameLiteral, currentEnv, symTable.stringType, data.prevEnvs,
                    data.commonAnalyzerData);
        }

        serviceNode.setBType(serviceNode.serviceClass.getBType());
        BType serviceType = serviceNode.serviceClass.getBType();
        BServiceSymbol serviceSymbol = (BServiceSymbol) serviceNode.symbol;
        validateServiceTypeImplementation(serviceNode.pos, serviceType, serviceNode.inferredServiceType);

        for (BLangExpression attachExpr : serviceNode.attachedExprs) {
            final BType exprType = typeChecker.checkExpr(attachExpr, currentEnv, symTable.noType, data.prevEnvs,
                    data.commonAnalyzerData);
            if (exprType != symTable.semanticError && !types.checkListenerCompatibilityAtServiceDecl(exprType)) {
                dlog.error(attachExpr.pos, DiagnosticErrorCode.INCOMPATIBLE_TYPES, LISTENER_NAME, exprType);
            } else if (exprType != symTable.semanticError && serviceNode.listenerType == null) {
                serviceNode.listenerType = exprType;
            } else if (exprType != symTable.semanticError) {
                this.types.isSameType(exprType, serviceNode.listenerType);
            }

            if (attachExpr.getKind() == NodeKind.SIMPLE_VARIABLE_REF) {
                final BLangSimpleVarRef attachVarRef = (BLangSimpleVarRef) attachExpr;
                if (attachVarRef.symbol != null && attachVarRef.symbol != symTable.notFoundSymbol &&
                        !Symbols.isFlagOn(attachVarRef.symbol.flags, Flags.LISTENER)) {
                    dlog.error(attachVarRef.pos, DiagnosticErrorCode.INVALID_LISTENER_ATTACHMENT);
                }
            } else if (attachExpr.getKind() != NodeKind.TYPE_INIT_EXPR) {
                dlog.error(attachExpr.pos, DiagnosticErrorCode.INVALID_LISTENER_ATTACHMENT);
            }

            // Validate listener attachment based on attach-point of the service decl and second param of listener.
            if (exprType.getKind() == TypeKind.OBJECT) {
                BObjectType listenerType = (BObjectType) exprType;
                validateServiceAttachmentOnListener(serviceNode, attachExpr, listenerType, serviceType);
            } else if (exprType.getKind() == TypeKind.UNION) {
                for (BType memberType : ((BUnionType) exprType).getMemberTypes()) {
                    if (Types.getReferredType(memberType).tag == TypeTags.ERROR) {
                        continue;
                    }
                    BType refType = Types.getReferredType(memberType);
                    if (refType.tag == TypeTags.OBJECT) {
                        validateServiceAttachmentOnListener(serviceNode, attachExpr,
                                (BObjectType) refType, serviceType);
                    }
                }
            }

            serviceSymbol.addListenerType(exprType);
        }
    }

    private void validateServiceTypeImplementation(Location pos, BType implementedType, BType inferredServiceType) {
        if (!types.isAssignableIgnoreObjectTypeIds(implementedType, inferredServiceType)) {
            BType referredInferredServiceType = Types.getReferredType(inferredServiceType);
            if (referredInferredServiceType.tag == TypeTags.UNION
                    && ((BUnionType) referredInferredServiceType).getMemberTypes().isEmpty()) {
                return;
            }
            dlog.error(pos, DiagnosticErrorCode.SERVICE_DOES_NOT_IMPLEMENT_REQUIRED_CONSTRUCTS, inferredServiceType);
        }
    }

    private void inferServiceTypeFromListeners(BLangService serviceNode, AnalyzerData data) {
        List<BLangType> typeRefs = serviceNode.serviceClass.typeRefs;
        if (!typeRefs.isEmpty()) {
            serviceNode.inferredServiceType = typeRefs.get(0).getBType();
            return;
        }

        LinkedHashSet<BType> listenerTypes = new LinkedHashSet<>();
        for (BLangExpression attachExpr : serviceNode.attachedExprs) {
            BType type = typeChecker.checkExpr(attachExpr, data.env, symTable.noType, data.prevEnvs,
                    data.commonAnalyzerData);
            flatMapAndGetObjectTypes(listenerTypes, type);
        }
        BType inferred;
        BTypeIdSet typeIdSet = BTypeIdSet.emptySet();
        if (listenerTypes.size() == 1) {
            inferred = listenerTypes.iterator().next();
            typeIdSet.add(getTypeIds(inferred));
        } else {
            for (BType attachType : listenerTypes) {
                typeIdSet.add(getTypeIds(attachType));
            }
            inferred = BUnionType.create(null, listenerTypes);
        }

        serviceNode.inferredServiceType = inferred;
        BType tServiceClass = serviceNode.serviceClass.getBType();
        getTypeIds(tServiceClass).add(typeIdSet);
    }

    private BTypeIdSet getTypeIds(BType type) {
        type = Types.getReferredType(type);
        int tag = type.tag;
        if (tag == TypeTags.SERVICE || tag == TypeTags.OBJECT) {
            return ((BObjectType) type).typeIdSet;
        }
        return BTypeIdSet.emptySet();
    }

    private void flatMapAndGetObjectTypes(Set<BType> result, BType type) {
        type = Types.getReferredType(type);
        if (!types.checkListenerCompatibilityAtServiceDecl(type)) {
            return;
        }
        if (type.tag == TypeTags.OBJECT) {
            BObjectType objectType = (BObjectType) type;
            BObjectTypeSymbol tsymbol = (BObjectTypeSymbol) objectType.tsymbol;
            for (BAttachedFunction func : tsymbol.attachedFuncs) {
                if (func.funcName.value.equals("attach")) {
                    BType firstParam = func.type.paramTypes.get(0);
                    result.add(firstParam);
                    return;
                }
            }
        } else if (type.tag == TypeTags.UNION) {
            for (BType memberType : ((BUnionType) type).getMemberTypes()) {
                flatMapAndGetObjectTypes(result, memberType);
            }
        }
    }

    private void addCheckExprToServiceVariable(BLangService serviceNode) {
        BLangFunction initFunction = serviceNode.serviceClass.initFunction;
        if (initFunction != null && initFunction.returnTypeNode != null
                && types.containsErrorType(initFunction.returnTypeNode.getBType())) {
            BLangCheckedExpr checkedExpr = (BLangCheckedExpr) TreeBuilder.createCheckExpressionNode();
            checkedExpr.expr = serviceNode.serviceVariable.expr;
            checkedExpr.setBType(serviceNode.serviceClass.getBType());
            serviceNode.serviceVariable.expr = checkedExpr;
        }
    }

    private void validateServiceAttachmentOnListener(BLangService serviceNode, BLangExpression attachExpr,
                                                     BObjectType listenerType, BType serviceType) {
        for (var func : ((BObjectTypeSymbol) listenerType.tsymbol).attachedFuncs) {
            if (func.funcName.value.equals("attach")) {
                List<BType> paramTypes = func.type.paramTypes;
                if (serviceType != null && serviceType != symTable.noType) {
                    validateServiceTypeAgainstAttachMethod(serviceNode.inferredServiceType, paramTypes.get(0),
                            attachExpr.pos);
                }
                validateServiceAttachpointAgainstAttachMethod(serviceNode, attachExpr, paramTypes.get(1));
            }
        }
    }

    private void validateServiceTypeAgainstAttachMethod(BType serviceType, BType targetType, Location pos) {
        if (!types.isAssignable(serviceType, targetType)) {
            dlog.error(pos, DiagnosticErrorCode.SERVICE_TYPE_IS_NOT_SUPPORTED_BY_LISTENER);
        }
    }

    private void validateServiceAttachpointAgainstAttachMethod(BLangService serviceNode, BLangExpression listenerExpr,
                                                               BType attachPointParam) {
        boolean isStringComponentAvailable = types.isAssignable(symTable.stringType, attachPointParam);
        boolean isNullable = attachPointParam.isNullable();
        boolean isArrayComponentAvailable = types.isAssignable(symTable.arrayStringType, attachPointParam);

        boolean pathLiteral = serviceNode.serviceNameLiteral != null;
        boolean absolutePath = !serviceNode.absoluteResourcePath.isEmpty();

        Location pos = listenerExpr.getPosition();

        if (!pathLiteral && isStringComponentAvailable && !isArrayComponentAvailable && !isNullable) {
            dlog.error(pos, DiagnosticErrorCode.SERVICE_LITERAL_REQUIRED_BY_LISTENER);
        } else if (!absolutePath && isArrayComponentAvailable && !isStringComponentAvailable && !isNullable) {
            dlog.error(pos, DiagnosticErrorCode.SERVICE_ABSOLUTE_PATH_REQUIRED_BY_LISTENER);
        } else if (!pathLiteral && !absolutePath && !isNullable) {
            dlog.error(pos, DiagnosticErrorCode.SERVICE_ABSOLUTE_PATH_OR_LITERAL_IS_REQUIRED_BY_LISTENER);
        }

        // Path literal is provided, listener does not accept path literal
        if (pathLiteral && !isStringComponentAvailable) {
            dlog.error(pos, DiagnosticErrorCode.SERVICE_PATH_LITERAL_IS_NOT_SUPPORTED_BY_LISTENER);
        }

        // Absolute path is provided, Listener does not accept abs path
        if (absolutePath && !isArrayComponentAvailable) {
            dlog.error(pos, DiagnosticErrorCode.SERVICE_ABSOLUTE_PATH_IS_NOT_SUPPORTED_BY_LISTENER);
        }
    }

    private void validateDefaultable(BLangRecordTypeNode recordTypeNode) {
        for (BLangSimpleVariable field : recordTypeNode.fields) {
            if (field.flagSet.contains(Flag.OPTIONAL) && field.expr != null) {
                dlog.error(field.pos, DiagnosticErrorCode.DEFAULT_VALUES_NOT_ALLOWED_FOR_OPTIONAL_FIELDS,
                           field.name.value);
            }
        }
    }

    @Override
    public void visit(BLangTransaction transactionNode, AnalyzerData data) {
        data.env = SymbolEnv.createTransactionEnv(transactionNode, data.env);

        if (transactionNode.onFailClause != null) {
            this.analyzeNode(transactionNode.onFailClause, data);
        }
        analyzeStmt(transactionNode.transactionBody, data);
    }

    @Override
    public void visit(BLangRollback rollbackNode, AnalyzerData data) {
        if (rollbackNode.expr != null) {
            BType expectedType = BUnionType.create(null, symTable.errorType, symTable.nilType);
            this.typeChecker.checkExpr(rollbackNode.expr, data.env, expectedType, data.prevEnvs,
                    data.commonAnalyzerData);
        }
    }

    @Override
    public void visit(BLangRetryTransaction retryTransaction, AnalyzerData data) {
        if (retryTransaction.retrySpec != null) {
            retryTransaction.retrySpec.accept(this, data);
        }

        retryTransaction.transaction.accept(this, data);
    }

    @Override
    public void visit(BLangRetry retryNode, AnalyzerData data) {
        if (retryNode.retrySpec != null) {
            retryNode.retrySpec.accept(this, data);
        }
        data.env = SymbolEnv.createRetryEnv(retryNode, data.env);
        analyzeStmt(retryNode.retryBody, data);

        if (retryNode.onFailClause != null) {
            this.analyzeNode(retryNode.onFailClause, data);
        }
    }

    @Override
    public void visit(BLangRetrySpec retrySpec, AnalyzerData data) {
        SymbolEnv currentEnv = data.env;
        if (retrySpec.retryManagerType != null) {
            retrySpec.setBType(symResolver.resolveTypeNode(retrySpec.retryManagerType, currentEnv));
        }

        if (retrySpec.argExprs != null) {
            retrySpec.argExprs.forEach(arg -> this.typeChecker.checkExpr(arg, currentEnv, symTable.noType,
                                                                         data.prevEnvs, data.commonAnalyzerData));
        }
    }

    @Override
    public void visit(BLangForkJoin forkJoin, AnalyzerData data) {
        for (BLangSimpleVariableDef worker : forkJoin.workers) {
            BLangFunction function = ((BLangLambdaFunction) worker.var.expr).function;
            function.symbol.enclForkName = function.anonForkName;
            ((BInvokableSymbol) worker.var.symbol).enclForkName = function.anonForkName;
        }
    }

    @Override
    public void visit(BLangWorkerSend workerSendNode, AnalyzerData data) {
        SymbolEnv currentEnv = data.env;
        // TODO Need to remove this cached env
        workerSendNode.env = currentEnv;
        this.typeChecker.checkExpr(workerSendNode.expr, currentEnv, data.prevEnvs, data.commonAnalyzerData);

        BSymbol symbol =
                symResolver.lookupSymbolInMainSpace(currentEnv, names.fromIdNode(workerSendNode.workerIdentifier));

        if (symTable.notFoundSymbol.equals(symbol)) {
            workerSendNode.setBType(symTable.semanticError);
        } else {
            workerSendNode.setBType(symbol.type);
            workerSendNode.workerSymbol = symbol;
        }
    }

    @Override
    public void visit(BLangReturn returnNode, AnalyzerData data) {
        SymbolEnv currentEnv = data.env;
        this.typeChecker.checkExpr(returnNode.expr, currentEnv, currentEnv.enclInvokable.returnTypeNode.getBType(),
                                   data.prevEnvs, data.commonAnalyzerData);
        validateWorkerAnnAttachments(returnNode.expr, data);
        data.notCompletedNormally = true;
    }

    void analyzeStmt(BLangStatement stmtNode, AnalyzerData data) {
        analyzeNode(stmtNode, data);
    }

    public void analyzeNode(BLangNode node, SymbolEnv env) {
        AnalyzerData data = new AnalyzerData(env);
        analyzeNode(node, data);
    }

    public void analyzeNode(BLangNode node, SymbolEnv env, Types.CommonAnalyzerData commonAnalyzerData) {
        AnalyzerData data = new AnalyzerData(env);
        data.commonAnalyzerData = commonAnalyzerData;
        analyzeNode(node, data);
    }

    public void analyzeNode(BLangNode node, SymbolEnv env, Stack<SymbolEnv> prevEnvs) {
        AnalyzerData data = new AnalyzerData(env);
        data.prevEnvs = prevEnvs;
        analyzeNode(node, data);
    }

    public void analyzeNode(BLangNode node, SymbolEnv env, Stack<SymbolEnv> prevEnvs,
                            Types.CommonAnalyzerData commonAnalyzerData) {
        AnalyzerData data = new AnalyzerData(env);
        data.prevEnvs = prevEnvs;
        data.commonAnalyzerData = commonAnalyzerData;
        analyzeNode(node, data);
    }
    public void analyzeNode(BLangNode node,  AnalyzerData data) {
        analyzeNode(node, symTable.noType, data);
    }

    @Override
    public void visit(BLangContinue continueNode, AnalyzerData data) {
        data.notCompletedNormally = true;
    }

    @Override
    public void visit(BLangBreak breakNode, AnalyzerData data) {
        data.notCompletedNormally = true;
        data.breakFound = true;
    }

    @Override
    public void visit(BLangPanic panicNode, AnalyzerData data) {
        this.typeChecker.checkExpr(panicNode.expr, data.env, symTable.errorType, data.prevEnvs,
                data.commonAnalyzerData);
        data.notCompletedNormally = true;
    }

    void analyzeNode(BLangNode node, BType expType, AnalyzerData data) {
        data.prevEnvs.push(data.env);
        BType preExpType = data.expType;
        data.expType = expType;
        node.accept(this, data);
        data.env = data.prevEnvs.pop();
        data.expType = preExpType;
    }

    @Override
    public void visit(BLangConstant constant, AnalyzerData data) {
        if (constant.typeNode != null && !types.isAllowedConstantType(constant.typeNode.getBType())) {
            if (types.isAssignable(constant.typeNode.getBType(), symTable.anydataType) &&
                    !types.isNeverTypeOrStructureTypeWithARequiredNeverMember(constant.typeNode.getBType())) {
                dlog.error(constant.typeNode.pos, DiagnosticErrorCode.CONSTANT_DECLARATION_NOT_YET_SUPPORTED,
                        constant.typeNode);
            } else {
                dlog.error(constant.typeNode.pos, DiagnosticErrorCode.INVALID_CONST_DECLARATION,
                        constant.typeNode);
            }
        }

        this.anonTypeNameSuffixes.push(constant.name.value);
        constant.annAttachments.forEach(annotationAttachment -> {
            annotationAttachment.attachPoints.add(AttachPoint.Point.CONST);
            this.anonTypeNameSuffixes.push(annotationAttachment.annotationName.value);
            annotationAttachment.accept(this, data);
            this.anonTypeNameSuffixes.pop();

            BAnnotationAttachmentSymbol annotationAttachmentSymbol = annotationAttachment.annotationAttachmentSymbol;
            if (annotationAttachmentSymbol != null) {
                constant.symbol.addAnnotation(annotationAttachmentSymbol);
            }
        });
        this.anonTypeNameSuffixes.pop();

        BLangExpression expression = constant.expr;
        if (isNodeKindAllowedForConstants(expression, constant)) {
            // This has to return, because constant.symbol.type is required for further validations.
            // ATM this is only special cased for unary expressions with `+` and `-` operators with numeric expressions.
            dlog.error(expression.pos, DiagnosticErrorCode.TYPE_REQUIRED_FOR_CONST_WITH_EXPRESSIONS);
            return;
        }

        typeChecker.checkExpr(expression, data.env, constant.symbol.type, data.prevEnvs, data.commonAnalyzerData);

        // Check nested expressions.
        constantAnalyzer.visit(constant);
    }

    private boolean isLiteralInUnaryFromConstantNotAllowed(BLangUnaryExpr unaryExpr) {
        return unaryExpr.expr.getKind() != NodeKind.NUMERIC_LITERAL &&
                !types.isOperatorKindInUnaryValid(unaryExpr.operator);
    }

    private boolean isNodeKindAllowedForConstants(BLangExpression expression, BLangConstant constant) {
        NodeKind exprNodeKind = expression.getKind();
        if (exprNodeKind == NodeKind.UNARY_EXPR &&
                isLiteralInUnaryFromConstantNotAllowed((BLangUnaryExpr) expression)) {
            return constant.typeNode == null;
        }
        if (!(exprNodeKind == LITERAL || exprNodeKind == NUMERIC_LITERAL) && exprNodeKind != NodeKind.UNARY_EXPR) {
            return constant.typeNode == null;
        }
        return false;
    }

    // TODO: 7/10/19 Remove this once const support is added for lists. A separate method is introduced temporarily
    //  since we allow array/tuple literals with cont exprs for annotations
    private void checkAnnotConstantExpression(BLangExpression expression) {
        // Recursively check whether all the nested expressions in the provided expression are constants or can be
        // evaluated to constants.
        switch (expression.getKind()) {
            case LITERAL:
            case NUMERIC_LITERAL:
                break;
            case SIMPLE_VARIABLE_REF:
                BSymbol symbol = ((BLangSimpleVarRef) expression).symbol;
                // Symbol can be null in some invalid scenarios. Eg - const string m = { name: "Ballerina" };
                if (symbol != null && (symbol.tag & SymTag.CONSTANT) != SymTag.CONSTANT) {
                    dlog.error(expression.pos, DiagnosticErrorCode.EXPRESSION_IS_NOT_A_CONSTANT_EXPRESSION);
                }
                break;
            case RECORD_LITERAL_EXPR:
                ((BLangRecordLiteral) expression).fields.forEach(field -> {
                    if (field.isKeyValueField()) {
                        BLangRecordLiteral.BLangRecordKeyValueField pair =
                                (BLangRecordLiteral.BLangRecordKeyValueField) field;
                        checkAnnotConstantExpression(pair.key.expr);
                        checkAnnotConstantExpression(pair.valueExpr);
                    } else {
                        checkAnnotConstantExpression((BLangRecordLiteral.BLangRecordVarNameField) field);
                    }
                });
                break;
            case LIST_CONSTRUCTOR_EXPR:
                ((BLangListConstructorExpr) expression).exprs.forEach(this::checkAnnotConstantExpression);
                break;
            default:
                dlog.error(expression.pos, DiagnosticErrorCode.EXPRESSION_IS_NOT_A_CONSTANT_EXPRESSION);
                break;
        }
    }

    private void handleForeachDefinitionVariables(VariableDefinitionNode variableDefinitionNode, BType varType,
                                                  boolean isDeclaredWithVar, boolean isOnFailDef, SymbolEnv blockEnv) {
        BLangVariable variableNode = (BLangVariable) variableDefinitionNode.getVariable();
        // Check whether the foreach node's variables are declared with var.
        if (isDeclaredWithVar) {
            // If the foreach node's variables are declared with var, type is `varType`.
            handleDeclaredVarInForeach(variableNode, varType, blockEnv);
            return;
        }
        // If the type node is available, we get the type from it.
        BType typeNodeType = symResolver.resolveTypeNode(variableNode.typeNode, blockEnv);
        if (isOnFailDef) {
            BType sourceType = varType;
            varType = typeNodeType;
            typeNodeType = sourceType;
        }
        // Then we need to check whether the RHS type is assignable to LHS type.
        if (types.isAssignable(varType, typeNodeType)) {
            // If assignable, we set types to the variables.
            handleDeclaredVarInForeach(variableNode, varType, blockEnv);
            return;
        }
        // Log an error and define a symbol with the node's type to avoid undeclared symbol errors.
        if (variableNode.typeNode != null && variableNode.typeNode.pos != null) {
            dlog.error(variableNode.typeNode.pos, DiagnosticErrorCode.INCOMPATIBLE_TYPES, varType, typeNodeType);
        }
        handleDeclaredVarInForeach(variableNode, typeNodeType, blockEnv);
    }

    private BLangExpression getBinaryExpr(BLangExpression lExpr,
                                          BLangExpression rExpr,
                                          OperatorKind opKind,
                                          BSymbol opSymbol) {
        BLangBinaryExpr binaryExpressionNode = (BLangBinaryExpr) TreeBuilder.createBinaryExpressionNode();
        binaryExpressionNode.lhsExpr = lExpr;
        binaryExpressionNode.rhsExpr = rExpr;
        binaryExpressionNode.pos = rExpr.pos;
        binaryExpressionNode.opKind = opKind;
        if (opSymbol != symTable.notFoundSymbol) {
            binaryExpressionNode.setBType(opSymbol.type.getReturnType());
            binaryExpressionNode.opSymbol = (BOperatorSymbol) opSymbol;
        } else {
            binaryExpressionNode.setBType(symTable.semanticError);
        }
        return binaryExpressionNode;
    }

    private boolean validateObjectTypeInitInvocation(BLangExpression expr) {
        // Following is invalid:
        // var a = new ;
        if (expr != null && expr.getKind() == NodeKind.TYPE_INIT_EXPR &&
                ((BLangTypeInit) expr).userDefinedType == null) {
            dlog.error(expr.pos, DiagnosticErrorCode.INVALID_ANY_VAR_DEF);
            return false;
        }
        return true;
    }

    private void setTypeOfVarRefInErrorBindingAssignment(BLangExpression expr, AnalyzerData data) {
        // In binding assignments, lhs supports only simple, record, error, tuple varRefs.
        if (expr.getKind() != NodeKind.SIMPLE_VARIABLE_REF
                && expr.getKind() != NodeKind.RECORD_VARIABLE_REF
                && expr.getKind() != NodeKind.ERROR_VARIABLE_REF
                && expr.getKind() != NodeKind.TUPLE_VARIABLE_REF) {
            dlog.error(expr.pos, DiagnosticErrorCode.INVALID_VARIABLE_REFERENCE_IN_BINDING_PATTERN, expr);
            expr.setBType(symTable.semanticError);
        }
        setTypeOfVarRef(expr, data);
    }

    private void setTypeOfVarRefInAssignment(BLangExpression expr, AnalyzerData data) {
        // In assignments, lhs supports only simple, record, error, tuple
        // varRefs and field, xml and index based access expressions.
        if (!(expr instanceof BLangValueExpression)) {
            dlog.error(expr.pos, DiagnosticErrorCode.INVALID_VARIABLE_ASSIGNMENT, expr);
            expr.setBType(symTable.semanticError);
        }
        setTypeOfVarRef(expr, data);
    }

    private void setTypeOfVarRef(BLangExpression expr, AnalyzerData data) {
        BLangValueExpression varRefExpr = (BLangValueExpression) expr;
        varRefExpr.isLValue = true;
        typeChecker.checkExpr(varRefExpr, data.env, symTable.noType, data.prevEnvs, data.commonAnalyzerData);

        // Check whether this is an readonly field.
        checkConstantAssignment(varRefExpr, data);

        // If this is an update of a type narrowed variable, the assignment should allow assigning
        // values of its original type. Therefore treat all lhs simpleVarRefs in their original type.
        if (isSimpleVarRef(expr)) {
            BVarSymbol originSymbol = ((BVarSymbol) ((BLangSimpleVarRef) expr).symbol).originalSymbol;
            if (originSymbol != null) {
                varRefExpr.setBType(originSymbol.type);
            }
        }
    }

    private void setTypeOfVarRefForBindingPattern(BLangExpression expr, AnalyzerData data) {
        BLangVariableReference varRefExpr = (BLangVariableReference) expr;
        varRefExpr.isLValue = true;

        typeChecker.checkExpr(varRefExpr, data.env, data.prevEnvs, data.commonAnalyzerData);

        switch (expr.getKind()) {
            case SIMPLE_VARIABLE_REF:
                setTypeOfVarRef(expr, data);
                break;
            case TUPLE_VARIABLE_REF:
                BLangTupleVarRef tupleVarRef = (BLangTupleVarRef) expr;
                for (BLangExpression expression : tupleVarRef.expressions) {
                    setTypeOfVarRefForBindingPattern(expression, data);
                }
                if (tupleVarRef.restParam != null) {
                    setTypeOfVarRefForBindingPattern(tupleVarRef.restParam, data);
                }
                return;
            case RECORD_VARIABLE_REF:
                BLangRecordVarRef recordVarRef = (BLangRecordVarRef) expr;
                recordVarRef.recordRefFields
                        .forEach(refKeyValue -> setTypeOfVarRefForBindingPattern(refKeyValue.variableReference, data));
                if (recordVarRef.restParam != null) {
                    setTypeOfVarRefForBindingPattern((BLangExpression) recordVarRef.restParam, data);
                }
                return;
            case ERROR_VARIABLE_REF:
                BLangErrorVarRef errorVarRef = (BLangErrorVarRef) expr;
                if (errorVarRef.message != null) {
                    setTypeOfVarRefForBindingPattern(errorVarRef.message, data);
                }
                if (errorVarRef.cause != null) {
                    setTypeOfVarRefForBindingPattern(errorVarRef.cause, data);
                    if (!types.isAssignable(symTable.errorOrNilType, errorVarRef.cause.getBType())) {
                        dlog.error(errorVarRef.cause.pos, DiagnosticErrorCode.INCOMPATIBLE_TYPES,
                                   symTable.errorOrNilType,
                                   errorVarRef.cause.getBType());
                    }
                }
                errorVarRef.detail.forEach(namedArgExpr -> setTypeOfVarRefForBindingPattern(namedArgExpr.expr, data));
                if (errorVarRef.restVar != null) {
                    setTypeOfVarRefForBindingPattern(errorVarRef.restVar, data);
                }
        }
    }

    private void checkInvalidTypeDef(BLangExpression expr) {
        switch (expr.getKind()) {
            case SIMPLE_VARIABLE_REF:
                BLangSimpleVarRef variableRef = (BLangSimpleVarRef) expr;
                if (variableRef.isLValue && variableRef.symbol != null &&
                        (variableRef.symbol.tag & SymTag.TYPE_DEF) == SymTag.TYPE_DEF) {
                    dlog.error(expr.pos, DiagnosticErrorCode.CANNOT_ASSIGN_VALUE_TO_TYPE_DEF);
                }
                return;
            case TUPLE_VARIABLE_REF:
                BLangTupleVarRef tupleVarRef = (BLangTupleVarRef) expr;
                for (BLangExpression tupleExpr : tupleVarRef.expressions) {
                    checkInvalidTypeDef(tupleExpr);
                }
                if (tupleVarRef.restParam != null) {
                    checkInvalidTypeDef((BLangExpression) tupleVarRef.restParam);
                }
                return;
            case RECORD_VARIABLE_REF:
                BLangRecordVarRef recordVarRef = (BLangRecordVarRef) expr;
                for (BLangRecordVarRefKeyValue refKeyValue : recordVarRef.recordRefFields) {
                    checkInvalidTypeDef(refKeyValue.variableReference);
                }
                if (recordVarRef.restParam != null) {
                    checkInvalidTypeDef((BLangExpression) recordVarRef.restParam);
                }
                return;
            case ERROR_VARIABLE_REF:
                BLangErrorVarRef errorVarRef = (BLangErrorVarRef) expr;
                if (errorVarRef.message != null) {
                    checkInvalidTypeDef(errorVarRef.message);
                }
                if (errorVarRef.cause != null) {
                    checkInvalidTypeDef(errorVarRef.cause);
                }
                for (BLangNamedArgsExpression namedArgExpr : errorVarRef.detail) {
                    checkInvalidTypeDef(namedArgExpr.expr);
                }
                if (errorVarRef.restVar != null) {
                    checkInvalidTypeDef(errorVarRef.restVar);
                }
        }
    }

    private void validateAnnotationAttachmentExpr(BLangAnnotationAttachment annAttachmentNode,
                                                  BAnnotationSymbol annotationSymbol, AnalyzerData data) {
        if (annotationSymbol.attachedType == null ||
                types.isAssignable(annotationSymbol.attachedType, symTable.trueType)) {
            BLangExpression expr = annAttachmentNode.expr;
            if (expr != null) {
                this.typeChecker.checkExpr(expr, data.env, symTable.semanticError, data.prevEnvs,
                        data.commonAnalyzerData);
                this.dlog.error(expr.pos, DiagnosticErrorCode.ANNOTATION_ATTACHMENT_CANNOT_HAVE_A_VALUE,
                                annotationSymbol);
            }
            return;
        }

        BType annotType = annotationSymbol.attachedType;
        BType referredAnnotType = Types.getReferredType(annotType);
        if (annAttachmentNode.expr == null) {
            BRecordType recordType = referredAnnotType.tag == TypeTags.RECORD
                    ? (BRecordType) referredAnnotType
                    : (referredAnnotType.tag == TypeTags.ARRAY
                    && Types.getReferredType(((BArrayType) referredAnnotType).eType).tag == TypeTags.RECORD ?
                    (BRecordType) Types.getReferredType(((BArrayType) referredAnnotType).eType) : null);
            if (recordType != null && hasRequiredFields(recordType)) {
                this.dlog.error(annAttachmentNode.pos, DiagnosticErrorCode.ANNOTATION_ATTACHMENT_REQUIRES_A_VALUE,
                        recordType);
                return;
            }
        }

        if (annAttachmentNode.expr != null) {
            this.typeChecker.checkExpr(annAttachmentNode.expr, data.env,
                    referredAnnotType.tag == 
                            TypeTags.ARRAY ? ((BArrayType) referredAnnotType).eType : annotType, data.prevEnvs,
                    data.commonAnalyzerData);

            if (Symbols.isFlagOn(annotationSymbol.flags, Flags.CONSTANT)) {
                if (annotationSymbol.points.stream().anyMatch(attachPoint -> !attachPoint.source)) {
                    constantAnalyzer.analyzeExpr(annAttachmentNode.expr);
                    return;
                }
                checkAnnotConstantExpression(annAttachmentNode.expr);
            }
        }
    }

    /**
     * Check whether a record type has required fields.
     *
     * @param recordType Record type.
     * @return true if the record type has required fields; false otherwise.
     */
    public boolean hasRequiredFields(BRecordType recordType) {
        for (BField field : recordType.fields.values()) {
            if (Symbols.isFlagOn(field.symbol.flags, Flags.REQUIRED)) {
                return true;
            }
        }
        return false;
    }

    private void validateAnnotationAttachmentCount(List<BLangAnnotationAttachment> attachments) {
        Map<BAnnotationSymbol, Integer> attachmentCounts = new HashMap<>();
        for (BLangAnnotationAttachment attachment : attachments) {
            if (attachment.annotationSymbol == null) {
                continue;
            }

            attachmentCounts.merge(attachment.annotationSymbol, 1, Integer::sum);
        }

        attachmentCounts.forEach((symbol, count) -> {
            if ((symbol.attachedType == null || Types.getReferredType(symbol.attachedType).tag != TypeTags.ARRAY)
                    && count > 1) {
                Optional<BLangAnnotationAttachment> found = Optional.empty();
                for (BLangAnnotationAttachment attachment : attachments) {
                    if (attachment.annotationSymbol.equals(symbol)) {
                        found = Optional.of(attachment);
                        break;
                    }
                }
                this.dlog.error(found.get().pos,
                                DiagnosticErrorCode.ANNOTATION_ATTACHMENT_CANNOT_SPECIFY_MULTIPLE_VALUES, symbol);
            }
        });
    }

    private void validateBuiltinTypeAnnotationAttachment(List<BLangAnnotationAttachment> attachments,
                                                         AnalyzerData data) {

        if (PackageID.isLangLibPackageID(data.env.enclPkg.packageID)) {
            return;
        }
        for (BLangAnnotationAttachment attachment : attachments) {
            if (attachment.annotationSymbol == null || // annotation symbol can be null on invalid attachment.
                    !attachment.annotationSymbol.pkgID.equals(PackageID.ANNOTATIONS)) {
                continue;
            }
            String annotationName = attachment.annotationName.value;
            if (annotationName.equals(Names.ANNOTATION_TYPE_PARAM.value)) {
                dlog.error(attachment.pos, DiagnosticErrorCode.TYPE_PARAM_OUTSIDE_LANG_MODULE);
            } else if (annotationName.equals(Names.ANNOTATION_BUILTIN_SUBTYPE.value)) {
                dlog.error(attachment.pos, DiagnosticErrorCode.BUILTIN_SUBTYPE_OUTSIDE_LANG_MODULE);
            }
        }
    }

    // TODO: Check if the below method can be removed. This doesn't seem necessary.
    //  https://github.com/ballerina-platform/ballerina-lang/issues/20997
    /**
     * Validate functions attached to objects.
     *
     * @param funcNode Function node
     */
    private void validateObjectAttachedFunction(BLangFunction funcNode, AnalyzerData data) {
        if (!funcNode.attachedFunction) {
            return;
        }

        // If the function is attached to an abstract object, it don't need to have an implementation.
        if (!Symbols.isFlagOn(funcNode.receiver.getBType().tsymbol.flags, Flags.CLASS)) {
            if (funcNode.body != null) {
                dlog.error(funcNode.pos, DiagnosticErrorCode.ABSTRACT_OBJECT_FUNCTION_CANNOT_HAVE_BODY, funcNode.name,
                           funcNode.receiver.getBType());
            }
            return;
        }

        // There must be an implementation at the outer level, if the function is an interface.
        if (funcNode.interfaceFunction && !data.env.enclPkg.objAttachedFunctions.contains(funcNode.symbol)) {
            dlog.error(funcNode.pos, DiagnosticErrorCode.INVALID_INTERFACE_ON_NON_ABSTRACT_OBJECT, funcNode.name,
                       funcNode.receiver.getBType());
        }
    }

    private void validateInclusions(Set<Flag> referencingTypeFlags, List<BLangType> typeRefs, boolean objectTypeDesc,
                                    boolean objectConstructorExpr) {
        boolean nonIsolated = !referencingTypeFlags.contains(Flag.ISOLATED);
        boolean nonService = !referencingTypeFlags.contains(Flag.SERVICE);
        boolean nonClient = !referencingTypeFlags.contains(Flag.CLIENT);
        boolean nonReadOnly = !referencingTypeFlags.contains(Flag.READONLY);

        for (BLangType typeRef : typeRefs) {
            BType type = typeRef.getBType();
            long flags = type.flags;

            List<Flag> mismatchedFlags = new ArrayList<>();

            if (nonIsolated && Symbols.isFlagOn(flags, Flags.ISOLATED)) {
                mismatchedFlags.add(Flag.ISOLATED);
            }

            if (nonService && Symbols.isFlagOn(flags, Flags.SERVICE)) {
                mismatchedFlags.add(Flag.SERVICE);
            }

            if (nonClient && Symbols.isFlagOn(flags, Flags.CLIENT)) {
                mismatchedFlags.add(Flag.CLIENT);
            }

            if (!mismatchedFlags.isEmpty()) {
                StringBuilder qualifierString = new StringBuilder(mismatchedFlags.get(0).toString().toLowerCase());

                for (int i = 1; i < mismatchedFlags.size(); i++) {
                    qualifierString.append(" ").append(mismatchedFlags.get(i).toString().toLowerCase());
                }

                dlog.error(typeRef.pos,
                           objectConstructorExpr ?
                                   DiagnosticErrorCode.INVALID_REFERENCE_WITH_MISMATCHED_QUALIFIERS :
                                   DiagnosticErrorCode.INVALID_INCLUSION_WITH_MISMATCHED_QUALIFIERS,
                           qualifierString.toString());
            }

            BTypeSymbol tsymbol = type.tsymbol;
            if (tsymbol == null ||
                    (!Symbols.isFlagOn(tsymbol.flags, Flags.CLASS)
                            && Types.getReferredType(type, false).tag != TypeTags.INTERSECTION) ||
                    !Symbols.isFlagOn(flags, Flags.READONLY)) {
                continue;
            }

            if (objectTypeDesc) {
                dlog.error(typeRef.pos,
                           DiagnosticErrorCode.INVALID_READ_ONLY_CLASS_INCLUSION_IN_OBJECT_TYPE_DESCRIPTOR);
                continue;
            }

            if (nonReadOnly && !objectConstructorExpr) {
                if (Types.getReferredType(type, false).tag == TypeTags.INTERSECTION) {
                    dlog.error(typeRef.pos,
                               DiagnosticErrorCode.INVALID_READ_ONLY_TYPEDESC_INCLUSION_IN_NON_READ_ONLY_CLASS);
                    continue;
                }
                dlog.error(typeRef.pos, DiagnosticErrorCode.INVALID_READ_ONLY_CLASS_INCLUSION_IN_NON_READ_ONLY_CLASS);
            }
        }
    }

    private void validateReferencedFunction(Location pos, BAttachedFunction func, SymbolEnv env,
                                            DiagnosticErrorCode code) {
        BInvokableSymbol invokableSymbol = func.symbol;
        BType receiverType = invokableSymbol.receiverSymbol.type;
        if (!Symbols.isFlagOn(receiverType.tsymbol.flags, Flags.CLASS)) {
            return;
        }

        if (!Symbols.isFunctionDeclaration(invokableSymbol)) {
            return;
        }

        if (!env.enclPkg.objAttachedFunctions.contains(invokableSymbol)) {
            if (Symbols.isResource(invokableSymbol)) {
                // Use the function signature in the error msg since resource function name will contain `$`s if
                // we use the func.funcName
                dlog.error(pos, code, func, receiverType);
            } else {
                dlog.error(pos, code, func.funcName, receiverType);
            }
        }
    }

    private boolean isSimpleVarRef(BLangExpression expr) {
        if (expr.getBType().tag == TypeTags.SEMANTIC_ERROR ||
                expr.getBType().tag == TypeTags.NONE ||
                expr.getKind() != NodeKind.SIMPLE_VARIABLE_REF) {
            return false;
        }

        if (((BLangSimpleVarRef) expr).symbol == null) {
            return false;
        }

        return (((BLangSimpleVarRef) expr).symbol.tag & SymTag.VARIABLE) == SymTag.VARIABLE;
    }

    private void resetTypeNarrowing(BLangExpression lhsExpr, AnalyzerData data) {
        if (!isSimpleVarRef(lhsExpr)) {
            return;
        }

        BVarSymbol varSymbol = (BVarSymbol) ((BLangSimpleVarRef) lhsExpr).symbol;

        if (Symbols.isFlagOn(varSymbol.flags, Flags.FINAL)) {
            return;
        }

        if (varSymbol.originalSymbol == null) {
            return;
        }

        if (data.narrowedTypeInfo != null) {
            // Record the vars for which type narrowing was unset, to define relevant shadowed symbols in branches.
            BType currentType = ((BLangSimpleVarRef) lhsExpr).symbol.type;
            data.narrowedTypeInfo.put(typeNarrower.getOriginalVarSymbol(varSymbol),
                                      new BType.NarrowedTypes(currentType, currentType));
        }

        defineOriginalSymbol(lhsExpr, typeNarrower.getOriginalVarSymbol(varSymbol), data.env, data);
        data.env = data.prevEnvs.pop();
    }

    private void defineOriginalSymbol(BLangExpression lhsExpr, BVarSymbol varSymbol, SymbolEnv env, AnalyzerData data) {
        BSymbol foundSym = symResolver.lookupSymbolInMainSpace(env, varSymbol.name);

        // Terminate if we reach the env where the original symbol is available.
        if (foundSym == varSymbol) {
            data.prevEnvs.push(env);
            return;
        }

        // Traverse back to all the fall-back-environments, and update the env with the new symbol.
        // Here the existing fall-back env will be replaced by a new env.
        // i.e: [new fall-back env] = [snapshot of old fall-back env] + [new symbol]
        env = SymbolEnv.createTypeNarrowedEnv(lhsExpr, env);
        symbolEnter.defineTypeNarrowedSymbol(lhsExpr.pos, env, varSymbol, varSymbol.type,
                                             varSymbol.origin == VIRTUAL);
        SymbolEnv prevEnv = data.prevEnvs.pop();
        defineOriginalSymbol(lhsExpr, varSymbol, prevEnv, data);
        data.prevEnvs.push(env);
    }

    // TODO: 2022-03-05 check if this can be replaced to access info via annot attchments from the symbol
    private void validateIsolatedParamUsage(boolean inIsolatedFunction, BLangSimpleVariable variable,
                                            boolean isRestParam, AnalyzerData data) {
        if (!hasAnnotation(variable.annAttachments, Names.ANNOTATION_ISOLATED_PARAM.value)) {
            return;
        }

        variable.symbol.flags |= Flags.ISOLATED_PARAM;

        if (!PackageID.isLangLibPackageID(data.env.enclPkg.packageID)) {
            dlog.error(variable.pos, DiagnosticErrorCode.ISOLATED_PARAM_OUTSIDE_LANG_MODULE);
        }

        BType type = isRestParam ? ((BArrayType) variable.getBType()).eType : variable.getBType();

        if (!types.isSubTypeOfBaseType(type, TypeTags.INVOKABLE)) {
            dlog.error(variable.pos, DiagnosticErrorCode.ISOLATED_PARAM_USED_WITH_INVALID_TYPE);
        }

        if (!inIsolatedFunction) {
            dlog.error(variable.pos, DiagnosticErrorCode.ISOLATED_PARAM_USED_IN_A_NON_ISOLATED_FUNCTION);
        }
    }

    private boolean hasAnnotation(List<BLangAnnotationAttachment> attachments, String name) {
        for (BLangAnnotationAttachment attachment : attachments) {
            if (attachment.annotationName.value.equals(name)) {
                return true;
            }
        }
        return false;
    }

    private boolean isConfigurable(BLangVariable varNode) {
        return varNode.flagSet.contains(Flag.CONFIGURABLE);
    }

    private boolean isIsolated(BLangVariable varNode) {
        return varNode.flagSet.contains(Flag.ISOLATED);
    }

    private void handleReadOnlyField(boolean isRecordType, LinkedHashMap<String, BField> fields,
                                     BLangSimpleVariable field, AnalyzerData data) {
        BType fieldType = field.getBType();

        if (fieldType == symTable.semanticError) {
            return;
        }

        BType readOnlyFieldType = getReadOnlyFieldType(field.pos, fieldType, data);

        if (readOnlyFieldType == symTable.semanticError) {
            dlog.error(field.pos, DiagnosticErrorCode.INVALID_READONLY_FIELD_TYPE, fieldType);
            return;
        }

        if (isRecordType) {
            fields.get(field.name.value).type = readOnlyFieldType;
        }

        field.setBType(field.symbol.type = readOnlyFieldType);
    }

    private BType getReadOnlyFieldType(Location pos, BType fieldType, AnalyzerData data) {
        if (types.isInherentlyImmutableType(fieldType) || Symbols.isFlagOn(fieldType.flags, Flags.READONLY)) {
            return fieldType;
        }

        if (!types.isSelectivelyImmutableType(fieldType, data.env.enclPkg.packageID)) {
            return symTable.semanticError;
        }

        return ImmutableTypeCloner.getImmutableIntersectionType(pos, types, fieldType, data.env,
                symTable, anonModelHelper, names, new HashSet<>());
    }

    private void setRestMatchPatternConstraintType(BRecordType recordType,
                                                   List<String> boundedFieldNames,
                                                   BRecordType restPatternRecordType,
                                                   BRecordType restVarSymbolRecordType, AnalyzerData data) {
        BType restConstraintType = symbolEnter.getRestMatchPatternConstraintType(recordType, new HashMap<>(),
                restVarSymbolRecordType.restFieldType);
        LinkedHashMap<String, BField> unMappedFields = new LinkedHashMap<>() {{
            putAll(recordType.fields);
        }};
        symbolEnter.setRestRecordFields(recordType.tsymbol.pos, data.env,
                unMappedFields, boundedFieldNames, restConstraintType, restVarSymbolRecordType);
        restPatternRecordType.restFieldType = restVarSymbolRecordType.restFieldType;
    }

    private List<BAnnotationAttachmentSymbol> getAnnotationAttachmentSymbols(
            List<BLangAnnotationAttachment> annAttachments) {
        List<BAnnotationAttachmentSymbol> annotationAttachmentSymbols = new ArrayList<>();

        for (BLangAnnotationAttachment annAttachment : annAttachments) {
            BAnnotationAttachmentSymbol annotationAttachmentSymbol = annAttachment.annotationAttachmentSymbol;

            if (annotationAttachmentSymbol == null) {
                continue;
            }

            annotationAttachmentSymbols.add(annotationAttachmentSymbol);
        }
        return annotationAttachmentSymbols;
    }

    private void validateTypesOfOverriddenFields(BLangStructureTypeNode structureTypeNode) {
        validateTypesOfOverriddenFields(structureTypeNode.getBType(), structureTypeNode.fields,
                                        structureTypeNode.typeRefs);
    }

    private void validateTypesOfOverriddenFields(BType type, List<BLangSimpleVariable> fields,
                                                 List<BLangType> includedTypeNodes) {
        if (type == symTable.semanticError) {
            return;
        }

        LinkedHashMap<String, BField> fieldsOfIncludingType = ((BStructureType) type).fields;
        Map<String, Location> explicitlySpecifiedFieldLocations = getFieldLocations(fields);

        for (BLangType includedTypeNode : includedTypeNodes) {
            BType includedType = Types.getReferredType(includedTypeNode.getBType());

            int includedTypeTag = includedType.tag;
            if (includedTypeTag != TypeTags.RECORD && includedTypeTag != TypeTags.OBJECT) {
                continue;
            }

            BStructureType includedStructureType = (BStructureType) includedType;

            for (Map.Entry<String, BField> includedFieldEntry : includedStructureType.fields.entrySet()) {
                String fieldName = includedFieldEntry.getKey();

                if (!explicitlySpecifiedFieldLocations.containsKey(fieldName) ||
                        // Happens when the type cannot be resolved.
                        !fieldsOfIncludingType.containsKey(fieldName)) {
                    continue;
                }

                BType fieldTypeInIncludingType = fieldsOfIncludingType.get(fieldName).type;
                if (fieldTypeInIncludingType == symTable.semanticError) {
                    continue;
                }

                BType fieldTypeInIncludedType = includedFieldEntry.getValue().type;
                if (fieldTypeInIncludedType == symTable.semanticError) {
                    continue;
                }

                if (!types.isAssignable(fieldTypeInIncludingType, fieldTypeInIncludedType)) {
                    dlog.error(explicitlySpecifiedFieldLocations.get(fieldName),
                               DiagnosticErrorCode.INCOMPATIBLE_SUB_TYPE_FIELD,
                               fieldName, fieldTypeInIncludedType, fieldTypeInIncludingType);
                }
            }
        }
    }

    private Map<String, Location> getFieldLocations(List<BLangSimpleVariable> fields) {
        Map<String, Location> locations = new HashMap<>(fields.size());

        for (BLangSimpleVariable field : fields) {
            locations.put(field.name.value, field.pos);
        }

        return locations;
    }

    /**
     * @since 2.0.0
     */
    public static class AnalyzerData {
        SymbolEnv env;
        BType expType;
        Map<BVarSymbol, BType.NarrowedTypes> narrowedTypeInfo;
        boolean notCompletedNormally;
        boolean breakFound;
        Types.CommonAnalyzerData commonAnalyzerData = new Types.CommonAnalyzerData();
        Stack<SymbolEnv> prevEnvs = new Stack<>();

        public AnalyzerData(SymbolEnv env) {
            this.env = env;
        }
    }
}<|MERGE_RESOLUTION|>--- conflicted
+++ resolved
@@ -1222,15 +1222,8 @@
             case NIL:
                 return !isRequired;
             case ARRAY:
-<<<<<<< HEAD
-                BType elementType = Types.getReferredType(((BArrayType) type).eType);
-
-                if (elementType.tag == TypeTags.TABLE || !isSupportedConfigType(elementType, errors, varName,
-                        unresolvedTypes)) {
-=======
                 BType elementType = ((BArrayType) type).eType;
                 if (!isSupportedConfigType(elementType, errors, varName, unresolvedTypes, isRequired)) {
->>>>>>> a27fddde
                     errors.add("array element type '" + elementType + "' is not supported");
                 }
                 break;
