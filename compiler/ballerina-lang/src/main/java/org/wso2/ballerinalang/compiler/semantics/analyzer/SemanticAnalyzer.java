/*
*  Copyright (c) 2017, WSO2 Inc. (http://www.wso2.org) All Rights Reserved.
*
*  WSO2 Inc. licenses this file to you under the Apache License,
*  Version 2.0 (the "License"); you may not use this file except
*  in compliance with the License.
*  You may obtain a copy of the License at
*
*    http://www.apache.org/licenses/LICENSE-2.0
*
*  Unless required by applicable law or agreed to in writing,
*  software distributed under the License is distributed on an
*  "AS IS" BASIS, WITHOUT WARRANTIES OR CONDITIONS OF ANY
*  KIND, either express or implied.  See the License for the
*  specific language governing permissions and limitations
*  under the License.
*/
package org.wso2.ballerinalang.compiler.semantics.analyzer;

import org.ballerinalang.compiler.CompilerPhase;
import org.ballerinalang.model.tree.NodeKind;
import org.ballerinalang.model.tree.statements.StatementNode;
import org.ballerinalang.model.tree.types.BuiltInReferenceTypeNode;
import org.ballerinalang.model.types.TypeKind;
import org.ballerinalang.util.diagnostic.DiagnosticCode;
import org.wso2.ballerinalang.compiler.semantics.model.SymbolEnv;
import org.wso2.ballerinalang.compiler.semantics.model.SymbolTable;
import org.wso2.ballerinalang.compiler.semantics.model.symbols.BAnnotationAttributeSymbol;
import org.wso2.ballerinalang.compiler.semantics.model.symbols.BAnnotationSymbol;
import org.wso2.ballerinalang.compiler.semantics.model.symbols.BPackageSymbol;
import org.wso2.ballerinalang.compiler.semantics.model.symbols.BServiceSymbol;
import org.wso2.ballerinalang.compiler.semantics.model.symbols.BStructSymbol;
import org.wso2.ballerinalang.compiler.semantics.model.symbols.BSymbol;
import org.wso2.ballerinalang.compiler.semantics.model.symbols.BVarSymbol;
import org.wso2.ballerinalang.compiler.semantics.model.symbols.SymTag;
import org.wso2.ballerinalang.compiler.semantics.model.symbols.Symbols;
import org.wso2.ballerinalang.compiler.semantics.model.types.BBuiltInRefType;
import org.wso2.ballerinalang.compiler.semantics.model.types.BType;
import org.wso2.ballerinalang.compiler.tree.BLangAction;
import org.wso2.ballerinalang.compiler.tree.BLangAnnotation;
import org.wso2.ballerinalang.compiler.tree.BLangAnnotationAttachment;
import org.wso2.ballerinalang.compiler.tree.BLangAnnotationAttachmentPoint;
import org.wso2.ballerinalang.compiler.tree.BLangConnector;
import org.wso2.ballerinalang.compiler.tree.BLangDocumentation;
import org.wso2.ballerinalang.compiler.tree.BLangEndpoint;
import org.wso2.ballerinalang.compiler.tree.BLangEnum;
import org.wso2.ballerinalang.compiler.tree.BLangFunction;
import org.wso2.ballerinalang.compiler.tree.BLangIdentifier;
import org.wso2.ballerinalang.compiler.tree.BLangImportPackage;
import org.wso2.ballerinalang.compiler.tree.BLangInvokableNode;
import org.wso2.ballerinalang.compiler.tree.BLangNode;
import org.wso2.ballerinalang.compiler.tree.BLangNodeVisitor;
import org.wso2.ballerinalang.compiler.tree.BLangPackage;
import org.wso2.ballerinalang.compiler.tree.BLangResource;
import org.wso2.ballerinalang.compiler.tree.BLangService;
import org.wso2.ballerinalang.compiler.tree.BLangStruct;
import org.wso2.ballerinalang.compiler.tree.BLangTransformer;
import org.wso2.ballerinalang.compiler.tree.BLangVariable;
import org.wso2.ballerinalang.compiler.tree.BLangWorker;
import org.wso2.ballerinalang.compiler.tree.BLangXMLNS;
import org.wso2.ballerinalang.compiler.tree.expressions.BLangDocumentationAttribute;
import org.wso2.ballerinalang.compiler.tree.expressions.BLangExpression;
import org.wso2.ballerinalang.compiler.tree.expressions.BLangFieldBasedAccess;
import org.wso2.ballerinalang.compiler.tree.expressions.BLangLiteral;
import org.wso2.ballerinalang.compiler.tree.expressions.BLangSimpleVarRef;
import org.wso2.ballerinalang.compiler.tree.expressions.BLangVariableReference;
import org.wso2.ballerinalang.compiler.tree.statements.BLangAbort;
import org.wso2.ballerinalang.compiler.tree.statements.BLangAssignment;
import org.wso2.ballerinalang.compiler.tree.statements.BLangBind;
import org.wso2.ballerinalang.compiler.tree.statements.BLangBlockStmt;
import org.wso2.ballerinalang.compiler.tree.statements.BLangBreak;
import org.wso2.ballerinalang.compiler.tree.statements.BLangCatch;
import org.wso2.ballerinalang.compiler.tree.statements.BLangExpressionStmt;
import org.wso2.ballerinalang.compiler.tree.statements.BLangForeach;
import org.wso2.ballerinalang.compiler.tree.statements.BLangForkJoin;
import org.wso2.ballerinalang.compiler.tree.statements.BLangIf;
import org.wso2.ballerinalang.compiler.tree.statements.BLangLock;
import org.wso2.ballerinalang.compiler.tree.statements.BLangNext;
import org.wso2.ballerinalang.compiler.tree.statements.BLangReturn;
import org.wso2.ballerinalang.compiler.tree.statements.BLangStatement;
import org.wso2.ballerinalang.compiler.tree.statements.BLangThrow;
import org.wso2.ballerinalang.compiler.tree.statements.BLangTransaction;
import org.wso2.ballerinalang.compiler.tree.statements.BLangTryCatchFinally;
import org.wso2.ballerinalang.compiler.tree.statements.BLangVariableDef;
import org.wso2.ballerinalang.compiler.tree.statements.BLangWhile;
import org.wso2.ballerinalang.compiler.tree.statements.BLangWorkerReceive;
import org.wso2.ballerinalang.compiler.tree.statements.BLangWorkerSend;
import org.wso2.ballerinalang.compiler.tree.statements.BLangXMLNSStatement;
import org.wso2.ballerinalang.compiler.tree.types.BLangType;
import org.wso2.ballerinalang.compiler.util.CompilerContext;
import org.wso2.ballerinalang.compiler.util.Name;
import org.wso2.ballerinalang.compiler.util.Names;
import org.wso2.ballerinalang.compiler.util.TypeTags;
import org.wso2.ballerinalang.compiler.util.diagnotic.BLangDiagnosticLog;
import org.wso2.ballerinalang.util.Flags;
import org.wso2.ballerinalang.util.Lists;

import java.util.ArrayList;
import java.util.Arrays;
import java.util.Collections;
import java.util.HashSet;
import java.util.List;
import java.util.Optional;
import java.util.Set;
import java.util.stream.Collectors;

/**
 * @since 0.94
 */
public class SemanticAnalyzer extends BLangNodeVisitor {

    private static final CompilerContext.Key<SemanticAnalyzer> SYMBOL_ANALYZER_KEY =
            new CompilerContext.Key<>();

    private SymbolTable symTable;
    private SymbolEnter symbolEnter;
    private Names names;
    private SymbolResolver symResolver;
    private TypeChecker typeChecker;
    private Types types;
<<<<<<< HEAD
    private EndpointSPIAnalyzer endpointSPIAnalyzer;
    private DiagnosticLog dlog;
=======
    private BLangDiagnosticLog dlog;
>>>>>>> a4f80c02

    private SymbolEnv env;
    private BType expType;
    private DiagnosticCode diagCode;
    private BType resType;

    public static SemanticAnalyzer getInstance(CompilerContext context) {
        SemanticAnalyzer semAnalyzer = context.get(SYMBOL_ANALYZER_KEY);
        if (semAnalyzer == null) {
            semAnalyzer = new SemanticAnalyzer(context);
        }

        return semAnalyzer;
    }

    public SemanticAnalyzer(CompilerContext context) {
        context.put(SYMBOL_ANALYZER_KEY, this);

        this.symTable = SymbolTable.getInstance(context);
        this.symbolEnter = SymbolEnter.getInstance(context);
        this.names = Names.getInstance(context);
        this.symResolver = SymbolResolver.getInstance(context);
        this.typeChecker = TypeChecker.getInstance(context);
        this.types = Types.getInstance(context);
<<<<<<< HEAD
        this.endpointSPIAnalyzer = EndpointSPIAnalyzer.getInstance(context);
        this.dlog = DiagnosticLog.getInstance(context);
=======
        this.dlog = BLangDiagnosticLog.getInstance(context);
>>>>>>> a4f80c02
    }

    public BLangPackage analyze(BLangPackage pkgNode) {
        pkgNode.accept(this);
        return pkgNode;
    }


    // Visitor methods

    public void visit(BLangPackage pkgNode) {
        if (pkgNode.completedPhases.contains(CompilerPhase.TYPE_CHECK)) {
            return;
        }
        SymbolEnv pkgEnv = this.symTable.pkgEnvMap.get(pkgNode.symbol);

        // Visit all the imported packages
        pkgNode.imports.forEach(importNode -> analyzeDef(importNode, pkgEnv));

        // Then visit each top-level element sorted using the compilation unit
        pkgNode.topLevelNodes.forEach(topLevelNode -> analyzeDef((BLangNode) topLevelNode, pkgEnv));

        analyzeDef(pkgNode.initFunction, pkgEnv);

        pkgNode.completedPhases.add(CompilerPhase.TYPE_CHECK);
    }

    public void visit(BLangImportPackage importPkgNode) {
        BPackageSymbol pkgSymbol = importPkgNode.symbol;
        SymbolEnv pkgEnv = this.symTable.pkgEnvMap.get(pkgSymbol);
        if (pkgEnv == null) {
            return;
        }

        analyzeDef(pkgEnv.node, pkgEnv);
    }

    public void visit(BLangXMLNS xmlnsNode) {
        xmlnsNode.type = symTable.stringType;

        // Namespace node already having the symbol means we are inside an init-function,
        // and the symbol has already been declared by the original statement.
        if (xmlnsNode.symbol != null) {
            return;
        }

        symbolEnter.defineNode(xmlnsNode, env);
        typeChecker.checkExpr(xmlnsNode.namespaceURI, env, Lists.of(symTable.stringType));
    }

    public void visit(BLangXMLNSStatement xmlnsStmtNode) {
        analyzeNode(xmlnsStmtNode.xmlnsDecl, env);
    }

    public void visit(BLangFunction funcNode) {
        SymbolEnv funcEnv = SymbolEnv.createFunctionEnv(funcNode, funcNode.symbol.scope, env);
        funcNode.annAttachments.forEach(annotationAttachment -> {
            annotationAttachment.attachmentPoint =
                    new BLangAnnotationAttachmentPoint(BLangAnnotationAttachmentPoint.AttachmentPoint.FUNCTION);
            this.analyzeDef(annotationAttachment, funcEnv);
        });
        funcNode.docAttachments.forEach(doc -> analyzeDef(doc, funcEnv));

        // Check for native functions
        if (Symbols.isNative(funcNode.symbol)) {
            return;
        }

        funcNode.endpoints.forEach(e -> analyzeDef(e, env));
        analyzeStmt(funcNode.body, funcEnv);

        this.processWorkers(funcNode, funcEnv);
    }

    private void processWorkers(BLangInvokableNode invNode, SymbolEnv invEnv) {
        if (invNode.workers.size() > 0) {
            invEnv.scope.entries.putAll(invNode.body.scope.entries);
            invNode.workers.forEach(e -> this.symbolEnter.defineNode(e, invEnv));
            invNode.workers.forEach(e -> analyzeNode(e, invEnv));
        }
    }

    public void visit(BLangStruct structNode) {
        BSymbol structSymbol = structNode.symbol;
        SymbolEnv structEnv = SymbolEnv.createPkgLevelSymbolEnv(structNode, structSymbol.scope, env);
        structNode.fields.forEach(field -> analyzeDef(field, structEnv));

        structNode.annAttachments.forEach(annotationAttachment -> {
            annotationAttachment.attachmentPoint =
                    new BLangAnnotationAttachmentPoint(BLangAnnotationAttachmentPoint.AttachmentPoint.STRUCT);
            annotationAttachment.accept(this);
        });
        structNode.docAttachments.forEach(doc -> analyzeDef(doc, structEnv));
    }

    @Override
    public void visit(BLangEnum enumNode) {
        BSymbol enumSymbol = enumNode.symbol;
        SymbolEnv enumEnv = SymbolEnv.createPkgLevelSymbolEnv(enumNode, enumSymbol.scope, env);

        enumNode.annAttachments.forEach(annotationAttachment -> {
            annotationAttachment.attachmentPoint = new BLangAnnotationAttachmentPoint(
                    BLangAnnotationAttachmentPoint.AttachmentPoint.ENUM);
            annotationAttachment.accept(this);
        });
        enumNode.docAttachments.forEach(doc -> analyzeDef(doc, enumEnv));
    }

    @Override
    public void visit(BLangDocumentation docNode) {
        Set<BLangIdentifier> visitedAttributes = new HashSet<>();
        for (BLangDocumentationAttribute attribute : docNode.attributes) {
            if (!visitedAttributes.add(attribute.documentationField)) {
                this.dlog.warning(attribute.pos, DiagnosticCode.DUPLICATE_DOCUMENTED_ATTRIBUTE,
                        attribute.documentationField);
                continue;
            }
            Name attributeName = names.fromIdNode(attribute.documentationField);
            BSymbol attributeSymbol = this.env.scope.lookup(attributeName).symbol;
            if (attributeSymbol == null) {
                this.dlog.warning(attribute.pos, DiagnosticCode.NO_SUCH_DOCUMENTABLE_ATTRIBUTE,
                        attribute.documentationField, attribute.docTag.getValue());
                continue;
            }
            int ownerSymTag = env.scope.owner.tag;
            if ((ownerSymTag & SymTag.ANNOTATION) == SymTag.ANNOTATION) {
                if (attributeSymbol.tag != SymTag.ANNOTATION_ATTRIBUTE
                        || ((BAnnotationAttributeSymbol) attributeSymbol).docTag != attribute.docTag) {
                    this.dlog.warning(attribute.pos, DiagnosticCode.NO_SUCH_DOCUMENTABLE_ATTRIBUTE,
                            attribute.documentationField, attribute.docTag.getValue());
                    continue;
                }
            } else {
                if (attributeSymbol.tag != SymTag.VARIABLE
                        || ((BVarSymbol) attributeSymbol).docTag != attribute.docTag) {
                    this.dlog.warning(attribute.pos, DiagnosticCode.NO_SUCH_DOCUMENTABLE_ATTRIBUTE,
                            attribute.documentationField, attribute.docTag.getValue());
                    continue;
                }
            }
            attribute.type = attributeSymbol.type;
        }
    }

    public void visit(BLangAnnotation annotationNode) {
        SymbolEnv annotationEnv = SymbolEnv.createAnnotationEnv(annotationNode, annotationNode.symbol.scope, env);
        annotationNode.annAttachments.forEach(annotationAttachment -> {
            annotationAttachment.attachmentPoint =
                    new BLangAnnotationAttachmentPoint(BLangAnnotationAttachmentPoint.AttachmentPoint.ANNOTATION);
            annotationAttachment.accept(this);
        });
        annotationNode.docAttachments.forEach(doc -> analyzeDef(doc, annotationEnv));
    }

    public void visit(BLangAnnotationAttachment annAttachmentNode) {
        BSymbol symbol = this.symResolver.resolveAnnotation(annAttachmentNode.pos, env,
                names.fromString(annAttachmentNode.pkgAlias.getValue()),
                names.fromString(annAttachmentNode.getAnnotationName().getValue()));
        if (symbol == this.symTable.notFoundSymbol) {
            this.dlog.error(annAttachmentNode.pos, DiagnosticCode.UNDEFINED_ANNOTATION,
                    annAttachmentNode.getAnnotationName().getValue());
            return;
        }
        // Validate Attachment Point against the Annotation Definition.
        BAnnotationSymbol annotationSymbol = (BAnnotationSymbol) symbol;
        annAttachmentNode.annotationSymbol = annotationSymbol;
        if (annotationSymbol.getAttachmentPoints() != null && annotationSymbol.getAttachmentPoints().size() > 0) {
            BLangAnnotationAttachmentPoint[] attachmentPointsArrray =
                    new BLangAnnotationAttachmentPoint[annotationSymbol.getAttachmentPoints().size()];
            Optional<BLangAnnotationAttachmentPoint> matchingAttachmentPoint = Arrays
                    .stream(annotationSymbol.getAttachmentPoints().toArray(attachmentPointsArrray))
                    .filter(attachmentPoint -> attachmentPoint.equals(annAttachmentNode.attachmentPoint))
                    .findAny();
            if (!matchingAttachmentPoint.isPresent()) {
                String msg = annAttachmentNode.attachmentPoint.getAttachmentPoint().getValue();
                this.dlog.error(annAttachmentNode.pos, DiagnosticCode.ANNOTATION_NOT_ALLOWED,
                        annotationSymbol, msg);
            }
        }
        // Validate Annotation Attachment data struct against Annotation Definition struct.
        validateAnnotationAttachmentExpr(annAttachmentNode, annotationSymbol);
    }

    private void validateAnnotationAttachmentExpr(BLangAnnotationAttachment annAttachmentNode, BAnnotationSymbol
            annotationSymbol) {
        if (annotationSymbol.attachedType == null) {
            if (annAttachmentNode.expr != null) {
                this.dlog.error(annAttachmentNode.pos, DiagnosticCode.ANNOTATION_ATTACHMENT_NO_VALUE,
                        annotationSymbol.name);
            }
            return;
        }
        if (annAttachmentNode.expr != null) {
            this.typeChecker.checkExpr(annAttachmentNode.expr, env, Lists.of(annotationSymbol.attachedType.type));
        }
    }

    public void visit(BLangVariable varNode) {
        int ownerSymTag = env.scope.owner.tag;
        if ((ownerSymTag & SymTag.INVOKABLE) == SymTag.INVOKABLE) {
            // This is a variable declared in a function, an action or a resource
            // If the variable is parameter then the variable symbol is already defined
            if (varNode.symbol == null) {
                symbolEnter.defineNode(varNode, env);
            }
        }

        // Here we validate annotation attachments for package level variables.
        varNode.annAttachments.forEach(a -> {
            a.attachmentPoint =
                    new BLangAnnotationAttachmentPoint(BLangAnnotationAttachmentPoint.AttachmentPoint.CONST);
            a.accept(this);
        });
        // Here we validate document attachments for package level variables.
        varNode.docAttachments.forEach(doc -> {
            doc.accept(this);
        });

        // Analyze the init expression
        if (varNode.expr != null) {
            // Here we create a new symbol environment to catch self references by keep the current
            // variable symbol in the symbol environment
            // e.g. int a = x + a;
            SymbolEnv varInitEnv = SymbolEnv.createVarInitEnv(varNode, env, varNode.symbol);

            // If the variable is a package/service/connector level variable, we don't need to check types.
            // It will we done during the init-function of the respective construct is visited.
            if ((ownerSymTag & SymTag.PACKAGE) != SymTag.PACKAGE &&
                    (ownerSymTag & SymTag.SERVICE) != SymTag.SERVICE &&
                    (ownerSymTag & SymTag.CONNECTOR) != SymTag.CONNECTOR) {
                typeChecker.checkExpr(varNode.expr, varInitEnv, Lists.of(varNode.symbol.type));
            }

        }
        varNode.type = varNode.symbol.type;
    }


    // Statements

    public void visit(BLangBlockStmt blockNode) {
        SymbolEnv blockEnv = SymbolEnv.createBlockEnv(blockNode, env);
        blockNode.stmts.forEach(stmt -> analyzeStmt(stmt, blockEnv));
    }

    public void visit(BLangVariableDef varDefNode) {
        analyzeDef(varDefNode.var, env);
    }

    public void visit(BLangAssignment assignNode) {
        if (assignNode.isDeclaredWithVar()) {
            handleAssignNodeWithVar(assignNode);
            return;
        }

        // Check each LHS expression.
        List<BType> expTypes = new ArrayList<>();
        for (BLangExpression expr : assignNode.varRefs) {
            // In assignment, lhs supports only simpleVarRef, indexBasedAccess, filedBasedAccess expressions.
            if (expr.getKind() != NodeKind.SIMPLE_VARIABLE_REF &&
                    expr.getKind() != NodeKind.INDEX_BASED_ACCESS_EXPR &&
                    expr.getKind() != NodeKind.FIELD_BASED_ACCESS_EXPR &&
                    expr.getKind() != NodeKind.XML_ATTRIBUTE_ACCESS_EXPR) {
                dlog.error(expr.pos, DiagnosticCode.INVALID_VARIABLE_ASSIGNMENT, expr);
                expTypes.add(symTable.errType);
                continue;
            }

            // Evaluate the variable reference expression.
            BLangVariableReference varRef = (BLangVariableReference) expr;
            varRef.lhsVar = true;
            typeChecker.checkExpr(varRef, env).get(0);

            // Check whether we've got an enumerator access expression here.
            if (varRef.getKind() == NodeKind.FIELD_BASED_ACCESS_EXPR &&
                    ((BLangFieldBasedAccess) varRef).expr.type.tag == TypeTags.ENUM) {
                dlog.error(varRef.pos, DiagnosticCode.INVALID_VARIABLE_ASSIGNMENT, varRef);
                expTypes.add(symTable.errType);
                continue;
            }

            expTypes.add(varRef.type);
            checkConstantAssignment(varRef);
        }

        typeChecker.checkExpr(assignNode.expr, this.env, expTypes);
    }

    public void visit(BLangBind bindNode) {
        List<BType> expTypes = new ArrayList<>();
        // Check each LHS expression.
        BLangExpression varRef = bindNode.varRef;
        ((BLangVariableReference) varRef).lhsVar = true;
        expTypes.add(typeChecker.checkExpr(varRef, env).get(0));
        checkConstantAssignment(varRef);
        typeChecker.checkExpr(bindNode.expr, this.env, expTypes);
    }

    private void checkConstantAssignment(BLangExpression varRef) {
        if (varRef.type == symTable.errType) {
            return;
        }

        if (varRef.getKind() != NodeKind.SIMPLE_VARIABLE_REF) {
            return;
        }

        BLangSimpleVarRef simpleVarRef = (BLangSimpleVarRef) varRef;
        if (simpleVarRef.pkgSymbol != null && simpleVarRef.pkgSymbol.tag == SymTag.XMLNS) {
            dlog.error(varRef.pos, DiagnosticCode.XML_QNAME_UPDATE_NOT_ALLOWED);
            return;
        }

        Name varName = names.fromIdNode(simpleVarRef.variableName);
        if (!Names.IGNORE.equals(varName) && simpleVarRef.symbol.flags == Flags.CONST
                && env.enclInvokable != env.enclPkg.initFunction) {
            dlog.error(varRef.pos, DiagnosticCode.CANNOT_ASSIGN_VALUE_CONSTANT, varRef);
        }
    }

    public void visit(BLangExpressionStmt exprStmtNode) {
        // Creates a new environment here.
        SymbolEnv stmtEnv = new SymbolEnv(exprStmtNode, this.env.scope);
        this.env.copyTo(stmtEnv);
        List<BType> bTypes = typeChecker.checkExpr(exprStmtNode.expr, stmtEnv, new ArrayList<>());
        if (bTypes.size() > 0 && !(bTypes.size() == 1 && bTypes.get(0) == symTable.errType)) {
            dlog.error(exprStmtNode.pos, DiagnosticCode.ASSIGNMENT_REQUIRED);
        }
    }

    public void visit(BLangIf ifNode) {
        typeChecker.checkExpr(ifNode.expr, env, Lists.of(symTable.booleanType));
        analyzeStmt(ifNode.body, env);

        if (ifNode.elseStmt != null) {
            analyzeStmt(ifNode.elseStmt, env);
        }
    }

    public void visit(BLangForeach foreach) {
        typeChecker.checkExpr(foreach.collection, env);
        foreach.varTypes = types.checkForeachTypes(foreach.collection, foreach.varRefs.size());
        SymbolEnv blockEnv = SymbolEnv.createBlockEnv(foreach.body, env);
        handleForeachVariables(foreach, foreach.varTypes, blockEnv);
        analyzeStmt(foreach.body, blockEnv);
    }

    public void visit(BLangWhile whileNode) {
        typeChecker.checkExpr(whileNode.expr, env, Lists.of(symTable.booleanType));
        analyzeStmt(whileNode.body, env);
    }

    @Override
    public void visit(BLangLock lockNode) {
        analyzeStmt(lockNode.body, env);
    }

    public void visit(BLangConnector connectorNode) {
        BSymbol connectorSymbol = connectorNode.symbol;
        SymbolEnv connectorEnv = SymbolEnv.createConnectorEnv(connectorNode, connectorSymbol.scope, env);
        connectorNode.annAttachments.forEach(a -> {
            a.attachmentPoint =
                    new BLangAnnotationAttachmentPoint(BLangAnnotationAttachmentPoint.AttachmentPoint.CONNECTOR);
            this.analyzeDef(a, connectorEnv);
        });
        connectorNode.docAttachments.forEach(doc -> analyzeDef(doc, connectorEnv));

        connectorNode.params.forEach(param -> this.analyzeDef(param, connectorEnv));
        connectorNode.varDefs.forEach(varDef -> this.analyzeDef(varDef, connectorEnv));
        connectorNode.endpoints.forEach(e -> analyzeDef(e, env));
        this.analyzeDef(connectorNode.initFunction, connectorEnv);
        connectorNode.actions.forEach(action -> this.analyzeDef(action, connectorEnv));
        this.analyzeDef(connectorNode.initAction, connectorEnv);
    }

    public void visit(BLangAction actionNode) {
        BSymbol actionSymbol = actionNode.symbol;

        SymbolEnv actionEnv = SymbolEnv.createResourceActionSymbolEnv(actionNode, actionSymbol.scope, env);
        actionNode.annAttachments.forEach(a -> {
            a.attachmentPoint =
                    new BLangAnnotationAttachmentPoint(BLangAnnotationAttachmentPoint.AttachmentPoint.ACTION);
            this.analyzeDef(a, actionEnv);
        });
        actionNode.docAttachments.forEach(doc -> analyzeDef(doc, actionEnv));

        if (Symbols.isNative(actionSymbol)) {
            return;
        }

        actionNode.params.forEach(p -> this.analyzeDef(p, actionEnv));
        actionNode.endpoints.forEach(e -> analyzeDef(e, env));
        analyzeStmt(actionNode.body, actionEnv);
        this.processWorkers(actionNode, actionEnv);
    }

    public void visit(BLangService serviceNode) {
        BServiceSymbol serviceSymbol = (BServiceSymbol) serviceNode.symbol;
        SymbolEnv serviceEnv = SymbolEnv.createPkgLevelSymbolEnv(serviceNode, serviceSymbol.scope, env);
        serviceSymbol.endpointType = symResolver.resolveTypeNode(serviceNode.endpointType, env);
        endpointSPIAnalyzer.isValidEndpointType(serviceNode.endpointType.pos, serviceSymbol.endpointType);
        serviceNode.annAttachments.forEach(a -> {
            a.attachmentPoint =
                    new BLangAnnotationAttachmentPoint(BLangAnnotationAttachmentPoint.AttachmentPoint.SERVICE);
            this.analyzeDef(a, serviceEnv);
        });
        serviceNode.docAttachments.forEach(doc -> analyzeDef(doc, serviceEnv));
        serviceNode.vars.forEach(v -> this.analyzeDef(v, serviceEnv));
        serviceNode.endpoints.forEach(e -> this.analyzeDef(e, serviceEnv));
        this.analyzeDef(serviceNode.initFunction, serviceEnv);
        serviceNode.resources.forEach(r -> this.analyzeDef(r, serviceEnv));
    }

    public void visit(BLangResource resourceNode) {
        BSymbol resourceSymbol = resourceNode.symbol;
        SymbolEnv resourceEnv = SymbolEnv.createResourceActionSymbolEnv(resourceNode, resourceSymbol.scope, env);
        resourceNode.annAttachments.forEach(a -> {
            a.attachmentPoint =
                    new BLangAnnotationAttachmentPoint(BLangAnnotationAttachmentPoint.AttachmentPoint.RESOURCE);
            this.analyzeDef(a, resourceEnv);
        });
        resourceNode.docAttachments.forEach(doc -> analyzeDef(doc, resourceEnv));

        resourceNode.params.forEach(p -> this.analyzeDef(p, resourceEnv));
        resourceNode.endpoints.forEach(e -> analyzeDef(e, env));
        analyzeStmt(resourceNode.body, resourceEnv);
        this.processWorkers(resourceNode, resourceEnv);
    }

    public void visit(BLangTryCatchFinally tryCatchFinally) {
        analyzeStmt(tryCatchFinally.tryBody, env);
        tryCatchFinally.catchBlocks.forEach(c -> analyzeNode(c, env));
        if (tryCatchFinally.finallyBody != null) {
            analyzeStmt(tryCatchFinally.finallyBody, env);
        }
    }

    public void visit(BLangCatch bLangCatch) {
        SymbolEnv catchBlockEnv = SymbolEnv.createBlockEnv(bLangCatch.body, env);
        analyzeNode(bLangCatch.param, catchBlockEnv);
        if (!this.types.checkStructEquivalency(bLangCatch.param.type, symTable.errStructType)) {
            dlog.error(bLangCatch.param.pos, DiagnosticCode.INCOMPATIBLE_TYPES, symTable.errStructType,
                    bLangCatch.param.type);
        }
        analyzeStmt(bLangCatch.body, catchBlockEnv);
    }

    @Override
    public void visit(BLangTransaction transactionNode) {
        analyzeStmt(transactionNode.transactionBody, env);
        if (transactionNode.failedBody != null) {
            analyzeStmt(transactionNode.failedBody, env);
        }
        if (transactionNode.retryCount != null) {
            typeChecker.checkExpr(transactionNode.retryCount, env, Lists.of(symTable.intType));
            checkRetryStmtValidity(transactionNode.retryCount);
        }
    }

    @Override
    public void visit(BLangAbort abortNode) {
    }

    private boolean isJoinResultType(BLangVariable var) {
        BLangType type = var.typeNode;
        if (type instanceof BuiltInReferenceTypeNode) {
            return ((BuiltInReferenceTypeNode) type).getTypeKind() == TypeKind.MAP;
        }
        return false;
    }

    private BLangVariableDef createVarDef(BLangVariable var) {
        BLangVariableDef varDefNode = new BLangVariableDef();
        varDefNode.var = var;
        varDefNode.pos = var.pos;
        return varDefNode;
    }

    private BLangBlockStmt generateCodeBlock(StatementNode... statements) {
        BLangBlockStmt block = new BLangBlockStmt();
        for (StatementNode stmt : statements) {
            block.addStatement(stmt);
        }
        return block;
    }

    @Override
    public void visit(BLangForkJoin forkJoin) {
        SymbolEnv forkJoinEnv = SymbolEnv.createFolkJoinEnv(forkJoin, this.env);
        forkJoin.workers.forEach(e -> this.symbolEnter.defineNode(e, forkJoinEnv));
        forkJoin.workers.forEach(e -> this.analyzeDef(e, forkJoinEnv));
        if (!this.isJoinResultType(forkJoin.joinResultVar)) {
            this.dlog.error(forkJoin.joinResultVar.pos, DiagnosticCode.INVALID_WORKER_JOIN_RESULT_TYPE);
        }
        /* create code black and environment for join result section, i.e. (map results) */
        BLangBlockStmt joinResultsBlock = this.generateCodeBlock(this.createVarDef(forkJoin.joinResultVar));
        SymbolEnv joinResultsEnv = SymbolEnv.createBlockEnv(joinResultsBlock, this.env);
        this.analyzeNode(joinResultsBlock, joinResultsEnv);
        /* create an environment for the join body, making the enclosing environment the earlier
         * join result's environment */
        SymbolEnv joinBodyEnv = SymbolEnv.createBlockEnv(forkJoin.joinedBody, joinResultsEnv);
        this.analyzeNode(forkJoin.joinedBody, joinBodyEnv);

        if (forkJoin.timeoutExpression != null) {
            if (!this.isJoinResultType(forkJoin.timeoutVariable)) {
                this.dlog.error(forkJoin.timeoutVariable.pos, DiagnosticCode.INVALID_WORKER_TIMEOUT_RESULT_TYPE);
            }
            /* create code black and environment for timeout section */
            BLangBlockStmt timeoutVarBlock = this.generateCodeBlock(this.createVarDef(forkJoin.timeoutVariable));
            SymbolEnv timeoutVarEnv = SymbolEnv.createBlockEnv(timeoutVarBlock, this.env);
            this.typeChecker.checkExpr(forkJoin.timeoutExpression,
                    timeoutVarEnv, Arrays.asList(symTable.intType));
            this.analyzeNode(timeoutVarBlock, timeoutVarEnv);
            /* create an environment for the timeout body, making the enclosing environment the earlier
             * timeout var's environment */
            SymbolEnv timeoutBodyEnv = SymbolEnv.createBlockEnv(forkJoin.timeoutBody, timeoutVarEnv);
            this.analyzeNode(forkJoin.timeoutBody, timeoutBodyEnv);
        }

        this.validateJoinWorkerList(forkJoin, forkJoinEnv);
    }

    private void validateJoinWorkerList(BLangForkJoin forkJoin, SymbolEnv forkJoinEnv) {
        forkJoin.joinedWorkers.forEach(e -> {
            if (!this.workerExists(forkJoinEnv, e.value)) {
                this.dlog.error(forkJoin.pos, DiagnosticCode.UNDEFINED_WORKER, e.value);
            }
        });
    }

    @Override
    public void visit(BLangWorker workerNode) {
        SymbolEnv workerEnv = SymbolEnv.createWorkerEnv(workerNode, this.env);
        this.analyzeNode(workerNode.body, workerEnv);
    }

    @Override
    public void visit(BLangEndpoint endpointNode) {
        BType configType = symTable.errType;
        endpointSPIAnalyzer.resolveEndpointSymbol(endpointNode.pos, endpointNode.symbol);
        if (endpointNode.symbol != null && endpointNode.symbol.type.tag == TypeTags.STRUCT) {
            configType = endpointSPIAnalyzer.getEndpointConfigType((BStructSymbol) endpointNode.symbol.type.tsymbol);
        }
        this.typeChecker.checkExpr(endpointNode.configurationExpr, env, Lists.of(configType));
    }

    private boolean isInTopLevelWorkerEnv() {
        return this.env.enclEnv.node.getKind() == NodeKind.WORKER;
    }

    private boolean workerExists(SymbolEnv env, String workerName) {
        BSymbol symbol = this.symResolver.lookupSymbol(env, new Name(workerName), SymTag.WORKER);
        return (symbol != this.symTable.notFoundSymbol);
    }

    @Override
    public void visit(BLangWorkerSend workerSendNode) {
        workerSendNode.env = this.env;
        workerSendNode.exprs.forEach(e -> this.typeChecker.checkExpr(e, this.env));
        if (!this.isInTopLevelWorkerEnv()) {
            this.dlog.error(workerSendNode.pos, DiagnosticCode.INVALID_WORKER_SEND_POSITION);
        }
        if (!workerSendNode.isForkJoinSend) {
            String workerName = workerSendNode.workerIdentifier.getValue();
            if (!this.workerExists(this.env, workerName)) {
                this.dlog.error(workerSendNode.pos, DiagnosticCode.UNDEFINED_WORKER, workerName);
            }
        }
    }

    @Override
    public void visit(BLangWorkerReceive workerReceiveNode) {
        workerReceiveNode.exprs.forEach(e -> this.typeChecker.checkExpr(e, this.env));
        if (!this.isInTopLevelWorkerEnv()) {
            this.dlog.error(workerReceiveNode.pos, DiagnosticCode.INVALID_WORKER_RECEIVE_POSITION);
        }
        String workerName = workerReceiveNode.workerIdentifier.getValue();
        if (!this.workerExists(this.env, workerName)) {
            this.dlog.error(workerReceiveNode.pos, DiagnosticCode.UNDEFINED_WORKER, workerName);
        }
    }

    private boolean checkReturnValueCounts(BLangReturn returnNode) {
        boolean success = false;
        int expRetCount = this.env.enclInvokable.getReturnParameters().size();
        int actualRetCount = returnNode.exprs.size();
        if (expRetCount > 1 && actualRetCount <= 1) {
            this.dlog.error(returnNode.pos, DiagnosticCode.MULTI_VALUE_RETURN_EXPECTED);
        } else if (expRetCount == 1 && actualRetCount > 1) {
            this.dlog.error(returnNode.pos, DiagnosticCode.SINGLE_VALUE_RETURN_EXPECTED);
        } else if (expRetCount == 0 && actualRetCount >= 1) {
            this.dlog.error(returnNode.pos, DiagnosticCode.RETURN_VALUE_NOT_EXPECTED);
        } else if (expRetCount > actualRetCount) {
            this.dlog.error(returnNode.pos, DiagnosticCode.NOT_ENOUGH_RETURN_VALUES);
        } else if (expRetCount < actualRetCount) {
            this.dlog.error(returnNode.pos, DiagnosticCode.TOO_MANY_RETURN_VALUES);
        } else {
            success = true;
        }
        return success;
    }

    private boolean isInvocationExpr(BLangExpression expr) {
        return expr.getKind() == NodeKind.INVOCATION;
    }

    @Override
    public void visit(BLangReturn returnNode) {
        if (returnNode.exprs.size() == 1 && this.isInvocationExpr(returnNode.exprs.get(0))) {
            /* a single return expression can be expanded to match a multi-value return */
            this.typeChecker.checkExpr(returnNode.exprs.get(0), this.env,
                    this.env.enclInvokable.getReturnParameters().stream()
                            .map(e -> e.getTypeNode().type)
                            .collect(Collectors.toList()));
        } else {
            if (returnNode.exprs.size() == 0 && this.env.enclInvokable.getReturnParameters().size() > 0
                    && !this.env.enclInvokable.getReturnParameters().get(0).name.value.isEmpty()) {
                // Return stmt has no expressions, but function/action has returns and they are named returns.
                // Rewrite tree at desuger phase.
                returnNode.namedReturnVariables = this.env.enclInvokable.getReturnParameters();
                return;
            }
            if (this.checkReturnValueCounts(returnNode)) {
                for (int i = 0; i < returnNode.exprs.size(); i++) {
                    this.typeChecker.checkExpr(returnNode.exprs.get(i), this.env,
                            Arrays.asList(this.env.enclInvokable.getReturnParameters().get(i).getTypeNode().type));
                }
            }
        }
    }

    BType analyzeDef(BLangNode node, SymbolEnv env) {
        return analyzeNode(node, env);
    }

    BType analyzeStmt(BLangStatement stmtNode, SymbolEnv env) {
        return analyzeNode(stmtNode, env);
    }

    BType analyzeNode(BLangNode node, SymbolEnv env) {
        return analyzeNode(node, env, symTable.noType, null);
    }

    public void visit(BLangNext nextNode) {
        /* ignore */
    }

    public void visit(BLangBreak breakNode) {
        /* ignore */
    }

    @Override
    public void visit(BLangThrow throwNode) {
        this.typeChecker.checkExpr(throwNode.expr, env);
        if (!types.checkStructEquivalency(throwNode.expr.type, symTable.errStructType)) {
            dlog.error(throwNode.expr.pos, DiagnosticCode.INCOMPATIBLE_TYPES, symTable.errStructType,
                    throwNode.expr.type);
        }
    }

    @Override
    public void visit(BLangTransformer transformerNode) {
        SymbolEnv transformerEnv = SymbolEnv.createTransformerEnv(transformerNode, transformerNode.symbol.scope, env);
        transformerNode.annAttachments.forEach(annotationAttachment -> {
            annotationAttachment.attachmentPoint = new BLangAnnotationAttachmentPoint(
                    BLangAnnotationAttachmentPoint.AttachmentPoint.TRANSFORMER);
            this.analyzeDef(annotationAttachment, transformerEnv);
        });
        transformerNode.docAttachments.forEach(doc -> analyzeDef(doc, transformerEnv));

        validateTransformerMappingType(transformerNode.source);
        validateTransformerMappingType(transformerNode.retParams.get(0));

        analyzeStmt(transformerNode.body, transformerEnv);

        // TODO: update this accordingly once the unsafe conversion are supported
        int returnCount = transformerNode.retParams.size();
        if (returnCount == 0) {
            dlog.error(transformerNode.pos, DiagnosticCode.TRANSFORMER_MUST_HAVE_OUTPUT);
        } else if (returnCount > 1) {
            dlog.error(transformerNode.pos, DiagnosticCode.TOO_MANY_OUTPUTS_FOR_TRANSFORMER, 1, returnCount);
        }

        this.processWorkers(transformerNode, transformerEnv);
    }

    BType analyzeNode(BLangNode node, SymbolEnv env, BType expType, DiagnosticCode diagCode) {
        SymbolEnv prevEnv = this.env;
        BType preExpType = this.expType;
        DiagnosticCode preDiagCode = this.diagCode;

        // TODO Check the possibility of using a try/finally here
        this.env = env;
        this.expType = expType;
        this.diagCode = diagCode;
        node.accept(this);
        this.env = prevEnv;
        this.expType = preExpType;
        this.diagCode = preDiagCode;

        return resType;
    }

    // Private methods

    private void handleForeachVariables(BLangForeach foreachStmt, List<BType> varTypes, SymbolEnv env) {
        for (int i = 0; i < foreachStmt.varRefs.size(); i++) {
            BLangExpression varRef = foreachStmt.varRefs.get(i);
            // foreach variables supports only simpleVarRef expressions only.
            if (varRef.getKind() != NodeKind.SIMPLE_VARIABLE_REF) {
                dlog.error(varRef.pos, DiagnosticCode.INVALID_VARIABLE_ASSIGNMENT, varRef);
                continue;
            }
            BLangSimpleVarRef simpleVarRef = (BLangSimpleVarRef) varRef;
            simpleVarRef.lhsVar = true;
            Name varName = names.fromIdNode(simpleVarRef.variableName);
            if (varName == Names.IGNORE) {
                simpleVarRef.type = this.symTable.noType;
                typeChecker.checkExpr(simpleVarRef, env);
                continue;
            }
            // Check variable symbol for existence.
            BSymbol symbol = symResolver.lookupSymbol(env, varName, SymTag.VARIABLE);
            if (symbol == symTable.notFoundSymbol) {
                symbolEnter.defineVarSymbol(simpleVarRef.pos, Collections.emptySet(), varTypes.get(i), varName, env);
                typeChecker.checkExpr(simpleVarRef, env);
            } else {
                dlog.error(simpleVarRef.pos, DiagnosticCode.REDECLARED_SYMBOL, varName);
            }
        }
    }

    private void handleAssignNodeWithVar(BLangAssignment assignNode) {
        int ignoredCount = 0;
        int createdSymbolCount = 0;

        List<Name> newVariables = new ArrayList<Name>();

        List<BType> expTypes = new ArrayList<>();
        // Check each LHS expression.
        for (int i = 0; i < assignNode.varRefs.size(); i++) {
            BLangExpression varRef = assignNode.varRefs.get(i);
            // If the assignment is declared with "var", then lhs supports only simpleVarRef expressions only.
            if (varRef.getKind() != NodeKind.SIMPLE_VARIABLE_REF) {
                dlog.error(varRef.pos, DiagnosticCode.INVALID_VARIABLE_ASSIGNMENT, varRef);
                expTypes.add(symTable.errType);
                continue;
            }
            // Check variable symbol if exists.
            BLangSimpleVarRef simpleVarRef = (BLangSimpleVarRef) varRef;
            ((BLangVariableReference) varRef).lhsVar = true;
            Name varName = names.fromIdNode(simpleVarRef.variableName);
            if (varName == Names.IGNORE) {
                ignoredCount++;
                simpleVarRef.type = this.symTable.noType;
                expTypes.add(symTable.noType);
                typeChecker.checkExpr(simpleVarRef, env);
                continue;
            }

            BSymbol symbol = symResolver.lookupSymbol(env, varName, SymTag.VARIABLE);
            if (symbol == symTable.notFoundSymbol) {
                createdSymbolCount++;
                newVariables.add(varName);
                expTypes.add(symTable.noType);
            } else {
                expTypes.add(symbol.type);
            }
        }

        if (ignoredCount == assignNode.varRefs.size() || createdSymbolCount == 0) {
            dlog.error(assignNode.pos, DiagnosticCode.NO_NEW_VARIABLES_VAR_ASSIGNMENT);
        }
        // Check RHS expressions with expected type list.
        final List<BType> rhsTypes = typeChecker.checkExpr(assignNode.expr, this.env, expTypes);

        // visit all lhs expressions
        for (int i = 0; i < assignNode.varRefs.size(); i++) {
            BLangExpression varRef = assignNode.varRefs.get(i);
            if (varRef.getKind() != NodeKind.SIMPLE_VARIABLE_REF) {
                continue;
            }
            BType actualType = rhsTypes.get(i);
            BLangSimpleVarRef simpleVarRef = (BLangSimpleVarRef) varRef;
            Name varName = names.fromIdNode(simpleVarRef.variableName);
            if (newVariables.contains(varName)) {
                // define new variables
                this.symbolEnter.defineVarSymbol(simpleVarRef.pos, Collections.emptySet(), actualType, varName, env);
            }
            typeChecker.checkExpr(simpleVarRef, env);
        }
    }

    private void checkRetryStmtValidity(BLangExpression retryCountExpr) {
        boolean error = true;
        NodeKind retryKind = retryCountExpr.getKind();
        if (retryKind == NodeKind.LITERAL) {
            if (retryCountExpr.type.tag == TypeTags.INT) {
                int retryCount = Integer.parseInt(((BLangLiteral) retryCountExpr).getValue().toString());
                if (retryCount >= 0) {
                    error = false;
                }
            }
        } else if (retryKind == NodeKind.SIMPLE_VARIABLE_REF) {
            if (((BLangSimpleVarRef) retryCountExpr).symbol.flags == Flags.CONST) {
                if (((BLangSimpleVarRef) retryCountExpr).symbol.type.tag == TypeTags.INT) {
                    error = false;
                }
            }
        }
        if (error) {
            this.dlog.error(retryCountExpr.pos, DiagnosticCode.INVALID_RETRY_COUNT);
        }
    }

    private void validateTransformerMappingType(BLangVariable param) {
        BType type = param.type;
        if (types.isValueType(type) || (type instanceof BBuiltInRefType) || type.tag == TypeTags.STRUCT) {
            return;
        }

        dlog.error(param.pos, DiagnosticCode.TRANSFORMER_UNSUPPORTED_TYPES, type);
    }

}<|MERGE_RESOLUTION|>--- conflicted
+++ resolved
@@ -118,12 +118,8 @@
     private SymbolResolver symResolver;
     private TypeChecker typeChecker;
     private Types types;
-<<<<<<< HEAD
     private EndpointSPIAnalyzer endpointSPIAnalyzer;
-    private DiagnosticLog dlog;
-=======
     private BLangDiagnosticLog dlog;
->>>>>>> a4f80c02
 
     private SymbolEnv env;
     private BType expType;
@@ -148,12 +144,8 @@
         this.symResolver = SymbolResolver.getInstance(context);
         this.typeChecker = TypeChecker.getInstance(context);
         this.types = Types.getInstance(context);
-<<<<<<< HEAD
         this.endpointSPIAnalyzer = EndpointSPIAnalyzer.getInstance(context);
-        this.dlog = DiagnosticLog.getInstance(context);
-=======
         this.dlog = BLangDiagnosticLog.getInstance(context);
->>>>>>> a4f80c02
     }
 
     public BLangPackage analyze(BLangPackage pkgNode) {
