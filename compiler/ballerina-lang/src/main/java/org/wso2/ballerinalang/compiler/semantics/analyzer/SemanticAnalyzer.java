/*
 *  Copyright (c) 2017, WSO2 Inc. (http://www.wso2.org) All Rights Reserved.
 *
 *  WSO2 Inc. licenses this file to you under the Apache License,
 *  Version 2.0 (the "License"); you may not use this file except
 *  in compliance with the License.
 *  You may obtain a copy of the License at
 *
 *    http://www.apache.org/licenses/LICENSE-2.0
 *
 *  Unless required by applicable law or agreed to in writing,
 *  software distributed under the License is distributed on an
 *  "AS IS" BASIS, WITHOUT WARRANTIES OR CONDITIONS OF ANY
 *  KIND, either express or implied.  See the License for the
 *  specific language governing permissions and limitations
 *  under the License.
 */
package org.wso2.ballerinalang.compiler.semantics.analyzer;

import org.antlr.v4.runtime.misc.OrderedHashSet;
import org.ballerinalang.compiler.CompilerPhase;
import org.ballerinalang.model.TreeBuilder;
import org.ballerinalang.model.elements.AttachPoint;
import org.ballerinalang.model.elements.Flag;
import org.ballerinalang.model.symbols.SymbolKind;
import org.ballerinalang.model.tree.NodeKind;
import org.ballerinalang.model.tree.OperatorKind;
import org.ballerinalang.model.tree.RecordVariableNode.BLangRecordVariableKeyValueNode;
import org.ballerinalang.model.tree.clauses.GroupByNode;
import org.ballerinalang.model.tree.clauses.HavingNode;
import org.ballerinalang.model.tree.clauses.JoinStreamingInput;
import org.ballerinalang.model.tree.clauses.OrderByNode;
import org.ballerinalang.model.tree.clauses.OrderByVariableNode;
import org.ballerinalang.model.tree.clauses.PatternStreamingEdgeInputNode;
import org.ballerinalang.model.tree.clauses.SelectClauseNode;
import org.ballerinalang.model.tree.clauses.SelectExpressionNode;
import org.ballerinalang.model.tree.clauses.StreamActionNode;
import org.ballerinalang.model.tree.clauses.StreamingInput;
import org.ballerinalang.model.tree.clauses.WhereNode;
import org.ballerinalang.model.tree.clauses.WindowClauseNode;
import org.ballerinalang.model.tree.expressions.ExpressionNode;
import org.ballerinalang.model.tree.expressions.VariableReferenceNode;
import org.ballerinalang.model.tree.statements.StatementNode;
import org.ballerinalang.model.tree.statements.StreamingQueryStatementNode;
import org.ballerinalang.model.tree.types.BuiltInReferenceTypeNode;
import org.ballerinalang.model.types.TypeKind;
import org.ballerinalang.util.diagnostic.DiagnosticCode;
import org.wso2.ballerinalang.compiler.desugar.ASTBuilderUtil;
import org.wso2.ballerinalang.compiler.semantics.model.SymbolEnv;
import org.wso2.ballerinalang.compiler.semantics.model.SymbolTable;
import org.wso2.ballerinalang.compiler.semantics.model.symbols.BAnnotationSymbol;
import org.wso2.ballerinalang.compiler.semantics.model.symbols.BAttachedFunction;
import org.wso2.ballerinalang.compiler.semantics.model.symbols.BInvokableSymbol;
import org.wso2.ballerinalang.compiler.semantics.model.symbols.BObjectTypeSymbol;
import org.wso2.ballerinalang.compiler.semantics.model.symbols.BOperatorSymbol;
import org.wso2.ballerinalang.compiler.semantics.model.symbols.BRecordTypeSymbol;
import org.wso2.ballerinalang.compiler.semantics.model.symbols.BServiceSymbol;
import org.wso2.ballerinalang.compiler.semantics.model.symbols.BSymbol;
import org.wso2.ballerinalang.compiler.semantics.model.symbols.BVarSymbol;
import org.wso2.ballerinalang.compiler.semantics.model.symbols.SymTag;
import org.wso2.ballerinalang.compiler.semantics.model.symbols.Symbols;
import org.wso2.ballerinalang.compiler.semantics.model.types.BArrayType;
import org.wso2.ballerinalang.compiler.semantics.model.types.BChannelType;
import org.wso2.ballerinalang.compiler.semantics.model.types.BField;
import org.wso2.ballerinalang.compiler.semantics.model.types.BInvokableType;
import org.wso2.ballerinalang.compiler.semantics.model.types.BMapType;
import org.wso2.ballerinalang.compiler.semantics.model.types.BRecordType;
import org.wso2.ballerinalang.compiler.semantics.model.types.BStreamType;
import org.wso2.ballerinalang.compiler.semantics.model.types.BStructureType;
import org.wso2.ballerinalang.compiler.semantics.model.types.BTableType;
import org.wso2.ballerinalang.compiler.semantics.model.types.BTupleType;
import org.wso2.ballerinalang.compiler.semantics.model.types.BType;
import org.wso2.ballerinalang.compiler.semantics.model.types.BUnionType;
import org.wso2.ballerinalang.compiler.tree.BLangAnnotation;
import org.wso2.ballerinalang.compiler.tree.BLangAnnotationAttachment;
import org.wso2.ballerinalang.compiler.tree.BLangEndpoint;
import org.wso2.ballerinalang.compiler.tree.BLangErrorVariable;
import org.wso2.ballerinalang.compiler.tree.BLangFunction;
import org.wso2.ballerinalang.compiler.tree.BLangInvokableNode;
import org.wso2.ballerinalang.compiler.tree.BLangNode;
import org.wso2.ballerinalang.compiler.tree.BLangNodeVisitor;
import org.wso2.ballerinalang.compiler.tree.BLangPackage;
import org.wso2.ballerinalang.compiler.tree.BLangRecordVariable;
import org.wso2.ballerinalang.compiler.tree.BLangRecordVariable.BLangRecordVariableKeyValue;
import org.wso2.ballerinalang.compiler.tree.BLangResource;
import org.wso2.ballerinalang.compiler.tree.BLangService;
import org.wso2.ballerinalang.compiler.tree.BLangSimpleVariable;
import org.wso2.ballerinalang.compiler.tree.BLangTupleVariable;
import org.wso2.ballerinalang.compiler.tree.BLangTypeDefinition;
import org.wso2.ballerinalang.compiler.tree.BLangVariable;
import org.wso2.ballerinalang.compiler.tree.BLangWorker;
import org.wso2.ballerinalang.compiler.tree.BLangXMLNS;
import org.wso2.ballerinalang.compiler.tree.clauses.BLangGroupBy;
import org.wso2.ballerinalang.compiler.tree.clauses.BLangHaving;
import org.wso2.ballerinalang.compiler.tree.clauses.BLangJoinStreamingInput;
import org.wso2.ballerinalang.compiler.tree.clauses.BLangOrderBy;
import org.wso2.ballerinalang.compiler.tree.clauses.BLangOrderByVariable;
import org.wso2.ballerinalang.compiler.tree.clauses.BLangPatternClause;
import org.wso2.ballerinalang.compiler.tree.clauses.BLangPatternStreamingEdgeInput;
import org.wso2.ballerinalang.compiler.tree.clauses.BLangPatternStreamingInput;
import org.wso2.ballerinalang.compiler.tree.clauses.BLangSelectClause;
import org.wso2.ballerinalang.compiler.tree.clauses.BLangSelectExpression;
import org.wso2.ballerinalang.compiler.tree.clauses.BLangSetAssignment;
import org.wso2.ballerinalang.compiler.tree.clauses.BLangStreamAction;
import org.wso2.ballerinalang.compiler.tree.clauses.BLangStreamingInput;
import org.wso2.ballerinalang.compiler.tree.clauses.BLangWhere;
import org.wso2.ballerinalang.compiler.tree.clauses.BLangWindow;
import org.wso2.ballerinalang.compiler.tree.expressions.BLangBinaryExpr;
import org.wso2.ballerinalang.compiler.tree.expressions.BLangBracedOrTupleExpr;
import org.wso2.ballerinalang.compiler.tree.expressions.BLangConstant;
import org.wso2.ballerinalang.compiler.tree.expressions.BLangExpression;
import org.wso2.ballerinalang.compiler.tree.expressions.BLangFieldBasedAccess;
import org.wso2.ballerinalang.compiler.tree.expressions.BLangIndexBasedAccess;
import org.wso2.ballerinalang.compiler.tree.expressions.BLangInvocation;
import org.wso2.ballerinalang.compiler.tree.expressions.BLangLambdaFunction;
import org.wso2.ballerinalang.compiler.tree.expressions.BLangLiteral;
import org.wso2.ballerinalang.compiler.tree.expressions.BLangRecordLiteral;
import org.wso2.ballerinalang.compiler.tree.expressions.BLangRecordVarRef;
import org.wso2.ballerinalang.compiler.tree.expressions.BLangRecordVarRef.BLangRecordVarRefKeyValue;
import org.wso2.ballerinalang.compiler.tree.expressions.BLangSimpleVarRef;
import org.wso2.ballerinalang.compiler.tree.expressions.BLangTableLiteral;
import org.wso2.ballerinalang.compiler.tree.expressions.BLangTernaryExpr;
import org.wso2.ballerinalang.compiler.tree.expressions.BLangTupleVarRef;
import org.wso2.ballerinalang.compiler.tree.expressions.BLangTypeInit;
import org.wso2.ballerinalang.compiler.tree.expressions.BLangVariableReference;
import org.wso2.ballerinalang.compiler.tree.statements.BLangAbort;
import org.wso2.ballerinalang.compiler.tree.statements.BLangAssignment;
import org.wso2.ballerinalang.compiler.tree.statements.BLangBlockStmt;
import org.wso2.ballerinalang.compiler.tree.statements.BLangBreak;
import org.wso2.ballerinalang.compiler.tree.statements.BLangCatch;
import org.wso2.ballerinalang.compiler.tree.statements.BLangCompoundAssignment;
import org.wso2.ballerinalang.compiler.tree.statements.BLangContinue;
import org.wso2.ballerinalang.compiler.tree.statements.BLangErrorDestructure;
import org.wso2.ballerinalang.compiler.tree.statements.BLangErrorVariableDef;
import org.wso2.ballerinalang.compiler.tree.statements.BLangExpressionStmt;
import org.wso2.ballerinalang.compiler.tree.statements.BLangForeach;
import org.wso2.ballerinalang.compiler.tree.statements.BLangForever;
import org.wso2.ballerinalang.compiler.tree.statements.BLangForkJoin;
import org.wso2.ballerinalang.compiler.tree.statements.BLangIf;
import org.wso2.ballerinalang.compiler.tree.statements.BLangLock;
import org.wso2.ballerinalang.compiler.tree.statements.BLangMatch;
import org.wso2.ballerinalang.compiler.tree.statements.BLangMatch.BLangMatchStaticBindingPatternClause;
import org.wso2.ballerinalang.compiler.tree.statements.BLangMatch.BLangMatchStructuredBindingPatternClause;
import org.wso2.ballerinalang.compiler.tree.statements.BLangPanic;
import org.wso2.ballerinalang.compiler.tree.statements.BLangRecordDestructure;
import org.wso2.ballerinalang.compiler.tree.statements.BLangRecordVariableDef;
import org.wso2.ballerinalang.compiler.tree.statements.BLangRetry;
import org.wso2.ballerinalang.compiler.tree.statements.BLangReturn;
import org.wso2.ballerinalang.compiler.tree.statements.BLangSimpleVariableDef;
import org.wso2.ballerinalang.compiler.tree.statements.BLangStatement;
import org.wso2.ballerinalang.compiler.tree.statements.BLangStreamingQueryStatement;
import org.wso2.ballerinalang.compiler.tree.statements.BLangThrow;
import org.wso2.ballerinalang.compiler.tree.statements.BLangTransaction;
import org.wso2.ballerinalang.compiler.tree.statements.BLangTryCatchFinally;
import org.wso2.ballerinalang.compiler.tree.statements.BLangTupleDestructure;
import org.wso2.ballerinalang.compiler.tree.statements.BLangTupleVariableDef;
import org.wso2.ballerinalang.compiler.tree.statements.BLangWhile;
import org.wso2.ballerinalang.compiler.tree.statements.BLangWorkerSend;
import org.wso2.ballerinalang.compiler.tree.statements.BLangXMLNSStatement;
import org.wso2.ballerinalang.compiler.tree.types.BLangFiniteTypeNode;
import org.wso2.ballerinalang.compiler.tree.types.BLangObjectTypeNode;
import org.wso2.ballerinalang.compiler.tree.types.BLangRecordTypeNode;
import org.wso2.ballerinalang.compiler.tree.types.BLangType;
import org.wso2.ballerinalang.compiler.util.CompilerContext;
import org.wso2.ballerinalang.compiler.util.Name;
import org.wso2.ballerinalang.compiler.util.Names;
import org.wso2.ballerinalang.compiler.util.TypeTags;
import org.wso2.ballerinalang.compiler.util.diagnotic.BLangDiagnosticLog;
import org.wso2.ballerinalang.compiler.util.diagnotic.DiagnosticPos;
import org.wso2.ballerinalang.util.AttachPoints;
import org.wso2.ballerinalang.util.Flags;
import org.wso2.ballerinalang.util.Lists;

import java.util.ArrayList;
import java.util.Collections;
import java.util.EnumSet;
import java.util.HashMap;
import java.util.HashSet;
import java.util.List;
import java.util.Map;
import java.util.Map.Entry;
import java.util.Optional;
import java.util.Set;
import java.util.stream.Collectors;

import static org.ballerinalang.model.tree.NodeKind.BRACED_TUPLE_EXPR;
import static org.ballerinalang.model.tree.NodeKind.LITERAL;
import static org.ballerinalang.model.tree.NodeKind.RECORD_LITERAL_EXPR;

/**
 * @since 0.94
 */
public class SemanticAnalyzer extends BLangNodeVisitor {

    private static final CompilerContext.Key<SemanticAnalyzer> SYMBOL_ANALYZER_KEY =
            new CompilerContext.Key<>();
    private static final String AGGREGATOR_OBJECT_NAME = "Aggregator";
    private static final String ANONYMOUS_RECORD_NAME = "anonymous-record";

    private SymbolTable symTable;
    private SymbolEnter symbolEnter;
    private Names names;
    private SymbolResolver symResolver;
    private TypeChecker typeChecker;
    private Types types;
    private BLangDiagnosticLog dlog;

    private SymbolEnv env;
    private BType expType;
    private DiagnosticCode diagCode;
    private BType resType;
    private boolean isSiddhiRuntimeEnabled;
    private boolean isGroupByAvailable;
    private Map<BVarSymbol, Set<BType>> typeGuards;

    public static SemanticAnalyzer getInstance(CompilerContext context) {
        SemanticAnalyzer semAnalyzer = context.get(SYMBOL_ANALYZER_KEY);
        if (semAnalyzer == null) {
            semAnalyzer = new SemanticAnalyzer(context);
        }

        return semAnalyzer;
    }

    public SemanticAnalyzer(CompilerContext context) {
        context.put(SYMBOL_ANALYZER_KEY, this);

        this.symTable = SymbolTable.getInstance(context);
        this.symbolEnter = SymbolEnter.getInstance(context);
        this.names = Names.getInstance(context);
        this.symResolver = SymbolResolver.getInstance(context);
        this.typeChecker = TypeChecker.getInstance(context);
        this.types = Types.getInstance(context);
        this.dlog = BLangDiagnosticLog.getInstance(context);
    }

    public BLangPackage analyze(BLangPackage pkgNode) {
        pkgNode.accept(this);
        return pkgNode;
    }


    // Visitor methods

    public void visit(BLangPackage pkgNode) {
        if (pkgNode.completedPhases.contains(CompilerPhase.TYPE_CHECK)) {
            return;
        }
        SymbolEnv pkgEnv = this.symTable.pkgEnvMap.get(pkgNode.symbol);

        // Visit constants first.
        pkgNode.topLevelNodes.stream().filter(pkgLevelNode -> pkgLevelNode.getKind() == NodeKind.CONSTANT)
                .forEach(constant -> analyzeDef((BLangNode) constant, pkgEnv));

        pkgNode.topLevelNodes.stream().filter(pkgLevelNode -> pkgLevelNode.getKind() != NodeKind.CONSTANT)
                .filter(pkgLevelNode -> !(pkgLevelNode.getKind() == NodeKind.FUNCTION
                        && ((BLangFunction) pkgLevelNode).flagSet.contains(Flag.LAMBDA)))
                .forEach(topLevelNode -> analyzeDef((BLangNode) topLevelNode, pkgEnv));

        while (pkgNode.lambdaFunctions.peek() != null) {
            BLangLambdaFunction lambdaFunction = pkgNode.lambdaFunctions.poll();
            BLangFunction function = lambdaFunction.function;
            lambdaFunction.type = function.symbol.type;
            analyzeDef(lambdaFunction.function, lambdaFunction.cachedEnv);
        }

        pkgNode.getTestablePkgs().forEach(testablePackage -> visit((BLangPackage) testablePackage));
        pkgNode.completedPhases.add(CompilerPhase.TYPE_CHECK);
    }

    public void visit(BLangXMLNS xmlnsNode) {
        xmlnsNode.type = symTable.stringType;

        // Namespace node already having the symbol means we are inside an init-function,
        // and the symbol has already been declared by the original statement.
        if (xmlnsNode.symbol == null) {
            symbolEnter.defineNode(xmlnsNode, env);
        }

        typeChecker.checkExpr(xmlnsNode.namespaceURI, env, symTable.stringType);
    }

    public void visit(BLangXMLNSStatement xmlnsStmtNode) {
        analyzeNode(xmlnsStmtNode.xmlnsDecl, env);
    }

    public void visit(BLangFunction funcNode) {
        SymbolEnv funcEnv = SymbolEnv.createFunctionEnv(funcNode, funcNode.symbol.scope, env);
        //set function param flag to final
        funcNode.symbol.params.forEach(param -> param.flags |= Flags.FUNCTION_FINAL);

        funcNode.annAttachments.forEach(annotationAttachment -> {
            annotationAttachment.attachPoints.add(AttachPoint.FUNCTION);
            if (Symbols.isFlagOn(funcNode.symbol.flags, Flags.RESOURCE)) {
                annotationAttachment.attachPoints.add(AttachPoint.RESOURCE);
            }
            if (Symbols.isFlagOn(funcNode.symbol.flags, Flags.REMOTE)) {
                annotationAttachment.attachPoints.add(AttachPoint.REMOTE);
            }
            this.analyzeDef(annotationAttachment, funcEnv);
        });

        funcNode.requiredParams.forEach(p -> this.analyzeDef(p, funcEnv));
        funcNode.defaultableParams.forEach(p -> this.analyzeDef(p, funcEnv));
        if (funcNode.restParam != null) {
            this.analyzeDef(funcNode.restParam, funcEnv);
        }

        validateObjectAttachedFunction(funcNode);

        // Check for native functions
        if (Symbols.isNative(funcNode.symbol) || funcNode.interfaceFunction) {
            if (funcNode.body != null) {
                dlog.error(funcNode.pos, DiagnosticCode.EXTERN_FUNCTION_CANNOT_HAVE_BODY, funcNode.name);
            }
            return;
        }

        if (funcNode.body != null) {
            analyzeStmt(funcNode.body, funcEnv);
        }

        this.processWorkers(funcNode, funcEnv);
    }

    private void processWorkers(BLangInvokableNode invNode, SymbolEnv invEnv) {
        if (invNode.workers.size() > 0) {
            invEnv.scope.entries.putAll(invNode.body.scope.entries);
            invNode.workers.forEach(e -> this.symbolEnter.defineNode(e, invEnv));
            invNode.workers.forEach(e -> analyzeNode(e, invEnv));
        }
    }

    @Override
    public void visit(BLangTypeDefinition typeDefinition) {
        if (typeDefinition.typeNode.getKind() == NodeKind.OBJECT_TYPE
                || typeDefinition.typeNode.getKind() == NodeKind.RECORD_TYPE) {
            analyzeDef(typeDefinition.typeNode, env);
        }

        typeDefinition.annAttachments.forEach(annotationAttachment -> {
            annotationAttachment.attachPoints.add(AttachPoint.TYPE);
            annotationAttachment.accept(this);
        });
    }

    @Override
    public void visit(BLangObjectTypeNode objectTypeNode) {
        SymbolEnv objectEnv = SymbolEnv.createTypeEnv(objectTypeNode, objectTypeNode.symbol.scope, env);
        objectTypeNode.fields.forEach(field -> analyzeDef(field, objectEnv));

        // Visit functions as they are not in the same scope/env as the object fields
        objectTypeNode.functions.forEach(f -> analyzeDef(f, env));

        // Validate the referenced functions that don't have implementations within the function.
        ((BObjectTypeSymbol) objectTypeNode.symbol).referencedFunctions
                .forEach(func -> validateReferencedFunction(objectTypeNode.pos, func, env));

        if (objectTypeNode.initFunction == null) {
            return;
        }

        if (objectTypeNode.flagSet.contains(Flag.ABSTRACT)) {
            this.dlog.error(objectTypeNode.initFunction.pos, DiagnosticCode.ABSTRACT_OBJECT_CONSTRUCTOR,
                    objectTypeNode.symbol.name);
            return;
        }

        analyzeDef(objectTypeNode.initFunction, env);
    }

    @Override
    public void visit(BLangRecordTypeNode recordTypeNode) {
        SymbolEnv recordEnv = SymbolEnv.createTypeEnv(recordTypeNode, recordTypeNode.symbol.scope, env);
        recordTypeNode.fields.forEach(field -> analyzeDef(field, recordEnv));
        analyzeDef(recordTypeNode.initFunction, recordEnv);
        validateDefaultable(recordTypeNode);
    }

    public void visit(BLangAnnotation annotationNode) {
        annotationNode.annAttachments.forEach(annotationAttachment -> {
            annotationAttachment.attachPoints.add(AttachPoint.ANNOTATION);
            annotationAttachment.accept(this);
        });
    }

    public void visit(BLangAnnotationAttachment annAttachmentNode) {
        BSymbol symbol = this.symResolver.resolveAnnotation(annAttachmentNode.pos, env,
                names.fromString(annAttachmentNode.pkgAlias.getValue()),
                names.fromString(annAttachmentNode.getAnnotationName().getValue()));
        if (symbol == this.symTable.notFoundSymbol) {
            this.dlog.error(annAttachmentNode.pos, DiagnosticCode.UNDEFINED_ANNOTATION,
                    annAttachmentNode.getAnnotationName().getValue());
            return;
        }
        // Validate Attachment Point against the Annotation Definition.
        BAnnotationSymbol annotationSymbol = (BAnnotationSymbol) symbol;
        annAttachmentNode.annotationSymbol = annotationSymbol;
        if (annotationSymbol.attachPoints > 0 && !Symbols.isAttachPointPresent(annotationSymbol.attachPoints,
                AttachPoints.asMask(annAttachmentNode.attachPoints))) {
            String msg = annAttachmentNode.attachPoints.stream()
                    .map(AttachPoint::getValue)
                    .collect(Collectors
                    .joining(","));
            this.dlog.error(annAttachmentNode.pos, DiagnosticCode.ANNOTATION_NOT_ALLOWED,
                    annotationSymbol, msg);
        }
        // Validate Annotation Attachment data struct against Annotation Definition struct.
        validateAnnotationAttachmentExpr(annAttachmentNode, annotationSymbol);
    }

    private void validateAnnotationAttachmentExpr(BLangAnnotationAttachment annAttachmentNode, BAnnotationSymbol
            annotationSymbol) {
        if (annotationSymbol.attachedType == null) {
            if (annAttachmentNode.expr != null) {
                this.dlog.error(annAttachmentNode.pos, DiagnosticCode.ANNOTATION_ATTACHMENT_NO_VALUE,
                        annotationSymbol.name);
            }
            return;
        }
        if (annAttachmentNode.expr != null) {
            this.typeChecker.checkExpr(annAttachmentNode.expr, env, annotationSymbol.attachedType.type);
        }
    }

    public void visit(BLangSimpleVariable varNode) {

        if (varNode.isDeclaredWithVar) {
            handleDeclaredWithVar(varNode);
            return;
        }

        int ownerSymTag = env.scope.owner.tag;
        if ((ownerSymTag & SymTag.INVOKABLE) == SymTag.INVOKABLE) {
            // This is a variable declared in a function, an action or a resource
            // If the variable is parameter then the variable symbol is already defined
            if (varNode.symbol == null) {
                symbolEnter.defineNode(varNode, env);
            }
        }

        if (varNode.symbol.type.tag == TypeTags.CHANNEL) {
            varNode.annAttachments.forEach(annotationAttachment -> {
                annotationAttachment.attachPoints.add(AttachPoint.CHANNEL);
                annotationAttachment.accept(this);
            });
        } else {
            varNode.annAttachments.forEach(annotationAttachment -> {
                annotationAttachment.attachPoints.add(AttachPoint.TYPE);
                if (Symbols.isFlagOn(varNode.symbol.flags, Flags.LISTENER)) {
                    annotationAttachment.attachPoints.add(AttachPoint.LISTENER);
                }
                annotationAttachment.accept(this);
            });
        }

        BType lhsType = varNode.symbol.type;
        varNode.type = lhsType;

        // Analyze the init expression
        BLangExpression rhsExpr = varNode.expr;
        if (rhsExpr == null) {
            if (lhsType.tag == TypeTags.ARRAY && typeChecker.isArrayOpenSealedType((BArrayType) lhsType)) {
                dlog.error(varNode.pos, DiagnosticCode.SEALED_ARRAY_TYPE_NOT_INITIALIZED);
<<<<<<< HEAD
                return;
            }
            if (Symbols.isFlagOn(varNode.symbol.flags, Flags.LISTENER)) {
                dlog.error(varNode.pos, DiagnosticCode.UNINITIALIZED_VARIABLE, varNode.name);
=======
>>>>>>> 541d0676
            }
            return;
        }

        // Here we create a new symbol environment to catch self references by keep the current
        // variable symbol in the symbol environment
        // e.g. int a = x + a;
        SymbolEnv varInitEnv = SymbolEnv.createVarInitEnv(varNode, env, varNode.symbol);

        typeChecker.checkExpr(rhsExpr, varInitEnv, lhsType);
        if (Symbols.isFlagOn(varNode.symbol.flags, Flags.LISTENER) && !types
                .checkListenerCompatibility(env, varNode.symbol.type)) {
            dlog.error(varNode.pos, DiagnosticCode.INVALID_LISTENER_VARIABLE, varNode.name);
        }
    }

    public void visit(BLangRecordVariable varNode) {

        if (varNode.isDeclaredWithVar) {
            handleDeclaredWithVar(varNode);
            return;
        }

        if (varNode.type == null) {
            varNode.type = symResolver.resolveTypeNode(varNode.typeNode, env);
        }

        if (!validateRecordVariable(varNode)) {
            varNode.type = symTable.semanticError;
            return;
        }

        symbolEnter.defineNode(varNode, env);

        if (varNode.expr == null) {
            // we have no rhs to do type checking
            return;
        }

        typeChecker.checkExpr(varNode.expr, env, varNode.type);

    }

    public void visit(BLangTupleVariable varNode) {

        if (varNode.isDeclaredWithVar) {
            handleDeclaredWithVar(varNode);
            return;
        }

        if (varNode.type == null) {
            varNode.type = symResolver.resolveTypeNode(varNode.typeNode, env);
        }

        if (!(checkTypeAndVarCountConsistency(varNode))) {
            varNode.type = symTable.semanticError;
            return;
        }

        symbolEnter.defineNode(varNode, env);

        if (varNode.expr == null) {
            // we have no rhs to do type checking
            return;
        }

        typeChecker.checkExpr(varNode.expr, env, varNode.type);
    }

    public void visit(BLangErrorVariable varNode) {
        dlog.error(varNode.pos, DiagnosticCode.ERROR_BINDING_PATTERN_NOT_SUPPORTED);
        // TODO: Complete
    }

    private void handleDeclaredWithVar(BLangVariable variable) {

        BLangExpression varRefExpr = variable.expr;
        BType rhsType = typeChecker.checkExpr(varRefExpr, this.env, symTable.noType);

        if (NodeKind.VARIABLE == variable.getKind()) {

            if (!validateVariableDefinition(varRefExpr)) {
                rhsType = symTable.semanticError;
            }

            BLangSimpleVariable simpleVariable = (BLangSimpleVariable) variable;
            simpleVariable.type = rhsType;

            int ownerSymTag = env.scope.owner.tag;
            if ((ownerSymTag & SymTag.INVOKABLE) == SymTag.INVOKABLE) {
                // This is a variable declared in a function, an action or a resource
                // If the variable is parameter then the variable symbol is already defined
                if (simpleVariable.symbol == null) {
                    symbolEnter.defineNode(simpleVariable, env);
                }
            }

            // Set the type to the symbol. If the variable is a global variable, a symbol is already created in the
            // symbol enter. If the variable is a local variable, the symbol will be created above.
            simpleVariable.symbol.type = rhsType;
        } else if (NodeKind.TUPLE_VARIABLE == variable.getKind()) {
            if (TypeTags.TUPLE != rhsType.tag) {
                dlog.error(varRefExpr.pos, DiagnosticCode.INVALID_TYPE_DEFINITION_FOR_TUPLE_VAR, rhsType);
                variable.type = symTable.semanticError;
                return;
            }

            BLangTupleVariable tupleVariable = (BLangTupleVariable) variable;
            tupleVariable.type = rhsType;

            if (!(checkTypeAndVarCountConsistency(tupleVariable))) {
                tupleVariable.type = symTable.semanticError;
                return;
            }

            symbolEnter.defineNode(tupleVariable, env);

        } else if (NodeKind.RECORD_VARIABLE == variable.getKind()) {
            if (TypeTags.RECORD != rhsType.tag && TypeTags.MAP != rhsType.tag && TypeTags.JSON != rhsType.tag) {
                dlog.error(varRefExpr.pos, DiagnosticCode.INVALID_TYPE_DEFINITION_FOR_RECORD_VAR, rhsType);
                variable.type = symTable.semanticError;
            }

            BLangRecordVariable recordVariable = (BLangRecordVariable) variable;
            recordVariable.type = rhsType;

            if (!validateRecordVariable(recordVariable)) {
                recordVariable.type = symTable.semanticError;
            }
        }
    }

    private boolean checkTypeAndVarCountConsistency(BLangTupleVariable varNode) {
        BTupleType tupleTypeNode;
        /*
          This switch block will resolve the tuple type of the tuple variable.
          For example consider the following - (int, string)|(boolean, float) (a, b) = foo();
          Since the varNode type is a union, the types of 'a' and 'b' will be resolved as follows:
          Type of 'a' will be (int | boolean) while the type of 'b' will be (string | float).
          Consider anydata (a, b) = foo();
          Here, the type of 'a'and type of 'b' will be both anydata.
         */
        switch (varNode.type.tag) {
            case TypeTags.UNION:
                Set<BType> unionType = types.expandAndGetMemberTypesRecursive(varNode.type);
                List<BType> possibleTypes = unionType.stream()
                        .filter(type -> {
                            if (TypeTags.TUPLE == type.tag &&
                                    (varNode.memberVariables.size() == ((BTupleType) type).tupleTypes.size())) {
                                return true;
                            }
                            return TypeTags.ANY == type.tag || TypeTags.ANYDATA == type.tag;
                        })
                        .collect(Collectors.toList());

                if (possibleTypes.isEmpty()) {
                    dlog.error(varNode.pos, DiagnosticCode.INVALID_TYPE_DEFINITION_FOR_TUPLE_VAR, varNode.type);
                    return false;
                }

                if (possibleTypes.size() > 1) {
                    List<BType> memberTupleTypes = new ArrayList<>();
                    for (int i = 0; i < varNode.memberVariables.size(); i++) {
                        Set<BType> memberTypes = new OrderedHashSet<>();
                        for (BType possibleType : possibleTypes) {
                            if (possibleType.tag == TypeTags.TUPLE) {
                                memberTypes.add(((BTupleType) possibleType).tupleTypes.get(i));
                            } else {
                                memberTupleTypes.add(varNode.type);
                            }
                        }
                        memberTupleTypes.add(new BUnionType(null, memberTypes, false));
                    }
                    tupleTypeNode = new BTupleType(memberTupleTypes);
                    break;
                }

                if (possibleTypes.get(0).tag == TypeTags.TUPLE) {
                    tupleTypeNode = (BTupleType) possibleTypes.get(0);
                    break;
                }

                List<BType> memberTypes = new ArrayList<>();
                for (int i = 0; i < varNode.memberVariables.size(); i++) {
                    memberTypes.add(possibleTypes.get(0));
                }
                tupleTypeNode = new BTupleType(memberTypes);
                break;
            case TypeTags.ANY:
            case TypeTags.ANYDATA:
                List<BType> memberTupleTypes = new ArrayList<>();
                for (int i = 0; i < varNode.memberVariables.size(); i++) {
                    memberTupleTypes.add(varNode.type);
                }
                tupleTypeNode = new BTupleType(memberTupleTypes);
                break;
            case TypeTags.TUPLE:
                tupleTypeNode = (BTupleType) varNode.type;
                break;
            default:
                dlog.error(varNode.pos, DiagnosticCode.INVALID_TYPE_DEFINITION_FOR_TUPLE_VAR, varNode.type);
                return false;
        }

        if (tupleTypeNode.tupleTypes.size() != varNode.memberVariables.size()) {
            dlog.error(varNode.pos, DiagnosticCode.INVALID_TUPLE_BINDING_PATTERN);
            return false;
        }

        for (int i = 0; i < varNode.memberVariables.size(); i++) {
            BLangVariable var = varNode.memberVariables.get(i);
            var.type = tupleTypeNode.tupleTypes.get(i);
            var.accept(this);
        }

        return true;
    }

    private boolean validateRecordVariable(BLangRecordVariable recordVar) {
        BRecordType recordVarType;
        /*
          This switch block will resolve the record type of the record variable.
          For example consider the following -
          type Foo record {int a, boolean b};
          type Bar record {string a, float b};
          Foo|Bar {a, b} = foo();
          Since the varNode type is a union, the types of 'a' and 'b' will be resolved as follows:
          Type of 'a' will be a union of the types of field 'a' in both Foo and Bar.
          i.e. type of 'a' is (int | string) and type of 'b' is (boolean | float).
          Consider anydata {a, b} = foo();
          Here, the type of 'a'and type of 'b' will be both anydata.
         */
        switch (recordVar.type.tag) {
            case TypeTags.UNION:
                BUnionType unionType = (BUnionType) recordVar.type;
                Set<BType> bTypes = types.expandAndGetMemberTypesRecursive(unionType);
                List<BType> possibleTypes = bTypes.stream()
                        .filter(rec -> doesRecordContainKeys(rec, recordVar.variableList, recordVar.restParam != null))
                        .collect(Collectors.toList());

                if (possibleTypes.isEmpty()) {
                    dlog.error(recordVar.pos, DiagnosticCode.INVALID_RECORD_BINDING_PATTERN, recordVar.type);
                    return false;
                }

                if (possibleTypes.size() > 1) {
                    BRecordTypeSymbol recordSymbol = Symbols.createRecordSymbol(0,
                            names.fromString(ANONYMOUS_RECORD_NAME), env.enclPkg.symbol.pkgID, null, env.scope.owner);
                    recordVarType = (BRecordType) symTable.recordType;

                    List<BField> fields = populateAndGetPossibleFieldsForRecVar(recordVar, possibleTypes, recordSymbol);

                    if (recordVar.restParam != null) {
                        Set<BType> memberTypes = possibleTypes.stream()
                                .map(possibleType -> {
                                    if (possibleType.tag == TypeTags.RECORD) {
                                        return ((BRecordType) possibleType).restFieldType;
                                    } else if (possibleType.tag == TypeTags.MAP) {
                                        return ((BMapType) possibleType).constraint;
                                    } else {
                                        return possibleType;
                                    }
                                })
                                .collect(Collectors.toCollection(OrderedHashSet::new));
                        recordVarType.restFieldType = memberTypes.size() > 1 ?
                                new BUnionType(null, memberTypes, false) :
                                memberTypes.iterator().next();
                    }
                    recordVarType.tsymbol = recordSymbol;
                    recordVarType.fields = fields;
                    recordSymbol.type = recordVarType;
                    break;
                }

                if (possibleTypes.get(0).tag == TypeTags.RECORD) {
                    recordVarType = (BRecordType) possibleTypes.get(0);
                    break;
                }

                if (possibleTypes.get(0).tag == TypeTags.MAP) {
                    recordVarType = createSameTypedFieldsRecordType(recordVar,
                            ((BMapType) possibleTypes.get(0)).constraint);
                    break;
                }

                recordVarType = createSameTypedFieldsRecordType(recordVar, possibleTypes.get(0));
                break;
            case TypeTags.RECORD:
                recordVarType = (BRecordType) recordVar.type;
                break;
            case TypeTags.MAP:
                recordVarType = createSameTypedFieldsRecordType(recordVar, ((BMapType) recordVar.type).constraint);
                break;
            case TypeTags.ANY:
            case TypeTags.ANYDATA:
                recordVarType = createSameTypedFieldsRecordType(recordVar, recordVar.type);
                break;
            default:
                dlog.error(recordVar.pos, DiagnosticCode.INVALID_RECORD_BINDING_PATTERN, recordVar.type);
                return false;
        }

        if (recordVar.isClosed) {
            if (!recordVarType.sealed) {
                dlog.error(recordVar.pos, DiagnosticCode.INVALID_CLOSED_RECORD_BINDING_PATTERN, recordVarType);
                return false;
            }

            if (recordVar.variableList.size() != recordVarType.fields.size()) {
                dlog.error(recordVar.pos, DiagnosticCode.NOT_ENOUGH_FIELDS_TO_MATCH_CLOSED_RECORDS, recordVarType);
                return false;
            }
        }

        Map<String, BField> recordVarTypeFields = recordVarType.fields.stream()
                .collect(Collectors.toMap(field -> field.getName().getValue(), field -> field));

        boolean validRecord = true;
        for (BLangRecordVariableKeyValueNode variable : recordVar.variableList) {
            // Infer the type of each variable in recordVariable from the given record type
            // so that symbol enter is done recursively
            BLangVariable value = (BLangVariable) variable.getValue();
            if (!recordVarTypeFields.containsKey(variable.getKey().getValue())) {
                if (recordVarType.sealed) {
                    validRecord = false;
                    dlog.error(recordVar.pos, DiagnosticCode.INVALID_FIELD_IN_RECORD_BINDING_PATTERN,
                            variable.getKey().getValue(), recordVar.type);
                } else {
                    BType restType;
                    if (recordVarType.restFieldType.tag == TypeTags.ANYDATA ||
                            recordVarType.restFieldType.tag == TypeTags.ANY) {
                        restType = recordVarType.restFieldType;
                    } else {
                        Set<BType> typesForRestField = new OrderedHashSet<>();
                        typesForRestField.add(recordVarType.restFieldType);
                        typesForRestField.add(symTable.nilType);
                        restType = new BUnionType(null, typesForRestField, true);
                    }
                    value.type = restType;
                    value.accept(this);
                }
                continue;
            }

            value.type = recordVarTypeFields.get((variable.getKey().getValue())).type;
            value.accept(this);
        }

        if (recordVar.restParam != null) {
            ((BLangVariable) recordVar.restParam).type = new BMapType(TypeTags.MAP, recordVarType.restFieldType, null);
            symbolEnter.defineNode((BLangNode) recordVar.restParam, env);
        }

        return validRecord;
    }
    /**
     * This method will resolve field types based on a list of possible types.
     * When a record variable has multiple possible assignable types, each field will be a union of the relevant
     * possible types field type.
     *
     * @param recordVar record variable whose fields types are to be resolved
     * @param possibleTypes list of possible types
     * @param recordSymbol symbol of the record type to be used in creating fields
     * @return the list of fields
     */
    private List<BField> populateAndGetPossibleFieldsForRecVar(BLangRecordVariable recordVar, List<BType> possibleTypes,
                                                               BRecordTypeSymbol recordSymbol) {
        List<BField> fields = new ArrayList<>();
        for (BLangRecordVariableKeyValue bLangRecordVariableKeyValue : recordVar.variableList) {
            String fieldName = bLangRecordVariableKeyValue.key.value;
            Set<BType> memberTypes = new OrderedHashSet<>();
            for (BType possibleType : possibleTypes) {
                if (possibleType.tag == TypeTags.RECORD) {
                    BRecordType possibleRecordType = (BRecordType) possibleType;
                    Optional<BField> optionalField = possibleRecordType.fields.stream()
                            .filter(field -> field.getName().getValue().equals(fieldName))
                            .findFirst();
                    if (optionalField.isPresent()) {
                        BField bField = optionalField.get();
                        if (Symbols.isOptional(bField.symbol)) {
                            memberTypes.add(symTable.nilType);
                        }
                        memberTypes.add(bField.type);
                    } else {
                        memberTypes.add(possibleRecordType.restFieldType);
                        memberTypes.add(symTable.nilType);
                    }
                    continue;
                }
                if (possibleType.tag == TypeTags.MAP) {
                    BMapType possibleMapType = (BMapType) possibleType;
                    memberTypes.add(possibleMapType.constraint);
                    continue;
                }
                memberTypes.add(possibleType); // possible type is any or anydata}
            }

            BType fieldType = memberTypes.size() > 1 ?
                    new BUnionType(null, memberTypes, memberTypes.contains(symTable.nilType)) :
                    memberTypes.iterator().next();
            fields.add(new BField(names.fromString(fieldName),
                    new BVarSymbol(0, names.fromString(fieldName), env.enclPkg.symbol.pkgID,
                            fieldType, recordSymbol)));
        }
        return fields;
    }

    private BRecordType createSameTypedFieldsRecordType(BLangRecordVariable recordVar, BType fieldTypes) {
        BType fieldType;
        if (fieldTypes.tag == TypeTags.ANYDATA || fieldTypes.tag == TypeTags.ANY) {
            fieldType = fieldTypes;
        } else {
            Set<BType> typesForField = new OrderedHashSet<>();
            typesForField.add(fieldTypes);
            typesForField.add(symTable.nilType);
            fieldType = new BUnionType(null, typesForField, true);
        }

        BRecordTypeSymbol recordSymbol = Symbols.createRecordSymbol(0, names.fromString(ANONYMOUS_RECORD_NAME),
                env.enclPkg.symbol.pkgID, null, env.scope.owner);
        List<BField> fields = recordVar.variableList.stream()
                .map(bLangRecordVariableKeyValue -> bLangRecordVariableKeyValue.key.value)
                .map(fieldName -> new BField(names.fromString(fieldName), new BVarSymbol(0,
                        names.fromString(fieldName), env.enclPkg.symbol.pkgID, fieldType, recordSymbol)))
                .collect(Collectors.toList());

        BRecordType recordVarType = (BRecordType) symTable.recordType;
        recordVarType.fields = fields;
        recordSymbol.type = recordVarType;
        recordVarType.tsymbol = recordSymbol;
        if (recordVar.isClosed) {
            recordVarType.sealed = true;
        } else {
            recordVarType.sealed = false;
            recordVarType.restFieldType = fieldTypes;
        }

        return recordVarType;
    }

    private boolean doesRecordContainKeys(BType varType, List<BLangRecordVariableKeyValue> variableList,
                                          boolean hasRestParam) {
        if (varType.tag == TypeTags.MAP || varType.tag == TypeTags.ANY || varType.tag == TypeTags.ANYDATA) {
            return true;
        }
        if (varType.tag != TypeTags.RECORD) {
            return false;
        }
        BRecordType recordVarType = (BRecordType) varType;
        Map<String, BField> recordVarTypeFields = recordVarType.fields
                .stream()
                .collect(Collectors.toMap(
                        field -> field.getName().getValue(),
                        field -> field
                ));

        for (BLangRecordVariableKeyValue var : variableList) {
            if (!recordVarTypeFields.containsKey(var.key.value) && recordVarType.sealed) {
                return false;
            }
        }

        if (!hasRestParam) {
            return true;
        }

        return !recordVarType.sealed;
    }

    // Statements

    public void visit(BLangBlockStmt blockNode) {
        SymbolEnv blockEnv = SymbolEnv.createBlockEnv(blockNode, env);
        blockNode.stmts.forEach(stmt -> analyzeStmt(stmt, blockEnv));
    }

    public void visit(BLangSimpleVariableDef varDefNode) {
        analyzeDef(varDefNode.var, env);
    }

    public void visit(BLangRecordVariableDef varDefNode) {
        // TODO: 10/18/18 Need to support record literals as well
        if (varDefNode.var.expr.getKind() == RECORD_LITERAL_EXPR) {
            dlog.error(varDefNode.pos, DiagnosticCode.INVALID_LITERAL_FOR_TYPE, "record binding pattern");
            return;
        }
        analyzeDef(varDefNode.var, env);
    }

    public void visit(BLangErrorVariableDef varDefNode) {
        dlog.error(varDefNode.pos, DiagnosticCode.ERROR_BINDING_PATTERN_NOT_SUPPORTED);
        // TODO: Complete
    }

    @Override
    public void visit(BLangTupleVariableDef tupleVariableDef) {
        analyzeDef(tupleVariableDef.var, env);
    }

    public void visit(BLangCompoundAssignment compoundAssignment) {
        List<BType> expTypes = new ArrayList<>();
        BLangExpression varRef = compoundAssignment.varRef;
        if (varRef.getKind() != NodeKind.SIMPLE_VARIABLE_REF &&
                varRef.getKind() != NodeKind.INDEX_BASED_ACCESS_EXPR &&
                varRef.getKind() != NodeKind.FIELD_BASED_ACCESS_EXPR &&
                varRef.getKind() != NodeKind.XML_ATTRIBUTE_ACCESS_EXPR) {
            dlog.error(varRef.pos, DiagnosticCode.INVALID_VARIABLE_ASSIGNMENT, varRef);
            expTypes.add(symTable.semanticError);
        } else {
            this.typeChecker.checkExpr(varRef, env);
            expTypes.add(varRef.type);
        }
        this.typeChecker.checkExpr(compoundAssignment.expr, env);

        checkConstantAssignment(varRef);

        if (expTypes.get(0) != symTable.semanticError && compoundAssignment.expr.type != symTable.semanticError) {
            BSymbol opSymbol = this.symResolver.resolveBinaryOperator(compoundAssignment.opKind, expTypes.get(0),
                    compoundAssignment.expr.type);
            if (opSymbol == symTable.notFoundSymbol) {
                dlog.error(compoundAssignment.pos, DiagnosticCode.BINARY_OP_INCOMPATIBLE_TYPES,
                        compoundAssignment.opKind, expTypes.get(0), compoundAssignment.expr.type);
            } else {
                compoundAssignment.modifiedExpr = getBinaryExpr(varRef,
                        compoundAssignment.expr,
                        compoundAssignment.opKind,
                        opSymbol);
                this.types.checkTypes(compoundAssignment.modifiedExpr,
                        Lists.of(compoundAssignment.modifiedExpr.type), expTypes);
            }
        }
    }

    public void visit(BLangAssignment assignNode) {
        if (assignNode.varRef.getKind() == NodeKind.INDEX_BASED_ACCESS_EXPR) {
            ((BLangIndexBasedAccess) assignNode.varRef).leafNode = true;
        }

        // Check each LHS expression.
        BType expType = getTypeOfVarReferenceInAssignment(assignNode.varRef);
        typeChecker.checkExpr(assignNode.expr, this.env, expType);
    }

    @Override
    public void visit(BLangTupleDestructure tupleDeStmt) {
        getTypeOfVarReferenceInAssignment(tupleDeStmt.varRef);
        typeChecker.checkExpr(tupleDeStmt.expr, this.env);
        checkTupleVarRefEquivalency(tupleDeStmt.pos, tupleDeStmt.varRef, tupleDeStmt.expr.type, tupleDeStmt.expr.pos);
    }

    @Override
    public void visit(BLangRecordDestructure recordDeStmt) {

        // recursively visit the var refs and create the record type
        typeChecker.checkExpr(recordDeStmt.varRef, env);
        if (recordDeStmt.expr.getKind() == RECORD_LITERAL_EXPR) {
            // TODO: 10/18/18 Need to support record literals as well
            dlog.error(recordDeStmt.expr.pos, DiagnosticCode.INVALID_RECORD_LITERAL_BINDING_PATTERN);
            return;
        }
        typeChecker.checkExpr(recordDeStmt.expr, this.env);
        checkRecordVarRefEquivalency(recordDeStmt.pos, recordDeStmt.varRef, recordDeStmt.expr.type,
                recordDeStmt.expr.pos);
    }

    @Override
    public void visit(BLangErrorDestructure errorDeStmt) {
        dlog.error(errorDeStmt.pos, DiagnosticCode.ERROR_BINDING_PATTERN_NOT_SUPPORTED);
        // TODO: Complete
    }

    /**
     * When rhs is an expression of type record, this method will check the type of each field in the
     * record type against the record var ref fields.
     *
     * @param pos       diagnostic pos
     * @param lhsVarRef type of the record var ref
     * @param rhsType   the type on the rhs
     * @param rhsPos    position of the rhs expression
     */
    private void checkRecordVarRefEquivalency(DiagnosticPos pos, BLangRecordVarRef lhsVarRef, BType rhsType,
                                              DiagnosticPos rhsPos) {

        if (rhsType.tag != TypeTags.RECORD) {
            dlog.error(rhsPos, DiagnosticCode.INCOMPATIBLE_TYPES, "record type", rhsType);
            return;
        }

        BRecordType rhsRecordType = (BRecordType) rhsType;

        if (lhsVarRef.isClosed) {
            if (!rhsRecordType.sealed) {
                dlog.error(pos, DiagnosticCode.INVALID_CLOSED_RECORD_BINDING_PATTERN, rhsType);
                return;
            }

            if (lhsVarRef.recordRefFields.size() != rhsRecordType.fields.size()) {
                dlog.error(pos, DiagnosticCode.NOT_ENOUGH_FIELDS_TO_MATCH_CLOSED_RECORDS, rhsType);
                return;
            }
        }

        // check if all fields in record var ref are found in rhs record type
        lhsVarRef.recordRefFields.forEach(lhsField -> {
            if (rhsRecordType.fields.stream()
                    .noneMatch(rhsField -> lhsField.variableName.value.equals(rhsField.name.toString()))) {
                dlog.error(pos, DiagnosticCode.INVALID_FIELD_IN_RECORD_BINDING_PATTERN,
                        lhsField.variableName.value, rhsType);
            }
        });

        for (BField rhsField : rhsRecordType.fields) {
            List<BLangRecordVarRefKeyValue> expField = lhsVarRef.recordRefFields.stream()
                    .filter(field -> field.variableName.value.equals(rhsField.name.toString()))
                    .collect(Collectors.toList());

            if (expField.isEmpty()) {
                if (lhsVarRef.isClosed) {
                    dlog.error(lhsVarRef.pos, DiagnosticCode.NO_MATCHING_RECORD_REF_PATTERN, rhsField.name);
                }
                return;
            }

            if (expField.size() > 1) {
                dlog.error(pos, DiagnosticCode.MULTIPLE_RECORD_REF_PATTERN_FOUND, rhsField.name);
                return;
            }
            BLangExpression variableReference = expField.get(0).variableReference;
            if (variableReference.getKind() == NodeKind.RECORD_VARIABLE_REF) {
                checkRecordVarRefEquivalency(variableReference.pos,
                        (BLangRecordVarRef) variableReference, rhsField.type, rhsPos);
            } else if (variableReference.getKind() == NodeKind.TUPLE_VARIABLE_REF) {
                checkTupleVarRefEquivalency(pos, (BLangTupleVarRef) variableReference, rhsField.type, rhsPos);
            } else if (variableReference.getKind() == NodeKind.SIMPLE_VARIABLE_REF) {
                Name varName = names.fromIdNode(((BLangSimpleVarRef) variableReference).variableName);
                if (varName == Names.IGNORE) {
                    continue;
                }
                types.checkType(variableReference.pos,
                        rhsField.type, variableReference.type, DiagnosticCode.INCOMPATIBLE_TYPES);
            } else {
                types.checkType(variableReference.pos,
                        rhsField.type, variableReference.type, DiagnosticCode.INCOMPATIBLE_TYPES);
            }
        }

        //Check whether this is an readonly field.
        checkReadonlyAssignment(lhsVarRef);

        checkConstantAssignment(lhsVarRef);
    }

    private void checkTupleVarRefEquivalency(DiagnosticPos pos, BLangTupleVarRef varRef, BType rhsType,
                                             DiagnosticPos rhsPos) {
        if (rhsType.tag != TypeTags.TUPLE) {
            dlog.error(rhsPos, DiagnosticCode.INCOMPATIBLE_TYPES, varRef.type, rhsType);
            return;
        }
        if (varRef.expressions.size() != ((BTupleType) rhsType).tupleTypes.size()) {
            dlog.error(rhsPos, DiagnosticCode.INCOMPATIBLE_TYPES, varRef.type, rhsType);
            return;
        }
        for (int i = 0; i < varRef.expressions.size(); i++) {
            BLangExpression varRefExpr = varRef.expressions.get(i);
            if (NodeKind.RECORD_VARIABLE_REF == varRefExpr.getKind()) {
                BLangRecordVarRef recordVarRef = (BLangRecordVarRef) varRefExpr;
                checkRecordVarRefEquivalency(pos, recordVarRef, ((BTupleType) rhsType).tupleTypes.get(i), rhsPos);
            } else if (NodeKind.TUPLE_VARIABLE_REF == varRefExpr.getKind()) {
                BLangTupleVarRef tupleVarRef = (BLangTupleVarRef) varRefExpr;
                checkTupleVarRefEquivalency(pos, tupleVarRef, ((BTupleType) rhsType).tupleTypes.get(i), rhsPos);
            } else {
                if (varRefExpr.getKind() == NodeKind.SIMPLE_VARIABLE_REF) {
                    BLangSimpleVarRef simpleVarRef = (BLangSimpleVarRef) varRefExpr;
                    Name varName = names.fromIdNode(simpleVarRef.variableName);
                    if (varName == Names.IGNORE) {
                        continue;
                    }
                }
                if (!types.isAssignable(((BTupleType) rhsType).tupleTypes.get(i), varRefExpr.type)) {
                    dlog.error(rhsPos, DiagnosticCode.INCOMPATIBLE_TYPES, varRef.type, rhsType);
                    break;
                }
            }
        }
    }

    private void checkConstantAssignment(BLangExpression varRef) {
        if (varRef.type == symTable.semanticError) {
            return;
        }

        if (varRef.getKind() != NodeKind.SIMPLE_VARIABLE_REF) {
            return;
        }

        BLangSimpleVarRef simpleVarRef = (BLangSimpleVarRef) varRef;
        if (simpleVarRef.pkgSymbol != null && simpleVarRef.pkgSymbol.tag == SymTag.XMLNS) {
            dlog.error(varRef.pos, DiagnosticCode.XML_QNAME_UPDATE_NOT_ALLOWED);
            return;
        }

        Name varName = names.fromIdNode(simpleVarRef.variableName);
        if (!Names.IGNORE.equals(varName) && env.enclInvokable != env.enclPkg.initFunction) {
            if ((simpleVarRef.symbol.flags & Flags.FINAL) == Flags.FINAL) {
                dlog.error(varRef.pos, DiagnosticCode.CANNOT_ASSIGN_VALUE_FINAL, varRef);
            } else if ((simpleVarRef.symbol.flags & Flags.CONSTANT) == Flags.CONSTANT) {
                dlog.error(varRef.pos, DiagnosticCode.CANNOT_ASSIGN_VALUE_TO_CONSTANT);
            } else if ((simpleVarRef.symbol.flags & Flags.FUNCTION_FINAL) == Flags.FUNCTION_FINAL) {
                dlog.error(varRef.pos, DiagnosticCode.CANNOT_ASSIGN_VALUE_FUNCTION_ARGUMENT, varRef);
            }
        }
    }

    private void checkReadonlyAssignment(BLangExpression varRef) {
        if (varRef.type == symTable.semanticError) {
            return;
        }

        BLangVariableReference varRefExpr = (BLangVariableReference) varRef;
        if (varRefExpr.symbol != null) {
            if (env.enclPkg.symbol.pkgID != varRefExpr.symbol.pkgID && varRefExpr.lhsVar
                    && (varRefExpr.symbol.flags & Flags.READONLY) == Flags.READONLY) {
                dlog.error(varRefExpr.pos, DiagnosticCode.CANNOT_ASSIGN_VALUE_READONLY, varRefExpr);
            }
        }
    }

    public void visit(BLangExpressionStmt exprStmtNode) {
        // Creates a new environment here.
        SymbolEnv stmtEnv = new SymbolEnv(exprStmtNode, this.env.scope);
        this.env.copyTo(stmtEnv);
        BType bType = typeChecker.checkExpr(exprStmtNode.expr, stmtEnv, symTable.noType);
        if (bType != symTable.nilType && bType != symTable.semanticError) {
            dlog.error(exprStmtNode.pos, DiagnosticCode.ASSIGNMENT_REQUIRED);
        }
    }

    public void visit(BLangIf ifNode) {
        typeChecker.checkExpr(ifNode.expr, env, symTable.booleanType);

        Map<BVarSymbol, BType> typeGuards = typeChecker.getTypeGuards(ifNode.expr);
        if (!typeGuards.isEmpty()) {
            SymbolEnv ifBodyEnv = SymbolEnv.createBlockEnv(ifNode.body, env);
            for (Entry<BVarSymbol, BType> entry : typeGuards.entrySet()) {
                BVarSymbol originalVarSymbol = entry.getKey();
                BVarSymbol varSymbol = symbolEnter.createVarSymbol(0, entry.getValue(), originalVarSymbol.name,
                                                                   this.env);
                symbolEnter.defineShadowedSymbol(ifNode.expr.pos, varSymbol, ifBodyEnv);

                // Cache the type guards, to be reused at the desugar.
                ifNode.ifTypeGuards.put(originalVarSymbol, varSymbol);
            }
        }

        BType actualType = ifNode.expr.type;
        if (TypeTags.TUPLE == actualType.tag) {
            dlog.error(ifNode.expr.pos, DiagnosticCode.INCOMPATIBLE_TYPES, symTable.booleanType, actualType);
        }

        // Add the type guards of 'if' to the current type guards map.
        addTypeGuards(typeGuards);
        // Reset the current type guards before visiting the body.
        Map<BVarSymbol, Set<BType>> preTypeGuards = this.typeGuards;
        resetTypeGards();
        analyzeStmt(ifNode.body, env);
        // Restore the type guards after visiting the body
        this.typeGuards = preTypeGuards;

        if (ifNode.elseStmt != null) {
            // if this is the last 'else', add all the remaining type guards to the else.
            if (ifNode.elseStmt.getKind() == NodeKind.BLOCK) {
                addElseTypeGuards(ifNode);
            }
            analyzeStmt(ifNode.elseStmt, env);
        }

        // Reset the type guards when exiting from the if-else node
        resetTypeGards();
    }

    @Override
    public void visit(BLangMatch matchNode) {
        List<BType> exprTypes;
        BType exprType = typeChecker.checkExpr(matchNode.expr, env, symTable.noType);
        if (exprType.tag == TypeTags.UNION) {
            BUnionType unionType = (BUnionType) exprType;
            exprTypes = new ArrayList<>(unionType.memberTypes);
        } else {
            exprTypes = Lists.of(exprType);
        }

        matchNode.patternClauses.forEach(patternClause -> {
            patternClause.matchExpr = matchNode.expr;
            patternClause.accept(this);
        });
        matchNode.exprTypes = exprTypes;
    }

    public void visit(BLangMatchStaticBindingPatternClause patternClause) {
        checkStaticMatchPatternLiteralType(patternClause.literal);
        analyzeStmt(patternClause.body, this.env);
    }

    private BType checkStaticMatchPatternLiteralType(BLangExpression expression) {

        switch (expression.getKind()) {
            case LITERAL:
                return typeChecker.checkExpr(expression, this.env);
            case BINARY_EXPR:
                BLangBinaryExpr binaryExpr = (BLangBinaryExpr) expression;

                BType lhsType = checkStaticMatchPatternLiteralType(binaryExpr.lhsExpr);
                BType rhsType = checkStaticMatchPatternLiteralType(binaryExpr.rhsExpr);
                if (lhsType.tag == TypeTags.NONE || rhsType.tag == TypeTags.NONE) {
                    dlog.error(binaryExpr.pos, DiagnosticCode.INVALID_LITERAL_FOR_MATCH_PATTERN);
                    expression.type = symTable.errorType;
                    return expression.type;
                }

                expression.type = symTable.anyType;
                return expression.type;
            case RECORD_LITERAL_EXPR:
                BLangRecordLiteral recordLiteral = (BLangRecordLiteral) expression;
                recordLiteral.type = new BMapType(TypeTags.MAP, symTable.anydataType, null);
                for (BLangRecordLiteral.BLangRecordKeyValue recLiteralKeyValue : recordLiteral.keyValuePairs) {
                    if (recLiteralKeyValue.key.expr.getKind() == NodeKind.SIMPLE_VARIABLE_REF || (
                            recLiteralKeyValue.key.expr.getKind() == NodeKind.LITERAL
                                    && typeChecker.checkExpr(recLiteralKeyValue.key.expr, this.env).tag
                                    == TypeTags.STRING)) {
                        BType fieldType = checkStaticMatchPatternLiteralType(recLiteralKeyValue.valueExpr);
                        if (fieldType.tag == TypeTags.NONE) {
                            dlog.error(recLiteralKeyValue.valueExpr.pos,
                                    DiagnosticCode.INVALID_LITERAL_FOR_MATCH_PATTERN);
                            expression.type = symTable.errorType;
                            return expression.type;
                        }
                        types.setImplicitCastExpr(recLiteralKeyValue.valueExpr, fieldType, symTable.anyType);
                    } else {
                        recLiteralKeyValue.key.expr.type = symTable.errorType;
                        dlog.error(recLiteralKeyValue.key.expr.pos, DiagnosticCode.INVALID_RECORD_LITERAL_KEY);
                    }
                }
                return recordLiteral.type;
            case BRACED_TUPLE_EXPR:
                BLangBracedOrTupleExpr bracedOrTupleExpr = (BLangBracedOrTupleExpr) expression;
                List<BType> results = new ArrayList<>();
                for (int i = 0; i < bracedOrTupleExpr.expressions.size(); i++) {
                    BType literalType = checkStaticMatchPatternLiteralType(bracedOrTupleExpr.expressions.get(i));
                    if (literalType.tag == TypeTags.NONE) { // not supporting '_' for now
                        dlog.error(bracedOrTupleExpr.expressions.get(i).pos,
                                DiagnosticCode.INVALID_LITERAL_FOR_MATCH_PATTERN);
                        expression.type = symTable.errorType;
                        return expression.type;
                    }
                    results.add(literalType);
                }

                if (bracedOrTupleExpr.expressions.size() > 1) {
                    bracedOrTupleExpr.type = new BTupleType(results);
                } else {
                    bracedOrTupleExpr.isBracedExpr = true;
                    bracedOrTupleExpr.type = results.get(0);
                }
                return bracedOrTupleExpr.type;
            case SIMPLE_VARIABLE_REF:
                // to match "_"
                expression.type = symTable.noType;
                return expression.type;
            default:
                dlog.error(expression.pos, DiagnosticCode.INVALID_LITERAL_FOR_MATCH_PATTERN);
                expression.type = symTable.errorType;
                return expression.type;
        }
    }

    public void visit(BLangMatchStructuredBindingPatternClause patternClause) {

        patternClause.bindingPatternVariable.type = patternClause.matchExpr.type;
        patternClause.bindingPatternVariable.expr = patternClause.matchExpr;

        SymbolEnv blockEnv = SymbolEnv.createBlockEnv(patternClause.body, env);

        if (patternClause.typeGuardExpr != null) {
            BLangExpression typeGuardExpr = patternClause.typeGuardExpr;
            SymbolEnv typeGuardEnv = SymbolEnv.createExpressionEnv(typeGuardExpr, env);
            analyzeDef(patternClause.bindingPatternVariable, typeGuardEnv);
            blockEnv = SymbolEnv.createBlockEnv(patternClause.body, typeGuardEnv);
            typeChecker.checkExpr(patternClause.typeGuardExpr, typeGuardEnv);

            Map<BVarSymbol, BType> typeGuards = typeChecker.getTypeGuards(patternClause.typeGuardExpr);
            if (!typeGuards.isEmpty()) {
                SymbolEnv ifBodyEnv = SymbolEnv.createBlockEnv(patternClause.body, blockEnv);
                for (Entry<BVarSymbol, BType> entry : typeGuards.entrySet()) {
                    BVarSymbol originalVarSymbol = entry.getKey();
                    BVarSymbol varSymbol = new BVarSymbol(0, originalVarSymbol.name, ifBodyEnv.scope.owner.pkgID,
                            entry.getValue(), this.env.scope.owner);
                    symbolEnter.defineShadowedSymbol(patternClause.typeGuardExpr.pos, varSymbol, ifBodyEnv);

                    // Cache the type guards, to be reused at the desugar.
                    patternClause.typeGuards.put(originalVarSymbol, varSymbol);
                }
            }
        } else {
            analyzeDef(patternClause.bindingPatternVariable, blockEnv);
        }

        analyzeStmt(patternClause.body, blockEnv);
    }

    public void visit(BLangForeach foreach) {
        typeChecker.checkExpr(foreach.collection, env);
        foreach.varTypes = types.checkForeachTypes(foreach.collection, foreach.varRefs.size());
        SymbolEnv blockEnv = SymbolEnv.createBlockEnv(foreach.body, env);
        handleForeachVariables(foreach, foreach.varTypes, blockEnv);
        analyzeStmt(foreach.body, blockEnv);
    }

    public void visit(BLangWhile whileNode) {
        typeChecker.checkExpr(whileNode.expr, env, symTable.booleanType);

        BType actualType = whileNode.expr.type;
        if (TypeTags.TUPLE == actualType.tag) {
            dlog.error(whileNode.expr.pos, DiagnosticCode.INCOMPATIBLE_TYPES, symTable.booleanType, actualType);
        }

        analyzeStmt(whileNode.body, env);
    }

    @Override
    public void visit(BLangLock lockNode) {
        analyzeStmt(lockNode.body, env);
    }

    public void visit(BLangService serviceNode) {
        BServiceSymbol serviceSymbol = (BServiceSymbol) serviceNode.symbol;
        SymbolEnv serviceEnv = SymbolEnv.createServiceEnv(serviceNode, serviceSymbol.scope, env);
        serviceNode.annAttachments.forEach(annotationAttachment -> {
            annotationAttachment.attachPoints.add(AttachPoint.SERVICE);
            this.analyzeDef(annotationAttachment, serviceEnv);
        });

        if (serviceNode.isAnonymousServiceValue) {
            return;
        }

        for (BLangExpression attachExpr : serviceNode.attachedExprs) {
            final BType exprType = typeChecker.checkExpr(attachExpr, env);
            if (exprType != symTable.semanticError && !types.checkListenerCompatibility(env, exprType)) {
                dlog.error(attachExpr.pos, DiagnosticCode.INCOMPATIBLE_TYPES, Names.ABSTRACT_LISTENER, exprType);
            } else if (exprType != symTable.semanticError && serviceNode.listenerType == null) {
                serviceNode.listenerType = exprType;
            } else if (exprType != symTable.semanticError) {
                this.types.isSameType(exprType, serviceNode.listenerType);
            }

            if (attachExpr.getKind() == NodeKind.SIMPLE_VARIABLE_REF) {
                final BLangSimpleVarRef attachVarRef = (BLangSimpleVarRef) attachExpr;
                if (attachVarRef.symbol != null && !Symbols.isFlagOn(attachVarRef.symbol.flags, Flags.LISTENER)) {
                    dlog.error(attachVarRef.pos, DiagnosticCode.INVALID_LISTENER_ATTACHMENT);
                }
            } else if (attachExpr.getKind() != NodeKind.TYPE_INIT_EXPR) {
                dlog.error(attachExpr.pos, DiagnosticCode.INVALID_LISTENER_ATTACHMENT);
            }
        }
    }

    private void validateDefaultable(BLangRecordTypeNode recordTypeNode) {
        for (BLangSimpleVariable field : recordTypeNode.fields) {
            if (field.flagSet.contains(Flag.OPTIONAL) && field.expr != null) {
                dlog.error(field.pos, DiagnosticCode.DEFAULT_VALUES_NOT_ALLOWED_FOR_OPTIONAL_FIELDS, field.name.value);
            }
        }
    }

    public void visit(BLangResource resourceNode) {
    }

    public void visit(BLangTryCatchFinally tryCatchFinally) {
        dlog.error(tryCatchFinally.pos, DiagnosticCode.TRY_STMT_NOT_SUPPORTED);
    }

    public void visit(BLangCatch bLangCatch) {
        SymbolEnv catchBlockEnv = SymbolEnv.createBlockEnv(bLangCatch.body, env);
        analyzeNode(bLangCatch.param, catchBlockEnv);
        if (bLangCatch.param.type.tag != TypeTags.ERROR) {
            dlog.error(bLangCatch.param.pos, DiagnosticCode.INCOMPATIBLE_TYPES, symTable.errorType,
                    bLangCatch.param.type);
        }
        analyzeStmt(bLangCatch.body, catchBlockEnv);
    }

    @Override
    public void visit(BLangTransaction transactionNode) {
        analyzeStmt(transactionNode.transactionBody, env);
        if (transactionNode.onRetryBody != null) {
            analyzeStmt(transactionNode.onRetryBody, env);
        }

        if (transactionNode.committedBody != null) {
            analyzeStmt(transactionNode.committedBody, env);
        }

        if (transactionNode.abortedBody != null) {
            analyzeStmt(transactionNode.abortedBody, env);
        }

        if (transactionNode.retryCount != null) {
            typeChecker.checkExpr(transactionNode.retryCount, env, symTable.intType);
            checkRetryStmtValidity(transactionNode.retryCount);
        }
    }

    @Override
    public void visit(BLangAbort abortNode) {
        /* ignore */
    }

    @Override
    public void visit(BLangRetry retryNode) {
        /* ignore */
    }

    private boolean isJoinResultType(BLangSimpleVariable var) {
        BLangType type = var.typeNode;
        if (type instanceof BuiltInReferenceTypeNode) {
            return ((BuiltInReferenceTypeNode) type).getTypeKind() == TypeKind.MAP;
        }
        return false;
    }

    private BLangSimpleVariableDef createVarDef(BLangSimpleVariable var) {
        BLangSimpleVariableDef varDefNode = new BLangSimpleVariableDef();
        varDefNode.var = var;
        varDefNode.pos = var.pos;
        return varDefNode;
    }

    private BLangBlockStmt generateCodeBlock(StatementNode... statements) {
        BLangBlockStmt block = new BLangBlockStmt();
        for (StatementNode stmt : statements) {
            block.addStatement(stmt);
        }
        return block;
    }

    @Override
    public void visit(BLangForkJoin forkJoin) {
       /* ignore */
    }

    @Override
    public void visit(BLangWorker workerNode) {
        SymbolEnv workerEnv = SymbolEnv.createWorkerEnv(workerNode, this.env);
        this.analyzeNode(workerNode.body, workerEnv);
    }

    @Override
    public void visit(BLangEndpoint endpointNode) {
    }


    @Override
    public void visit(BLangWorkerSend workerSendNode) {
        workerSendNode.env = this.env;
        this.typeChecker.checkExpr(workerSendNode.expr, this.env);

        BSymbol symbol = symResolver.lookupSymbol(env, names.fromIdNode(workerSendNode.workerIdentifier), SymTag
                .VARIABLE);

        if (symTable.notFoundSymbol.equals(symbol)) {
            workerSendNode.type = symTable.semanticError;
        } else {
            workerSendNode.type = symbol.type;
        }

        if (workerSendNode.isChannel || symbol.getType().tag == TypeTags.CHANNEL) {
            visitChannelSend(workerSendNode, symbol);
        }
    }

    @Override
    public void visit(BLangReturn returnNode) {
        this.typeChecker.checkExpr(returnNode.expr, this.env,
                this.env.enclInvokable.returnTypeNode.type);
    }

    BType analyzeDef(BLangNode node, SymbolEnv env) {
        return analyzeNode(node, env);
    }

    BType analyzeStmt(BLangStatement stmtNode, SymbolEnv env) {
        return analyzeNode(stmtNode, env);
    }

    BType analyzeNode(BLangNode node, SymbolEnv env) {
        return analyzeNode(node, env, symTable.noType, null);
    }

    public void visit(BLangContinue continueNode) {
        /* ignore */
    }

    public void visit(BLangBreak breakNode) {
        /* ignore */
    }

    @Override
    public void visit(BLangThrow throwNode) {
        dlog.error(throwNode.pos, DiagnosticCode.THROW_STMT_NOT_SUPPORTED);
    }

    @Override
    public void visit(BLangPanic panicNode) {
        this.typeChecker.checkExpr(panicNode.expr, env);
        if (panicNode.expr.type.tag != TypeTags.ERROR) {
            dlog.error(panicNode.expr.pos, DiagnosticCode.INCOMPATIBLE_TYPES, symTable.errorType, panicNode.expr.type);
        }
    }

    BType analyzeNode(BLangNode node, SymbolEnv env, BType expType, DiagnosticCode diagCode) {
        SymbolEnv prevEnv = this.env;
        BType preExpType = this.expType;
        DiagnosticCode preDiagCode = this.diagCode;

        // TODO Check the possibility of using a try/finally here
        this.env = env;
        this.expType = expType;
        this.diagCode = diagCode;
        node.accept(this);
        this.env = prevEnv;
        this.expType = preExpType;
        this.diagCode = preDiagCode;

        return resType;
    }


    //Streaming related methods.

    public void visit(BLangForever foreverStatement) {

        isSiddhiRuntimeEnabled = foreverStatement.isSiddhiRuntimeEnabled();
        foreverStatement.setEnv(env);
        for (StreamingQueryStatementNode streamingQueryStatement : foreverStatement.getStreamingQueryStatements()) {
            SymbolEnv stmtEnv = SymbolEnv.createStreamingQueryEnv(
                    (BLangStreamingQueryStatement) streamingQueryStatement, env);
            analyzeStmt((BLangStatement) streamingQueryStatement, stmtEnv);
        }

        if (isSiddhiRuntimeEnabled) {
            //Validate output attribute names with stream/struct
            for (StreamingQueryStatementNode streamingQueryStatement : foreverStatement.getStreamingQueryStatements()) {
                checkOutputAttributesWithOutputConstraint((BLangStatement) streamingQueryStatement);
                validateOutputAttributeTypes((BLangStatement) streamingQueryStatement);
            }
        }
    }

    public void visit(BLangStreamingQueryStatement streamingQueryStatement) {
        defineSelectorAttributes(this.env, streamingQueryStatement);

        StreamingInput streamingInput = streamingQueryStatement.getStreamingInput();
        if (streamingInput != null) {
            ((BLangStreamingInput) streamingInput).accept(this);
            JoinStreamingInput joinStreamingInput = streamingQueryStatement.getJoiningInput();
            if (joinStreamingInput != null) {
                ((BLangJoinStreamingInput) joinStreamingInput).accept(this);
            }
        }

        SelectClauseNode selectClauseNode = streamingQueryStatement.getSelectClause();
        if (selectClauseNode != null) {
            ((BLangSelectClause) selectClauseNode).accept(this);
        }


        OrderByNode orderByNode = streamingQueryStatement.getOrderbyClause();
        if (orderByNode != null) {
            ((BLangOrderBy) orderByNode).accept(this);
        }

        StreamActionNode streamActionNode = streamingQueryStatement.getStreamingAction();
        if (streamActionNode != null) {
            ((BLangStreamAction) streamActionNode).accept(this);
        }

        BLangPatternClause patternClause = (BLangPatternClause) streamingQueryStatement.getPatternClause();
        if (patternClause != null) {
            patternClause.accept(this);
        }
    }

    @Override
    public void visit(BLangPatternClause patternClause) {
        BLangPatternStreamingInput patternStreamingInput = (BLangPatternStreamingInput) patternClause
                .getPatternStreamingNode();
        patternStreamingInput.accept(this);
    }

    @Override
    public void visit(BLangPatternStreamingInput patternStreamingInput) {
        List<PatternStreamingEdgeInputNode> patternStreamingEdgeInputs = patternStreamingInput
                .getPatternStreamingEdgeInputs();
        for (PatternStreamingEdgeInputNode inputNode : patternStreamingEdgeInputs) {
            BLangPatternStreamingEdgeInput streamingInput = (BLangPatternStreamingEdgeInput) inputNode;
            streamingInput.accept(this);
        }

        BLangPatternStreamingInput nestedPatternStreamingInput = (BLangPatternStreamingInput) patternStreamingInput
                .getPatternStreamingInput();
        if (nestedPatternStreamingInput != null) {
            nestedPatternStreamingInput.accept(this);
        }
    }

    @Override
    public void visit(BLangPatternStreamingEdgeInput patternStreamingEdgeInput) {
        BLangVariableReference streamRef = (BLangVariableReference) patternStreamingEdgeInput.getStreamReference();
        typeChecker.checkExpr(streamRef, env);

        BLangWhere where = (BLangWhere) patternStreamingEdgeInput.getWhereClause();
        if (where != null) {
            where.accept(this);
        }
    }

    @Override
    public void visit(BLangStreamingInput streamingInput) {
        BLangExpression streamRef = (BLangExpression) streamingInput.getStreamReference();
        typeChecker.checkExpr(streamRef, env);

        WhereNode beforeWhereNode = streamingInput.getBeforeStreamingCondition();
        if (beforeWhereNode != null) {
            ((BLangWhere) beforeWhereNode).accept(this);
        }

        List<ExpressionNode> preInvocations = streamingInput.getPreFunctionInvocations();
        if (preInvocations != null) {
            preInvocations.stream().map(expr -> (BLangExpression) expr)
                    .forEach(expression -> expression.accept(this));
        }

        WindowClauseNode windowClauseNode = streamingInput.getWindowClause();
        if (windowClauseNode != null) {
            ((BLangWindow) windowClauseNode).accept(this);
        }

        List<ExpressionNode> postInvocations = streamingInput.getPostFunctionInvocations();
        if (postInvocations != null) {
            postInvocations.stream().map(expressionNode -> (BLangExpression) expressionNode)
                    .forEach(expression -> expression.accept(this));
        }

        WhereNode afterWhereNode = streamingInput.getAfterStreamingCondition();
        if (afterWhereNode != null) {
            ((BLangWhere) afterWhereNode).accept(this);
        }

        if (isTableReference(streamingInput.getStreamReference())) {
            if (streamingInput.getAlias() == null) {
                dlog.error(streamingInput.pos, DiagnosticCode.UNDEFINED_INVOCATION_ALIAS,
                        ((BLangInvocation) streamRef).name.getValue());
            }
            if (streamingInput.getStreamReference().getKind() == NodeKind.INVOCATION) {
                BInvokableSymbol functionSymbol = (BInvokableSymbol) ((BLangInvocation) streamRef).symbol;
                symbolEnter.defineVarSymbol(streamingInput.pos, EnumSet.noneOf(Flag.class),
                        ((BTableType) functionSymbol.retType).constraint, names.fromString(streamingInput.getAlias()),
                        env);
            } else {
                BType constraint = ((BTableType) ((BLangVariableReference) streamingInput
                        .getStreamReference()).type).constraint;
                symbolEnter.defineVarSymbol(streamingInput.pos, EnumSet.noneOf(Flag.class), constraint,
                        names.fromString(streamingInput.getAlias()), env);
            }
        } else {
            //Create duplicate symbol for stream alias
            if (streamingInput.getAlias() != null) {
                BVarSymbol streamSymbol = (BVarSymbol) ((BLangSimpleVarRef) streamRef).symbol;
                BVarSymbol streamAliasSymbol = ASTBuilderUtil.duplicateVarSymbol(streamSymbol);
                streamAliasSymbol.name = names.fromString(streamingInput.getAlias());
                symbolEnter.defineSymbol(streamingInput.pos, streamAliasSymbol, env);
            }
        }
    }

    private boolean isTableReference(ExpressionNode streamReference) {
        if (streamReference.getKind() == NodeKind.INVOCATION) {
            return ((BLangInvocation) streamReference).type.tsymbol.type == symTable.tableType;
        } else {
            return ((BLangVariableReference) streamReference).type.tsymbol.type == symTable.tableType;
        }
    }

    @Override
    public void visit(BLangWindow windowClause) {
        //do nothing
    }

    @Override
    public void visit(BLangInvocation invocationExpr) {
        BLangVariableReference variableReferenceNode = (BLangVariableReference) invocationExpr.getExpression();
        if (variableReferenceNode != null) {
            variableReferenceNode.accept(this);
        }
        if (!isSiddhiRuntimeEnabled) {
            if ((isGroupByAvailable)) {
                for (BLangExpression arg : invocationExpr.argExprs) {
                    typeChecker.checkExpr(arg, env);
                    switch (arg.getKind()) {
                        case NAMED_ARGS_EXPR:
                            invocationExpr.namedArgs.add(arg);
                            break;
                        case REST_ARGS_EXPR:
                            invocationExpr.restArgs.add(arg);
                            break;
                        default:
                            invocationExpr.requiredArgs.add(arg);
                            break;
                    }
                }
            } else {
                typeChecker.checkExpr(invocationExpr, env);
            }
        }
    }

    @Override
    public void visit(BLangWhere whereClause) {
        ExpressionNode expressionNode = whereClause.getExpression();
        ((BLangExpression) expressionNode).accept(this);
    }

    @Override
    public void visit(BLangBinaryExpr binaryExpr) {
        if (isSiddhiRuntimeEnabled) {
            ExpressionNode leftExpression = binaryExpr.getLeftExpression();
            ((BLangExpression) leftExpression).accept(this);

            ExpressionNode rightExpression = binaryExpr.getRightExpression();
            ((BLangExpression) rightExpression).accept(this);
        } else {
            this.typeChecker.checkExpr(binaryExpr, env);
        }
    }

    @Override
    public void visit(BLangSelectClause selectClause) {
        GroupByNode groupByNode = selectClause.getGroupBy();
        if (groupByNode != null) {
            isGroupByAvailable = true;
            ((BLangGroupBy) groupByNode).accept(this);
        }

        HavingNode havingNode = selectClause.getHaving();
        if (havingNode != null) {
            ((BLangHaving) havingNode).accept(this);
        }

        List<? extends SelectExpressionNode> selectExpressionsList = selectClause.getSelectExpressions();
        if (selectExpressionsList != null) {
            for (SelectExpressionNode selectExpressionNode : selectExpressionsList) {
                ((BLangSelectExpression) selectExpressionNode).accept(this);
            }
        }
        isGroupByAvailable = false;
    }

    @Override
    public void visit(BLangGroupBy groupBy) {
        List<? extends ExpressionNode> variableExpressionList = groupBy.getVariables();
        for (ExpressionNode expressionNode : variableExpressionList) {
            if (isSiddhiRuntimeEnabled || !(expressionNode.getKind() == NodeKind.INVOCATION)) {
                ((BLangExpression) expressionNode).accept(this);
                return;
            }

            BLangInvocation invocationExpr = (BLangInvocation) expressionNode;
            VariableReferenceNode variableReferenceNode = (VariableReferenceNode) invocationExpr.getExpression();
            if (variableReferenceNode != null) {
                ((BLangVariableReference) variableReferenceNode).accept(this);
            }
            typeChecker.checkExpr(invocationExpr, env);
        }
    }

    @Override
    public void visit(BLangHaving having) {
        ExpressionNode expressionNode = having.getExpression();
        if (expressionNode != null) {
            ((BLangExpression) expressionNode).accept(this);
        }
    }

    @Override
    public void visit(BLangOrderBy orderBy) {
        List<? extends OrderByVariableNode> orderByVariableList = orderBy.getVariables();
        for (OrderByVariableNode orderByVariableNode : orderByVariableList) {
            ((BLangOrderByVariable) orderByVariableNode).accept(this);
        }
    }

    @Override
    public void visit(BLangOrderByVariable orderByVariable) {
        BLangExpression expression = (BLangExpression) orderByVariable.getVariableReference();
        expression.accept(this);
    }

    @Override
    public void visit(BLangSelectExpression selectExpression) {
        ExpressionNode expressionNode = selectExpression.getExpression();
        if (!isSiddhiRuntimeEnabled) {
            if (expressionNode.getKind() == NodeKind.INVOCATION) {
                BLangInvocation invocation = (BLangInvocation) expressionNode;
                BSymbol invocationSymbol = symResolver.
                        resolvePkgSymbol(invocation.pos, env, names.fromString(invocation.pkgAlias.value)).
                        scope.lookup(new Name(invocation.name.value)).symbol;
                BSymbol aggregatorSymbol = symResolver.
                        resolvePkgSymbol(invocation.pos, env, Names.STREAMS_MODULE).
                        scope.lookup(new Name(AGGREGATOR_OBJECT_NAME)).symbol;

                if (invocationSymbol != null && invocationSymbol.type.getReturnType().tsymbol != aggregatorSymbol) {
                    this.typeChecker.checkExpr((BLangExpression) expressionNode, env);
                }
            } else {
                this.typeChecker.checkExpr((BLangExpression) expressionNode, env);
            }
        } else {
            ((BLangExpression) expressionNode).accept(this);
        }
    }

    @Override
    public void visit(BLangStreamAction streamAction) {
        BLangLambdaFunction function = (BLangLambdaFunction) streamAction.getInvokableBody();
        typeChecker.checkExpr(function, env);
        validateStreamingActionFunctionParameters(streamAction);
    }

    @Override
    public void visit(BLangJoinStreamingInput joinStreamingInput) {
        StreamingInput streamingInput = joinStreamingInput.getStreamingInput();
        if (streamingInput != null) {
            ((BLangStreamingInput) streamingInput).accept(this);
        }

        ExpressionNode expressionNode = joinStreamingInput.getOnExpression();
        if (expressionNode != null) {
            ((BLangExpression) expressionNode).accept(this);
        }
    }

    @Override
    public void visit(BLangSetAssignment setAssignmentClause) {
        ExpressionNode expressionNode = setAssignmentClause.getExpressionNode();
        ((BLangExpression) expressionNode).accept(this);

        ExpressionNode variableReference = setAssignmentClause.getVariableReference();
        ((BLangExpression) variableReference).accept(this);
    }

    @Override
    public void visit(BLangFieldBasedAccess fieldAccessExpr) {
        BLangVariableReference variableReferenceNode = (BLangVariableReference) fieldAccessExpr.getExpression();
        variableReferenceNode.accept(this);
    }

    @Override
    public void visit(BLangIndexBasedAccess indexAccessExpr) {
        if (!isSiddhiRuntimeEnabled) {
            this.typeChecker.checkExpr(indexAccessExpr, env);
        }
    }

    @Override
    public void visit(BLangSimpleVarRef varRefExpr) {
        if (!isSiddhiRuntimeEnabled) {
            this.typeChecker.checkExpr(varRefExpr, env);
        }
    }

    @Override
    public void visit(BLangLiteral literalExpr) {
        if (!isSiddhiRuntimeEnabled) {
            this.typeChecker.checkExpr(literalExpr, env);
        }
    }

    @Override
    public void visit(BLangTernaryExpr ternaryExpr) {
        if (!isSiddhiRuntimeEnabled) {
            this.typeChecker.checkExpr(ternaryExpr, env);
        }
    }


    @Override
    public void visit(BLangTableLiteral tableLiteral) {
        /* ignore */
    }

    @Override
    public void visit(BLangBracedOrTupleExpr bracedOrTupleExpr) {
        /* ignore */
    }

    @Override
    public void visit(BLangConstant constant) {
        BLangExpression expression = (BLangExpression) constant.value;
        if (expression.getKind() != NodeKind.LITERAL) {
            dlog.error(expression.pos, DiagnosticCode.ONLY_SIMPLE_LITERALS_CAN_BE_ASSIGNED_TO_CONST);
            return;
        }

        BLangLiteral value = (BLangLiteral) constant.value;

        if (constant.typeNode != null) {
            // Check the type of the value.
            typeChecker.checkExpr(value, env, constant.symbol.literalValueType);
        } else {
            // We don't have any expected type in this case since the type node is not available. So we get the type
            // from the type tag of the value.
            typeChecker.checkExpr(value, env, symTable.getTypeFromTag(value.typeTag));
        }

        // We need to update the literal value and the type tag here. Otherwise we will encounter issues when
        // creating new literal nodes in desugar because we wont be able to identify byte and decimal types.
        constant.symbol.literalValue = value.value;
        constant.symbol.literalValueTypeTag = value.typeTag;

        // We need to check types for the values in value spaces. Otherwise, float, decimal will not be identified in
        // codegen when retrieving the default value.
        BLangFiniteTypeNode typeNode = (BLangFiniteTypeNode) constant.associatedTypeDefinition.typeNode;
        for (BLangExpression literal : typeNode.valueSpace) {
            typeChecker.checkExpr(literal, env, constant.symbol.type);
        }
    }

    // Private methods

    private void visitChannelSend(BLangWorkerSend node, BSymbol channelSymbol) {
        node.isChannel = true;

        if (TypeTags.CHANNEL != channelSymbol.type.tag) {
            dlog.error(node.pos, DiagnosticCode.INCOMPATIBLE_TYPES, symTable.channelType, channelSymbol.type);
            return;
        }

        if (node.keyExpr != null) {
            typeChecker.checkExpr(node.keyExpr, env);
        }

        BType constraint = ((BChannelType) channelSymbol.type).constraint;
        if (node.expr.type.tag != constraint.tag) {
            dlog.error(node.pos, DiagnosticCode.INCOMPATIBLE_TYPES, constraint, node.expr.type);
        }
    }

    private void handleForeachVariables(BLangForeach foreachStmt, List<BType> varTypes, SymbolEnv env) {
        for (int i = 0; i < foreachStmt.varRefs.size(); i++) {
            BLangExpression varRef = foreachStmt.varRefs.get(i);
            // foreach variables supports only simpleVarRef expressions only.
            if (varRef.getKind() != NodeKind.SIMPLE_VARIABLE_REF) {
                dlog.error(varRef.pos, DiagnosticCode.INVALID_VARIABLE_ASSIGNMENT, varRef);
                continue;
            }
            BLangSimpleVarRef simpleVarRef = (BLangSimpleVarRef) varRef;
            simpleVarRef.lhsVar = true;
            Name varName = names.fromIdNode(simpleVarRef.variableName);
            if (varName == Names.IGNORE) {
                simpleVarRef.type = this.symTable.noType;
                typeChecker.checkExpr(simpleVarRef, env);
                continue;
            }
            // Check variable symbol for existence.
            BSymbol symbol = symResolver.lookupSymbol(env, varName, SymTag.VARIABLE);
            if (symbol == symTable.notFoundSymbol) {
                symbolEnter.defineVarSymbol(simpleVarRef.pos, Collections.emptySet(), varTypes.get(i), varName, env);
                typeChecker.checkExpr(simpleVarRef, env);
            } else {
                dlog.error(simpleVarRef.pos, DiagnosticCode.REDECLARED_SYMBOL, varName);
            }
        }
    }

    private void checkRetryStmtValidity(BLangExpression retryCountExpr) {
        boolean error = true;
        NodeKind retryKind = retryCountExpr.getKind();
        if (retryKind == LITERAL) {
            if (retryCountExpr.type.tag == TypeTags.INT) {
                int retryCount = Integer.parseInt(((BLangLiteral) retryCountExpr).getValue().toString());
                if (retryCount >= 0) {
                    error = false;
                }
            }
        } else if (retryKind == NodeKind.SIMPLE_VARIABLE_REF) {
            if (((BLangSimpleVarRef) retryCountExpr).symbol.flags == Flags.FINAL) {
                if (((BLangSimpleVarRef) retryCountExpr).symbol.type.tag == TypeTags.INT) {
                    error = false;
                }
            }
        }
        if (error) {
            this.dlog.error(retryCountExpr.pos, DiagnosticCode.INVALID_RETRY_COUNT);
        }
    }

    private void checkTransactionHandlerValidity(BLangExpression transactionHanlder) {
        if (transactionHanlder != null) {
            BSymbol handlerSymbol = ((BLangSimpleVarRef) transactionHanlder).symbol;
            if (handlerSymbol != null && handlerSymbol.kind != SymbolKind.FUNCTION) {
                dlog.error(transactionHanlder.pos, DiagnosticCode.INVALID_FUNCTION_POINTER_ASSIGNMENT_FOR_HANDLER);
            }
            if (transactionHanlder.type.tag == TypeTags.INVOKABLE) {
                BInvokableType handlerType = (BInvokableType) transactionHanlder.type;
                int parameterCount = handlerType.paramTypes.size();
                if (parameterCount != 1) {
                    dlog.error(transactionHanlder.pos, DiagnosticCode.INVALID_TRANSACTION_HANDLER_ARGS);
                }
                if (handlerType.paramTypes.get(0).tag != TypeTags.STRING) {
                    dlog.error(transactionHanlder.pos, DiagnosticCode.INVALID_TRANSACTION_HANDLER_ARGS);
                }
                if (handlerType.retType.tag != TypeTags.NIL) {
                    dlog.error(transactionHanlder.pos, DiagnosticCode.INVALID_TRANSACTION_HANDLER_SIGNATURE);
                }
            } else {
                dlog.error(transactionHanlder.pos, DiagnosticCode.LAMBDA_REQUIRED_FOR_TRANSACTION_HANDLER);
            }
        }
    }

    private BLangExpression getBinaryExpr(BLangExpression lExpr,
                                          BLangExpression rExpr,
                                          OperatorKind opKind,
                                          BSymbol opSymbol) {
        BLangBinaryExpr binaryExpressionNode = (BLangBinaryExpr) TreeBuilder.createBinaryExpressionNode();
        binaryExpressionNode.lhsExpr = lExpr;
        binaryExpressionNode.rhsExpr = rExpr;
        binaryExpressionNode.pos = rExpr.pos;
        binaryExpressionNode.opKind = opKind;
        if (opSymbol != symTable.notFoundSymbol) {
            binaryExpressionNode.type = opSymbol.type.getReturnType();
            binaryExpressionNode.opSymbol = (BOperatorSymbol) opSymbol;
        } else {
            binaryExpressionNode.type = symTable.semanticError;
        }
        return binaryExpressionNode;
    }

    private boolean validateVariableDefinition(BLangExpression expr) {
        // following cases are invalid.
        // var a = [ x, y, ... ];
        // var a = { x : y };
        // var a = new ;
        final NodeKind kind = expr.getKind();
        if (kind == RECORD_LITERAL_EXPR || kind == NodeKind.ARRAY_LITERAL_EXPR || (kind == NodeKind.TYPE_INIT_EXPR
                && ((BLangTypeInit) expr).userDefinedType == null)) {
            dlog.error(expr.pos, DiagnosticCode.INVALID_ANY_VAR_DEF);
            return false;
        }
        if (kind == BRACED_TUPLE_EXPR) {
            BLangBracedOrTupleExpr bracedOrTupleExpr = (BLangBracedOrTupleExpr) expr;
            if (bracedOrTupleExpr.expressions.size() > 1 && bracedOrTupleExpr.expressions.stream()
                    .anyMatch(literal -> literal.getKind() == LITERAL)) {
                dlog.error(expr.pos, DiagnosticCode.INVALID_ANY_VAR_DEF);
                return false;
            }
        }
        return true;
    }

    private BType getTypeOfVarReferenceInAssignment(BLangExpression expr) {
        // In assignment, lhs supports only simpleVarRef, indexBasedAccess, filedBasedAccess expressions.
        if (expr.getKind() != NodeKind.SIMPLE_VARIABLE_REF &&
                expr.getKind() != NodeKind.INDEX_BASED_ACCESS_EXPR &&
                expr.getKind() != NodeKind.FIELD_BASED_ACCESS_EXPR &&
                expr.getKind() != NodeKind.XML_ATTRIBUTE_ACCESS_EXPR &&
                expr.getKind() != NodeKind.TUPLE_VARIABLE_REF) {
            dlog.error(expr.pos, DiagnosticCode.INVALID_VARIABLE_ASSIGNMENT, expr);
            return symTable.semanticError;
        }

        BLangVariableReference varRefExpr = (BLangVariableReference) expr;
        varRefExpr.lhsVar = true;
        typeChecker.checkExpr(varRefExpr, env);

        //Check whether this is an readonly field.
        checkReadonlyAssignment(varRefExpr);

        checkConstantAssignment(varRefExpr);
        return varRefExpr.type;
    }

    private void checkOutputAttributesWithOutputConstraint(BLangStatement streamingQueryStatement) {
        List<? extends SelectExpressionNode> selectExpressions =
                ((BLangStreamingQueryStatement) streamingQueryStatement).getSelectClause().getSelectExpressions();

        List<String> variableList = new ArrayList<>();
        boolean isSelectAll = true;
        if (!((BLangStreamingQueryStatement) streamingQueryStatement).getSelectClause().isSelectAll()) {
            isSelectAll = false;
            for (SelectExpressionNode expressionNode : selectExpressions) {
                String variableName;
                if (expressionNode.getIdentifier() != null) {
                    variableName = expressionNode.getIdentifier();
                } else {
                    if (expressionNode.getExpression() instanceof BLangFieldBasedAccess) {
                        variableName = ((BLangFieldBasedAccess) expressionNode.getExpression()).field.value;
                    } else {
                        variableName = ((BLangSimpleVarRef) (expressionNode).getExpression()).variableName.value;
                    }
                }
                variableList.add(variableName);
            }
        }

        // Validate whether input stream constraint type only contains attribute type that can be processed by Siddhi
        if (((BLangStreamingQueryStatement) streamingQueryStatement).getStreamingInput() != null) {
            List<BField> fields = ((BStructureType) ((BStreamType) ((BLangExpression)
                    (((BLangStreamingQueryStatement) streamingQueryStatement).getStreamingInput()).
                            getStreamReference()).type).constraint).fields;

            for (BField structField : fields) {
                validateStreamEventType(((BLangStreamingQueryStatement) streamingQueryStatement).pos, structField);
                if (isSelectAll) {
                    //create the variable list to validate when select * clause is used in query
                    variableList.add(structField.name.value);
                }
            }
        }

        BType streamActionArgumentType = ((BInvokableType) ((BLangLambdaFunction) (((BLangStreamingQueryStatement)
                streamingQueryStatement).getStreamingAction()).getInvokableBody()).type).paramTypes.get(0);

        if (streamActionArgumentType.tag == TypeTags.ARRAY) {
            BType structType = (((BArrayType) streamActionArgumentType).eType);

            if (structType.tag == TypeTags.OBJECT || structType.tag == TypeTags.RECORD) {
                List<BField> structFieldList = ((BStructureType) structType).fields;
                List<String> structFieldNameList = new ArrayList<>();
                for (BField structField : structFieldList) {
                    validateStreamEventType(((BLangStreamAction) ((BLangStreamingQueryStatement)
                            streamingQueryStatement).getStreamingAction()).pos, structField);
                    structFieldNameList.add(structField.name.value);
                }

                if (!variableList.equals(structFieldNameList)) {
                    dlog.error(((BLangStreamAction) ((BLangStreamingQueryStatement) streamingQueryStatement).
                            getStreamingAction()).pos, DiagnosticCode.INCOMPATIBLE_STREAM_ACTION_ARGUMENT, structType);
                }
            }
        }
    }

    private void validateStreamEventType(DiagnosticPos pos, BField field) {
        if (!(field.type.tag == TypeTags.INT || field.type.tag == TypeTags.BOOLEAN || field.type.tag == TypeTags.STRING
                || field.type.tag == TypeTags.FLOAT)) {
            dlog.error(pos, DiagnosticCode.INVALID_STREAM_ATTRIBUTE_TYPE);
        }
    }

    private void validateStreamingEventType(DiagnosticPos pos, BType actualType, String attributeName, BType expType,
                                            DiagnosticCode diagCode) {
        if (expType.tag == TypeTags.SEMANTIC_ERROR) {
            return;
        } else if (expType.tag == TypeTags.NONE) {
            return;
        } else if (actualType.tag == TypeTags.SEMANTIC_ERROR) {
            return;
        } else if (this.types.isAssignable(actualType, expType)) {
            return;
        }

        // e.g. incompatible types: expected 'int' for attribute 'name', found 'string'
        dlog.error(pos, diagCode, expType, attributeName, actualType);
    }

    private void validateOutputAttributeTypes(BLangStatement streamingQueryStatement) {
        StreamingInput streamingInput = ((BLangStreamingQueryStatement) streamingQueryStatement).getStreamingInput();
        JoinStreamingInput joinStreamingInput = ((BLangStreamingQueryStatement) streamingQueryStatement).
                getJoiningInput();

        if (streamingInput != null) {
            Map<String, List<BField>> inputStreamSpecificFieldMap =
                    createInputStreamSpecificFieldMap(streamingInput, joinStreamingInput);
            BType streamActionArgumentType = ((BInvokableType) ((BLangLambdaFunction) (((BLangStreamingQueryStatement)
                    streamingQueryStatement).getStreamingAction()).getInvokableBody()).type).paramTypes.get(0);

            if (streamActionArgumentType.tag == TypeTags.ARRAY) {
                BType structType = (((BArrayType) streamActionArgumentType).eType);

                if (structType.tag == TypeTags.OBJECT || structType.tag == TypeTags.RECORD) {
                    List<BField> outputStreamFieldList = ((BStructureType) structType).fields;
                    List<? extends SelectExpressionNode> selectExpressions = ((BLangStreamingQueryStatement)
                            streamingQueryStatement).getSelectClause().getSelectExpressions();

                    if (!((BLangStreamingQueryStatement) streamingQueryStatement).getSelectClause().isSelectAll()) {
                        for (int i = 0; i < selectExpressions.size(); i++) {
                            SelectExpressionNode expressionNode = selectExpressions.get(i);
                            BField structField = null;
                            if (expressionNode.getExpression() instanceof BLangFieldBasedAccess) {
                                String attributeName =
                                        ((BLangFieldBasedAccess) expressionNode.getExpression()).field.value;
                                String streamIdentifier = ((BLangSimpleVarRef) ((BLangFieldBasedAccess) expressionNode.
                                        getExpression()).expr).variableName.value;

                                List<BField> streamFieldList = inputStreamSpecificFieldMap.
                                        get(streamIdentifier);
                                if (streamFieldList == null) {
                                    dlog.error(((BLangSelectClause)
                                                    ((BLangStreamingQueryStatement) streamingQueryStatement).
                                                            getSelectClause()).pos,
                                            DiagnosticCode.UNDEFINED_STREAM_REFERENCE, streamIdentifier);
                                } else {
                                    structField = getStructField(streamFieldList, attributeName);
                                    validateAttributeWithOutputStruct(structField, attributeName,
                                            streamingQueryStatement, outputStreamFieldList.get(i));
                                }
                            } else if (expressionNode.getExpression() instanceof BLangSimpleVarRef) {
                                String attributeName = ((BLangSimpleVarRef) expressionNode.getExpression()).
                                        variableName.getValue();

                                for (List<BField> streamFieldList :
                                        inputStreamSpecificFieldMap.values()) {
                                    structField = getStructField(streamFieldList, attributeName);
                                    if (structField != null) {
                                        break;
                                    }
                                }
                                validateAttributeWithOutputStruct(structField, attributeName, streamingQueryStatement,
                                        outputStreamFieldList.get(i));
                            }
                        }
                    } else {
                        List<BField> inputStreamFields = ((BStructureType) ((BStreamType)
                                ((BLangExpression) (((BLangStreamingQueryStatement) streamingQueryStatement).
                                        getStreamingInput()).getStreamReference()).type).constraint).fields;

                        for (int i = 0; i < inputStreamFields.size(); i++) {
                            BField inputStructField = inputStreamFields.get(i);
                            BField outputStructField = outputStreamFieldList.get(i);
                            validateStreamingEventType(((BLangStreamAction) ((BLangStreamingQueryStatement)
                                            streamingQueryStatement).getStreamingAction()).pos,
                                    outputStructField.getType(), outputStructField.getName().getValue(),
                                    inputStructField.getType(), DiagnosticCode.STREAMING_INCOMPATIBLE_TYPES);
                        }
                    }
                }
            }
        }
    }

    private List<BField> getFieldListFromStreamInput(StreamingInput streamingInput) {
        return ((BStructureType) ((BStreamType) ((BLangSimpleVarRef)
                streamingInput.getStreamReference()).type).constraint).fields;
    }

    private String getStreamIdentifier(StreamingInput streamingInput) {
        String streamIdentifier = streamingInput.getAlias();
        if (streamIdentifier == null) {
            streamIdentifier = ((BLangSimpleVarRef) streamingInput.getStreamReference()).variableName.value;
        }

        return streamIdentifier;
    }

    private BField getStructField(List<BField> fieldList, String fieldName) {
        for (BField structField : fieldList) {
            String structFieldName = structField.name.getValue();
            if (structFieldName.equalsIgnoreCase(fieldName)) {
                return structField;
            }
        }

        return null;
    }

    private void validateAttributeWithOutputStruct(BField structField, String attributeName,
                                                   BLangStatement streamingQueryStatement,
                                                   BField outputStructField) {

        if (structField != null) {
            validateStreamingEventType(((BLangStreamAction) ((BLangStreamingQueryStatement)
                            streamingQueryStatement).getStreamingAction()).pos,
                    outputStructField.getType(), attributeName, structField.getType(),
                    DiagnosticCode.STREAMING_INCOMPATIBLE_TYPES);
        }
    }

    private Map<String, List<BField>> createInputStreamSpecificFieldMap
            (StreamingInput streamingInput, JoinStreamingInput joinStreamingInput) {

        Map<String, List<BField>> inputStreamSpecificFieldMap = new HashMap<>();
        String firstStreamIdentifier = getStreamIdentifier(streamingInput);
        List<BField> firstInputStreamFieldList = getFieldListFromStreamInput(streamingInput);
        inputStreamSpecificFieldMap.put(firstStreamIdentifier, firstInputStreamFieldList);

        if (joinStreamingInput != null) {
            List<BField> secondInputStreamFieldList =
                    getFieldListFromStreamInput(joinStreamingInput.getStreamingInput());
            String secondStreamIdentifier = getStreamIdentifier(joinStreamingInput.getStreamingInput());
            inputStreamSpecificFieldMap.put(secondStreamIdentifier, secondInputStreamFieldList);
        }

        return inputStreamSpecificFieldMap;
    }

    private void validateStreamingActionFunctionParameters(BLangStreamAction streamAction) {
        List<BLangSimpleVariable> functionParameters = ((BLangFunction) streamAction.getInvokableBody().
                getFunctionNode()).requiredParams;
        if (functionParameters == null || functionParameters.size() != 1) {
            dlog.error((streamAction).pos,
                    DiagnosticCode.INVALID_STREAM_ACTION_ARGUMENT_COUNT,
                    functionParameters == null ? 0 : functionParameters.size());
        } else if (!(functionParameters.get(0).type.tag == TypeTags.ARRAY &&
                (((BArrayType) functionParameters.get(0).type).eType.tag == TypeTags.OBJECT)
                || ((BArrayType) functionParameters.get(0).type).eType.tag == TypeTags.RECORD)) {
            dlog.error((streamAction).pos, DiagnosticCode.INVALID_STREAM_ACTION_ARGUMENT_TYPE,
                    ((BArrayType) functionParameters.get(0).type).eType.getKind());
        }
    }

    private void defineSelectorAttributes(SymbolEnv stmtEnv, StreamingQueryStatementNode node) {
        if (node.getStreamingAction() == null) {
            return;
        }
        BType streamActionArgumentType = ((BLangLambdaFunction) node.getStreamingAction()
                .getInvokableBody()).function.requiredParams.get(0).type;
        if (streamActionArgumentType.tag != TypeTags.ARRAY) {
            return;
        }
        BType structType = (((BArrayType) streamActionArgumentType).eType);
        if (structType.tag == TypeTags.OBJECT || structType.tag == TypeTags.RECORD) {
            List<BField> outputStreamFieldList = ((BStructureType) structType).fields;
            for (BField field : outputStreamFieldList) {
                stmtEnv.scope.define(field.name, field.symbol);
            }
        }
    }

    /**
     * Validate functions attached to objects.
     *
     * @param funcNode Function node
     */
    private void validateObjectAttachedFunction(BLangFunction funcNode) {
        if (funcNode.attachedOuterFunction) {
            // object outer attached function must have a body
            if (funcNode.body == null) {
                dlog.error(funcNode.pos, DiagnosticCode.ATTACHED_FUNCTIONS_MUST_HAVE_BODY, funcNode.name);
            }

            if (Symbols.isFlagOn(funcNode.receiver.type.tsymbol.flags, Flags.ABSTRACT)) {
                dlog.error(funcNode.pos, DiagnosticCode.CANNOT_ATTACH_FUNCTIONS_TO_ABSTRACT_OBJECT, funcNode.name,
                        funcNode.receiver.type);
            }

            return;
        }

        if (!funcNode.attachedFunction) {
            return;
        }

        // If the function is attached to an abstract object, it don't need to have an implementation.
        if (Symbols.isFlagOn(funcNode.receiver.type.tsymbol.flags, Flags.ABSTRACT)) {
            if (funcNode.body != null) {
                dlog.error(funcNode.pos, DiagnosticCode.ABSTRACT_OBJECT_FUNCTION_CANNOT_HAVE_BODY, funcNode.name,
                        funcNode.receiver.type);
            }
            return;
        }

        // There must be an implementation at the outer level, if the function is an interface.
        if (funcNode.interfaceFunction && !env.enclPkg.objAttachedFunctions.contains(funcNode.symbol)) {
            dlog.error(funcNode.pos, DiagnosticCode.INVALID_INTERFACE_ON_NON_ABSTRACT_OBJECT, funcNode.name,
                    funcNode.receiver.type);
        }
    }

    private void validateReferencedFunction(DiagnosticPos pos, BAttachedFunction func, SymbolEnv env) {
        if (Symbols.isFlagOn(func.symbol.receiverSymbol.type.tsymbol.flags, Flags.ABSTRACT)) {
            return;
        }

        if (!Symbols.isFlagOn(func.symbol.flags, Flags.INTERFACE)) {
            return;
        }

        // There must be an implementation at the outer level, if the function is an interface.
        if (!env.enclPkg.objAttachedFunctions.contains(func.symbol)) {
            dlog.error(pos, DiagnosticCode.INVALID_INTERFACE_ON_NON_ABSTRACT_OBJECT, func.funcName,
                    func.symbol.receiverSymbol.type);
        }
    }

    private void addElseTypeGuards(BLangIf ifNode) {
        SymbolEnv elseEnv = SymbolEnv.createBlockEnv((BLangBlockStmt) ifNode.elseStmt, env);
        for (Entry<BVarSymbol, Set<BType>> entry : this.typeGuards.entrySet()) {
            BVarSymbol originalVarSymbol = entry.getKey();
            BType remainingType = types.getRemainingType(originalVarSymbol.type, entry.getValue());
            BVarSymbol varSymbol = new BVarSymbol(0, originalVarSymbol.name, elseEnv.scope.owner.pkgID, remainingType,
                    this.env.scope.owner);
            symbolEnter.defineShadowedSymbol(ifNode.expr.pos, varSymbol, elseEnv);

            // Cache the type guards, to be reused at the desugar.
            ifNode.elseTypeGuards.put(originalVarSymbol, varSymbol);
        }
    }

    private void addTypeGuards(Map<BVarSymbol, BType> typeGuards) {
        if (this.typeGuards == null) {
            this.typeGuards = new HashMap<>();
            this.typeGuards = typeGuards.entrySet().stream()
                    .collect(Collectors.toMap(Map.Entry::getKey, e -> new HashSet() {
                        {
                            add(e.getValue());
                        }
                    }));
            return;
        }

        for (Entry<BVarSymbol, BType> entry : typeGuards.entrySet()) {
            Optional<Set<BType>> matchingGuards = this.typeGuards.entrySet().stream()
                    .filter(typeGuard -> typeGuard.getKey().name.equals(entry.getKey().name))
                    .map(keValue -> keValue.getValue()).findFirst();
            Set<BType> typGuardsForSymbol;
            if (matchingGuards.isPresent()) {
                typGuardsForSymbol = matchingGuards.get();
            } else {
                typGuardsForSymbol = new HashSet<>();
                this.typeGuards.put(entry.getKey(), typGuardsForSymbol);
            }

            typGuardsForSymbol.add(entry.getValue());
        }
    }

    private void resetTypeGards() {
        this.typeGuards = null;
    }
}<|MERGE_RESOLUTION|>--- conflicted
+++ resolved
@@ -462,13 +462,6 @@
         if (rhsExpr == null) {
             if (lhsType.tag == TypeTags.ARRAY && typeChecker.isArrayOpenSealedType((BArrayType) lhsType)) {
                 dlog.error(varNode.pos, DiagnosticCode.SEALED_ARRAY_TYPE_NOT_INITIALIZED);
-<<<<<<< HEAD
-                return;
-            }
-            if (Symbols.isFlagOn(varNode.symbol.flags, Flags.LISTENER)) {
-                dlog.error(varNode.pos, DiagnosticCode.UNINITIALIZED_VARIABLE, varNode.name);
-=======
->>>>>>> 541d0676
             }
             return;
         }
