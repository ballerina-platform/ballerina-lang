/*
 *  Copyright (c) 2018, WSO2 Inc. (http://www.wso2.org) All Rights Reserved.
 *
 *  WSO2 Inc. licenses this file to you under the Apache License,
 *  Version 2.0 (the "License"); you may not use this file except
 *  in compliance with the License.
 *  You may obtain a copy of the License at
 *
 *    http://www.apache.org/licenses/LICENSE-2.0
 *
 *  Unless required by applicable law or agreed to in writing,
 *  software distributed under the License is distributed on an
 *  "AS IS" BASIS, WITHOUT WARRANTIES OR CONDITIONS OF ANY
 *  KIND, either express or implied.  See the License for the
 *  specific language governing permissions and limitations
 *  under the License.
 */
package org.wso2.ballerinalang.compiler.bir.model;

/**
 * The kind of instruction.
 *
 * @since 0.980.0
 */
public enum InstructionKind {
    // Terminating instructions
    GOTO((byte) 1),
    CALL((byte) 2),
    BRANCH((byte) 3),
    RETURN((byte) 4),

    // Non-terminating instructions
    MOVE((byte) 5),
    CONST_LOAD((byte) 6),
    NEW_STRUCTURE((byte) 7),
    MAP_STORE((byte) 8),
    MAP_LOAD((byte) 9),
    NEW_ARRAY((byte) 10),
    ARRAY_STORE((byte) 11),
    ARRAY_LOAD((byte) 12),
    NEW_ERROR((byte) 13),
    TYPE_CAST((byte) 14),
<<<<<<< HEAD
    PANIC((byte) 15),
=======
    IS_LIKE((byte) 15),
    TYPE_TEST((byte) 16),
>>>>>>> 50b5d454

    // Binary expression related instructions.
    ADD((byte) 20),
    SUB((byte) 21),
    MUL((byte) 22),
    DIV((byte) 23),
    MOD((byte) 24),
    EQUAL((byte) 25),
    NOT_EQUAL((byte) 26),
    GREATER_THAN((byte) 27),
    GREATER_EQUAL((byte) 28),
    LESS_THAN((byte) 29),
    LESS_EQUAL((byte) 30);

    byte value;

    InstructionKind(byte value) {
        this.value = value;
    }

    public byte getValue() {
        return this.value;
    }
}<|MERGE_RESOLUTION|>--- conflicted
+++ resolved
@@ -40,12 +40,9 @@
     ARRAY_LOAD((byte) 12),
     NEW_ERROR((byte) 13),
     TYPE_CAST((byte) 14),
-<<<<<<< HEAD
-    PANIC((byte) 15),
-=======
     IS_LIKE((byte) 15),
     TYPE_TEST((byte) 16),
->>>>>>> 50b5d454
+    PANIC((byte) 19),
 
     // Binary expression related instructions.
     ADD((byte) 20),
