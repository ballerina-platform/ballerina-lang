/*
 *  Copyright (c) 2018, WSO2 Inc. (http://www.wso2.org) All Rights Reserved.
 *
 *  WSO2 Inc. licenses this file to you under the Apache License,
 *  Version 2.0 (the "License"); you may not use this file except
 *  in compliance with the License.
 *  You may obtain a copy of the License at
 *
 *    http://www.apache.org/licenses/LICENSE-2.0
 *
 *  Unless required by applicable law or agreed to in writing,
 *  software distributed under the License is distributed on an
 *  "AS IS" BASIS, WITHOUT WARRANTIES OR CONDITIONS OF ANY
 *  KIND, either express or implied.  See the License for the
 *  specific language governing permissions and limitations
 *  under the License.
 */
package org.wso2.ballerinalang.compiler.bir.model;

/**
 * The kind of instruction.
 *
 * @since 0.980.0
 */
public enum InstructionKind {
    // Terminating instructions
    GOTO((byte) 1),
    CALL((byte) 2),
    BRANCH((byte) 3),
    RETURN((byte) 4),
    ASYNC_CALL((byte) 5),
    WAIT((byte) 6),
    FP_CALL((byte) 7),
    WK_RECEIVE((byte) 8),
    WK_SEND((byte) 9),
    FLUSH((byte) 10),
    LOCK((byte) 11),
    UNLOCK((byte) 12),

    // Non-terminating instructions
    MOVE((byte) 20),
    CONST_LOAD((byte) 21),
    NEW_STRUCTURE((byte) 22),
    MAP_STORE((byte) 23),
    MAP_LOAD((byte) 24),
    NEW_ARRAY((byte) 25),
    ARRAY_STORE((byte) 26),
    ARRAY_LOAD((byte) 27),
    NEW_ERROR((byte) 28),
    TYPE_CAST((byte) 29),
    IS_LIKE((byte) 30),
    TYPE_TEST((byte) 31),
    NEW_INSTANCE((byte) 32),
    OBJECT_STORE((byte) 33),
    OBJECT_LOAD((byte) 34),
    PANIC((byte) 35),
    FP_LOAD((byte) 36),
    NEW_XML_ELEMENT((byte) 37),
    NEW_XML_TEXT((byte) 38),
    NEW_XML_COMMENT((byte) 39),
    NEW_XML_PI((byte) 40),
    NEW_XML_SEQ((byte) 41),
    NEW_XML_QNAME((byte) 42),
    NEW_STRING_XML_QNAME((byte) 43),
    XML_SEQ_STORE((byte) 44),
    XML_SEQ_LOAD((byte) 45),
    XML_LOAD((byte) 46),
    XML_LOAD_ALL((byte) 47),
    XML_ATTRIBUTE_LOAD((byte) 48),
    XML_ATTRIBUTE_STORE((byte) 49),
    NEW_TABLE((byte) 50),
    NEW_TYPEDESC((byte) 51),
    NEW_STREAM((byte) 52),
    TERNARY((byte) 53),

    // Binary expression related instructions.
    ADD((byte) 61),
    SUB((byte) 62),
    MUL((byte) 63),
    DIV((byte) 64),
    MOD((byte) 65),
    EQUAL((byte) 66),
    NOT_EQUAL((byte) 67),
    GREATER_THAN((byte) 68),
    GREATER_EQUAL((byte) 69),
    LESS_THAN((byte) 70),
    LESS_EQUAL((byte) 71),
    AND((byte) 72),
    OR((byte) 73),
    REF_EQUAL((byte) 74),
    REF_NOT_EQUAL((byte) 75),
<<<<<<< HEAD
    ANNOT_ACCESS((byte) 76),
=======
    CLOSED_RANGE((byte) 76),
    HALF_OPEN_RANGE((byte) 77),
>>>>>>> d20387b7

    // Unary expression related instructions.
    TYPEOF((byte) 80),
    NOT((byte) 81),
    NEGATE((byte) 82);

    byte value;

    InstructionKind(byte value) {
        this.value = value;
    }

    public byte getValue() {
        return this.value;
    }
}<|MERGE_RESOLUTION|>--- conflicted
+++ resolved
@@ -89,12 +89,9 @@
     OR((byte) 73),
     REF_EQUAL((byte) 74),
     REF_NOT_EQUAL((byte) 75),
-<<<<<<< HEAD
-    ANNOT_ACCESS((byte) 76),
-=======
     CLOSED_RANGE((byte) 76),
     HALF_OPEN_RANGE((byte) 77),
->>>>>>> d20387b7
+    ANNOT_ACCESS((byte) 78),
 
     // Unary expression related instructions.
     TYPEOF((byte) 80),
