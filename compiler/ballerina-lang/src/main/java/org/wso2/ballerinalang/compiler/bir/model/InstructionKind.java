--- conflicted
+++ resolved
@@ -49,9 +49,6 @@
     OBJECT_LOAD((byte) 34),
     PANIC((byte) 35),
     FP_LOAD((byte) 36),
-<<<<<<< HEAD
-    NEW_TABLE((byte) 37),
-=======
     NEW_XML_ELEMENT((byte) 37),
     NEW_XML_TEXT((byte) 38),
     NEW_XML_COMMENT((byte) 39),
@@ -65,7 +62,7 @@
     XML_LOAD_ALL((byte) 47),
     XML_ATTRIBUTE_LOAD((byte) 48),
     XML_ATTRIBUTE_STORE((byte) 49),
->>>>>>> 2ca853da
+    NEW_TABLE((byte) 50),
 
     // Binary expression related instructions.
     ADD((byte) 50),
