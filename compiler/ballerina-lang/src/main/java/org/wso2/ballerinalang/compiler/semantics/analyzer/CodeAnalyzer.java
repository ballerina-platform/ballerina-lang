/*
*  Copyright (c) 2017, WSO2 Inc. (http://www.wso2.org) All Rights Reserved.
*
*  WSO2 Inc. licenses this file to you under the Apache License,
*  Version 2.0 (the "License"); you may not use this file except
*  in compliance with the License.
*  You may obtain a copy of the License at
*
*    http://www.apache.org/licenses/LICENSE-2.0
*
*  Unless required by applicable law or agreed to in writing,
*  software distributed under the License is distributed on an
*  "AS IS" BASIS, WITHOUT WARRANTIES OR CONDITIONS OF ANY
*  KIND, either express or implied.  See the License for the
*  specific language governing permissions and limitations
*  under the License.
*/
package org.wso2.ballerinalang.compiler.semantics.analyzer;

import io.ballerina.identifier.Utils;
import io.ballerina.tools.diagnostics.Location;
import org.ballerinalang.compiler.CompilerPhase;
import org.ballerinalang.model.elements.Flag;
import org.ballerinalang.model.elements.PackageID;
import org.ballerinalang.model.symbols.SymbolKind;
import org.ballerinalang.model.tree.ActionNode;
import org.ballerinalang.model.tree.NodeKind;
import org.ballerinalang.model.tree.OperatorKind;
import org.ballerinalang.model.tree.TopLevelNode;
import org.ballerinalang.model.tree.expressions.RecordLiteralNode;
import org.ballerinalang.model.tree.expressions.XMLNavigationAccess;
import org.ballerinalang.model.tree.statements.StatementNode;
import org.ballerinalang.util.diagnostic.DiagnosticErrorCode;
import org.ballerinalang.util.diagnostic.DiagnosticHintCode;
import org.ballerinalang.util.diagnostic.DiagnosticWarningCode;
import org.wso2.ballerinalang.compiler.diagnostic.BLangDiagnosticLog;
import org.wso2.ballerinalang.compiler.semantics.model.Scope;
import org.wso2.ballerinalang.compiler.semantics.model.SymbolEnv;
import org.wso2.ballerinalang.compiler.semantics.model.SymbolTable;
import org.wso2.ballerinalang.compiler.semantics.model.symbols.BAnnotationSymbol;
import org.wso2.ballerinalang.compiler.semantics.model.symbols.BAttachedFunction;
import org.wso2.ballerinalang.compiler.semantics.model.symbols.BConstantSymbol;
import org.wso2.ballerinalang.compiler.semantics.model.symbols.BInvokableSymbol;
import org.wso2.ballerinalang.compiler.semantics.model.symbols.BObjectTypeSymbol;
import org.wso2.ballerinalang.compiler.semantics.model.symbols.BPackageSymbol;
import org.wso2.ballerinalang.compiler.semantics.model.symbols.BSymbol;
import org.wso2.ballerinalang.compiler.semantics.model.symbols.BTypeSymbol;
import org.wso2.ballerinalang.compiler.semantics.model.symbols.BVarSymbol;
import org.wso2.ballerinalang.compiler.semantics.model.symbols.SymTag;
import org.wso2.ballerinalang.compiler.semantics.model.symbols.Symbols;
import org.wso2.ballerinalang.compiler.semantics.model.types.BArrayType;
import org.wso2.ballerinalang.compiler.semantics.model.types.BErrorType;
import org.wso2.ballerinalang.compiler.semantics.model.types.BField;
import org.wso2.ballerinalang.compiler.semantics.model.types.BFiniteType;
import org.wso2.ballerinalang.compiler.semantics.model.types.BFutureType;
import org.wso2.ballerinalang.compiler.semantics.model.types.BInvokableType;
import org.wso2.ballerinalang.compiler.semantics.model.types.BMapType;
import org.wso2.ballerinalang.compiler.semantics.model.types.BParameterizedType;
import org.wso2.ballerinalang.compiler.semantics.model.types.BRecordType;
import org.wso2.ballerinalang.compiler.semantics.model.types.BStreamType;
import org.wso2.ballerinalang.compiler.semantics.model.types.BTableType;
import org.wso2.ballerinalang.compiler.semantics.model.types.BTupleType;
import org.wso2.ballerinalang.compiler.semantics.model.types.BType;
import org.wso2.ballerinalang.compiler.semantics.model.types.BUnionType;
import org.wso2.ballerinalang.compiler.tree.BLangAnnotation;
import org.wso2.ballerinalang.compiler.tree.BLangAnnotationAttachment;
import org.wso2.ballerinalang.compiler.tree.BLangBlockFunctionBody;
import org.wso2.ballerinalang.compiler.tree.BLangClassDefinition;
import org.wso2.ballerinalang.compiler.tree.BLangCompilationUnit;
import org.wso2.ballerinalang.compiler.tree.BLangErrorVariable;
import org.wso2.ballerinalang.compiler.tree.BLangExprFunctionBody;
import org.wso2.ballerinalang.compiler.tree.BLangExternalFunctionBody;
import org.wso2.ballerinalang.compiler.tree.BLangFunction;
import org.wso2.ballerinalang.compiler.tree.BLangIdentifier;
import org.wso2.ballerinalang.compiler.tree.BLangImportPackage;
import org.wso2.ballerinalang.compiler.tree.BLangInvokableNode;
import org.wso2.ballerinalang.compiler.tree.BLangNode;
import org.wso2.ballerinalang.compiler.tree.BLangPackage;
import org.wso2.ballerinalang.compiler.tree.BLangRecordVariable;
import org.wso2.ballerinalang.compiler.tree.BLangRecordVariable.BLangRecordVariableKeyValue;
import org.wso2.ballerinalang.compiler.tree.BLangResourceFunction;
import org.wso2.ballerinalang.compiler.tree.BLangRetrySpec;
import org.wso2.ballerinalang.compiler.tree.BLangService;
import org.wso2.ballerinalang.compiler.tree.BLangSimpleVariable;
import org.wso2.ballerinalang.compiler.tree.BLangTestablePackage;
import org.wso2.ballerinalang.compiler.tree.BLangTupleVariable;
import org.wso2.ballerinalang.compiler.tree.BLangTypeDefinition;
import org.wso2.ballerinalang.compiler.tree.BLangVariable;
import org.wso2.ballerinalang.compiler.tree.BLangXMLNS;
import org.wso2.ballerinalang.compiler.tree.SimpleBLangNodeAnalyzer;
import org.wso2.ballerinalang.compiler.tree.bindingpatterns.BLangBindingPattern;
import org.wso2.ballerinalang.compiler.tree.bindingpatterns.BLangCaptureBindingPattern;
import org.wso2.ballerinalang.compiler.tree.bindingpatterns.BLangErrorBindingPattern;
import org.wso2.ballerinalang.compiler.tree.bindingpatterns.BLangErrorCauseBindingPattern;
import org.wso2.ballerinalang.compiler.tree.bindingpatterns.BLangErrorFieldBindingPatterns;
import org.wso2.ballerinalang.compiler.tree.bindingpatterns.BLangErrorMessageBindingPattern;
import org.wso2.ballerinalang.compiler.tree.bindingpatterns.BLangFieldBindingPattern;
import org.wso2.ballerinalang.compiler.tree.bindingpatterns.BLangListBindingPattern;
import org.wso2.ballerinalang.compiler.tree.bindingpatterns.BLangMappingBindingPattern;
import org.wso2.ballerinalang.compiler.tree.bindingpatterns.BLangNamedArgBindingPattern;
import org.wso2.ballerinalang.compiler.tree.bindingpatterns.BLangSimpleBindingPattern;
import org.wso2.ballerinalang.compiler.tree.bindingpatterns.BLangWildCardBindingPattern;
import org.wso2.ballerinalang.compiler.tree.clauses.BLangDoClause;
import org.wso2.ballerinalang.compiler.tree.clauses.BLangFromClause;
import org.wso2.ballerinalang.compiler.tree.clauses.BLangJoinClause;
import org.wso2.ballerinalang.compiler.tree.clauses.BLangLetClause;
import org.wso2.ballerinalang.compiler.tree.clauses.BLangLimitClause;
import org.wso2.ballerinalang.compiler.tree.clauses.BLangMatchClause;
import org.wso2.ballerinalang.compiler.tree.clauses.BLangOnClause;
import org.wso2.ballerinalang.compiler.tree.clauses.BLangOnConflictClause;
import org.wso2.ballerinalang.compiler.tree.clauses.BLangOnFailClause;
import org.wso2.ballerinalang.compiler.tree.clauses.BLangOrderByClause;
import org.wso2.ballerinalang.compiler.tree.clauses.BLangSelectClause;
import org.wso2.ballerinalang.compiler.tree.clauses.BLangWhereClause;
import org.wso2.ballerinalang.compiler.tree.expressions.BLangAnnotAccessExpr;
import org.wso2.ballerinalang.compiler.tree.expressions.BLangArrowFunction;
import org.wso2.ballerinalang.compiler.tree.expressions.BLangBinaryExpr;
import org.wso2.ballerinalang.compiler.tree.expressions.BLangCheckPanickedExpr;
import org.wso2.ballerinalang.compiler.tree.expressions.BLangCheckedExpr;
import org.wso2.ballerinalang.compiler.tree.expressions.BLangCommitExpr;
import org.wso2.ballerinalang.compiler.tree.expressions.BLangConstRef;
import org.wso2.ballerinalang.compiler.tree.expressions.BLangConstant;
import org.wso2.ballerinalang.compiler.tree.expressions.BLangElvisExpr;
import org.wso2.ballerinalang.compiler.tree.expressions.BLangErrorConstructorExpr;
import org.wso2.ballerinalang.compiler.tree.expressions.BLangErrorVarRef;
import org.wso2.ballerinalang.compiler.tree.expressions.BLangExpression;
import org.wso2.ballerinalang.compiler.tree.expressions.BLangFieldBasedAccess;
import org.wso2.ballerinalang.compiler.tree.expressions.BLangGroupExpr;
import org.wso2.ballerinalang.compiler.tree.expressions.BLangIndexBasedAccess;
import org.wso2.ballerinalang.compiler.tree.expressions.BLangInferredTypedescDefaultNode;
import org.wso2.ballerinalang.compiler.tree.expressions.BLangInvocation;
import org.wso2.ballerinalang.compiler.tree.expressions.BLangLambdaFunction;
import org.wso2.ballerinalang.compiler.tree.expressions.BLangLetExpression;
import org.wso2.ballerinalang.compiler.tree.expressions.BLangListConstructorExpr;
import org.wso2.ballerinalang.compiler.tree.expressions.BLangLiteral;
import org.wso2.ballerinalang.compiler.tree.expressions.BLangMatchExpression;
import org.wso2.ballerinalang.compiler.tree.expressions.BLangMatchGuard;
import org.wso2.ballerinalang.compiler.tree.expressions.BLangNamedArgsExpression;
import org.wso2.ballerinalang.compiler.tree.expressions.BLangNumericLiteral;
import org.wso2.ballerinalang.compiler.tree.expressions.BLangObjectConstructorExpression;
import org.wso2.ballerinalang.compiler.tree.expressions.BLangQueryAction;
import org.wso2.ballerinalang.compiler.tree.expressions.BLangQueryExpr;
import org.wso2.ballerinalang.compiler.tree.expressions.BLangRawTemplateLiteral;
import org.wso2.ballerinalang.compiler.tree.expressions.BLangRecordLiteral;
import org.wso2.ballerinalang.compiler.tree.expressions.BLangRecordLiteral.BLangRecordKeyValueField;
import org.wso2.ballerinalang.compiler.tree.expressions.BLangRecordVarRef;
import org.wso2.ballerinalang.compiler.tree.expressions.BLangRestArgsExpression;
import org.wso2.ballerinalang.compiler.tree.expressions.BLangServiceConstructorExpr;
import org.wso2.ballerinalang.compiler.tree.expressions.BLangSimpleVarRef;
import org.wso2.ballerinalang.compiler.tree.expressions.BLangStringTemplateLiteral;
import org.wso2.ballerinalang.compiler.tree.expressions.BLangTableConstructorExpr;
import org.wso2.ballerinalang.compiler.tree.expressions.BLangTableMultiKeyExpr;
import org.wso2.ballerinalang.compiler.tree.expressions.BLangTernaryExpr;
import org.wso2.ballerinalang.compiler.tree.expressions.BLangTransactionalExpr;
import org.wso2.ballerinalang.compiler.tree.expressions.BLangTrapExpr;
import org.wso2.ballerinalang.compiler.tree.expressions.BLangTupleVarRef;
import org.wso2.ballerinalang.compiler.tree.expressions.BLangTypeConversionExpr;
import org.wso2.ballerinalang.compiler.tree.expressions.BLangTypeInit;
import org.wso2.ballerinalang.compiler.tree.expressions.BLangTypeTestExpr;
import org.wso2.ballerinalang.compiler.tree.expressions.BLangTypedescExpr;
import org.wso2.ballerinalang.compiler.tree.expressions.BLangUnaryExpr;
import org.wso2.ballerinalang.compiler.tree.expressions.BLangValueExpression;
import org.wso2.ballerinalang.compiler.tree.expressions.BLangVariableReference;
import org.wso2.ballerinalang.compiler.tree.expressions.BLangWaitExpr;
import org.wso2.ballerinalang.compiler.tree.expressions.BLangWaitForAllExpr;
import org.wso2.ballerinalang.compiler.tree.expressions.BLangWorkerFlushExpr;
import org.wso2.ballerinalang.compiler.tree.expressions.BLangWorkerReceive;
import org.wso2.ballerinalang.compiler.tree.expressions.BLangWorkerSyncSendExpr;
import org.wso2.ballerinalang.compiler.tree.expressions.BLangXMLAttribute;
import org.wso2.ballerinalang.compiler.tree.expressions.BLangXMLCommentLiteral;
import org.wso2.ballerinalang.compiler.tree.expressions.BLangXMLElementAccess;
import org.wso2.ballerinalang.compiler.tree.expressions.BLangXMLElementLiteral;
import org.wso2.ballerinalang.compiler.tree.expressions.BLangXMLNavigationAccess;
import org.wso2.ballerinalang.compiler.tree.expressions.BLangXMLProcInsLiteral;
import org.wso2.ballerinalang.compiler.tree.expressions.BLangXMLQName;
import org.wso2.ballerinalang.compiler.tree.expressions.BLangXMLQuotedString;
import org.wso2.ballerinalang.compiler.tree.expressions.BLangXMLSequenceLiteral;
import org.wso2.ballerinalang.compiler.tree.expressions.BLangXMLTextLiteral;
import org.wso2.ballerinalang.compiler.tree.matchpatterns.BLangConstPattern;
import org.wso2.ballerinalang.compiler.tree.matchpatterns.BLangErrorCauseMatchPattern;
import org.wso2.ballerinalang.compiler.tree.matchpatterns.BLangErrorFieldMatchPatterns;
import org.wso2.ballerinalang.compiler.tree.matchpatterns.BLangErrorMatchPattern;
import org.wso2.ballerinalang.compiler.tree.matchpatterns.BLangErrorMessageMatchPattern;
import org.wso2.ballerinalang.compiler.tree.matchpatterns.BLangFieldMatchPattern;
import org.wso2.ballerinalang.compiler.tree.matchpatterns.BLangListMatchPattern;
import org.wso2.ballerinalang.compiler.tree.matchpatterns.BLangMappingMatchPattern;
import org.wso2.ballerinalang.compiler.tree.matchpatterns.BLangMatchPattern;
import org.wso2.ballerinalang.compiler.tree.matchpatterns.BLangNamedArgMatchPattern;
import org.wso2.ballerinalang.compiler.tree.matchpatterns.BLangSimpleMatchPattern;
import org.wso2.ballerinalang.compiler.tree.matchpatterns.BLangVarBindingPatternMatchPattern;
import org.wso2.ballerinalang.compiler.tree.matchpatterns.BLangWildCardMatchPattern;
import org.wso2.ballerinalang.compiler.tree.statements.BLangAssignment;
import org.wso2.ballerinalang.compiler.tree.statements.BLangBlockStmt;
import org.wso2.ballerinalang.compiler.tree.statements.BLangBreak;
import org.wso2.ballerinalang.compiler.tree.statements.BLangCompoundAssignment;
import org.wso2.ballerinalang.compiler.tree.statements.BLangContinue;
import org.wso2.ballerinalang.compiler.tree.statements.BLangDo;
import org.wso2.ballerinalang.compiler.tree.statements.BLangErrorDestructure;
import org.wso2.ballerinalang.compiler.tree.statements.BLangErrorVariableDef;
import org.wso2.ballerinalang.compiler.tree.statements.BLangExpressionStmt;
import org.wso2.ballerinalang.compiler.tree.statements.BLangFail;
import org.wso2.ballerinalang.compiler.tree.statements.BLangForeach;
import org.wso2.ballerinalang.compiler.tree.statements.BLangForkJoin;
import org.wso2.ballerinalang.compiler.tree.statements.BLangIf;
import org.wso2.ballerinalang.compiler.tree.statements.BLangLock;
import org.wso2.ballerinalang.compiler.tree.statements.BLangMatch;
import org.wso2.ballerinalang.compiler.tree.statements.BLangMatch.BLangMatchBindingPatternClause;
import org.wso2.ballerinalang.compiler.tree.statements.BLangMatch.BLangMatchStaticBindingPatternClause;
import org.wso2.ballerinalang.compiler.tree.statements.BLangMatch.BLangMatchStructuredBindingPatternClause;
import org.wso2.ballerinalang.compiler.tree.statements.BLangMatchStatement;
import org.wso2.ballerinalang.compiler.tree.statements.BLangPanic;
import org.wso2.ballerinalang.compiler.tree.statements.BLangRecordDestructure;
import org.wso2.ballerinalang.compiler.tree.statements.BLangRecordVariableDef;
import org.wso2.ballerinalang.compiler.tree.statements.BLangRetry;
import org.wso2.ballerinalang.compiler.tree.statements.BLangRetryTransaction;
import org.wso2.ballerinalang.compiler.tree.statements.BLangReturn;
import org.wso2.ballerinalang.compiler.tree.statements.BLangRollback;
import org.wso2.ballerinalang.compiler.tree.statements.BLangSimpleVariableDef;
import org.wso2.ballerinalang.compiler.tree.statements.BLangStatement;
import org.wso2.ballerinalang.compiler.tree.statements.BLangTransaction;
import org.wso2.ballerinalang.compiler.tree.statements.BLangTupleDestructure;
import org.wso2.ballerinalang.compiler.tree.statements.BLangTupleVariableDef;
import org.wso2.ballerinalang.compiler.tree.statements.BLangWhile;
import org.wso2.ballerinalang.compiler.tree.statements.BLangWorkerSend;
import org.wso2.ballerinalang.compiler.tree.statements.BLangXMLNSStatement;
import org.wso2.ballerinalang.compiler.tree.types.BLangArrayType;
import org.wso2.ballerinalang.compiler.tree.types.BLangBuiltInRefTypeNode;
import org.wso2.ballerinalang.compiler.tree.types.BLangConstrainedType;
import org.wso2.ballerinalang.compiler.tree.types.BLangErrorType;
import org.wso2.ballerinalang.compiler.tree.types.BLangFiniteTypeNode;
import org.wso2.ballerinalang.compiler.tree.types.BLangFunctionTypeNode;
import org.wso2.ballerinalang.compiler.tree.types.BLangIntersectionTypeNode;
import org.wso2.ballerinalang.compiler.tree.types.BLangLetVariable;
import org.wso2.ballerinalang.compiler.tree.types.BLangObjectTypeNode;
import org.wso2.ballerinalang.compiler.tree.types.BLangRecordTypeNode;
import org.wso2.ballerinalang.compiler.tree.types.BLangStreamType;
import org.wso2.ballerinalang.compiler.tree.types.BLangTableTypeNode;
import org.wso2.ballerinalang.compiler.tree.types.BLangTupleTypeNode;
import org.wso2.ballerinalang.compiler.tree.types.BLangType;
import org.wso2.ballerinalang.compiler.tree.types.BLangUnionTypeNode;
import org.wso2.ballerinalang.compiler.tree.types.BLangUserDefinedType;
import org.wso2.ballerinalang.compiler.tree.types.BLangValueType;
import org.wso2.ballerinalang.compiler.util.CompilerContext;
<<<<<<< HEAD
import org.wso2.ballerinalang.compiler.util.CompilerOptions;
import org.wso2.ballerinalang.compiler.util.Constants;
=======
>>>>>>> aa513c51
import org.wso2.ballerinalang.compiler.util.Name;
import org.wso2.ballerinalang.compiler.util.Names;
import org.wso2.ballerinalang.compiler.util.TypeDefBuilderHelper;
import org.wso2.ballerinalang.compiler.util.TypeTags;
import org.wso2.ballerinalang.util.Flags;

import java.util.ArrayList;
import java.util.Comparator;
import java.util.HashMap;
import java.util.HashSet;
import java.util.IdentityHashMap;
import java.util.LinkedHashMap;
import java.util.LinkedHashSet;
import java.util.List;
import java.util.Map;
import java.util.Objects;
import java.util.Set;
import java.util.Stack;
import java.util.stream.Collectors;
import java.util.stream.IntStream;

import static org.ballerinalang.model.tree.NodeKind.LITERAL;
import static org.ballerinalang.util.BLangCompilerConstants.RETRY_MANAGER_OBJECT_SHOULD_RETRY_FUNC;
import static org.wso2.ballerinalang.compiler.tree.BLangInvokableNode.DEFAULT_WORKER_NAME;
import static org.wso2.ballerinalang.compiler.util.Constants.MAIN_FUNCTION_NAME;
import static org.wso2.ballerinalang.compiler.util.Constants.WORKER_LAMBDA_VAR_PREFIX;

/**
 * This represents the code analyzing pass of semantic analysis.
 * <p>
 * The following validations are done here:-
 * <p>
 * (*) Loop continuation statement validation.
 * (*) Function return path existence and unreachable code validation.
 * (*) Worker send/receive validation.
 * (*) Experimental feature usage.
 */
public class CodeAnalyzer extends SimpleBLangNodeAnalyzer<CodeAnalyzer.AnalyzerData> {

    private static final CompilerContext.Key<CodeAnalyzer> CODE_ANALYZER_KEY =
            new CompilerContext.Key<>();

    private final SymbolResolver symResolver;
    private final SymbolTable symTable;
    private final Types types;
    private final BLangDiagnosticLog dlog;
    private final TypeChecker typeChecker;
    private final Names names;
    private final ReachabilityAnalyzer reachabilityAnalyzer;

    public static CodeAnalyzer getInstance(CompilerContext context) {
        CodeAnalyzer codeGenerator = context.get(CODE_ANALYZER_KEY);
        if (codeGenerator == null) {
            codeGenerator = new CodeAnalyzer(context);
        }
        return codeGenerator;
    }

    public CodeAnalyzer(CompilerContext context) {
        context.put(CODE_ANALYZER_KEY, this);
        this.symTable = SymbolTable.getInstance(context);
        this.types = Types.getInstance(context);
        this.dlog = BLangDiagnosticLog.getInstance(context);
        this.typeChecker = TypeChecker.getInstance(context);
        this.names = Names.getInstance(context);
        this.symResolver = SymbolResolver.getInstance(context);
        this.reachabilityAnalyzer = ReachabilityAnalyzer.getInstance(context);
    }

    public BLangPackage analyze(BLangPackage pkgNode) {
        final AnalyzerData data = new AnalyzerData();
        visitNode(pkgNode, data);
        return pkgNode;
    }

    @Override
    public void visit(BLangPackage pkgNode, AnalyzerData data) {
        this.dlog.setCurrentPackageId(pkgNode.packageID);
        if (pkgNode.completedPhases.contains(CompilerPhase.CODE_ANALYZE)) {
            return;
        }
        data.parent = pkgNode;
        data.env = this.symTable.pkgEnvMap.get(pkgNode.symbol);
        analyzeTopLevelNodes(pkgNode, data);
        pkgNode.getTestablePkgs().forEach(testablePackage -> visitNode(testablePackage, data));
    }

    @Override
    public void visit(BLangTestablePackage node, AnalyzerData data) {
        visit((BLangPackage) node, data);
    }

    private void analyzeTopLevelNodes(BLangPackage pkgNode, AnalyzerData data) {
        List<TopLevelNode> topLevelNodes = pkgNode.topLevelNodes;
        for (TopLevelNode topLevelNode : topLevelNodes) {
            analyzeNode((BLangNode) topLevelNode, data);
        }
        pkgNode.completedPhases.add(CompilerPhase.CODE_ANALYZE);
    }

    @Override
    public void analyzeNode(BLangNode node, AnalyzerData data) {
        SymbolEnv prevEnv = data.env;
        BLangNode parent = data.parent;
        node.parent = parent;
        data.parent = node;
        visitNode(node, data);
        data.parent = parent;
        data.env = prevEnv;
    }

    private void analyzeTypeNode(BLangType node, AnalyzerData data) {

        if (node == null) {
            return;
        }
        analyzeNode(node, data);
    }

    @Override
    public void visit(BLangCompilationUnit compUnitNode, AnalyzerData data) {
        compUnitNode.topLevelNodes.forEach(e -> analyzeNode((BLangNode) e, data));
    }

    @Override
    public void visit(BLangTypeDefinition typeDefinition, AnalyzerData data) {

        analyzeTypeNode(typeDefinition.typeNode, data);
        typeDefinition.annAttachments.forEach(annotationAttachment -> analyzeNode(annotationAttachment, data));
    }

    @Override
    public void visit(BLangClassDefinition classDefinition, AnalyzerData data) {
        data.env = SymbolEnv.createClassEnv(classDefinition, classDefinition.symbol.scope, data.env);
        for (BLangSimpleVariable field : classDefinition.fields) {
            DefaultValueState prevDefaultValueState = data.defaultValueState;
            data.defaultValueState = DefaultValueState.OBJECT_FIELD_INITIALIZER;
            analyzeNode(field, data);
            data.defaultValueState = prevDefaultValueState;
        }

        List<BLangFunction> bLangFunctionList = new ArrayList<>(classDefinition.functions);
        if (classDefinition.initFunction != null) {
            bLangFunctionList.add(classDefinition.initFunction);
        }

        // To ensure the order of the compile errors
        bLangFunctionList.sort(Comparator.comparingInt(function -> function.pos.lineRange().startLine().line()));
        for (BLangFunction function : bLangFunctionList) {
            analyzeNode(function, data);
        }

        classDefinition.annAttachments.forEach(annotationAttachment -> analyzeNode(annotationAttachment, data));
    }

    @Override
    public void visit(BLangObjectConstructorExpression objectConstructorExpression, AnalyzerData data) {
        visit(objectConstructorExpression.typeInit, data);
    }

    @Override
    public void visit(BLangTupleVariableDef bLangTupleVariableDef, AnalyzerData data) {

        analyzeNode(bLangTupleVariableDef.var, data);
    }

    @Override
    public void visit(BLangRecordVariableDef bLangRecordVariableDef, AnalyzerData data) {

        analyzeNode(bLangRecordVariableDef.var, data);
    }

    @Override
    public void visit(BLangErrorVariableDef bLangErrorVariableDef, AnalyzerData data) {

        analyzeNode(bLangErrorVariableDef.errorVariable, data);
    }

    @Override
    public void visit(BLangResourceFunction funcNode, AnalyzerData data) {
        visit((BLangFunction) funcNode, data);
    }

    @Override
<<<<<<< HEAD
    public void visit(BLangFunction funcNode) {
        validateParams(funcNode);
        analyzeNode(funcNode.returnTypeNode, env);

=======
    public void visit(BLangFunction funcNode, AnalyzerData data) {
>>>>>>> aa513c51
        boolean isLambda = funcNode.flagSet.contains(Flag.LAMBDA);
        if (isLambda) {
            return;
        }

<<<<<<< HEAD
=======
        validateParams(funcNode, data);

>>>>>>> aa513c51
        if (Symbols.isPublic(funcNode.symbol)) {
            funcNode.symbol.params.forEach(symbol -> analyzeExportableTypeRef(funcNode.symbol, symbol.type.tsymbol,
                                                                              true,
                                                                              funcNode.pos));
            if (funcNode.symbol.restParam != null) {
                analyzeExportableTypeRef(funcNode.symbol, funcNode.symbol.restParam.type.tsymbol, true,
                                         funcNode.restParam.pos);
            }
            analyzeExportableTypeRef(funcNode.symbol, funcNode.symbol.retType.tsymbol, true,
                                     funcNode.returnTypeNode.pos);
        }
        if (MAIN_FUNCTION_NAME.equals(funcNode.name.value)) {
            new MainFunctionValidator(types, dlog).validateMainFunction(funcNode);
        }
        this.validateModuleInitFunction(funcNode);
        try {
            this.initNewWorkerActionSystem(data);
            data.workerActionSystemStack.peek().startWorkerActionStateMachine(DEFAULT_WORKER_NAME,
                                                                              funcNode.pos,
                                                                              funcNode);
            this.visitFunction(funcNode, data);
            data.workerActionSystemStack.peek().endWorkerActionStateMachine();
        } finally {
            this.finalizeCurrentWorkerActionSystem(data);
        }
        funcNode.annAttachments.forEach(annotationAttachment -> analyzeNode(annotationAttachment, data));

        validateNamedWorkerUniqueReferences(data);
    }

    private void validateNamedWorkerUniqueReferences(AnalyzerData data) {
        for (var nodes : data.workerReferences.values()) {
            if (nodes.size() > 1) {
                for (BLangNode node: nodes) {
                    dlog.error(node.pos, DiagnosticErrorCode.ILLEGAL_WORKER_REFERENCE_AS_A_VARIABLE_REFERENCE, node);
                }
            }
        }

        data.workerReferences.clear();
    }

    private void validateParams(BLangFunction funcNode, AnalyzerData data) {
        for (BLangSimpleVariable parameter : funcNode.requiredParams) {
            analyzeNode(parameter, data);
        }
        if (funcNode.restParam != null) {
            analyzeNode(funcNode.restParam, data);
        }
    }

    private void visitFunction(BLangFunction funcNode, AnalyzerData data) {
        data.env = SymbolEnv.createFunctionEnv(funcNode, funcNode.symbol.scope, data.env);
        data.returnWithinTransactionCheckStack.push(true);
        data.returnTypes.push(new LinkedHashSet<>());
        data.transactionalFuncCheckStack.push(funcNode.flagSet.contains(Flag.TRANSACTIONAL));
        if (Symbols.isNative(funcNode.symbol)) {
            return;
        }
        if (isPublicInvokableNode(funcNode)) {
            analyzeNode(funcNode.returnTypeNode, data);
        }

        /* the body can be null in the case of Object type function declarations */
        if (funcNode.body != null) {

            DefaultValueState prevDefaultValueState = data.defaultValueState;
            if (prevDefaultValueState == DefaultValueState.RECORD_FIELD_DEFAULT ||
                    prevDefaultValueState == DefaultValueState.OBJECT_FIELD_INITIALIZER) {
                data.defaultValueState = DefaultValueState.FUNCTION_IN_DEFAULT_VALUE;
            }
            analyzeNode(funcNode.body, data);
            data.defaultValueState = prevDefaultValueState;
        }
        reachabilityAnalyzer.analyzeReachability(funcNode, data.env);
        data.returnTypes.pop();
        data.returnWithinTransactionCheckStack.pop();
        data.transactionalFuncCheckStack.pop();
    }

    private boolean isPublicInvokableNode(BLangInvokableNode invNode) {
        return Symbols.isPublic(invNode.symbol) && (SymbolKind.PACKAGE.equals(invNode.symbol.owner.getKind()) ||
                Symbols.isPublic(invNode.symbol.owner));
    }

    @Override
    public void visit(BLangBlockFunctionBody body, AnalyzerData data) {
        boolean prevWithinTxScope = data.withinTransactionScope;
        boolean prevLoopAlterNotAllowed = data.loopAlterNotAllowed;
        data.loopAlterNotAllowed = data.loopCount > 0;
        if (!prevWithinTxScope) {
            data.withinTransactionScope = data.transactionalFuncCheckStack.peek();
        }
        data.env = SymbolEnv.createFuncBodyEnv(body, data.env);
        for (BLangStatement e : body.stmts) {
            data.inInternallyDefinedBlockStmt = true;
            analyzeNode(e, data);
        }
        data.inInternallyDefinedBlockStmt = false;
        if (data.transactionalFuncCheckStack.peek()) {
            data.withinTransactionScope = prevWithinTxScope;
        }
        data.loopAlterNotAllowed = prevLoopAlterNotAllowed;
    }

    @Override
    public void visit(BLangExprFunctionBody body, AnalyzerData data) {
        analyzeExpr(body.expr, data);
    }

    @Override
    public void visit(BLangExternalFunctionBody body, AnalyzerData data) {
        // do nothing
    }

    @Override
    public void visit(BLangForkJoin forkJoin, AnalyzerData data) {
        if (forkJoin.workers.isEmpty()) {
            dlog.error(forkJoin.pos, DiagnosticErrorCode.INVALID_FOR_JOIN_SYNTAX_EMPTY_FORK);
        }
    }

    @Override
    public void visit(BLangTransaction transactionNode, AnalyzerData data) {
        //Check whether transaction statement occurred in a transactional scope
        if (data.transactionalFuncCheckStack.peek()) {
            this.dlog.error(transactionNode.pos,
                            DiagnosticErrorCode.TRANSACTION_CANNOT_BE_USED_WITHIN_TRANSACTIONAL_SCOPE);
            return;
        }

        data.errorTypes.push(new LinkedHashSet<>());

        boolean previousWithinTxScope = data.withinTransactionScope;
        int previousCommitCount = data.commitCount;
        int previousRollbackCount = data.rollbackCount;
        boolean prevCommitRollbackAllowed = data.commitRollbackAllowed;
        data.commitRollbackAllowed = true;
        data.commitCount = 0;
        data.rollbackCount = 0;

        data.withinTransactionScope = true;

        data.loopWithinTransactionCheckStack.push(false);
        data.returnWithinTransactionCheckStack.push(false);
        data.transactionCount++;
        boolean failureHandled = data.failureHandled;
        if (!failureHandled) {
            data.failureHandled = transactionNode.onFailClause != null;
        }
        analyzeNode(transactionNode.transactionBody, data);
        data.failureHandled = failureHandled;
        if (data.commitCount < 1) {
            this.dlog.error(transactionNode.pos, DiagnosticErrorCode.INVALID_COMMIT_COUNT);
        }

        data.transactionCount--;
        data.withinTransactionScope = previousWithinTxScope;
        data.commitCount = previousCommitCount;
        data.rollbackCount = previousRollbackCount;
        data.commitRollbackAllowed = prevCommitRollbackAllowed;
        data.returnWithinTransactionCheckStack.pop();
        data.loopWithinTransactionCheckStack.pop();
        analyzeOnFailClause(transactionNode.onFailClause, data);
        data.errorTypes.pop();
    }

    private void analyzeOnFailClause(BLangOnFailClause onFailClause, AnalyzerData data) {
        if (onFailClause != null) {
            analyzeNode(onFailClause, data);
        }
    }

    @Override
    public void visit(BLangTransactionalExpr transactionalExpr, AnalyzerData data) {
    }

    @Override
    public void visit(BLangCommitExpr commitExpr, AnalyzerData data) {
        data.commitCount++;
        data.commitCountWithinBlock++;
        if (data.transactionCount == 0) {
            this.dlog.error(commitExpr.pos, DiagnosticErrorCode.COMMIT_CANNOT_BE_OUTSIDE_TRANSACTION_BLOCK);
            return;
        }
        if (data.transactionalFuncCheckStack.peek()) {
            this.dlog.error(commitExpr.pos, DiagnosticErrorCode.COMMIT_CANNOT_BE_WITHIN_TRANSACTIONAL_FUNCTION);
            return;
        }
        if (!data.withinTransactionScope || !data.commitRollbackAllowed ||
                data.loopWithinTransactionCheckStack.peek()) {
            this.dlog.error(commitExpr.pos, DiagnosticErrorCode.COMMIT_NOT_ALLOWED);
            return;
        }
        data.withinTransactionScope = false;
    }

    @Override
    public void visit(BLangRollback rollbackNode, AnalyzerData data) {
        data.rollbackCount++;
        data.rollbackCountWithinBlock++;
        if (data.transactionCount == 0 && !data.withinTransactionScope) {
            this.dlog.error(rollbackNode.pos, DiagnosticErrorCode.ROLLBACK_CANNOT_BE_OUTSIDE_TRANSACTION_BLOCK);
            return;
        }
        if (!data.transactionalFuncCheckStack.empty() && data.transactionalFuncCheckStack.peek()) {
            this.dlog.error(rollbackNode.pos, DiagnosticErrorCode.ROLLBACK_CANNOT_BE_WITHIN_TRANSACTIONAL_FUNCTION);
            return;
        }
        if (!data.withinTransactionScope || !data.commitRollbackAllowed ||
                (!data.loopWithinTransactionCheckStack.empty() && data.loopWithinTransactionCheckStack.peek())) {
            this.dlog.error(rollbackNode.pos, DiagnosticErrorCode.ROLLBACK_NOT_ALLOWED);
            return;
        }
        data.withinTransactionScope = false;
        analyzeExpr(rollbackNode.expr, data);
    }

    @Override
    public void visit(BLangRetry retryNode, AnalyzerData data) {
        data.errorTypes.push(new LinkedHashSet<>());
        boolean failureHandled = data.failureHandled;
        if (!failureHandled) {
            data.failureHandled = retryNode.onFailClause != null;
        }
        visitNode(retryNode.retrySpec, data);
        visitNode(retryNode.retryBody, data);
        data.failureHandled = failureHandled;
        retryNode.retryBody.failureBreakMode = retryNode.onFailClause != null ?
                BLangBlockStmt.FailureBreakMode.BREAK_TO_OUTER_BLOCK : BLangBlockStmt.FailureBreakMode.NOT_BREAKABLE;
        analyzeOnFailClause(retryNode.onFailClause, data);
        data.errorTypes.pop();
    }

    @Override
    public void visit(BLangRetrySpec retrySpec, AnalyzerData data) {
        if (retrySpec.retryManagerType != null) {
            BSymbol retryManagerTypeSymbol = symTable.langErrorModuleSymbol.scope
                    .lookup(names.fromString("RetryManager")).symbol;
            BType abstractRetryManagerType = retryManagerTypeSymbol.type;
            if (!types.isAssignable(retrySpec.retryManagerType.getBType(), abstractRetryManagerType)) {
                dlog.error(retrySpec.pos, DiagnosticErrorCode.INVALID_INTERFACE_ON_NON_ABSTRACT_OBJECT,
                           RETRY_MANAGER_OBJECT_SHOULD_RETRY_FUNC, retrySpec.retryManagerType.getBType());
            }
        }
    }

    @Override
    public void visit(BLangRetryTransaction retryTransaction, AnalyzerData data) {
        analyzeNode(retryTransaction.retrySpec, data);
        analyzeNode(retryTransaction.transaction, data);
    }

    @Override
    public void visit(BLangBlockStmt blockNode, AnalyzerData data) {
        int prevCommitCount = data.commitCountWithinBlock;
        int prevRollbackCount = data.rollbackCountWithinBlock;
        data.commitCountWithinBlock = 0;
        data.rollbackCountWithinBlock = 0;
        boolean inInternallyDefinedBlockStmt = data.inInternallyDefinedBlockStmt;
        data.inInternallyDefinedBlockStmt = checkBlockIsAnInternalBlockInImmediateFunctionBody(blockNode);
        data.env = SymbolEnv.createBlockEnv(blockNode, data.env);
        blockNode.stmts.forEach(e -> analyzeNode(e, data));
        data.inInternallyDefinedBlockStmt = inInternallyDefinedBlockStmt;
        if (data.commitCountWithinBlock > 1 || data.rollbackCountWithinBlock > 1) {
            this.dlog.error(blockNode.pos, DiagnosticErrorCode.MAX_ONE_COMMIT_ROLLBACK_ALLOWED_WITHIN_A_BRANCH);
        }
        data.commitCountWithinBlock = prevCommitCount;
        data.rollbackCountWithinBlock = prevRollbackCount;
    }

    private boolean checkBlockIsAnInternalBlockInImmediateFunctionBody(BLangNode node) {
        BLangNode parent = node.parent;

        while (parent != null) {
            final NodeKind kind = parent.getKind();
            if (kind == NodeKind.BLOCK_FUNCTION_BODY) {
                return true;
            }
            if (kind == NodeKind.BLOCK) {
                parent = parent.parent;
            } else {
                return false;
            }
        }

        return false;
    }

    @Override
    public void visit(BLangReturn returnStmt, AnalyzerData data) {
        if (checkReturnValidityInTransaction(data)) {
            this.dlog.error(returnStmt.pos, DiagnosticErrorCode.RETURN_CANNOT_BE_USED_TO_EXIT_TRANSACTION);
            return;
        }

        analyzeExpr(returnStmt.expr, data);
        data.returnTypes.peek().add(returnStmt.expr.getBType());
    }

    @Override
    public void visit(BLangIf ifStmt, AnalyzerData data) {
        boolean independentBlocks = false;
        int prevCommitCount = data.commitCount;
        int prevRollbackCount = data.rollbackCount;
        BLangStatement elseStmt = ifStmt.elseStmt;
        if (data.withinTransactionScope && elseStmt != null && elseStmt.getKind() != NodeKind.IF) {
                independentBlocks = true;
                data.commitRollbackAllowed = true;
        }
        boolean prevTxMode = data.withinTransactionScope;
        if ((ifStmt.expr.getKind() == NodeKind.GROUP_EXPR ?
                ((BLangGroupExpr) ifStmt.expr).expression.getKind() :
                ifStmt.expr.getKind()) == NodeKind.TRANSACTIONAL_EXPRESSION) {
            data.withinTransactionScope = true;
        }
        BLangBlockStmt body = ifStmt.body;
        analyzeNode(body, data);

        if (ifStmt.expr.getKind() == NodeKind.TRANSACTIONAL_EXPRESSION) {
            data.withinTransactionScope = prevTxMode;
        }
        if (elseStmt != null) {
            if (independentBlocks) {
                data.commitRollbackAllowed = true;
                data.withinTransactionScope = true;
            }
            analyzeNode(elseStmt, data);
            if ((prevCommitCount != data.commitCount) || prevRollbackCount != data.rollbackCount) {
                data.commitRollbackAllowed = false;
            }
        }

        analyzeExpr(ifStmt.expr, data);
    }

    @Override
    public void visit(BLangMatchStatement matchStatement, AnalyzerData data) {
        data.errorTypes.push(new LinkedHashSet<>());
        analyzeExpr(matchStatement.expr, data);
        boolean failureHandled = data.failureHandled;
        if (!failureHandled) {
            data.failureHandled = matchStatement.onFailClause != null;
        }

        List<BLangMatchClause> matchClauses = matchStatement.matchClauses;
        int clausesSize = matchClauses.size();
        for (int i = 0; i < clausesSize; i++) {
            BLangMatchClause firstClause = matchClauses.get(i);
            for (int j = i + 1; j < clausesSize; j++) {
                BLangMatchClause secondClause = matchClauses.get(j);
                if (!checkSimilarMatchGuard(firstClause.matchGuard, secondClause.matchGuard)) {
                    if (firstClause.matchGuard == null) {
                        checkSimilarMatchPatternsBetweenClauses(firstClause, secondClause);
                    }
                    continue;
                }
                checkSimilarMatchPatternsBetweenClauses(firstClause, secondClause);
            }
            analyzeNode(firstClause, data);
        }
        data.failureHandled = failureHandled;
        analyzeOnFailClause(matchStatement.onFailClause, data);
        data.errorTypes.pop();
    }

    @Override
    public void visit(BLangMatchClause matchClause, AnalyzerData data) {
        Map<String, BVarSymbol> variablesInMatchPattern = new HashMap<>();
        boolean patternListContainsSameVars = true;

        List<BLangMatchPattern> matchPatterns = matchClause.matchPatterns;
        BLangMatchGuard matchGuard = matchClause.matchGuard;
        for (int i = 0; i < matchPatterns.size(); i++) {
            BLangMatchPattern matchPattern = matchPatterns.get(i);
            if (matchPattern.getBType() == symTable.noType) {
                dlog.warning(matchPattern.pos, DiagnosticWarningCode.MATCH_STMT_UNMATCHED_PATTERN);
            }
            if (patternListContainsSameVars) {
                patternListContainsSameVars = compareVariables(variablesInMatchPattern, matchPattern);
            }
            for (int j = i - 1; j >= 0; j--) {
                if (checkSimilarMatchPatterns(matchPatterns.get(j), matchPattern)) {
                    dlog.warning(matchPattern.pos, DiagnosticWarningCode.MATCH_STMT_PATTERN_UNREACHABLE);
                }
            }
            analyzeNode(matchPattern, data);
        }

        if (matchGuard != null) {
            analyzeNode(matchGuard, data);
        }

        if (!patternListContainsSameVars) {
            dlog.error(matchClause.pos, DiagnosticErrorCode.MATCH_PATTERNS_SHOULD_CONTAIN_SAME_SET_OF_VARIABLES);
        }

        analyzeNode(matchClause.blockStmt, data);
    }

    @Override
    public void visit(BLangMappingMatchPattern mappingMatchPattern, AnalyzerData data) {
    }

    @Override
    public void visit(BLangFieldMatchPattern fieldMatchPattern, AnalyzerData data) {

    }

    @Override
    public void visit(BLangMatchGuard matchGuard, AnalyzerData data) {
        analyzeExpr(matchGuard.expr, data);
    }

    private void checkSimilarMatchPatternsBetweenClauses(BLangMatchClause firstClause, BLangMatchClause secondClause) {
        for (BLangMatchPattern firstMatchPattern : firstClause.matchPatterns) {
            for (BLangMatchPattern secondMatchPattern : secondClause.matchPatterns) {
                if (checkSimilarMatchPatterns(firstMatchPattern, secondMatchPattern)) {
                    dlog.warning(secondMatchPattern.pos, DiagnosticWarningCode.MATCH_STMT_PATTERN_UNREACHABLE);
                }
            }
        }
    }

    private boolean checkSimilarMatchPatterns(BLangMatchPattern firstPattern, BLangMatchPattern secondPattern) {
        NodeKind firstPatternKind = firstPattern.getKind();
        NodeKind secondPatternKind = secondPattern.getKind();
        if (firstPatternKind != secondPatternKind) {
            if (firstPatternKind == NodeKind.VAR_BINDING_PATTERN_MATCH_PATTERN) {
                return checkEmptyListOrMapMatchWithVarBindingPatternMatch(secondPattern,
                        ((BLangVarBindingPatternMatchPattern) firstPattern));
            }
            if (secondPatternKind == NodeKind.VAR_BINDING_PATTERN_MATCH_PATTERN) {
                return checkEmptyListOrMapMatchWithVarBindingPatternMatch(firstPattern,
                        ((BLangVarBindingPatternMatchPattern) secondPattern));
            }
            return false;
        }

        switch (firstPatternKind) {
            case WILDCARD_MATCH_PATTERN:
            case REST_MATCH_PATTERN:
                return true;
            case CONST_MATCH_PATTERN:
                return checkSimilarConstMatchPattern((BLangConstPattern) firstPattern,
                        (BLangConstPattern) secondPattern);
            case VAR_BINDING_PATTERN_MATCH_PATTERN:
                return checkSimilarBindingPatterns(
                        ((BLangVarBindingPatternMatchPattern) firstPattern).getBindingPattern(),
                        ((BLangVarBindingPatternMatchPattern) secondPattern).getBindingPattern());
            case LIST_MATCH_PATTERN:
                return checkSimilarListMatchPattern((BLangListMatchPattern) firstPattern,
                        (BLangListMatchPattern) secondPattern);
            case MAPPING_MATCH_PATTERN:
                return checkSimilarMappingMatchPattern((BLangMappingMatchPattern) firstPattern,
                        (BLangMappingMatchPattern) secondPattern);
            case ERROR_MATCH_PATTERN:
                return checkSimilarErrorMatchPattern((BLangErrorMatchPattern) firstPattern,
                        (BLangErrorMatchPattern) secondPattern);
            default:
                return false;
        }
    }

    private boolean checkEmptyListOrMapMatchWithVarBindingPatternMatch(BLangMatchPattern firstPattern,
                                                                  BLangVarBindingPatternMatchPattern secondPattern) {
        if (firstPattern.getKind() == NodeKind.LIST_MATCH_PATTERN) {
            BLangBindingPattern bindingPattern = secondPattern.getBindingPattern();
            if (bindingPattern.getKind() != NodeKind.LIST_BINDING_PATTERN) {
                return false;
            }
            BLangListMatchPattern listMatchPattern = (BLangListMatchPattern) firstPattern;
            BLangListBindingPattern listBindingPattern = (BLangListBindingPattern) bindingPattern;
            return listMatchPattern.matchPatterns.isEmpty() && listBindingPattern.bindingPatterns.isEmpty() &&
                    listMatchPattern.restMatchPattern == null && listBindingPattern.restBindingPattern == null;
        }
        if (firstPattern.getKind() == NodeKind.MAPPING_MATCH_PATTERN) {
            BLangBindingPattern bindingPattern = secondPattern.getBindingPattern();
            if (secondPattern.getBindingPattern().getKind() != NodeKind.MAPPING_BINDING_PATTERN) {
                return false;
            }
            BLangMappingMatchPattern mappingMatchPattern = (BLangMappingMatchPattern) firstPattern;
            BLangMappingBindingPattern mappingBindingPattern = (BLangMappingBindingPattern) bindingPattern;
            return mappingMatchPattern.fieldMatchPatterns.isEmpty() &&
                    mappingBindingPattern.fieldBindingPatterns.isEmpty() &&
                    mappingMatchPattern.restMatchPattern == null && mappingBindingPattern.restBindingPattern == null;
        }
        return false;
    }

    private boolean checkSimilarErrorMatchPattern(BLangErrorMatchPattern firstErrorMatchPattern,
                                                  BLangErrorMatchPattern secondErrorMatchPattern) {
        if (firstErrorMatchPattern == null || secondErrorMatchPattern == null) {
            return false;
        }

        if (!checkSimilarErrorTypeReference(firstErrorMatchPattern.errorTypeReference,
                secondErrorMatchPattern.errorTypeReference)) {
            return false;
        }

        if (!checkSimilarErrorMessagePattern(firstErrorMatchPattern.errorMessageMatchPattern,
                secondErrorMatchPattern.errorMessageMatchPattern)) {
            return false;
        }

        if (!checkSimilarErrorCauseMatchPattern(firstErrorMatchPattern.errorCauseMatchPattern,
                secondErrorMatchPattern.errorCauseMatchPattern)) {
            return false;
        }

        return checkSimilarErrorFieldMatchPatterns(firstErrorMatchPattern.errorFieldMatchPatterns,
                secondErrorMatchPattern.errorFieldMatchPatterns);
    }

    private boolean checkSimilarErrorTypeReference(BLangUserDefinedType firstErrorTypeRef,
                                                   BLangUserDefinedType secondErrorTypeRef) {
        if (firstErrorTypeRef != null && secondErrorTypeRef != null) {
            return firstErrorTypeRef.typeName.value.equals(secondErrorTypeRef.typeName.value);
        }
        return firstErrorTypeRef == null && secondErrorTypeRef == null;
    }

    private boolean checkSimilarErrorMessagePattern(BLangErrorMessageMatchPattern firstErrorMsgMatchPattern,
                                                    BLangErrorMessageMatchPattern secondErrorMsgMatchPattern) {
        if (firstErrorMsgMatchPattern != null && secondErrorMsgMatchPattern != null) {
            return checkSimilarSimpleMatchPattern(firstErrorMsgMatchPattern.simpleMatchPattern,
                    secondErrorMsgMatchPattern.simpleMatchPattern);
        }
        return firstErrorMsgMatchPattern == null && secondErrorMsgMatchPattern == null;
    }

    private boolean checkSimilarSimpleMatchPattern(BLangSimpleMatchPattern firstSimpleMatchPattern,
                                                   BLangSimpleMatchPattern secondSimpleMatchPattern) {
        if (firstSimpleMatchPattern != null && secondSimpleMatchPattern != null) {
            if (firstSimpleMatchPattern.varVariableName != null) {
                return true;
            }
            BLangConstPattern firstConstPattern = firstSimpleMatchPattern.constPattern;
            BLangConstPattern secondConstPattern = secondSimpleMatchPattern.constPattern;
            if (firstConstPattern != null) {
                if (secondConstPattern != null) {
                    return checkSimilarConstMatchPattern(firstConstPattern, secondConstPattern);
                }
                return false;
            }
            return secondSimpleMatchPattern.varVariableName == null;
        }
        return firstSimpleMatchPattern == null && secondSimpleMatchPattern == null;
    }

    private boolean checkSimilarErrorCauseMatchPattern(BLangErrorCauseMatchPattern firstErrorCauseMatchPattern,
                                                       BLangErrorCauseMatchPattern secondErrorCauseMatchPattern) {
        if (firstErrorCauseMatchPattern != null && secondErrorCauseMatchPattern != null) {
            if (!checkSimilarSimpleMatchPattern(firstErrorCauseMatchPattern.simpleMatchPattern,
                    secondErrorCauseMatchPattern.simpleMatchPattern)) {
                return false;
            }
            return checkSimilarErrorMatchPattern(firstErrorCauseMatchPattern.errorMatchPattern,
                    secondErrorCauseMatchPattern.errorMatchPattern);
        }
        return firstErrorCauseMatchPattern == null && secondErrorCauseMatchPattern == null;
    }

    private boolean checkSimilarErrorFieldMatchPatterns(BLangErrorFieldMatchPatterns firstErrorFieldMatchPatterns,
                                                        BLangErrorFieldMatchPatterns secondErrorFieldMatchPatterns) {
        if (firstErrorFieldMatchPatterns == null) {
            return true;
        }
        List<BLangNamedArgMatchPattern> firstNamedArgPatterns = firstErrorFieldMatchPatterns.namedArgMatchPatterns;
        int firstNamedArgPatternsSize = firstNamedArgPatterns.size();
        if (firstNamedArgPatternsSize == 0) {
            return true;
        }
        if (secondErrorFieldMatchPatterns == null) {
            return false;
        }
        List<BLangNamedArgMatchPattern> secondNamedArgPatterns = secondErrorFieldMatchPatterns.namedArgMatchPatterns;
        if (firstNamedArgPatternsSize > secondNamedArgPatterns.size()) {
            return false;
        }
        for (int i = 0; i < firstNamedArgPatternsSize; i++) {
            if (!checkSimilarNamedArgMatchPatterns(firstNamedArgPatterns.get(i), secondNamedArgPatterns.get(i))) {
                return false;
            }
        }
        return true;
    }

    private boolean checkSimilarNamedArgMatchPatterns(BLangNamedArgMatchPattern firstNamedArgMatchPattern,
                                                      BLangNamedArgMatchPattern secondNamedArgMatchPattern) {

        if (firstNamedArgMatchPattern.argName.value.equals(secondNamedArgMatchPattern.argName.value)) {
            return checkSimilarMatchPatterns(firstNamedArgMatchPattern.matchPattern,
                    secondNamedArgMatchPattern.matchPattern);
        }
        return false;
    }

    private boolean checkSimilarConstMatchPattern(BLangConstPattern firstConstMatchPattern,
                                                  BLangConstPattern secondConstMatchPattern) {
        Object firstConstValue = getConstValue(firstConstMatchPattern).keySet().iterator().next();
        Object secondConstValue = getConstValue(secondConstMatchPattern).keySet().iterator().next();
        BType firstConstType = getConstValue(firstConstMatchPattern).values().iterator().next();
        BType secondConstType = getConstValue(secondConstMatchPattern).values().iterator().next();

        if (firstConstValue == null || secondConstValue == null) {
            return false;
        }

        if (firstConstValue.equals(secondConstValue)) {
            return true;
        }

        if (firstConstType != null && Types.getReferredType(firstConstType).tag == TypeTags.FINITE) {
            firstConstValue = getConstValueFromFiniteType(((BFiniteType) firstConstType));
        }

        if (secondConstType != null && Types.getReferredType(secondConstType).tag == TypeTags.FINITE) {
            secondConstValue = getConstValueFromFiniteType(((BFiniteType) secondConstType));
        }

        if (firstConstValue == null || secondConstValue == null) {
            return false;
        }

        return firstConstValue.equals(secondConstValue);
    }

    private HashMap<Object, BType> getConstValue(BLangConstPattern constPattern) {
        HashMap<Object, BType> constValAndType = new HashMap<>();
        switch (constPattern.expr.getKind()) {
            case NUMERIC_LITERAL:
                constValAndType.put(((BLangNumericLiteral) constPattern.expr).value, null);
                break;
            case LITERAL:
                constValAndType.put(((BLangLiteral) constPattern.expr).value, null);
                break;
            case SIMPLE_VARIABLE_REF:
                constValAndType.put(((BLangSimpleVarRef) constPattern.expr).variableName, constPattern.getBType());
                break;
        }
        return constValAndType;
    }

    private Object getConstValueFromFiniteType(BFiniteType type) {
        if (type.getValueSpace().size() == 1) {
            BLangExpression expr = type.getValueSpace().iterator().next();
            switch (expr.getKind()) {
                case NUMERIC_LITERAL:
                    return ((BLangNumericLiteral) expr).value;
                case LITERAL:
                    return ((BLangLiteral) expr).value;
            }
        }
        return null;
    }

    private boolean checkSimilarListMatchPattern(BLangListMatchPattern firstListMatchPattern,
                                                 BLangListMatchPattern secondListMatchPattern) {
        List<BLangMatchPattern> firstMatchPatterns = firstListMatchPattern.matchPatterns;
        List<BLangMatchPattern> secondMatchPatterns = secondListMatchPattern.matchPatterns;
        int firstPatternsSize = firstMatchPatterns.size();
        int secondPatternsSize = secondMatchPatterns.size();
        if (firstPatternsSize <= secondPatternsSize) {
            for (int i = 0; i < firstPatternsSize; i++) {
                if (!checkSimilarMatchPatterns(firstMatchPatterns.get(i), secondMatchPatterns.get(i))) {
                    return false;
                }
            }
            if (firstPatternsSize == secondPatternsSize) {
                if (firstListMatchPattern.restMatchPattern != null) {
                    return true;
                }
                return secondListMatchPattern.restMatchPattern == null;
            }
            return firstListMatchPattern.restMatchPattern != null;
        }
        return false;
    }

    private boolean checkSimilarMappingMatchPattern(BLangMappingMatchPattern firstMappingMatchPattern,
                                                    BLangMappingMatchPattern secondMappingMatchPattern) {
        List<BLangFieldMatchPattern> firstFieldMatchPatterns = firstMappingMatchPattern.fieldMatchPatterns;
        List<BLangFieldMatchPattern> secondFieldMatchPatterns = secondMappingMatchPattern.fieldMatchPatterns;
        return checkSimilarFieldMatchPatterns(firstFieldMatchPatterns, secondFieldMatchPatterns);
    }

    private boolean checkSimilarFieldMatchPatterns(List<BLangFieldMatchPattern> firstFieldMatchPatterns,
                                                   List<BLangFieldMatchPattern> secondFieldMatchPatterns) {
        for (BLangFieldMatchPattern firstFieldMatchPattern : firstFieldMatchPatterns) {
            boolean isSamePattern = false;
            for (BLangFieldMatchPattern secondFieldMatchPattern : secondFieldMatchPatterns) {
                if (checkSimilarFieldMatchPattern(firstFieldMatchPattern, secondFieldMatchPattern)) {
                    isSamePattern = true;
                    break;
                }
            }
            if (!isSamePattern) {
                return false;
            }
        }
        return true;
    }

    private boolean checkSimilarFieldMatchPattern(BLangFieldMatchPattern firstFieldMatchPattern,
                                                  BLangFieldMatchPattern secondFieldMatchPattern) {
        return firstFieldMatchPattern.fieldName.value.equals(secondFieldMatchPattern.fieldName.value) &&
                checkSimilarMatchPatterns(firstFieldMatchPattern.matchPattern, secondFieldMatchPattern.matchPattern);
    }

    private boolean checkSimilarBindingPatterns(BLangBindingPattern firstBidingPattern,
                                                BLangBindingPattern secondBindingPattern) {
        NodeKind firstBindingPatternKind = firstBidingPattern.getKind();
        NodeKind secondBindingPatternKind = secondBindingPattern.getKind();
        if (firstBindingPatternKind != secondBindingPatternKind) {
            return false;
        }

        switch (firstBindingPatternKind) {
            case WILDCARD_BINDING_PATTERN:
            case REST_BINDING_PATTERN:
            case CAPTURE_BINDING_PATTERN:
                return true;
            case LIST_BINDING_PATTERN:
                return checkSimilarListBindingPatterns((BLangListBindingPattern) firstBidingPattern,
                        (BLangListBindingPattern) secondBindingPattern);
            case MAPPING_BINDING_PATTERN:
                return checkSimilarMappingBindingPattern((BLangMappingBindingPattern) firstBidingPattern,
                        (BLangMappingBindingPattern) secondBindingPattern);
            case ERROR_BINDING_PATTERN:
                return checkSimilarErrorBindingPatterns((BLangErrorBindingPattern) firstBidingPattern,
                        (BLangErrorBindingPattern) secondBindingPattern);
            default:
                return false;
        }
    }

    private boolean checkSimilarMappingBindingPattern(BLangMappingBindingPattern firstMappingBindingPattern,
                                                      BLangMappingBindingPattern secondMappingBindingPattern) {
        List<BLangFieldBindingPattern> firstFieldBindingPatterns = firstMappingBindingPattern.fieldBindingPatterns;
        List<BLangFieldBindingPattern> secondFieldBindingPatterns = secondMappingBindingPattern.fieldBindingPatterns;
        return checkSimilarFieldBindingPatterns(firstFieldBindingPatterns, secondFieldBindingPatterns);
    }

    private boolean checkSimilarFieldBindingPatterns(List<BLangFieldBindingPattern> firstFieldBindingPatterns,
                                                     List<BLangFieldBindingPattern> secondFieldBindingPatterns) {
        for (BLangFieldBindingPattern firstFieldBindingPattern : firstFieldBindingPatterns) {
            boolean isSamePattern = false;
            for (BLangFieldBindingPattern secondFieldBindingPattern : secondFieldBindingPatterns) {
                if (checkSimilarFieldBindingPattern(firstFieldBindingPattern, secondFieldBindingPattern)) {
                    isSamePattern = true;
                    break;
                }
            }
            if (!isSamePattern) {
                return false;
            }
        }
        return true;
    }

    private boolean checkSimilarFieldBindingPattern(BLangFieldBindingPattern firstFieldBindingPattern,
                                                    BLangFieldBindingPattern secondFieldBindingPattern) {
        boolean hasSameFieldNames = firstFieldBindingPattern.fieldName.value.
                        equals(secondFieldBindingPattern.fieldName.value);
        if (firstFieldBindingPattern.bindingPattern.getKind() == secondFieldBindingPattern.bindingPattern.getKind()) {
            return hasSameFieldNames && checkSimilarBindingPatterns(firstFieldBindingPattern.bindingPattern,
                    secondFieldBindingPattern.bindingPattern);
        }
        return hasSameFieldNames && firstFieldBindingPattern.bindingPattern.getKind() ==
                NodeKind.CAPTURE_BINDING_PATTERN;
    }

    private boolean checkSimilarListBindingPatterns(BLangListBindingPattern firstBindingPattern,
                                                    BLangListBindingPattern secondBindingPattern) {
        List<BLangBindingPattern> firstPatterns = firstBindingPattern.bindingPatterns;
        List<BLangBindingPattern> secondPatterns = secondBindingPattern.bindingPatterns;
        int firstPatternsSize = firstPatterns.size();
        int secondPatternsSize = secondPatterns.size();
        if (firstPatternsSize <= secondPatternsSize) {
            for (int i = 0; i < firstPatternsSize; i++) {
                if (!checkSimilarBindingPatterns(firstPatterns.get(i), secondPatterns.get(i))) {
                    return firstPatterns.get(i).getKind() == NodeKind.CAPTURE_BINDING_PATTERN;
                }
            }
            if (firstPatternsSize == secondPatternsSize) {
                if (firstBindingPattern.restBindingPattern != null) {
                    return true;
                }
                return secondBindingPattern.restBindingPattern == null;
            }
            return secondBindingPattern.restBindingPattern != null;
        }
        return false;
    }

    private boolean checkSimilarErrorBindingPatterns(BLangErrorBindingPattern firstErrorBindingPattern,
                                                     BLangErrorBindingPattern secondErrorBindingPattern) {
        if (firstErrorBindingPattern == null || secondErrorBindingPattern == null) {
            return false;
        }

        if (!checkSimilarErrorTypeReference(firstErrorBindingPattern.errorTypeReference,
                secondErrorBindingPattern.errorTypeReference)) {
            return false;
        }

        if (!checkSimilarErrorMessageBindingPattern(firstErrorBindingPattern.errorMessageBindingPattern,
                secondErrorBindingPattern.errorMessageBindingPattern)) {
            return false;
        }

        if (!checkSimilarErrorCauseBindingPattern(firstErrorBindingPattern.errorCauseBindingPattern,
                secondErrorBindingPattern.errorCauseBindingPattern)) {
            return false;
        }

        return checkSimilarErrorFieldBindingPatterns(firstErrorBindingPattern.errorFieldBindingPatterns,
                secondErrorBindingPattern.errorFieldBindingPatterns);

    }

    private boolean checkSimilarErrorMessageBindingPattern(BLangErrorMessageBindingPattern firstErrorMsgBindingPattern,
                                                      BLangErrorMessageBindingPattern secondErrorMsgBindingPattern) {
        if (firstErrorMsgBindingPattern != null && secondErrorMsgBindingPattern != null) {
            return checkSimilarSimpleBindingPattern(firstErrorMsgBindingPattern.simpleBindingPattern,
                    secondErrorMsgBindingPattern.simpleBindingPattern);
        }
        return firstErrorMsgBindingPattern == null && secondErrorMsgBindingPattern == null;
    }

    private boolean checkSimilarSimpleBindingPattern(BLangSimpleBindingPattern firstSimpleBindingPattern,
                                                     BLangSimpleBindingPattern secondSimpleBindingPattern) {
        if (firstSimpleBindingPattern != null && secondSimpleBindingPattern != null) {
            BLangBindingPattern firstCaptureBindingPattern = firstSimpleBindingPattern.captureBindingPattern;
            BLangBindingPattern secondCaptureBindingPattern = secondSimpleBindingPattern.captureBindingPattern;
            if (firstCaptureBindingPattern != null && secondCaptureBindingPattern != null) {
                return checkSimilarBindingPatterns(firstCaptureBindingPattern, secondCaptureBindingPattern);
            }
            return firstSimpleBindingPattern.wildCardBindingPattern != null;
        }
        return firstSimpleBindingPattern == null && secondSimpleBindingPattern == null;
    }

    private boolean checkSimilarErrorCauseBindingPattern(BLangErrorCauseBindingPattern firstErrorCauseBindingPattern,
                                                     BLangErrorCauseBindingPattern secondErrorCauseBindingPattern) {
        if (firstErrorCauseBindingPattern != null && secondErrorCauseBindingPattern != null) {
            if (!checkSimilarSimpleBindingPattern(firstErrorCauseBindingPattern.simpleBindingPattern,
                    secondErrorCauseBindingPattern.simpleBindingPattern)) {
                return false;
            }
            return checkSimilarErrorBindingPatterns(firstErrorCauseBindingPattern.errorBindingPattern,
                    secondErrorCauseBindingPattern.errorBindingPattern);
        }
        return firstErrorCauseBindingPattern == null && secondErrorCauseBindingPattern == null;
    }

    private boolean checkSimilarErrorFieldBindingPatterns(
                                          BLangErrorFieldBindingPatterns firstErrorFieldBindingPatterns,
                                          BLangErrorFieldBindingPatterns secondErrorFieldBindingPatterns) {
        if (firstErrorFieldBindingPatterns == null) {
            return true;
        }
        List<BLangNamedArgBindingPattern> firstNamedArgPatterns =
                firstErrorFieldBindingPatterns.namedArgBindingPatterns;
        int firstNamedArgPatternsSize = firstNamedArgPatterns.size();
        if (firstNamedArgPatternsSize == 0) { // only rest-binding-pattern
            return true;
        }
        if (secondErrorFieldBindingPatterns == null) {
            return false;
        }
        List<BLangNamedArgBindingPattern> secondNamedArgPatterns =
                secondErrorFieldBindingPatterns.namedArgBindingPatterns;
        if (firstNamedArgPatternsSize > secondNamedArgPatterns.size()) {
            return false;
        }
        for (int i = 0; i < firstNamedArgPatternsSize; i++) {
            if (!checkSimilarNamedArgBindingPatterns(firstNamedArgPatterns.get(i), secondNamedArgPatterns.get(i))) {
                return false;
            }
        }
        return true;
    }

    private boolean checkSimilarNamedArgBindingPatterns(BLangNamedArgBindingPattern firstNamedArgBindingPattern,
                                                        BLangNamedArgBindingPattern secondNamedArgBindingPattern) {
        if (firstNamedArgBindingPattern.argName.value.equals(secondNamedArgBindingPattern.argName.value)) {
            return checkSimilarBindingPatterns(firstNamedArgBindingPattern.bindingPattern,
                    secondNamedArgBindingPattern.bindingPattern);
        }
        return false;
    }

    private boolean checkSimilarMatchGuard(BLangMatchGuard firstMatchGuard, BLangMatchGuard secondMatchGuard) {
        if (firstMatchGuard == null && secondMatchGuard == null) {
            return true;
        }
        if (firstMatchGuard == null || secondMatchGuard == null) {
            return false;
        }
        if (firstMatchGuard.expr.getKind() == NodeKind.TYPE_TEST_EXPR &&
                secondMatchGuard.expr.getKind() == NodeKind.TYPE_TEST_EXPR &&
                ((BLangTypeTestExpr) firstMatchGuard.expr).expr.getKind() == NodeKind.SIMPLE_VARIABLE_REF &&
                ((BLangTypeTestExpr) secondMatchGuard.expr).expr.getKind() == NodeKind.SIMPLE_VARIABLE_REF) {
            BLangTypeTestExpr firstTypeTest = (BLangTypeTestExpr) firstMatchGuard.expr;
            BLangTypeTestExpr secondTypeTest = (BLangTypeTestExpr) secondMatchGuard.expr;
            return ((BLangSimpleVarRef) firstTypeTest.expr).variableName.toString().equals(
                    ((BLangSimpleVarRef) secondTypeTest.expr).variableName.toString()) &&
                    types.isAssignable(firstTypeTest.typeNode.getBType(),
                            secondTypeTest.typeNode.getBType());
        }
        return false;
    }

    private boolean compareVariables(Map<String, BVarSymbol> varsInPreviousMatchPattern,
                                     BLangMatchPattern matchPattern) {
        Map<String, BVarSymbol> varsInCurrentMatchPattern = matchPattern.declaredVars;
        if (varsInPreviousMatchPattern.size() == 0) {
            varsInPreviousMatchPattern.putAll(varsInCurrentMatchPattern);
            return true;
        }
        if (varsInPreviousMatchPattern.size() != varsInCurrentMatchPattern.size()) {
            return false;
        }
        for (String identifier : varsInPreviousMatchPattern.keySet()) {
            if (!varsInCurrentMatchPattern.containsKey(identifier)) {
                return false;
            }
        }
        return true;
    }

    @Override
    public void visit(BLangWildCardMatchPattern wildCardMatchPattern, AnalyzerData data) {
        wildCardMatchPattern.isLastPattern =
                wildCardMatchPattern.matchExpr != null && types.isAssignable(wildCardMatchPattern.matchExpr.getBType(),
                                                                             symTable.anyType);
    }

    @Override
    public void visit(BLangConstPattern constMatchPattern, AnalyzerData data) {
        analyzeNode(constMatchPattern.expr, data);
    }

    @Override
    public void visit(BLangVarBindingPatternMatchPattern varBindingPattern, AnalyzerData data) {
        BLangBindingPattern bindingPattern = varBindingPattern.getBindingPattern();
        analyzeNode(bindingPattern, data);
        switch (bindingPattern.getKind()) {
            case WILDCARD_BINDING_PATTERN:
                varBindingPattern.isLastPattern =
                        varBindingPattern.matchExpr != null && types.isAssignable(
                                varBindingPattern.matchExpr.getBType(),
                                symTable.anyType);
                return;
            case CAPTURE_BINDING_PATTERN:
                varBindingPattern.isLastPattern =
                        varBindingPattern.matchExpr != null && !varBindingPattern.matchGuardIsAvailable;
                return;
            case LIST_BINDING_PATTERN:
                if (varBindingPattern.matchExpr == null) {
                    return;
                }
                varBindingPattern.isLastPattern = types.isSameType(varBindingPattern.matchExpr.getBType(),
                                                                   varBindingPattern.getBType()) || types.isAssignable(
                        varBindingPattern.matchExpr.getBType(),
                        varBindingPattern.getBType());
        }
    }

    @Override
    public void visit(BLangMappingBindingPattern mappingBindingPattern, AnalyzerData data) {

    }

    @Override
    public void visit(BLangWildCardBindingPattern wildCardBindingPattern, AnalyzerData data) {

    }

    @Override
    public void visit(BLangListMatchPattern listMatchPattern, AnalyzerData data) {
        if (listMatchPattern.matchExpr == null) {
            return;
        }
        listMatchPattern.isLastPattern = types.isSameType(listMatchPattern.getBType(),
                                                          listMatchPattern.matchExpr.getBType())
                && !isConstMatchPatternExist(listMatchPattern);
    }

    private boolean isConstMatchPatternExist(BLangMatchPattern matchPattern) {
        switch (matchPattern.getKind()) {
            case CONST_MATCH_PATTERN:
                return true;
            case LIST_MATCH_PATTERN:
                for (BLangMatchPattern memberMatchPattern : ((BLangListMatchPattern) matchPattern).matchPatterns) {
                    if (isConstMatchPatternExist(memberMatchPattern)) {
                        return true;
                    }
                }
                return false;
            case MAPPING_MATCH_PATTERN:
                for (BLangFieldMatchPattern fieldMatchPattern :
                        ((BLangMappingMatchPattern) matchPattern).fieldMatchPatterns) {
                    if (isConstMatchPatternExist(fieldMatchPattern.matchPattern)) {
                        return true;
                    }
                }
                return false;
            default:
                return false;
        }
    }

    @Override
    public void visit(BLangCaptureBindingPattern captureBindingPattern, AnalyzerData data) {
    }

    @Override
    public void visit(BLangListBindingPattern listBindingPattern, AnalyzerData data) {
    }

    @Override
    public void visit(BLangErrorMatchPattern errorMatchPattern, AnalyzerData data) {

    }

    @Override
    public void visit(BLangErrorBindingPattern errorBindingPattern, AnalyzerData data) {

    }

    @Override
    public void visit(BLangMatch matchStmt, AnalyzerData data) {
        data.errorTypes.push(new LinkedHashSet<>());
        if (!data.failureHandled) {
            data.failureHandled = matchStmt.onFailClause != null;
        }
        analyzeExpr(matchStmt.expr, data);

        boolean staticLastPattern = false;
        if (!matchStmt.getStaticPatternClauses().isEmpty()) {
            staticLastPattern = analyzeStaticMatchPatterns(matchStmt, data);
        }

        boolean structuredLastPattern = false;
        if (!matchStmt.getStructuredPatternClauses().isEmpty()) {
            structuredLastPattern = analyzeStructuredMatchPatterns(matchStmt, data);
        }

        if (!matchStmt.getPatternClauses().isEmpty()) {
            analyzeEmptyMatchPatterns(matchStmt);
            analyzeMatchedPatterns(matchStmt, staticLastPattern, structuredLastPattern, data);
        }
        analyzeOnFailClause(matchStmt.onFailClause, data);
        data.errorTypes.pop();
    }

    @Override
    public void visit(BLangMatchStaticBindingPatternClause patternClause, AnalyzerData data) {
        analyzeNode(patternClause.matchExpr, data);
        analyzeNode(patternClause.body, data);
    }

    @Override
    public void visit(BLangMatchStructuredBindingPatternClause patternClause, AnalyzerData data) {
        analyzeNode(patternClause.matchExpr, data);
        analyzeNode(patternClause.body, data);
    }

    private void analyzeMatchedPatterns(BLangMatch matchStmt, boolean staticLastPattern,
                                        boolean structuredLastPattern, AnalyzerData data) {
        if (staticLastPattern && structuredLastPattern) {
            dlog.error(matchStmt.pos, DiagnosticErrorCode.MATCH_STMT_CONTAINS_TWO_DEFAULT_PATTERNS);
        }
        // Execute the following block if there are no unmatched expression types
        if ((staticLastPattern && !hasErrorType(matchStmt.exprTypes)) || structuredLastPattern) {
            if (matchStmt.getPatternClauses().size() == 1) {
                dlog.error(matchStmt.getPatternClauses().get(0).pos,
                           DiagnosticErrorCode.MATCH_STMT_PATTERN_ALWAYS_MATCHES);
            }
            for (BLangMatchBindingPatternClause patternClause : matchStmt.getPatternClauses()) {
                analyzeNode(patternClause.body, data);
            }
        }
    }

    private boolean hasErrorType(List<BType> typeList) {
        return typeList.stream().anyMatch(t -> types.isAssignable(t, symTable.errorType));
    }

    private boolean analyzeStructuredMatchPatterns(BLangMatch matchStmt, AnalyzerData data) {
        if (matchStmt.exprTypes.isEmpty()) {
            return false;
        }

        for (BLangMatchStructuredBindingPatternClause patternClause : matchStmt.getStructuredPatternClauses()) {
            analyzeNode(patternClause, data);
        }

        return analyseStructuredBindingPatterns(matchStmt.getStructuredPatternClauses(),
                hasErrorType(matchStmt.exprTypes), data);
    }

    /**
     * This method is used to check structured `var []`, `var {}` & static `[]`, `{}` match pattern.
     *
     * @param matchStmt the match statement containing structured & static match patterns.
     */
    private void analyzeEmptyMatchPatterns(BLangMatch matchStmt) {
        List<BLangMatchBindingPatternClause> emptyLists = new ArrayList<>();
        List<BLangMatchBindingPatternClause> emptyRecords = new ArrayList<>();
        for (BLangMatchBindingPatternClause pattern : matchStmt.patternClauses) {
            if (pattern.getKind() == NodeKind.MATCH_STATIC_PATTERN_CLAUSE) {
                BLangMatchStaticBindingPatternClause staticPattern = (BLangMatchStaticBindingPatternClause) pattern;
                if (staticPattern.literal.getKind() == NodeKind.LIST_CONSTRUCTOR_EXPR) {
                    BLangListConstructorExpr listLiteral = (BLangListConstructorExpr) staticPattern.literal;
                    if (listLiteral.exprs.isEmpty()) {
                        emptyLists.add(pattern);
                    }
                } else if (staticPattern.literal.getKind() == NodeKind.RECORD_LITERAL_EXPR) {
                    BLangRecordLiteral recordLiteral = (BLangRecordLiteral) staticPattern.literal;
                    if (recordLiteral.fields.isEmpty()) {
                        emptyRecords.add(pattern);
                    }
                }
            } else if (pattern.getKind() == NodeKind.MATCH_STRUCTURED_PATTERN_CLAUSE) {
                BLangMatchStructuredBindingPatternClause structuredPattern
                        = (BLangMatchStructuredBindingPatternClause) pattern;
                if (structuredPattern.bindingPatternVariable.getKind() == NodeKind.TUPLE_VARIABLE) {
                    BLangTupleVariable tupleVariable = (BLangTupleVariable) structuredPattern.bindingPatternVariable;
                    if (tupleVariable.memberVariables.isEmpty() && tupleVariable.restVariable == null) {
                        emptyLists.add(pattern);
                    }
                } else if (structuredPattern.bindingPatternVariable.getKind() == NodeKind.RECORD_VARIABLE) {
                    BLangRecordVariable recordVariable = (BLangRecordVariable) structuredPattern.bindingPatternVariable;
                    if (recordVariable.variableList.isEmpty() && recordVariable.restParam == null) {
                        emptyRecords.add(pattern);
                    }
                }
            }
        }
        if (emptyLists.size() > 1) {
            for (int i = 1; i < emptyLists.size(); i++) {
                dlog.error(emptyLists.get(i).pos, DiagnosticErrorCode.MATCH_STMT_UNREACHABLE_PATTERN);
            }
        }
        if (emptyRecords.size() > 1) {
            for (int i = 1; i < emptyRecords.size(); i++) {
                dlog.error(emptyRecords.get(i).pos, DiagnosticErrorCode.MATCH_STMT_UNREACHABLE_PATTERN);
            }
        }
    }

    /**
     * This method is used to check the isLike test in a static match pattern.
     * @param matchStmt the match statment containing static match patterns.
     */
    private boolean analyzeStaticMatchPatterns(BLangMatch matchStmt, AnalyzerData data) {
        if (matchStmt.exprTypes.isEmpty()) {
            return false;
        }
        List<BLangMatchStaticBindingPatternClause> matchedPatterns = new ArrayList<>();
        for (BLangMatchStaticBindingPatternClause patternClause : matchStmt.getStaticPatternClauses()) {
            analyzeNode(patternClause, data);

            List<BType> matchedExpTypes = new ArrayList<>();
            for (BType exprType : matchStmt.exprTypes) {
                if (isValidStaticMatchPattern(exprType, patternClause.literal)) {
                    matchedExpTypes.add(exprType);
                }
            }

            if (matchedExpTypes.isEmpty()) {
                // log error if a pattern will not match to any of the expected types
                dlog.warning(patternClause.pos, DiagnosticWarningCode.MATCH_STMT_UNMATCHED_PATTERN);
                continue;
            }
            analyzeNode(patternClause.literal, data);
            matchedPatterns.add(patternClause);
        }

        if (matchedPatterns.isEmpty()) {
            return false;
        }

        return analyzeStaticPatterns(matchedPatterns, hasErrorType(matchStmt.exprTypes));
    }

    private boolean analyzeStaticPatterns(List<BLangMatchStaticBindingPatternClause> matchedPatterns,
                                          boolean errorTypeInMatchExpr) {
        BLangMatchStaticBindingPatternClause finalPattern = matchedPatterns.get(matchedPatterns.size() - 1);
        if (finalPattern.literal.getKind() == NodeKind.SIMPLE_VARIABLE_REF
                && ((BLangSimpleVarRef) finalPattern.literal).variableName.value.equals(Names.IGNORE.value)
                && !errorTypeInMatchExpr) {
            finalPattern.isLastPattern = true;
        }

        for (int i = 0; i < matchedPatterns.size() - 1; i++) {
            BLangExpression precedingPattern = matchedPatterns.get(i).literal;
            for (int j = i + 1; j < matchedPatterns.size(); j++) {
                BLangExpression pattern = matchedPatterns.get(j).literal;
                if (checkLiteralSimilarity(precedingPattern, pattern)) {
                    dlog.error(pattern.pos, DiagnosticErrorCode.MATCH_STMT_UNREACHABLE_PATTERN);
                    matchedPatterns.remove(j--);
                }
            }
        }
        return finalPattern.isLastPattern;
    }

    private boolean analyseStructuredBindingPatterns(List<BLangMatchStructuredBindingPatternClause> clauses,
                                                     boolean errorTypeInMatchExpr, AnalyzerData data) {
        BLangMatchStructuredBindingPatternClause finalPattern = clauses.get(clauses.size() - 1);
        if (finalPattern.bindingPatternVariable.getKind() == NodeKind.VARIABLE
                && finalPattern.typeGuardExpr == null
                && !(errorTypeInMatchExpr && isWildcardMatchPattern(finalPattern))) {
            finalPattern.isLastPattern = true;
        }

        BLangMatchStructuredBindingPatternClause currentPattern;
        BLangMatchStructuredBindingPatternClause precedingPattern;
        for (int i = 0; i < clauses.size(); i++) {
            precedingPattern = clauses.get(i);
            if (precedingPattern.typeGuardExpr != null) {
                analyzeExpr(precedingPattern.typeGuardExpr, data);
            }

            for (int j = i + 1; j < clauses.size(); j++) {
                currentPattern = clauses.get(j);
                BLangVariable precedingVar = precedingPattern.bindingPatternVariable;
                BLangVariable currentVar = currentPattern.bindingPatternVariable;

                if (checkStructuredPatternSimilarity(precedingVar, currentVar) &&
                        checkTypeGuardSimilarity(precedingPattern.typeGuardExpr, currentPattern.typeGuardExpr)) {
                    dlog.error(currentVar.pos, DiagnosticErrorCode.MATCH_STMT_UNREACHABLE_PATTERN);
                    clauses.remove(j--);
                }
            }
        }
        return finalPattern.isLastPattern;
    }

    private boolean isWildcardMatchPattern(BLangMatchStructuredBindingPatternClause finalPattern) {
        return ((BLangSimpleVariable) finalPattern.bindingPatternVariable).name.value.equals(Names.IGNORE.value);
    }

    /**
     * This method will check if two patterns are similar to each other.
     * Having similar patterns in the match block will result in unreachable pattern.
     *
     * @param precedingPattern pattern taken to compare similarity.
     * @param pattern          the pattern that the precedingPattern is checked for similarity.
     * @return true if both patterns are similar.
     */
    private boolean checkLiteralSimilarity(BLangExpression precedingPattern, BLangExpression pattern) {
        if (precedingPattern.getKind() == NodeKind.BINARY_EXPR) {
            // If preceding pattern is a binary expression, check both sides of binary expression with current pattern.
            BLangBinaryExpr precedingBinaryExpr = (BLangBinaryExpr) precedingPattern;
            BLangExpression precedingLhsExpr = precedingBinaryExpr.lhsExpr;
            BLangExpression precedingRhsExpr = precedingBinaryExpr.rhsExpr;
            return checkLiteralSimilarity(precedingLhsExpr, pattern) ||
                    checkLiteralSimilarity(precedingRhsExpr, pattern);
        }

        if (pattern.getKind() == NodeKind.BINARY_EXPR) {
            // If current pattern is a binary expression, check both sides of binary expression with preceding pattern.
            BLangBinaryExpr binaryExpr = (BLangBinaryExpr) pattern;
            BLangExpression lhsExpr = binaryExpr.lhsExpr;
            BLangExpression rhsExpr = binaryExpr.rhsExpr;
            return checkLiteralSimilarity(precedingPattern, lhsExpr) ||
                    checkLiteralSimilarity(precedingPattern, rhsExpr);
        }

        switch (Types.getReferredType(precedingPattern.getBType()).tag) {
            case TypeTags.MAP:
                if (Types.getReferredType(pattern.getBType()).tag == TypeTags.MAP) {
                    BLangRecordLiteral precedingRecordLiteral = (BLangRecordLiteral) precedingPattern;
                    Map<String, BLangExpression> recordLiteral = ((BLangRecordLiteral) pattern).fields
                            .stream()
                            // Unchecked cast since BPs are always added as key-value.
                            .map(field -> (BLangRecordKeyValueField) field)
                            .collect(Collectors.toMap(
                                    keyValuePair -> ((BLangSimpleVarRef) keyValuePair.key.expr).variableName.value,
                                    BLangRecordKeyValueField::getValue
                            ));

                    for (int i = 0; i < precedingRecordLiteral.fields.size(); i++) {
                        // Unchecked cast since BPs are always added as key-value.
                        BLangRecordKeyValueField bLangRecordKeyValue =
                                (BLangRecordKeyValueField) precedingRecordLiteral.fields.get(i);
                        String key = ((BLangSimpleVarRef) bLangRecordKeyValue.key.expr).variableName.value;
                        if (!recordLiteral.containsKey(key)) {
                            return false;
                        }
                        if (!checkLiteralSimilarity(bLangRecordKeyValue.valueExpr, recordLiteral.get(key))) {
                            return false;
                        }
                    }
                    return true;
                }
                return false;
            case TypeTags.TUPLE:
                if (Types.getReferredType(pattern.getBType()).tag == TypeTags.TUPLE) {
                    BLangListConstructorExpr precedingTupleLiteral = (BLangListConstructorExpr) precedingPattern;
                    BLangListConstructorExpr tupleLiteral = (BLangListConstructorExpr) pattern;
                    if (precedingTupleLiteral.exprs.size() != tupleLiteral.exprs.size()) {
                        return false;
                    }
                    return IntStream.range(0, precedingTupleLiteral.exprs.size())
                            .allMatch(i -> checkLiteralSimilarity(precedingTupleLiteral.exprs.get(i),
                                    tupleLiteral.exprs.get(i)));
                }
                return false;
            case TypeTags.INT:
            case TypeTags.BYTE:
            case TypeTags.FLOAT:
            case TypeTags.DECIMAL:
            case TypeTags.STRING:
            case TypeTags.BOOLEAN:
                if (precedingPattern.getKind() == NodeKind.SIMPLE_VARIABLE_REF) {
                    // preceding pattern is a constant.
                    BConstantSymbol precedingPatternSym =
                            (BConstantSymbol) ((BLangSimpleVarRef) precedingPattern).symbol;
                    if (pattern.getKind() == NodeKind.SIMPLE_VARIABLE_REF) {
                        if (!((BLangSimpleVarRef) pattern).variableName.value.equals(Names.IGNORE.value)) {
                            // pattern is a constant reference.
                            BConstantSymbol patternSym = (BConstantSymbol) ((BLangSimpleVarRef) pattern).symbol;
                            return precedingPatternSym.value.equals(patternSym.value);
                        }
                        // pattern is '_'.
                        return false;
                    }
                    // pattern is a literal.
                    BLangLiteral literal = pattern.getKind() == NodeKind.GROUP_EXPR ?
                            (BLangLiteral) ((BLangGroupExpr) pattern).expression :
                            (BLangLiteral) pattern;
                    return (precedingPatternSym.value.equals(literal.value));
                }

                if (types.isValueType(Types.getReferredType(pattern.getBType()))) {
                    // preceding pattern is a literal.
                    BLangLiteral precedingLiteral = precedingPattern.getKind() == NodeKind.GROUP_EXPR ?
                            (BLangLiteral) ((BLangGroupExpr) precedingPattern).expression :
                            (BLangLiteral) precedingPattern;

                    if (pattern.getKind() == NodeKind.SIMPLE_VARIABLE_REF) {
                        if (Types.getReferredType(pattern.getBType()).tag != TypeTags.NONE) {
                            // pattern is a constant reference.
                            BConstantSymbol patternSym = (BConstantSymbol) ((BLangSimpleVarRef) pattern).symbol;
                            return patternSym.value.equals(precedingLiteral.value);
                        }
                        // pattern is '_'.
                        return false;
                    }
                    // pattern is a literal.
                    BLangLiteral literal = pattern.getKind() == NodeKind.GROUP_EXPR ?
                            (BLangLiteral) ((BLangGroupExpr) pattern).expression :
                            (BLangLiteral) pattern;
                    return (precedingLiteral.value.equals(literal.value));
                }
                return false;
            case TypeTags.ANY:
                // preceding pattern is '_'. Hence will match all patterns except error that follow.
                return Types.getReferredType(pattern.getBType()).tag != TypeTags.ERROR;
            default:
                return false;
        }
    }

    /**
     * This method will determine if the type guard of the preceding pattern will result in the current pattern
     * being unreachable.
     *
     * @param precedingGuard type guard of the preceding structured pattern
     * @param currentGuard   type guard of the cuurent structured pattern
     * @return true if the current pattern is unreachable due to the type guard of the preceding pattern
     */
    private boolean checkTypeGuardSimilarity(BLangExpression precedingGuard, BLangExpression currentGuard) {
        // check if type guard is a type test expr and compare the variable ref and type node
        if (precedingGuard != null && currentGuard != null) {
            if (precedingGuard.getKind() == NodeKind.TYPE_TEST_EXPR &&
                    currentGuard.getKind() == NodeKind.TYPE_TEST_EXPR &&
                    ((BLangTypeTestExpr) precedingGuard).expr.getKind() == NodeKind.SIMPLE_VARIABLE_REF &&
                    ((BLangTypeTestExpr) currentGuard).expr.getKind() == NodeKind.SIMPLE_VARIABLE_REF) {
                BLangTypeTestExpr precedingTypeTest = (BLangTypeTestExpr) precedingGuard;
                BLangTypeTestExpr currentTypeTest = (BLangTypeTestExpr) currentGuard;
                return ((BLangSimpleVarRef) precedingTypeTest.expr).variableName.toString().equals(
                        ((BLangSimpleVarRef) currentTypeTest.expr).variableName.toString()) &&
                        precedingTypeTest.typeNode.getBType().tag == currentTypeTest.typeNode.getBType().tag;
            }
            return false;
        }

        return currentGuard != null || precedingGuard == null;
    }

    /**
     * This method will determine if the current structured pattern will be unreachable due to a preceding pattern.
     *
     * @param precedingVar the structured pattern that appears on top
     * @param var          the structured pattern that appears after the precedingVar
     * @return true if the current pattern is unreachable due to the preceding pattern
     */
    private boolean checkStructuredPatternSimilarity(BLangVariable precedingVar, BLangVariable var) {
        if (Types.getReferredType(precedingVar.getBType()).tag == TypeTags.SEMANTIC_ERROR ||
                var.getBType().tag == TypeTags.SEMANTIC_ERROR) {
            return false;
        }

        if (precedingVar.getKind() == NodeKind.RECORD_VARIABLE && var.getKind() == NodeKind.RECORD_VARIABLE) {
            BLangRecordVariable precedingRecVar = (BLangRecordVariable) precedingVar;
            BLangRecordVariable recVar = (BLangRecordVariable) var;
            Map<String, BLangVariable> recVarAsMap = recVar.variableList.stream()
                    .collect(Collectors.toMap(
                            keyValue -> keyValue.key.value,
                            keyValue -> keyValue.valueBindingPattern
                    ));

            if (precedingRecVar.variableList.size() > recVar.variableList.size()) {
                return false;
            }

            for (int i = 0; i < precedingRecVar.variableList.size(); i++) {
                BLangRecordVariableKeyValue precedingKeyValue = precedingRecVar.variableList.get(i);
                if (!recVarAsMap.containsKey(precedingKeyValue.key.value)) {
                    return false;
                }
                if (!checkStructuredPatternSimilarity(
                        precedingKeyValue.valueBindingPattern,
                        recVarAsMap.get(precedingKeyValue.key.value))) {
                    return false;
                }
            }

            if (precedingRecVar.hasRestParam() && recVar.hasRestParam()) {
                return true;
            }

            return precedingRecVar.hasRestParam() || !recVar.hasRestParam();
        }

        if (precedingVar.getKind() == NodeKind.TUPLE_VARIABLE && var.getKind() == NodeKind.TUPLE_VARIABLE) {
            List<BLangVariable> precedingMemberVars = ((BLangTupleVariable) precedingVar).memberVariables;
            BLangVariable precedingRestVar = ((BLangTupleVariable) precedingVar).restVariable;
            List<BLangVariable> memberVars = ((BLangTupleVariable) var).memberVariables;
            BLangVariable memberRestVar = ((BLangTupleVariable) var).restVariable;

            if (precedingRestVar != null && memberRestVar != null) {
                return true;
            }

            if (precedingRestVar == null && memberRestVar == null
                    && precedingMemberVars.size() != memberVars.size()) {
                return false;
            }

            if (precedingRestVar != null && precedingMemberVars.size() > memberVars.size()) {
                return false;
            }

            if (memberRestVar != null) {
                return false;
            }

            for (int i = 0; i < memberVars.size(); i++) {
                if (!checkStructuredPatternSimilarity(precedingMemberVars.get(i), memberVars.get(i))) {
                    return false;
                }
            }
            return true;
        }


        if (precedingVar.getKind() == NodeKind.ERROR_VARIABLE && var.getKind() == NodeKind.ERROR_VARIABLE) {
            BLangErrorVariable precedingErrVar = (BLangErrorVariable) precedingVar;
            BLangErrorVariable errVar = (BLangErrorVariable) var;

            // Rest pattern in previous binding-pattern can bind to all the error details,
            // hence current error pattern is not reachable.
            if (precedingErrVar.restDetail != null && isDirectErrorBindingPattern(precedingErrVar)) {
                return true;
            }

            // Current pattern can bind anything that is bound in preceding, to current's rest binding var.
            if (errVar.restDetail != null) {
                return false;
            }

            if (precedingErrVar.detail != null && errVar.detail != null) {
                // If preceding detail binding list contains all the details in current list,
                // even though preceding contains more bindings, since a binding can bind to (),
                // current is shadowed from preceding.
                // Error details are a map<anydata|error>
                Map<String, BLangVariable> preDetails = precedingErrVar.detail.stream()
                        .collect(Collectors.toMap(entry -> entry.key.value, entry -> entry.valueBindingPattern));

                for (BLangErrorVariable.BLangErrorDetailEntry detailEntry : errVar.detail) {
                    BLangVariable correspondingCurDetail = preDetails.get(detailEntry.key.value);
                    if (correspondingCurDetail == null) {
                        // Current binding pattern have more details to bind to
                        return false;
                    }
                    boolean similar =
                            checkStructuredPatternSimilarity(detailEntry.valueBindingPattern, correspondingCurDetail);
                    if (!similar) {
                        return false;
                    }
                }
            }
            return true;
        }

        if (precedingVar.getKind() == NodeKind.VARIABLE
                && ((BLangSimpleVariable) precedingVar).name.value.equals(Names.IGNORE.value)
                && var.getKind() == NodeKind.ERROR_VARIABLE) {
            return false;
        }

        return precedingVar.getKind() == NodeKind.VARIABLE;
    }

    private boolean isDirectErrorBindingPattern(BLangErrorVariable precedingErrVar) {
        return precedingErrVar.typeNode == null;
    }

    /**
     * This method will check if the static match pattern is valid based on the matching type.
     *
     * @param matchType type of the expression being matched.
     * @param literal   the static match pattern.
     * @return true if the pattern is valid, else false.
     */
    private boolean isValidStaticMatchPattern(BType matchType, BLangExpression literal) {
        if (Types.getReferredType(literal.getBType()).tag == TypeTags.NONE) {
            return true; // When matching '_'
        }

        if (types.isSameType(literal.getBType(), matchType)) {
            return true;
        }

        if (TypeTags.ANY == Types.getReferredType(literal.getBType()).tag) {
            return true;
        }

        switch (matchType.tag) {
            case TypeTags.ANY:
            case TypeTags.ANYDATA:
            case TypeTags.JSON:
                return true;
            case TypeTags.UNION:
                BUnionType unionMatchType = (BUnionType) matchType;
                return unionMatchType.getMemberTypes()
                        .stream()
                        .anyMatch(memberMatchType -> isValidStaticMatchPattern(memberMatchType, literal));
            case TypeTags.TUPLE:
                if (literal.getBType().tag == TypeTags.TUPLE) {
                    BLangListConstructorExpr tupleLiteral = (BLangListConstructorExpr) literal;
                    BTupleType literalTupleType = (BTupleType) literal.getBType();
                    BTupleType matchTupleType = (BTupleType) matchType;
                    if (literalTupleType.tupleTypes.size() != matchTupleType.tupleTypes.size()) {
                        return false;
                    }
                    return IntStream.range(0, literalTupleType.tupleTypes.size())
                            .allMatch(i ->
                                    isValidStaticMatchPattern(matchTupleType.tupleTypes.get(i),
                                            tupleLiteral.exprs.get(i)));
                }
                break;
            case TypeTags.MAP:
                if (literal.getBType().tag == TypeTags.MAP) {
                    // if match type is map, check if literals match to the constraint
                    BLangRecordLiteral mapLiteral = (BLangRecordLiteral) literal;
                    return IntStream.range(0, mapLiteral.fields.size())
                            .allMatch(i -> isValidStaticMatchPattern(((BMapType) matchType).constraint,
                                                                     ((BLangRecordKeyValueField)
                                                                              mapLiteral.fields.get(i)).valueExpr));
                }
                break;
            case TypeTags.RECORD:
                if (literal.getBType().tag == TypeTags.MAP) {
                    // if match type is record, the fields must match to the static pattern fields
                    BLangRecordLiteral mapLiteral = (BLangRecordLiteral) literal;
                    BRecordType recordMatchType = (BRecordType) matchType;
                    Map<String, BField> recordFields = recordMatchType.fields;

                    for (RecordLiteralNode.RecordField field : mapLiteral.fields) {
                        BLangRecordKeyValueField literalKeyValue = (BLangRecordKeyValueField) field;
                        String literalKeyName;
                        NodeKind nodeKind = literalKeyValue.key.expr.getKind();
                        if (nodeKind == NodeKind.SIMPLE_VARIABLE_REF) {
                            literalKeyName = ((BLangSimpleVarRef) literalKeyValue.key.expr).variableName.value;
                        } else if (nodeKind == NodeKind.LITERAL || nodeKind == NodeKind.NUMERIC_LITERAL) {
                            literalKeyName = ((BLangLiteral) literalKeyValue.key.expr).value.toString();
                        } else {
                            return false;
                        }

                        if (recordFields.containsKey(literalKeyName)) {
                            if (!isValidStaticMatchPattern(
                                    recordFields.get(literalKeyName).type, literalKeyValue.valueExpr)) {
                                return false;
                            }
                        } else if (recordMatchType.sealed ||
                                !isValidStaticMatchPattern(recordMatchType.restFieldType, literalKeyValue.valueExpr)) {
                            return false;
                        }
                    }
                    return true;
                }
                break;
            case TypeTags.BYTE:
                if (literal.getBType().tag == TypeTags.INT) {
                    return true;
                }
                break;
            case TypeTags.FINITE:
                if (literal.getKind() == NodeKind.LITERAL || literal.getKind() == NodeKind.NUMERIC_LITERAL) {
                    return types.isAssignableToFiniteType(matchType, (BLangLiteral) literal);
                }
                if (literal.getKind() == NodeKind.SIMPLE_VARIABLE_REF &&
                        ((BLangSimpleVarRef) literal).symbol.getKind() == SymbolKind.CONSTANT) {
                    BConstantSymbol constSymbol = (BConstantSymbol) ((BLangSimpleVarRef) literal).symbol;
                    return types.isAssignableToFiniteType(matchType,
                            (BLangLiteral) ((BFiniteType) constSymbol.type).getValueSpace().iterator().next());
                }
                break;
            case TypeTags.TYPEREFDESC:
                return  isValidStaticMatchPattern(Types.getReferredType(matchType), literal);
        }
        return false;
    }

    @Override
    public void visit(BLangForeach foreach, AnalyzerData data) {
        data.loopWithinTransactionCheckStack.push(true);
        data.errorTypes.push(new LinkedHashSet<>());
        boolean failureHandled = data.failureHandled;
        if (!data.failureHandled) {
            data.failureHandled = foreach.onFailClause != null;
        }
        data.loopCount++;
        BLangBlockStmt body = foreach.body;
        data.env = SymbolEnv.createLoopEnv(foreach, data.env);
        analyzeNode(body, data);
        data.loopCount--;
        data.failureHandled = failureHandled;
        data.loopWithinTransactionCheckStack.pop();
        analyzeExpr(foreach.collection, data);
        body.failureBreakMode = foreach.onFailClause != null ?
                BLangBlockStmt.FailureBreakMode.BREAK_TO_OUTER_BLOCK : BLangBlockStmt.FailureBreakMode.NOT_BREAKABLE;
        analyzeOnFailClause(foreach.onFailClause, data);
        data.errorTypes.pop();
    }

    @Override
    public void visit(BLangWhile whileNode, AnalyzerData data) {
        data.loopWithinTransactionCheckStack.push(true);
        data.errorTypes.push(new LinkedHashSet<>());
        boolean failureHandled = data.failureHandled;
        if (!data.failureHandled) {
            data.failureHandled = whileNode.onFailClause != null;
        }
        data.loopCount++;
        BLangBlockStmt body = whileNode.body;
        data.env = SymbolEnv.createLoopEnv(whileNode, data.env);
        analyzeNode(body, data);
        data.loopCount--;
        data.failureHandled = failureHandled;
        data.loopWithinTransactionCheckStack.pop();
        analyzeExpr(whileNode.expr, data);
        analyzeOnFailClause(whileNode.onFailClause, data);
        data.errorTypes.pop();
    }

    @Override
    public void visit(BLangDo doNode, AnalyzerData data) {
        data.errorTypes.push(new LinkedHashSet<>());
        boolean failureHandled = data.failureHandled;
        if (!data.failureHandled) {
            data.failureHandled = doNode.onFailClause != null;
        }
        analyzeNode(doNode.body, data);
        data.failureHandled = failureHandled;
        doNode.body.failureBreakMode = doNode.onFailClause != null ?
                BLangBlockStmt.FailureBreakMode.BREAK_TO_OUTER_BLOCK : BLangBlockStmt.FailureBreakMode.NOT_BREAKABLE;
        analyzeOnFailClause(doNode.onFailClause, data);
        data.errorTypes.pop();
    }


    @Override
    public void visit(BLangFail failNode, AnalyzerData data) {
        data.failVisited = true;
        analyzeExpr(failNode.expr, data);
        if (data.env.scope.owner.getKind() == SymbolKind.PACKAGE) {
            // Check at module level.
            return;
        }
        typeChecker.checkExpr(failNode.expr, data.env);
        if (!data.errorTypes.empty()) {
            data.errorTypes.peek().add(getErrorTypes(failNode.expr.getBType()));
        }
        if (!data.failureHandled) {
            BType exprType = data.env.enclInvokable.getReturnTypeNode().getBType();
            data.returnTypes.peek().add(exprType);
            if (!types.isAssignable(getErrorTypes(failNode.expr.getBType()), exprType)) {
                dlog.error(failNode.pos, DiagnosticErrorCode.FAIL_EXPR_NO_MATCHING_ERROR_RETURN_IN_ENCL_INVOKABLE);
            }
        }
    }

    @Override
    public void visit(BLangLock lockNode, AnalyzerData data) {
        data.errorTypes.push(new LinkedHashSet<>());
        boolean failureHandled = data.failureHandled;
        if (!data.failureHandled) {
            data.failureHandled = lockNode.onFailClause != null;
        }
        boolean previousWithinLockBlock = data.withinLockBlock;
        data.withinLockBlock = true;
        lockNode.body.stmts.forEach(e -> analyzeNode(e, data));
        data.withinLockBlock = previousWithinLockBlock;
        data.failureHandled = failureHandled;
        lockNode.body.failureBreakMode = lockNode.onFailClause != null ?
                BLangBlockStmt.FailureBreakMode.BREAK_TO_OUTER_BLOCK : BLangBlockStmt.FailureBreakMode.NOT_BREAKABLE;
        analyzeOnFailClause(lockNode.onFailClause, data);
        data.errorTypes.pop();
    }

    @Override
    public void visit(BLangContinue continueNode, AnalyzerData data) {
        if (data.loopCount == 0) {
            this.dlog.error(continueNode.pos, DiagnosticErrorCode.CONTINUE_CANNOT_BE_OUTSIDE_LOOP);
            return;
        }
        if (checkNextBreakValidityInTransaction(data)) {
            this.dlog.error(continueNode.pos, DiagnosticErrorCode.CONTINUE_CANNOT_BE_USED_TO_EXIT_TRANSACTION);
            return;
        }
        if (data.loopAlterNotAllowed) {
            this.dlog.error(continueNode.pos, DiagnosticErrorCode.CONTINUE_NOT_ALLOWED);
        }
    }

    @Override
    public void visit(BLangImportPackage importPkgNode, AnalyzerData data) {
        BPackageSymbol pkgSymbol = importPkgNode.symbol;
        SymbolEnv pkgEnv = this.symTable.pkgEnvMap.get(pkgSymbol);
        if (pkgEnv == null) {
            return;
        }

        analyzeNode(pkgEnv.node, data);
    }

    @Override
    public void visit(BLangXMLNS xmlnsNode, AnalyzerData data) {
        /* ignore */
    }

    @Override
    public void visit(BLangService serviceNode, AnalyzerData data) {
    }

    private void analyzeExportableTypeRef(BSymbol owner, BTypeSymbol symbol, boolean inFuncSignature,
                                          Location pos) {

        if (!inFuncSignature && Symbols.isFlagOn(owner.flags, Flags.ANONYMOUS)) {
            // Specially validate function signatures.
            return;
        }
        if (Symbols.isPublic(owner)) {
            HashSet<BTypeSymbol> visitedSymbols = new HashSet<>();
            checkForExportableType(symbol, pos, visitedSymbols);
        }
    }

    private void checkForExportableType(BTypeSymbol symbol, Location pos, HashSet<BTypeSymbol> visitedSymbols) {

        if (symbol == null || symbol.type == null || Symbols.isFlagOn(symbol.flags, Flags.TYPE_PARAM)) {
            // This is a built-in symbol or a type Param.
            return;
        }
        if (!visitedSymbols.add(symbol)) {
            return;
        }
        switch (symbol.type.tag) {
            case TypeTags.ARRAY:
                checkForExportableType(((BArrayType) symbol.type).eType.tsymbol, pos, visitedSymbols);
                return;
            case TypeTags.TUPLE:
                BTupleType tupleType = (BTupleType) symbol.type;
                tupleType.tupleTypes.forEach(t -> checkForExportableType(t.tsymbol, pos, visitedSymbols));
                if (tupleType.restType != null) {
                    checkForExportableType(tupleType.restType.tsymbol, pos, visitedSymbols);
                }
                return;
            case TypeTags.MAP:
                checkForExportableType(((BMapType) symbol.type).constraint.tsymbol, pos, visitedSymbols);
                return;
            case TypeTags.RECORD:
                if (Symbols.isFlagOn(symbol.flags, Flags.ANONYMOUS)) {
                    BRecordType recordType = (BRecordType) symbol.type;
                    recordType.fields.values().forEach(f -> checkForExportableType(f.type.tsymbol, pos,
                            visitedSymbols));
                    if (recordType.restFieldType != null) {
                        checkForExportableType(recordType.restFieldType.tsymbol, pos, visitedSymbols);
                    }
                    return;
                }
                break;
            case TypeTags.TABLE:
                BTableType tableType = (BTableType) symbol.type;
                if (tableType.constraint != null) {
                    checkForExportableType(tableType.constraint.tsymbol, pos, visitedSymbols);
                }
                return;
            case TypeTags.STREAM:
                BStreamType streamType = (BStreamType) symbol.type;
                if (streamType.constraint != null) {
                    checkForExportableType(streamType.constraint.tsymbol, pos, visitedSymbols);
                }
                return;
            case TypeTags.INVOKABLE:
                BInvokableType invokableType = (BInvokableType) symbol.type;
                if (Symbols.isFlagOn(invokableType.flags, Flags.ANY_FUNCTION)) {
                    return;
                }
                if (invokableType.paramTypes != null) {
                    for (BType paramType : invokableType.paramTypes) {
                        checkForExportableType(paramType.tsymbol, pos, visitedSymbols);
                    }
                }
                if (invokableType.restType != null) {
                    checkForExportableType(invokableType.restType.tsymbol, pos, visitedSymbols);
                }
                checkForExportableType(invokableType.retType.tsymbol, pos, visitedSymbols);
                return;
            case TypeTags.PARAMETERIZED_TYPE:
                BTypeSymbol parameterizedType = ((BParameterizedType) symbol.type).paramValueType.tsymbol;
                checkForExportableType(parameterizedType, pos, visitedSymbols);
                return;
            case TypeTags.ERROR:
                if (Symbols.isFlagOn(symbol.flags, Flags.ANONYMOUS)) {
                    checkForExportableType((((BErrorType) symbol.type).detailType.tsymbol), pos, visitedSymbols);
                    return;
                }
            // TODO : Add support for other types. such as union and objects
        }
        if (!Symbols.isPublic(symbol)) {
            dlog.error(pos, DiagnosticErrorCode.ATTEMPT_EXPOSE_NON_PUBLIC_SYMBOL, symbol.name);
        }
    }

    @Override
    public void visit(BLangLetExpression letExpression, AnalyzerData data) {
        int ownerSymTag = data.env.scope.owner.tag;
        if ((ownerSymTag & SymTag.RECORD) == SymTag.RECORD) {
            dlog.error(letExpression.pos, DiagnosticErrorCode.LET_EXPRESSION_NOT_YET_SUPPORTED_RECORD_FIELD);
        } else if ((ownerSymTag & SymTag.OBJECT) == SymTag.OBJECT) {
            dlog.error(letExpression.pos, DiagnosticErrorCode.LET_EXPRESSION_NOT_YET_SUPPORTED_OBJECT_FIELD);
        }

        data.env = letExpression.env;
        for (BLangLetVariable letVariable : letExpression.letVarDeclarations) {
            analyzeNode((BLangNode) letVariable.definitionNode, data);
        }
        analyzeExpr(letExpression.expr, data);
    }

<<<<<<< HEAD
    public void visit(BLangSimpleVariable varNode) {
        analyzeTypeNode(varNode.typeNode, this.env);
=======
    @Override
    public void visit(BLangSimpleVariable varNode, AnalyzerData data) {

        analyzeTypeNode(varNode.typeNode, data);
>>>>>>> aa513c51

        analyzeExpr(varNode.expr, data);

        if (Objects.isNull(varNode.symbol)) {
            return;
        }

        if (!Symbols.isPublic(varNode.symbol)) {
            return;
        }

        int ownerSymTag = data.env.scope.owner.tag;
        if ((ownerSymTag & SymTag.RECORD) == SymTag.RECORD || (ownerSymTag & SymTag.OBJECT) == SymTag.OBJECT) {
            analyzeExportableTypeRef(data.env.scope.owner, varNode.getBType().tsymbol, false, varNode.pos);
        } else if ((ownerSymTag & SymTag.INVOKABLE) != SymTag.INVOKABLE) {
            // Only global level simpleVarRef, listeners etc.
            analyzeExportableTypeRef(varNode.symbol, varNode.getBType().tsymbol, false, varNode.pos);
        }

<<<<<<< HEAD
        varNode.annAttachments.forEach(annotationAttachment -> analyzeNode(annotationAttachment, env));
    }

    private boolean isValidInferredArray(BLangNode node) {
        switch (node.getKind()) {
            case INTERSECTION_TYPE_NODE:
            case UNION_TYPE_NODE:
                return isValidInferredArray(node.parent);
            case VARIABLE:
                BLangSimpleVariable varNode = (BLangSimpleVariable) node;
                BLangExpression expr = varNode.expr;
                return expr != null && expr.getKind() == NodeKind.LIST_CONSTRUCTOR_EXPR &&
                        isValidContextForInferredArray(node.parent);
            default:
                return false;
        }
    }

    private boolean isValidContextForInferredArray(BLangNode node) {
        switch (node.getKind()) {
            case PACKAGE:
            case EXPR_FUNCTION_BODY:
            case BLOCK_FUNCTION_BODY:
            case BLOCK:
                return true;
            case VARIABLE_DEF:
                return isValidContextForInferredArray(node.parent);
            default:
                return false;
        }
    }

    private boolean isCurrentPositionInWorker(SymbolEnv env) {
        if (env.enclInvokable != null && env.enclInvokable.flagSet.contains(Flag.WORKER)) {
            return true;
        }
        if (env.enclEnv != null
                && !(env.enclEnv.node.getKind() == NodeKind.PACKAGE
                    || env.enclEnv.node.getKind() == NodeKind.OBJECT_TYPE)) {
            return isCurrentPositionInWorker(env.enclEnv);
        }
        return false;
=======
        varNode.annAttachments.forEach(annotationAttachment -> analyzeNode(annotationAttachment, data));
>>>>>>> aa513c51
    }

    @Override
    public void visit(BLangTupleVariable bLangTupleVariable, AnalyzerData data) {

        if (bLangTupleVariable.typeNode != null) {
            analyzeNode(bLangTupleVariable.typeNode, data);
        }
        analyzeExpr(bLangTupleVariable.expr, data);
    }

    @Override
    public void visit(BLangRecordVariable bLangRecordVariable, AnalyzerData data) {

        if (bLangRecordVariable.typeNode != null) {
            analyzeNode(bLangRecordVariable.typeNode, data);
        }
        analyzeExpr(bLangRecordVariable.expr, data);
    }

    @Override
    public void visit(BLangErrorVariable bLangErrorVariable, AnalyzerData data) {

        if (bLangErrorVariable.typeNode != null) {
            analyzeNode(bLangErrorVariable.typeNode, data);
        }
        analyzeExpr(bLangErrorVariable.expr, data);
    }

    @Override
    public void visit(BLangIdentifier identifierNode, AnalyzerData data) {
        /* ignore */
    }

    @Override
    public void visit(BLangAnnotation annotationNode, AnalyzerData data) {
        annotationNode.annAttachments.forEach(annotationAttachment -> analyzeNode(annotationAttachment, data));
    }

    @Override
    public void visit(BLangAnnotationAttachment annAttachmentNode, AnalyzerData data) {
        analyzeExpr(annAttachmentNode.expr, data);
        BAnnotationSymbol annotationSymbol = annAttachmentNode.annotationSymbol;
        if (annotationSymbol != null && Symbols.isFlagOn(annotationSymbol.flags, Flags.DEPRECATED)) {
            dlog.warning(annAttachmentNode.pos, DiagnosticWarningCode.USAGE_OF_DEPRECATED_CONSTRUCT, annotationSymbol);
        }
    }

    @Override
    public void visit(BLangSimpleVariableDef varDefNode, AnalyzerData data) {
        analyzeNode(varDefNode.var, data);
    }

    @Override
    public void visit(BLangCompoundAssignment compoundAssignment, AnalyzerData data) {
        BLangValueExpression varRef = compoundAssignment.varRef;
        analyzeExpr(varRef, data);
        analyzeExpr(compoundAssignment.expr, data);
    }

    @Override
    public void visit(BLangAssignment assignNode, AnalyzerData data) {
        BLangExpression varRef = assignNode.varRef;
        analyzeExpr(varRef, data);
        analyzeExpr(assignNode.expr, data);
    }

    @Override
    public void visit(BLangRecordDestructure stmt, AnalyzerData data) {
        List<BLangExpression> varRefs = getVarRefs(stmt.varRef);
        this.checkDuplicateVarRefs(varRefs);
        analyzeExpr(stmt.varRef, data);
        analyzeExpr(stmt.expr, data);
    }

    @Override
    public void visit(BLangErrorDestructure stmt, AnalyzerData data) {
        List<BLangExpression> varRefs = getVarRefs(stmt.varRef);
        this.checkDuplicateVarRefs(varRefs);
        analyzeExpr(stmt.varRef, data);
        analyzeExpr(stmt.expr, data);
    }

    @Override
    public void visit(BLangTupleDestructure stmt, AnalyzerData data) {
        List<BLangExpression> varRefs = getVarRefs(stmt.varRef);
        this.checkDuplicateVarRefs(varRefs);
        analyzeExpr(stmt.varRef, data);
        analyzeExpr(stmt.expr, data);
    }

    private void checkDuplicateVarRefs(List<BLangExpression> varRefs) {
        checkDuplicateVarRefs(varRefs, new HashSet<>());
    }

    private void checkDuplicateVarRefs(List<BLangExpression> varRefs, Set<BSymbol> symbols) {
        for (BLangExpression varRef : varRefs) {
            if (varRef == null) {
                continue;
            }
            NodeKind kind = varRef.getKind();
            if (kind != NodeKind.SIMPLE_VARIABLE_REF
                    && kind != NodeKind.RECORD_VARIABLE_REF
                    && kind != NodeKind.ERROR_VARIABLE_REF
                    && kind != NodeKind.TUPLE_VARIABLE_REF) {
                continue;
            }

            if (kind == NodeKind.SIMPLE_VARIABLE_REF
                    && names.fromIdNode(((BLangSimpleVarRef) varRef).variableName) == Names.IGNORE) {
                continue;
            }

            if (kind == NodeKind.TUPLE_VARIABLE_REF) {
                checkDuplicateVarRefs(getVarRefs((BLangTupleVarRef) varRef), symbols);
            } else if (kind == NodeKind.RECORD_VARIABLE_REF) {
                checkDuplicateVarRefs(getVarRefs((BLangRecordVarRef) varRef), symbols);
            } else if (kind == NodeKind.ERROR_VARIABLE_REF) {
                checkDuplicateVarRefs(getVarRefs((BLangErrorVarRef) varRef), symbols);
            }

            BLangVariableReference varRefExpr = (BLangVariableReference) varRef;
            if (varRefExpr.symbol != null && !symbols.add(varRefExpr.symbol)) {
                this.dlog.error(varRef.pos, DiagnosticErrorCode.DUPLICATE_VARIABLE_IN_BINDING_PATTERN,
                        varRefExpr.symbol);
            }
        }
    }

    private List<BLangExpression> getVarRefs(BLangRecordVarRef varRef) {
        List<BLangExpression> varRefs = varRef.recordRefFields.stream()
                .map(e -> e.variableReference).collect(Collectors.toList());
        varRefs.add(varRef.restParam);
        return varRefs;
    }

    private List<BLangExpression> getVarRefs(BLangErrorVarRef varRef) {
        List<BLangExpression> varRefs = new ArrayList<>();
        if (varRef.message != null) {
            varRefs.add(varRef.message);
        }
        if (varRef.cause != null) {
            varRefs.add(varRef.cause);
        }
        varRefs.addAll(varRef.detail.stream().map(e -> e.expr).collect(Collectors.toList()));
        varRefs.add(varRef.restVar);
        return varRefs;
    }

    private List<BLangExpression> getVarRefs(BLangTupleVarRef varRef) {
        List<BLangExpression> varRefs = new ArrayList<>(varRef.expressions);
        varRefs.add(varRef.restParam);
        return varRefs;
    }

    @Override
    public void visit(BLangBreak breakNode, AnalyzerData data) {
        if (data.loopCount == 0) {
            this.dlog.error(breakNode.pos, DiagnosticErrorCode.BREAK_CANNOT_BE_OUTSIDE_LOOP);
            return;
        }
        if (checkNextBreakValidityInTransaction(data)) {
            this.dlog.error(breakNode.pos, DiagnosticErrorCode.BREAK_CANNOT_BE_USED_TO_EXIT_TRANSACTION);
            return;
        }
        if (data.loopAlterNotAllowed) {
            this.dlog.error(breakNode.pos, DiagnosticErrorCode.BREAK_NOT_ALLOWED);
        }
    }

    @Override
    public void visit(BLangPanic panicNode, AnalyzerData data) {
        analyzeExpr(panicNode.expr, data);
    }

    @Override
    public void visit(BLangXMLNSStatement xmlnsStmtNode, AnalyzerData data) {
    }

    @Override
    public void visit(BLangExpressionStmt exprStmtNode, AnalyzerData data) {
        BLangExpression expr = exprStmtNode.expr;
        analyzeExpr(expr, data);
        validateExprStatementExpression(exprStmtNode);
    }

    private void validateExprStatementExpression(BLangExpressionStmt exprStmtNode) {
        BLangExpression expr = exprStmtNode.expr;
        NodeKind kind = expr.getKind();
        if (kind == NodeKind.WORKER_SYNC_SEND) {
            return;
        }

        while (kind == NodeKind.MATCH_EXPRESSION || kind == NodeKind.CHECK_EXPR || kind == NodeKind.CHECK_PANIC_EXPR) {
            if (kind == NodeKind.MATCH_EXPRESSION) {
                expr = ((BLangMatchExpression) expr).expr;
            } else if (expr.getKind() == NodeKind.CHECK_EXPR) {
                expr = ((BLangCheckedExpr) expr).expr;
            } else if (expr.getKind() == NodeKind.CHECK_PANIC_EXPR) {
                expr = ((BLangCheckPanickedExpr) expr).expr;
            }
            kind = expr.getKind();
        }
        // Allowed expression kinds
        if (kind == NodeKind.INVOCATION || kind == NodeKind.WAIT_EXPR) {
            return;
        }
        // For other expressions, error is logged already.
        if (expr.getBType() == symTable.nilType) {
            dlog.error(exprStmtNode.pos, DiagnosticErrorCode.INVALID_EXPR_STATEMENT);
        }
    }

    private boolean isTopLevel(SymbolEnv env) {
        return env.enclInvokable.body == env.node;
    }

    private boolean isInWorker(SymbolEnv env) {
        return env.enclInvokable.flagSet.contains(Flag.WORKER);
    }

    private boolean isCommunicationAllowedLocation(SymbolEnv env) {
        return isTopLevel(env);
    }

    private boolean isDefaultWorkerCommunication(String workerIdentifier) {
        return workerIdentifier.equals(DEFAULT_WORKER_NAME);
    }

    private boolean workerExists(BType type, String workerName, SymbolEnv env) {
        if (isDefaultWorkerCommunication(workerName) && isInWorker(env)) {
            return true;
        }
        if (type == symTable.semanticError) {
            return false;
        }
        BType refType = Types.getReferredType(type);
        return refType.tag == TypeTags.FUTURE && ((BFutureType) refType).workerDerivative;
    }


    // Asynchronous Send Statement
    @Override
    public void visit(BLangWorkerSend workerSendNode, AnalyzerData data) {
        BSymbol receiver =
                symResolver.lookupSymbolInMainSpace(data.env, names.fromIdNode(workerSendNode.workerIdentifier));
        if ((receiver.tag & SymTag.VARIABLE) != SymTag.VARIABLE) {
            receiver = symTable.notFoundSymbol;
        }
        verifyPeerCommunication(workerSendNode.pos, receiver, workerSendNode.workerIdentifier.value, data.env);

        WorkerActionSystem was = data.workerActionSystemStack.peek();

        BType type = workerSendNode.expr.getBType();
        if (type == symTable.semanticError) {
            // Error of this is already printed as undef-var
            was.hasErrors = true;
        } else if (workerSendNode.expr instanceof ActionNode) {
            this.dlog.error(workerSendNode.expr.pos, DiagnosticErrorCode.INVALID_SEND_EXPR);
        } else if (!types.isAssignable(type, symTable.cloneableType)) {
            this.dlog.error(workerSendNode.pos, DiagnosticErrorCode.INVALID_TYPE_FOR_SEND, type);
        }

        String workerName = workerSendNode.workerIdentifier.getValue();
        if (!isCommunicationAllowedLocation(data.env) && !data.inInternallyDefinedBlockStmt) {
            this.dlog.error(workerSendNode.pos, DiagnosticErrorCode.UNSUPPORTED_WORKER_SEND_POSITION);
            was.hasErrors = true;
        }

        if (!this.workerExists(workerSendNode.getBType(), workerName, data.env)
                || (!isWorkerFromFunction(data.env, names.fromString(workerName)) && !workerName.equals("function"))) {
            this.dlog.error(workerSendNode.pos, DiagnosticErrorCode.UNDEFINED_WORKER, workerName);
            was.hasErrors = true;
        }

        workerSendNode.setBType(
                createAccumulatedErrorTypeForMatchingReceive(workerSendNode.pos, workerSendNode.expr.getBType(), data));
        was.addWorkerAction(workerSendNode);
        analyzeExpr(workerSendNode.expr, data);
        validateActionParentNode(workerSendNode.pos, workerSendNode.expr);
    }

    private BType createAccumulatedErrorTypeForMatchingReceive(Location pos, BType exprType, AnalyzerData data) {
        Set<BType> returnTypesUpToNow = data.returnTypes.peek();
        LinkedHashSet<BType> returnTypeAndSendType = new LinkedHashSet<>() {
            {
                Comparator.comparing(BType::toString);
            }
        };
        for (BType returnType : returnTypesUpToNow) {
            if (onlyContainErrors(returnType)) {
                returnTypeAndSendType.add(returnType);
            } else {
                this.dlog.error(pos, DiagnosticErrorCode.WORKER_SEND_AFTER_RETURN);
            }
        }
        returnTypeAndSendType.add(exprType);
        if (returnTypeAndSendType.size() > 1) {
            return BUnionType.create(null, returnTypeAndSendType);
        } else {
            return exprType;
        }
    }

    @Override
    public void visit(BLangWorkerSyncSendExpr syncSendExpr, AnalyzerData data) {
        BSymbol receiver =
                symResolver.lookupSymbolInMainSpace(data.env, names.fromIdNode(syncSendExpr.workerIdentifier));
        if ((receiver.tag & SymTag.VARIABLE) != SymTag.VARIABLE) {
            receiver = symTable.notFoundSymbol;
        }
        verifyPeerCommunication(syncSendExpr.pos, receiver, syncSendExpr.workerIdentifier.value, data.env);

        // Validate worker synchronous send
        validateActionParentNode(syncSendExpr.pos, syncSendExpr);
        String workerName = syncSendExpr.workerIdentifier.getValue();
        WorkerActionSystem was = data.workerActionSystemStack.peek();

        if (!isCommunicationAllowedLocation(data.env) && !data.inInternallyDefinedBlockStmt) {
            this.dlog.error(syncSendExpr.pos, DiagnosticErrorCode.UNSUPPORTED_WORKER_SEND_POSITION);
            was.hasErrors = true;
        }

        if (!this.workerExists(syncSendExpr.workerType, workerName, data.env)) {
            this.dlog.error(syncSendExpr.pos, DiagnosticErrorCode.UNDEFINED_WORKER, syncSendExpr.workerSymbol);
            was.hasErrors = true;
        }
        syncSendExpr.setBType(
                createAccumulatedErrorTypeForMatchingReceive(syncSendExpr.pos, syncSendExpr.expr.getBType(), data));
        was.addWorkerAction(syncSendExpr);
        analyzeExpr(syncSendExpr.expr, data);
    }

    @Override
    public void visit(BLangWorkerReceive workerReceiveNode, AnalyzerData data) {
        // Validate worker receive
        validateActionParentNode(workerReceiveNode.pos, workerReceiveNode);
        BSymbol sender =
                symResolver.lookupSymbolInMainSpace(data.env, names.fromIdNode(workerReceiveNode.workerIdentifier));
        if ((sender.tag & SymTag.VARIABLE) != SymTag.VARIABLE) {
            sender = symTable.notFoundSymbol;
        }
        verifyPeerCommunication(workerReceiveNode.pos, sender, workerReceiveNode.workerIdentifier.value, data.env);

        WorkerActionSystem was = data.workerActionSystemStack.peek();

        String workerName = workerReceiveNode.workerIdentifier.getValue();
        if (!isCommunicationAllowedLocation(data.env) && !data.inInternallyDefinedBlockStmt) {
            this.dlog.error(workerReceiveNode.pos, DiagnosticErrorCode.INVALID_WORKER_RECEIVE_POSITION);
            was.hasErrors = true;
        }

        if (!this.workerExists(workerReceiveNode.workerType, workerName, data.env)) {
            this.dlog.error(workerReceiveNode.pos, DiagnosticErrorCode.UNDEFINED_WORKER, workerName);
            was.hasErrors = true;
        }

        workerReceiveNode.matchingSendsError = createAccumulatedErrorTypeForMatchingSyncSend(workerReceiveNode, data);
        was.addWorkerAction(workerReceiveNode);
    }

    private void verifyPeerCommunication(Location pos, BSymbol otherWorker, String otherWorkerName, SymbolEnv env) {
        if (env.enclEnv.node.getKind() != NodeKind.FUNCTION) {
            return;
        }
        BLangFunction funcNode = (BLangFunction) env.enclEnv.node;

        Set<Flag> flagSet = funcNode.flagSet;
        // Analyze worker interactions inside workers
        Name workerDerivedName = names.fromString("0" + otherWorker.name.value);
        if (flagSet.contains(Flag.WORKER)) {
            // Interacting with default worker from a worker within a fork.
            if (otherWorkerName.equals(DEFAULT_WORKER_NAME)) {
                if (flagSet.contains(Flag.FORKED)) {
                    dlog.error(pos, DiagnosticErrorCode.WORKER_INTERACTIONS_ONLY_ALLOWED_BETWEEN_PEERS);
                }
                return;
            }

            Scope enclFunctionScope = env.enclEnv.enclEnv.scope;
            BInvokableSymbol wLambda = (BInvokableSymbol) enclFunctionScope.lookup(workerDerivedName).symbol;
            // Interactions across fork
            if (wLambda != null && funcNode.anonForkName != null
                    && !funcNode.anonForkName.equals(wLambda.enclForkName)) {
                dlog.error(pos, DiagnosticErrorCode.WORKER_INTERACTIONS_ONLY_ALLOWED_BETWEEN_PEERS);
            }
        } else {
            // Worker interactions outside of worker constructs (in default worker)
            BInvokableSymbol wLambda = (BInvokableSymbol) env.scope.lookup(workerDerivedName).symbol;
            if (wLambda != null && wLambda.enclForkName != null) {
                dlog.error(pos, DiagnosticErrorCode.WORKER_INTERACTIONS_ONLY_ALLOWED_BETWEEN_PEERS);
            }
        }
    }

    public BType createAccumulatedErrorTypeForMatchingSyncSend(BLangWorkerReceive workerReceiveNode,
                                                               AnalyzerData data) {
        Set<BType> returnTypesUpToNow = data.returnTypes.peek();
        LinkedHashSet<BType> returnTypeAndSendType = new LinkedHashSet<>();
        for (BType returnType : returnTypesUpToNow) {
            if (onlyContainErrors(returnType)) {
                returnTypeAndSendType.add(returnType);
            } else {
                this.dlog.error(workerReceiveNode.pos, DiagnosticErrorCode.WORKER_RECEIVE_AFTER_RETURN);
            }
        }
        returnTypeAndSendType.add(symTable.nilType);
        if (returnTypeAndSendType.size() > 1) {
            return BUnionType.create(null, returnTypeAndSendType);
        } else {
            return symTable.nilType;
        }
    }

    private boolean onlyContainErrors(BType returnType) {
        if (returnType == null) {
            return false;
        }

        returnType = types.getTypeWithEffectiveIntersectionTypes(returnType);
        returnType = Types.getReferredType(returnType);
        if (returnType.tag == TypeTags.ERROR) {
            return true;
        }

        if (returnType.tag == TypeTags.UNION) {
            for (BType memberType : ((BUnionType) returnType).getMemberTypes()) {
                BType t = types.getTypeWithEffectiveIntersectionTypes(memberType);
                if (t.tag != TypeTags.ERROR) {
                    return false;
                }
            }
            return true;
        }
        return false;
    }

    @Override
    public void visit(BLangLiteral literalExpr, AnalyzerData data) {
    }

    @Override
    public void visit(BLangConstRef constRef, AnalyzerData data) {
    }

    @Override
    public void visit(BLangListConstructorExpr listConstructorExpr, AnalyzerData data) {
        analyzeExprs(listConstructorExpr.exprs, data);
    }

    @Override
    public void visit(BLangTableConstructorExpr tableConstructorExpr, AnalyzerData data) {
        analyzeExprs(tableConstructorExpr.recordLiteralList, data);
    }

    @Override
    public void visit(BLangRecordLiteral recordLiteral, AnalyzerData data) {
        List<RecordLiteralNode.RecordField> fields = recordLiteral.fields;

        for (RecordLiteralNode.RecordField field : fields) {
            if (field.isKeyValueField()) {
                analyzeExpr(((BLangRecordKeyValueField) field).valueExpr, data);
            } else if (field.getKind() == NodeKind.SIMPLE_VARIABLE_REF) {
                analyzeExpr((BLangRecordLiteral.BLangRecordVarNameField) field, data);
            } else {
                analyzeExpr(((BLangRecordLiteral.BLangRecordSpreadOperatorField) field).expr, data);
            }
        }

        Set<Object> names = new HashSet<>();
        Set<Object> neverTypedKeys = new HashSet<>();
        BType literalBType = recordLiteral.getBType();
        BType type = Types.getReferredType(literalBType);
        boolean isRecord = type.tag == TypeTags.RECORD;
        boolean isOpenRecord = isRecord && !((BRecordType) type).sealed;

        // A record type is inferred for a record literal even if the contextually expected type is a map, if the
        // mapping constructor expression has `readonly` fields.
        boolean isInferredRecordForMapCET = isRecord && recordLiteral.expectedType != null &&
                recordLiteral.expectedType.tag == TypeTags.MAP;

        BLangRecordLiteral.BLangRecordSpreadOperatorField inclusiveTypeSpreadField = null;
        for (RecordLiteralNode.RecordField field : fields) {

            BLangExpression keyExpr;

            if (field.getKind() == NodeKind.RECORD_LITERAL_SPREAD_OP) {
                BLangRecordLiteral.BLangRecordSpreadOperatorField spreadOpField =
                        (BLangRecordLiteral.BLangRecordSpreadOperatorField) field;
                BLangExpression spreadOpExpr = spreadOpField.expr;

                analyzeExpr(spreadOpExpr, data);

                BType spreadOpExprType = Types.getReferredType(spreadOpExpr.getBType());
                int spreadFieldTypeTag = spreadOpExprType.tag;
                if (spreadFieldTypeTag == TypeTags.MAP) {
                    if (inclusiveTypeSpreadField != null) {
                        this.dlog.error(spreadOpExpr.pos, DiagnosticErrorCode.MULTIPLE_INCLUSIVE_TYPES);
                        continue;
                    }
                    inclusiveTypeSpreadField = spreadOpField;

                    if (fields.size() > 1) {
                        if (names.size() > 0) {
                            this.dlog.error(spreadOpExpr.pos,
                                            DiagnosticErrorCode.SPREAD_FIELD_MAY_DULPICATE_ALREADY_SPECIFIED_KEYS,
                                            spreadOpExpr);
                        }
                        // Skipping to avoid multiple error messages
                        continue;
                    }
                }

                if (spreadFieldTypeTag != TypeTags.RECORD) {
                    continue;
                }

                BRecordType spreadExprRecordType = (BRecordType) spreadOpExprType;
                boolean isSpreadExprRecordTypeSealed = spreadExprRecordType.sealed;
                if (!isSpreadExprRecordTypeSealed) {
                    // More than one spread-field with inclusive-type-descriptors are not allowed.
                    if (inclusiveTypeSpreadField != null) {
                        this.dlog.error(spreadOpExpr.pos, DiagnosticErrorCode.MULTIPLE_INCLUSIVE_TYPES);
                    } else {
                        inclusiveTypeSpreadField = spreadOpField;
                    }
                }

                LinkedHashMap<String, BField> fieldsInRecordType = getUnescapedFieldList(spreadExprRecordType.fields);

                for (Object fieldName : names) {
                    if (!fieldsInRecordType.containsKey(fieldName) && !isSpreadExprRecordTypeSealed) {
                        this.dlog.error(spreadOpExpr.pos,
                                DiagnosticErrorCode.SPREAD_FIELD_MAY_DULPICATE_ALREADY_SPECIFIED_KEYS,
                                spreadOpExpr);
                        break;
                    }
                }

                for (String fieldName : fieldsInRecordType.keySet()) {
                    BField bField = fieldsInRecordType.get(fieldName);
                    if (names.contains(fieldName)) {
                        if (bField.type.tag != TypeTags.NEVER) {
                            this.dlog.error(spreadOpExpr.pos,
                                    DiagnosticErrorCode.DUPLICATE_KEY_IN_RECORD_LITERAL_SPREAD_OP,
                                    type.getKind().typeName(), fieldName, spreadOpField);
                        }
                        continue;
                    }

                    if (bField.type.tag == TypeTags.NEVER) {
                        neverTypedKeys.add(fieldName);
                        continue;
                    }

                    if (!neverTypedKeys.remove(fieldName) &&
                            inclusiveTypeSpreadField != null && isSpreadExprRecordTypeSealed) {
                        this.dlog.error(spreadOpExpr.pos,
                                DiagnosticErrorCode.POSSIBLE_DUPLICATE_OF_FIELD_SPECIFIED_VIA_SPREAD_OP,
                                Types.getReferredType(recordLiteral.expectedType).getKind().typeName(),
                                bField.symbol, spreadOpField);
                    }
                    names.add(fieldName);
                }

            } else {
                if (field.isKeyValueField()) {
                    BLangRecordLiteral.BLangRecordKey key = ((BLangRecordKeyValueField) field).key;
                    keyExpr = key.expr;
                    if (key.computedKey) {
                        analyzeExpr(keyExpr, data);
                        continue;
                    }
                } else {
                    keyExpr = (BLangRecordLiteral.BLangRecordVarNameField) field;
                }

                if (keyExpr.getKind() == NodeKind.SIMPLE_VARIABLE_REF) {
                    String name = ((BLangSimpleVarRef) keyExpr).variableName.value;
                    String unescapedName = Utils.unescapeJava(name);
                    if (names.contains(unescapedName)) {
                        this.dlog.error(keyExpr.pos, DiagnosticErrorCode.DUPLICATE_KEY_IN_RECORD_LITERAL,
                                        Types.getReferredType(recordLiteral.expectedType).getKind().typeName(),
                                        unescapedName);
                    } else if (inclusiveTypeSpreadField != null && !neverTypedKeys.contains(unescapedName)) {
                        this.dlog.error(keyExpr.pos,
                                        DiagnosticErrorCode.POSSIBLE_DUPLICATE_OF_FIELD_SPECIFIED_VIA_SPREAD_OP,
                                unescapedName, inclusiveTypeSpreadField);
                    }

                    if (!isInferredRecordForMapCET && isOpenRecord && !((BRecordType) type).fields.containsKey(name)) {
                        dlog.error(keyExpr.pos, DiagnosticErrorCode.INVALID_RECORD_LITERAL_IDENTIFIER_KEY,
                                unescapedName);
                    }

                    names.add(unescapedName);
                } else if (keyExpr.getKind() == NodeKind.LITERAL || keyExpr.getKind() == NodeKind.NUMERIC_LITERAL) {
                    Object name = ((BLangLiteral) keyExpr).value;
                    if (names.contains(name)) {
                        this.dlog.error(keyExpr.pos, DiagnosticErrorCode.DUPLICATE_KEY_IN_RECORD_LITERAL,
                                Types.getReferredType(recordLiteral.parent.getBType())
                                        .getKind().typeName(), name);
                    } else if (inclusiveTypeSpreadField != null && !neverTypedKeys.contains(name)) {
                        this.dlog.error(keyExpr.pos,
                                        DiagnosticErrorCode.POSSIBLE_DUPLICATE_OF_FIELD_SPECIFIED_VIA_SPREAD_OP,
                                        name, inclusiveTypeSpreadField);
                    }
                    names.add(name);
                }
            }
        }

        if (isInferredRecordForMapCET) {
            recordLiteral.expectedType = type;
        }
    }

    @Override
    public void visit(BLangRecordLiteral.BLangRecordVarNameField node, AnalyzerData data) {
        visit((BLangSimpleVarRef) node, data);
    }

    private LinkedHashMap<String, BField> getUnescapedFieldList(LinkedHashMap<String, BField> fieldMap) {
        LinkedHashMap<String, BField> newMap = new LinkedHashMap<>();
        for (String key : fieldMap.keySet()) {
            newMap.put(Utils.unescapeJava(key), fieldMap.get(key));
        }

        return newMap;
    }

    @Override
    public void visit(BLangSimpleVarRef varRefExpr, AnalyzerData data) {
        switch (varRefExpr.parent.getKind()) {
            // Referring workers for worker interactions are allowed, hence skip the check.
            case WORKER_RECEIVE:
            case WORKER_SEND:
            case WORKER_SYNC_SEND:
                return;
            default:
                if (varRefExpr.getBType() != null && varRefExpr.getBType().tag == TypeTags.FUTURE) {
                    trackNamedWorkerReferences(varRefExpr, data);
                }
        }
        if (varRefExpr.symbol != null && Symbols.isFlagOn(varRefExpr.symbol.flags, Flags.DEPRECATED)) {
            dlog.warning(varRefExpr.pos, DiagnosticWarningCode.USAGE_OF_DEPRECATED_CONSTRUCT, varRefExpr);
        }
    }

    private void trackNamedWorkerReferences(BLangSimpleVarRef varRefExpr, AnalyzerData data) {
        if (varRefExpr.symbol == null || (varRefExpr.symbol.flags & Flags.WORKER) != Flags.WORKER) {
            return;
        }

        data.workerReferences.computeIfAbsent(varRefExpr.symbol, s -> new LinkedHashSet<>());
        data.workerReferences.get(varRefExpr.symbol).add(varRefExpr);
    }

    @Override
    public void visit(BLangRecordVarRef varRefExpr, AnalyzerData data) {
        /* ignore */
    }

    @Override
    public void visit(BLangErrorVarRef varRefExpr, AnalyzerData data) {
        /* ignore */
    }

    @Override
    public void visit(BLangTupleVarRef varRefExpr, AnalyzerData data) {
        /* ignore */
    }

    @Override
    public void visit(BLangFieldBasedAccess fieldAccessExpr, AnalyzerData data) {
        analyzeFieldBasedAccessExpr(fieldAccessExpr, data);
    }

    @Override
    public void visit(BLangFieldBasedAccess.BLangNSPrefixedFieldBasedAccess nsPrefixedFieldBasedAccess,
                      AnalyzerData data) {
        analyzeFieldBasedAccessExpr(nsPrefixedFieldBasedAccess, data);
    }

    private void analyzeFieldBasedAccessExpr(BLangFieldBasedAccess fieldAccessExpr, AnalyzerData data) {
        analyzeExpr(fieldAccessExpr.expr, data);
        BSymbol symbol = fieldAccessExpr.symbol;
        if (symbol != null && Symbols.isFlagOn(fieldAccessExpr.symbol.flags, Flags.DEPRECATED)) {
            dlog.warning(fieldAccessExpr.pos, DiagnosticWarningCode.USAGE_OF_DEPRECATED_CONSTRUCT, fieldAccessExpr);
        }
    }

    @Override
    public void visit(BLangIndexBasedAccess indexAccessExpr, AnalyzerData data) {
        analyzeExpr(indexAccessExpr.indexExpr, data);
        analyzeExpr(indexAccessExpr.expr, data);
    }

    @Override
    public void visit(BLangTableMultiKeyExpr tableMultiKeyExpr, AnalyzerData data) {
        analyzeExprs(tableMultiKeyExpr.multiKeyIndexExprs, data);
    }

    @Override
    public void visit(BLangInvocation invocationExpr, AnalyzerData data) {
        analyzeExpr(invocationExpr.expr, data);
        analyzeExprs(invocationExpr.requiredArgs, data);
        analyzeExprs(invocationExpr.restArgs, data);

        validateInvocationInMatchGuard(invocationExpr);

        if ((invocationExpr.symbol != null) && invocationExpr.symbol.kind == SymbolKind.FUNCTION) {
            BSymbol funcSymbol = invocationExpr.symbol;
            if (Symbols.isFlagOn(funcSymbol.flags, Flags.TRANSACTIONAL) && !data.withinTransactionScope) {
                dlog.error(invocationExpr.pos, DiagnosticErrorCode.TRANSACTIONAL_FUNC_INVOKE_PROHIBITED);
                return;
            }
            if (Symbols.isFlagOn(funcSymbol.flags, Flags.DEPRECATED)) {
                dlog.warning(invocationExpr.pos, DiagnosticWarningCode.USAGE_OF_DEPRECATED_CONSTRUCT,
                             invocationExpr);
            }
        }
    }

    @Override
    public void visit(BLangErrorConstructorExpr errorConstructorExpr, AnalyzerData data) {
        analyzeExprs(errorConstructorExpr.positionalArgs, data);
        if (!errorConstructorExpr.namedArgs.isEmpty()) {
            analyzeExprs(errorConstructorExpr.namedArgs, data);
        }
    }

    @Override
    public void visit(BLangInvocation.BLangActionInvocation actionInvocation, AnalyzerData data) {
        validateInvocationInMatchGuard(actionInvocation);

        if (!actionInvocation.async && !data.withinTransactionScope &&
                Symbols.isFlagOn(actionInvocation.symbol.flags, Flags.TRANSACTIONAL)) {
            dlog.error(actionInvocation.pos, DiagnosticErrorCode.TRANSACTIONAL_FUNC_INVOKE_PROHIBITED,
                       actionInvocation.symbol);
            return;
        }

        if (actionInvocation.async && data.withinTransactionScope &&
                !Symbols.isFlagOn(actionInvocation.symbol.flags, Flags.TRANSACTIONAL)) {
            dlog.error(actionInvocation.pos, DiagnosticErrorCode.USAGE_OF_START_WITHIN_TRANSACTION_IS_PROHIBITED);
            return;
        }

        analyzeExpr(actionInvocation.expr, data);
        analyzeExprs(actionInvocation.requiredArgs, data);
        analyzeExprs(actionInvocation.restArgs, data);

        if (actionInvocation.symbol != null && actionInvocation.symbol.kind == SymbolKind.FUNCTION &&
                Symbols.isFlagOn(actionInvocation.symbol.flags, Flags.DEPRECATED)) {
            dlog.warning(actionInvocation.pos, DiagnosticWarningCode.USAGE_OF_DEPRECATED_CONSTRUCT, actionInvocation);
        }

        if (actionInvocation.flagSet.contains(Flag.TRANSACTIONAL) && !data.withinTransactionScope) {
            dlog.error(actionInvocation.pos, DiagnosticErrorCode.TRANSACTIONAL_FUNC_INVOKE_PROHIBITED);
            return;
        }

        if (actionInvocation.async && data.withinLockBlock) {
            dlog.error(actionInvocation.pos, actionInvocation.functionPointerInvocation ?
                    DiagnosticErrorCode.USAGE_OF_WORKER_WITHIN_LOCK_IS_PROHIBITED :
                    DiagnosticErrorCode.USAGE_OF_START_WITHIN_LOCK_IS_PROHIBITED);
            return;
        }

        if (actionInvocation.symbol != null &&
                (actionInvocation.symbol.tag & SymTag.CONSTRUCTOR) == SymTag.CONSTRUCTOR) {
            dlog.error(actionInvocation.pos, DiagnosticErrorCode.INVALID_FUNCTIONAL_CONSTRUCTOR_INVOCATION,
                    actionInvocation.symbol);
            return;
        }

        validateActionInvocation(actionInvocation.pos, actionInvocation);

        if (!actionInvocation.async && data.withinTransactionScope) {
            actionInvocation.invokedInsideTransaction = true;
        }
    }

    private void validateActionInvocation(Location pos, BLangInvocation iExpr) {
        if (iExpr.expr != null) {
            final NodeKind clientNodeKind = iExpr.expr.getKind();
            // Validation against node kind.
            if (clientNodeKind == NodeKind.FIELD_BASED_ACCESS_EXPR) {
                final BLangFieldBasedAccess fieldBasedAccess = (BLangFieldBasedAccess) iExpr.expr;
                if (fieldBasedAccess.expr.getKind() != NodeKind.SIMPLE_VARIABLE_REF) {
                    dlog.error(pos, DiagnosticErrorCode.INVALID_ACTION_INVOCATION_AS_EXPR);
                } else {
                    final BLangSimpleVarRef selfName = (BLangSimpleVarRef) fieldBasedAccess.expr;
                    if (!Names.SELF.equals(selfName.symbol.name)) {
                        dlog.error(pos, DiagnosticErrorCode.INVALID_ACTION_INVOCATION_AS_EXPR);
                    }
                }
            } else if (clientNodeKind != NodeKind.SIMPLE_VARIABLE_REF &&
                    clientNodeKind != NodeKind.GROUP_EXPR) {
                dlog.error(pos, DiagnosticErrorCode.INVALID_ACTION_INVOCATION_AS_EXPR);
            }
        }
        validateActionParentNode(pos, iExpr);
    }

    /**
     * Actions can only occur as part of a statement or nested inside other actions.
     */
    private boolean validateActionParentNode(Location pos, BLangNode node) {
        // Validate for parent nodes.
        BLangNode parent = node.parent;

        while (parent != null) {
            final NodeKind kind = parent.getKind();
            if (parent instanceof StatementNode) {
                return true;
            } else if (parent instanceof ActionNode || parent instanceof BLangVariable || kind == NodeKind.CHECK_EXPR ||
                    kind == NodeKind.CHECK_PANIC_EXPR || kind == NodeKind.TRAP_EXPR || kind == NodeKind.GROUP_EXPR ||
                    kind == NodeKind.TYPE_CONVERSION_EXPR) {
                if (parent instanceof BLangInvocation.BLangActionInvocation) {
                    // Prevent use of actions as arguments in a call
                    break;
                }

                parent = parent.parent;
                continue;
            }
            break;
        }
        dlog.error(pos, DiagnosticErrorCode.INVALID_ACTION_INVOCATION_AS_EXPR);
        return false;
    }

    @Override
    public void visit(BLangTypeInit cIExpr, AnalyzerData data) {
        analyzeExprs(cIExpr.argsExpr, data);
        analyzeExpr(cIExpr.initInvocation, data);
        BType type = cIExpr.getBType();
        if (cIExpr.userDefinedType != null && Symbols.isFlagOn(type.tsymbol.flags, Flags.DEPRECATED)) {
            dlog.warning(cIExpr.pos, DiagnosticWarningCode.USAGE_OF_DEPRECATED_CONSTRUCT, type);
        }
    }

    @Override
    public void visit(BLangTernaryExpr ternaryExpr, AnalyzerData data) {
        analyzeExpr(ternaryExpr.expr, data);
        analyzeExpr(ternaryExpr.thenExpr, data);
        analyzeExpr(ternaryExpr.elseExpr, data);
    }

    @Override
    public void visit(BLangWaitExpr awaitExpr, AnalyzerData data) {
        BLangExpression expr = awaitExpr.getExpression();
        boolean validWaitFuture = validateWaitFutureExpr(expr);
        analyzeExpr(expr, data);
        boolean validActionParent = validateActionParentNode(awaitExpr.pos, awaitExpr);

        WorkerActionSystem was = data.workerActionSystemStack.peek();
        was.addWorkerAction(awaitExpr, data.env);
        was.hasErrors = !(validWaitFuture || validActionParent);
    }

    @Override
    public void visit(BLangWaitForAllExpr waitForAllExpr, AnalyzerData data) {
        boolean validWaitFuture = true;
        for (BLangWaitForAllExpr.BLangWaitKeyValue keyValue : waitForAllExpr.keyValuePairs) {
            BLangExpression expr = keyValue.valueExpr != null ? keyValue.valueExpr : keyValue.keyExpr;
            validWaitFuture = validWaitFuture && validateWaitFutureExpr(expr);
            analyzeExpr(expr, data);
        }

        boolean validActionParent = validateActionParentNode(waitForAllExpr.pos, waitForAllExpr);

        WorkerActionSystem was = data.workerActionSystemStack.peek();
        was.addWorkerAction(waitForAllExpr, data.env);
        was.hasErrors = !(validWaitFuture || validActionParent);
    }

    // wait-future-expr := expression but not mapping-constructor-expr
    private boolean validateWaitFutureExpr(BLangExpression expr) {
        if (expr.getKind() == NodeKind.RECORD_LITERAL_EXPR) {
            dlog.error(expr.pos, DiagnosticErrorCode.INVALID_WAIT_MAPPING_CONSTRUCTORS);
            return false;
        }

        if (expr instanceof ActionNode) {
            dlog.error(expr.pos, DiagnosticErrorCode.INVALID_WAIT_ACTIONS);
            return false;
        }
        return true;
    }

    @Override
    public void visit(BLangXMLElementAccess xmlElementAccess, AnalyzerData data) {
        analyzeExpr(xmlElementAccess.expr, data);
    }

    @Override
    public void visit(BLangXMLNavigationAccess xmlNavigation, AnalyzerData data) {
        analyzeExpr(xmlNavigation.expr, data);
        if (xmlNavigation.childIndex != null) {
            if (xmlNavigation.navAccessType == XMLNavigationAccess.NavAccessType.DESCENDANTS
                    || xmlNavigation.navAccessType == XMLNavigationAccess.NavAccessType.CHILDREN) {
                dlog.error(xmlNavigation.pos, DiagnosticErrorCode.UNSUPPORTED_MEMBER_ACCESS_IN_XML_NAVIGATION);
            }
            analyzeExpr(xmlNavigation.childIndex, data);
        }
        validateMethodInvocationsInXMLNavigationExpression(xmlNavigation);
    }

    private void validateMethodInvocationsInXMLNavigationExpression(BLangXMLNavigationAccess expression) {
        if (!expression.methodInvocationAnalyzed && expression.parent.getKind() == NodeKind.INVOCATION) {
            BLangInvocation invocation = (BLangInvocation) expression.parent;
            // avoid langlib invocations re-written to have the receiver as first argument.
            if (invocation.argExprs.contains(expression)
                    && ((invocation.symbol.flags & Flags.LANG_LIB) != Flags.LANG_LIB)) {
                return;
            }

            dlog.error(invocation.pos, DiagnosticErrorCode.UNSUPPORTED_METHOD_INVOCATION_XML_NAV);
        }
        expression.methodInvocationAnalyzed = true;
    }

    @Override
    public void visit(BLangWorkerFlushExpr workerFlushExpr, AnalyzerData data) {
        // Two scenarios should be handled
        // 1) flush w1 -> Wait till all the asynchronous sends to worker w1 is completed
        // 2) flush -> Wait till all asynchronous sends to all workers are completed
        BLangIdentifier flushWrkIdentifier = workerFlushExpr.workerIdentifier;
        Stack<WorkerActionSystem> workerActionSystems = data.workerActionSystemStack;
        WorkerActionSystem currentWrkerAction = workerActionSystems.peek();
        List<BLangWorkerSend> sendStmts = getAsyncSendStmtsOfWorker(currentWrkerAction);
        if (flushWrkIdentifier != null) {
            List<BLangWorkerSend> sendsToGivenWrkr = sendStmts.stream()
                                                              .filter(bLangNode -> bLangNode.workerIdentifier.equals
                                                                      (flushWrkIdentifier))
                                                              .collect(Collectors.toList());
            if (sendsToGivenWrkr.size() == 0) {
                this.dlog.error(workerFlushExpr.pos, DiagnosticErrorCode.INVALID_WORKER_FLUSH_FOR_WORKER,
                                workerFlushExpr.workerSymbol, currentWrkerAction.currentWorkerId());
                return;
            } else {
                sendStmts = sendsToGivenWrkr;
            }
        } else {
            if (sendStmts.size() == 0) {
                this.dlog.error(workerFlushExpr.pos, DiagnosticErrorCode.INVALID_WORKER_FLUSH,
                                currentWrkerAction.currentWorkerId());
                return;
            }
        }
        workerFlushExpr.cachedWorkerSendStmts = sendStmts;
        validateActionParentNode(workerFlushExpr.pos, workerFlushExpr);
    }

    private List<BLangWorkerSend> getAsyncSendStmtsOfWorker(WorkerActionSystem currentWorkerAction) {
        List<BLangNode> actions = currentWorkerAction.workerActionStateMachines.peek().actions;
        return actions.stream()
                      .filter(CodeAnalyzer::isWorkerSend)
                      .map(bLangNode -> (BLangWorkerSend) bLangNode)
                      .collect(Collectors.toList());
    }
    @Override
    public void visit(BLangTrapExpr trapExpr, AnalyzerData data) {
        analyzeExpr(trapExpr.expr, data);
    }

    @Override
    public void visit(BLangBinaryExpr binaryExpr, AnalyzerData data) {
        if (validateBinaryExpr(binaryExpr)) {
            analyzeExpr(binaryExpr.lhsExpr, data);
            analyzeExpr(binaryExpr.rhsExpr, data);
        }
    }

    private boolean validateBinaryExpr(BLangBinaryExpr binaryExpr) {
        // 1) For usual binary expressions the lhs or rhs can never be future types, so return true if both of
        // them are not future types
        if (binaryExpr.lhsExpr.getBType().tag != TypeTags.FUTURE
                && binaryExpr.rhsExpr.getBType().tag != TypeTags.FUTURE) {
            return true;
        }

        // 2) For binary expressions followed with wait lhs and rhs are always future types and this is allowed so
        // return true : wait f1 | f2[orgName + moduleName
        BLangNode parentNode = binaryExpr.parent;
        if (binaryExpr.lhsExpr.getBType().tag == TypeTags.FUTURE
                || binaryExpr.rhsExpr.getBType().tag == TypeTags.FUTURE) {
            if (parentNode == null) {
                return false;
            }
            if (parentNode.getKind() == NodeKind.WAIT_EXPR) {
                return true;
            }
        }

        // 3) For binary expressions of future type which are not followed by the wait expression are not allowed.
        // So check if immediate parent is a binary expression and if the current binary expression operator kind
        // is bitwise OR
        if (parentNode.getKind() != NodeKind.BINARY_EXPR && binaryExpr.opKind == OperatorKind.BITWISE_OR) {
            dlog.error(binaryExpr.pos, DiagnosticErrorCode.OPERATOR_NOT_SUPPORTED, OperatorKind.BITWISE_OR,
                       symTable.futureType);
                return false;
        }

        if (parentNode.getKind() == NodeKind.BINARY_EXPR) {
            return validateBinaryExpr((BLangBinaryExpr) parentNode);
        }
        return true;
    }

    @Override
    public void visit(BLangElvisExpr elvisExpr, AnalyzerData data) {
        analyzeExpr(elvisExpr.lhsExpr, data);
        analyzeExpr(elvisExpr.rhsExpr, data);
    }

    @Override
    public void visit(BLangGroupExpr groupExpr, AnalyzerData data) {
        analyzeExpr(groupExpr.expression, data);
    }

    @Override
    public void visit(BLangUnaryExpr unaryExpr, AnalyzerData data) {
        analyzeExpr(unaryExpr.expr, data);
    }

    @Override
    public void visit(BLangTypedescExpr accessExpr, AnalyzerData data) {
        /* ignore */
    }

    @Override
    public void visit(BLangTypeConversionExpr conversionExpr, AnalyzerData data) {
        analyzeExpr(conversionExpr.expr, data);
        conversionExpr.annAttachments.forEach(annotationAttachment -> analyzeNode(annotationAttachment, data));
    }

    @Override
    public void visit(BLangXMLQName xmlQName, AnalyzerData data) {
        /* ignore */
    }

    @Override
    public void visit(BLangXMLAttribute xmlAttribute, AnalyzerData data) {
        analyzeExpr(xmlAttribute.name, data);
        analyzeExpr(xmlAttribute.value, data);
    }

    @Override
    public void visit(BLangXMLElementLiteral xmlElementLiteral, AnalyzerData data) {
        analyzeExpr(xmlElementLiteral.startTagName, data);
        analyzeExpr(xmlElementLiteral.endTagName, data);
        analyzeExprs(xmlElementLiteral.attributes, data);
        analyzeExprs(xmlElementLiteral.children, data);
    }

    @Override
    public void visit(BLangXMLSequenceLiteral xmlSequenceLiteral, AnalyzerData data) {
        analyzeExprs(xmlSequenceLiteral.xmlItems, data);
    }

    @Override
    public void visit(BLangXMLTextLiteral xmlTextLiteral, AnalyzerData data) {
        analyzeExprs(xmlTextLiteral.textFragments, data);
    }

    @Override
    public void visit(BLangXMLCommentLiteral xmlCommentLiteral, AnalyzerData data) {
        analyzeExprs(xmlCommentLiteral.textFragments, data);
    }

    @Override
    public void visit(BLangXMLProcInsLiteral xmlProcInsLiteral, AnalyzerData data) {
        analyzeExprs(xmlProcInsLiteral.dataFragments, data);
        analyzeExpr(xmlProcInsLiteral.target, data);
    }

    @Override
    public void visit(BLangXMLQuotedString xmlQuotedString, AnalyzerData data) {
        analyzeExprs(xmlQuotedString.textFragments, data);
    }

    @Override
    public void visit(BLangStringTemplateLiteral stringTemplateLiteral, AnalyzerData data) {
        analyzeExprs(stringTemplateLiteral.exprs, data);
    }

    @Override
    public void visit(BLangRawTemplateLiteral rawTemplateLiteral, AnalyzerData data) {
        analyzeExprs(rawTemplateLiteral.strings, data);
        analyzeExprs(rawTemplateLiteral.insertions, data);
    }

    @Override
    public void visit(BLangLambdaFunction bLangLambdaFunction, AnalyzerData data) {
        boolean isWorker = false;

        analyzeNode(bLangLambdaFunction.function, env);

        if (bLangLambdaFunction.function.flagSet.contains(Flag.TRANSACTIONAL) &&
                bLangLambdaFunction.function.flagSet.contains(Flag.WORKER) && !data.withinTransactionScope) {
            dlog.error(bLangLambdaFunction.pos, DiagnosticErrorCode.TRANSACTIONAL_WORKER_OUT_OF_TRANSACTIONAL_SCOPE,
                    bLangLambdaFunction);
            return;
        }
        if (bLangLambdaFunction.parent.getKind() == NodeKind.VARIABLE) {
            String workerVarName = ((BLangSimpleVariable) bLangLambdaFunction.parent).name.value;
            if (workerVarName.startsWith(WORKER_LAMBDA_VAR_PREFIX)) {
                String workerName = workerVarName.substring(1);
                isWorker = true;
                data.workerActionSystemStack.peek().startWorkerActionStateMachine(workerName,
                                                                                  bLangLambdaFunction.function.pos,
                                                                                  bLangLambdaFunction.function);
            }
        }
        // If this is a worker we are already in a worker action system,
        // if not we need to initiate a worker action system
        if (isWorker) {
            this.visitFunction(bLangLambdaFunction.function, data);
        } else {
            try {
                this.initNewWorkerActionSystem(data);
                data.workerActionSystemStack.peek().startWorkerActionStateMachine(DEFAULT_WORKER_NAME,
                        bLangLambdaFunction.pos,
                        bLangLambdaFunction.function);
                this.visitFunction(bLangLambdaFunction.function, data);
                data.workerActionSystemStack.peek().endWorkerActionStateMachine();
            } finally {
                this.finalizeCurrentWorkerActionSystem(data);
            }
        }

        if (isWorker) {
            data.workerActionSystemStack.peek().endWorkerActionStateMachine();
        }
    }

    @Override
    public void visit(BLangArrowFunction bLangArrowFunction, AnalyzerData data) {

        DefaultValueState prevDefaultValueState = data.defaultValueState;
        if (prevDefaultValueState == DefaultValueState.RECORD_FIELD_DEFAULT ||
                prevDefaultValueState == DefaultValueState.OBJECT_FIELD_INITIALIZER) {
            data.defaultValueState = DefaultValueState.FUNCTION_IN_DEFAULT_VALUE;
        }
        analyzeExpr(bLangArrowFunction.body.expr, data);
        data.defaultValueState = prevDefaultValueState;
    }

    /* Type Nodes */

    @Override
    public void visit(BLangRecordTypeNode recordTypeNode, AnalyzerData data) {

        data.env = SymbolEnv.createTypeEnv(recordTypeNode, recordTypeNode.symbol.scope, data.env);
        for (BLangSimpleVariable field : recordTypeNode.fields) {
            DefaultValueState prevDefaultValueState = data.defaultValueState;
            data.defaultValueState = DefaultValueState.RECORD_FIELD_DEFAULT;
            analyzeNode(field, data);
            data.defaultValueState = prevDefaultValueState;
        }
    }

    @Override
    public void visit(BLangObjectTypeNode objectTypeNode, AnalyzerData data) {

        data.env = SymbolEnv.createTypeEnv(objectTypeNode, objectTypeNode.symbol.scope, data.env);
        for (BLangSimpleVariable field : objectTypeNode.fields) {
            analyzeNode(field, data);
        }

        List<BLangFunction> bLangFunctionList = new ArrayList<>(objectTypeNode.functions);
        if (objectTypeNode.initFunction != null) {
            bLangFunctionList.add(objectTypeNode.initFunction);
        }

        // To ensure the order of the compile errors
        bLangFunctionList.sort(Comparator.comparingInt(function -> function.pos.lineRange().startLine().line()));
        for (BLangFunction function : bLangFunctionList) {
            analyzeNode(function, data);
        }
    }

    @Override
    public void visit(BLangValueType valueType, AnalyzerData data) {
        /* ignore */
    }

    @Override
<<<<<<< HEAD
    public void visit(BLangArrayType arrayType) {
        if (containsInferredArraySizesOfHigherDimensions(arrayType.sizes)) {
            dlog.error(arrayType.pos, DiagnosticErrorCode.INFER_SIZE_ONLY_SUPPORTED_IN_FIRST_DIMENSION);
        } else if (isSizeInferredArray(arrayType.sizes) && !isValidInferredArray(arrayType.parent)) {
            dlog.error(arrayType.pos, DiagnosticErrorCode.CLOSED_ARRAY_TYPE_CAN_NOT_INFER_SIZE);
        }
=======
    public void visit(BLangArrayType arrayType, AnalyzerData data) {
>>>>>>> aa513c51

        analyzeTypeNode(arrayType.elemtype, data);
    }

<<<<<<< HEAD
    private boolean isSizeInferredArray(List<BLangExpression> indexSizes) {
        return !indexSizes.isEmpty() && isInferredArrayIndicator(indexSizes.get(indexSizes.size() - 1));
    }

    private boolean isInferredArrayIndicator(BLangExpression size) {
        return size.getKind() == LITERAL && ((BLangLiteral) size).value.equals(Constants.INFERRED_ARRAY_INDICATOR);
    }

    private boolean containsInferredArraySizesOfHigherDimensions(List<BLangExpression> sizes) {
        if (sizes.size() < 2) {
            return false;
        }
        for (int i = 0; i < sizes.size() - 1; i++) {
            if (isInferredArrayIndicator(sizes.get(i))) {
                return true;
            }
        }
        return false;
    }

    public void visit(BLangBuiltInRefTypeNode builtInRefType) {
=======
    @Override
    public void visit(BLangBuiltInRefTypeNode builtInRefType, AnalyzerData data) {
>>>>>>> aa513c51
        /* ignore */
    }

    @Override
    public void visit(BLangConstrainedType constrainedType, AnalyzerData data) {

        analyzeTypeNode(constrainedType.constraint, data);
    }

    @Override
    public void visit(BLangStreamType streamType, AnalyzerData data) {

        analyzeTypeNode(streamType.constraint, data);
        analyzeTypeNode(streamType.error, data);
    }

    @Override
    public void visit(BLangTableTypeNode tableType, AnalyzerData data) {

        analyzeTypeNode(tableType.constraint, data);

        if (tableType.tableKeyTypeConstraint != null) {
            analyzeTypeNode(tableType.tableKeyTypeConstraint.keyType, data);
        }
    }

    @Override
    public void visit(BLangErrorType errorType, AnalyzerData data) {
        BLangType detailType = errorType.detailType;
        if (detailType != null && detailType.getKind() == NodeKind.CONSTRAINED_TYPE) {
            BLangType constraint = ((BLangConstrainedType) detailType).constraint;
            if (constraint.getKind() == NodeKind.USER_DEFINED_TYPE) {
                BLangUserDefinedType userDefinedType = (BLangUserDefinedType) constraint;
                if (userDefinedType.typeName.value.equals(TypeDefBuilderHelper.INTERSECTED_ERROR_DETAIL)) {
                    // skip this as this is special case added to support error intersection where detail
                    // type is a map.
                    return;
                }
            }
        }

        analyzeTypeNode(errorType.detailType, data);
    }

    @Override
    public void visit(BLangUserDefinedType userDefinedType, AnalyzerData data) {
        BTypeSymbol typeSymbol = userDefinedType.getBType().tsymbol;
        if (typeSymbol != null && Symbols.isFlagOn(typeSymbol.flags, Flags.DEPRECATED)) {
            dlog.warning(userDefinedType.pos, DiagnosticWarningCode.USAGE_OF_DEPRECATED_CONSTRUCT, userDefinedType);
        }
    }

    @Override
    public void visit(BLangTupleTypeNode tupleTypeNode, AnalyzerData data) {

        tupleTypeNode.memberTypeNodes.forEach(memberType -> analyzeTypeNode(memberType, data));
        analyzeTypeNode(tupleTypeNode.restParamType, data);
    }

    @Override
    public void visit(BLangUnionTypeNode unionTypeNode, AnalyzerData data) {

        unionTypeNode.memberTypeNodes.forEach(memberType -> analyzeTypeNode(memberType, data));
    }

    @Override
    public void visit(BLangIntersectionTypeNode intersectionTypeNode, AnalyzerData data) {

        for (BLangType constituentTypeNode : intersectionTypeNode.constituentTypeNodes) {
            analyzeTypeNode(constituentTypeNode, data);
        }
    }

    @Override
    public void visit(BLangFunctionTypeNode functionTypeNode, AnalyzerData data) {
        if (functionTypeNode.flagSet.contains(Flag.ANY_FUNCTION)) {
            return;
        }
        functionTypeNode.params.forEach(node -> analyzeNode(node, data));
        analyzeTypeNode(functionTypeNode.returnTypeNode, data);
    }

    @Override
    public void visit(BLangFiniteTypeNode finiteTypeNode, AnalyzerData data) {

        /* Ignore */
    }

    @Override
    public void visit(BLangRestArgsExpression bLangVarArgsExpression, AnalyzerData data) {

        analyzeExpr(bLangVarArgsExpression.expr, data);
    }

    @Override
    public void visit(BLangNamedArgsExpression bLangNamedArgsExpression, AnalyzerData data) {

        analyzeExpr(bLangNamedArgsExpression.expr, data);
    }

    @Override
    public void visit(BLangMatchExpression bLangMatchExpression, AnalyzerData data) {
    }

    @Override
    public void visit(BLangCheckedExpr checkedExpr, AnalyzerData data) {
        data.failVisited = true;
        analyzeExpr(checkedExpr.expr, data);

        if (data.env.scope.owner.getKind() == SymbolKind.PACKAGE) {
            // Check at module level.
            return;
        }

        BLangInvokableNode enclInvokable = data.env.enclInvokable;

        List<BType> equivalentErrorTypeList = checkedExpr.equivalentErrorTypeList;
        if (equivalentErrorTypeList != null && !equivalentErrorTypeList.isEmpty()) {
            if (data.defaultValueState == DefaultValueState.RECORD_FIELD_DEFAULT) {
                dlog.error(checkedExpr.pos,
                           DiagnosticErrorCode.INVALID_USAGE_OF_CHECK_IN_RECORD_FIELD_DEFAULT_EXPRESSION);
                return;
            }

            if (data.defaultValueState == DefaultValueState.OBJECT_FIELD_INITIALIZER) {
                BAttachedFunction initializerFunc =
                        ((BObjectTypeSymbol) getEnclosingClass(data.env).getBType().tsymbol).initializerFunc;

                if (initializerFunc == null) {
                    dlog.error(checkedExpr.pos,
                            DiagnosticErrorCode
                                    .INVALID_USAGE_OF_CHECK_IN_OBJECT_FIELD_INITIALIZER_IN_OBJECT_WITH_NO_INIT_METHOD);
                    return;
                }

                BType exprErrorTypes = getErrorTypes(checkedExpr.expr.getBType());
                BType initMethodReturnType = initializerFunc.type.retType;
                if (!types.isAssignable(exprErrorTypes, initMethodReturnType)) {
                    dlog.error(checkedExpr.pos, DiagnosticErrorCode
                            .INVALID_USAGE_OF_CHECK_IN_OBJECT_FIELD_INITIALIZER_WITH_INIT_METHOD_RETURN_TYPE_MISMATCH,
                            initMethodReturnType, exprErrorTypes);
                }
                return;
            }
        }

        if (enclInvokable == null) {
            return;
        }

        BType exprType = enclInvokable.getReturnTypeNode().getBType();
        BType checkedExprType = checkedExpr.expr.getBType();
        BType errorType = getErrorTypes(checkedExprType);

        if (errorType == symTable.semanticError) {
            return;
        }

        if (!data.failureHandled && !types.isAssignable(errorType, exprType) &&
                !types.isNeverTypeOrStructureTypeWithARequiredNeverMember(checkedExprType)) {
            dlog.error(checkedExpr.pos,
                    DiagnosticErrorCode.CHECKED_EXPR_NO_MATCHING_ERROR_RETURN_IN_ENCL_INVOKABLE);
        }
        if (!data.errorTypes.empty()) {
            data.errorTypes.peek().add(getErrorTypes(checkedExpr.expr.getBType()));
        }

        BType errorTypes;
        if (exprType.tag == TypeTags.UNION) {
            errorTypes = types.getErrorType((BUnionType) exprType);
        } else {
            errorTypes = exprType;
        }
        data.returnTypes.peek().add(errorTypes);
    }

    @Override
    public void visit(BLangCheckPanickedExpr checkPanicExpr, AnalyzerData data) {
        analyzeExpr(checkPanicExpr.expr, data);
    }

    @Override
    public void visit(BLangServiceConstructorExpr serviceConstructorExpr, AnalyzerData data) {
    }

    @Override
    public void visit(BLangQueryExpr queryExpr, AnalyzerData data) {
        data.queryToTableWithKey = queryExpr.isTable() && !queryExpr.fieldNameIdentifierList.isEmpty();
        int fromCount = 0;
        for (BLangNode clause : queryExpr.getQueryClauses()) {
            if (clause.getKind() == NodeKind.FROM) {
                fromCount++;
                BLangFromClause fromClause = (BLangFromClause) clause;
                BLangExpression collection = (BLangExpression) fromClause.getCollection();
                if (fromCount > 1) {
                    if (TypeTags.STREAM == Types.getReferredType(collection.getBType()).tag) {
                        this.dlog.error(collection.pos, DiagnosticErrorCode.NOT_ALLOWED_STREAM_USAGE_WITH_FROM);
                    }
                }
            }
            analyzeNode(clause, data);
        }
    }

    @Override
    public void visit(BLangQueryAction queryAction, AnalyzerData data) {
        int fromCount = 0;
        for (BLangNode clause : queryAction.getQueryClauses()) {
            if (clause.getKind() == NodeKind.FROM) {
                fromCount++;
                BLangFromClause fromClause = (BLangFromClause) clause;
                BLangExpression collection = (BLangExpression) fromClause.getCollection();
                if (fromCount > 1) {
                    if (TypeTags.STREAM == Types.getReferredType(collection.getBType()).tag) {
                        this.dlog.error(collection.pos, DiagnosticErrorCode.NOT_ALLOWED_STREAM_USAGE_WITH_FROM);
                    }
                }
            }
            analyzeNode(clause, data);
        }
        validateActionParentNode(queryAction.pos, queryAction);
    }

    @Override
    public void visit(BLangFromClause fromClause, AnalyzerData data) {
        analyzeExpr(fromClause.collection, data);
    }

    @Override
    public void visit(BLangJoinClause joinClause, AnalyzerData data) {
        analyzeExpr(joinClause.collection, data);
        if (joinClause.onClause != null) {
            analyzeNode(joinClause.onClause, data);
        }
    }

    @Override
    public void visit(BLangLetClause letClause, AnalyzerData data) {
        for (BLangLetVariable letVariable : letClause.letVarDeclarations) {
            analyzeNode((BLangNode) letVariable.definitionNode.getVariable(), data);
        }
    }

    @Override
    public void visit(BLangWhereClause whereClause, AnalyzerData data) {
        analyzeExpr(whereClause.expression, data);
    }

    @Override
    public void visit(BLangOnClause onClause, AnalyzerData data) {
        analyzeExpr(onClause.lhsExpr, data);
        analyzeExpr(onClause.rhsExpr, data);
    }

    @Override
    public void visit(BLangOrderByClause orderByClause, AnalyzerData data) {
        orderByClause.orderByKeyList.forEach(value -> analyzeExpr((BLangExpression) value.getOrderKey(), data));
    }

    @Override
    public void visit(BLangSelectClause selectClause, AnalyzerData data) {
        analyzeExpr(selectClause.expression, data);
    }

    @Override
    public void visit(BLangOnConflictClause onConflictClause, AnalyzerData data) {
        analyzeExpr(onConflictClause.expression, data);
        if (!data.queryToTableWithKey) {
            dlog.error(onConflictClause.pos, DiagnosticErrorCode.ON_CONFLICT_ONLY_WORKS_WITH_TABLES_WITH_KEY_SPECIFIER);
        }
    }

    @Override
    public void visit(BLangDoClause doClause, AnalyzerData data) {
        analyzeNode(doClause.body, data);
    }

    @Override
    public void visit(BLangOnFailClause onFailClause, AnalyzerData data) {
        boolean currentFailVisited = data.failVisited;
        data.failVisited = false;
        BLangVariable onFailVarNode = (BLangVariable) onFailClause.variableDefinitionNode.getVariable();
        for (BType errorType : data.errorTypes.peek()) {
            if (!types.isAssignable(errorType, onFailVarNode.getBType())) {
                dlog.error(onFailVarNode.pos, DiagnosticErrorCode.INCOMPATIBLE_ON_FAIL_ERROR_DEFINITION, errorType,
                           onFailVarNode.getBType());
            }
        }
        analyzeNode(onFailClause.body, data);
        onFailClause.bodyContainsFail = data.failVisited;
        data.failVisited = currentFailVisited;
    }

    @Override
    public void visit(BLangLimitClause limitClause, AnalyzerData data) {
        analyzeExpr(limitClause.expression, data);
    }

    @Override
    public void visit(BLangTypeTestExpr typeTestExpr, AnalyzerData data) {
        analyzeNode(typeTestExpr.expr, data);
        BType exprType = typeTestExpr.expr.getBType();
        BType typeNodeType = typeTestExpr.typeNode.getBType();
        if (typeNodeType == symTable.semanticError || exprType == symTable.semanticError) {
            return;
        }
        // Check whether the condition is always true. If the variable type is assignable to target type,
        // then type check will always evaluate to true.
        if (types.isAssignable(exprType, typeNodeType)) {
            if (typeTestExpr.isNegation) {
                dlog.hint(typeTestExpr.pos, DiagnosticHintCode.EXPRESSION_ALWAYS_FALSE);
                return;
            }
            if (types.isNeverTypeOrStructureTypeWithARequiredNeverMember(exprType)) {
                dlog.hint(typeTestExpr.pos, DiagnosticHintCode.UNNECESSARY_CONDITION_FOR_VARIABLE_OF_TYPE_NEVER);
                return;
            }
            dlog.hint(typeTestExpr.pos, DiagnosticHintCode.UNNECESSARY_CONDITION);
            return;
        }

        // Check whether the target type can ever be present as the type of the source.
        // It'll be only possible iff, the target type has been assigned to the source
        // variable at some point. To do that, a value of target type should be assignable
        // to the type of the source variable.
        if (!intersectionExists(typeTestExpr.expr, typeNodeType, data)) {
            dlog.error(typeTestExpr.pos, DiagnosticErrorCode.INCOMPATIBLE_TYPE_CHECK, exprType, typeNodeType);
        }
    }

    @Override
    public void visit(BLangAnnotAccessExpr annotAccessExpr, AnalyzerData data) {
        analyzeExpr(annotAccessExpr.expr, data);
        BAnnotationSymbol annotationSymbol = annotAccessExpr.annotationSymbol;
        if (annotationSymbol != null && Symbols.isFlagOn(annotationSymbol.flags, Flags.DEPRECATED)) {
            dlog.warning(annotAccessExpr.pos, DiagnosticWarningCode.USAGE_OF_DEPRECATED_CONSTRUCT, annotationSymbol);
        }
    }

    private boolean intersectionExists(BLangExpression expression, BType testType, AnalyzerData data) {
        BType expressionType = expression.getBType();

        BType intersectionType = types.getTypeIntersection(
                Types.IntersectionContext.typeTestIntersectionExistenceContext(),
                expressionType, testType, data.env);

        // any and readonly has an intersection
        return (intersectionType != symTable.semanticError) ||
                (expressionType.tag == TypeTags.ANY && testType.tag == TypeTags.READONLY);
    }

    @Override
    public void visit(BLangInferredTypedescDefaultNode inferTypedescExpr, AnalyzerData data) {
        /* Ignore */
    }

    // private methods

    private <E extends BLangExpression> void analyzeExpr(E node, AnalyzerData data) {
        if (node == null) {
            return;
        }
        SymbolEnv prevEnv = data.env;
        BLangNode parent = data.parent;
        node.parent = data.parent;
        data.parent = node;
        node.accept(this, data);
        data.parent = parent;
        checkAccess(node, data);
        checkExpressionValidity(node, data);
        data.env = prevEnv;
    }

    private  <E extends BLangExpression> void checkExpressionValidity(E exprNode, AnalyzerData data) {
        if (exprNode.getKind() == NodeKind.GROUP_EXPR ||
                !types.isNeverTypeOrStructureTypeWithARequiredNeverMember(exprNode.getBType())) {
            return;
        }
        if (!checkExpressionInValidParent(exprNode.parent, data)) {
            dlog.error(exprNode.pos, DiagnosticErrorCode.EXPRESSION_OF_NEVER_TYPE_NOT_ALLOWED);
        }
    }

    private boolean checkExpressionInValidParent(BLangNode currentParent, AnalyzerData data) {
        if (currentParent == null) {
            return false;
        }
        if (currentParent.getKind() == NodeKind.GROUP_EXPR) {
            return checkExpressionInValidParent(currentParent.parent, data);
        }
        return  currentParent.getKind() == NodeKind.EXPRESSION_STATEMENT ||
                (currentParent.getKind() == NodeKind.VARIABLE &&
                        ((BLangSimpleVariable) data.parent).typeNode.getBType().tag == TypeTags.FUTURE)
                || currentParent.getKind() == NodeKind.TRAP_EXPR;
    }

    @Override
    public void visit(BLangConstant constant, AnalyzerData data) {

        analyzeTypeNode(constant.typeNode, data);
        analyzeNode(constant.expr, data);
        analyzeExportableTypeRef(constant.symbol, constant.symbol.type.tsymbol, false, constant.pos);
        constant.annAttachments.forEach(annotationAttachment -> analyzeNode(annotationAttachment, data));
    }

    /**
     * This method checks for private symbols being accessed or used outside of package and|or private symbols being
     * used in public fields of objects/records and will fail those occurrences.
     *
     * @param node expression node to analyze
     * @param data data used to analyze the node
     */
    private <E extends BLangExpression> void checkAccess(E node, AnalyzerData data) {
        if (node.getBType() != null) {
            checkAccessSymbol(node.getBType().tsymbol, data.env.enclPkg.symbol.pkgID, node.pos);
        }

        //check for object new invocation
        if (node.getKind() == NodeKind.INVOCATION) {
            BLangInvocation bLangInvocation = (BLangInvocation) node;
            checkAccessSymbol(bLangInvocation.symbol, data.env.enclPkg.symbol.pkgID, bLangInvocation.pos);
        }
    }

    private void checkAccessSymbol(BSymbol symbol, PackageID pkgID, Location position) {
        if (symbol == null) {
            return;
        }

        if (pkgID != symbol.pkgID && !Symbols.isPublic(symbol)) {
            dlog.error(position, DiagnosticErrorCode.ATTEMPT_REFER_NON_ACCESSIBLE_SYMBOL, symbol.name);
        }
    }

    private <E extends BLangExpression> void analyzeExprs(List<E> nodeList, AnalyzerData data) {
        for (int i = 0; i < nodeList.size(); i++) {
            analyzeExpr(nodeList.get(i), data);
        }
    }

    private void initNewWorkerActionSystem(AnalyzerData data) {
        data.workerActionSystemStack.push(new WorkerActionSystem());
    }

    private void finalizeCurrentWorkerActionSystem(AnalyzerData data) {
        WorkerActionSystem was = data.workerActionSystemStack.pop();
        if (!was.hasErrors) {
            this.validateWorkerInteractions(was, data);
        }
    }

    private static boolean isWorkerSend(BLangNode action) {
        return action.getKind() == NodeKind.WORKER_SEND;
    }

    private static boolean isWorkerSyncSend(BLangNode action) {
        return action.getKind() == NodeKind.WORKER_SYNC_SEND;
    }

    private static boolean isWaitAction(BLangNode action) {
        return action.getKind() == NodeKind.WAIT_EXPR;
    }

    private String extractWorkerId(BLangNode action) {
        if (isWorkerSend(action)) {
            return ((BLangWorkerSend) action).workerIdentifier.value;
        } else if (isWorkerSyncSend(action)) {
            return ((BLangWorkerSyncSendExpr) action).workerIdentifier.value;
        } else {
            return ((BLangWorkerReceive) action).workerIdentifier.value;
        }
    }

    private void validateWorkerInteractions(WorkerActionSystem workerActionSystem, AnalyzerData data) {
        if (!validateWorkerInteractionsAfterWaitAction(workerActionSystem)) {
            return;
        }

        BLangNode currentAction;
        boolean systemRunning;
        data.workerSystemMovementSequence = 0;
        int systemIterationCount = 0;
        int prevWorkerSystemMovementSequence = data.workerSystemMovementSequence;
        do {
            systemRunning = false;
            systemIterationCount++;
            for (WorkerActionStateMachine worker : workerActionSystem.finshedWorkers) {
                if (worker.done()) {
                    continue;
                }
                currentAction = worker.currentAction();

                if (isWaitAction(currentAction)) {
                    handleWaitAction(workerActionSystem, currentAction, worker, data);
                    systemRunning = true;
                    continue;
                }
                if (!isWorkerSend(currentAction) && !isWorkerSyncSend(currentAction)) {
                    continue;
                }

                WorkerActionStateMachine otherSM = workerActionSystem.find(this.extractWorkerId(currentAction));
                if (otherSM.done()) {
                    continue;
                }
                if (isWaitAction(otherSM.currentAction())) {
                    systemRunning = false;
                    continue;
                }
                if (!otherSM.currentIsReceive(worker.workerId)) {
                    continue;
                }
                BLangWorkerReceive receive = (BLangWorkerReceive) otherSM.currentAction();
                if (isWorkerSyncSend(currentAction)) {
                    this.validateWorkerActionParameters((BLangWorkerSyncSendExpr) currentAction, receive);
                } else {
                    this.validateWorkerActionParameters((BLangWorkerSend) currentAction, receive);
                }
                otherSM.next();
                data.workerSystemMovementSequence++;
                worker.next();
                data.workerSystemMovementSequence++;


                systemRunning = true;
                String channelName = generateChannelName(worker.workerId, otherSM.workerId);
                otherSM.node.sendsToThis.add(channelName);

                worker.node.sendsToThis.add(channelName);
            }

            // If we iterated move than the number of workers in the system and did not progress,
            // this means we are in a deadlock.
            if (systemIterationCount > workerActionSystem.finshedWorkers.size()) {
                systemIterationCount = 0;
                if (prevWorkerSystemMovementSequence == data.workerSystemMovementSequence) {
                    systemRunning = false;
                }
                prevWorkerSystemMovementSequence = data.workerSystemMovementSequence;
            }
        } while (systemRunning);

        if (!workerActionSystem.everyoneDone()) {
            this.reportInvalidWorkerInteractionDiagnostics(workerActionSystem);
        }
    }

    private boolean validateWorkerInteractionsAfterWaitAction(WorkerActionSystem workerActionSystem) {
        boolean isValid = true;
        for (WorkerActionStateMachine worker : workerActionSystem.finshedWorkers) {
            Set<String> waitingOnWorkerSet = new HashSet<>();
            for (BLangNode action : worker.actions) {
                if (isWaitAction(action)) {
                    if (action instanceof BLangWaitForAllExpr) {
                        BLangWaitForAllExpr waitForAllExpr = (BLangWaitForAllExpr) action;
                        for (BLangWaitForAllExpr.BLangWaitKeyValue keyValuePair : waitForAllExpr.keyValuePairs) {
                            BSymbol workerSymbol = getWorkerSymbol(keyValuePair);
                            if (workerSymbol != null) {
                                waitingOnWorkerSet.add(workerSymbol.name.value);
                            }
                        }
                    } else {
                        BLangWaitExpr wait = (BLangWaitExpr) action;
                        for (String workerName : getWorkerNameList(wait.exprList.get(0),
                                workerActionSystem.getActionEnvironment(wait))) {
                            waitingOnWorkerSet.add(workerName);
                        }
                    }
                } else  if (isWorkerSend(action)) {
                    BLangWorkerSend send = (BLangWorkerSend) action;
                    if (waitingOnWorkerSet.contains(send.workerIdentifier.value)) {
                        dlog.error(action.pos, DiagnosticErrorCode.WORKER_INTERACTION_AFTER_WAIT_ACTION, action);
                        isValid = false;
                    }
                } else if (isWorkerSyncSend(action)) {
                    BLangWorkerSyncSendExpr syncSend = (BLangWorkerSyncSendExpr) action;
                    if (waitingOnWorkerSet.contains(syncSend.workerIdentifier.value)) {
                        dlog.error(action.pos, DiagnosticErrorCode.WORKER_INTERACTION_AFTER_WAIT_ACTION, action);
                        isValid = false;
                    }
                } else if (action.getKind() == NodeKind.WORKER_RECEIVE) {
                    BLangWorkerReceive receive = (BLangWorkerReceive) action;
                    if (waitingOnWorkerSet.contains(receive.workerIdentifier.value)) {
                        dlog.error(action.pos, DiagnosticErrorCode.WORKER_INTERACTION_AFTER_WAIT_ACTION, action);
                        isValid = false;
                    }
                }
            }
        }
        return isValid;
    }

    private void handleWaitAction(WorkerActionSystem workerActionSystem, BLangNode currentAction,
                                  WorkerActionStateMachine worker, AnalyzerData data) {
        if (currentAction instanceof BLangWaitForAllExpr) {
            boolean allWorkersAreDone = true;
            BLangWaitForAllExpr waitForAllExpr = (BLangWaitForAllExpr) currentAction;
            for (BLangWaitForAllExpr.BLangWaitKeyValue keyValuePair : waitForAllExpr.keyValuePairs) {
                BSymbol workerSymbol = getWorkerSymbol(keyValuePair);
                if (isWorkerSymbol(workerSymbol)) {
                    Name workerName = workerSymbol.name;
                    if (isWorkerFromFunction(workerActionSystem.getActionEnvironment(currentAction), workerName)) {
                        WorkerActionStateMachine otherSM = workerActionSystem.find(workerName.value);
                        allWorkersAreDone = allWorkersAreDone && otherSM.done();
                    }
                }
            }
            if (allWorkersAreDone) {
                worker.next();
                data.workerSystemMovementSequence++;
            }
        } else {
            BLangWaitExpr wait = (BLangWaitExpr) currentAction;
            List<String> workerNameList = getWorkerNameList(wait.exprList.get(0),
                    workerActionSystem.getActionEnvironment(currentAction));
            if (workerNameList.isEmpty()) {
                // No workers found, there must be only future references in the waiting list, we can move to next state
                worker.next();
                data.workerSystemMovementSequence++;
            }
            for (String workerName : workerNameList) {
                // If any worker in wait is done, we can continue.
                var otherSM = workerActionSystem.find(workerName);
                if (otherSM.done()) {
                    worker.next();
                    data.workerSystemMovementSequence++;
                    break;
                }
            }
        }
    }

    private BSymbol getWorkerSymbol(BLangWaitForAllExpr.BLangWaitKeyValue keyValuePair) {
        BLangExpression value = keyValuePair.getValue();
        if (value != null && value.getKind() == NodeKind.SIMPLE_VARIABLE_REF) {
            return ((BLangSimpleVarRef) value).symbol;
        } else if (keyValuePair.keyExpr != null && keyValuePair.keyExpr.getKind() == NodeKind.SIMPLE_VARIABLE_REF) {
            return ((BLangSimpleVarRef) keyValuePair.keyExpr).symbol;
        }
        return null;
    }

    private List<String> getWorkerNameList(BLangExpression expr, SymbolEnv functionEnv) {
        ArrayList<String> workerNames = new ArrayList<>();
        populateWorkerNameList(expr, workerNames, functionEnv);
        return workerNames;
    }

    private void populateWorkerNameList(BLangExpression expr, ArrayList<String> workerNames, SymbolEnv functionEnv) {
        if (expr.getKind() == NodeKind.BINARY_EXPR) {
            BLangBinaryExpr binaryExpr = (BLangBinaryExpr) expr;
            populateWorkerNameList(binaryExpr.lhsExpr, workerNames, functionEnv);
            populateWorkerNameList(binaryExpr.rhsExpr, workerNames, functionEnv);
        } else if (expr.getKind() == NodeKind.SIMPLE_VARIABLE_REF) {
            BLangSimpleVarRef varRef = (BLangSimpleVarRef) expr;
            if (isWorkerSymbol(varRef.symbol) && isWorkerFromFunction(functionEnv, varRef.symbol.name)) {
                workerNames.add(varRef.variableName.value);
            }
        }
    }

    private boolean isWorkerFromFunction(SymbolEnv functionEnv, Name workerName) {
        if (functionEnv == null) {
            return false;
        }

        if (functionEnv.scope.lookup(workerName).symbol != null) {
            return true;
        }

        if (functionEnv.enclInvokable != null) {
            Set<Flag> flagSet = functionEnv.enclInvokable.flagSet;
            if (flagSet.contains(Flag.LAMBDA) && !flagSet.contains(Flag.WORKER)) {
                return false;
            }
        }
        return isWorkerFromFunction(functionEnv.enclEnv, workerName);
    }

    private boolean isWorkerSymbol(BSymbol symbol) {
        return symbol != null && (symbol.flags & Flags.WORKER) == Flags.WORKER;
    }

    private void reportInvalidWorkerInteractionDiagnostics(WorkerActionSystem workerActionSystem) {
        this.dlog.error(workerActionSystem.getRootPosition(), DiagnosticErrorCode.INVALID_WORKER_INTERACTION,
                workerActionSystem.toString());
    }

    private void validateWorkerActionParameters(BLangWorkerSend send, BLangWorkerReceive receive) {
        types.checkType(receive, send.getBType(), receive.getBType());
        addImplicitCast(send.getBType(), receive);
        NodeKind kind = receive.parent.getKind();
        if (kind == NodeKind.TRAP_EXPR || kind == NodeKind.CHECK_EXPR || kind == NodeKind.CHECK_PANIC_EXPR ||
                kind == NodeKind.FAIL) {
            typeChecker.checkExpr((BLangExpression) receive.parent, receive.env);
        }
        receive.sendExpression = send.expr;
    }

    private void validateWorkerActionParameters(BLangWorkerSyncSendExpr send, BLangWorkerReceive receive) {
        send.receive = receive;
        NodeKind parentNodeKind = send.parent.getKind();
        if (parentNodeKind == NodeKind.VARIABLE) {
            BLangSimpleVariable variable = (BLangSimpleVariable) send.parent;

            if (variable.isDeclaredWithVar) {
                variable.setBType(variable.symbol.type = send.expectedType = receive.matchingSendsError);
            }
        } else if (parentNodeKind == NodeKind.ASSIGNMENT) {
            BLangAssignment assignment = (BLangAssignment) send.parent;
            if (assignment.varRef.getKind() == NodeKind.SIMPLE_VARIABLE_REF) {
                BSymbol varSymbol = ((BLangSimpleVarRef) assignment.varRef).symbol;
                if (varSymbol != null) {
                    send.expectedType = varSymbol.type;
                }
            }
        }

        if (receive.matchingSendsError != symTable.nilType && parentNodeKind == NodeKind.EXPRESSION_STATEMENT) {
            dlog.error(send.pos, DiagnosticErrorCode.ASSIGNMENT_REQUIRED, send.workerSymbol);
        } else {
            types.checkType(send.pos, receive.matchingSendsError, send.expectedType,
                            DiagnosticErrorCode.INCOMPATIBLE_TYPES);
        }

        types.checkType(receive, send.getBType(), receive.getBType());

        addImplicitCast(send.getBType(), receive);
        NodeKind kind = receive.parent.getKind();
        if (kind == NodeKind.TRAP_EXPR || kind == NodeKind.CHECK_EXPR || kind == NodeKind.CHECK_PANIC_EXPR) {
            typeChecker.checkExpr((BLangExpression) receive.parent, receive.env);
        }
        receive.sendExpression = send;
    }

    private void addImplicitCast(BType actualType, BLangWorkerReceive receive) {
        if (receive.getBType() != null && receive.getBType() != symTable.semanticError) {
            types.setImplicitCastExpr(receive, actualType, receive.getBType());
            receive.setBType(actualType);
        }
    }

    private boolean checkNextBreakValidityInTransaction(AnalyzerData data) {
        return !data.loopWithinTransactionCheckStack.peek() && data.transactionCount > 0 && data.withinTransactionScope;
    }

    private boolean checkReturnValidityInTransaction(AnalyzerData data) {
        return !data.returnWithinTransactionCheckStack.peek() && data.transactionCount > 0
                && data.withinTransactionScope;
    }

    private void validateModuleInitFunction(BLangFunction funcNode) {
        if (funcNode.attachedFunction || !Names.USER_DEFINED_INIT_SUFFIX.value.equals(funcNode.name.value)) {
            return;
        }

        if (Symbols.isPublic(funcNode.symbol)) {
            this.dlog.error(funcNode.pos, DiagnosticErrorCode.MODULE_INIT_CANNOT_BE_PUBLIC);
        }

        if (!funcNode.requiredParams.isEmpty() || funcNode.restParam != null) {
            this.dlog.error(funcNode.pos, DiagnosticErrorCode.MODULE_INIT_CANNOT_HAVE_PARAMS);
        }

        types.validateErrorOrNilReturn(funcNode, DiagnosticErrorCode.MODULE_INIT_RETURN_SHOULD_BE_ERROR_OR_NIL);
    }

    private BType getErrorTypes(BType bType) {
        if (bType == null) {
            return symTable.semanticError;
        }

        BType errorType = symTable.semanticError;

        int tag = bType.tag;
        if (tag == TypeTags.TYPEREFDESC) {
            return getErrorTypes(Types.getReferredType(bType));
        }
        if (tag == TypeTags.ERROR) {
            errorType = bType;
        } else if (tag == TypeTags.READONLY) {
            errorType = symTable.errorType;
        } else if (tag == TypeTags.UNION) {
            LinkedHashSet<BType> errTypes = new LinkedHashSet<>();
            Set<BType> memTypes = ((BUnionType) bType).getMemberTypes();
            for (BType memType : memTypes) {
                BType memErrType = getErrorTypes(memType);

                if (memErrType != symTable.semanticError) {
                    errTypes.add(memErrType);
                }
            }

            if (!errTypes.isEmpty()) {
                errorType = errTypes.size() == 1 ? errTypes.iterator().next() : BUnionType.create(null, errTypes);
            }
        }

        return errorType;
    }

    /**
     * This class contains the state machines for a set of workers.
     */
    private static class WorkerActionSystem {

        public List<WorkerActionStateMachine> finshedWorkers = new ArrayList<>();
        private Stack<WorkerActionStateMachine> workerActionStateMachines = new Stack<>();
        private Map<BLangNode, SymbolEnv> workerInteractionEnvironments = new IdentityHashMap<>();
        private boolean hasErrors = false;


        public void startWorkerActionStateMachine(String workerId, Location pos, BLangFunction node) {
            workerActionStateMachines.push(new WorkerActionStateMachine(pos, workerId, node));
        }

        public void endWorkerActionStateMachine() {
            finshedWorkers.add(workerActionStateMachines.pop());
        }

        public void addWorkerAction(BLangNode action) {
            this.workerActionStateMachines.peek().actions.add(action);
        }

        public WorkerActionStateMachine find(String workerId) {
            for (WorkerActionStateMachine worker : this.finshedWorkers) {
                if (worker.workerId.equals(workerId)) {
                    return worker;
                }
            }
            throw new AssertionError("Reference to non existing worker " + workerId);
        }

        public boolean everyoneDone() {
            return this.finshedWorkers.stream().allMatch(WorkerActionStateMachine::done);
        }

        public Location getRootPosition() {
            return this.finshedWorkers.iterator().next().pos;
        }

        @Override
        public String toString() {
            return this.finshedWorkers.toString();
        }

        public String currentWorkerId() {
            return workerActionStateMachines.peek().workerId;
        }

        public void addWorkerAction(BLangNode action, SymbolEnv env) {
            addWorkerAction(action);
            this.workerInteractionEnvironments.put(action, env);
        }

        private SymbolEnv getActionEnvironment(BLangNode currentAction) {
            return workerInteractionEnvironments.get(currentAction);
        }
    }

    /**
     * This class represents a state machine to maintain the state of the send/receive
     * actions of a worker.
     */
    private static class WorkerActionStateMachine {

        private static final String WORKER_SM_FINISHED = "FINISHED";

        public int currentState;

        public List<BLangNode> actions = new ArrayList<>();

        public Location pos;
        public String workerId;
        public BLangFunction node;

        public WorkerActionStateMachine(Location pos, String workerId, BLangFunction node) {
            this.pos = pos;
            this.workerId = workerId;
            this.node = node;
        }

        public boolean done() {
            return this.actions.size() == this.currentState;
        }

        public BLangNode currentAction() {
            return this.actions.get(this.currentState);
        }

        public boolean currentIsReceive(String sourceWorkerId) {
            if (this.done()) {
                return false;
            }
            BLangNode action = this.currentAction();
            return !isWorkerSend(action) && !isWorkerSyncSend(action) && !isWaitAction(action)
                    && ((BLangWorkerReceive) action).workerIdentifier.value.equals(sourceWorkerId);
        }

        public void next() {
            this.currentState++;
        }

        @Override
        public String toString() {
            if (this.done()) {
                return WORKER_SM_FINISHED;
            } else {
                BLangNode action = this.currentAction();
                if (isWorkerSend(action)) {
                    return ((BLangWorkerSend) action).toActionString();
                } else if (isWorkerSyncSend(action)) {
                    return ((BLangWorkerSyncSendExpr) action).toActionString();
                } else if (isWaitAction(action)) {
                    return action.toString();
                } else {
                    return ((BLangWorkerReceive) action).toActionString();
                }
            }
        }
    }

    public static String generateChannelName(String source, String target) {

        return source + "->" + target;
    }

    private BLangNode getEnclosingClass(SymbolEnv env) {
        BLangNode node = env.node;

        while (node.getKind() != NodeKind.CLASS_DEFN) {
            env = env.enclEnv;
            node = env.node;
        }
        return node;
    }

    private void validateInvocationInMatchGuard(BLangInvocation invocation) {
        BLangExpression matchedExpr = getMatchedExprIfCalledInMatchGuard(invocation);

        if (matchedExpr == null) {
            return;
        }

        BType matchedExprType = matchedExpr.getBType();

        if (types.isInherentlyImmutableType(matchedExprType) ||
                Symbols.isFlagOn(matchedExprType.flags, Flags.READONLY)) {
            return;
        }

        BSymbol invocationSymbol = invocation.symbol;

        if (invocationSymbol == null) {
            BLangNode parent = invocation.parent;
            if (parent == null || parent.getKind() != NodeKind.TYPE_INIT_EXPR) {
                return;
            }

            BLangTypeInit newExpr = (BLangTypeInit) parent;
            if (newExpr.getBType().tag != TypeTags.STREAM) {
                return;
            }

            List<BLangExpression> argsExpr = newExpr.argsExpr;
            if (argsExpr.isEmpty()) {
                return;
            }

            BLangExpression streamImplementorExpr = argsExpr.get(0);
            BType type = streamImplementorExpr.getBType();
            if (!types.isInherentlyImmutableType(type) && !Symbols.isFlagOn(type.flags, Flags.READONLY)) {
                dlog.error(streamImplementorExpr.pos,
                        DiagnosticErrorCode.INVALID_CALL_WITH_MUTABLE_ARGS_IN_MATCH_GUARD);
            }
            return;
        }

        long flags = invocationSymbol.flags;
        boolean methodCall = Symbols.isFlagOn(flags, Flags.ATTACHED);

        boolean callsNonIsolatedFunction = !Symbols.isFlagOn(flags, Flags.ISOLATED) ||
                (methodCall && !Symbols.isFlagOn(invocationSymbol.owner.flags, Flags.ISOLATED));

        if (callsNonIsolatedFunction) {
            dlog.error(invocation.pos, DiagnosticErrorCode.INVALID_NON_ISOLATED_CALL_IN_MATCH_GUARD);
        }

        List<BLangExpression> args = new ArrayList<>(invocation.requiredArgs);
        args.addAll(invocation.restArgs);

        for (BLangExpression arg : args) {
            BType type = arg.getBType();

            if (type != symTable.semanticError &&
                    !types.isInherentlyImmutableType(type) &&
                    !Symbols.isFlagOn(type.flags, Flags.READONLY)) {
                dlog.error(arg.pos, DiagnosticErrorCode.INVALID_CALL_WITH_MUTABLE_ARGS_IN_MATCH_GUARD);
            }
        }
    }

    private BLangExpression getMatchedExprIfCalledInMatchGuard(BLangInvocation invocation) {
        BLangNode prevParent = invocation;
        BLangNode parent = invocation.parent;
        boolean encounteredMatchGuard = false;
        while (parent != null) {
            NodeKind parentKind = parent.getKind();
            switch (parentKind) {
                // If the parent is a function before we reach a match clause, this isn't directly called in the
                // match guard.
                case LAMBDA:
                case FUNCTION:
                case RESOURCE_FUNC:
                    return null;
                case MATCH_CLAUSE:
                    if (encounteredMatchGuard) {
                        return ((BLangMatchStatement) parent.parent).expr;
                    }
                    // If the parent is a match clause before we reach a match guard this isn't directly called in the
                    // match guard.
                    return null;
                case MATCH_GUARD:
                    encounteredMatchGuard = true;
                    break;
                case INVOCATION:
                    BLangInvocation parentInvocation = (BLangInvocation) parent;

                    if (parentInvocation.langLibInvocation || prevParent != parentInvocation.expr) {
                        // Argument to a call. Return early and let it be handled for the parent invocation.
                        return null;
                    }
            }

            prevParent = parent;
            parent = parent.parent;
        }
        return null;
    }

    private enum DefaultValueState {
        NOT_IN_DEFAULT_VALUE,
        RECORD_FIELD_DEFAULT,
        OBJECT_FIELD_INITIALIZER,
        FUNCTION_IN_DEFAULT_VALUE
    }

    /**
     * @since 2.0.0
     */
    public static class AnalyzerData {
        SymbolEnv env;
        BLangNode parent;
        // Fields related to looping
        int loopCount;
        boolean loopAlterNotAllowed;
        // Fields related to worker system
        boolean inInternallyDefinedBlockStmt;
        int workerSystemMovementSequence;
        Stack<WorkerActionSystem> workerActionSystemStack = new Stack<>();
        Map<BSymbol, Set<BLangNode>> workerReferences = new HashMap<>();
        // Field related to transactions
        int transactionCount;
        boolean withinTransactionScope;
        int commitCount;
        int rollbackCount;
        boolean commitRollbackAllowed;
        int commitCountWithinBlock;
        int rollbackCountWithinBlock;
        Stack<Boolean> loopWithinTransactionCheckStack = new Stack<>();
        Stack<Boolean> returnWithinTransactionCheckStack = new Stack<>();
        Stack<Boolean> transactionalFuncCheckStack = new Stack<>();
        // Fields related to lock
        boolean withinLockBlock;
        // Common fields
        boolean failureHandled;
        boolean failVisited;
        boolean queryToTableWithKey;
        Stack<LinkedHashSet<BType>> returnTypes = new Stack<>();
        Stack<LinkedHashSet<BType>> errorTypes = new Stack<>();
        DefaultValueState defaultValueState = DefaultValueState.NOT_IN_DEFAULT_VALUE;
    }
}<|MERGE_RESOLUTION|>--- conflicted
+++ resolved
@@ -241,11 +241,7 @@
 import org.wso2.ballerinalang.compiler.tree.types.BLangUserDefinedType;
 import org.wso2.ballerinalang.compiler.tree.types.BLangValueType;
 import org.wso2.ballerinalang.compiler.util.CompilerContext;
-<<<<<<< HEAD
-import org.wso2.ballerinalang.compiler.util.CompilerOptions;
 import org.wso2.ballerinalang.compiler.util.Constants;
-=======
->>>>>>> aa513c51
 import org.wso2.ballerinalang.compiler.util.Name;
 import org.wso2.ballerinalang.compiler.util.Names;
 import org.wso2.ballerinalang.compiler.util.TypeDefBuilderHelper;
@@ -430,24 +426,15 @@
     }
 
     @Override
-<<<<<<< HEAD
-    public void visit(BLangFunction funcNode) {
-        validateParams(funcNode);
-        analyzeNode(funcNode.returnTypeNode, env);
-
-=======
     public void visit(BLangFunction funcNode, AnalyzerData data) {
->>>>>>> aa513c51
+        validateParams(funcNode, data);
+        analyzeNode(funcNode.returnTypeNode, data);
+
         boolean isLambda = funcNode.flagSet.contains(Flag.LAMBDA);
         if (isLambda) {
             return;
         }
 
-<<<<<<< HEAD
-=======
-        validateParams(funcNode, data);
-
->>>>>>> aa513c51
         if (Symbols.isPublic(funcNode.symbol)) {
             funcNode.symbol.params.forEach(symbol -> analyzeExportableTypeRef(funcNode.symbol, symbol.type.tsymbol,
                                                                               true,
@@ -2322,15 +2309,10 @@
         analyzeExpr(letExpression.expr, data);
     }
 
-<<<<<<< HEAD
-    public void visit(BLangSimpleVariable varNode) {
-        analyzeTypeNode(varNode.typeNode, this.env);
-=======
     @Override
     public void visit(BLangSimpleVariable varNode, AnalyzerData data) {
 
         analyzeTypeNode(varNode.typeNode, data);
->>>>>>> aa513c51
 
         analyzeExpr(varNode.expr, data);
 
@@ -2350,8 +2332,7 @@
             analyzeExportableTypeRef(varNode.symbol, varNode.getBType().tsymbol, false, varNode.pos);
         }
 
-<<<<<<< HEAD
-        varNode.annAttachments.forEach(annotationAttachment -> analyzeNode(annotationAttachment, env));
+        varNode.annAttachments.forEach(annotationAttachment -> analyzeNode(annotationAttachment, data));
     }
 
     private boolean isValidInferredArray(BLangNode node) {
@@ -2381,21 +2362,6 @@
             default:
                 return false;
         }
-    }
-
-    private boolean isCurrentPositionInWorker(SymbolEnv env) {
-        if (env.enclInvokable != null && env.enclInvokable.flagSet.contains(Flag.WORKER)) {
-            return true;
-        }
-        if (env.enclEnv != null
-                && !(env.enclEnv.node.getKind() == NodeKind.PACKAGE
-                    || env.enclEnv.node.getKind() == NodeKind.OBJECT_TYPE)) {
-            return isCurrentPositionInWorker(env.enclEnv);
-        }
-        return false;
-=======
-        varNode.annAttachments.forEach(annotationAttachment -> analyzeNode(annotationAttachment, data));
->>>>>>> aa513c51
     }
 
     @Override
@@ -3496,7 +3462,7 @@
     public void visit(BLangLambdaFunction bLangLambdaFunction, AnalyzerData data) {
         boolean isWorker = false;
 
-        analyzeNode(bLangLambdaFunction.function, env);
+        analyzeNode(bLangLambdaFunction.function, data);
 
         if (bLangLambdaFunction.function.flagSet.contains(Flag.TRANSACTIONAL) &&
                 bLangLambdaFunction.function.flagSet.contains(Flag.WORKER) && !data.withinTransactionScope) {
@@ -3588,21 +3554,16 @@
     }
 
     @Override
-<<<<<<< HEAD
-    public void visit(BLangArrayType arrayType) {
+    public void visit(BLangArrayType arrayType, AnalyzerData data) {
         if (containsInferredArraySizesOfHigherDimensions(arrayType.sizes)) {
             dlog.error(arrayType.pos, DiagnosticErrorCode.INFER_SIZE_ONLY_SUPPORTED_IN_FIRST_DIMENSION);
         } else if (isSizeInferredArray(arrayType.sizes) && !isValidInferredArray(arrayType.parent)) {
             dlog.error(arrayType.pos, DiagnosticErrorCode.CLOSED_ARRAY_TYPE_CAN_NOT_INFER_SIZE);
         }
-=======
-    public void visit(BLangArrayType arrayType, AnalyzerData data) {
->>>>>>> aa513c51
 
         analyzeTypeNode(arrayType.elemtype, data);
     }
 
-<<<<<<< HEAD
     private boolean isSizeInferredArray(List<BLangExpression> indexSizes) {
         return !indexSizes.isEmpty() && isInferredArrayIndicator(indexSizes.get(indexSizes.size() - 1));
     }
@@ -3623,11 +3584,8 @@
         return false;
     }
 
-    public void visit(BLangBuiltInRefTypeNode builtInRefType) {
-=======
     @Override
     public void visit(BLangBuiltInRefTypeNode builtInRefType, AnalyzerData data) {
->>>>>>> aa513c51
         /* ignore */
     }
 
