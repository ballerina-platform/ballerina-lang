--- conflicted
+++ resolved
@@ -3732,13 +3732,9 @@
     }
 
     @Override
-<<<<<<< HEAD
     public void visit(BLangQueryAction queryAction, AnalyzerData data) {
-=======
-    public void visit(BLangQueryAction queryAction) {
-        boolean prevFailureHandled = this.failureHandled;
-        this.failureHandled = true;
->>>>>>> bf3e945b
+        boolean prevFailureHandled = data.failureHandled;
+        data.failureHandled = true;
         int fromCount = 0;
         for (BLangNode clause : queryAction.getQueryClauses()) {
             if (clause.getKind() == NodeKind.FROM) {
@@ -3754,7 +3750,7 @@
             analyzeNode(clause, data);
         }
         validateActionParentNode(queryAction.pos, queryAction);
-        this.failureHandled = prevFailureHandled;
+        data.failureHandled = prevFailureHandled;
     }
 
     @Override
