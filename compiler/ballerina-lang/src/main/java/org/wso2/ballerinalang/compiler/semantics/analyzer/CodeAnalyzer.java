/*
*  Copyright (c) 2017, WSO2 Inc. (http://www.wso2.org) All Rights Reserved.
*
*  WSO2 Inc. licenses this file to you under the Apache License,
*  Version 2.0 (the "License"); you may not use this file except
*  in compliance with the License.
*  You may obtain a copy of the License at
*
*    http://www.apache.org/licenses/LICENSE-2.0
*
*  Unless required by applicable law or agreed to in writing,
*  software distributed under the License is distributed on an
*  "AS IS" BASIS, WITHOUT WARRANTIES OR CONDITIONS OF ANY
*  KIND, either express or implied.  See the License for the
*  specific language governing permissions and limitations
*  under the License.
*/
package org.wso2.ballerinalang.compiler.semantics.analyzer;

import io.ballerina.identifier.Utils;
import io.ballerina.tools.diagnostics.Location;
import org.ballerinalang.compiler.CompilerPhase;
import org.ballerinalang.model.elements.Flag;
import org.ballerinalang.model.elements.PackageID;
import org.ballerinalang.model.symbols.SymbolKind;
import org.ballerinalang.model.tree.ActionNode;
import org.ballerinalang.model.tree.NodeKind;
import org.ballerinalang.model.tree.OperatorKind;
import org.ballerinalang.model.tree.TopLevelNode;
import org.ballerinalang.model.tree.expressions.RecordLiteralNode;
import org.ballerinalang.model.tree.expressions.XMLNavigationAccess;
import org.ballerinalang.model.tree.statements.StatementNode;
import org.ballerinalang.model.tree.statements.VariableDefinitionNode;
import org.ballerinalang.util.diagnostic.DiagnosticErrorCode;
import org.ballerinalang.util.diagnostic.DiagnosticHintCode;
import org.ballerinalang.util.diagnostic.DiagnosticWarningCode;
import org.wso2.ballerinalang.compiler.diagnostic.BLangDiagnosticLog;
import org.wso2.ballerinalang.compiler.semantics.model.Scope;
import org.wso2.ballerinalang.compiler.semantics.model.SymbolEnv;
import org.wso2.ballerinalang.compiler.semantics.model.SymbolTable;
import org.wso2.ballerinalang.compiler.semantics.model.symbols.BAnnotationSymbol;
import org.wso2.ballerinalang.compiler.semantics.model.symbols.BAttachedFunction;
import org.wso2.ballerinalang.compiler.semantics.model.symbols.BInvokableSymbol;
import org.wso2.ballerinalang.compiler.semantics.model.symbols.BObjectTypeSymbol;
import org.wso2.ballerinalang.compiler.semantics.model.symbols.BPackageSymbol;
import org.wso2.ballerinalang.compiler.semantics.model.symbols.BSymbol;
import org.wso2.ballerinalang.compiler.semantics.model.symbols.BTypeSymbol;
import org.wso2.ballerinalang.compiler.semantics.model.symbols.BVarSymbol;
import org.wso2.ballerinalang.compiler.semantics.model.symbols.SymTag;
import org.wso2.ballerinalang.compiler.semantics.model.symbols.Symbols;
import org.wso2.ballerinalang.compiler.semantics.model.types.BArrayType;
import org.wso2.ballerinalang.compiler.semantics.model.types.BErrorType;
import org.wso2.ballerinalang.compiler.semantics.model.types.BField;
import org.wso2.ballerinalang.compiler.semantics.model.types.BFiniteType;
import org.wso2.ballerinalang.compiler.semantics.model.types.BFutureType;
import org.wso2.ballerinalang.compiler.semantics.model.types.BInvokableType;
import org.wso2.ballerinalang.compiler.semantics.model.types.BMapType;
import org.wso2.ballerinalang.compiler.semantics.model.types.BObjectType;
import org.wso2.ballerinalang.compiler.semantics.model.types.BParameterizedType;
import org.wso2.ballerinalang.compiler.semantics.model.types.BRecordType;
import org.wso2.ballerinalang.compiler.semantics.model.types.BStreamType;
import org.wso2.ballerinalang.compiler.semantics.model.types.BTableType;
import org.wso2.ballerinalang.compiler.semantics.model.types.BTupleType;
import org.wso2.ballerinalang.compiler.semantics.model.types.BType;
import org.wso2.ballerinalang.compiler.semantics.model.types.BUnionType;
import org.wso2.ballerinalang.compiler.tree.BLangAnnotation;
import org.wso2.ballerinalang.compiler.tree.BLangAnnotationAttachment;
import org.wso2.ballerinalang.compiler.tree.BLangBlockFunctionBody;
import org.wso2.ballerinalang.compiler.tree.BLangClassDefinition;
import org.wso2.ballerinalang.compiler.tree.BLangClientDeclaration;
import org.wso2.ballerinalang.compiler.tree.BLangCompilationUnit;
import org.wso2.ballerinalang.compiler.tree.BLangErrorVariable;
import org.wso2.ballerinalang.compiler.tree.BLangExprFunctionBody;
import org.wso2.ballerinalang.compiler.tree.BLangExternalFunctionBody;
import org.wso2.ballerinalang.compiler.tree.BLangFunction;
import org.wso2.ballerinalang.compiler.tree.BLangIdentifier;
import org.wso2.ballerinalang.compiler.tree.BLangImportPackage;
import org.wso2.ballerinalang.compiler.tree.BLangInvokableNode;
import org.wso2.ballerinalang.compiler.tree.BLangNode;
import org.wso2.ballerinalang.compiler.tree.BLangPackage;
import org.wso2.ballerinalang.compiler.tree.BLangRecordVariable;
import org.wso2.ballerinalang.compiler.tree.BLangResourceFunction;
import org.wso2.ballerinalang.compiler.tree.BLangRetrySpec;
import org.wso2.ballerinalang.compiler.tree.BLangService;
import org.wso2.ballerinalang.compiler.tree.BLangSimpleVariable;
import org.wso2.ballerinalang.compiler.tree.BLangTestablePackage;
import org.wso2.ballerinalang.compiler.tree.BLangTupleVariable;
import org.wso2.ballerinalang.compiler.tree.BLangTypeDefinition;
import org.wso2.ballerinalang.compiler.tree.BLangVariable;
import org.wso2.ballerinalang.compiler.tree.BLangXMLNS;
import org.wso2.ballerinalang.compiler.tree.SimpleBLangNodeAnalyzer;
import org.wso2.ballerinalang.compiler.tree.bindingpatterns.BLangBindingPattern;
import org.wso2.ballerinalang.compiler.tree.bindingpatterns.BLangCaptureBindingPattern;
import org.wso2.ballerinalang.compiler.tree.bindingpatterns.BLangErrorBindingPattern;
import org.wso2.ballerinalang.compiler.tree.bindingpatterns.BLangErrorCauseBindingPattern;
import org.wso2.ballerinalang.compiler.tree.bindingpatterns.BLangErrorFieldBindingPatterns;
import org.wso2.ballerinalang.compiler.tree.bindingpatterns.BLangErrorMessageBindingPattern;
import org.wso2.ballerinalang.compiler.tree.bindingpatterns.BLangFieldBindingPattern;
import org.wso2.ballerinalang.compiler.tree.bindingpatterns.BLangListBindingPattern;
import org.wso2.ballerinalang.compiler.tree.bindingpatterns.BLangMappingBindingPattern;
import org.wso2.ballerinalang.compiler.tree.bindingpatterns.BLangNamedArgBindingPattern;
import org.wso2.ballerinalang.compiler.tree.bindingpatterns.BLangSimpleBindingPattern;
import org.wso2.ballerinalang.compiler.tree.bindingpatterns.BLangWildCardBindingPattern;
import org.wso2.ballerinalang.compiler.tree.clauses.BLangDoClause;
import org.wso2.ballerinalang.compiler.tree.clauses.BLangFromClause;
import org.wso2.ballerinalang.compiler.tree.clauses.BLangJoinClause;
import org.wso2.ballerinalang.compiler.tree.clauses.BLangLetClause;
import org.wso2.ballerinalang.compiler.tree.clauses.BLangLimitClause;
import org.wso2.ballerinalang.compiler.tree.clauses.BLangMatchClause;
import org.wso2.ballerinalang.compiler.tree.clauses.BLangOnClause;
import org.wso2.ballerinalang.compiler.tree.clauses.BLangOnConflictClause;
import org.wso2.ballerinalang.compiler.tree.clauses.BLangOnFailClause;
import org.wso2.ballerinalang.compiler.tree.clauses.BLangOrderByClause;
import org.wso2.ballerinalang.compiler.tree.clauses.BLangSelectClause;
import org.wso2.ballerinalang.compiler.tree.clauses.BLangWhereClause;
import org.wso2.ballerinalang.compiler.tree.expressions.BLangAnnotAccessExpr;
import org.wso2.ballerinalang.compiler.tree.expressions.BLangArrowFunction;
import org.wso2.ballerinalang.compiler.tree.expressions.BLangBinaryExpr;
import org.wso2.ballerinalang.compiler.tree.expressions.BLangCheckPanickedExpr;
import org.wso2.ballerinalang.compiler.tree.expressions.BLangCheckedExpr;
import org.wso2.ballerinalang.compiler.tree.expressions.BLangCommitExpr;
import org.wso2.ballerinalang.compiler.tree.expressions.BLangConstRef;
import org.wso2.ballerinalang.compiler.tree.expressions.BLangConstant;
import org.wso2.ballerinalang.compiler.tree.expressions.BLangElvisExpr;
import org.wso2.ballerinalang.compiler.tree.expressions.BLangErrorConstructorExpr;
import org.wso2.ballerinalang.compiler.tree.expressions.BLangErrorVarRef;
import org.wso2.ballerinalang.compiler.tree.expressions.BLangExpression;
import org.wso2.ballerinalang.compiler.tree.expressions.BLangFieldBasedAccess;
import org.wso2.ballerinalang.compiler.tree.expressions.BLangGroupExpr;
import org.wso2.ballerinalang.compiler.tree.expressions.BLangIndexBasedAccess;
import org.wso2.ballerinalang.compiler.tree.expressions.BLangInferredTypedescDefaultNode;
import org.wso2.ballerinalang.compiler.tree.expressions.BLangInvocation;
import org.wso2.ballerinalang.compiler.tree.expressions.BLangLambdaFunction;
import org.wso2.ballerinalang.compiler.tree.expressions.BLangLetExpression;
import org.wso2.ballerinalang.compiler.tree.expressions.BLangListConstructorExpr;
import org.wso2.ballerinalang.compiler.tree.expressions.BLangListConstructorExpr.BLangListConstructorSpreadOpExpr;
import org.wso2.ballerinalang.compiler.tree.expressions.BLangLiteral;
import org.wso2.ballerinalang.compiler.tree.expressions.BLangMatchGuard;
import org.wso2.ballerinalang.compiler.tree.expressions.BLangNamedArgsExpression;
import org.wso2.ballerinalang.compiler.tree.expressions.BLangNumericLiteral;
import org.wso2.ballerinalang.compiler.tree.expressions.BLangObjectConstructorExpression;
import org.wso2.ballerinalang.compiler.tree.expressions.BLangQueryAction;
import org.wso2.ballerinalang.compiler.tree.expressions.BLangQueryExpr;
import org.wso2.ballerinalang.compiler.tree.expressions.BLangRawTemplateLiteral;
import org.wso2.ballerinalang.compiler.tree.expressions.BLangRecordLiteral;
import org.wso2.ballerinalang.compiler.tree.expressions.BLangRecordLiteral.BLangRecordKeyValueField;
import org.wso2.ballerinalang.compiler.tree.expressions.BLangRecordVarRef;
import org.wso2.ballerinalang.compiler.tree.expressions.BLangRegExpTemplateLiteral;
import org.wso2.ballerinalang.compiler.tree.expressions.BLangRestArgsExpression;
import org.wso2.ballerinalang.compiler.tree.expressions.BLangServiceConstructorExpr;
import org.wso2.ballerinalang.compiler.tree.expressions.BLangSimpleVarRef;
import org.wso2.ballerinalang.compiler.tree.expressions.BLangStringTemplateLiteral;
import org.wso2.ballerinalang.compiler.tree.expressions.BLangTableConstructorExpr;
import org.wso2.ballerinalang.compiler.tree.expressions.BLangTernaryExpr;
import org.wso2.ballerinalang.compiler.tree.expressions.BLangTransactionalExpr;
import org.wso2.ballerinalang.compiler.tree.expressions.BLangTrapExpr;
import org.wso2.ballerinalang.compiler.tree.expressions.BLangTupleVarRef;
import org.wso2.ballerinalang.compiler.tree.expressions.BLangTypeConversionExpr;
import org.wso2.ballerinalang.compiler.tree.expressions.BLangTypeInit;
import org.wso2.ballerinalang.compiler.tree.expressions.BLangTypeTestExpr;
import org.wso2.ballerinalang.compiler.tree.expressions.BLangTypedescExpr;
import org.wso2.ballerinalang.compiler.tree.expressions.BLangUnaryExpr;
import org.wso2.ballerinalang.compiler.tree.expressions.BLangValueExpression;
import org.wso2.ballerinalang.compiler.tree.expressions.BLangVariableReference;
import org.wso2.ballerinalang.compiler.tree.expressions.BLangWaitExpr;
import org.wso2.ballerinalang.compiler.tree.expressions.BLangWaitForAllExpr;
import org.wso2.ballerinalang.compiler.tree.expressions.BLangWorkerFlushExpr;
import org.wso2.ballerinalang.compiler.tree.expressions.BLangWorkerReceive;
import org.wso2.ballerinalang.compiler.tree.expressions.BLangWorkerSyncSendExpr;
import org.wso2.ballerinalang.compiler.tree.expressions.BLangXMLAttribute;
import org.wso2.ballerinalang.compiler.tree.expressions.BLangXMLCommentLiteral;
import org.wso2.ballerinalang.compiler.tree.expressions.BLangXMLElementAccess;
import org.wso2.ballerinalang.compiler.tree.expressions.BLangXMLElementLiteral;
import org.wso2.ballerinalang.compiler.tree.expressions.BLangXMLNavigationAccess;
import org.wso2.ballerinalang.compiler.tree.expressions.BLangXMLProcInsLiteral;
import org.wso2.ballerinalang.compiler.tree.expressions.BLangXMLQName;
import org.wso2.ballerinalang.compiler.tree.expressions.BLangXMLQuotedString;
import org.wso2.ballerinalang.compiler.tree.expressions.BLangXMLSequenceLiteral;
import org.wso2.ballerinalang.compiler.tree.expressions.BLangXMLTextLiteral;
import org.wso2.ballerinalang.compiler.tree.matchpatterns.BLangConstPattern;
import org.wso2.ballerinalang.compiler.tree.matchpatterns.BLangErrorCauseMatchPattern;
import org.wso2.ballerinalang.compiler.tree.matchpatterns.BLangErrorFieldMatchPatterns;
import org.wso2.ballerinalang.compiler.tree.matchpatterns.BLangErrorMatchPattern;
import org.wso2.ballerinalang.compiler.tree.matchpatterns.BLangErrorMessageMatchPattern;
import org.wso2.ballerinalang.compiler.tree.matchpatterns.BLangFieldMatchPattern;
import org.wso2.ballerinalang.compiler.tree.matchpatterns.BLangListMatchPattern;
import org.wso2.ballerinalang.compiler.tree.matchpatterns.BLangMappingMatchPattern;
import org.wso2.ballerinalang.compiler.tree.matchpatterns.BLangMatchPattern;
import org.wso2.ballerinalang.compiler.tree.matchpatterns.BLangNamedArgMatchPattern;
import org.wso2.ballerinalang.compiler.tree.matchpatterns.BLangSimpleMatchPattern;
import org.wso2.ballerinalang.compiler.tree.matchpatterns.BLangVarBindingPatternMatchPattern;
import org.wso2.ballerinalang.compiler.tree.matchpatterns.BLangWildCardMatchPattern;
import org.wso2.ballerinalang.compiler.tree.statements.BLangAssignment;
import org.wso2.ballerinalang.compiler.tree.statements.BLangBlockStmt;
import org.wso2.ballerinalang.compiler.tree.statements.BLangBreak;
import org.wso2.ballerinalang.compiler.tree.statements.BLangClientDeclarationStatement;
import org.wso2.ballerinalang.compiler.tree.statements.BLangCompoundAssignment;
import org.wso2.ballerinalang.compiler.tree.statements.BLangContinue;
import org.wso2.ballerinalang.compiler.tree.statements.BLangDo;
import org.wso2.ballerinalang.compiler.tree.statements.BLangErrorDestructure;
import org.wso2.ballerinalang.compiler.tree.statements.BLangErrorVariableDef;
import org.wso2.ballerinalang.compiler.tree.statements.BLangExpressionStmt;
import org.wso2.ballerinalang.compiler.tree.statements.BLangFail;
import org.wso2.ballerinalang.compiler.tree.statements.BLangForeach;
import org.wso2.ballerinalang.compiler.tree.statements.BLangForkJoin;
import org.wso2.ballerinalang.compiler.tree.statements.BLangIf;
import org.wso2.ballerinalang.compiler.tree.statements.BLangLock;
import org.wso2.ballerinalang.compiler.tree.statements.BLangMatchStatement;
import org.wso2.ballerinalang.compiler.tree.statements.BLangPanic;
import org.wso2.ballerinalang.compiler.tree.statements.BLangRecordDestructure;
import org.wso2.ballerinalang.compiler.tree.statements.BLangRecordVariableDef;
import org.wso2.ballerinalang.compiler.tree.statements.BLangRetry;
import org.wso2.ballerinalang.compiler.tree.statements.BLangRetryTransaction;
import org.wso2.ballerinalang.compiler.tree.statements.BLangReturn;
import org.wso2.ballerinalang.compiler.tree.statements.BLangRollback;
import org.wso2.ballerinalang.compiler.tree.statements.BLangSimpleVariableDef;
import org.wso2.ballerinalang.compiler.tree.statements.BLangStatement;
import org.wso2.ballerinalang.compiler.tree.statements.BLangTransaction;
import org.wso2.ballerinalang.compiler.tree.statements.BLangTupleDestructure;
import org.wso2.ballerinalang.compiler.tree.statements.BLangTupleVariableDef;
import org.wso2.ballerinalang.compiler.tree.statements.BLangWhile;
import org.wso2.ballerinalang.compiler.tree.statements.BLangWorkerSend;
import org.wso2.ballerinalang.compiler.tree.statements.BLangXMLNSStatement;
import org.wso2.ballerinalang.compiler.tree.types.BLangArrayType;
import org.wso2.ballerinalang.compiler.tree.types.BLangBuiltInRefTypeNode;
import org.wso2.ballerinalang.compiler.tree.types.BLangConstrainedType;
import org.wso2.ballerinalang.compiler.tree.types.BLangErrorType;
import org.wso2.ballerinalang.compiler.tree.types.BLangFiniteTypeNode;
import org.wso2.ballerinalang.compiler.tree.types.BLangFunctionTypeNode;
import org.wso2.ballerinalang.compiler.tree.types.BLangIntersectionTypeNode;
import org.wso2.ballerinalang.compiler.tree.types.BLangLetVariable;
import org.wso2.ballerinalang.compiler.tree.types.BLangObjectTypeNode;
import org.wso2.ballerinalang.compiler.tree.types.BLangRecordTypeNode;
import org.wso2.ballerinalang.compiler.tree.types.BLangStreamType;
import org.wso2.ballerinalang.compiler.tree.types.BLangTableTypeNode;
import org.wso2.ballerinalang.compiler.tree.types.BLangTupleTypeNode;
import org.wso2.ballerinalang.compiler.tree.types.BLangType;
import org.wso2.ballerinalang.compiler.tree.types.BLangUnionTypeNode;
import org.wso2.ballerinalang.compiler.tree.types.BLangUserDefinedType;
import org.wso2.ballerinalang.compiler.tree.types.BLangValueType;
import org.wso2.ballerinalang.compiler.util.CompilerContext;
import org.wso2.ballerinalang.compiler.util.Constants;
import org.wso2.ballerinalang.compiler.util.Name;
import org.wso2.ballerinalang.compiler.util.Names;
import org.wso2.ballerinalang.compiler.util.TypeDefBuilderHelper;
import org.wso2.ballerinalang.compiler.util.TypeTags;
import org.wso2.ballerinalang.util.Flags;

import java.util.ArrayList;
import java.util.Comparator;
import java.util.HashMap;
import java.util.HashSet;
import java.util.IdentityHashMap;
import java.util.LinkedHashMap;
import java.util.LinkedHashSet;
import java.util.List;
import java.util.Map;
import java.util.Objects;
import java.util.Set;
import java.util.Stack;
import java.util.stream.Collectors;

import static org.ballerinalang.model.tree.NodeKind.LITERAL;
import static org.ballerinalang.util.BLangCompilerConstants.RETRY_MANAGER_OBJECT_SHOULD_RETRY_FUNC;
import static org.wso2.ballerinalang.compiler.tree.BLangInvokableNode.DEFAULT_WORKER_NAME;
import static org.wso2.ballerinalang.compiler.util.Constants.MAIN_FUNCTION_NAME;
import static org.wso2.ballerinalang.compiler.util.Constants.WORKER_LAMBDA_VAR_PREFIX;

/**
 * This represents the code analyzing pass of semantic analysis.
 * <p>
 * The following validations are done here:-
 * <p>
 * (*) Loop continuation statement validation.
 * (*) Function return path existence and unreachable code validation.
 * (*) Worker send/receive validation.
 * (*) Experimental feature usage.
 */
public class CodeAnalyzer extends SimpleBLangNodeAnalyzer<CodeAnalyzer.AnalyzerData> {

    private static final CompilerContext.Key<CodeAnalyzer> CODE_ANALYZER_KEY =
            new CompilerContext.Key<>();

    private final SymbolResolver symResolver;
    private final SymbolTable symTable;
    private final Types types;
    private final BLangDiagnosticLog dlog;
    private final TypeChecker typeChecker;
    private final Names names;
    private final ReachabilityAnalyzer reachabilityAnalyzer;

    public static CodeAnalyzer getInstance(CompilerContext context) {
        CodeAnalyzer codeGenerator = context.get(CODE_ANALYZER_KEY);
        if (codeGenerator == null) {
            codeGenerator = new CodeAnalyzer(context);
        }
        return codeGenerator;
    }

    public CodeAnalyzer(CompilerContext context) {
        context.put(CODE_ANALYZER_KEY, this);
        this.symTable = SymbolTable.getInstance(context);
        this.types = Types.getInstance(context);
        this.dlog = BLangDiagnosticLog.getInstance(context);
        this.typeChecker = TypeChecker.getInstance(context);
        this.names = Names.getInstance(context);
        this.symResolver = SymbolResolver.getInstance(context);
        this.reachabilityAnalyzer = ReachabilityAnalyzer.getInstance(context);
    }

    public BLangPackage analyze(BLangPackage pkgNode) {
        final AnalyzerData data = new AnalyzerData();
        visitNode(pkgNode, data);
        return pkgNode;
    }

    @Override
    public void visit(BLangPackage pkgNode, AnalyzerData data) {
        this.dlog.setCurrentPackageId(pkgNode.packageID);
        if (pkgNode.completedPhases.contains(CompilerPhase.CODE_ANALYZE)) {
            return;
        }
        data.parent = pkgNode;
        data.env = this.symTable.pkgEnvMap.get(pkgNode.symbol);
        analyzeTopLevelNodes(pkgNode, data);
        pkgNode.getTestablePkgs().forEach(testablePackage -> visitNode(testablePackage, data));
    }

    @Override
    public void visit(BLangTestablePackage node, AnalyzerData data) {
        visit((BLangPackage) node, data);
    }

    private void analyzeTopLevelNodes(BLangPackage pkgNode, AnalyzerData data) {
        List<TopLevelNode> topLevelNodes = pkgNode.topLevelNodes;
        for (int i = 0; i < topLevelNodes.size(); i++) {
            analyzeNode((BLangNode) topLevelNodes.get(i), data);
        }
        pkgNode.completedPhases.add(CompilerPhase.CODE_ANALYZE);
    }

    @Override
    public void analyzeNode(BLangNode node, AnalyzerData data) {
        SymbolEnv prevEnv = data.env;
        BLangNode parent = data.parent;
        node.parent = parent;
        data.parent = node;
        visitNode(node, data);
        data.parent = parent;
        data.env = prevEnv;
    }

    private void analyzeTypeNode(BLangType node, AnalyzerData data) {

        if (node == null) {
            return;
        }
        analyzeNode(node, data);
    }

    @Override
    public void visit(BLangCompilationUnit compUnitNode, AnalyzerData data) {
        compUnitNode.topLevelNodes.forEach(e -> analyzeNode((BLangNode) e, data));
    }

    @Override
    public void visit(BLangTypeDefinition typeDefinition, AnalyzerData data) {

        analyzeTypeNode(typeDefinition.typeNode, data);
        typeDefinition.annAttachments.forEach(annotationAttachment -> analyzeNode(annotationAttachment, data));
    }

    @Override
    public void visit(BLangClassDefinition classDefinition, AnalyzerData data) {
        data.env = SymbolEnv.createClassEnv(classDefinition, classDefinition.symbol.scope, data.env);
        for (BLangSimpleVariable field : classDefinition.fields) {
            DefaultValueState prevDefaultValueState = data.defaultValueState;
            data.defaultValueState = DefaultValueState.OBJECT_FIELD_INITIALIZER;
            analyzeNode(field, data);
            data.defaultValueState = prevDefaultValueState;
        }

        List<BLangFunction> bLangFunctionList = new ArrayList<>(classDefinition.functions);
        if (classDefinition.initFunction != null) {
            bLangFunctionList.add(classDefinition.initFunction);
        }

        // To ensure the order of the compile errors
        bLangFunctionList.sort(Comparator.comparingInt(function -> function.pos.lineRange().startLine().line()));
        for (BLangFunction function : bLangFunctionList) {
            analyzeNode(function, data);
        }

        classDefinition.annAttachments.forEach(annotationAttachment -> analyzeNode(annotationAttachment, data));
    }

    @Override
    public void visit(BLangObjectConstructorExpression objectConstructorExpression, AnalyzerData data) {
        visit(objectConstructorExpression.typeInit, data);
    }

    @Override
    public void visit(BLangTupleVariableDef bLangTupleVariableDef, AnalyzerData data) {

        analyzeNode(bLangTupleVariableDef.var, data);
    }

    @Override
    public void visit(BLangRecordVariableDef bLangRecordVariableDef, AnalyzerData data) {

        analyzeNode(bLangRecordVariableDef.var, data);
    }

    @Override
    public void visit(BLangErrorVariableDef bLangErrorVariableDef, AnalyzerData data) {

        analyzeNode(bLangErrorVariableDef.errorVariable, data);
    }

    @Override
    public void visit(BLangResourceFunction funcNode, AnalyzerData data) {
        visit((BLangFunction) funcNode, data);
    }

    @Override
    public void visit(BLangFunction funcNode, AnalyzerData data) {
        validateParams(funcNode, data);
        analyzeNode(funcNode.returnTypeNode, data);

        boolean isLambda = funcNode.flagSet.contains(Flag.LAMBDA);
        if (isLambda) {
            return;
        }

        if (Symbols.isPublic(funcNode.symbol)) {
            funcNode.symbol.params.forEach(symbol -> analyzeExportableTypeRef(funcNode.symbol, symbol.type.tsymbol,
                                                                              true,
                                                                              funcNode.pos));
            if (funcNode.symbol.restParam != null) {
                analyzeExportableTypeRef(funcNode.symbol, funcNode.symbol.restParam.type.tsymbol, true,
                                         funcNode.restParam.pos);
            }
            analyzeExportableTypeRef(funcNode.symbol, funcNode.symbol.retType.tsymbol, true,
                                     funcNode.returnTypeNode.pos);
        }
        if (MAIN_FUNCTION_NAME.equals(funcNode.name.value)) {
            new MainFunctionValidator(types, dlog).validateMainFunction(funcNode);
        }
        this.validateModuleInitFunction(funcNode);
        try {
            this.initNewWorkerActionSystem(data);
            data.workerActionSystemStack.peek().startWorkerActionStateMachine(DEFAULT_WORKER_NAME,
                                                                              funcNode.pos,
                                                                              funcNode);
            this.visitFunction(funcNode, data);
            data.workerActionSystemStack.peek().endWorkerActionStateMachine();
        } finally {
            this.finalizeCurrentWorkerActionSystem(data);
        }
        funcNode.annAttachments.forEach(annotationAttachment -> analyzeNode(annotationAttachment, data));

        validateNamedWorkerUniqueReferences(data);
    }

    private void validateNamedWorkerUniqueReferences(AnalyzerData data) {
        for (var nodes : data.workerReferences.values()) {
            if (nodes.size() > 1) {
                for (BLangNode node: nodes) {
                    dlog.error(node.pos, DiagnosticErrorCode.ILLEGAL_WORKER_REFERENCE_AS_A_VARIABLE_REFERENCE, node);
                }
            }
        }

        data.workerReferences.clear();
    }

    private void validateParams(BLangFunction funcNode, AnalyzerData data) {
        for (BLangSimpleVariable parameter : funcNode.requiredParams) {
            analyzeNode(parameter, data);
        }
        if (funcNode.restParam != null) {
            analyzeNode(funcNode.restParam, data);
        }
    }

    private void visitFunction(BLangFunction funcNode, AnalyzerData data) {
        data.env = SymbolEnv.createFunctionEnv(funcNode, funcNode.symbol.scope, data.env);
        data.returnWithinTransactionCheckStack.push(true);
        data.returnTypes.push(new LinkedHashSet<>());
        data.transactionalFuncCheckStack.push(funcNode.flagSet.contains(Flag.TRANSACTIONAL));
        if (Symbols.isNative(funcNode.symbol)) {
            return;
        }
        if (isPublicInvokableNode(funcNode)) {
            analyzeNode(funcNode.returnTypeNode, data);
        }

        /* the body can be null in the case of Object type function declarations */
        if (funcNode.body != null) {

            DefaultValueState prevDefaultValueState = data.defaultValueState;
            if (prevDefaultValueState == DefaultValueState.RECORD_FIELD_DEFAULT ||
                    prevDefaultValueState == DefaultValueState.OBJECT_FIELD_INITIALIZER) {
                data.defaultValueState = DefaultValueState.FUNCTION_IN_DEFAULT_VALUE;
            }
            analyzeNode(funcNode.body, data);
            data.defaultValueState = prevDefaultValueState;
        }
        reachabilityAnalyzer.analyzeReachability(funcNode, data.env);
        data.returnTypes.pop();
        data.returnWithinTransactionCheckStack.pop();
        data.transactionalFuncCheckStack.pop();
    }

    private boolean isPublicInvokableNode(BLangInvokableNode invNode) {
        return Symbols.isPublic(invNode.symbol) && (SymbolKind.PACKAGE.equals(invNode.symbol.owner.getKind()) ||
                Symbols.isPublic(invNode.symbol.owner));
    }

    @Override
    public void visit(BLangBlockFunctionBody body, AnalyzerData data) {
        boolean prevWithinTxScope = data.withinTransactionScope;
        boolean prevLoopAlterNotAllowed = data.loopAlterNotAllowed;
        data.loopAlterNotAllowed = data.loopCount > 0;
        if (!prevWithinTxScope) {
            data.withinTransactionScope = data.transactionalFuncCheckStack.peek();
        }
        data.env = SymbolEnv.createFuncBodyEnv(body, data.env);
        for (BLangStatement e : body.stmts) {
            data.inInternallyDefinedBlockStmt = true;
            analyzeNode(e, data);
        }
        data.inInternallyDefinedBlockStmt = false;
        if (data.transactionalFuncCheckStack.peek()) {
            data.withinTransactionScope = prevWithinTxScope;
        }
        data.loopAlterNotAllowed = prevLoopAlterNotAllowed;
    }

    @Override
    public void visit(BLangExprFunctionBody body, AnalyzerData data) {
        analyzeExpr(body.expr, data);
    }

    @Override
    public void visit(BLangExternalFunctionBody body, AnalyzerData data) {
        // do nothing
    }

    @Override
    public void visit(BLangForkJoin forkJoin, AnalyzerData data) {
        if (forkJoin.workers.isEmpty()) {
            dlog.error(forkJoin.pos, DiagnosticErrorCode.INVALID_FOR_JOIN_SYNTAX_EMPTY_FORK);
        }
    }

    @Override
    public void visit(BLangTransaction transactionNode, AnalyzerData data) {
        //Check whether transaction statement occurred in a transactional scope
        if (data.transactionalFuncCheckStack.peek()) {
            this.dlog.error(transactionNode.pos,
                            DiagnosticErrorCode.TRANSACTION_CANNOT_BE_USED_WITHIN_TRANSACTIONAL_SCOPE);
            return;
        }

        data.errorTypes.push(new LinkedHashSet<>());

        boolean previousWithinTxScope = data.withinTransactionScope;
        int previousCommitCount = data.commitCount;
        int previousRollbackCount = data.rollbackCount;
        boolean prevCommitRollbackAllowed = data.commitRollbackAllowed;
        data.commitRollbackAllowed = true;
        data.commitCount = 0;
        data.rollbackCount = 0;

        data.withinTransactionScope = true;

        data.loopWithinTransactionCheckStack.push(false);
        data.returnWithinTransactionCheckStack.push(false);
        data.transactionCount++;
        boolean failureHandled = data.failureHandled;
        if (!failureHandled) {
            data.failureHandled = transactionNode.onFailClause != null;
        }
        analyzeNode(transactionNode.transactionBody, data);
        data.failureHandled = failureHandled;
        if (data.commitCount < 1) {
            this.dlog.error(transactionNode.pos, DiagnosticErrorCode.INVALID_COMMIT_COUNT);
        }

        data.transactionCount--;
        data.withinTransactionScope = previousWithinTxScope;
        data.commitCount = previousCommitCount;
        data.rollbackCount = previousRollbackCount;
        data.commitRollbackAllowed = prevCommitRollbackAllowed;
        data.returnWithinTransactionCheckStack.pop();
        data.loopWithinTransactionCheckStack.pop();
        analyzeOnFailClause(transactionNode.onFailClause, data);
        data.errorTypes.pop();
    }

    private void analyzeOnFailClause(BLangOnFailClause onFailClause, AnalyzerData data) {
        if (onFailClause != null) {
            analyzeNode(onFailClause, data);
        }
    }

    @Override
    public void visit(BLangTransactionalExpr transactionalExpr, AnalyzerData data) {
    }

    @Override
    public void visit(BLangCommitExpr commitExpr, AnalyzerData data) {
        data.commitCount++;
        data.commitCountWithinBlock++;
        if (data.transactionCount == 0) {
            this.dlog.error(commitExpr.pos, DiagnosticErrorCode.COMMIT_CANNOT_BE_OUTSIDE_TRANSACTION_BLOCK);
            return;
        }
        if (data.transactionalFuncCheckStack.peek()) {
            this.dlog.error(commitExpr.pos, DiagnosticErrorCode.COMMIT_CANNOT_BE_WITHIN_TRANSACTIONAL_FUNCTION);
            return;
        }
        if (!data.withinTransactionScope || !data.commitRollbackAllowed ||
                data.loopWithinTransactionCheckStack.peek()) {
            this.dlog.error(commitExpr.pos, DiagnosticErrorCode.COMMIT_NOT_ALLOWED);
            return;
        }
        data.withinTransactionScope = false;
    }

    @Override
    public void visit(BLangRollback rollbackNode, AnalyzerData data) {
        data.rollbackCount++;
        data.rollbackCountWithinBlock++;
        if (data.transactionCount == 0 && !data.withinTransactionScope) {
            this.dlog.error(rollbackNode.pos, DiagnosticErrorCode.ROLLBACK_CANNOT_BE_OUTSIDE_TRANSACTION_BLOCK);
            return;
        }
        if (!data.transactionalFuncCheckStack.empty() && data.transactionalFuncCheckStack.peek()) {
            this.dlog.error(rollbackNode.pos, DiagnosticErrorCode.ROLLBACK_CANNOT_BE_WITHIN_TRANSACTIONAL_FUNCTION);
            return;
        }
        if (!data.withinTransactionScope || !data.commitRollbackAllowed ||
                (!data.loopWithinTransactionCheckStack.empty() && data.loopWithinTransactionCheckStack.peek())) {
            this.dlog.error(rollbackNode.pos, DiagnosticErrorCode.ROLLBACK_NOT_ALLOWED);
            return;
        }
        data.withinTransactionScope = false;
        analyzeExpr(rollbackNode.expr, data);
    }

    @Override
    public void visit(BLangRetry retryNode, AnalyzerData data) {
        data.errorTypes.push(new LinkedHashSet<>());
        boolean failureHandled = data.failureHandled;
        if (!failureHandled) {
            data.failureHandled = retryNode.onFailClause != null;
        }
        visitNode(retryNode.retrySpec, data);
        visitNode(retryNode.retryBody, data);
        data.failureHandled = failureHandled;
        retryNode.retryBody.failureBreakMode = retryNode.onFailClause != null ?
                BLangBlockStmt.FailureBreakMode.BREAK_TO_OUTER_BLOCK : BLangBlockStmt.FailureBreakMode.NOT_BREAKABLE;
        analyzeOnFailClause(retryNode.onFailClause, data);
        data.errorTypes.pop();
    }

    @Override
    public void visit(BLangRetrySpec retrySpec, AnalyzerData data) {
        if (retrySpec.retryManagerType != null) {
            BSymbol retryManagerTypeSymbol = symTable.langErrorModuleSymbol.scope
                    .lookup(names.fromString("RetryManager")).symbol;
            BType abstractRetryManagerType = retryManagerTypeSymbol.type;
            if (!types.isAssignable(retrySpec.retryManagerType.getBType(), abstractRetryManagerType)) {
                dlog.error(retrySpec.pos, DiagnosticErrorCode.INVALID_INTERFACE_ON_NON_ABSTRACT_OBJECT,
                           RETRY_MANAGER_OBJECT_SHOULD_RETRY_FUNC, retrySpec.retryManagerType.getBType());
            }
        }
    }

    @Override
    public void visit(BLangRetryTransaction retryTransaction, AnalyzerData data) {
        analyzeNode(retryTransaction.retrySpec, data);
        analyzeNode(retryTransaction.transaction, data);
    }

    @Override
    public void visit(BLangBlockStmt blockNode, AnalyzerData data) {
        int prevCommitCount = data.commitCountWithinBlock;
        int prevRollbackCount = data.rollbackCountWithinBlock;
        data.commitCountWithinBlock = 0;
        data.rollbackCountWithinBlock = 0;
        boolean inInternallyDefinedBlockStmt = data.inInternallyDefinedBlockStmt;
        data.inInternallyDefinedBlockStmt = checkBlockIsAnInternalBlockInImmediateFunctionBody(blockNode);
        data.env = SymbolEnv.createBlockEnv(blockNode, data.env);
        blockNode.stmts.forEach(e -> analyzeNode(e, data));
        data.inInternallyDefinedBlockStmt = inInternallyDefinedBlockStmt;
        if (data.commitCountWithinBlock > 1 || data.rollbackCountWithinBlock > 1) {
            this.dlog.error(blockNode.pos, DiagnosticErrorCode.MAX_ONE_COMMIT_ROLLBACK_ALLOWED_WITHIN_A_BRANCH);
        }
        data.commitCountWithinBlock = prevCommitCount;
        data.rollbackCountWithinBlock = prevRollbackCount;
    }

    private boolean checkBlockIsAnInternalBlockInImmediateFunctionBody(BLangNode node) {
        BLangNode parent = node.parent;

        while (parent != null) {
            final NodeKind kind = parent.getKind();
            if (kind == NodeKind.BLOCK_FUNCTION_BODY) {
                return true;
            }
            if (kind == NodeKind.BLOCK) {
                parent = parent.parent;
            } else {
                return false;
            }
        }

        return false;
    }

    @Override
    public void visit(BLangReturn returnStmt, AnalyzerData data) {
        if (checkReturnValidityInTransaction(data)) {
            this.dlog.error(returnStmt.pos, DiagnosticErrorCode.RETURN_CANNOT_BE_USED_TO_EXIT_TRANSACTION);
            return;
        }

        analyzeExpr(returnStmt.expr, data);
        data.returnTypes.peek().add(returnStmt.expr.getBType());
    }

    @Override
    public void visit(BLangIf ifStmt, AnalyzerData data) {
        boolean independentBlocks = false;
        int prevCommitCount = data.commitCount;
        int prevRollbackCount = data.rollbackCount;
        BLangStatement elseStmt = ifStmt.elseStmt;
        if (data.withinTransactionScope && elseStmt != null && elseStmt.getKind() != NodeKind.IF) {
                independentBlocks = true;
                data.commitRollbackAllowed = true;
        }
        boolean prevTxMode = data.withinTransactionScope;
        if ((ifStmt.expr.getKind() == NodeKind.GROUP_EXPR ?
                ((BLangGroupExpr) ifStmt.expr).expression.getKind() :
                ifStmt.expr.getKind()) == NodeKind.TRANSACTIONAL_EXPRESSION) {
            data.withinTransactionScope = true;
        }
        BLangBlockStmt body = ifStmt.body;
        analyzeNode(body, data);

        if (ifStmt.expr.getKind() == NodeKind.TRANSACTIONAL_EXPRESSION) {
            data.withinTransactionScope = prevTxMode;
        }
        if (elseStmt != null) {
            if (independentBlocks) {
                data.commitRollbackAllowed = true;
                data.withinTransactionScope = true;
            }
            analyzeNode(elseStmt, data);
            if ((prevCommitCount != data.commitCount) || prevRollbackCount != data.rollbackCount) {
                data.commitRollbackAllowed = false;
            }
        }

        analyzeExpr(ifStmt.expr, data);
    }

    @Override
    public void visit(BLangMatchStatement matchStatement, AnalyzerData data) {
        data.errorTypes.push(new LinkedHashSet<>());
        analyzeExpr(matchStatement.expr, data);
        boolean failureHandled = data.failureHandled;
        if (!failureHandled) {
            data.failureHandled = matchStatement.onFailClause != null;
        }

        List<BLangMatchClause> matchClauses = matchStatement.matchClauses;
        int clausesSize = matchClauses.size();
        for (int i = 0; i < clausesSize; i++) {
            BLangMatchClause firstClause = matchClauses.get(i);
            for (int j = i + 1; j < clausesSize; j++) {
                BLangMatchClause secondClause = matchClauses.get(j);
                if (!checkSimilarMatchGuard(firstClause.matchGuard, secondClause.matchGuard)) {
                    if (firstClause.matchGuard == null) {
                        checkSimilarMatchPatternsBetweenClauses(firstClause, secondClause);
                    }
                    continue;
                }
                checkSimilarMatchPatternsBetweenClauses(firstClause, secondClause);
            }
            analyzeNode(firstClause, data);
        }
        data.failureHandled = failureHandled;
        analyzeOnFailClause(matchStatement.onFailClause, data);
        data.errorTypes.pop();
    }

    @Override
    public void visit(BLangMatchClause matchClause, AnalyzerData data) {
        Map<String, BVarSymbol> variablesInMatchPattern = new HashMap<>();
        boolean patternListContainsSameVars = true;

        List<BLangMatchPattern> matchPatterns = matchClause.matchPatterns;
        BLangMatchGuard matchGuard = matchClause.matchGuard;
        for (int i = 0; i < matchPatterns.size(); i++) {
            BLangMatchPattern matchPattern = matchPatterns.get(i);
            if (matchPattern.getBType() == symTable.noType) {
                dlog.warning(matchPattern.pos, DiagnosticWarningCode.MATCH_STMT_UNMATCHED_PATTERN);
            }
            if (patternListContainsSameVars) {
                patternListContainsSameVars = compareVariables(variablesInMatchPattern, matchPattern);
            }
            for (int j = i - 1; j >= 0; j--) {
                if (checkSimilarMatchPatterns(matchPatterns.get(j), matchPattern)) {
                    dlog.warning(matchPattern.pos, DiagnosticWarningCode.MATCH_STMT_PATTERN_UNREACHABLE);
                }
            }
            analyzeNode(matchPattern, data);
        }

        if (matchGuard != null) {
            analyzeNode(matchGuard, data);
        }

        if (!patternListContainsSameVars) {
            dlog.error(matchClause.pos, DiagnosticErrorCode.MATCH_PATTERNS_SHOULD_CONTAIN_SAME_SET_OF_VARIABLES);
        }

        analyzeNode(matchClause.blockStmt, data);
    }

    @Override
    public void visit(BLangMappingMatchPattern mappingMatchPattern, AnalyzerData data) {
    }

    @Override
    public void visit(BLangFieldMatchPattern fieldMatchPattern, AnalyzerData data) {

    }

    @Override
    public void visit(BLangMatchGuard matchGuard, AnalyzerData data) {
        analyzeExpr(matchGuard.expr, data);
    }

    private void checkSimilarMatchPatternsBetweenClauses(BLangMatchClause firstClause, BLangMatchClause secondClause) {
        for (BLangMatchPattern firstMatchPattern : firstClause.matchPatterns) {
            for (BLangMatchPattern secondMatchPattern : secondClause.matchPatterns) {
                if (checkSimilarMatchPatterns(firstMatchPattern, secondMatchPattern)) {
                    dlog.warning(secondMatchPattern.pos, DiagnosticWarningCode.MATCH_STMT_PATTERN_UNREACHABLE);
                }
            }
        }
    }

    private boolean checkSimilarMatchPatterns(BLangMatchPattern firstPattern, BLangMatchPattern secondPattern) {
        NodeKind firstPatternKind = firstPattern.getKind();
        NodeKind secondPatternKind = secondPattern.getKind();
        if (firstPatternKind != secondPatternKind) {
            if (firstPatternKind == NodeKind.VAR_BINDING_PATTERN_MATCH_PATTERN) {
                return checkEmptyListOrMapMatchWithVarBindingPatternMatch(secondPattern,
                        ((BLangVarBindingPatternMatchPattern) firstPattern));
            }
            if (secondPatternKind == NodeKind.VAR_BINDING_PATTERN_MATCH_PATTERN) {
                return checkEmptyListOrMapMatchWithVarBindingPatternMatch(firstPattern,
                        ((BLangVarBindingPatternMatchPattern) secondPattern));
            }
            return false;
        }

        switch (firstPatternKind) {
            case WILDCARD_MATCH_PATTERN:
            case REST_MATCH_PATTERN:
                return true;
            case CONST_MATCH_PATTERN:
                return checkSimilarConstMatchPattern((BLangConstPattern) firstPattern,
                        (BLangConstPattern) secondPattern);
            case VAR_BINDING_PATTERN_MATCH_PATTERN:
                return checkSimilarBindingPatterns(
                        ((BLangVarBindingPatternMatchPattern) firstPattern).getBindingPattern(),
                        ((BLangVarBindingPatternMatchPattern) secondPattern).getBindingPattern());
            case LIST_MATCH_PATTERN:
                return checkSimilarListMatchPattern((BLangListMatchPattern) firstPattern,
                        (BLangListMatchPattern) secondPattern);
            case MAPPING_MATCH_PATTERN:
                return checkSimilarMappingMatchPattern((BLangMappingMatchPattern) firstPattern,
                        (BLangMappingMatchPattern) secondPattern);
            case ERROR_MATCH_PATTERN:
                return checkSimilarErrorMatchPattern((BLangErrorMatchPattern) firstPattern,
                        (BLangErrorMatchPattern) secondPattern);
            default:
                return false;
        }
    }

    private boolean checkEmptyListOrMapMatchWithVarBindingPatternMatch(BLangMatchPattern firstPattern,
                                                                  BLangVarBindingPatternMatchPattern secondPattern) {
        if (firstPattern.getKind() == NodeKind.LIST_MATCH_PATTERN) {
            BLangBindingPattern bindingPattern = secondPattern.getBindingPattern();
            if (bindingPattern.getKind() != NodeKind.LIST_BINDING_PATTERN) {
                return false;
            }
            BLangListMatchPattern listMatchPattern = (BLangListMatchPattern) firstPattern;
            BLangListBindingPattern listBindingPattern = (BLangListBindingPattern) bindingPattern;
            return listMatchPattern.matchPatterns.isEmpty() && listBindingPattern.bindingPatterns.isEmpty() &&
                    listMatchPattern.restMatchPattern == null && listBindingPattern.restBindingPattern == null;
        }
        if (firstPattern.getKind() == NodeKind.MAPPING_MATCH_PATTERN) {
            BLangBindingPattern bindingPattern = secondPattern.getBindingPattern();
            if (secondPattern.getBindingPattern().getKind() != NodeKind.MAPPING_BINDING_PATTERN) {
                return false;
            }
            BLangMappingMatchPattern mappingMatchPattern = (BLangMappingMatchPattern) firstPattern;
            BLangMappingBindingPattern mappingBindingPattern = (BLangMappingBindingPattern) bindingPattern;
            return mappingMatchPattern.fieldMatchPatterns.isEmpty() &&
                    mappingBindingPattern.fieldBindingPatterns.isEmpty() &&
                    mappingMatchPattern.restMatchPattern == null && mappingBindingPattern.restBindingPattern == null;
        }
        return false;
    }

    private boolean checkSimilarErrorMatchPattern(BLangErrorMatchPattern firstErrorMatchPattern,
                                                  BLangErrorMatchPattern secondErrorMatchPattern) {
        if (firstErrorMatchPattern == null || secondErrorMatchPattern == null) {
            return false;
        }

        if (!checkSimilarErrorTypeReference(firstErrorMatchPattern.errorTypeReference,
                secondErrorMatchPattern.errorTypeReference)) {
            return false;
        }

        if (!checkSimilarErrorMessagePattern(firstErrorMatchPattern.errorMessageMatchPattern,
                secondErrorMatchPattern.errorMessageMatchPattern)) {
            return false;
        }

        if (!checkSimilarErrorCauseMatchPattern(firstErrorMatchPattern.errorCauseMatchPattern,
                secondErrorMatchPattern.errorCauseMatchPattern)) {
            return false;
        }

        return checkSimilarErrorFieldMatchPatterns(firstErrorMatchPattern.errorFieldMatchPatterns,
                secondErrorMatchPattern.errorFieldMatchPatterns);
    }

    private boolean checkSimilarErrorTypeReference(BLangUserDefinedType firstErrorTypeRef,
                                                   BLangUserDefinedType secondErrorTypeRef) {
        if (firstErrorTypeRef != null && secondErrorTypeRef != null) {
            return firstErrorTypeRef.typeName.value.equals(secondErrorTypeRef.typeName.value);
        }
        return firstErrorTypeRef == null && secondErrorTypeRef == null;
    }

    private boolean checkSimilarErrorMessagePattern(BLangErrorMessageMatchPattern firstErrorMsgMatchPattern,
                                                    BLangErrorMessageMatchPattern secondErrorMsgMatchPattern) {
        if (firstErrorMsgMatchPattern != null && secondErrorMsgMatchPattern != null) {
            return checkSimilarSimpleMatchPattern(firstErrorMsgMatchPattern.simpleMatchPattern,
                    secondErrorMsgMatchPattern.simpleMatchPattern);
        }
        return firstErrorMsgMatchPattern == null && secondErrorMsgMatchPattern == null;
    }

    private boolean checkSimilarSimpleMatchPattern(BLangSimpleMatchPattern firstSimpleMatchPattern,
                                                   BLangSimpleMatchPattern secondSimpleMatchPattern) {
        if (firstSimpleMatchPattern != null && secondSimpleMatchPattern != null) {
            if (firstSimpleMatchPattern.varVariableName != null) {
                return true;
            }
            BLangConstPattern firstConstPattern = firstSimpleMatchPattern.constPattern;
            BLangConstPattern secondConstPattern = secondSimpleMatchPattern.constPattern;
            if (firstConstPattern != null) {
                if (secondConstPattern != null) {
                    return checkSimilarConstMatchPattern(firstConstPattern, secondConstPattern);
                }
                return false;
            }
            return secondSimpleMatchPattern.varVariableName == null;
        }
        return firstSimpleMatchPattern == null && secondSimpleMatchPattern == null;
    }

    private boolean checkSimilarErrorCauseMatchPattern(BLangErrorCauseMatchPattern firstErrorCauseMatchPattern,
                                                       BLangErrorCauseMatchPattern secondErrorCauseMatchPattern) {
        if (firstErrorCauseMatchPattern != null && secondErrorCauseMatchPattern != null) {
            if (!checkSimilarSimpleMatchPattern(firstErrorCauseMatchPattern.simpleMatchPattern,
                    secondErrorCauseMatchPattern.simpleMatchPattern)) {
                return false;
            }
            return checkSimilarErrorMatchPattern(firstErrorCauseMatchPattern.errorMatchPattern,
                    secondErrorCauseMatchPattern.errorMatchPattern);
        }
        return firstErrorCauseMatchPattern == null && secondErrorCauseMatchPattern == null;
    }

    private boolean checkSimilarErrorFieldMatchPatterns(BLangErrorFieldMatchPatterns firstErrorFieldMatchPatterns,
                                                        BLangErrorFieldMatchPatterns secondErrorFieldMatchPatterns) {
        if (firstErrorFieldMatchPatterns == null) {
            return true;
        }
        List<BLangNamedArgMatchPattern> firstNamedArgPatterns = firstErrorFieldMatchPatterns.namedArgMatchPatterns;
        int firstNamedArgPatternsSize = firstNamedArgPatterns.size();
        if (firstNamedArgPatternsSize == 0) {
            return true;
        }
        if (secondErrorFieldMatchPatterns == null) {
            return false;
        }
        List<BLangNamedArgMatchPattern> secondNamedArgPatterns = secondErrorFieldMatchPatterns.namedArgMatchPatterns;
        if (firstNamedArgPatternsSize > secondNamedArgPatterns.size()) {
            return false;
        }
        for (int i = 0; i < firstNamedArgPatternsSize; i++) {
            if (!checkSimilarNamedArgMatchPatterns(firstNamedArgPatterns.get(i), secondNamedArgPatterns.get(i))) {
                return false;
            }
        }
        return true;
    }

    private boolean checkSimilarNamedArgMatchPatterns(BLangNamedArgMatchPattern firstNamedArgMatchPattern,
                                                      BLangNamedArgMatchPattern secondNamedArgMatchPattern) {

        if (firstNamedArgMatchPattern.argName.value.equals(secondNamedArgMatchPattern.argName.value)) {
            return checkSimilarMatchPatterns(firstNamedArgMatchPattern.matchPattern,
                    secondNamedArgMatchPattern.matchPattern);
        }
        return false;
    }

    private boolean checkSimilarConstMatchPattern(BLangConstPattern firstConstMatchPattern,
                                                  BLangConstPattern secondConstMatchPattern) {
        Object firstConstValue = getConstValue(firstConstMatchPattern).keySet().iterator().next();
        Object secondConstValue = getConstValue(secondConstMatchPattern).keySet().iterator().next();
        BType firstConstType = getConstValue(firstConstMatchPattern).values().iterator().next();
        BType secondConstType = getConstValue(secondConstMatchPattern).values().iterator().next();

        if (firstConstValue == null || secondConstValue == null) {
            return false;
        }

        if (firstConstValue.equals(secondConstValue)) {
            return true;
        }

        if (firstConstType != null && Types.getReferredType(firstConstType).tag == TypeTags.FINITE) {
            firstConstValue = getConstValueFromFiniteType(((BFiniteType) firstConstType));
        }

        if (secondConstType != null && Types.getReferredType(secondConstType).tag == TypeTags.FINITE) {
            secondConstValue = getConstValueFromFiniteType(((BFiniteType) secondConstType));
        }

        if (firstConstValue == null || secondConstValue == null) {
            return false;
        }

        return firstConstValue.equals(secondConstValue);
    }

    private HashMap<Object, BType> getConstValue(BLangConstPattern constPattern) {
        HashMap<Object, BType> constValAndType = new HashMap<>();
        switch (constPattern.expr.getKind()) {
            case NUMERIC_LITERAL:
                constValAndType.put(((BLangNumericLiteral) constPattern.expr).value, null);
                break;
            case LITERAL:
                constValAndType.put(((BLangLiteral) constPattern.expr).value, null);
                break;
            case SIMPLE_VARIABLE_REF:
                constValAndType.put(((BLangSimpleVarRef) constPattern.expr).variableName, constPattern.getBType());
                break;
            case UNARY_EXPR:
                BLangNumericLiteral newNumericLiteral = Types.constructNumericLiteralFromUnaryExpr(
                        (BLangUnaryExpr) constPattern.expr);
                constValAndType.put(newNumericLiteral.value, null);
        }
        return constValAndType;
    }

    private Object getConstValueFromFiniteType(BFiniteType type) {
        if (type.getValueSpace().size() == 1) {
            BLangExpression expr = type.getValueSpace().iterator().next();
            switch (expr.getKind()) {
                case NUMERIC_LITERAL:
                    return ((BLangNumericLiteral) expr).value;
                case LITERAL:
                    return ((BLangLiteral) expr).value;
            }
        }
        return null;
    }

    private boolean checkSimilarListMatchPattern(BLangListMatchPattern firstListMatchPattern,
                                                 BLangListMatchPattern secondListMatchPattern) {
        List<BLangMatchPattern> firstMatchPatterns = firstListMatchPattern.matchPatterns;
        List<BLangMatchPattern> secondMatchPatterns = secondListMatchPattern.matchPatterns;
        int firstPatternsSize = firstMatchPatterns.size();
        int secondPatternsSize = secondMatchPatterns.size();
        if (firstPatternsSize <= secondPatternsSize) {
            for (int i = 0; i < firstPatternsSize; i++) {
                if (!checkSimilarMatchPatterns(firstMatchPatterns.get(i), secondMatchPatterns.get(i))) {
                    return false;
                }
            }
            if (firstPatternsSize == secondPatternsSize) {
                if (firstListMatchPattern.restMatchPattern != null) {
                    return true;
                }
                return secondListMatchPattern.restMatchPattern == null;
            }
            return firstListMatchPattern.restMatchPattern != null;
        }
        return false;
    }

    private boolean checkSimilarMappingMatchPattern(BLangMappingMatchPattern firstMappingMatchPattern,
                                                    BLangMappingMatchPattern secondMappingMatchPattern) {
        List<BLangFieldMatchPattern> firstFieldMatchPatterns = firstMappingMatchPattern.fieldMatchPatterns;
        List<BLangFieldMatchPattern> secondFieldMatchPatterns = secondMappingMatchPattern.fieldMatchPatterns;
        return checkSimilarFieldMatchPatterns(firstFieldMatchPatterns, secondFieldMatchPatterns);
    }

    private boolean checkSimilarFieldMatchPatterns(List<BLangFieldMatchPattern> firstFieldMatchPatterns,
                                                   List<BLangFieldMatchPattern> secondFieldMatchPatterns) {
        for (BLangFieldMatchPattern firstFieldMatchPattern : firstFieldMatchPatterns) {
            boolean isSamePattern = false;
            for (BLangFieldMatchPattern secondFieldMatchPattern : secondFieldMatchPatterns) {
                if (checkSimilarFieldMatchPattern(firstFieldMatchPattern, secondFieldMatchPattern)) {
                    isSamePattern = true;
                    break;
                }
            }
            if (!isSamePattern) {
                return false;
            }
        }
        return true;
    }

    private boolean checkSimilarFieldMatchPattern(BLangFieldMatchPattern firstFieldMatchPattern,
                                                  BLangFieldMatchPattern secondFieldMatchPattern) {
        return firstFieldMatchPattern.fieldName.value.equals(secondFieldMatchPattern.fieldName.value) &&
                checkSimilarMatchPatterns(firstFieldMatchPattern.matchPattern, secondFieldMatchPattern.matchPattern);
    }

    private boolean checkSimilarBindingPatterns(BLangBindingPattern firstBidingPattern,
                                                BLangBindingPattern secondBindingPattern) {
        NodeKind firstBindingPatternKind = firstBidingPattern.getKind();
        NodeKind secondBindingPatternKind = secondBindingPattern.getKind();
        if (firstBindingPatternKind != secondBindingPatternKind) {
            return false;
        }

        switch (firstBindingPatternKind) {
            case WILDCARD_BINDING_PATTERN:
            case REST_BINDING_PATTERN:
            case CAPTURE_BINDING_PATTERN:
                return true;
            case LIST_BINDING_PATTERN:
                return checkSimilarListBindingPatterns((BLangListBindingPattern) firstBidingPattern,
                        (BLangListBindingPattern) secondBindingPattern);
            case MAPPING_BINDING_PATTERN:
                return checkSimilarMappingBindingPattern((BLangMappingBindingPattern) firstBidingPattern,
                        (BLangMappingBindingPattern) secondBindingPattern);
            case ERROR_BINDING_PATTERN:
                return checkSimilarErrorBindingPatterns((BLangErrorBindingPattern) firstBidingPattern,
                        (BLangErrorBindingPattern) secondBindingPattern);
            default:
                return false;
        }
    }

    private boolean checkSimilarMappingBindingPattern(BLangMappingBindingPattern firstMappingBindingPattern,
                                                      BLangMappingBindingPattern secondMappingBindingPattern) {
        List<BLangFieldBindingPattern> firstFieldBindingPatterns = firstMappingBindingPattern.fieldBindingPatterns;
        List<BLangFieldBindingPattern> secondFieldBindingPatterns = secondMappingBindingPattern.fieldBindingPatterns;
        return checkSimilarFieldBindingPatterns(firstFieldBindingPatterns, secondFieldBindingPatterns);
    }

    private boolean checkSimilarFieldBindingPatterns(List<BLangFieldBindingPattern> firstFieldBindingPatterns,
                                                     List<BLangFieldBindingPattern> secondFieldBindingPatterns) {
        for (BLangFieldBindingPattern firstFieldBindingPattern : firstFieldBindingPatterns) {
            boolean isSamePattern = false;
            for (BLangFieldBindingPattern secondFieldBindingPattern : secondFieldBindingPatterns) {
                if (checkSimilarFieldBindingPattern(firstFieldBindingPattern, secondFieldBindingPattern)) {
                    isSamePattern = true;
                    break;
                }
            }
            if (!isSamePattern) {
                return false;
            }
        }
        return true;
    }

    private boolean checkSimilarFieldBindingPattern(BLangFieldBindingPattern firstFieldBindingPattern,
                                                    BLangFieldBindingPattern secondFieldBindingPattern) {
        boolean hasSameFieldNames = firstFieldBindingPattern.fieldName.value.
                        equals(secondFieldBindingPattern.fieldName.value);
        if (firstFieldBindingPattern.bindingPattern.getKind() == secondFieldBindingPattern.bindingPattern.getKind()) {
            return hasSameFieldNames && checkSimilarBindingPatterns(firstFieldBindingPattern.bindingPattern,
                    secondFieldBindingPattern.bindingPattern);
        }
        return hasSameFieldNames && firstFieldBindingPattern.bindingPattern.getKind() ==
                NodeKind.CAPTURE_BINDING_PATTERN;
    }

    private boolean checkSimilarListBindingPatterns(BLangListBindingPattern firstBindingPattern,
                                                    BLangListBindingPattern secondBindingPattern) {
        List<BLangBindingPattern> firstPatterns = firstBindingPattern.bindingPatterns;
        List<BLangBindingPattern> secondPatterns = secondBindingPattern.bindingPatterns;
        int firstPatternsSize = firstPatterns.size();
        int secondPatternsSize = secondPatterns.size();
        if (firstPatternsSize <= secondPatternsSize) {
            for (int i = 0; i < firstPatternsSize; i++) {
                if (!checkSimilarBindingPatterns(firstPatterns.get(i), secondPatterns.get(i))) {
                    return firstPatterns.get(i).getKind() == NodeKind.CAPTURE_BINDING_PATTERN;
                }
            }
            if (firstPatternsSize == secondPatternsSize) {
                if (firstBindingPattern.restBindingPattern != null) {
                    return true;
                }
                return secondBindingPattern.restBindingPattern == null;
            }
            return secondBindingPattern.restBindingPattern != null;
        }
        return false;
    }

    private boolean checkSimilarErrorBindingPatterns(BLangErrorBindingPattern firstErrorBindingPattern,
                                                     BLangErrorBindingPattern secondErrorBindingPattern) {
        if (firstErrorBindingPattern == null || secondErrorBindingPattern == null) {
            return false;
        }

        if (!checkSimilarErrorTypeReference(firstErrorBindingPattern.errorTypeReference,
                secondErrorBindingPattern.errorTypeReference)) {
            return false;
        }

        if (!checkSimilarErrorMessageBindingPattern(firstErrorBindingPattern.errorMessageBindingPattern,
                secondErrorBindingPattern.errorMessageBindingPattern)) {
            return false;
        }

        if (!checkSimilarErrorCauseBindingPattern(firstErrorBindingPattern.errorCauseBindingPattern,
                secondErrorBindingPattern.errorCauseBindingPattern)) {
            return false;
        }

        return checkSimilarErrorFieldBindingPatterns(firstErrorBindingPattern.errorFieldBindingPatterns,
                secondErrorBindingPattern.errorFieldBindingPatterns);

    }

    private boolean checkSimilarErrorMessageBindingPattern(BLangErrorMessageBindingPattern firstErrorMsgBindingPattern,
                                                      BLangErrorMessageBindingPattern secondErrorMsgBindingPattern) {
        if (firstErrorMsgBindingPattern != null && secondErrorMsgBindingPattern != null) {
            return checkSimilarSimpleBindingPattern(firstErrorMsgBindingPattern.simpleBindingPattern,
                    secondErrorMsgBindingPattern.simpleBindingPattern);
        }
        return firstErrorMsgBindingPattern == null && secondErrorMsgBindingPattern == null;
    }

    private boolean checkSimilarSimpleBindingPattern(BLangSimpleBindingPattern firstSimpleBindingPattern,
                                                     BLangSimpleBindingPattern secondSimpleBindingPattern) {
        if (firstSimpleBindingPattern != null && secondSimpleBindingPattern != null) {
            BLangBindingPattern firstCaptureBindingPattern = firstSimpleBindingPattern.captureBindingPattern;
            BLangBindingPattern secondCaptureBindingPattern = secondSimpleBindingPattern.captureBindingPattern;
            if (firstCaptureBindingPattern != null && secondCaptureBindingPattern != null) {
                return checkSimilarBindingPatterns(firstCaptureBindingPattern, secondCaptureBindingPattern);
            }
            return firstSimpleBindingPattern.wildCardBindingPattern != null;
        }
        return firstSimpleBindingPattern == null && secondSimpleBindingPattern == null;
    }

    private boolean checkSimilarErrorCauseBindingPattern(BLangErrorCauseBindingPattern firstErrorCauseBindingPattern,
                                                     BLangErrorCauseBindingPattern secondErrorCauseBindingPattern) {
        if (firstErrorCauseBindingPattern != null && secondErrorCauseBindingPattern != null) {
            if (!checkSimilarSimpleBindingPattern(firstErrorCauseBindingPattern.simpleBindingPattern,
                    secondErrorCauseBindingPattern.simpleBindingPattern)) {
                return false;
            }
            return checkSimilarErrorBindingPatterns(firstErrorCauseBindingPattern.errorBindingPattern,
                    secondErrorCauseBindingPattern.errorBindingPattern);
        }
        return firstErrorCauseBindingPattern == null && secondErrorCauseBindingPattern == null;
    }

    private boolean checkSimilarErrorFieldBindingPatterns(
                                          BLangErrorFieldBindingPatterns firstErrorFieldBindingPatterns,
                                          BLangErrorFieldBindingPatterns secondErrorFieldBindingPatterns) {
        if (firstErrorFieldBindingPatterns == null) {
            return true;
        }
        List<BLangNamedArgBindingPattern> firstNamedArgPatterns =
                firstErrorFieldBindingPatterns.namedArgBindingPatterns;
        int firstNamedArgPatternsSize = firstNamedArgPatterns.size();
        if (firstNamedArgPatternsSize == 0) { // only rest-binding-pattern
            return true;
        }
        if (secondErrorFieldBindingPatterns == null) {
            return false;
        }
        List<BLangNamedArgBindingPattern> secondNamedArgPatterns =
                secondErrorFieldBindingPatterns.namedArgBindingPatterns;
        if (firstNamedArgPatternsSize > secondNamedArgPatterns.size()) {
            return false;
        }
        for (int i = 0; i < firstNamedArgPatternsSize; i++) {
            if (!checkSimilarNamedArgBindingPatterns(firstNamedArgPatterns.get(i), secondNamedArgPatterns.get(i))) {
                return false;
            }
        }
        return true;
    }

    private boolean checkSimilarNamedArgBindingPatterns(BLangNamedArgBindingPattern firstNamedArgBindingPattern,
                                                        BLangNamedArgBindingPattern secondNamedArgBindingPattern) {
        if (firstNamedArgBindingPattern.argName.value.equals(secondNamedArgBindingPattern.argName.value)) {
            return checkSimilarBindingPatterns(firstNamedArgBindingPattern.bindingPattern,
                    secondNamedArgBindingPattern.bindingPattern);
        }
        return false;
    }

    private boolean checkSimilarMatchGuard(BLangMatchGuard firstMatchGuard, BLangMatchGuard secondMatchGuard) {
        if (firstMatchGuard == null && secondMatchGuard == null) {
            return true;
        }
        if (firstMatchGuard == null || secondMatchGuard == null) {
            return false;
        }
        if (firstMatchGuard.expr.getKind() == NodeKind.TYPE_TEST_EXPR &&
                secondMatchGuard.expr.getKind() == NodeKind.TYPE_TEST_EXPR &&
                ((BLangTypeTestExpr) firstMatchGuard.expr).expr.getKind() == NodeKind.SIMPLE_VARIABLE_REF &&
                ((BLangTypeTestExpr) secondMatchGuard.expr).expr.getKind() == NodeKind.SIMPLE_VARIABLE_REF) {
            BLangTypeTestExpr firstTypeTest = (BLangTypeTestExpr) firstMatchGuard.expr;
            BLangTypeTestExpr secondTypeTest = (BLangTypeTestExpr) secondMatchGuard.expr;
            return ((BLangSimpleVarRef) firstTypeTest.expr).variableName.toString().equals(
                    ((BLangSimpleVarRef) secondTypeTest.expr).variableName.toString()) &&
                    types.isAssignable(firstTypeTest.typeNode.getBType(),
                            secondTypeTest.typeNode.getBType());
        }
        return false;
    }

    private boolean compareVariables(Map<String, BVarSymbol> varsInPreviousMatchPattern,
                                     BLangMatchPattern matchPattern) {
        Map<String, BVarSymbol> varsInCurrentMatchPattern = matchPattern.declaredVars;
        if (varsInPreviousMatchPattern.size() == 0) {
            varsInPreviousMatchPattern.putAll(varsInCurrentMatchPattern);
            return true;
        }
        if (varsInPreviousMatchPattern.size() != varsInCurrentMatchPattern.size()) {
            return false;
        }
        for (String identifier : varsInPreviousMatchPattern.keySet()) {
            if (!varsInCurrentMatchPattern.containsKey(identifier)) {
                return false;
            }
        }
        return true;
    }

    @Override
    public void visit(BLangWildCardMatchPattern wildCardMatchPattern, AnalyzerData data) {
        wildCardMatchPattern.isLastPattern =
                wildCardMatchPattern.matchExpr != null && types.isAssignable(wildCardMatchPattern.matchExpr.getBType(),
                                                                             symTable.anyType);
    }

    @Override
    public void visit(BLangConstPattern constMatchPattern, AnalyzerData data) {
        analyzeNode(constMatchPattern.expr, data);
    }

    @Override
    public void visit(BLangVarBindingPatternMatchPattern varBindingPattern, AnalyzerData data) {
        BLangBindingPattern bindingPattern = varBindingPattern.getBindingPattern();
        analyzeNode(bindingPattern, data);
        switch (bindingPattern.getKind()) {
            case WILDCARD_BINDING_PATTERN:
                varBindingPattern.isLastPattern =
                        varBindingPattern.matchExpr != null && types.isAssignable(
                                varBindingPattern.matchExpr.getBType(),
                                symTable.anyType);
                return;
            case CAPTURE_BINDING_PATTERN:
                varBindingPattern.isLastPattern =
                        varBindingPattern.matchExpr != null && !varBindingPattern.matchGuardIsAvailable;
                return;
            case LIST_BINDING_PATTERN:
                if (varBindingPattern.matchExpr == null) {
                    return;
                }
                varBindingPattern.isLastPattern = types.isSameType(varBindingPattern.matchExpr.getBType(),
                                                                   varBindingPattern.getBType()) || types.isAssignable(
                        varBindingPattern.matchExpr.getBType(),
                        varBindingPattern.getBType());
        }
    }

    @Override
    public void visit(BLangMappingBindingPattern mappingBindingPattern, AnalyzerData data) {

    }

    @Override
    public void visit(BLangWildCardBindingPattern wildCardBindingPattern, AnalyzerData data) {

    }

    @Override
    public void visit(BLangListMatchPattern listMatchPattern, AnalyzerData data) {
        if (listMatchPattern.matchExpr == null) {
            return;
        }
        listMatchPattern.isLastPattern = types.isAssignable(listMatchPattern.matchExpr.getBType(),
                listMatchPattern.getBType()) && !isConstMatchPatternExist(listMatchPattern);
    }

    private boolean isConstMatchPatternExist(BLangMatchPattern matchPattern) {
        switch (matchPattern.getKind()) {
            case CONST_MATCH_PATTERN:
                return true;
            case LIST_MATCH_PATTERN:
                for (BLangMatchPattern memberMatchPattern : ((BLangListMatchPattern) matchPattern).matchPatterns) {
                    if (isConstMatchPatternExist(memberMatchPattern)) {
                        return true;
                    }
                }
                return false;
            case MAPPING_MATCH_PATTERN:
                for (BLangFieldMatchPattern fieldMatchPattern :
                        ((BLangMappingMatchPattern) matchPattern).fieldMatchPatterns) {
                    if (isConstMatchPatternExist(fieldMatchPattern.matchPattern)) {
                        return true;
                    }
                }
                return false;
            default:
                return false;
        }
    }

    @Override
    public void visit(BLangCaptureBindingPattern captureBindingPattern, AnalyzerData data) {
    }

    @Override
    public void visit(BLangListBindingPattern listBindingPattern, AnalyzerData data) {
    }

    @Override
    public void visit(BLangErrorMatchPattern errorMatchPattern, AnalyzerData data) {

    }

    @Override
    public void visit(BLangErrorBindingPattern errorBindingPattern, AnalyzerData data) {

    }

    @Override
    public void visit(BLangForeach foreach, AnalyzerData data) {
        data.loopWithinTransactionCheckStack.push(true);
        data.errorTypes.push(new LinkedHashSet<>());
        boolean failureHandled = data.failureHandled;
        if (!data.failureHandled) {
            data.failureHandled = foreach.onFailClause != null;
        }
        data.loopCount++;
        BLangBlockStmt body = foreach.body;
        data.env = SymbolEnv.createLoopEnv(foreach, data.env);
        analyzeNode(body, data);
        data.loopCount--;
        data.failureHandled = failureHandled;
        data.loopWithinTransactionCheckStack.pop();
        analyzeExpr(foreach.collection, data);
        body.failureBreakMode = foreach.onFailClause != null ?
                BLangBlockStmt.FailureBreakMode.BREAK_TO_OUTER_BLOCK : BLangBlockStmt.FailureBreakMode.NOT_BREAKABLE;
        analyzeOnFailClause(foreach.onFailClause, data);
        data.errorTypes.pop();
    }

    @Override
    public void visit(BLangWhile whileNode, AnalyzerData data) {
        data.loopWithinTransactionCheckStack.push(true);
        data.errorTypes.push(new LinkedHashSet<>());
        boolean failureHandled = data.failureHandled;
        if (!data.failureHandled) {
            data.failureHandled = whileNode.onFailClause != null;
        }
        data.loopCount++;
        BLangBlockStmt body = whileNode.body;
        data.env = SymbolEnv.createLoopEnv(whileNode, data.env);
        analyzeNode(body, data);
        data.loopCount--;
        data.failureHandled = failureHandled;
        data.loopWithinTransactionCheckStack.pop();
        analyzeExpr(whileNode.expr, data);
        analyzeOnFailClause(whileNode.onFailClause, data);
        data.errorTypes.pop();
    }

    @Override
    public void visit(BLangDo doNode, AnalyzerData data) {
        data.errorTypes.push(new LinkedHashSet<>());
        boolean failureHandled = data.failureHandled;
        if (!data.failureHandled) {
            data.failureHandled = doNode.onFailClause != null;
        }
        analyzeNode(doNode.body, data);
        data.failureHandled = failureHandled;
        doNode.body.failureBreakMode = doNode.onFailClause != null ?
                BLangBlockStmt.FailureBreakMode.BREAK_TO_OUTER_BLOCK : BLangBlockStmt.FailureBreakMode.NOT_BREAKABLE;
        analyzeOnFailClause(doNode.onFailClause, data);
        data.errorTypes.pop();
    }


    @Override
    public void visit(BLangFail failNode, AnalyzerData data) {
        data.failVisited = true;
        analyzeExpr(failNode.expr, data);
        if (data.env.scope.owner.getKind() == SymbolKind.PACKAGE) {
            // Check at module level.
            return;
        }
        typeChecker.checkExpr(failNode.expr, data.env);
        if (!data.errorTypes.empty()) {
            data.errorTypes.peek().add(getErrorTypes(failNode.expr.getBType()));
        }
        if (!data.failureHandled) {
            BType exprType = data.env.enclInvokable.getReturnTypeNode().getBType();
            data.returnTypes.peek().add(exprType);
            if (!types.isAssignable(getErrorTypes(failNode.expr.getBType()), exprType)) {
                dlog.error(failNode.pos, DiagnosticErrorCode.FAIL_EXPR_NO_MATCHING_ERROR_RETURN_IN_ENCL_INVOKABLE);
            }
        }
    }

    @Override
    public void visit(BLangLock lockNode, AnalyzerData data) {
        data.errorTypes.push(new LinkedHashSet<>());
        boolean failureHandled = data.failureHandled;
        if (!data.failureHandled) {
            data.failureHandled = lockNode.onFailClause != null;
        }
        boolean previousWithinLockBlock = data.withinLockBlock;
        data.withinLockBlock = true;
        lockNode.body.stmts.forEach(e -> analyzeNode(e, data));
        data.withinLockBlock = previousWithinLockBlock;
        data.failureHandled = failureHandled;
        lockNode.body.failureBreakMode = lockNode.onFailClause != null ?
                BLangBlockStmt.FailureBreakMode.BREAK_TO_OUTER_BLOCK : BLangBlockStmt.FailureBreakMode.NOT_BREAKABLE;
        analyzeOnFailClause(lockNode.onFailClause, data);
        data.errorTypes.pop();
    }

    @Override
    public void visit(BLangContinue continueNode, AnalyzerData data) {
        if (data.loopCount == 0) {
            this.dlog.error(continueNode.pos, DiagnosticErrorCode.CONTINUE_CANNOT_BE_OUTSIDE_LOOP);
            return;
        }
        if (checkNextBreakValidityInTransaction(data)) {
            this.dlog.error(continueNode.pos, DiagnosticErrorCode.CONTINUE_CANNOT_BE_USED_TO_EXIT_TRANSACTION);
            return;
        }
        if (data.loopAlterNotAllowed) {
            this.dlog.error(continueNode.pos, DiagnosticErrorCode.CONTINUE_NOT_ALLOWED);
        }
    }

    @Override
    public void visit(BLangImportPackage importPkgNode, AnalyzerData data) {
        BPackageSymbol pkgSymbol = importPkgNode.symbol;
        SymbolEnv pkgEnv = this.symTable.pkgEnvMap.get(pkgSymbol);
        if (pkgEnv == null) {
            return;
        }

        analyzeNode(pkgEnv.node, data);
    }

    @Override
    public void visit(BLangXMLNS xmlnsNode, AnalyzerData data) {
        /* ignore */
    }

    @Override
    public void visit(BLangClientDeclaration node, AnalyzerData data) {
    }

    @Override
    public void visit(BLangService serviceNode, AnalyzerData data) {
    }

    private void analyzeExportableTypeRef(BSymbol owner, BTypeSymbol symbol, boolean inFuncSignature,
                                          Location pos) {

        if (!inFuncSignature && Symbols.isFlagOn(owner.flags, Flags.ANONYMOUS)) {
            // Specially validate function signatures.
            return;
        }
        if (Symbols.isPublic(owner)) {
            HashSet<BTypeSymbol> visitedSymbols = new HashSet<>();
            checkForExportableType(symbol, pos, visitedSymbols);
        }
    }

    private void checkForExportableType(BTypeSymbol symbol, Location pos, HashSet<BTypeSymbol> visitedSymbols) {

        if (symbol == null || symbol.type == null || Symbols.isFlagOn(symbol.flags, Flags.TYPE_PARAM)) {
            // This is a built-in symbol or a type Param.
            return;
        }
        if (!visitedSymbols.add(symbol)) {
            return;
        }
        switch (symbol.type.tag) {
            case TypeTags.ARRAY:
                checkForExportableType(((BArrayType) symbol.type).eType.tsymbol, pos, visitedSymbols);
                return;
            case TypeTags.TUPLE:
                BTupleType tupleType = (BTupleType) symbol.type;
                tupleType.tupleTypes.forEach(t -> checkForExportableType(t.tsymbol, pos, visitedSymbols));
                if (tupleType.restType != null) {
                    checkForExportableType(tupleType.restType.tsymbol, pos, visitedSymbols);
                }
                return;
            case TypeTags.MAP:
                checkForExportableType(((BMapType) symbol.type).constraint.tsymbol, pos, visitedSymbols);
                return;
            case TypeTags.RECORD:
                if (Symbols.isFlagOn(symbol.flags, Flags.ANONYMOUS)) {
                    BRecordType recordType = (BRecordType) symbol.type;
                    recordType.fields.values().forEach(f -> checkForExportableType(f.type.tsymbol, pos,
                            visitedSymbols));
                    if (recordType.restFieldType != null) {
                        checkForExportableType(recordType.restFieldType.tsymbol, pos, visitedSymbols);
                    }
                    return;
                }
                break;
            case TypeTags.TABLE:
                BTableType tableType = (BTableType) symbol.type;
                if (tableType.constraint != null) {
                    checkForExportableType(tableType.constraint.tsymbol, pos, visitedSymbols);
                }
                return;
            case TypeTags.STREAM:
                BStreamType streamType = (BStreamType) symbol.type;
                if (streamType.constraint != null) {
                    checkForExportableType(streamType.constraint.tsymbol, pos, visitedSymbols);
                }
                return;
            case TypeTags.INVOKABLE:
                BInvokableType invokableType = (BInvokableType) symbol.type;
                if (Symbols.isFlagOn(invokableType.flags, Flags.ANY_FUNCTION)) {
                    return;
                }
                if (invokableType.paramTypes != null) {
                    for (BType paramType : invokableType.paramTypes) {
                        checkForExportableType(paramType.tsymbol, pos, visitedSymbols);
                    }
                }
                if (invokableType.restType != null) {
                    checkForExportableType(invokableType.restType.tsymbol, pos, visitedSymbols);
                }
                checkForExportableType(invokableType.retType.tsymbol, pos, visitedSymbols);
                return;
            case TypeTags.PARAMETERIZED_TYPE:
                BTypeSymbol parameterizedType = ((BParameterizedType) symbol.type).paramValueType.tsymbol;
                checkForExportableType(parameterizedType, pos, visitedSymbols);
                return;
            case TypeTags.ERROR:
                if (Symbols.isFlagOn(symbol.flags, Flags.ANONYMOUS)) {
                    checkForExportableType((((BErrorType) symbol.type).detailType.tsymbol), pos, visitedSymbols);
                    return;
                }
            // TODO : Add support for other types. such as union and objects
        }
        if (!Symbols.isPublic(symbol)) {
            dlog.warning(pos, DiagnosticWarningCode.ATTEMPT_EXPOSE_NON_PUBLIC_SYMBOL, symbol.name);
        }
    }

    @Override
    public void visit(BLangLetExpression letExpression, AnalyzerData data) {
        int ownerSymTag = data.env.scope.owner.tag;
        if ((ownerSymTag & SymTag.RECORD) == SymTag.RECORD) {
            dlog.error(letExpression.pos, DiagnosticErrorCode.LET_EXPRESSION_NOT_YET_SUPPORTED_RECORD_FIELD);
        } else if ((ownerSymTag & SymTag.OBJECT) == SymTag.OBJECT) {
            dlog.error(letExpression.pos, DiagnosticErrorCode.LET_EXPRESSION_NOT_YET_SUPPORTED_OBJECT_FIELD);
        }

        data.env = letExpression.env;
        for (BLangLetVariable letVariable : letExpression.letVarDeclarations) {
            analyzeNode((BLangNode) letVariable.definitionNode, data);
        }
        analyzeExpr(letExpression.expr, data);
    }

    @Override
    public void visit(BLangSimpleVariable varNode, AnalyzerData data) {

        analyzeTypeNode(varNode.typeNode, data);

        analyzeExpr(varNode.expr, data);

        if (Objects.isNull(varNode.symbol)) {
            return;
        }

        if (!Symbols.isPublic(varNode.symbol)) {
            return;
        }

        int ownerSymTag = data.env.scope.owner.tag;
        if ((ownerSymTag & SymTag.RECORD) == SymTag.RECORD || (ownerSymTag & SymTag.OBJECT) == SymTag.OBJECT) {
            analyzeExportableTypeRef(data.env.scope.owner, varNode.getBType().tsymbol, false, varNode.pos);
        } else if ((ownerSymTag & SymTag.INVOKABLE) != SymTag.INVOKABLE) {
            // Only global level simpleVarRef, listeners etc.
            analyzeExportableTypeRef(varNode.symbol, varNode.getBType().tsymbol, false, varNode.pos);
        }

        varNode.annAttachments.forEach(annotationAttachment -> analyzeNode(annotationAttachment, data));
    }

    private boolean isValidInferredArray(BLangNode node) {
        switch (node.getKind()) {
            case INTERSECTION_TYPE_NODE:
            case UNION_TYPE_NODE:
                return isValidInferredArray(node.parent);
            case VARIABLE:
                BLangSimpleVariable varNode = (BLangSimpleVariable) node;
                BLangExpression expr = varNode.expr;
                return expr != null && isValidContextForInferredArray(node.parent) &&
                        isValidVariableForInferredArray(expr);
            default:
                return false;
        }
    }

    private boolean isValidContextForInferredArray(BLangNode node) {
        switch (node.getKind()) {
            case PACKAGE:
            case EXPR_FUNCTION_BODY:
            case BLOCK_FUNCTION_BODY:
            case BLOCK:
                return true;
            case VARIABLE_DEF:
                return isValidContextForInferredArray(node.parent);
            default:
                return false;
        }
    }

    private boolean isValidVariableForInferredArray(BLangNode node) {
        switch (node.getKind()) {
            case LITERAL:
                if (node.getBType().tag == TypeTags.ARRAY) {
                    return true;
                }
                break;
            case LIST_CONSTRUCTOR_EXPR:
                return true;
            case GROUP_EXPR:
                return isValidVariableForInferredArray(((BLangGroupExpr) node).expression);
        }
        return false;
    }

    @Override
    public void visit(BLangTupleVariable bLangTupleVariable, AnalyzerData data) {

        if (bLangTupleVariable.typeNode != null) {
            analyzeNode(bLangTupleVariable.typeNode, data);
        }
        analyzeExpr(bLangTupleVariable.expr, data);
    }

    @Override
    public void visit(BLangRecordVariable bLangRecordVariable, AnalyzerData data) {

        if (bLangRecordVariable.typeNode != null) {
            analyzeNode(bLangRecordVariable.typeNode, data);
        }
        analyzeExpr(bLangRecordVariable.expr, data);
    }

    @Override
    public void visit(BLangErrorVariable bLangErrorVariable, AnalyzerData data) {

        if (bLangErrorVariable.typeNode != null) {
            analyzeNode(bLangErrorVariable.typeNode, data);
        }
        analyzeExpr(bLangErrorVariable.expr, data);
    }

    @Override
    public void visit(BLangIdentifier identifierNode, AnalyzerData data) {
        /* ignore */
    }

    @Override
    public void visit(BLangAnnotation annotationNode, AnalyzerData data) {
        annotationNode.annAttachments.forEach(annotationAttachment -> analyzeNode(annotationAttachment, data));
    }

    @Override
    public void visit(BLangAnnotationAttachment annAttachmentNode, AnalyzerData data) {
        analyzeExpr(annAttachmentNode.expr, data);
        BAnnotationSymbol annotationSymbol = annAttachmentNode.annotationSymbol;
        if (annotationSymbol != null && Symbols.isFlagOn(annotationSymbol.flags, Flags.DEPRECATED)) {
            logDeprecatedWaring(annAttachmentNode.annotationName.toString(), annotationSymbol, annAttachmentNode.pos);
        }
    }

    @Override
    public void visit(BLangSimpleVariableDef varDefNode, AnalyzerData data) {
        analyzeNode(varDefNode.var, data);
    }

    @Override
    public void visit(BLangCompoundAssignment compoundAssignment, AnalyzerData data) {
        BLangValueExpression varRef = compoundAssignment.varRef;
        analyzeExpr(varRef, data);
        analyzeExpr(compoundAssignment.expr, data);
    }

    @Override
    public void visit(BLangAssignment assignNode, AnalyzerData data) {
        BLangExpression varRef = assignNode.varRef;
        analyzeExpr(varRef, data);
        analyzeExpr(assignNode.expr, data);
    }

    @Override
    public void visit(BLangRecordDestructure stmt, AnalyzerData data) {
        List<BLangExpression> varRefs = getVarRefs(stmt.varRef);
        this.checkDuplicateVarRefs(varRefs);
        analyzeExpr(stmt.varRef, data);
        analyzeExpr(stmt.expr, data);
    }

    @Override
    public void visit(BLangErrorDestructure stmt, AnalyzerData data) {
        List<BLangExpression> varRefs = getVarRefs(stmt.varRef);
        this.checkDuplicateVarRefs(varRefs);
        analyzeExpr(stmt.varRef, data);
        analyzeExpr(stmt.expr, data);
    }

    @Override
    public void visit(BLangTupleDestructure stmt, AnalyzerData data) {
        List<BLangExpression> varRefs = getVarRefs(stmt.varRef);
        this.checkDuplicateVarRefs(varRefs);
        analyzeExpr(stmt.varRef, data);
        analyzeExpr(stmt.expr, data);
    }

    private void checkDuplicateVarRefs(List<BLangExpression> varRefs) {
        checkDuplicateVarRefs(varRefs, new HashSet<>());
    }

    private void checkDuplicateVarRefs(List<BLangExpression> varRefs, Set<BSymbol> symbols) {
        for (BLangExpression varRef : varRefs) {
            if (varRef == null) {
                continue;
            }
            NodeKind kind = varRef.getKind();
            if (kind != NodeKind.SIMPLE_VARIABLE_REF
                    && kind != NodeKind.RECORD_VARIABLE_REF
                    && kind != NodeKind.ERROR_VARIABLE_REF
                    && kind != NodeKind.TUPLE_VARIABLE_REF) {
                continue;
            }

            if (kind == NodeKind.SIMPLE_VARIABLE_REF
                    && names.fromIdNode(((BLangSimpleVarRef) varRef).variableName) == Names.IGNORE) {
                continue;
            }

            if (kind == NodeKind.TUPLE_VARIABLE_REF) {
                checkDuplicateVarRefs(getVarRefs((BLangTupleVarRef) varRef), symbols);
            } else if (kind == NodeKind.RECORD_VARIABLE_REF) {
                checkDuplicateVarRefs(getVarRefs((BLangRecordVarRef) varRef), symbols);
            } else if (kind == NodeKind.ERROR_VARIABLE_REF) {
                checkDuplicateVarRefs(getVarRefs((BLangErrorVarRef) varRef), symbols);
            }

            BLangVariableReference varRefExpr = (BLangVariableReference) varRef;
            if (varRefExpr.symbol != null && !symbols.add(varRefExpr.symbol)) {
                this.dlog.error(varRef.pos, DiagnosticErrorCode.DUPLICATE_VARIABLE_IN_BINDING_PATTERN,
                        varRefExpr.symbol);
            }
        }
    }

    private List<BLangExpression> getVarRefs(BLangRecordVarRef varRef) {
        List<BLangExpression> varRefs = varRef.recordRefFields.stream()
                .map(e -> e.variableReference).collect(Collectors.toList());
        varRefs.add(varRef.restParam);
        return varRefs;
    }

    private List<BLangExpression> getVarRefs(BLangErrorVarRef varRef) {
        List<BLangExpression> varRefs = new ArrayList<>();
        if (varRef.message != null) {
            varRefs.add(varRef.message);
        }
        if (varRef.cause != null) {
            varRefs.add(varRef.cause);
        }
        varRefs.addAll(varRef.detail.stream().map(e -> e.expr).collect(Collectors.toList()));
        varRefs.add(varRef.restVar);
        return varRefs;
    }

    private List<BLangExpression> getVarRefs(BLangTupleVarRef varRef) {
        List<BLangExpression> varRefs = new ArrayList<>(varRef.expressions);
        varRefs.add(varRef.restParam);
        return varRefs;
    }

    @Override
    public void visit(BLangBreak breakNode, AnalyzerData data) {
        if (data.loopCount == 0) {
            this.dlog.error(breakNode.pos, DiagnosticErrorCode.BREAK_CANNOT_BE_OUTSIDE_LOOP);
            return;
        }
        if (checkNextBreakValidityInTransaction(data)) {
            this.dlog.error(breakNode.pos, DiagnosticErrorCode.BREAK_CANNOT_BE_USED_TO_EXIT_TRANSACTION);
            return;
        }
        if (data.loopAlterNotAllowed) {
            this.dlog.error(breakNode.pos, DiagnosticErrorCode.BREAK_NOT_ALLOWED);
        }
    }

    @Override
    public void visit(BLangPanic panicNode, AnalyzerData data) {
        analyzeExpr(panicNode.expr, data);
    }

    @Override
    public void visit(BLangXMLNSStatement xmlnsStmtNode, AnalyzerData data) {
    }

    @Override
    public void visit(BLangClientDeclarationStatement clientDeclarationStatement, AnalyzerData data) {
        analyzeNode(clientDeclarationStatement.clientDeclaration, data);
    }

    @Override
    public void visit(BLangExpressionStmt exprStmtNode, AnalyzerData data) {
        BLangExpression expr = exprStmtNode.expr;
        analyzeExpr(expr, data);
    }

    private boolean isTopLevel(SymbolEnv env) {
        return env.enclInvokable.body == env.node;
    }

    private boolean isInWorker(SymbolEnv env) {
        return env.enclInvokable.flagSet.contains(Flag.WORKER);
    }

    private boolean isCommunicationAllowedLocation(SymbolEnv env) {
        return isTopLevel(env);
    }

    private boolean isDefaultWorkerCommunication(String workerIdentifier) {
        return workerIdentifier.equals(DEFAULT_WORKER_NAME);
    }

    private boolean workerExists(BType type, String workerName, SymbolEnv env) {
        if (isDefaultWorkerCommunication(workerName) && isInWorker(env)) {
            return true;
        }
        if (type == symTable.semanticError) {
            return false;
        }
        BType refType = Types.getReferredType(type);
        return refType.tag == TypeTags.FUTURE && ((BFutureType) refType).workerDerivative;
    }


    // Asynchronous Send Statement
    @Override
    public void visit(BLangWorkerSend workerSendNode, AnalyzerData data) {
        BSymbol receiver =
                symResolver.lookupSymbolInMainSpace(data.env, names.fromIdNode(workerSendNode.workerIdentifier));
        if ((receiver.tag & SymTag.VARIABLE) != SymTag.VARIABLE) {
            receiver = symTable.notFoundSymbol;
        }
        verifyPeerCommunication(workerSendNode.pos, receiver, workerSendNode.workerIdentifier.value, data.env);

        WorkerActionSystem was = data.workerActionSystemStack.peek();

        BType type = workerSendNode.expr.getBType();
        if (type == symTable.semanticError) {
            // Error of this is already printed as undef-var
            was.hasErrors = true;
        } else if (workerSendNode.expr instanceof ActionNode) {
            this.dlog.error(workerSendNode.expr.pos, DiagnosticErrorCode.INVALID_SEND_EXPR);
        } else if (!types.isAssignable(type, symTable.cloneableType)) {
            this.dlog.error(workerSendNode.pos, DiagnosticErrorCode.INVALID_TYPE_FOR_SEND, type);
        }

        String workerName = workerSendNode.workerIdentifier.getValue();
        if (data.withinQuery || (!isCommunicationAllowedLocation(data.env) && !data.inInternallyDefinedBlockStmt)) {
            this.dlog.error(workerSendNode.pos, DiagnosticErrorCode.UNSUPPORTED_WORKER_SEND_POSITION);
            was.hasErrors = true;
        }

        if (!this.workerExists(workerSendNode.getBType(), workerName, data.env)
                || (!isWorkerFromFunction(data.env, names.fromString(workerName)) && !workerName.equals("function"))) {
            this.dlog.error(workerSendNode.pos, DiagnosticErrorCode.UNDEFINED_WORKER, workerName);
            was.hasErrors = true;
        }

        workerSendNode.setBType(
                createAccumulatedErrorTypeForMatchingReceive(workerSendNode.pos, workerSendNode.expr.getBType(), data));
        was.addWorkerAction(workerSendNode);
        analyzeExpr(workerSendNode.expr, data);
        validateActionParentNode(workerSendNode.pos, workerSendNode.expr);
    }

    private BType createAccumulatedErrorTypeForMatchingReceive(Location pos, BType exprType, AnalyzerData data) {
        Set<BType> returnTypesUpToNow = data.returnTypes.peek();
        LinkedHashSet<BType> returnTypeAndSendType = new LinkedHashSet<>() {
            {
                Comparator.comparing(BType::toString);
            }
        };
        for (BType returnType : returnTypesUpToNow) {
            if (onlyContainErrors(returnType)) {
                returnTypeAndSendType.add(returnType);
            } else {
                this.dlog.error(pos, DiagnosticErrorCode.WORKER_SEND_AFTER_RETURN);
            }
        }
        returnTypeAndSendType.add(exprType);
        if (returnTypeAndSendType.size() > 1) {
            return BUnionType.create(null, returnTypeAndSendType);
        } else {
            return exprType;
        }
    }

    @Override
    public void visit(BLangWorkerSyncSendExpr syncSendExpr, AnalyzerData data) {
        BSymbol receiver =
                symResolver.lookupSymbolInMainSpace(data.env, names.fromIdNode(syncSendExpr.workerIdentifier));
        if ((receiver.tag & SymTag.VARIABLE) != SymTag.VARIABLE) {
            receiver = symTable.notFoundSymbol;
        }
        verifyPeerCommunication(syncSendExpr.pos, receiver, syncSendExpr.workerIdentifier.value, data.env);

        // Validate worker synchronous send
        validateActionParentNode(syncSendExpr.pos, syncSendExpr);
        String workerName = syncSendExpr.workerIdentifier.getValue();
        WorkerActionSystem was = data.workerActionSystemStack.peek();

        if (data.withinQuery || (!isCommunicationAllowedLocation(data.env) && !data.inInternallyDefinedBlockStmt)) {
            this.dlog.error(syncSendExpr.pos, DiagnosticErrorCode.UNSUPPORTED_WORKER_SEND_POSITION);
            was.hasErrors = true;
        }

        if (!this.workerExists(syncSendExpr.workerType, workerName, data.env)) {
            this.dlog.error(syncSendExpr.pos, DiagnosticErrorCode.UNDEFINED_WORKER, syncSendExpr.workerSymbol);
            was.hasErrors = true;
        }
        syncSendExpr.setBType(
                createAccumulatedErrorTypeForMatchingReceive(syncSendExpr.pos, syncSendExpr.expr.getBType(), data));
        was.addWorkerAction(syncSendExpr);
        analyzeExpr(syncSendExpr.expr, data);
    }

    @Override
    public void visit(BLangWorkerReceive workerReceiveNode, AnalyzerData data) {
        // Validate worker receive
        validateActionParentNode(workerReceiveNode.pos, workerReceiveNode);
        BSymbol sender =
                symResolver.lookupSymbolInMainSpace(data.env, names.fromIdNode(workerReceiveNode.workerIdentifier));
        if ((sender.tag & SymTag.VARIABLE) != SymTag.VARIABLE) {
            sender = symTable.notFoundSymbol;
        }
        verifyPeerCommunication(workerReceiveNode.pos, sender, workerReceiveNode.workerIdentifier.value, data.env);

        WorkerActionSystem was = data.workerActionSystemStack.peek();

        String workerName = workerReceiveNode.workerIdentifier.getValue();
        if (data.withinQuery || (!isCommunicationAllowedLocation(data.env) && !data.inInternallyDefinedBlockStmt)) {
            this.dlog.error(workerReceiveNode.pos, DiagnosticErrorCode.INVALID_WORKER_RECEIVE_POSITION);
            was.hasErrors = true;
        }

        if (!this.workerExists(workerReceiveNode.workerType, workerName, data.env)) {
            this.dlog.error(workerReceiveNode.pos, DiagnosticErrorCode.UNDEFINED_WORKER, workerName);
            was.hasErrors = true;
        }

        workerReceiveNode.matchingSendsError = createAccumulatedErrorTypeForMatchingSyncSend(workerReceiveNode, data);
        was.addWorkerAction(workerReceiveNode);
    }

    private void verifyPeerCommunication(Location pos, BSymbol otherWorker, String otherWorkerName, SymbolEnv env) {
        if (env.enclEnv.node.getKind() != NodeKind.FUNCTION) {
            return;
        }
        BLangFunction funcNode = (BLangFunction) env.enclEnv.node;

        Set<Flag> flagSet = funcNode.flagSet;
        // Analyze worker interactions inside workers
        Name workerDerivedName = names.fromString("0" + otherWorker.name.value);
        if (flagSet.contains(Flag.WORKER)) {
            // Interacting with default worker from a worker within a fork.
            if (otherWorkerName.equals(DEFAULT_WORKER_NAME)) {
                if (flagSet.contains(Flag.FORKED)) {
                    dlog.error(pos, DiagnosticErrorCode.WORKER_INTERACTIONS_ONLY_ALLOWED_BETWEEN_PEERS);
                }
                return;
            }

            Scope enclFunctionScope = env.enclEnv.enclEnv.scope;
            BInvokableSymbol wLambda = (BInvokableSymbol) enclFunctionScope.lookup(workerDerivedName).symbol;
            // Interactions across fork
            if (wLambda != null && funcNode.anonForkName != null
                    && !funcNode.anonForkName.equals(wLambda.enclForkName)) {
                dlog.error(pos, DiagnosticErrorCode.WORKER_INTERACTIONS_ONLY_ALLOWED_BETWEEN_PEERS);
            }
        } else {
            // Worker interactions outside of worker constructs (in default worker)
            BInvokableSymbol wLambda = (BInvokableSymbol) env.scope.lookup(workerDerivedName).symbol;
            if (wLambda != null && wLambda.enclForkName != null) {
                dlog.error(pos, DiagnosticErrorCode.WORKER_INTERACTIONS_ONLY_ALLOWED_BETWEEN_PEERS);
            }
        }
    }

    public BType createAccumulatedErrorTypeForMatchingSyncSend(BLangWorkerReceive workerReceiveNode,
                                                               AnalyzerData data) {
        Set<BType> returnTypesUpToNow = data.returnTypes.peek();
        LinkedHashSet<BType> returnTypeAndSendType = new LinkedHashSet<>();
        for (BType returnType : returnTypesUpToNow) {
            if (onlyContainErrors(returnType)) {
                returnTypeAndSendType.add(returnType);
            } else {
                this.dlog.error(workerReceiveNode.pos, DiagnosticErrorCode.WORKER_RECEIVE_AFTER_RETURN);
            }
        }
        returnTypeAndSendType.add(symTable.nilType);
        if (returnTypeAndSendType.size() > 1) {
            return BUnionType.create(null, returnTypeAndSendType);
        } else {
            return symTable.nilType;
        }
    }

    private boolean onlyContainErrors(BType returnType) {
        if (returnType == null) {
            return false;
        }

        returnType = types.getTypeWithEffectiveIntersectionTypes(returnType);
        returnType = Types.getReferredType(returnType);
        if (returnType.tag == TypeTags.ERROR) {
            return true;
        }

        if (returnType.tag == TypeTags.UNION) {
            for (BType memberType : ((BUnionType) returnType).getMemberTypes()) {
                BType t = types.getTypeWithEffectiveIntersectionTypes(memberType);
                if (t.tag != TypeTags.ERROR) {
                    return false;
                }
            }
            return true;
        }
        return false;
    }

    @Override
    public void visit(BLangLiteral literalExpr, AnalyzerData data) {
    }


    @Override
    public void visit(BLangConstRef constRef, AnalyzerData data) {
    }

    @Override
    public void visit(BLangListConstructorExpr listConstructorExpr, AnalyzerData data) {
        for (BLangExpression expr : listConstructorExpr.exprs) {
            if (expr.getKind() == NodeKind.LIST_CONSTRUCTOR_SPREAD_OP) {
                expr = ((BLangListConstructorSpreadOpExpr) expr).expr;
            }
            analyzeExpr(expr, data);
        }
    }

    @Override
    public void visit(BLangTableConstructorExpr tableConstructorExpr, AnalyzerData data) {
        analyzeExprs(tableConstructorExpr.recordLiteralList, data);
    }

    @Override
    public void visit(BLangRecordLiteral recordLiteral, AnalyzerData data) {
        List<RecordLiteralNode.RecordField> fields = recordLiteral.fields;

        for (RecordLiteralNode.RecordField field : fields) {
            if (field.isKeyValueField()) {
                analyzeExpr(((BLangRecordKeyValueField) field).valueExpr, data);
            } else if (field.getKind() == NodeKind.SIMPLE_VARIABLE_REF) {
                analyzeExpr((BLangRecordLiteral.BLangRecordVarNameField) field, data);
            } else {
                analyzeExpr(((BLangRecordLiteral.BLangRecordSpreadOperatorField) field).expr, data);
            }
        }

        Set<Object> names = new HashSet<>();
        Set<Object> neverTypedKeys = new HashSet<>();
        BType literalBType = recordLiteral.getBType();
        BType type = Types.getReferredType(literalBType);
        boolean isRecord = type.tag == TypeTags.RECORD;
        boolean isOpenRecord = isRecord && !((BRecordType) type).sealed;

        // A record type is inferred for a record literal even if the contextually expected type is a map, if the
        // mapping constructor expression has `readonly` fields.
        boolean isInferredRecordForMapCET = isRecord && recordLiteral.expectedType != null &&
                recordLiteral.expectedType.tag == TypeTags.MAP;

        BLangRecordLiteral.BLangRecordSpreadOperatorField inclusiveTypeSpreadField = null;
        for (RecordLiteralNode.RecordField field : fields) {

            BLangExpression keyExpr;

            if (field.getKind() == NodeKind.RECORD_LITERAL_SPREAD_OP) {
                BLangRecordLiteral.BLangRecordSpreadOperatorField spreadOpField =
                        (BLangRecordLiteral.BLangRecordSpreadOperatorField) field;
                BLangExpression spreadOpExpr = spreadOpField.expr;

                analyzeExpr(spreadOpExpr, data);

                BType spreadOpExprType = Types.getReferredType(spreadOpExpr.getBType());
                int spreadFieldTypeTag = spreadOpExprType.tag;
                if (spreadFieldTypeTag == TypeTags.MAP) {
                    if (inclusiveTypeSpreadField != null) {
                        this.dlog.error(spreadOpExpr.pos, DiagnosticErrorCode.MULTIPLE_INCLUSIVE_TYPES);
                        continue;
                    }
                    inclusiveTypeSpreadField = spreadOpField;

                    if (fields.size() > 1) {
                        if (names.size() > 0) {
                            this.dlog.error(spreadOpExpr.pos,
                                            DiagnosticErrorCode.SPREAD_FIELD_MAY_DULPICATE_ALREADY_SPECIFIED_KEYS,
                                            spreadOpExpr);
                        }
                        // Skipping to avoid multiple error messages
                        continue;
                    }
                }

                if (spreadFieldTypeTag != TypeTags.RECORD) {
                    continue;
                }

                BRecordType spreadExprRecordType = (BRecordType) spreadOpExprType;
                boolean isSpreadExprRecordTypeSealed = spreadExprRecordType.sealed;
                if (!isSpreadExprRecordTypeSealed) {
                    // More than one spread-field with inclusive-type-descriptors are not allowed.
                    if (inclusiveTypeSpreadField != null) {
                        this.dlog.error(spreadOpExpr.pos, DiagnosticErrorCode.MULTIPLE_INCLUSIVE_TYPES);
                    } else {
                        inclusiveTypeSpreadField = spreadOpField;
                    }
                }

                LinkedHashMap<String, BField> fieldsInRecordType = getUnescapedFieldList(spreadExprRecordType.fields);

                for (Object fieldName : names) {
                    if (!fieldsInRecordType.containsKey(fieldName) && !isSpreadExprRecordTypeSealed) {
                        this.dlog.error(spreadOpExpr.pos,
                                DiagnosticErrorCode.SPREAD_FIELD_MAY_DULPICATE_ALREADY_SPECIFIED_KEYS,
                                spreadOpExpr);
                        break;
                    }
                }

                for (String fieldName : fieldsInRecordType.keySet()) {
                    BField bField = fieldsInRecordType.get(fieldName);
                    if (names.contains(fieldName)) {
                        if (bField.type.tag != TypeTags.NEVER) {
                            this.dlog.error(spreadOpExpr.pos,
                                    DiagnosticErrorCode.DUPLICATE_KEY_IN_RECORD_LITERAL_SPREAD_OP,
                                    type.getKind().typeName(), fieldName, spreadOpField);
                        }
                        continue;
                    }

                    if (bField.type.tag == TypeTags.NEVER) {
                        neverTypedKeys.add(fieldName);
                        continue;
                    }

                    if (!neverTypedKeys.remove(fieldName) &&
                            inclusiveTypeSpreadField != null && isSpreadExprRecordTypeSealed) {
                        this.dlog.error(spreadOpExpr.pos,
                                DiagnosticErrorCode.POSSIBLE_DUPLICATE_OF_FIELD_SPECIFIED_VIA_SPREAD_OP,
                                Types.getReferredType(recordLiteral.expectedType).getKind().typeName(),
                                bField.symbol, spreadOpField);
                    }
                    names.add(fieldName);
                }

            } else {
                if (field.isKeyValueField()) {
                    BLangRecordLiteral.BLangRecordKey key = ((BLangRecordKeyValueField) field).key;
                    keyExpr = key.expr;
                    if (key.computedKey) {
                        analyzeExpr(keyExpr, data);
                        continue;
                    }
                } else {
                    keyExpr = (BLangRecordLiteral.BLangRecordVarNameField) field;
                }

                if (keyExpr.getKind() == NodeKind.SIMPLE_VARIABLE_REF) {
                    String name = ((BLangSimpleVarRef) keyExpr).variableName.value;
                    String unescapedName = Utils.unescapeJava(name);
                    if (names.contains(unescapedName)) {
                        this.dlog.error(keyExpr.pos, DiagnosticErrorCode.DUPLICATE_KEY_IN_RECORD_LITERAL,
                                        Types.getReferredType(recordLiteral.expectedType).getKind().typeName(),
                                        unescapedName);
                    } else if (inclusiveTypeSpreadField != null && !neverTypedKeys.contains(unescapedName)) {
                        this.dlog.error(keyExpr.pos,
                                        DiagnosticErrorCode.POSSIBLE_DUPLICATE_OF_FIELD_SPECIFIED_VIA_SPREAD_OP,
                                unescapedName, inclusiveTypeSpreadField);
                    }

                    if (!isInferredRecordForMapCET && isOpenRecord && !((BRecordType) type).fields.containsKey(name)) {
                        dlog.error(keyExpr.pos, DiagnosticErrorCode.INVALID_RECORD_LITERAL_IDENTIFIER_KEY,
                                unescapedName);
                    }

                    names.add(unescapedName);
                } else if (keyExpr.getKind() == NodeKind.LITERAL || keyExpr.getKind() == NodeKind.NUMERIC_LITERAL) {
                    Object name = ((BLangLiteral) keyExpr).value;
                    if (names.contains(name)) {
                        this.dlog.error(keyExpr.pos, DiagnosticErrorCode.DUPLICATE_KEY_IN_RECORD_LITERAL,
                                Types.getReferredType(recordLiteral.parent.getBType())
                                        .getKind().typeName(), name);
                    } else if (inclusiveTypeSpreadField != null && !neverTypedKeys.contains(name)) {
                        this.dlog.error(keyExpr.pos,
                                        DiagnosticErrorCode.POSSIBLE_DUPLICATE_OF_FIELD_SPECIFIED_VIA_SPREAD_OP,
                                        name, inclusiveTypeSpreadField);
                    }
                    names.add(name);
                }
            }
        }

        if (isInferredRecordForMapCET) {
            recordLiteral.expectedType = type;
        }
    }

    @Override
    public void visit(BLangRecordLiteral.BLangRecordVarNameField node, AnalyzerData data) {
        visit((BLangSimpleVarRef) node, data);
    }

    private LinkedHashMap<String, BField> getUnescapedFieldList(LinkedHashMap<String, BField> fieldMap) {
        LinkedHashMap<String, BField> newMap = new LinkedHashMap<>();
        for (String key : fieldMap.keySet()) {
            newMap.put(Utils.unescapeJava(key), fieldMap.get(key));
        }

        return newMap;
    }

    @Override
    public void visit(BLangSimpleVarRef varRefExpr, AnalyzerData data) {
        switch (varRefExpr.parent.getKind()) {
            // Referring workers for worker interactions are allowed, hence skip the check.
            case WORKER_RECEIVE:
            case WORKER_SEND:
            case WORKER_SYNC_SEND:
                return;
            default:
                if (varRefExpr.getBType() != null && varRefExpr.getBType().tag == TypeTags.FUTURE) {
                    trackNamedWorkerReferences(varRefExpr, data);
                }
        }

        BSymbol symbol = varRefExpr.symbol;
        if (symbol != null && Symbols.isFlagOn(symbol.flags, Flags.DEPRECATED)) {
            logDeprecatedWaring(varRefExpr.variableName.toString(), symbol, varRefExpr.pos);
        }
    }

    private void trackNamedWorkerReferences(BLangSimpleVarRef varRefExpr, AnalyzerData data) {
        if (varRefExpr.symbol == null || (varRefExpr.symbol.flags & Flags.WORKER) != Flags.WORKER) {
            return;
        }

        data.workerReferences.computeIfAbsent(varRefExpr.symbol, s -> new LinkedHashSet<>());
        data.workerReferences.get(varRefExpr.symbol).add(varRefExpr);
    }

    @Override
    public void visit(BLangRecordVarRef varRefExpr, AnalyzerData data) {
        /* ignore */
    }

    @Override
    public void visit(BLangErrorVarRef varRefExpr, AnalyzerData data) {
        /* ignore */
    }

    @Override
    public void visit(BLangTupleVarRef varRefExpr, AnalyzerData data) {
        /* ignore */
    }

    @Override
    public void visit(BLangFieldBasedAccess fieldAccessExpr, AnalyzerData data) {
        analyzeFieldBasedAccessExpr(fieldAccessExpr, data);
    }

    @Override
    public void visit(BLangFieldBasedAccess.BLangNSPrefixedFieldBasedAccess nsPrefixedFieldBasedAccess,
                      AnalyzerData data) {
        analyzeFieldBasedAccessExpr(nsPrefixedFieldBasedAccess, data);
    }

    private void analyzeFieldBasedAccessExpr(BLangFieldBasedAccess fieldAccessExpr, AnalyzerData data) {
        BLangExpression expr = fieldAccessExpr.expr;
        analyzeExpr(expr, data);
        BSymbol symbol = fieldAccessExpr.symbol;
        if (symbol != null && Symbols.isFlagOn(fieldAccessExpr.symbol.flags, Flags.DEPRECATED)) {
            String deprecatedConstruct = generateDeprecatedConstructString(expr, fieldAccessExpr.field.toString(),
                    symbol);
            dlog.warning(fieldAccessExpr.pos, DiagnosticWarningCode.USAGE_OF_DEPRECATED_CONSTRUCT, deprecatedConstruct);
        }
    }

    @Override
    public void visit(BLangIndexBasedAccess indexAccessExpr, AnalyzerData data) {
        analyzeExpr(indexAccessExpr.indexExpr, data);
        analyzeExpr(indexAccessExpr.expr, data);
    }

    @Override
    public void visit(BLangInvocation invocationExpr, AnalyzerData data) {
        analyzeExpr(invocationExpr.expr, data);
        analyzeExprs(invocationExpr.requiredArgs, data);
        analyzeExprs(invocationExpr.restArgs, data);

        validateInvocationInMatchGuard(invocationExpr);

        if ((invocationExpr.symbol != null) && invocationExpr.symbol.kind == SymbolKind.FUNCTION) {
            BSymbol funcSymbol = invocationExpr.symbol;
            if (Symbols.isFlagOn(funcSymbol.flags, Flags.TRANSACTIONAL) && !data.withinTransactionScope) {
                dlog.error(invocationExpr.pos, DiagnosticErrorCode.TRANSACTIONAL_FUNC_INVOKE_PROHIBITED);
                return;
            }
            if (Symbols.isFlagOn(funcSymbol.flags, Flags.DEPRECATED)) {
                logDeprecatedWarningForInvocation(invocationExpr);
            }
        }
    }

    @Override
    public void visit(BLangErrorConstructorExpr errorConstructorExpr, AnalyzerData data) {
        analyzeExprs(errorConstructorExpr.positionalArgs, data);
        if (!errorConstructorExpr.namedArgs.isEmpty()) {
            analyzeExprs(errorConstructorExpr.namedArgs, data);
        }
    }

    @Override
    public void visit(BLangInvocation.BLangActionInvocation actionInvocation, AnalyzerData data) {
        validateInvocationInMatchGuard(actionInvocation);

        if (!actionInvocation.async && !data.withinTransactionScope &&
                Symbols.isFlagOn(actionInvocation.symbol.flags, Flags.TRANSACTIONAL)) {
            dlog.error(actionInvocation.pos, DiagnosticErrorCode.TRANSACTIONAL_FUNC_INVOKE_PROHIBITED,
                       actionInvocation.symbol);
            return;
        }

        if (actionInvocation.async && data.withinTransactionScope &&
                !Symbols.isFlagOn(actionInvocation.symbol.flags, Flags.TRANSACTIONAL)) {
            dlog.error(actionInvocation.pos, DiagnosticErrorCode.USAGE_OF_START_WITHIN_TRANSACTION_IS_PROHIBITED);
            return;
        }

        analyzeExpr(actionInvocation.expr, data);
        analyzeExprs(actionInvocation.requiredArgs, data);
        analyzeExprs(actionInvocation.restArgs, data);

        if (actionInvocation.symbol != null && actionInvocation.symbol.kind == SymbolKind.FUNCTION &&
                Symbols.isFlagOn(actionInvocation.symbol.flags, Flags.DEPRECATED)) {
            logDeprecatedWarningForInvocation(actionInvocation);
        }

        if (actionInvocation.flagSet.contains(Flag.TRANSACTIONAL) && !data.withinTransactionScope) {
            dlog.error(actionInvocation.pos, DiagnosticErrorCode.TRANSACTIONAL_FUNC_INVOKE_PROHIBITED);
            return;
        }

        if (actionInvocation.async && data.withinLockBlock) {
            dlog.error(actionInvocation.pos, actionInvocation.functionPointerInvocation ?
                    DiagnosticErrorCode.USAGE_OF_WORKER_WITHIN_LOCK_IS_PROHIBITED :
                    DiagnosticErrorCode.USAGE_OF_START_WITHIN_LOCK_IS_PROHIBITED);
            return;
        }

        if (actionInvocation.symbol != null &&
                (actionInvocation.symbol.tag & SymTag.CONSTRUCTOR) == SymTag.CONSTRUCTOR) {
            dlog.error(actionInvocation.pos, DiagnosticErrorCode.INVALID_FUNCTIONAL_CONSTRUCTOR_INVOCATION,
                    actionInvocation.symbol);
            return;
        }

        validateActionInvocation(actionInvocation.pos, actionInvocation);

        if (!actionInvocation.async && data.withinTransactionScope) {
            actionInvocation.invokedInsideTransaction = true;
        }
    }
    
    @Override
    public void visit(BLangInvocation.BLangResourceAccessInvocation resourceActionInvocation, AnalyzerData data) {
        validateInvocationInMatchGuard(resourceActionInvocation);
        analyzeExpr(resourceActionInvocation.expr, data);
        analyzeExprs(resourceActionInvocation.requiredArgs, data);
        analyzeExprs(resourceActionInvocation.restArgs, data);
        analyzeExpr(resourceActionInvocation.resourceAccessPathSegments, data);
        resourceActionInvocation.invokedInsideTransaction = data.withinTransactionScope;
        
        if (Symbols.isFlagOn(resourceActionInvocation.symbol.flags, Flags.TRANSACTIONAL) &&
                !data.withinTransactionScope) {
            dlog.error(resourceActionInvocation.pos, DiagnosticErrorCode.TRANSACTIONAL_FUNC_INVOKE_PROHIBITED);
            return;
        }
        
        if (Symbols.isFlagOn(resourceActionInvocation.symbol.flags, Flags.DEPRECATED)) {
            logDeprecatedWarningForInvocation(resourceActionInvocation);
        }

        validateActionInvocation(resourceActionInvocation.pos, resourceActionInvocation);
    }

    private void logDeprecatedWarningForInvocation(BLangInvocation invocationExpr) {
        String deprecatedConstruct = invocationExpr.name.toString();
        BLangExpression expr = invocationExpr.expr;
        BSymbol funcSymbol = invocationExpr.symbol;

        if (expr != null) {
            // Method call
            deprecatedConstruct = generateDeprecatedConstructString(expr, deprecatedConstruct, funcSymbol);
        } else if (!Names.DOT.equals(funcSymbol.pkgID.name)) {
            deprecatedConstruct = funcSymbol.pkgID + ":" + deprecatedConstruct;
        }

        dlog.warning(invocationExpr.pos, DiagnosticWarningCode.USAGE_OF_DEPRECATED_CONSTRUCT, deprecatedConstruct);
    }

    private String generateDeprecatedConstructString(BLangExpression expr, String fieldOrMethodName,
                                                     BSymbol symbol) {
        BType bType = expr.getBType();
        if (bType.tag == TypeTags.TYPEREFDESC) {
            return bType + "." + fieldOrMethodName;
        }

        if (bType.tag == TypeTags.OBJECT) {
            BObjectType objectType = (BObjectType) bType;
            // for anonymous objects, only the field name will be in the error msg
            if (objectType.classDef == null || objectType.classDef.internal == false) {
                fieldOrMethodName = bType + "." + fieldOrMethodName;
            }
            return fieldOrMethodName;
        }

        if (symbol.kind == SymbolKind.FUNCTION && !Names.DOT.equals(symbol.pkgID.name)) {
            // for deprecated lang lib methods
            fieldOrMethodName = symbol.pkgID + ":" + fieldOrMethodName;
        }

        return fieldOrMethodName;
    }

    private void validateActionInvocation(Location pos, BLangInvocation iExpr) {
        if (iExpr.expr != null) {
            final NodeKind clientNodeKind = iExpr.expr.getKind();
            // Validation against node kind.
            if (clientNodeKind == NodeKind.FIELD_BASED_ACCESS_EXPR) {
                final BLangFieldBasedAccess fieldBasedAccess = (BLangFieldBasedAccess) iExpr.expr;
                if (fieldBasedAccess.expr.getKind() != NodeKind.SIMPLE_VARIABLE_REF) {
                    dlog.error(pos, DiagnosticErrorCode.INVALID_ACTION_INVOCATION_AS_EXPR);
                } else {
                    final BLangSimpleVarRef selfName = (BLangSimpleVarRef) fieldBasedAccess.expr;
                    if (!Names.SELF.equals(selfName.symbol.name)) {
                        dlog.error(pos, DiagnosticErrorCode.INVALID_ACTION_INVOCATION_AS_EXPR);
                    }
                }
            } else if (clientNodeKind != NodeKind.SIMPLE_VARIABLE_REF &&
                    clientNodeKind != NodeKind.GROUP_EXPR) {
                dlog.error(pos, DiagnosticErrorCode.INVALID_ACTION_INVOCATION_AS_EXPR);
            }
        }
        validateActionParentNode(pos, iExpr);
    }

    /**
     * Actions can only occur as part of a statement or nested inside other actions.
     */
    private boolean validateActionParentNode(Location pos, BLangNode node) {
        // Validate for parent nodes.
        BLangNode parent = node.parent;

        while (parent != null) {
            final NodeKind kind = parent.getKind();
            if (parent instanceof StatementNode || checkActionInQuery(kind)) {
                return true;
            } else if (parent instanceof ActionNode || parent instanceof BLangVariable || kind == NodeKind.CHECK_EXPR ||
                    kind == NodeKind.CHECK_PANIC_EXPR || kind == NodeKind.TRAP_EXPR || kind == NodeKind.GROUP_EXPR ||
                    kind == NodeKind.TYPE_CONVERSION_EXPR) {
                if (parent instanceof BLangInvocation.BLangActionInvocation) {
                    // Prevent use of actions as arguments in a call
                    break;
                }

                parent = parent.parent;
                continue;
            }
            break;
        }
        dlog.error(pos, DiagnosticErrorCode.INVALID_ACTION_INVOCATION_AS_EXPR);
        return false;
    }

    private boolean checkActionInQuery(NodeKind parentKind) {
        return parentKind == NodeKind.FROM || parentKind == NodeKind.SELECT ||
                parentKind == NodeKind.LET_CLAUSE;
    }

    @Override
    public void visit(BLangTypeInit cIExpr, AnalyzerData data) {
        analyzeExprs(cIExpr.argsExpr, data);
        analyzeExpr(cIExpr.initInvocation, data);
        BType type = cIExpr.getBType();
        if (cIExpr.userDefinedType != null && Symbols.isFlagOn(type.tsymbol.flags, Flags.DEPRECATED)) {
            logDeprecatedWaring(((BLangUserDefinedType) cIExpr.userDefinedType).typeName.toString(), type.tsymbol,
                    cIExpr.pos);
        }
    }

    @Override
    public void visit(BLangTernaryExpr ternaryExpr, AnalyzerData data) {
        analyzeExpr(ternaryExpr.expr, data);
        analyzeExpr(ternaryExpr.thenExpr, data);
        analyzeExpr(ternaryExpr.elseExpr, data);
    }

    @Override
    public void visit(BLangWaitExpr awaitExpr, AnalyzerData data) {
        BLangExpression expr = awaitExpr.getExpression();
        boolean validWaitFuture = validateWaitFutureExpr(expr);
        analyzeExpr(expr, data);
        boolean validActionParent = validateActionParentNode(awaitExpr.pos, awaitExpr);

        WorkerActionSystem was = data.workerActionSystemStack.peek();
        was.addWorkerAction(awaitExpr, data.env);
        was.hasErrors = !(validWaitFuture || validActionParent);
    }

    @Override
    public void visit(BLangWaitForAllExpr waitForAllExpr, AnalyzerData data) {
        boolean validWaitFuture = true;
        for (BLangWaitForAllExpr.BLangWaitKeyValue keyValue : waitForAllExpr.keyValuePairs) {
            BLangExpression expr = keyValue.valueExpr != null ? keyValue.valueExpr : keyValue.keyExpr;
            validWaitFuture = validWaitFuture && validateWaitFutureExpr(expr);
            analyzeExpr(expr, data);
        }

        boolean validActionParent = validateActionParentNode(waitForAllExpr.pos, waitForAllExpr);

        WorkerActionSystem was = data.workerActionSystemStack.peek();
        was.addWorkerAction(waitForAllExpr, data.env);
        was.hasErrors = !(validWaitFuture || validActionParent);
    }

    // wait-future-expr := expression but not mapping-constructor-expr
    private boolean validateWaitFutureExpr(BLangExpression expr) {
        if (expr.getKind() == NodeKind.RECORD_LITERAL_EXPR) {
            dlog.error(expr.pos, DiagnosticErrorCode.INVALID_WAIT_MAPPING_CONSTRUCTORS);
            return false;
        }

        if (expr instanceof ActionNode) {
            dlog.error(expr.pos, DiagnosticErrorCode.INVALID_WAIT_ACTIONS);
            return false;
        }
        return true;
    }

    @Override
    public void visit(BLangXMLElementAccess xmlElementAccess, AnalyzerData data) {
        analyzeExpr(xmlElementAccess.expr, data);
    }

    @Override
    public void visit(BLangXMLNavigationAccess xmlNavigation, AnalyzerData data) {
        analyzeExpr(xmlNavigation.expr, data);
        if (xmlNavigation.childIndex != null) {
            if (xmlNavigation.navAccessType == XMLNavigationAccess.NavAccessType.DESCENDANTS
                    || xmlNavigation.navAccessType == XMLNavigationAccess.NavAccessType.CHILDREN) {
                dlog.error(xmlNavigation.pos, DiagnosticErrorCode.UNSUPPORTED_MEMBER_ACCESS_IN_XML_NAVIGATION);
            }
            analyzeExpr(xmlNavigation.childIndex, data);
        }
        validateMethodInvocationsInXMLNavigationExpression(xmlNavigation);
    }

    private void validateMethodInvocationsInXMLNavigationExpression(BLangXMLNavigationAccess expression) {
        if (!expression.methodInvocationAnalyzed && expression.parent.getKind() == NodeKind.INVOCATION) {
            BLangInvocation invocation = (BLangInvocation) expression.parent;
            // avoid langlib invocations re-written to have the receiver as first argument.
            if (invocation.argExprs.contains(expression)
                    && ((invocation.symbol.flags & Flags.LANG_LIB) != Flags.LANG_LIB)) {
                return;
            }

            dlog.error(invocation.pos, DiagnosticErrorCode.UNSUPPORTED_METHOD_INVOCATION_XML_NAV);
        }
        expression.methodInvocationAnalyzed = true;
    }

    @Override
    public void visit(BLangWorkerFlushExpr workerFlushExpr, AnalyzerData data) {
        // Two scenarios should be handled
        // 1) flush w1 -> Wait till all the asynchronous sends to worker w1 is completed
        // 2) flush -> Wait till all asynchronous sends to all workers are completed
        BLangIdentifier flushWrkIdentifier = workerFlushExpr.workerIdentifier;
        Stack<WorkerActionSystem> workerActionSystems = data.workerActionSystemStack;
        WorkerActionSystem currentWrkerAction = workerActionSystems.peek();
        List<BLangWorkerSend> sendStmts = getAsyncSendStmtsOfWorker(currentWrkerAction);
        if (flushWrkIdentifier != null) {
            List<BLangWorkerSend> sendsToGivenWrkr = sendStmts.stream()
                                                              .filter(bLangNode -> bLangNode.workerIdentifier.equals
                                                                      (flushWrkIdentifier))
                                                              .collect(Collectors.toList());
            if (sendsToGivenWrkr.size() == 0) {
                this.dlog.error(workerFlushExpr.pos, DiagnosticErrorCode.INVALID_WORKER_FLUSH_FOR_WORKER,
                                workerFlushExpr.workerSymbol, currentWrkerAction.currentWorkerId());
                return;
            } else {
                sendStmts = sendsToGivenWrkr;
            }
        } else {
            if (sendStmts.size() == 0) {
                this.dlog.error(workerFlushExpr.pos, DiagnosticErrorCode.INVALID_WORKER_FLUSH,
                                currentWrkerAction.currentWorkerId());
                return;
            }
        }
        workerFlushExpr.cachedWorkerSendStmts = sendStmts;
        validateActionParentNode(workerFlushExpr.pos, workerFlushExpr);
    }

    private List<BLangWorkerSend> getAsyncSendStmtsOfWorker(WorkerActionSystem currentWorkerAction) {
        List<BLangNode> actions = currentWorkerAction.workerActionStateMachines.peek().actions;
        return actions.stream()
                      .filter(CodeAnalyzer::isWorkerSend)
                      .map(bLangNode -> (BLangWorkerSend) bLangNode)
                      .collect(Collectors.toList());
    }
    @Override
    public void visit(BLangTrapExpr trapExpr, AnalyzerData data) {
        analyzeExpr(trapExpr.expr, data);
    }

    @Override
    public void visit(BLangBinaryExpr binaryExpr, AnalyzerData data) {
        if (validateBinaryExpr(binaryExpr)) {
            analyzeExpr(binaryExpr.lhsExpr, data);
            analyzeExpr(binaryExpr.rhsExpr, data);
        }
    }

    private boolean validateBinaryExpr(BLangBinaryExpr binaryExpr) {
        // 1) For usual binary expressions the lhs or rhs can never be future types, so return true if both of
        // them are not future types
        if (binaryExpr.lhsExpr.getBType().tag != TypeTags.FUTURE
                && binaryExpr.rhsExpr.getBType().tag != TypeTags.FUTURE) {
            return true;
        }

        // 2) For binary expressions followed with wait lhs and rhs are always future types and this is allowed so
        // return true : wait f1 | f2[orgName + moduleName
        BLangNode parentNode = binaryExpr.parent;
        if (binaryExpr.lhsExpr.getBType().tag == TypeTags.FUTURE
                || binaryExpr.rhsExpr.getBType().tag == TypeTags.FUTURE) {
            if (parentNode == null) {
                return false;
            }
            if (parentNode.getKind() == NodeKind.WAIT_EXPR) {
                return true;
            }
        }

        // 3) For binary expressions of future type which are not followed by the wait expression are not allowed.
        // So check if immediate parent is a binary expression and if the current binary expression operator kind
        // is bitwise OR
        if (parentNode.getKind() != NodeKind.BINARY_EXPR && binaryExpr.opKind == OperatorKind.BITWISE_OR) {
            dlog.error(binaryExpr.pos, DiagnosticErrorCode.OPERATOR_NOT_SUPPORTED, OperatorKind.BITWISE_OR,
                       symTable.futureType);
                return false;
        }

        if (parentNode.getKind() == NodeKind.BINARY_EXPR) {
            return validateBinaryExpr((BLangBinaryExpr) parentNode);
        }
        return true;
    }

    @Override
    public void visit(BLangElvisExpr elvisExpr, AnalyzerData data) {
        analyzeExpr(elvisExpr.lhsExpr, data);
        analyzeExpr(elvisExpr.rhsExpr, data);
    }

    @Override
    public void visit(BLangGroupExpr groupExpr, AnalyzerData data) {
        analyzeExpr(groupExpr.expression, data);
    }

    @Override
    public void visit(BLangUnaryExpr unaryExpr, AnalyzerData data) {
        analyzeExpr(unaryExpr.expr, data);
    }

    @Override
    public void visit(BLangTypedescExpr accessExpr, AnalyzerData data) {
        /* ignore */
    }

    @Override
    public void visit(BLangTypeConversionExpr conversionExpr, AnalyzerData data) {
        analyzeExpr(conversionExpr.expr, data);
        conversionExpr.annAttachments.forEach(annotationAttachment -> analyzeNode(annotationAttachment, data));
    }

    @Override
    public void visit(BLangXMLQName xmlQName, AnalyzerData data) {
        /* ignore */
    }

    @Override
    public void visit(BLangXMLAttribute xmlAttribute, AnalyzerData data) {
        analyzeExpr(xmlAttribute.name, data);
        analyzeExpr(xmlAttribute.value, data);
    }

    @Override
    public void visit(BLangXMLElementLiteral xmlElementLiteral, AnalyzerData data) {
        analyzeExpr(xmlElementLiteral.startTagName, data);
        analyzeExpr(xmlElementLiteral.endTagName, data);
        analyzeExprs(xmlElementLiteral.attributes, data);
        analyzeExprs(xmlElementLiteral.children, data);
    }

    @Override
    public void visit(BLangXMLSequenceLiteral xmlSequenceLiteral, AnalyzerData data) {
        analyzeExprs(xmlSequenceLiteral.xmlItems, data);
    }

    @Override
    public void visit(BLangXMLTextLiteral xmlTextLiteral, AnalyzerData data) {
        analyzeExprs(xmlTextLiteral.textFragments, data);
    }

    @Override
    public void visit(BLangXMLCommentLiteral xmlCommentLiteral, AnalyzerData data) {
        analyzeExprs(xmlCommentLiteral.textFragments, data);
    }

    @Override
    public void visit(BLangXMLProcInsLiteral xmlProcInsLiteral, AnalyzerData data) {
        analyzeExprs(xmlProcInsLiteral.dataFragments, data);
        analyzeExpr(xmlProcInsLiteral.target, data);
    }

    @Override
    public void visit(BLangXMLQuotedString xmlQuotedString, AnalyzerData data) {
        analyzeExprs(xmlQuotedString.textFragments, data);
    }

    @Override
    public void visit(BLangStringTemplateLiteral stringTemplateLiteral, AnalyzerData data) {
        analyzeExprs(stringTemplateLiteral.exprs, data);
    }

    @Override
    public void visit(BLangRawTemplateLiteral rawTemplateLiteral, AnalyzerData data) {
        analyzeExprs(rawTemplateLiteral.strings, data);
        analyzeExprs(rawTemplateLiteral.insertions, data);
    }

    @Override
    public void visit(BLangLambdaFunction bLangLambdaFunction, AnalyzerData data) {
        boolean isWorker = false;

        analyzeNode(bLangLambdaFunction.function, data);

        if (bLangLambdaFunction.function.flagSet.contains(Flag.TRANSACTIONAL) &&
                bLangLambdaFunction.function.flagSet.contains(Flag.WORKER) && !data.withinTransactionScope) {
            dlog.error(bLangLambdaFunction.pos, DiagnosticErrorCode.TRANSACTIONAL_WORKER_OUT_OF_TRANSACTIONAL_SCOPE,
                    bLangLambdaFunction);
            return;
        }
        if (bLangLambdaFunction.parent.getKind() == NodeKind.VARIABLE) {
            String workerVarName = ((BLangSimpleVariable) bLangLambdaFunction.parent).name.value;
            if (workerVarName.startsWith(WORKER_LAMBDA_VAR_PREFIX)) {
                String workerName = workerVarName.substring(1);
                isWorker = true;
                data.workerActionSystemStack.peek().startWorkerActionStateMachine(workerName,
                                                                                  bLangLambdaFunction.function.pos,
                                                                                  bLangLambdaFunction.function);
            }
        }
        // If this is a worker we are already in a worker action system,
        // if not we need to initiate a worker action system
        if (isWorker) {
            this.visitFunction(bLangLambdaFunction.function, data);
        } else {
            try {
                this.initNewWorkerActionSystem(data);
                data.workerActionSystemStack.peek().startWorkerActionStateMachine(DEFAULT_WORKER_NAME,
                        bLangLambdaFunction.pos,
                        bLangLambdaFunction.function);
                this.visitFunction(bLangLambdaFunction.function, data);
                data.workerActionSystemStack.peek().endWorkerActionStateMachine();
            } finally {
                this.finalizeCurrentWorkerActionSystem(data);
            }
        }

        if (isWorker) {
            data.workerActionSystemStack.peek().endWorkerActionStateMachine();
        }
    }

    @Override
    public void visit(BLangArrowFunction bLangArrowFunction, AnalyzerData data) {

        DefaultValueState prevDefaultValueState = data.defaultValueState;
        if (prevDefaultValueState == DefaultValueState.RECORD_FIELD_DEFAULT ||
                prevDefaultValueState == DefaultValueState.OBJECT_FIELD_INITIALIZER) {
            data.defaultValueState = DefaultValueState.FUNCTION_IN_DEFAULT_VALUE;
        }
        analyzeExpr(bLangArrowFunction.body.expr, data);
        data.defaultValueState = prevDefaultValueState;
    }

    /* Type Nodes */

    @Override
    public void visit(BLangRecordTypeNode recordTypeNode, AnalyzerData data) {

        data.env = SymbolEnv.createTypeEnv(recordTypeNode, recordTypeNode.symbol.scope, data.env);
        for (BLangSimpleVariable field : recordTypeNode.fields) {
            DefaultValueState prevDefaultValueState = data.defaultValueState;
            data.defaultValueState = DefaultValueState.RECORD_FIELD_DEFAULT;
            analyzeNode(field, data);
            data.defaultValueState = prevDefaultValueState;
        }
    }

    @Override
    public void visit(BLangObjectTypeNode objectTypeNode, AnalyzerData data) {

        data.env = SymbolEnv.createTypeEnv(objectTypeNode, objectTypeNode.symbol.scope, data.env);
        for (BLangSimpleVariable field : objectTypeNode.fields) {
            analyzeNode(field, data);
        }

        List<BLangFunction> bLangFunctionList = new ArrayList<>(objectTypeNode.functions);
        if (objectTypeNode.initFunction != null) {
            bLangFunctionList.add(objectTypeNode.initFunction);
        }

        // To ensure the order of the compile errors
        bLangFunctionList.sort(Comparator.comparingInt(function -> function.pos.lineRange().startLine().line()));
        for (BLangFunction function : bLangFunctionList) {
            analyzeNode(function, data);
        }
    }

    @Override
    public void visit(BLangValueType valueType, AnalyzerData data) {
        /* ignore */
    }

    @Override
    public void visit(BLangArrayType arrayType, AnalyzerData data) {
        if (containsInferredArraySizesOfHigherDimensions(arrayType.sizes)) {
            dlog.error(arrayType.pos, DiagnosticErrorCode.INFER_SIZE_ONLY_SUPPORTED_IN_FIRST_DIMENSION);
        } else if (isSizeInferredArray(arrayType.sizes) && !isValidInferredArray(arrayType.parent)) {
            dlog.error(arrayType.pos, DiagnosticErrorCode.CANNOT_INFER_SIZE_ARRAY_SIZE_FROM_THE_CONTEXT);
        }

        analyzeTypeNode(arrayType.elemtype, data);
    }

    private boolean isSizeInferredArray(List<BLangExpression> indexSizes) {
        return !indexSizes.isEmpty() && isInferredArrayIndicator(indexSizes.get(indexSizes.size() - 1));
    }

    private boolean isInferredArrayIndicator(BLangExpression size) {
        return size.getKind() == LITERAL && ((BLangLiteral) size).value.equals(Constants.INFERRED_ARRAY_INDICATOR);
    }

    private boolean containsInferredArraySizesOfHigherDimensions(List<BLangExpression> sizes) {
        if (sizes.size() < 2) {
            return false;
        }
        for (int i = 0; i < sizes.size() - 1; i++) {
            if (isInferredArrayIndicator(sizes.get(i))) {
                return true;
            }
        }
        return false;
    }

    @Override
    public void visit(BLangBuiltInRefTypeNode builtInRefType, AnalyzerData data) {
        /* ignore */
    }

    @Override
    public void visit(BLangConstrainedType constrainedType, AnalyzerData data) {

        analyzeTypeNode(constrainedType.constraint, data);
    }

    @Override
    public void visit(BLangStreamType streamType, AnalyzerData data) {

        analyzeTypeNode(streamType.constraint, data);
        analyzeTypeNode(streamType.error, data);
    }

    @Override
    public void visit(BLangTableTypeNode tableType, AnalyzerData data) {

        analyzeTypeNode(tableType.constraint, data);

        if (tableType.tableKeyTypeConstraint != null) {
            analyzeTypeNode(tableType.tableKeyTypeConstraint.keyType, data);
        }
    }

    @Override
    public void visit(BLangErrorType errorType, AnalyzerData data) {
        BLangType detailType = errorType.detailType;
        if (detailType != null && detailType.getKind() == NodeKind.CONSTRAINED_TYPE) {
            BLangType constraint = ((BLangConstrainedType) detailType).constraint;
            if (constraint.getKind() == NodeKind.USER_DEFINED_TYPE) {
                BLangUserDefinedType userDefinedType = (BLangUserDefinedType) constraint;
                if (userDefinedType.typeName.value.equals(TypeDefBuilderHelper.INTERSECTED_ERROR_DETAIL)) {
                    // skip this as this is special case added to support error intersection where detail
                    // type is a map.
                    return;
                }
            }
        }

        analyzeTypeNode(errorType.detailType, data);
    }

    @Override
    public void visit(BLangUserDefinedType userDefinedType, AnalyzerData data) {
        BTypeSymbol typeSymbol = userDefinedType.getBType().tsymbol;
        if (typeSymbol != null && Symbols.isFlagOn(typeSymbol.flags, Flags.DEPRECATED)) {
            logDeprecatedWaring(userDefinedType.typeName.toString(), typeSymbol, userDefinedType.pos);
        }
    }

    @Override
    public void visit(BLangTupleTypeNode tupleTypeNode, AnalyzerData data) {

        tupleTypeNode.memberTypeNodes.forEach(memberType -> analyzeTypeNode(memberType, data));
        analyzeTypeNode(tupleTypeNode.restParamType, data);
    }

    @Override
    public void visit(BLangUnionTypeNode unionTypeNode, AnalyzerData data) {

        unionTypeNode.memberTypeNodes.forEach(memberType -> analyzeTypeNode(memberType, data));
    }

    @Override
    public void visit(BLangIntersectionTypeNode intersectionTypeNode, AnalyzerData data) {

        for (BLangType constituentTypeNode : intersectionTypeNode.constituentTypeNodes) {
            analyzeTypeNode(constituentTypeNode, data);
        }
    }

    @Override
    public void visit(BLangFunctionTypeNode functionTypeNode, AnalyzerData data) {
        if (functionTypeNode.flagSet.contains(Flag.ANY_FUNCTION)) {
            return;
        }
        functionTypeNode.params.forEach(node -> analyzeNode(node, data));
        analyzeTypeNode(functionTypeNode.returnTypeNode, data);
    }

    @Override
    public void visit(BLangFiniteTypeNode finiteTypeNode, AnalyzerData data) {

        /* Ignore */
    }

    @Override
    public void visit(BLangRestArgsExpression bLangVarArgsExpression, AnalyzerData data) {

        analyzeExpr(bLangVarArgsExpression.expr, data);
    }

    @Override
    public void visit(BLangNamedArgsExpression bLangNamedArgsExpression, AnalyzerData data) {

        analyzeExpr(bLangNamedArgsExpression.expr, data);
    }

    @Override
    public void visit(BLangCheckedExpr checkedExpr, AnalyzerData data) {
        data.failVisited = true;
        analyzeExpr(checkedExpr.expr, data);

        if (data.env.scope.owner.getKind() == SymbolKind.PACKAGE) {
            // Check at module level.
            return;
        }

        BLangInvokableNode enclInvokable = data.env.enclInvokable;

        List<BType> equivalentErrorTypeList = checkedExpr.equivalentErrorTypeList;
        if (equivalentErrorTypeList != null && !equivalentErrorTypeList.isEmpty()) {
            if (data.defaultValueState == DefaultValueState.RECORD_FIELD_DEFAULT) {
                dlog.error(checkedExpr.pos,
                           DiagnosticErrorCode.INVALID_USAGE_OF_CHECK_IN_RECORD_FIELD_DEFAULT_EXPRESSION);
                return;
            }

            if (data.defaultValueState == DefaultValueState.OBJECT_FIELD_INITIALIZER) {
                BAttachedFunction initializerFunc =
                        ((BObjectTypeSymbol) getEnclosingClass(data.env).getBType().tsymbol).initializerFunc;

                if (initializerFunc == null) {
                    dlog.error(checkedExpr.pos,
                            DiagnosticErrorCode
                                    .INVALID_USAGE_OF_CHECK_IN_OBJECT_FIELD_INITIALIZER_IN_OBJECT_WITH_NO_INIT_METHOD);
                    return;
                }

                BType exprErrorTypes = getErrorTypes(checkedExpr.expr.getBType());
                BType initMethodReturnType = initializerFunc.type.retType;
                if (!types.isAssignable(exprErrorTypes, initMethodReturnType)) {
                    dlog.error(checkedExpr.pos, DiagnosticErrorCode
                            .INVALID_USAGE_OF_CHECK_IN_OBJECT_FIELD_INITIALIZER_WITH_INIT_METHOD_RETURN_TYPE_MISMATCH,
                            initMethodReturnType, exprErrorTypes);
                }
                return;
            }
        }

        if (enclInvokable == null) {
            return;
        }

        BType exprType = enclInvokable.getReturnTypeNode().getBType();
        BType checkedExprType = checkedExpr.expr.getBType();
        BType errorType = getErrorTypes(checkedExprType);

        if (errorType == symTable.semanticError) {
            return;
        }

        if (!data.failureHandled && !types.isAssignable(errorType, exprType) &&
                !types.isNeverTypeOrStructureTypeWithARequiredNeverMember(checkedExprType)) {
            dlog.error(checkedExpr.pos,
                    DiagnosticErrorCode.CHECKED_EXPR_NO_MATCHING_ERROR_RETURN_IN_ENCL_INVOKABLE);
        }
        if (!data.errorTypes.empty()) {
            data.errorTypes.peek().add(getErrorTypes(checkedExpr.expr.getBType()));
        }

        BType errorTypes;
        if (exprType.tag == TypeTags.UNION) {
            errorTypes = types.getErrorType((BUnionType) exprType);
        } else {
            errorTypes = exprType;
        }
        data.returnTypes.peek().add(errorTypes);
    }

    @Override
    public void visit(BLangCheckPanickedExpr checkPanicExpr, AnalyzerData data) {
        analyzeExpr(checkPanicExpr.expr, data);
    }

    @Override
    public void visit(BLangServiceConstructorExpr serviceConstructorExpr, AnalyzerData data) {
    }

    @Override
    public void visit(BLangQueryExpr queryExpr, AnalyzerData data) {
        boolean prevQueryToTableWithKey = data.queryToTableWithKey;
        data.queryToTableWithKey = queryExpr.isTable() && !queryExpr.fieldNameIdentifierList.isEmpty();
        data.queryToMap = queryExpr.isMap;
        boolean prevWithinQuery = data.withinQuery;
        data.withinQuery = true;
        int fromCount = 0;
        for (BLangNode clause : queryExpr.getQueryClauses()) {
            if (clause.getKind() == NodeKind.FROM) {
                fromCount++;
                BLangFromClause fromClause = (BLangFromClause) clause;
                BLangExpression collection = (BLangExpression) fromClause.getCollection();
                if (fromCount > 1) {
                    if (TypeTags.STREAM == Types.getReferredType(collection.getBType()).tag) {
                        this.dlog.error(collection.pos, DiagnosticErrorCode.NOT_ALLOWED_STREAM_USAGE_WITH_FROM);
                    }
                }
            }
            analyzeNode(clause, data);
        }
        data.withinQuery = prevWithinQuery;
        data.queryToTableWithKey = prevQueryToTableWithKey;
    }

    @Override
    public void visit(BLangQueryAction queryAction, AnalyzerData data) {
        boolean prevFailureHandled = data.failureHandled;
        data.failureHandled = true;
        boolean prevWithinQuery = data.withinQuery;
        data.withinQuery = true;
        int fromCount = 0;
        for (BLangNode clause : queryAction.getQueryClauses()) {
            if (clause.getKind() == NodeKind.FROM) {
                fromCount++;
                BLangFromClause fromClause = (BLangFromClause) clause;
                BLangExpression collection = (BLangExpression) fromClause.getCollection();
                if (fromCount > 1) {
                    if (TypeTags.STREAM == Types.getReferredType(collection.getBType()).tag) {
                        this.dlog.error(collection.pos, DiagnosticErrorCode.NOT_ALLOWED_STREAM_USAGE_WITH_FROM);
                    }
                }
            }
            analyzeNode(clause, data);
        }
        validateActionParentNode(queryAction.pos, queryAction);
        data.failureHandled = prevFailureHandled;
        data.withinQuery = prevWithinQuery;
    }

    @Override
    public void visit(BLangFromClause fromClause, AnalyzerData data) {
        analyzeExpr(fromClause.collection, data);
    }

    @Override
    public void visit(BLangJoinClause joinClause, AnalyzerData data) {
        analyzeExpr(joinClause.collection, data);
        if (joinClause.onClause != null) {
            analyzeNode(joinClause.onClause, data);
        }
    }

    @Override
    public void visit(BLangLetClause letClause, AnalyzerData data) {
        for (BLangLetVariable letVariable : letClause.letVarDeclarations) {
            analyzeNode((BLangNode) letVariable.definitionNode.getVariable(), data);
        }
    }

    @Override
    public void visit(BLangWhereClause whereClause, AnalyzerData data) {
        analyzeExpr(whereClause.expression, data);
    }

    @Override
    public void visit(BLangOnClause onClause, AnalyzerData data) {
        analyzeExpr(onClause.lhsExpr, data);
        analyzeExpr(onClause.rhsExpr, data);
    }

    @Override
    public void visit(BLangOrderByClause orderByClause, AnalyzerData data) {
        orderByClause.orderByKeyList.forEach(value -> analyzeExpr((BLangExpression) value.getOrderKey(), data));
    }

    @Override
    public void visit(BLangSelectClause selectClause, AnalyzerData data) {
        analyzeExpr(selectClause.expression, data);
    }

    @Override
    public void visit(BLangOnConflictClause onConflictClause, AnalyzerData data) {
        analyzeExpr(onConflictClause.expression, data);
        if (!(data.queryToTableWithKey || data.queryToMap)) {
            dlog.error(onConflictClause.pos,
                    DiagnosticErrorCode.ON_CONFLICT_ONLY_WORKS_WITH_MAPS_OR_TABLES_WITH_KEY_SPECIFIER);
        }
    }

    @Override
    public void visit(BLangDoClause doClause, AnalyzerData data) {
        analyzeNode(doClause.body, data);
    }

    @Override
    public void visit(BLangOnFailClause onFailClause, AnalyzerData data) {
        boolean currentFailVisited = data.failVisited;
        data.failVisited = false;
        VariableDefinitionNode onFailVarDefNode = onFailClause.variableDefinitionNode;

        if (onFailVarDefNode != null) {
            BLangVariable onFailVarNode = (BLangVariable) onFailVarDefNode.getVariable();
            for (BType errorType : data.errorTypes.peek()) {
                if (!types.isAssignable(errorType, onFailVarNode.getBType())) {
                    dlog.error(onFailVarNode.pos, DiagnosticErrorCode.INCOMPATIBLE_ON_FAIL_ERROR_DEFINITION, errorType,
                            onFailVarNode.getBType());
                }
            }
        }
        analyzeNode(onFailClause.body, data);
        onFailClause.bodyContainsFail = data.failVisited;
        data.failVisited = currentFailVisited;
    }

    @Override
    public void visit(BLangLimitClause limitClause, AnalyzerData data) {
        analyzeExpr(limitClause.expression, data);
    }

    @Override
    public void visit(BLangTypeTestExpr typeTestExpr, AnalyzerData data) {
        BLangExpression expr = typeTestExpr.expr;
        analyzeNode(expr, data);
        BType exprType = expr.getBType();
        BType typeNodeType = typeTestExpr.typeNode.getBType();
        if (typeNodeType == symTable.semanticError || exprType == symTable.semanticError) {
            return;
        }
        // Check whether the condition is always true. If the variable type is assignable to target type,
        // then type check will always evaluate to true.
        if (types.isAssignable(exprType, typeNodeType)) {
            if (typeTestExpr.isNegation) {
                dlog.hint(typeTestExpr.pos, DiagnosticHintCode.EXPRESSION_ALWAYS_FALSE);
                return;
            }
            if (types.isNeverTypeOrStructureTypeWithARequiredNeverMember(exprType)) {
                dlog.hint(typeTestExpr.pos, DiagnosticHintCode.UNNECESSARY_CONDITION_FOR_VARIABLE_OF_TYPE_NEVER);
                return;
            }
            dlog.hint(typeTestExpr.pos, DiagnosticHintCode.UNNECESSARY_CONDITION);
            return;
        }

        // Check whether the target type can ever be present as the type of the source.
        // It'll be only possible iff, the target type has been assigned to the source
        // variable at some point. To do that, a value of target type should be assignable
        // to the type of the source variable.
        if (!intersectionExists(expr, typeNodeType, data, typeTestExpr.pos)) {
            dlog.error(typeTestExpr.pos, DiagnosticErrorCode.INCOMPATIBLE_TYPE_CHECK, exprType, typeNodeType);
        }
    }

    @Override
    public void visit(BLangAnnotAccessExpr annotAccessExpr, AnalyzerData data) {
        analyzeExpr(annotAccessExpr.expr, data);
        BAnnotationSymbol annotationSymbol = annotAccessExpr.annotationSymbol;
        if (annotationSymbol != null && Symbols.isFlagOn(annotationSymbol.flags, Flags.DEPRECATED)) {
            logDeprecatedWaring(annotAccessExpr.annotationName.toString(), annotationSymbol, annotAccessExpr.pos);
        }
    }

    @Override
    public void visit(BLangRegExpTemplateLiteral regExpTemplateLiteral, AnalyzerData data) {
        List<BLangExpression> interpolationsList =
<<<<<<< HEAD
                symResolver.getListOfInterpolations(regExpTemplateLiteral.reDisjunction.sequenceList,
                        new ArrayList<>());
=======
                symResolver.getListOfInterpolations(regExpTemplateLiteral.reDisjunction.sequenceList);
>>>>>>> e2e98c88
        interpolationsList.forEach(interpolation -> analyzeExpr(interpolation, data));
    }

    private void logDeprecatedWaring(String deprecatedConstruct, BSymbol symbol, Location pos) {
        if (!Names.DOT.equals(symbol.pkgID.name)) {
            deprecatedConstruct = symbol.pkgID + ":" + deprecatedConstruct;
        }

        dlog.warning(pos, DiagnosticWarningCode.USAGE_OF_DEPRECATED_CONSTRUCT, deprecatedConstruct);
    }

    private boolean intersectionExists(BLangExpression expression, BType testType, AnalyzerData data,
                                       Location intersectionPos) {
        BType expressionType = expression.getBType();

        BType intersectionType = types.getTypeIntersection(
                Types.IntersectionContext.typeTestIntersectionExistenceContext(intersectionPos),
                expressionType, testType, data.env);

        // any and readonly has an intersection
        return (intersectionType != symTable.semanticError) ||
                (expressionType.tag == TypeTags.ANY && testType.tag == TypeTags.READONLY);
    }

    @Override
    public void visit(BLangInferredTypedescDefaultNode inferTypedescExpr, AnalyzerData data) {
        /* Ignore */
    }

    // private methods

    private <E extends BLangExpression> void analyzeExpr(E node, AnalyzerData data) {
        if (node == null) {
            return;
        }
        SymbolEnv prevEnv = data.env;
        BLangNode parent = data.parent;
        node.parent = data.parent;
        data.parent = node;
        node.accept(this, data);
        data.parent = parent;
        checkAccess(node, data);
        checkExpressionValidity(node, data);
        data.env = prevEnv;
    }

    private  <E extends BLangExpression> void checkExpressionValidity(E exprNode, AnalyzerData data) {
        if (exprNode.getKind() == NodeKind.GROUP_EXPR ||
                !types.isNeverTypeOrStructureTypeWithARequiredNeverMember(exprNode.getBType())) {
            return;
        }
        if (!checkExpressionInValidParent(exprNode.parent, data)) {
            dlog.error(exprNode.pos, DiagnosticErrorCode.EXPRESSION_OF_NEVER_TYPE_NOT_ALLOWED);
        }
    }

    private boolean checkExpressionInValidParent(BLangNode currentParent, AnalyzerData data) {
        if (currentParent == null) {
            return false;
        }
        if (currentParent.getKind() == NodeKind.GROUP_EXPR) {
            return checkExpressionInValidParent(currentParent.parent, data);
        }
        return  currentParent.getKind() == NodeKind.EXPRESSION_STATEMENT ||
                (currentParent.getKind() == NodeKind.VARIABLE &&
                        ((BLangSimpleVariable) data.parent).typeNode.getBType().tag == TypeTags.FUTURE)
                || currentParent.getKind() == NodeKind.TRAP_EXPR;
    }

    @Override
    public void visit(BLangConstant constant, AnalyzerData data) {

        analyzeTypeNode(constant.typeNode, data);
        analyzeNode(constant.expr, data);
        analyzeExportableTypeRef(constant.symbol, constant.symbol.type.tsymbol, false, constant.pos);
        constant.annAttachments.forEach(annotationAttachment -> analyzeNode(annotationAttachment, data));
    }

    /**
     * This method checks for private symbols being accessed or used outside of package and|or private symbols being
     * used in public fields of objects/records and will fail those occurrences.
     *
     * @param node expression node to analyze
     * @param data data used to analyze the node
     */
    private <E extends BLangExpression> void checkAccess(E node, AnalyzerData data) {
        if (node.getBType() != null) {
            checkAccessSymbol(node.getBType().tsymbol, data.env.enclPkg.symbol.pkgID, node.pos);
        }

        //check for object new invocation
        if (node.getKind() == NodeKind.INVOCATION) {
            BLangInvocation bLangInvocation = (BLangInvocation) node;
            checkAccessSymbol(bLangInvocation.symbol, data.env.enclPkg.symbol.pkgID, bLangInvocation.pos);
        }
    }

    private void checkAccessSymbol(BSymbol symbol, PackageID pkgID, Location position) {
        if (symbol == null) {
            return;
        }

        if (!pkgID.equals(symbol.pkgID) && !Symbols.isPublic(symbol)) {
            dlog.error(position, DiagnosticErrorCode.ATTEMPT_REFER_NON_ACCESSIBLE_SYMBOL, symbol.name);
        }
    }

    private <E extends BLangExpression> void analyzeExprs(List<E> nodeList, AnalyzerData data) {
        for (int i = 0; i < nodeList.size(); i++) {
            analyzeExpr(nodeList.get(i), data);
        }
    }

    private void initNewWorkerActionSystem(AnalyzerData data) {
        data.workerActionSystemStack.push(new WorkerActionSystem());
    }

    private void finalizeCurrentWorkerActionSystem(AnalyzerData data) {
        WorkerActionSystem was = data.workerActionSystemStack.pop();
        if (!was.hasErrors) {
            this.validateWorkerInteractions(was, data);
        }
    }

    private static boolean isWorkerSend(BLangNode action) {
        return action.getKind() == NodeKind.WORKER_SEND;
    }

    private static boolean isWorkerSyncSend(BLangNode action) {
        return action.getKind() == NodeKind.WORKER_SYNC_SEND;
    }

    private static boolean isWaitAction(BLangNode action) {
        return action.getKind() == NodeKind.WAIT_EXPR;
    }

    private String extractWorkerId(BLangNode action) {
        if (isWorkerSend(action)) {
            return ((BLangWorkerSend) action).workerIdentifier.value;
        } else if (isWorkerSyncSend(action)) {
            return ((BLangWorkerSyncSendExpr) action).workerIdentifier.value;
        } else {
            return ((BLangWorkerReceive) action).workerIdentifier.value;
        }
    }

    private void validateWorkerInteractions(WorkerActionSystem workerActionSystem, AnalyzerData data) {
        if (!validateWorkerInteractionsAfterWaitAction(workerActionSystem)) {
            return;
        }

        BLangNode currentAction;
        boolean systemRunning;
        data.workerSystemMovementSequence = 0;
        int systemIterationCount = 0;
        int prevWorkerSystemMovementSequence = data.workerSystemMovementSequence;
        do {
            systemRunning = false;
            systemIterationCount++;
            for (WorkerActionStateMachine worker : workerActionSystem.finshedWorkers) {
                if (worker.done()) {
                    continue;
                }
                currentAction = worker.currentAction();

                if (isWaitAction(currentAction)) {
                    handleWaitAction(workerActionSystem, currentAction, worker, data);
                    systemRunning = true;
                    continue;
                }
                if (!isWorkerSend(currentAction) && !isWorkerSyncSend(currentAction)) {
                    continue;
                }

                WorkerActionStateMachine otherSM = workerActionSystem.find(this.extractWorkerId(currentAction));
                if (otherSM.done()) {
                    continue;
                }
                if (isWaitAction(otherSM.currentAction())) {
                    systemRunning = false;
                    continue;
                }
                if (!otherSM.currentIsReceive(worker.workerId)) {
                    continue;
                }
                BLangWorkerReceive receive = (BLangWorkerReceive) otherSM.currentAction();
                if (isWorkerSyncSend(currentAction)) {
                    this.validateWorkerActionParameters((BLangWorkerSyncSendExpr) currentAction, receive);
                } else {
                    this.validateWorkerActionParameters((BLangWorkerSend) currentAction, receive);
                }
                otherSM.next();
                data.workerSystemMovementSequence++;
                worker.next();
                data.workerSystemMovementSequence++;


                systemRunning = true;
                String channelName = generateChannelName(worker.workerId, otherSM.workerId);
                otherSM.node.sendsToThis.add(channelName);

                worker.node.sendsToThis.add(channelName);
            }

            // If we iterated move than the number of workers in the system and did not progress,
            // this means we are in a deadlock.
            if (systemIterationCount > workerActionSystem.finshedWorkers.size()) {
                systemIterationCount = 0;
                if (prevWorkerSystemMovementSequence == data.workerSystemMovementSequence) {
                    systemRunning = false;
                }
                prevWorkerSystemMovementSequence = data.workerSystemMovementSequence;
            }
        } while (systemRunning);

        if (!workerActionSystem.everyoneDone()) {
            this.reportInvalidWorkerInteractionDiagnostics(workerActionSystem);
        }
    }

    private boolean validateWorkerInteractionsAfterWaitAction(WorkerActionSystem workerActionSystem) {
        boolean isValid = true;
        for (WorkerActionStateMachine worker : workerActionSystem.finshedWorkers) {
            Set<String> waitingOnWorkerSet = new HashSet<>();
            for (BLangNode action : worker.actions) {
                if (isWaitAction(action)) {
                    if (action instanceof BLangWaitForAllExpr) {
                        BLangWaitForAllExpr waitForAllExpr = (BLangWaitForAllExpr) action;
                        for (BLangWaitForAllExpr.BLangWaitKeyValue keyValuePair : waitForAllExpr.keyValuePairs) {
                            BSymbol workerSymbol = getWorkerSymbol(keyValuePair);
                            if (workerSymbol != null) {
                                waitingOnWorkerSet.add(workerSymbol.name.value);
                            }
                        }
                    } else {
                        BLangWaitExpr wait = (BLangWaitExpr) action;
                        for (String workerName : getWorkerNameList(wait.exprList.get(0),
                                workerActionSystem.getActionEnvironment(wait))) {
                            waitingOnWorkerSet.add(workerName);
                        }
                    }
                } else  if (isWorkerSend(action)) {
                    BLangWorkerSend send = (BLangWorkerSend) action;
                    if (waitingOnWorkerSet.contains(send.workerIdentifier.value)) {
                        dlog.error(action.pos, DiagnosticErrorCode.WORKER_INTERACTION_AFTER_WAIT_ACTION, action);
                        isValid = false;
                    }
                } else if (isWorkerSyncSend(action)) {
                    BLangWorkerSyncSendExpr syncSend = (BLangWorkerSyncSendExpr) action;
                    if (waitingOnWorkerSet.contains(syncSend.workerIdentifier.value)) {
                        dlog.error(action.pos, DiagnosticErrorCode.WORKER_INTERACTION_AFTER_WAIT_ACTION, action);
                        isValid = false;
                    }
                } else if (action.getKind() == NodeKind.WORKER_RECEIVE) {
                    BLangWorkerReceive receive = (BLangWorkerReceive) action;
                    if (waitingOnWorkerSet.contains(receive.workerIdentifier.value)) {
                        dlog.error(action.pos, DiagnosticErrorCode.WORKER_INTERACTION_AFTER_WAIT_ACTION, action);
                        isValid = false;
                    }
                }
            }
        }
        return isValid;
    }

    private void handleWaitAction(WorkerActionSystem workerActionSystem, BLangNode currentAction,
                                  WorkerActionStateMachine worker, AnalyzerData data) {
        if (currentAction instanceof BLangWaitForAllExpr) {
            boolean allWorkersAreDone = true;
            BLangWaitForAllExpr waitForAllExpr = (BLangWaitForAllExpr) currentAction;
            for (BLangWaitForAllExpr.BLangWaitKeyValue keyValuePair : waitForAllExpr.keyValuePairs) {
                BSymbol workerSymbol = getWorkerSymbol(keyValuePair);
                if (isWorkerSymbol(workerSymbol)) {
                    Name workerName = workerSymbol.name;
                    if (isWorkerFromFunction(workerActionSystem.getActionEnvironment(currentAction), workerName)) {
                        WorkerActionStateMachine otherSM = workerActionSystem.find(workerName.value);
                        allWorkersAreDone = allWorkersAreDone && otherSM.done();
                    }
                }
            }
            if (allWorkersAreDone) {
                worker.next();
                data.workerSystemMovementSequence++;
            }
        } else {
            BLangWaitExpr wait = (BLangWaitExpr) currentAction;
            List<String> workerNameList = getWorkerNameList(wait.exprList.get(0),
                    workerActionSystem.getActionEnvironment(currentAction));
            if (workerNameList.isEmpty()) {
                // No workers found, there must be only future references in the waiting list, we can move to next state
                worker.next();
                data.workerSystemMovementSequence++;
            }
            for (String workerName : workerNameList) {
                // If any worker in wait is done, we can continue.
                var otherSM = workerActionSystem.find(workerName);
                if (otherSM.done()) {
                    worker.next();
                    data.workerSystemMovementSequence++;
                    break;
                }
            }
        }
    }

    private BSymbol getWorkerSymbol(BLangWaitForAllExpr.BLangWaitKeyValue keyValuePair) {
        BLangExpression value = keyValuePair.getValue();
        if (value != null && value.getKind() == NodeKind.SIMPLE_VARIABLE_REF) {
            return ((BLangSimpleVarRef) value).symbol;
        } else if (keyValuePair.keyExpr != null && keyValuePair.keyExpr.getKind() == NodeKind.SIMPLE_VARIABLE_REF) {
            return ((BLangSimpleVarRef) keyValuePair.keyExpr).symbol;
        }
        return null;
    }

    private List<String> getWorkerNameList(BLangExpression expr, SymbolEnv functionEnv) {
        ArrayList<String> workerNames = new ArrayList<>();
        populateWorkerNameList(expr, workerNames, functionEnv);
        return workerNames;
    }

    private void populateWorkerNameList(BLangExpression expr, ArrayList<String> workerNames, SymbolEnv functionEnv) {
        if (expr.getKind() == NodeKind.BINARY_EXPR) {
            BLangBinaryExpr binaryExpr = (BLangBinaryExpr) expr;
            populateWorkerNameList(binaryExpr.lhsExpr, workerNames, functionEnv);
            populateWorkerNameList(binaryExpr.rhsExpr, workerNames, functionEnv);
        } else if (expr.getKind() == NodeKind.SIMPLE_VARIABLE_REF) {
            BLangSimpleVarRef varRef = (BLangSimpleVarRef) expr;
            if (isWorkerSymbol(varRef.symbol) && isWorkerFromFunction(functionEnv, varRef.symbol.name)) {
                workerNames.add(varRef.variableName.value);
            }
        }
    }

    private boolean isWorkerFromFunction(SymbolEnv functionEnv, Name workerName) {
        if (functionEnv == null) {
            return false;
        }

        if (functionEnv.scope.lookup(workerName).symbol != null) {
            return true;
        }

        if (functionEnv.enclInvokable != null) {
            Set<Flag> flagSet = functionEnv.enclInvokable.flagSet;
            if (flagSet.contains(Flag.LAMBDA) && !flagSet.contains(Flag.WORKER)) {
                return false;
            }
        }
        return isWorkerFromFunction(functionEnv.enclEnv, workerName);
    }

    private boolean isWorkerSymbol(BSymbol symbol) {
        return symbol != null && (symbol.flags & Flags.WORKER) == Flags.WORKER;
    }

    private void reportInvalidWorkerInteractionDiagnostics(WorkerActionSystem workerActionSystem) {
        this.dlog.error(workerActionSystem.getRootPosition(), DiagnosticErrorCode.INVALID_WORKER_INTERACTION,
                workerActionSystem.toString());
    }

    private void validateWorkerActionParameters(BLangWorkerSend send, BLangWorkerReceive receive) {
        types.checkType(receive, send.getBType(), receive.getBType());
        addImplicitCast(send.getBType(), receive);
        NodeKind kind = receive.parent.getKind();
        if (kind == NodeKind.TRAP_EXPR || kind == NodeKind.CHECK_EXPR || kind == NodeKind.CHECK_PANIC_EXPR ||
                kind == NodeKind.FAIL) {
            typeChecker.checkExpr((BLangExpression) receive.parent, receive.env);
        }
        receive.sendExpression = send.expr;
    }

    private void validateWorkerActionParameters(BLangWorkerSyncSendExpr send, BLangWorkerReceive receive) {
        send.receive = receive;
        NodeKind parentNodeKind = send.parent.getKind();
        if (parentNodeKind == NodeKind.VARIABLE) {
            BLangSimpleVariable variable = (BLangSimpleVariable) send.parent;

            if (variable.isDeclaredWithVar) {
                variable.setBType(variable.symbol.type = send.expectedType = receive.matchingSendsError);
            }
        } else if (parentNodeKind == NodeKind.ASSIGNMENT) {
            BLangAssignment assignment = (BLangAssignment) send.parent;
            if (assignment.varRef.getKind() == NodeKind.SIMPLE_VARIABLE_REF) {
                BSymbol varSymbol = ((BLangSimpleVarRef) assignment.varRef).symbol;
                if (varSymbol != null) {
                    send.expectedType = varSymbol.type;
                }
            }
        }

        if (receive.matchingSendsError != symTable.nilType && parentNodeKind == NodeKind.EXPRESSION_STATEMENT) {
            dlog.error(send.pos, DiagnosticErrorCode.ASSIGNMENT_REQUIRED, send.workerSymbol);
        } else {
            types.checkType(send.pos, receive.matchingSendsError, send.expectedType,
                            DiagnosticErrorCode.INCOMPATIBLE_TYPES);
        }

        types.checkType(receive, send.getBType(), receive.getBType());

        addImplicitCast(send.getBType(), receive);
        NodeKind kind = receive.parent.getKind();
        if (kind == NodeKind.TRAP_EXPR || kind == NodeKind.CHECK_EXPR || kind == NodeKind.CHECK_PANIC_EXPR) {
            typeChecker.checkExpr((BLangExpression) receive.parent, receive.env);
        }
        receive.sendExpression = send;
    }

    private void addImplicitCast(BType actualType, BLangWorkerReceive receive) {
        if (receive.getBType() != null && receive.getBType() != symTable.semanticError) {
            types.setImplicitCastExpr(receive, actualType, receive.getBType());
            receive.setBType(actualType);
        }
    }

    private boolean checkNextBreakValidityInTransaction(AnalyzerData data) {
        return !data.loopWithinTransactionCheckStack.peek() && data.transactionCount > 0 && data.withinTransactionScope;
    }

    private boolean checkReturnValidityInTransaction(AnalyzerData data) {
        return !data.returnWithinTransactionCheckStack.peek() && data.transactionCount > 0
                && data.withinTransactionScope;
    }

    private void validateModuleInitFunction(BLangFunction funcNode) {
        if (funcNode.attachedFunction || !Names.USER_DEFINED_INIT_SUFFIX.value.equals(funcNode.name.value)) {
            return;
        }

        if (Symbols.isPublic(funcNode.symbol)) {
            this.dlog.error(funcNode.pos, DiagnosticErrorCode.MODULE_INIT_CANNOT_BE_PUBLIC);
        }

        if (!funcNode.requiredParams.isEmpty() || funcNode.restParam != null) {
            this.dlog.error(funcNode.pos, DiagnosticErrorCode.MODULE_INIT_CANNOT_HAVE_PARAMS);
        }

        types.validateErrorOrNilReturn(funcNode, DiagnosticErrorCode.MODULE_INIT_RETURN_SHOULD_BE_ERROR_OR_NIL);
    }

    private BType getErrorTypes(BType bType) {
        if (bType == null) {
            return symTable.semanticError;
        }

        BType errorType = symTable.semanticError;

        int tag = bType.tag;
        if (tag == TypeTags.TYPEREFDESC) {
            return getErrorTypes(Types.getReferredType(bType));
        }
        if (tag == TypeTags.ERROR) {
            errorType = bType;
        } else if (tag == TypeTags.READONLY) {
            errorType = symTable.errorType;
        } else if (tag == TypeTags.UNION) {
            LinkedHashSet<BType> errTypes = new LinkedHashSet<>();
            Set<BType> memTypes = ((BUnionType) bType).getMemberTypes();
            for (BType memType : memTypes) {
                BType memErrType = getErrorTypes(memType);

                if (memErrType != symTable.semanticError) {
                    errTypes.add(memErrType);
                }
            }

            if (!errTypes.isEmpty()) {
                errorType = errTypes.size() == 1 ? errTypes.iterator().next() : BUnionType.create(null, errTypes);
            }
        }

        return errorType;
    }

    /**
     * This class contains the state machines for a set of workers.
     */
    private static class WorkerActionSystem {

        public List<WorkerActionStateMachine> finshedWorkers = new ArrayList<>();
        private Stack<WorkerActionStateMachine> workerActionStateMachines = new Stack<>();
        private Map<BLangNode, SymbolEnv> workerInteractionEnvironments = new IdentityHashMap<>();
        private boolean hasErrors = false;


        public void startWorkerActionStateMachine(String workerId, Location pos, BLangFunction node) {
            workerActionStateMachines.push(new WorkerActionStateMachine(pos, workerId, node));
        }

        public void endWorkerActionStateMachine() {
            finshedWorkers.add(workerActionStateMachines.pop());
        }

        public void addWorkerAction(BLangNode action) {
            this.workerActionStateMachines.peek().actions.add(action);
        }

        public WorkerActionStateMachine find(String workerId) {
            for (WorkerActionStateMachine worker : this.finshedWorkers) {
                if (worker.workerId.equals(workerId)) {
                    return worker;
                }
            }
            throw new AssertionError("Reference to non existing worker " + workerId);
        }

        public boolean everyoneDone() {
            return this.finshedWorkers.stream().allMatch(WorkerActionStateMachine::done);
        }

        public Location getRootPosition() {
            return this.finshedWorkers.iterator().next().pos;
        }

        @Override
        public String toString() {
            return this.finshedWorkers.toString();
        }

        public String currentWorkerId() {
            return workerActionStateMachines.peek().workerId;
        }

        public void addWorkerAction(BLangNode action, SymbolEnv env) {
            addWorkerAction(action);
            this.workerInteractionEnvironments.put(action, env);
        }

        private SymbolEnv getActionEnvironment(BLangNode currentAction) {
            return workerInteractionEnvironments.get(currentAction);
        }
    }

    /**
     * This class represents a state machine to maintain the state of the send/receive
     * actions of a worker.
     */
    private static class WorkerActionStateMachine {

        private static final String WORKER_SM_FINISHED = "FINISHED";

        public int currentState;

        public List<BLangNode> actions = new ArrayList<>();

        public Location pos;
        public String workerId;
        public BLangFunction node;

        public WorkerActionStateMachine(Location pos, String workerId, BLangFunction node) {
            this.pos = pos;
            this.workerId = workerId;
            this.node = node;
        }

        public boolean done() {
            return this.actions.size() == this.currentState;
        }

        public BLangNode currentAction() {
            return this.actions.get(this.currentState);
        }

        public boolean currentIsReceive(String sourceWorkerId) {
            if (this.done()) {
                return false;
            }
            BLangNode action = this.currentAction();
            return !isWorkerSend(action) && !isWorkerSyncSend(action) && !isWaitAction(action)
                    && ((BLangWorkerReceive) action).workerIdentifier.value.equals(sourceWorkerId);
        }

        public void next() {
            this.currentState++;
        }

        @Override
        public String toString() {
            if (this.done()) {
                return WORKER_SM_FINISHED;
            } else {
                BLangNode action = this.currentAction();
                if (isWorkerSend(action)) {
                    return ((BLangWorkerSend) action).toActionString();
                } else if (isWorkerSyncSend(action)) {
                    return ((BLangWorkerSyncSendExpr) action).toActionString();
                } else if (isWaitAction(action)) {
                    return action.toString();
                } else {
                    return ((BLangWorkerReceive) action).toActionString();
                }
            }
        }
    }

    public static String generateChannelName(String source, String target) {

        return source + "->" + target;
    }

    private BLangNode getEnclosingClass(SymbolEnv env) {
        BLangNode node = env.node;

        while (node.getKind() != NodeKind.CLASS_DEFN) {
            env = env.enclEnv;
            node = env.node;
        }
        return node;
    }

    private void validateInvocationInMatchGuard(BLangInvocation invocation) {
        BLangExpression matchedExpr = getMatchedExprIfCalledInMatchGuard(invocation);

        if (matchedExpr == null) {
            return;
        }

        BType matchedExprType = matchedExpr.getBType();

        if (types.isInherentlyImmutableType(matchedExprType) ||
                Symbols.isFlagOn(matchedExprType.flags, Flags.READONLY)) {
            return;
        }

        BSymbol invocationSymbol = invocation.symbol;

        if (invocationSymbol == null) {
            BLangNode parent = invocation.parent;
            if (parent == null || parent.getKind() != NodeKind.TYPE_INIT_EXPR) {
                return;
            }

            BLangTypeInit newExpr = (BLangTypeInit) parent;
            if (newExpr.getBType().tag != TypeTags.STREAM) {
                return;
            }

            List<BLangExpression> argsExpr = newExpr.argsExpr;
            if (argsExpr.isEmpty()) {
                return;
            }

            BLangExpression streamImplementorExpr = argsExpr.get(0);
            BType type = streamImplementorExpr.getBType();
            if (!types.isInherentlyImmutableType(type) && !Symbols.isFlagOn(type.flags, Flags.READONLY)) {
                dlog.error(streamImplementorExpr.pos,
                        DiagnosticErrorCode.INVALID_CALL_WITH_MUTABLE_ARGS_IN_MATCH_GUARD);
            }
            return;
        }

        long flags = invocationSymbol.flags;
        boolean methodCall = Symbols.isFlagOn(flags, Flags.ATTACHED);

        boolean callsNonIsolatedFunction = !Symbols.isFlagOn(flags, Flags.ISOLATED) ||
                (methodCall && !Symbols.isFlagOn(invocationSymbol.owner.flags, Flags.ISOLATED));

        if (callsNonIsolatedFunction) {
            dlog.error(invocation.pos, DiagnosticErrorCode.INVALID_NON_ISOLATED_CALL_IN_MATCH_GUARD);
        }

        List<BLangExpression> args = new ArrayList<>(invocation.requiredArgs);
        args.addAll(invocation.restArgs);

        for (BLangExpression arg : args) {
            BType type = arg.getBType();

            if (type != symTable.semanticError &&
                    !types.isInherentlyImmutableType(type) &&
                    !Symbols.isFlagOn(type.flags, Flags.READONLY)) {
                dlog.error(arg.pos, DiagnosticErrorCode.INVALID_CALL_WITH_MUTABLE_ARGS_IN_MATCH_GUARD);
            }
        }
    }

    private BLangExpression getMatchedExprIfCalledInMatchGuard(BLangInvocation invocation) {
        BLangNode prevParent = invocation;
        BLangNode parent = invocation.parent;
        boolean encounteredMatchGuard = false;
        while (parent != null) {
            NodeKind parentKind = parent.getKind();
            switch (parentKind) {
                // If the parent is a function before we reach a match clause, this isn't directly called in the
                // match guard.
                case LAMBDA:
                case FUNCTION:
                case RESOURCE_FUNC:
                    return null;
                case MATCH_CLAUSE:
                    if (encounteredMatchGuard) {
                        return ((BLangMatchStatement) parent.parent).expr;
                    }
                    // If the parent is a match clause before we reach a match guard this isn't directly called in the
                    // match guard.
                    return null;
                case MATCH_GUARD:
                    encounteredMatchGuard = true;
                    break;
                case INVOCATION:
                    BLangInvocation parentInvocation = (BLangInvocation) parent;

                    if (parentInvocation.langLibInvocation || prevParent != parentInvocation.expr) {
                        // Argument to a call. Return early and let it be handled for the parent invocation.
                        return null;
                    }
            }

            prevParent = parent;
            parent = parent.parent;
        }
        return null;
    }

    private enum DefaultValueState {
        NOT_IN_DEFAULT_VALUE,
        RECORD_FIELD_DEFAULT,
        OBJECT_FIELD_INITIALIZER,
        FUNCTION_IN_DEFAULT_VALUE
    }

    /**
     * @since 2.0.0
     */
    public static class AnalyzerData {
        SymbolEnv env;
        BLangNode parent;
        // Fields related to looping
        int loopCount;
        boolean loopAlterNotAllowed;
        // Fields related to worker system
        boolean inInternallyDefinedBlockStmt;
        int workerSystemMovementSequence;
        Stack<WorkerActionSystem> workerActionSystemStack = new Stack<>();
        Map<BSymbol, Set<BLangNode>> workerReferences = new HashMap<>();
        // Field related to transactions
        int transactionCount;
        boolean withinTransactionScope;
        int commitCount;
        int rollbackCount;
        boolean commitRollbackAllowed;
        int commitCountWithinBlock;
        int rollbackCountWithinBlock;
        Stack<Boolean> loopWithinTransactionCheckStack = new Stack<>();
        Stack<Boolean> returnWithinTransactionCheckStack = new Stack<>();
        Stack<Boolean> transactionalFuncCheckStack = new Stack<>();
        // Fields related to lock
        boolean withinLockBlock;
        // Common fields
        boolean failureHandled;
        boolean failVisited;
        boolean queryToTableWithKey;
        boolean withinQuery;
        boolean queryToMap;
        Stack<LinkedHashSet<BType>> returnTypes = new Stack<>();
        Stack<LinkedHashSet<BType>> errorTypes = new Stack<>();
        DefaultValueState defaultValueState = DefaultValueState.NOT_IN_DEFAULT_VALUE;
    }
}<|MERGE_RESOLUTION|>--- conflicted
+++ resolved
@@ -3408,12 +3408,7 @@
     @Override
     public void visit(BLangRegExpTemplateLiteral regExpTemplateLiteral, AnalyzerData data) {
         List<BLangExpression> interpolationsList =
-<<<<<<< HEAD
-                symResolver.getListOfInterpolations(regExpTemplateLiteral.reDisjunction.sequenceList,
-                        new ArrayList<>());
-=======
                 symResolver.getListOfInterpolations(regExpTemplateLiteral.reDisjunction.sequenceList);
->>>>>>> e2e98c88
         interpolationsList.forEach(interpolation -> analyzeExpr(interpolation, data));
     }
 
