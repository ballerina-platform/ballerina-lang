/*
*  Copyright (c) 2017, WSO2 Inc. (http://www.wso2.org) All Rights Reserved.
*
*  WSO2 Inc. licenses this file to you under the Apache License,
*  Version 2.0 (the "License"); you may not use this file except
*  in compliance with the License.
*  You may obtain a copy of the License at
*
*    http://www.apache.org/licenses/LICENSE-2.0
*
*  Unless required by applicable law or agreed to in writing,
*  software distributed under the License is distributed on an
*  "AS IS" BASIS, WITHOUT WARRANTIES OR CONDITIONS OF ANY
*  KIND, either express or implied.  See the License for the
*  specific language governing permissions and limitations
*  under the License.
*/
package org.wso2.ballerinalang.compiler.semantics.analyzer;

import io.ballerina.identifier.Utils;
import io.ballerina.tools.diagnostics.Location;
import org.ballerinalang.compiler.CompilerPhase;
import org.ballerinalang.model.elements.Flag;
import org.ballerinalang.model.elements.PackageID;
import org.ballerinalang.model.symbols.SymbolKind;
import org.ballerinalang.model.tree.ActionNode;
import org.ballerinalang.model.tree.NodeKind;
import org.ballerinalang.model.tree.OperatorKind;
import org.ballerinalang.model.tree.TopLevelNode;
import org.ballerinalang.model.tree.expressions.RecordLiteralNode;
import org.ballerinalang.model.tree.expressions.XMLNavigationAccess;
import org.ballerinalang.model.tree.statements.StatementNode;
import org.ballerinalang.model.tree.statements.VariableDefinitionNode;
import org.ballerinalang.util.diagnostic.DiagnosticErrorCode;
import org.ballerinalang.util.diagnostic.DiagnosticHintCode;
import org.ballerinalang.util.diagnostic.DiagnosticWarningCode;
import org.wso2.ballerinalang.compiler.diagnostic.BLangDiagnosticLog;
import org.wso2.ballerinalang.compiler.semantics.model.Scope;
import org.wso2.ballerinalang.compiler.semantics.model.SymbolEnv;
import org.wso2.ballerinalang.compiler.semantics.model.SymbolTable;
import org.wso2.ballerinalang.compiler.semantics.model.symbols.BAnnotationSymbol;
import org.wso2.ballerinalang.compiler.semantics.model.symbols.BAttachedFunction;
import org.wso2.ballerinalang.compiler.semantics.model.symbols.BInvokableSymbol;
import org.wso2.ballerinalang.compiler.semantics.model.symbols.BObjectTypeSymbol;
import org.wso2.ballerinalang.compiler.semantics.model.symbols.BPackageSymbol;
import org.wso2.ballerinalang.compiler.semantics.model.symbols.BSymbol;
import org.wso2.ballerinalang.compiler.semantics.model.symbols.BTypeSymbol;
import org.wso2.ballerinalang.compiler.semantics.model.symbols.BVarSymbol;
import org.wso2.ballerinalang.compiler.semantics.model.symbols.SymTag;
import org.wso2.ballerinalang.compiler.semantics.model.symbols.Symbols;
import org.wso2.ballerinalang.compiler.semantics.model.types.BArrayType;
import org.wso2.ballerinalang.compiler.semantics.model.types.BErrorType;
import org.wso2.ballerinalang.compiler.semantics.model.types.BField;
import org.wso2.ballerinalang.compiler.semantics.model.types.BFiniteType;
import org.wso2.ballerinalang.compiler.semantics.model.types.BFutureType;
import org.wso2.ballerinalang.compiler.semantics.model.types.BInvokableType;
import org.wso2.ballerinalang.compiler.semantics.model.types.BMapType;
import org.wso2.ballerinalang.compiler.semantics.model.types.BObjectType;
import org.wso2.ballerinalang.compiler.semantics.model.types.BParameterizedType;
import org.wso2.ballerinalang.compiler.semantics.model.types.BRecordType;
import org.wso2.ballerinalang.compiler.semantics.model.types.BStreamType;
import org.wso2.ballerinalang.compiler.semantics.model.types.BTableType;
import org.wso2.ballerinalang.compiler.semantics.model.types.BTupleType;
import org.wso2.ballerinalang.compiler.semantics.model.types.BType;
import org.wso2.ballerinalang.compiler.semantics.model.types.BUnionType;
import org.wso2.ballerinalang.compiler.tree.BLangAnnotation;
import org.wso2.ballerinalang.compiler.tree.BLangAnnotationAttachment;
import org.wso2.ballerinalang.compiler.tree.BLangBlockFunctionBody;
import org.wso2.ballerinalang.compiler.tree.BLangClassDefinition;
import org.wso2.ballerinalang.compiler.tree.BLangCompilationUnit;
import org.wso2.ballerinalang.compiler.tree.BLangErrorVariable;
import org.wso2.ballerinalang.compiler.tree.BLangExprFunctionBody;
import org.wso2.ballerinalang.compiler.tree.BLangExternalFunctionBody;
import org.wso2.ballerinalang.compiler.tree.BLangFunction;
import org.wso2.ballerinalang.compiler.tree.BLangFunctionBody;
import org.wso2.ballerinalang.compiler.tree.BLangIdentifier;
import org.wso2.ballerinalang.compiler.tree.BLangImportPackage;
import org.wso2.ballerinalang.compiler.tree.BLangInvokableNode;
import org.wso2.ballerinalang.compiler.tree.BLangNode;
import org.wso2.ballerinalang.compiler.tree.BLangPackage;
import org.wso2.ballerinalang.compiler.tree.BLangRecordVariable;
import org.wso2.ballerinalang.compiler.tree.BLangResourceFunction;
import org.wso2.ballerinalang.compiler.tree.BLangRetrySpec;
import org.wso2.ballerinalang.compiler.tree.BLangService;
import org.wso2.ballerinalang.compiler.tree.BLangSimpleVariable;
import org.wso2.ballerinalang.compiler.tree.BLangTestablePackage;
import org.wso2.ballerinalang.compiler.tree.BLangTupleVariable;
import org.wso2.ballerinalang.compiler.tree.BLangTypeDefinition;
import org.wso2.ballerinalang.compiler.tree.BLangVariable;
import org.wso2.ballerinalang.compiler.tree.BLangXMLNS;
import org.wso2.ballerinalang.compiler.tree.SimpleBLangNodeAnalyzer;
import org.wso2.ballerinalang.compiler.tree.bindingpatterns.BLangBindingPattern;
import org.wso2.ballerinalang.compiler.tree.bindingpatterns.BLangCaptureBindingPattern;
import org.wso2.ballerinalang.compiler.tree.bindingpatterns.BLangErrorBindingPattern;
import org.wso2.ballerinalang.compiler.tree.bindingpatterns.BLangErrorCauseBindingPattern;
import org.wso2.ballerinalang.compiler.tree.bindingpatterns.BLangErrorFieldBindingPatterns;
import org.wso2.ballerinalang.compiler.tree.bindingpatterns.BLangErrorMessageBindingPattern;
import org.wso2.ballerinalang.compiler.tree.bindingpatterns.BLangFieldBindingPattern;
import org.wso2.ballerinalang.compiler.tree.bindingpatterns.BLangListBindingPattern;
import org.wso2.ballerinalang.compiler.tree.bindingpatterns.BLangMappingBindingPattern;
import org.wso2.ballerinalang.compiler.tree.bindingpatterns.BLangNamedArgBindingPattern;
import org.wso2.ballerinalang.compiler.tree.bindingpatterns.BLangSimpleBindingPattern;
import org.wso2.ballerinalang.compiler.tree.bindingpatterns.BLangWildCardBindingPattern;
import org.wso2.ballerinalang.compiler.tree.clauses.BLangCollectClause;
import org.wso2.ballerinalang.compiler.tree.clauses.BLangDoClause;
import org.wso2.ballerinalang.compiler.tree.clauses.BLangFromClause;
import org.wso2.ballerinalang.compiler.tree.clauses.BLangGroupByClause;
import org.wso2.ballerinalang.compiler.tree.clauses.BLangGroupingKey;
import org.wso2.ballerinalang.compiler.tree.clauses.BLangJoinClause;
import org.wso2.ballerinalang.compiler.tree.clauses.BLangLetClause;
import org.wso2.ballerinalang.compiler.tree.clauses.BLangLimitClause;
import org.wso2.ballerinalang.compiler.tree.clauses.BLangMatchClause;
import org.wso2.ballerinalang.compiler.tree.clauses.BLangOnClause;
import org.wso2.ballerinalang.compiler.tree.clauses.BLangOnConflictClause;
import org.wso2.ballerinalang.compiler.tree.clauses.BLangOnFailClause;
import org.wso2.ballerinalang.compiler.tree.clauses.BLangOrderByClause;
import org.wso2.ballerinalang.compiler.tree.clauses.BLangSelectClause;
import org.wso2.ballerinalang.compiler.tree.clauses.BLangWhereClause;
import org.wso2.ballerinalang.compiler.tree.expressions.BLangAlternateWorkerReceive;
import org.wso2.ballerinalang.compiler.tree.expressions.BLangAnnotAccessExpr;
import org.wso2.ballerinalang.compiler.tree.expressions.BLangArrowFunction;
import org.wso2.ballerinalang.compiler.tree.expressions.BLangBinaryExpr;
import org.wso2.ballerinalang.compiler.tree.expressions.BLangCheckPanickedExpr;
import org.wso2.ballerinalang.compiler.tree.expressions.BLangCheckedExpr;
import org.wso2.ballerinalang.compiler.tree.expressions.BLangCollectContextInvocation;
import org.wso2.ballerinalang.compiler.tree.expressions.BLangCommitExpr;
import org.wso2.ballerinalang.compiler.tree.expressions.BLangConstRef;
import org.wso2.ballerinalang.compiler.tree.expressions.BLangConstant;
import org.wso2.ballerinalang.compiler.tree.expressions.BLangElvisExpr;
import org.wso2.ballerinalang.compiler.tree.expressions.BLangErrorConstructorExpr;
import org.wso2.ballerinalang.compiler.tree.expressions.BLangErrorVarRef;
import org.wso2.ballerinalang.compiler.tree.expressions.BLangExpression;
import org.wso2.ballerinalang.compiler.tree.expressions.BLangFieldBasedAccess;
import org.wso2.ballerinalang.compiler.tree.expressions.BLangGroupExpr;
import org.wso2.ballerinalang.compiler.tree.expressions.BLangIndexBasedAccess;
import org.wso2.ballerinalang.compiler.tree.expressions.BLangInferredTypedescDefaultNode;
import org.wso2.ballerinalang.compiler.tree.expressions.BLangInvocation;
import org.wso2.ballerinalang.compiler.tree.expressions.BLangLambdaFunction;
import org.wso2.ballerinalang.compiler.tree.expressions.BLangLetExpression;
import org.wso2.ballerinalang.compiler.tree.expressions.BLangListConstructorExpr;
import org.wso2.ballerinalang.compiler.tree.expressions.BLangListConstructorExpr.BLangListConstructorSpreadOpExpr;
import org.wso2.ballerinalang.compiler.tree.expressions.BLangLiteral;
import org.wso2.ballerinalang.compiler.tree.expressions.BLangMatchGuard;
import org.wso2.ballerinalang.compiler.tree.expressions.BLangMultipleWorkerReceive;
import org.wso2.ballerinalang.compiler.tree.expressions.BLangNamedArgsExpression;
import org.wso2.ballerinalang.compiler.tree.expressions.BLangNumericLiteral;
import org.wso2.ballerinalang.compiler.tree.expressions.BLangObjectConstructorExpression;
import org.wso2.ballerinalang.compiler.tree.expressions.BLangQueryAction;
import org.wso2.ballerinalang.compiler.tree.expressions.BLangQueryExpr;
import org.wso2.ballerinalang.compiler.tree.expressions.BLangRawTemplateLiteral;
import org.wso2.ballerinalang.compiler.tree.expressions.BLangRecordLiteral;
import org.wso2.ballerinalang.compiler.tree.expressions.BLangRecordLiteral.BLangRecordKeyValueField;
import org.wso2.ballerinalang.compiler.tree.expressions.BLangRecordVarRef;
import org.wso2.ballerinalang.compiler.tree.expressions.BLangRegExpTemplateLiteral;
import org.wso2.ballerinalang.compiler.tree.expressions.BLangRestArgsExpression;
import org.wso2.ballerinalang.compiler.tree.expressions.BLangServiceConstructorExpr;
import org.wso2.ballerinalang.compiler.tree.expressions.BLangSimpleVarRef;
import org.wso2.ballerinalang.compiler.tree.expressions.BLangStringTemplateLiteral;
import org.wso2.ballerinalang.compiler.tree.expressions.BLangTableConstructorExpr;
import org.wso2.ballerinalang.compiler.tree.expressions.BLangTernaryExpr;
import org.wso2.ballerinalang.compiler.tree.expressions.BLangTransactionalExpr;
import org.wso2.ballerinalang.compiler.tree.expressions.BLangTrapExpr;
import org.wso2.ballerinalang.compiler.tree.expressions.BLangTupleVarRef;
import org.wso2.ballerinalang.compiler.tree.expressions.BLangTypeConversionExpr;
import org.wso2.ballerinalang.compiler.tree.expressions.BLangTypeInit;
import org.wso2.ballerinalang.compiler.tree.expressions.BLangTypeTestExpr;
import org.wso2.ballerinalang.compiler.tree.expressions.BLangTypedescExpr;
import org.wso2.ballerinalang.compiler.tree.expressions.BLangUnaryExpr;
import org.wso2.ballerinalang.compiler.tree.expressions.BLangValueExpression;
import org.wso2.ballerinalang.compiler.tree.expressions.BLangWaitExpr;
import org.wso2.ballerinalang.compiler.tree.expressions.BLangWaitForAllExpr;
import org.wso2.ballerinalang.compiler.tree.expressions.BLangWorkerAsyncSendExpr;
import org.wso2.ballerinalang.compiler.tree.expressions.BLangWorkerFlushExpr;
import org.wso2.ballerinalang.compiler.tree.expressions.BLangWorkerReceive;
import org.wso2.ballerinalang.compiler.tree.expressions.BLangWorkerSendReceiveExpr;
import org.wso2.ballerinalang.compiler.tree.expressions.BLangWorkerSyncSendExpr;
import org.wso2.ballerinalang.compiler.tree.expressions.BLangXMLAttribute;
import org.wso2.ballerinalang.compiler.tree.expressions.BLangXMLCommentLiteral;
import org.wso2.ballerinalang.compiler.tree.expressions.BLangXMLElementAccess;
import org.wso2.ballerinalang.compiler.tree.expressions.BLangXMLElementLiteral;
import org.wso2.ballerinalang.compiler.tree.expressions.BLangXMLNavigationAccess;
import org.wso2.ballerinalang.compiler.tree.expressions.BLangXMLProcInsLiteral;
import org.wso2.ballerinalang.compiler.tree.expressions.BLangXMLQName;
import org.wso2.ballerinalang.compiler.tree.expressions.BLangXMLQuotedString;
import org.wso2.ballerinalang.compiler.tree.expressions.BLangXMLSequenceLiteral;
import org.wso2.ballerinalang.compiler.tree.expressions.BLangXMLTextLiteral;
import org.wso2.ballerinalang.compiler.tree.matchpatterns.BLangConstPattern;
import org.wso2.ballerinalang.compiler.tree.matchpatterns.BLangErrorCauseMatchPattern;
import org.wso2.ballerinalang.compiler.tree.matchpatterns.BLangErrorFieldMatchPatterns;
import org.wso2.ballerinalang.compiler.tree.matchpatterns.BLangErrorMatchPattern;
import org.wso2.ballerinalang.compiler.tree.matchpatterns.BLangErrorMessageMatchPattern;
import org.wso2.ballerinalang.compiler.tree.matchpatterns.BLangFieldMatchPattern;
import org.wso2.ballerinalang.compiler.tree.matchpatterns.BLangListMatchPattern;
import org.wso2.ballerinalang.compiler.tree.matchpatterns.BLangMappingMatchPattern;
import org.wso2.ballerinalang.compiler.tree.matchpatterns.BLangMatchPattern;
import org.wso2.ballerinalang.compiler.tree.matchpatterns.BLangNamedArgMatchPattern;
import org.wso2.ballerinalang.compiler.tree.matchpatterns.BLangSimpleMatchPattern;
import org.wso2.ballerinalang.compiler.tree.matchpatterns.BLangVarBindingPatternMatchPattern;
import org.wso2.ballerinalang.compiler.tree.matchpatterns.BLangWildCardMatchPattern;
import org.wso2.ballerinalang.compiler.tree.statements.BLangAssignment;
import org.wso2.ballerinalang.compiler.tree.statements.BLangBlockStmt;
import org.wso2.ballerinalang.compiler.tree.statements.BLangBreak;
import org.wso2.ballerinalang.compiler.tree.statements.BLangCompoundAssignment;
import org.wso2.ballerinalang.compiler.tree.statements.BLangContinue;
import org.wso2.ballerinalang.compiler.tree.statements.BLangDo;
import org.wso2.ballerinalang.compiler.tree.statements.BLangErrorDestructure;
import org.wso2.ballerinalang.compiler.tree.statements.BLangErrorVariableDef;
import org.wso2.ballerinalang.compiler.tree.statements.BLangExpressionStmt;
import org.wso2.ballerinalang.compiler.tree.statements.BLangFail;
import org.wso2.ballerinalang.compiler.tree.statements.BLangForeach;
import org.wso2.ballerinalang.compiler.tree.statements.BLangForkJoin;
import org.wso2.ballerinalang.compiler.tree.statements.BLangIf;
import org.wso2.ballerinalang.compiler.tree.statements.BLangLock;
import org.wso2.ballerinalang.compiler.tree.statements.BLangMatchStatement;
import org.wso2.ballerinalang.compiler.tree.statements.BLangPanic;
import org.wso2.ballerinalang.compiler.tree.statements.BLangRecordDestructure;
import org.wso2.ballerinalang.compiler.tree.statements.BLangRecordVariableDef;
import org.wso2.ballerinalang.compiler.tree.statements.BLangRetry;
import org.wso2.ballerinalang.compiler.tree.statements.BLangRetryTransaction;
import org.wso2.ballerinalang.compiler.tree.statements.BLangReturn;
import org.wso2.ballerinalang.compiler.tree.statements.BLangRollback;
import org.wso2.ballerinalang.compiler.tree.statements.BLangSimpleVariableDef;
import org.wso2.ballerinalang.compiler.tree.statements.BLangStatement;
import org.wso2.ballerinalang.compiler.tree.statements.BLangTransaction;
import org.wso2.ballerinalang.compiler.tree.statements.BLangTupleDestructure;
import org.wso2.ballerinalang.compiler.tree.statements.BLangTupleVariableDef;
import org.wso2.ballerinalang.compiler.tree.statements.BLangWhile;
import org.wso2.ballerinalang.compiler.tree.statements.BLangXMLNSStatement;
import org.wso2.ballerinalang.compiler.tree.types.BLangArrayType;
import org.wso2.ballerinalang.compiler.tree.types.BLangBuiltInRefTypeNode;
import org.wso2.ballerinalang.compiler.tree.types.BLangConstrainedType;
import org.wso2.ballerinalang.compiler.tree.types.BLangErrorType;
import org.wso2.ballerinalang.compiler.tree.types.BLangFiniteTypeNode;
import org.wso2.ballerinalang.compiler.tree.types.BLangFunctionTypeNode;
import org.wso2.ballerinalang.compiler.tree.types.BLangIntersectionTypeNode;
import org.wso2.ballerinalang.compiler.tree.types.BLangLetVariable;
import org.wso2.ballerinalang.compiler.tree.types.BLangObjectTypeNode;
import org.wso2.ballerinalang.compiler.tree.types.BLangRecordTypeNode;
import org.wso2.ballerinalang.compiler.tree.types.BLangStreamType;
import org.wso2.ballerinalang.compiler.tree.types.BLangTableTypeNode;
import org.wso2.ballerinalang.compiler.tree.types.BLangTupleTypeNode;
import org.wso2.ballerinalang.compiler.tree.types.BLangType;
import org.wso2.ballerinalang.compiler.tree.types.BLangUnionTypeNode;
import org.wso2.ballerinalang.compiler.tree.types.BLangUserDefinedType;
import org.wso2.ballerinalang.compiler.tree.types.BLangValueType;
import org.wso2.ballerinalang.compiler.util.CompilerContext;
import org.wso2.ballerinalang.compiler.util.Constants;
import org.wso2.ballerinalang.compiler.util.Name;
import org.wso2.ballerinalang.compiler.util.Names;
import org.wso2.ballerinalang.compiler.util.TypeDefBuilderHelper;
import org.wso2.ballerinalang.compiler.util.TypeTags;
import org.wso2.ballerinalang.util.Flags;

import java.util.ArrayList;
import java.util.Comparator;
import java.util.HashMap;
import java.util.HashSet;
import java.util.IdentityHashMap;
import java.util.LinkedHashMap;
import java.util.LinkedHashSet;
import java.util.List;
import java.util.Map;
import java.util.Objects;
import java.util.Set;
import java.util.Stack;
import java.util.function.Predicate;
import java.util.stream.Collectors;

import static org.ballerinalang.model.tree.NodeKind.LITERAL;
import static org.ballerinalang.util.BLangCompilerConstants.RETRY_MANAGER_OBJECT_SHOULD_RETRY_FUNC;
import static org.wso2.ballerinalang.compiler.tree.BLangInvokableNode.DEFAULT_WORKER_NAME;
import static org.wso2.ballerinalang.compiler.util.Constants.MAIN_FUNCTION_NAME;
import static org.wso2.ballerinalang.compiler.util.Constants.WORKER_LAMBDA_VAR_PREFIX;

/**
 * This represents the code analyzing pass of semantic analysis.
 * <p>
 * The following validations are done here:-
 * <p>
 * (*) Loop continuation statement validation.
 * (*) Function return path existence and unreachable code validation.
 * (*) Worker send/receive validation.
 * (*) Experimental feature usage.
 */
public class CodeAnalyzer extends SimpleBLangNodeAnalyzer<CodeAnalyzer.AnalyzerData> {

    private static final CompilerContext.Key<CodeAnalyzer> CODE_ANALYZER_KEY = new CompilerContext.Key<>();
    private static final String NO_MESSAGE_ERROR_TYPE = "NoMessageError";

    private final SymbolResolver symResolver;
    private final SymbolTable symTable;
    private final Types types;
    private final BLangDiagnosticLog dlog;
    private final TypeChecker typeChecker;
    private final Names names;
    private final ReachabilityAnalyzer reachabilityAnalyzer;

    public static CodeAnalyzer getInstance(CompilerContext context) {
        CodeAnalyzer codeGenerator = context.get(CODE_ANALYZER_KEY);
        if (codeGenerator == null) {
            codeGenerator = new CodeAnalyzer(context);
        }
        return codeGenerator;
    }

    public CodeAnalyzer(CompilerContext context) {
        context.put(CODE_ANALYZER_KEY, this);
        this.symTable = SymbolTable.getInstance(context);
        this.types = Types.getInstance(context);
        this.dlog = BLangDiagnosticLog.getInstance(context);
        this.typeChecker = TypeChecker.getInstance(context);
        this.names = Names.getInstance(context);
        this.symResolver = SymbolResolver.getInstance(context);
        this.reachabilityAnalyzer = ReachabilityAnalyzer.getInstance(context);
    }

    public BLangPackage analyze(BLangPackage pkgNode) {
        final AnalyzerData data = new AnalyzerData();
        visitNode(pkgNode, data);
        return pkgNode;
    }

    @Override
    public void visit(BLangPackage pkgNode, AnalyzerData data) {
        this.dlog.setCurrentPackageId(pkgNode.packageID);
        if (pkgNode.completedPhases.contains(CompilerPhase.CODE_ANALYZE)) {
            return;
        }
        data.parent = pkgNode;
        data.env = this.symTable.pkgEnvMap.get(pkgNode.symbol);
        analyzeTopLevelNodes(pkgNode, data);
        pkgNode.getTestablePkgs().forEach(testablePackage -> visitNode(testablePackage, data));
    }

    @Override
    public void visit(BLangTestablePackage node, AnalyzerData data) {
        visit((BLangPackage) node, data);
    }

    private void analyzeTopLevelNodes(BLangPackage pkgNode, AnalyzerData data) {
        List<TopLevelNode> topLevelNodes = pkgNode.topLevelNodes;
        for (int i = 0; i < topLevelNodes.size(); i++) {
            analyzeNode((BLangNode) topLevelNodes.get(i), data);
        }
        pkgNode.completedPhases.add(CompilerPhase.CODE_ANALYZE);
    }

    @Override
    public void analyzeNode(BLangNode node, AnalyzerData data) {
        SymbolEnv prevEnv = data.env;
        BLangNode parent = data.parent;
        node.parent = parent;
        data.parent = node;
        visitNode(node, data);
        data.parent = parent;
        data.env = prevEnv;
    }

    private void analyzeTypeNode(BLangType node, AnalyzerData data) {

        if (node == null) {
            return;
        }
        analyzeNode(node, data);
    }

    @Override
    public void visit(BLangCompilationUnit compUnitNode, AnalyzerData data) {
        compUnitNode.topLevelNodes.forEach(e -> analyzeNode((BLangNode) e, data));
    }

    @Override
    public void visit(BLangTypeDefinition typeDefinition, AnalyzerData data) {

        analyzeTypeNode(typeDefinition.typeNode, data);
        typeDefinition.annAttachments.forEach(annotationAttachment -> analyzeNode(annotationAttachment, data));
    }

    @Override
    public void visit(BLangClassDefinition classDefinition, AnalyzerData data) {
        data.env = SymbolEnv.createClassEnv(classDefinition, classDefinition.symbol.scope, data.env);
        for (BLangSimpleVariable field : classDefinition.fields) {
            DefaultValueState prevDefaultValueState = data.defaultValueState;
            data.defaultValueState = DefaultValueState.OBJECT_FIELD_INITIALIZER;
            analyzeNode(field, data);
            data.defaultValueState = prevDefaultValueState;
        }

        List<BLangFunction> bLangFunctionList = new ArrayList<>(classDefinition.functions);
        if (classDefinition.initFunction != null) {
            bLangFunctionList.add(classDefinition.initFunction);
        }

        // To ensure the order of the compile errors
        bLangFunctionList.sort(Comparator.comparingInt(function -> function.pos.lineRange().startLine().line()));
        for (BLangFunction function : bLangFunctionList) {
            analyzeNode(function, data);
        }

        classDefinition.annAttachments.forEach(annotationAttachment -> analyzeNode(annotationAttachment, data));
    }

    @Override
    public void visit(BLangObjectConstructorExpression objectConstructorExpression, AnalyzerData data) {
        visit(objectConstructorExpression.typeInit, data);
    }

    @Override
    public void visit(BLangTupleVariableDef bLangTupleVariableDef, AnalyzerData data) {

        analyzeNode(bLangTupleVariableDef.var, data);
    }

    @Override
    public void visit(BLangRecordVariableDef bLangRecordVariableDef, AnalyzerData data) {

        analyzeNode(bLangRecordVariableDef.var, data);
    }

    @Override
    public void visit(BLangErrorVariableDef bLangErrorVariableDef, AnalyzerData data) {

        analyzeNode(bLangErrorVariableDef.errorVariable, data);
    }

    @Override
    public void visit(BLangResourceFunction funcNode, AnalyzerData data) {
        visit((BLangFunction) funcNode, data);
    }

    @Override
    public void visit(BLangFunction funcNode, AnalyzerData data) {
        validateParams(funcNode, data);
        analyzeNode(funcNode.returnTypeNode, data);

        boolean isLambda = funcNode.flagSet.contains(Flag.LAMBDA);
        if (isLambda) {
            return;
        }

        if (Symbols.isPublic(funcNode.symbol) && !isMethodInServiceDeclaration(funcNode)) {
            funcNode.symbol.params.forEach(symbol -> analyzeExportableTypeRef(funcNode.symbol, symbol.type.tsymbol,
                                                                              true,
                                                                              funcNode.pos));
            if (funcNode.symbol.restParam != null) {
                analyzeExportableTypeRef(funcNode.symbol, funcNode.symbol.restParam.type.tsymbol, true,
                                         funcNode.restParam.pos);
            }
            analyzeExportableTypeRef(funcNode.symbol, funcNode.symbol.retType.tsymbol, true,
                                     funcNode.returnTypeNode.pos);
        }
        if (MAIN_FUNCTION_NAME.equals(funcNode.name.value)) {
            new MainFunctionValidator(types, dlog).validateMainFunction(funcNode);
        }
        this.validateModuleInitFunction(funcNode);
        try {
            this.initNewWorkerActionSystem(data);
            data.workerActionSystemStack.peek().startWorkerActionStateMachine(DEFAULT_WORKER_NAME,
                                                                              funcNode.pos,
                                                                              funcNode);
            this.visitFunction(funcNode, data);
            data.workerActionSystemStack.peek().endWorkerActionStateMachine();
        } finally {
            this.finalizeCurrentWorkerActionSystem(data);
        }
        funcNode.annAttachments.forEach(annotationAttachment -> analyzeNode(annotationAttachment, data));

        validateNamedWorkerUniqueReferences(data);
    }

    private boolean isMethodInServiceDeclaration(BLangFunction func) {
        BLangNode parent = func.parent;
        return parent.getKind() == NodeKind.CLASS_DEFN &&
                Symbols.isFlagOn(((BLangClassDefinition) parent).symbol.flags, Flags.SERVICE);
    }

    private void validateNamedWorkerUniqueReferences(AnalyzerData data) {
        for (var nodes : data.workerReferences.values()) {
            if (nodes.size() > 1) {
                for (BLangNode node: nodes) {
                    dlog.error(node.pos, DiagnosticErrorCode.ILLEGAL_WORKER_REFERENCE_AS_A_VARIABLE_REFERENCE, node);
                }
            }
        }

        data.workerReferences.clear();
    }

    private void validateParams(BLangFunction funcNode, AnalyzerData data) {
        for (BLangSimpleVariable parameter : funcNode.requiredParams) {
            analyzeNode(parameter, data);
        }
        if (funcNode.restParam != null) {
            analyzeNode(funcNode.restParam, data);
        }
    }

    private void visitFunction(BLangFunction funcNode, AnalyzerData data) {
        data.env = SymbolEnv.createFunctionEnv(funcNode, funcNode.symbol.scope, data.env);
        data.returnWithinTransactionCheckStack.push(true);
        data.returnTypes.push(new LinkedHashSet<>());
        data.transactionalFuncCheckStack.push(funcNode.flagSet.contains(Flag.TRANSACTIONAL));
        if (Symbols.isNative(funcNode.symbol)) {
            return;
        }
        if (isPublicInvokableNode(funcNode)) {
            analyzeNode(funcNode.returnTypeNode, data);
        }

        /* the body can be null in the case of Object type function declarations */
        if (funcNode.body != null) {

            DefaultValueState prevDefaultValueState = data.defaultValueState;
            if (prevDefaultValueState == DefaultValueState.RECORD_FIELD_DEFAULT ||
                    prevDefaultValueState == DefaultValueState.OBJECT_FIELD_INITIALIZER) {
                data.defaultValueState = DefaultValueState.FUNCTION_IN_DEFAULT_VALUE;
            }
            analyzeNode(funcNode.body, data);
            data.defaultValueState = prevDefaultValueState;
        }
        reachabilityAnalyzer.analyzeReachability(funcNode, data.env);
        data.returnTypes.pop();
        data.returnWithinTransactionCheckStack.pop();
        data.transactionalFuncCheckStack.pop();
    }

    private boolean isPublicInvokableNode(BLangInvokableNode invNode) {
        return Symbols.isPublic(invNode.symbol) && (SymbolKind.PACKAGE.equals(invNode.symbol.owner.getKind()) ||
                Symbols.isPublic(invNode.symbol.owner));
    }

    @Override
    public void visit(BLangBlockFunctionBody body, AnalyzerData data) {
        boolean prevWithinTxScope = data.withinTransactionScope;
        boolean prevLoopAlterNotAllowed = data.loopAlterNotAllowed;
        data.loopAlterNotAllowed = data.loopCount > 0;
        if (!prevWithinTxScope) {
            data.withinTransactionScope = data.transactionalFuncCheckStack.peek();
        }
        data.env = SymbolEnv.createFuncBodyEnv(body, data.env);
        for (BLangStatement e : body.stmts) {
            data.inInternallyDefinedBlockStmt = true;
            analyzeNode(e, data);
        }
        data.inInternallyDefinedBlockStmt = false;
        if (data.transactionalFuncCheckStack.peek()) {
            data.withinTransactionScope = prevWithinTxScope;
        }
        data.loopAlterNotAllowed = prevLoopAlterNotAllowed;
    }

    @Override
    public void visit(BLangExprFunctionBody body, AnalyzerData data) {
        analyzeExpr(body.expr, data);
    }

    @Override
    public void visit(BLangExternalFunctionBody body, AnalyzerData data) {
        // do nothing
    }

    @Override
    public void visit(BLangForkJoin forkJoin, AnalyzerData data) {
        if (forkJoin.workers.isEmpty()) {
            dlog.error(forkJoin.pos, DiagnosticErrorCode.INVALID_FOR_JOIN_SYNTAX_EMPTY_FORK);
        }
    }

    @Override
    public void visit(BLangTransaction transactionNode, AnalyzerData data) {
        //Check whether transaction statement occurred in a transactional scope
        if (data.transactionalFuncCheckStack.peek()) {
            this.dlog.error(transactionNode.pos,
                    DiagnosticErrorCode.TRANSACTION_CANNOT_BE_USED_WITHIN_TRANSACTIONAL_SCOPE);
            return;
        }
        boolean previousWithinTxScope = data.withinTransactionScope;
        int previousCommitCount = data.commitCount;
        int previousRollbackCount = data.rollbackCount;
        boolean prevCommitRollbackAllowed = data.commitRollbackAllowed;
        data.commitRollbackAllowed = true;
        data.commitCount = 0;
        data.rollbackCount = 0;
        data.withinTransactionScope = true;
        data.loopWithinTransactionCheckStack.push(false);
        data.returnWithinTransactionCheckStack.push(false);
        data.transactionCount++;
        boolean onFailExists = transactionNode.onFailClause != null;
        boolean failureHandled = data.failureHandled;
        if (onFailExists) {
            data.failureHandled = true;
        }
        analyzeNode(transactionNode.transactionBody, data);
        data.failureHandled = failureHandled;
        if (data.commitCount < 1) {
            this.dlog.error(transactionNode.pos, DiagnosticErrorCode.INVALID_COMMIT_COUNT);
        }
        data.transactionCount--;
        data.withinTransactionScope = previousWithinTxScope;
        data.commitCount = previousCommitCount;
        data.rollbackCount = previousRollbackCount;
        data.commitRollbackAllowed = prevCommitRollbackAllowed;
        data.returnWithinTransactionCheckStack.pop();
        data.loopWithinTransactionCheckStack.pop();
        analyseOnFailClause(onFailExists, transactionNode.onFailClause, data);
    }

    private void analyzeOnFailClause(BLangOnFailClause onFailClause, AnalyzerData data) {
        if (onFailClause != null) {
            analyzeNode(onFailClause, data);
        }
    }

    @Override
    public void visit(BLangTransactionalExpr transactionalExpr, AnalyzerData data) {
    }

    @Override
    public void visit(BLangCommitExpr commitExpr, AnalyzerData data) {
        data.commitCount++;
        data.commitCountWithinBlock++;
        if (data.transactionCount == 0) {
            this.dlog.error(commitExpr.pos, DiagnosticErrorCode.COMMIT_CANNOT_BE_OUTSIDE_TRANSACTION_BLOCK);
            return;
        }
        if (data.transactionalFuncCheckStack.peek()) {
            this.dlog.error(commitExpr.pos, DiagnosticErrorCode.COMMIT_CANNOT_BE_WITHIN_TRANSACTIONAL_FUNCTION);
            return;
        }
        if (!data.withinTransactionScope || !data.commitRollbackAllowed ||
                data.loopWithinTransactionCheckStack.peek()) {
            this.dlog.error(commitExpr.pos, DiagnosticErrorCode.COMMIT_NOT_ALLOWED);
            return;
        }
        data.withinTransactionScope = false;
    }

    @Override
    public void visit(BLangRollback rollbackNode, AnalyzerData data) {
        data.rollbackCount++;
        data.rollbackCountWithinBlock++;
        if (data.transactionCount == 0 && !data.withinTransactionScope) {
            this.dlog.error(rollbackNode.pos, DiagnosticErrorCode.ROLLBACK_CANNOT_BE_OUTSIDE_TRANSACTION_BLOCK);
            return;
        }
        if (!data.transactionalFuncCheckStack.empty() && data.transactionalFuncCheckStack.peek()) {
            this.dlog.error(rollbackNode.pos, DiagnosticErrorCode.ROLLBACK_CANNOT_BE_WITHIN_TRANSACTIONAL_FUNCTION);
            return;
        }
        if (!data.withinTransactionScope || !data.commitRollbackAllowed ||
                (!data.loopWithinTransactionCheckStack.empty() && data.loopWithinTransactionCheckStack.peek())) {
            this.dlog.error(rollbackNode.pos, DiagnosticErrorCode.ROLLBACK_NOT_ALLOWED);
            return;
        }
        data.withinTransactionScope = false;
        analyzeExpr(rollbackNode.expr, data);
    }

    @Override
    public void visit(BLangRetry retryNode, AnalyzerData data) {
        boolean onFailExists = retryNode.onFailClause != null;
        boolean failureHandled = data.failureHandled;
        if (onFailExists) {
            data.failureHandled = true;
        }
        visitNode(retryNode.retrySpec, data);
        visitNode(retryNode.retryBody, data);
        data.failureHandled = failureHandled;
        analyseOnFailClause(onFailExists, retryNode.onFailClause, data);
    }

    @Override
    public void visit(BLangRetrySpec retrySpec, AnalyzerData data) {
        if (retrySpec.retryManagerType != null) {
            BSymbol retryManagerTypeSymbol = symTable.langErrorModuleSymbol.scope
                    .lookup(names.fromString("RetryManager")).symbol;
            BType abstractRetryManagerType = retryManagerTypeSymbol.type;
            if (!types.isAssignable(retrySpec.retryManagerType.getBType(), abstractRetryManagerType)) {
                dlog.error(retrySpec.pos, DiagnosticErrorCode.INVALID_INTERFACE_ON_NON_ABSTRACT_OBJECT,
                           RETRY_MANAGER_OBJECT_SHOULD_RETRY_FUNC, retrySpec.retryManagerType.getBType());
            }
        }
    }

    @Override
    public void visit(BLangRetryTransaction retryTransaction, AnalyzerData data) {
        analyzeNode(retryTransaction.retrySpec, data);
        analyzeNode(retryTransaction.transaction, data);
    }

    @Override
    public void visit(BLangBlockStmt blockNode, AnalyzerData data) {
        int prevCommitCount = data.commitCountWithinBlock;
        int prevRollbackCount = data.rollbackCountWithinBlock;
        data.commitCountWithinBlock = 0;
        data.rollbackCountWithinBlock = 0;
        boolean inInternallyDefinedBlockStmt = data.inInternallyDefinedBlockStmt;
        data.inInternallyDefinedBlockStmt = checkBlockIsAnInternalBlockInImmediateFunctionBody(blockNode);
        data.env = SymbolEnv.createBlockEnv(blockNode, data.env);
        blockNode.stmts.forEach(e -> analyzeNode(e, data));
        data.inInternallyDefinedBlockStmt = inInternallyDefinedBlockStmt;
        if (data.commitCountWithinBlock > 1 || data.rollbackCountWithinBlock > 1) {
            this.dlog.error(blockNode.pos, DiagnosticErrorCode.MAX_ONE_COMMIT_ROLLBACK_ALLOWED_WITHIN_A_BRANCH);
        }
        data.commitCountWithinBlock = prevCommitCount;
        data.rollbackCountWithinBlock = prevRollbackCount;
    }

    private boolean checkBlockIsAnInternalBlockInImmediateFunctionBody(BLangNode node) {
        BLangNode parent = node.parent;

        while (parent != null) {
            final NodeKind kind = parent.getKind();
            if (kind == NodeKind.BLOCK_FUNCTION_BODY) {
                return true;
            }
            if (kind == NodeKind.BLOCK) {
                parent = parent.parent;
            } else {
                return false;
            }
        }

        return false;
    }

    @Override
    public void visit(BLangReturn returnStmt, AnalyzerData data) {
        if (checkReturnValidityInTransaction(data)) {
            this.dlog.error(returnStmt.pos, DiagnosticErrorCode.RETURN_CANNOT_BE_USED_TO_EXIT_TRANSACTION);
            return;
        }

        analyzeExpr(returnStmt.expr, data);
        data.returnTypes.peek().add(returnStmt.expr.getBType());
    }

    @Override
    public void visit(BLangIf ifStmt, AnalyzerData data) {
        boolean independentBlocks = false;
        int prevCommitCount = data.commitCount;
        int prevRollbackCount = data.rollbackCount;
        BLangStatement elseStmt = ifStmt.elseStmt;
        if (data.withinTransactionScope && elseStmt != null && elseStmt.getKind() != NodeKind.IF) {
                independentBlocks = true;
                data.commitRollbackAllowed = true;
        }
        boolean prevTxMode = data.withinTransactionScope;
        if ((ifStmt.expr.getKind() == NodeKind.GROUP_EXPR ?
                ((BLangGroupExpr) ifStmt.expr).expression.getKind() :
                ifStmt.expr.getKind()) == NodeKind.TRANSACTIONAL_EXPRESSION) {
            data.withinTransactionScope = true;
        }
        BLangBlockStmt body = ifStmt.body;
        analyzeNode(body, data);

        if (ifStmt.expr.getKind() == NodeKind.TRANSACTIONAL_EXPRESSION) {
            data.withinTransactionScope = prevTxMode;
        }
        if (elseStmt != null) {
            if (independentBlocks) {
                data.commitRollbackAllowed = true;
                data.withinTransactionScope = true;
            }
            analyzeNode(elseStmt, data);
            if ((prevCommitCount != data.commitCount) || prevRollbackCount != data.rollbackCount) {
                data.commitRollbackAllowed = false;
            }
        }

        analyzeExpr(ifStmt.expr, data);
    }

    @Override
    public void visit(BLangMatchStatement matchStatement, AnalyzerData data) {
        analyzeExpr(matchStatement.expr, data);
        boolean onFailExists = matchStatement.onFailClause != null;
        boolean failureHandled = data.failureHandled;
        if (onFailExists) {
            data.failureHandled = true;
        }
        List<BLangMatchClause> matchClauses = matchStatement.matchClauses;
        int clausesSize = matchClauses.size();
        for (int i = 0; i < clausesSize; i++) {
            BLangMatchClause firstClause = matchClauses.get(i);
            for (int j = i + 1; j < clausesSize; j++) {
                BLangMatchClause secondClause = matchClauses.get(j);
                if (!checkSimilarMatchGuard(firstClause.matchGuard, secondClause.matchGuard)) {
                    if (firstClause.matchGuard == null) {
                        checkSimilarMatchPatternsBetweenClauses(firstClause, secondClause);
                    }
                    continue;
                }
                checkSimilarMatchPatternsBetweenClauses(firstClause, secondClause);
            }
            analyzeNode(firstClause, data);
        }
        data.failureHandled = failureHandled;
        analyzeOnFailClause(matchStatement.onFailClause, data);
    }

    @Override
    public void visit(BLangMatchClause matchClause, AnalyzerData data) {
        Map<String, BVarSymbol> variablesInMatchPattern = new HashMap<>();
        boolean patternListContainsSameVars = true;

        List<BLangMatchPattern> matchPatterns = matchClause.matchPatterns;
        BLangMatchGuard matchGuard = matchClause.matchGuard;
        for (int i = 0; i < matchPatterns.size(); i++) {
            BLangMatchPattern matchPattern = matchPatterns.get(i);
            if (matchPattern.getBType() == symTable.noType) {
                dlog.warning(matchPattern.pos, DiagnosticWarningCode.MATCH_STMT_UNMATCHED_PATTERN);
            }
            if (patternListContainsSameVars) {
                patternListContainsSameVars = compareVariables(variablesInMatchPattern, matchPattern);
            }
            for (int j = i - 1; j >= 0; j--) {
                if (checkSimilarMatchPatterns(matchPatterns.get(j), matchPattern)) {
                    dlog.warning(matchPattern.pos, DiagnosticWarningCode.MATCH_STMT_PATTERN_UNREACHABLE);
                }
            }
            analyzeNode(matchPattern, data);
        }

        if (matchGuard != null) {
            analyzeNode(matchGuard, data);
        }

        if (!patternListContainsSameVars) {
            dlog.error(matchClause.pos, DiagnosticErrorCode.MATCH_PATTERNS_SHOULD_CONTAIN_SAME_SET_OF_VARIABLES);
        }

        analyzeNode(matchClause.blockStmt, data);
    }

    @Override
    public void visit(BLangMappingMatchPattern mappingMatchPattern, AnalyzerData data) {
    }

    @Override
    public void visit(BLangFieldMatchPattern fieldMatchPattern, AnalyzerData data) {

    }

    @Override
    public void visit(BLangMatchGuard matchGuard, AnalyzerData data) {
        analyzeExpr(matchGuard.expr, data);
    }

    private void checkSimilarMatchPatternsBetweenClauses(BLangMatchClause firstClause, BLangMatchClause secondClause) {
        for (BLangMatchPattern firstMatchPattern : firstClause.matchPatterns) {
            for (BLangMatchPattern secondMatchPattern : secondClause.matchPatterns) {
                if (checkSimilarMatchPatterns(firstMatchPattern, secondMatchPattern)) {
                    dlog.warning(secondMatchPattern.pos, DiagnosticWarningCode.MATCH_STMT_PATTERN_UNREACHABLE);
                }
            }
        }
    }

    private boolean checkSimilarMatchPatterns(BLangMatchPattern firstPattern, BLangMatchPattern secondPattern) {
        NodeKind firstPatternKind = firstPattern.getKind();
        NodeKind secondPatternKind = secondPattern.getKind();
        if (firstPatternKind != secondPatternKind) {
            if (firstPatternKind == NodeKind.VAR_BINDING_PATTERN_MATCH_PATTERN) {
                return checkEmptyListOrMapMatchWithVarBindingPatternMatch(secondPattern,
                        ((BLangVarBindingPatternMatchPattern) firstPattern));
            }
            if (secondPatternKind == NodeKind.VAR_BINDING_PATTERN_MATCH_PATTERN) {
                return checkEmptyListOrMapMatchWithVarBindingPatternMatch(firstPattern,
                        ((BLangVarBindingPatternMatchPattern) secondPattern));
            }
            return false;
        }

        switch (firstPatternKind) {
            case WILDCARD_MATCH_PATTERN:
            case REST_MATCH_PATTERN:
                return true;
            case CONST_MATCH_PATTERN:
                return checkSimilarConstMatchPattern((BLangConstPattern) firstPattern,
                        (BLangConstPattern) secondPattern);
            case VAR_BINDING_PATTERN_MATCH_PATTERN:
                return checkSimilarBindingPatterns(
                        ((BLangVarBindingPatternMatchPattern) firstPattern).getBindingPattern(),
                        ((BLangVarBindingPatternMatchPattern) secondPattern).getBindingPattern());
            case LIST_MATCH_PATTERN:
                return checkSimilarListMatchPattern((BLangListMatchPattern) firstPattern,
                        (BLangListMatchPattern) secondPattern);
            case MAPPING_MATCH_PATTERN:
                return checkSimilarMappingMatchPattern((BLangMappingMatchPattern) firstPattern,
                        (BLangMappingMatchPattern) secondPattern);
            case ERROR_MATCH_PATTERN:
                return checkSimilarErrorMatchPattern((BLangErrorMatchPattern) firstPattern,
                        (BLangErrorMatchPattern) secondPattern);
            default:
                return false;
        }
    }

    private boolean checkEmptyListOrMapMatchWithVarBindingPatternMatch(BLangMatchPattern firstPattern,
                                                                  BLangVarBindingPatternMatchPattern secondPattern) {
        if (firstPattern.getKind() == NodeKind.LIST_MATCH_PATTERN) {
            BLangBindingPattern bindingPattern = secondPattern.getBindingPattern();
            if (bindingPattern.getKind() != NodeKind.LIST_BINDING_PATTERN) {
                return false;
            }
            BLangListMatchPattern listMatchPattern = (BLangListMatchPattern) firstPattern;
            BLangListBindingPattern listBindingPattern = (BLangListBindingPattern) bindingPattern;
            return listMatchPattern.matchPatterns.isEmpty() && listBindingPattern.bindingPatterns.isEmpty() &&
                    listMatchPattern.restMatchPattern == null && listBindingPattern.restBindingPattern == null;
        }
        if (firstPattern.getKind() == NodeKind.MAPPING_MATCH_PATTERN) {
            BLangBindingPattern bindingPattern = secondPattern.getBindingPattern();
            if (secondPattern.getBindingPattern().getKind() != NodeKind.MAPPING_BINDING_PATTERN) {
                return false;
            }
            BLangMappingMatchPattern mappingMatchPattern = (BLangMappingMatchPattern) firstPattern;
            BLangMappingBindingPattern mappingBindingPattern = (BLangMappingBindingPattern) bindingPattern;
            return mappingMatchPattern.fieldMatchPatterns.isEmpty() &&
                    mappingBindingPattern.fieldBindingPatterns.isEmpty() &&
                    mappingMatchPattern.restMatchPattern == null && mappingBindingPattern.restBindingPattern == null;
        }
        return false;
    }

    private boolean checkSimilarErrorMatchPattern(BLangErrorMatchPattern firstErrorMatchPattern,
                                                  BLangErrorMatchPattern secondErrorMatchPattern) {
        if (firstErrorMatchPattern == null || secondErrorMatchPattern == null) {
            return false;
        }

        if (!checkSimilarErrorTypeReference(firstErrorMatchPattern.errorTypeReference,
                secondErrorMatchPattern.errorTypeReference)) {
            return false;
        }

        if (!checkSimilarErrorMessagePattern(firstErrorMatchPattern.errorMessageMatchPattern,
                secondErrorMatchPattern.errorMessageMatchPattern)) {
            return false;
        }

        if (!checkSimilarErrorCauseMatchPattern(firstErrorMatchPattern.errorCauseMatchPattern,
                secondErrorMatchPattern.errorCauseMatchPattern)) {
            return false;
        }

        return checkSimilarErrorFieldMatchPatterns(firstErrorMatchPattern.errorFieldMatchPatterns,
                secondErrorMatchPattern.errorFieldMatchPatterns);
    }

    private boolean checkSimilarErrorTypeReference(BLangUserDefinedType firstErrorTypeRef,
                                                   BLangUserDefinedType secondErrorTypeRef) {
        if (firstErrorTypeRef != null && secondErrorTypeRef != null) {
            return firstErrorTypeRef.typeName.value.equals(secondErrorTypeRef.typeName.value);
        }
        return firstErrorTypeRef == null && secondErrorTypeRef == null;
    }

    private boolean checkSimilarErrorMessagePattern(BLangErrorMessageMatchPattern firstErrorMsgMatchPattern,
                                                    BLangErrorMessageMatchPattern secondErrorMsgMatchPattern) {
        if (firstErrorMsgMatchPattern != null && secondErrorMsgMatchPattern != null) {
            return checkSimilarSimpleMatchPattern(firstErrorMsgMatchPattern.simpleMatchPattern,
                    secondErrorMsgMatchPattern.simpleMatchPattern);
        }
        return firstErrorMsgMatchPattern == null && secondErrorMsgMatchPattern == null;
    }

    private boolean checkSimilarSimpleMatchPattern(BLangSimpleMatchPattern firstSimpleMatchPattern,
                                                   BLangSimpleMatchPattern secondSimpleMatchPattern) {
        if (firstSimpleMatchPattern != null && secondSimpleMatchPattern != null) {
            if (firstSimpleMatchPattern.varVariableName != null) {
                return true;
            }
            BLangConstPattern firstConstPattern = firstSimpleMatchPattern.constPattern;
            BLangConstPattern secondConstPattern = secondSimpleMatchPattern.constPattern;
            if (firstConstPattern != null) {
                if (secondConstPattern != null) {
                    return checkSimilarConstMatchPattern(firstConstPattern, secondConstPattern);
                }
                return false;
            }
            return secondSimpleMatchPattern.varVariableName == null;
        }
        return firstSimpleMatchPattern == null && secondSimpleMatchPattern == null;
    }

    private boolean checkSimilarErrorCauseMatchPattern(BLangErrorCauseMatchPattern firstErrorCauseMatchPattern,
                                                       BLangErrorCauseMatchPattern secondErrorCauseMatchPattern) {
        if (firstErrorCauseMatchPattern != null && secondErrorCauseMatchPattern != null) {
            if (!checkSimilarSimpleMatchPattern(firstErrorCauseMatchPattern.simpleMatchPattern,
                    secondErrorCauseMatchPattern.simpleMatchPattern)) {
                return false;
            }
            return checkSimilarErrorMatchPattern(firstErrorCauseMatchPattern.errorMatchPattern,
                    secondErrorCauseMatchPattern.errorMatchPattern);
        }
        return firstErrorCauseMatchPattern == null && secondErrorCauseMatchPattern == null;
    }

    private boolean checkSimilarErrorFieldMatchPatterns(BLangErrorFieldMatchPatterns firstErrorFieldMatchPatterns,
                                                        BLangErrorFieldMatchPatterns secondErrorFieldMatchPatterns) {
        if (firstErrorFieldMatchPatterns == null) {
            return true;
        }
        List<BLangNamedArgMatchPattern> firstNamedArgPatterns = firstErrorFieldMatchPatterns.namedArgMatchPatterns;
        int firstNamedArgPatternsSize = firstNamedArgPatterns.size();
        if (firstNamedArgPatternsSize == 0) {
            return true;
        }
        if (secondErrorFieldMatchPatterns == null) {
            return false;
        }
        List<BLangNamedArgMatchPattern> secondNamedArgPatterns = secondErrorFieldMatchPatterns.namedArgMatchPatterns;
        if (firstNamedArgPatternsSize > secondNamedArgPatterns.size()) {
            return false;
        }
        for (int i = 0; i < firstNamedArgPatternsSize; i++) {
            if (!checkSimilarNamedArgMatchPatterns(firstNamedArgPatterns.get(i), secondNamedArgPatterns.get(i))) {
                return false;
            }
        }
        return true;
    }

    private boolean checkSimilarNamedArgMatchPatterns(BLangNamedArgMatchPattern firstNamedArgMatchPattern,
                                                      BLangNamedArgMatchPattern secondNamedArgMatchPattern) {

        if (firstNamedArgMatchPattern.argName.value.equals(secondNamedArgMatchPattern.argName.value)) {
            return checkSimilarMatchPatterns(firstNamedArgMatchPattern.matchPattern,
                    secondNamedArgMatchPattern.matchPattern);
        }
        return false;
    }

    private boolean checkSimilarConstMatchPattern(BLangConstPattern firstConstMatchPattern,
                                                  BLangConstPattern secondConstMatchPattern) {
        Object firstConstValue = getConstValue(firstConstMatchPattern).keySet().iterator().next();
        Object secondConstValue = getConstValue(secondConstMatchPattern).keySet().iterator().next();
        BType firstConstType = getConstValue(firstConstMatchPattern).values().iterator().next();
        BType secondConstType = getConstValue(secondConstMatchPattern).values().iterator().next();

        if (firstConstValue == null || secondConstValue == null) {
            return false;
        }

        if (firstConstValue.equals(secondConstValue)) {
            return true;
        }

        if (firstConstType != null && Types.getImpliedType(firstConstType).tag == TypeTags.FINITE) {
            firstConstValue = getConstValueFromFiniteType(((BFiniteType) firstConstType));
        }

        if (secondConstType != null && Types.getImpliedType(secondConstType).tag == TypeTags.FINITE) {
            secondConstValue = getConstValueFromFiniteType(((BFiniteType) secondConstType));
        }

        if (firstConstValue == null || secondConstValue == null) {
            return false;
        }

        return firstConstValue.equals(secondConstValue);
    }

    private HashMap<Object, BType> getConstValue(BLangConstPattern constPattern) {
        HashMap<Object, BType> constValAndType = new HashMap<>();
        switch (constPattern.expr.getKind()) {
            case NUMERIC_LITERAL:
                constValAndType.put(((BLangNumericLiteral) constPattern.expr).value, null);
                break;
            case LITERAL:
                constValAndType.put(((BLangLiteral) constPattern.expr).value, null);
                break;
            case SIMPLE_VARIABLE_REF:
                constValAndType.put(((BLangSimpleVarRef) constPattern.expr).variableName, constPattern.getBType());
                break;
            case UNARY_EXPR:
                BLangNumericLiteral newNumericLiteral = Types.constructNumericLiteralFromUnaryExpr(
                        (BLangUnaryExpr) constPattern.expr);
                constValAndType.put(newNumericLiteral.value, null);
        }
        return constValAndType;
    }

    private Object getConstValueFromFiniteType(BFiniteType type) {
        if (type.getValueSpace().size() == 1) {
            BLangExpression expr = type.getValueSpace().iterator().next();
            switch (expr.getKind()) {
                case NUMERIC_LITERAL:
                    return ((BLangNumericLiteral) expr).value;
                case LITERAL:
                    return ((BLangLiteral) expr).value;
            }
        }
        return null;
    }

    private boolean checkSimilarListMatchPattern(BLangListMatchPattern firstListMatchPattern,
                                                 BLangListMatchPattern secondListMatchPattern) {
        List<BLangMatchPattern> firstMatchPatterns = firstListMatchPattern.matchPatterns;
        List<BLangMatchPattern> secondMatchPatterns = secondListMatchPattern.matchPatterns;
        int firstPatternsSize = firstMatchPatterns.size();
        int secondPatternsSize = secondMatchPatterns.size();
        if (firstPatternsSize <= secondPatternsSize) {
            for (int i = 0; i < firstPatternsSize; i++) {
                if (!checkSimilarMatchPatterns(firstMatchPatterns.get(i), secondMatchPatterns.get(i))) {
                    return false;
                }
            }
            if (firstPatternsSize == secondPatternsSize) {
                if (firstListMatchPattern.restMatchPattern != null) {
                    return true;
                }
                return secondListMatchPattern.restMatchPattern == null;
            }
            return firstListMatchPattern.restMatchPattern != null;
        }
        return false;
    }

    private boolean checkSimilarMappingMatchPattern(BLangMappingMatchPattern firstMappingMatchPattern,
                                                    BLangMappingMatchPattern secondMappingMatchPattern) {
        List<BLangFieldMatchPattern> firstFieldMatchPatterns = firstMappingMatchPattern.fieldMatchPatterns;
        List<BLangFieldMatchPattern> secondFieldMatchPatterns = secondMappingMatchPattern.fieldMatchPatterns;
        return checkSimilarFieldMatchPatterns(firstFieldMatchPatterns, secondFieldMatchPatterns);
    }

    private boolean checkSimilarFieldMatchPatterns(List<BLangFieldMatchPattern> firstFieldMatchPatterns,
                                                   List<BLangFieldMatchPattern> secondFieldMatchPatterns) {
        for (BLangFieldMatchPattern firstFieldMatchPattern : firstFieldMatchPatterns) {
            boolean isSamePattern = false;
            for (BLangFieldMatchPattern secondFieldMatchPattern : secondFieldMatchPatterns) {
                if (checkSimilarFieldMatchPattern(firstFieldMatchPattern, secondFieldMatchPattern)) {
                    isSamePattern = true;
                    break;
                }
            }
            if (!isSamePattern) {
                return false;
            }
        }
        return true;
    }

    private boolean checkSimilarFieldMatchPattern(BLangFieldMatchPattern firstFieldMatchPattern,
                                                  BLangFieldMatchPattern secondFieldMatchPattern) {
        return firstFieldMatchPattern.fieldName.value.equals(secondFieldMatchPattern.fieldName.value) &&
                checkSimilarMatchPatterns(firstFieldMatchPattern.matchPattern, secondFieldMatchPattern.matchPattern);
    }

    private boolean checkSimilarBindingPatterns(BLangBindingPattern firstBidingPattern,
                                                BLangBindingPattern secondBindingPattern) {
        NodeKind firstBindingPatternKind = firstBidingPattern.getKind();
        NodeKind secondBindingPatternKind = secondBindingPattern.getKind();
        if (firstBindingPatternKind != secondBindingPatternKind) {
            return false;
        }

        switch (firstBindingPatternKind) {
            case WILDCARD_BINDING_PATTERN:
            case REST_BINDING_PATTERN:
            case CAPTURE_BINDING_PATTERN:
                return true;
            case LIST_BINDING_PATTERN:
                return checkSimilarListBindingPatterns((BLangListBindingPattern) firstBidingPattern,
                        (BLangListBindingPattern) secondBindingPattern);
            case MAPPING_BINDING_PATTERN:
                return checkSimilarMappingBindingPattern((BLangMappingBindingPattern) firstBidingPattern,
                        (BLangMappingBindingPattern) secondBindingPattern);
            case ERROR_BINDING_PATTERN:
                return checkSimilarErrorBindingPatterns((BLangErrorBindingPattern) firstBidingPattern,
                        (BLangErrorBindingPattern) secondBindingPattern);
            default:
                return false;
        }
    }

    private boolean checkSimilarMappingBindingPattern(BLangMappingBindingPattern firstMappingBindingPattern,
                                                      BLangMappingBindingPattern secondMappingBindingPattern) {
        List<BLangFieldBindingPattern> firstFieldBindingPatterns = firstMappingBindingPattern.fieldBindingPatterns;
        List<BLangFieldBindingPattern> secondFieldBindingPatterns = secondMappingBindingPattern.fieldBindingPatterns;
        return checkSimilarFieldBindingPatterns(firstFieldBindingPatterns, secondFieldBindingPatterns);
    }

    private boolean checkSimilarFieldBindingPatterns(List<BLangFieldBindingPattern> firstFieldBindingPatterns,
                                                     List<BLangFieldBindingPattern> secondFieldBindingPatterns) {
        for (BLangFieldBindingPattern firstFieldBindingPattern : firstFieldBindingPatterns) {
            boolean isSamePattern = false;
            for (BLangFieldBindingPattern secondFieldBindingPattern : secondFieldBindingPatterns) {
                if (checkSimilarFieldBindingPattern(firstFieldBindingPattern, secondFieldBindingPattern)) {
                    isSamePattern = true;
                    break;
                }
            }
            if (!isSamePattern) {
                return false;
            }
        }
        return true;
    }

    private boolean checkSimilarFieldBindingPattern(BLangFieldBindingPattern firstFieldBindingPattern,
                                                    BLangFieldBindingPattern secondFieldBindingPattern) {
        boolean hasSameFieldNames = firstFieldBindingPattern.fieldName.value.
                        equals(secondFieldBindingPattern.fieldName.value);
        if (firstFieldBindingPattern.bindingPattern.getKind() == secondFieldBindingPattern.bindingPattern.getKind()) {
            return hasSameFieldNames && checkSimilarBindingPatterns(firstFieldBindingPattern.bindingPattern,
                    secondFieldBindingPattern.bindingPattern);
        }
        return hasSameFieldNames && firstFieldBindingPattern.bindingPattern.getKind() ==
                NodeKind.CAPTURE_BINDING_PATTERN;
    }

    private boolean checkSimilarListBindingPatterns(BLangListBindingPattern firstBindingPattern,
                                                    BLangListBindingPattern secondBindingPattern) {
        List<BLangBindingPattern> firstPatterns = firstBindingPattern.bindingPatterns;
        List<BLangBindingPattern> secondPatterns = secondBindingPattern.bindingPatterns;
        int firstPatternsSize = firstPatterns.size();
        int secondPatternsSize = secondPatterns.size();
        if (firstPatternsSize <= secondPatternsSize) {
            for (int i = 0; i < firstPatternsSize; i++) {
                if (!checkSimilarBindingPatterns(firstPatterns.get(i), secondPatterns.get(i))) {
                    return firstPatterns.get(i).getKind() == NodeKind.CAPTURE_BINDING_PATTERN;
                }
            }
            if (firstPatternsSize == secondPatternsSize) {
                if (firstBindingPattern.restBindingPattern != null) {
                    return true;
                }
                return secondBindingPattern.restBindingPattern == null;
            }
            return secondBindingPattern.restBindingPattern != null;
        }
        return false;
    }

    private boolean checkSimilarErrorBindingPatterns(BLangErrorBindingPattern firstErrorBindingPattern,
                                                     BLangErrorBindingPattern secondErrorBindingPattern) {
        if (firstErrorBindingPattern == null || secondErrorBindingPattern == null) {
            return false;
        }

        if (!checkSimilarErrorTypeReference(firstErrorBindingPattern.errorTypeReference,
                secondErrorBindingPattern.errorTypeReference)) {
            return false;
        }

        if (!checkSimilarErrorMessageBindingPattern(firstErrorBindingPattern.errorMessageBindingPattern,
                secondErrorBindingPattern.errorMessageBindingPattern)) {
            return false;
        }

        if (!checkSimilarErrorCauseBindingPattern(firstErrorBindingPattern.errorCauseBindingPattern,
                secondErrorBindingPattern.errorCauseBindingPattern)) {
            return false;
        }

        return checkSimilarErrorFieldBindingPatterns(firstErrorBindingPattern.errorFieldBindingPatterns,
                secondErrorBindingPattern.errorFieldBindingPatterns);

    }

    private boolean checkSimilarErrorMessageBindingPattern(BLangErrorMessageBindingPattern firstErrorMsgBindingPattern,
                                                      BLangErrorMessageBindingPattern secondErrorMsgBindingPattern) {
        if (firstErrorMsgBindingPattern != null && secondErrorMsgBindingPattern != null) {
            return checkSimilarSimpleBindingPattern(firstErrorMsgBindingPattern.simpleBindingPattern,
                    secondErrorMsgBindingPattern.simpleBindingPattern);
        }
        return firstErrorMsgBindingPattern == null && secondErrorMsgBindingPattern == null;
    }

    private boolean checkSimilarSimpleBindingPattern(BLangSimpleBindingPattern firstSimpleBindingPattern,
                                                     BLangSimpleBindingPattern secondSimpleBindingPattern) {
        if (firstSimpleBindingPattern != null && secondSimpleBindingPattern != null) {
            BLangBindingPattern firstCaptureBindingPattern = firstSimpleBindingPattern.captureBindingPattern;
            BLangBindingPattern secondCaptureBindingPattern = secondSimpleBindingPattern.captureBindingPattern;
            if (firstCaptureBindingPattern != null && secondCaptureBindingPattern != null) {
                return checkSimilarBindingPatterns(firstCaptureBindingPattern, secondCaptureBindingPattern);
            }
            return firstSimpleBindingPattern.wildCardBindingPattern != null;
        }
        return firstSimpleBindingPattern == null && secondSimpleBindingPattern == null;
    }

    private boolean checkSimilarErrorCauseBindingPattern(BLangErrorCauseBindingPattern firstErrorCauseBindingPattern,
                                                     BLangErrorCauseBindingPattern secondErrorCauseBindingPattern) {
        if (firstErrorCauseBindingPattern != null && secondErrorCauseBindingPattern != null) {
            if (!checkSimilarSimpleBindingPattern(firstErrorCauseBindingPattern.simpleBindingPattern,
                    secondErrorCauseBindingPattern.simpleBindingPattern)) {
                return false;
            }
            return checkSimilarErrorBindingPatterns(firstErrorCauseBindingPattern.errorBindingPattern,
                    secondErrorCauseBindingPattern.errorBindingPattern);
        }
        return firstErrorCauseBindingPattern == null && secondErrorCauseBindingPattern == null;
    }

    private boolean checkSimilarErrorFieldBindingPatterns(
                                          BLangErrorFieldBindingPatterns firstErrorFieldBindingPatterns,
                                          BLangErrorFieldBindingPatterns secondErrorFieldBindingPatterns) {
        if (firstErrorFieldBindingPatterns == null) {
            return true;
        }
        List<BLangNamedArgBindingPattern> firstNamedArgPatterns =
                firstErrorFieldBindingPatterns.namedArgBindingPatterns;
        int firstNamedArgPatternsSize = firstNamedArgPatterns.size();
        if (firstNamedArgPatternsSize == 0) { // only rest-binding-pattern
            return true;
        }
        if (secondErrorFieldBindingPatterns == null) {
            return false;
        }
        List<BLangNamedArgBindingPattern> secondNamedArgPatterns =
                secondErrorFieldBindingPatterns.namedArgBindingPatterns;
        if (firstNamedArgPatternsSize > secondNamedArgPatterns.size()) {
            return false;
        }
        for (int i = 0; i < firstNamedArgPatternsSize; i++) {
            if (!checkSimilarNamedArgBindingPatterns(firstNamedArgPatterns.get(i), secondNamedArgPatterns.get(i))) {
                return false;
            }
        }
        return true;
    }

    private boolean checkSimilarNamedArgBindingPatterns(BLangNamedArgBindingPattern firstNamedArgBindingPattern,
                                                        BLangNamedArgBindingPattern secondNamedArgBindingPattern) {
        if (firstNamedArgBindingPattern.argName.value.equals(secondNamedArgBindingPattern.argName.value)) {
            return checkSimilarBindingPatterns(firstNamedArgBindingPattern.bindingPattern,
                    secondNamedArgBindingPattern.bindingPattern);
        }
        return false;
    }

    private boolean checkSimilarMatchGuard(BLangMatchGuard firstMatchGuard, BLangMatchGuard secondMatchGuard) {
        if (firstMatchGuard == null && secondMatchGuard == null) {
            return true;
        }
        if (firstMatchGuard == null || secondMatchGuard == null) {
            return false;
        }
        if (firstMatchGuard.expr.getKind() == NodeKind.TYPE_TEST_EXPR &&
                secondMatchGuard.expr.getKind() == NodeKind.TYPE_TEST_EXPR &&
                ((BLangTypeTestExpr) firstMatchGuard.expr).expr.getKind() == NodeKind.SIMPLE_VARIABLE_REF &&
                ((BLangTypeTestExpr) secondMatchGuard.expr).expr.getKind() == NodeKind.SIMPLE_VARIABLE_REF) {
            BLangTypeTestExpr firstTypeTest = (BLangTypeTestExpr) firstMatchGuard.expr;
            BLangTypeTestExpr secondTypeTest = (BLangTypeTestExpr) secondMatchGuard.expr;
            return ((BLangSimpleVarRef) firstTypeTest.expr).variableName.toString().equals(
                    ((BLangSimpleVarRef) secondTypeTest.expr).variableName.toString()) &&
                    types.isAssignable(firstTypeTest.typeNode.getBType(),
                            secondTypeTest.typeNode.getBType());
        }
        return false;
    }

    private boolean compareVariables(Map<String, BVarSymbol> varsInPreviousMatchPattern,
                                     BLangMatchPattern matchPattern) {
        Map<String, BVarSymbol> varsInCurrentMatchPattern = matchPattern.declaredVars;
        if (varsInPreviousMatchPattern.size() == 0) {
            varsInPreviousMatchPattern.putAll(varsInCurrentMatchPattern);
            return true;
        }
        if (varsInPreviousMatchPattern.size() != varsInCurrentMatchPattern.size()) {
            return false;
        }
        for (String identifier : varsInPreviousMatchPattern.keySet()) {
            if (!varsInCurrentMatchPattern.containsKey(identifier)) {
                return false;
            }
        }
        return true;
    }

    @Override
    public void visit(BLangWildCardMatchPattern wildCardMatchPattern, AnalyzerData data) {
        wildCardMatchPattern.isLastPattern =
                wildCardMatchPattern.matchExpr != null && types.isAssignable(wildCardMatchPattern.matchExpr.getBType(),
                                                                             symTable.anyType);
    }

    @Override
    public void visit(BLangConstPattern constMatchPattern, AnalyzerData data) {
        analyzeNode(constMatchPattern.expr, data);
    }

    @Override
    public void visit(BLangVarBindingPatternMatchPattern varBindingPattern, AnalyzerData data) {
        BLangBindingPattern bindingPattern = varBindingPattern.getBindingPattern();
        analyzeNode(bindingPattern, data);
        switch (bindingPattern.getKind()) {
            case WILDCARD_BINDING_PATTERN:
                varBindingPattern.isLastPattern =
                        varBindingPattern.matchExpr != null && types.isAssignable(
                                varBindingPattern.matchExpr.getBType(),
                                symTable.anyType);
                return;
            case CAPTURE_BINDING_PATTERN:
                varBindingPattern.isLastPattern =
                        varBindingPattern.matchExpr != null && !varBindingPattern.matchGuardIsAvailable;
                return;
            case LIST_BINDING_PATTERN:
                if (varBindingPattern.matchExpr == null) {
                    return;
                }
                varBindingPattern.isLastPattern = types.isSameType(varBindingPattern.matchExpr.getBType(),
                                                                   varBindingPattern.getBType()) || types.isAssignable(
                        varBindingPattern.matchExpr.getBType(),
                        varBindingPattern.getBType());
        }
    }

    @Override
    public void visit(BLangMappingBindingPattern mappingBindingPattern, AnalyzerData data) {

    }

    @Override
    public void visit(BLangWildCardBindingPattern wildCardBindingPattern, AnalyzerData data) {

    }

    @Override
    public void visit(BLangListMatchPattern listMatchPattern, AnalyzerData data) {
        if (listMatchPattern.matchExpr == null) {
            return;
        }
        listMatchPattern.isLastPattern = types.isAssignable(listMatchPattern.matchExpr.getBType(),
                listMatchPattern.getBType()) && !isConstMatchPatternExist(listMatchPattern);
    }

    private boolean isConstMatchPatternExist(BLangMatchPattern matchPattern) {
        switch (matchPattern.getKind()) {
            case CONST_MATCH_PATTERN:
                return true;
            case LIST_MATCH_PATTERN:
                for (BLangMatchPattern memberMatchPattern : ((BLangListMatchPattern) matchPattern).matchPatterns) {
                    if (isConstMatchPatternExist(memberMatchPattern)) {
                        return true;
                    }
                }
                return false;
            case MAPPING_MATCH_PATTERN:
                for (BLangFieldMatchPattern fieldMatchPattern :
                        ((BLangMappingMatchPattern) matchPattern).fieldMatchPatterns) {
                    if (isConstMatchPatternExist(fieldMatchPattern.matchPattern)) {
                        return true;
                    }
                }
                return false;
            default:
                return false;
        }
    }

    @Override
    public void visit(BLangCaptureBindingPattern captureBindingPattern, AnalyzerData data) {
    }

    @Override
    public void visit(BLangListBindingPattern listBindingPattern, AnalyzerData data) {
    }

    @Override
    public void visit(BLangErrorMatchPattern errorMatchPattern, AnalyzerData data) {

    }

    @Override
    public void visit(BLangErrorBindingPattern errorBindingPattern, AnalyzerData data) {

    }

    @Override
    public void visit(BLangForeach foreach, AnalyzerData data) {
        data.loopWithinTransactionCheckStack.push(true);
        boolean onFailExists = foreach.onFailClause != null;
        boolean failureHandled = data.failureHandled;
        if (onFailExists) {
            data.failureHandled = true;
        }
        data.loopCount++;
        BLangBlockStmt body = foreach.body;
        data.env = SymbolEnv.createLoopEnv(foreach, data.env);
        analyzeNode(body, data);
        data.loopCount--;
        data.failureHandled = failureHandled;
        data.loopWithinTransactionCheckStack.pop();
        analyzeExpr(foreach.collection, data);
        analyseOnFailClause(onFailExists, foreach.onFailClause, data);
    }

    @Override
    public void visit(BLangWhile whileNode, AnalyzerData data) {
        data.loopWithinTransactionCheckStack.push(true);
        boolean onFailExists = whileNode.onFailClause != null;
        boolean failureHandled = data.failureHandled;

        if (onFailExists) {
            data.failureHandled = true;
        }
        data.loopCount++;
        BLangBlockStmt body = whileNode.body;
        data.env = SymbolEnv.createLoopEnv(whileNode, data.env);
        analyzeNode(body, data);
        data.loopCount--;
        data.failureHandled = failureHandled;
        data.loopWithinTransactionCheckStack.pop();
        analyzeExpr(whileNode.expr, data);
        analyseOnFailClause(onFailExists, whileNode.onFailClause, data);
    }

    @Override
    public void visit(BLangDo doNode, AnalyzerData data) {
        boolean onFailExists = doNode.onFailClause != null;
        boolean failureHandled = data.failureHandled;
        if (onFailExists) {
            data.failureHandled = true;
        }
        analyzeNode(doNode.body, data);
        data.failureHandled = failureHandled;
        analyseOnFailClause(onFailExists, doNode.onFailClause, data);
    }


    @Override
    public void visit(BLangFail failNode, AnalyzerData data) {
        data.failVisited = true;
        analyzeExpr(failNode.expr, data);
        if (data.env.scope.owner.getKind() == SymbolKind.PACKAGE) {
            // Check at module level.
            return;
        }
        typeChecker.checkExpr(failNode.expr, data.env);
        if (!data.failureHandled) {
            BType exprType = data.env.enclInvokable.getReturnTypeNode().getBType();
            data.returnTypes.peek().add(exprType);
            if (!types.isAssignable(types.getErrorTypes(failNode.expr.getBType()), exprType)) {
                dlog.error(failNode.pos, DiagnosticErrorCode.FAIL_EXPR_NO_MATCHING_ERROR_RETURN_IN_ENCL_INVOKABLE);
            }
        }
    }

    @Override
    public void visit(BLangLock lockNode, AnalyzerData data) {
        boolean onFailExists = lockNode.onFailClause != null;
        boolean failureHandled = data.failureHandled;
        if (onFailExists) {
            data.failureHandled = true;
        }
        boolean previousWithinLockBlock = data.withinLockBlock;
        data.withinLockBlock = true;
        lockNode.body.stmts.forEach(e -> analyzeNode(e, data));
        data.withinLockBlock = previousWithinLockBlock;
        data.failureHandled = failureHandled;
        analyseOnFailClause(onFailExists, lockNode.onFailClause, data);
    }

    @Override
    public void visit(BLangContinue continueNode, AnalyzerData data) {
        if (data.loopCount == 0) {
            this.dlog.error(continueNode.pos, DiagnosticErrorCode.CONTINUE_CANNOT_BE_OUTSIDE_LOOP);
            return;
        }
        if (checkNextBreakValidityInTransaction(data)) {
            this.dlog.error(continueNode.pos, DiagnosticErrorCode.CONTINUE_CANNOT_BE_USED_TO_EXIT_TRANSACTION);
            return;
        }
        if (data.loopAlterNotAllowed) {
            this.dlog.error(continueNode.pos, DiagnosticErrorCode.CONTINUE_NOT_ALLOWED);
        }
    }

    @Override
    public void visit(BLangImportPackage importPkgNode, AnalyzerData data) {
        BPackageSymbol pkgSymbol = importPkgNode.symbol;
        SymbolEnv pkgEnv = this.symTable.pkgEnvMap.get(pkgSymbol);
        if (pkgEnv == null) {
            return;
        }

        analyzeNode(pkgEnv.node, data);
    }

    @Override
    public void visit(BLangXMLNS xmlnsNode, AnalyzerData data) {
        /* ignore */
    }

    @Override
    public void visit(BLangService serviceNode, AnalyzerData data) {
    }

    private void analyzeExportableTypeRef(BSymbol owner, BTypeSymbol symbol, boolean inFuncSignature,
                                          Location pos) {

        if (!inFuncSignature && Symbols.isFlagOn(owner.flags, Flags.ANONYMOUS)) {
            // Specially validate function signatures.
            return;
        }
        if (Symbols.isPublic(owner)) {
            HashSet<BTypeSymbol> visitedSymbols = new HashSet<>();
            checkForExportableType(symbol, pos, visitedSymbols);
        }
    }

    private void checkForExportableType(BTypeSymbol symbol, Location pos, HashSet<BTypeSymbol> visitedSymbols) {

        if (symbol == null || symbol.type == null || Symbols.isFlagOn(symbol.flags, Flags.TYPE_PARAM)) {
            // This is a built-in symbol or a type Param.
            return;
        }
        if (!visitedSymbols.add(symbol)) {
            return;
        }

        BType type = Types.getImpliedType(symbol.type);
        switch (type.tag) {
            case TypeTags.ARRAY:
                checkForExportableType(((BArrayType) type).eType.tsymbol, pos, visitedSymbols);
                return;
            case TypeTags.TUPLE:
                BTupleType tupleType = (BTupleType) type;
                tupleType.getTupleTypes().forEach(t -> checkForExportableType(t.tsymbol, pos, visitedSymbols));
                if (tupleType.restType != null) {
                    checkForExportableType(tupleType.restType.tsymbol, pos, visitedSymbols);
                }
                return;
            case TypeTags.MAP:
                checkForExportableType(((BMapType) type).constraint.tsymbol, pos, visitedSymbols);
                return;
            case TypeTags.RECORD:
                if (Symbols.isFlagOn(symbol.flags, Flags.ANONYMOUS)) {
                    BRecordType recordType = (BRecordType) type;
                    recordType.fields.values().forEach(f -> checkForExportableType(f.type.tsymbol, pos,
                            visitedSymbols));
                    if (recordType.restFieldType != null) {
                        checkForExportableType(recordType.restFieldType.tsymbol, pos, visitedSymbols);
                    }
                    return;
                }
                break;
            case TypeTags.TABLE:
                BTableType tableType = (BTableType) type;
                if (tableType.constraint != null) {
                    checkForExportableType(tableType.constraint.tsymbol, pos, visitedSymbols);
                }
                return;
            case TypeTags.STREAM:
                BStreamType streamType = (BStreamType) type;
                if (streamType.constraint != null) {
                    checkForExportableType(streamType.constraint.tsymbol, pos, visitedSymbols);
                }
                return;
            case TypeTags.INVOKABLE:
                BInvokableType invokableType = (BInvokableType) type;
                if (Symbols.isFlagOn(invokableType.flags, Flags.ANY_FUNCTION)) {
                    return;
                }
                if (invokableType.paramTypes != null) {
                    for (BType paramType : invokableType.paramTypes) {
                        checkForExportableType(paramType.tsymbol, pos, visitedSymbols);
                    }
                }
                if (invokableType.restType != null) {
                    checkForExportableType(invokableType.restType.tsymbol, pos, visitedSymbols);
                }
                checkForExportableType(invokableType.retType.tsymbol, pos, visitedSymbols);
                return;
            case TypeTags.PARAMETERIZED_TYPE:
                BTypeSymbol parameterizedType = ((BParameterizedType) type).paramValueType.tsymbol;
                checkForExportableType(parameterizedType, pos, visitedSymbols);
                return;
            case TypeTags.ERROR:
                if (Symbols.isFlagOn(symbol.flags, Flags.ANONYMOUS)) {
                    checkForExportableType((((BErrorType) type).detailType.tsymbol), pos, visitedSymbols);
                    return;
                }
            // TODO : Add support for other types. such as union and objects
        }
        if (!Symbols.isPublic(symbol)) {
            dlog.warning(pos, DiagnosticWarningCode.ATTEMPT_EXPOSE_NON_PUBLIC_SYMBOL, symbol.name);
        }
    }

    @Override
    public void visit(BLangLetExpression letExpression, AnalyzerData data) {
        long ownerSymTag = data.env.scope.owner.tag;
        if ((ownerSymTag & SymTag.RECORD) == SymTag.RECORD) {
            dlog.error(letExpression.pos, DiagnosticErrorCode.LET_EXPRESSION_NOT_YET_SUPPORTED_RECORD_FIELD);
        } else if ((ownerSymTag & SymTag.OBJECT) == SymTag.OBJECT) {
            dlog.error(letExpression.pos, DiagnosticErrorCode.LET_EXPRESSION_NOT_YET_SUPPORTED_OBJECT_FIELD);
        }

        data.env = letExpression.env;
        for (BLangLetVariable letVariable : letExpression.letVarDeclarations) {
            analyzeNode((BLangNode) letVariable.definitionNode, data);
        }
        analyzeExpr(letExpression.expr, data);
    }

    @Override
    public void visit(BLangSimpleVariable varNode, AnalyzerData data) {

        analyzeTypeNode(varNode.typeNode, data);

        analyzeExpr(varNode.expr, data);

        if (Objects.isNull(varNode.symbol)) {
            return;
        }

        if (!Symbols.isPublic(varNode.symbol)) {
            return;
        }

        long ownerSymTag = data.env.scope.owner.tag;
        if ((ownerSymTag & SymTag.RECORD) == SymTag.RECORD || (ownerSymTag & SymTag.OBJECT) == SymTag.OBJECT) {
            analyzeExportableTypeRef(data.env.scope.owner, varNode.getBType().tsymbol, false, varNode.pos);
        } else if ((ownerSymTag & SymTag.INVOKABLE) != SymTag.INVOKABLE) {
            // Only global level simpleVarRef, listeners etc.
            analyzeExportableTypeRef(varNode.symbol, varNode.getBType().tsymbol, false, varNode.pos);
        }

        varNode.annAttachments.forEach(annotationAttachment -> analyzeNode(annotationAttachment, data));
    }

    private boolean isValidInferredArray(BLangNode node) {
        switch (node.getKind()) {
            case INTERSECTION_TYPE_NODE:
            case UNION_TYPE_NODE:
                return isValidInferredArray(node.parent);
            case VARIABLE:
                BLangSimpleVariable varNode = (BLangSimpleVariable) node;
                BLangExpression expr = varNode.expr;
                return expr != null && isValidContextForInferredArray(node.parent) &&
                        isValidVariableForInferredArray(expr);
            case CONSTANT:
                BLangConstant constant = (BLangConstant) node;
                return constant.expr != null && isValidContextForInferredArray(node.parent) &&
                        isValidVariableForInferredArray(constant.expr);
            default:
                return false;
        }
    }

    private boolean isValidContextForInferredArray(BLangNode node) {
        switch (node.getKind()) {
            case PACKAGE:
            case EXPR_FUNCTION_BODY:
            case BLOCK_FUNCTION_BODY:
            case BLOCK:
                return true;
            case VARIABLE_DEF:
                return isValidContextForInferredArray(node.parent);
            default:
                return false;
        }
    }

    private boolean isValidVariableForInferredArray(BLangNode node) {
        switch (node.getKind()) {
            case LITERAL:
                if (node.getBType().tag == TypeTags.ARRAY || node.getBType().tag == TypeTags.TUPLE) {
                    return true;
                }
                break;
            case LIST_CONSTRUCTOR_EXPR:
                return true;
            case GROUP_EXPR:
                return isValidVariableForInferredArray(((BLangGroupExpr) node).expression);
        }
        return false;
    }

    @Override
    public void visit(BLangTupleVariable bLangTupleVariable, AnalyzerData data) {

        if (bLangTupleVariable.typeNode != null) {
            analyzeNode(bLangTupleVariable.typeNode, data);
        }
        analyzeExpr(bLangTupleVariable.expr, data);
    }

    @Override
    public void visit(BLangRecordVariable bLangRecordVariable, AnalyzerData data) {

        if (bLangRecordVariable.typeNode != null) {
            analyzeNode(bLangRecordVariable.typeNode, data);
        }
        analyzeExpr(bLangRecordVariable.expr, data);
    }

    @Override
    public void visit(BLangErrorVariable bLangErrorVariable, AnalyzerData data) {

        if (bLangErrorVariable.typeNode != null) {
            analyzeNode(bLangErrorVariable.typeNode, data);
        }
        analyzeExpr(bLangErrorVariable.expr, data);
    }

    @Override
    public void visit(BLangIdentifier identifierNode, AnalyzerData data) {
        /* ignore */
    }

    @Override
    public void visit(BLangAnnotation annotationNode, AnalyzerData data) {
        annotationNode.annAttachments.forEach(annotationAttachment -> analyzeNode(annotationAttachment, data));
    }

    @Override
    public void visit(BLangAnnotationAttachment annAttachmentNode, AnalyzerData data) {
        analyzeExpr(annAttachmentNode.expr, data);
        BAnnotationSymbol annotationSymbol = annAttachmentNode.annotationSymbol;
        if (annotationSymbol != null && Symbols.isFlagOn(annotationSymbol.flags, Flags.DEPRECATED)) {
            logDeprecatedWaring(annAttachmentNode.annotationName.toString(), annotationSymbol, annAttachmentNode.pos);
        }
    }

    @Override
    public void visit(BLangSimpleVariableDef varDefNode, AnalyzerData data) {
        analyzeNode(varDefNode.var, data);
    }

    @Override
    public void visit(BLangCompoundAssignment compoundAssignment, AnalyzerData data) {
        BLangValueExpression varRef = compoundAssignment.varRef;
        analyzeExpr(varRef, data);
        analyzeExpr(compoundAssignment.expr, data);
    }

    @Override
    public void visit(BLangAssignment assignNode, AnalyzerData data) {
        BLangExpression varRef = assignNode.varRef;
        analyzeExpr(varRef, data);
        analyzeExpr(assignNode.expr, data);
    }

    @Override
    public void visit(BLangRecordDestructure stmt, AnalyzerData data) {
        List<BLangExpression> varRefs = getVarRefs(stmt.varRef);
        this.checkDuplicateVarRefs(varRefs);
        analyzeExpr(stmt.varRef, data);
        analyzeExpr(stmt.expr, data);
    }

    @Override
    public void visit(BLangErrorDestructure stmt, AnalyzerData data) {
        List<BLangExpression> varRefs = getVarRefs(stmt.varRef);
        this.checkDuplicateVarRefs(varRefs);
        analyzeExpr(stmt.varRef, data);
        analyzeExpr(stmt.expr, data);
    }

    @Override
    public void visit(BLangTupleDestructure stmt, AnalyzerData data) {
        List<BLangExpression> varRefs = getVarRefs(stmt.varRef);
        this.checkDuplicateVarRefs(varRefs);
        analyzeExpr(stmt.varRef, data);
        analyzeExpr(stmt.expr, data);
    }

    private void checkDuplicateVarRefs(List<BLangExpression> varRefs) {
        checkDuplicateVarRefs(varRefs, new HashSet<>());
    }

    private void checkDuplicateVarRefs(List<BLangExpression> varRefs, Set<BSymbol> symbols) {
        for (BLangExpression varRef : varRefs) {
            NodeKind kind = varRef.getKind();
            switch (kind) {
                case SIMPLE_VARIABLE_REF:
                    BLangSimpleVarRef simpleVarRef = (BLangSimpleVarRef) varRef;
                    if (simpleVarRef.symbol != null && !symbols.add(simpleVarRef.symbol)) {
                        this.dlog.error(varRef.pos, DiagnosticErrorCode.DUPLICATE_VARIABLE_IN_BINDING_PATTERN,
                                simpleVarRef.symbol);
                    }
                    break;
                case RECORD_VARIABLE_REF:
                    checkDuplicateVarRefs(getVarRefs((BLangRecordVarRef) varRef), symbols);
                    break;
                case ERROR_VARIABLE_REF:
                    checkDuplicateVarRefs(getVarRefs((BLangErrorVarRef) varRef), symbols);
                    break;
                case TUPLE_VARIABLE_REF:
                    checkDuplicateVarRefs(getVarRefs((BLangTupleVarRef) varRef), symbols);
                    break;
                default:
            }
        }
    }

    private List<BLangExpression> getVarRefs(BLangRecordVarRef varRef) {
        List<BLangExpression> varRefs = varRef.recordRefFields.stream()
                .map(e -> e.variableReference).collect(Collectors.toList());
        if (varRef.restParam != null) {
            varRefs.add(varRef.restParam);
        }
        return varRefs;
    }

    private List<BLangExpression> getVarRefs(BLangErrorVarRef varRef) {
        List<BLangExpression> varRefs = new ArrayList<>();
        if (varRef.message != null) {
            varRefs.add(varRef.message);
        }
        if (varRef.cause != null) {
            varRefs.add(varRef.cause);
        }
        varRefs.addAll(varRef.detail.stream().map(e -> e.expr).collect(Collectors.toList()));
        if (varRef.restVar != null) {
            varRefs.add(varRef.restVar);
        }
        return varRefs;
    }

    private List<BLangExpression> getVarRefs(BLangTupleVarRef varRef) {
        List<BLangExpression> varRefs = new ArrayList<>(varRef.expressions);
        if (varRef.restParam != null) {
            varRefs.add(varRef.restParam);
        }
        return varRefs;
    }

    @Override
    public void visit(BLangBreak breakNode, AnalyzerData data) {
        if (data.loopCount == 0) {
            this.dlog.error(breakNode.pos, DiagnosticErrorCode.BREAK_CANNOT_BE_OUTSIDE_LOOP);
            return;
        }
        if (checkNextBreakValidityInTransaction(data)) {
            this.dlog.error(breakNode.pos, DiagnosticErrorCode.BREAK_CANNOT_BE_USED_TO_EXIT_TRANSACTION);
            return;
        }
        if (data.loopAlterNotAllowed) {
            this.dlog.error(breakNode.pos, DiagnosticErrorCode.BREAK_NOT_ALLOWED);
        }
    }

    @Override
    public void visit(BLangPanic panicNode, AnalyzerData data) {
        analyzeExpr(panicNode.expr, data);
    }

    @Override
    public void visit(BLangXMLNSStatement xmlnsStmtNode, AnalyzerData data) {
    }

    @Override
    public void visit(BLangExpressionStmt exprStmtNode, AnalyzerData data) {
        BLangExpression expr = exprStmtNode.expr;
        analyzeExpr(expr, data);
    }

    private boolean isInWorker(SymbolEnv env) {
        return env.enclInvokable.flagSet.contains(Flag.WORKER);
    }

    private boolean isSendAllowedLocation(BLangFunctionBody enclInvokableBody, BLangNode node) {
        return isCommunicationAllowedContext(enclInvokableBody, node, this::isSendAllowedContext);
    }

    private boolean isReceiveAllowedLocation(BLangFunctionBody enclInvokableBody, BLangNode node) {
        return isCommunicationAllowedContext(enclInvokableBody, node, this::isReceiveAllowedContext);
    }

    private boolean isSendAllowedContext(BLangNode bLangNode) {
        return isReceiveAllowedContext(bLangNode) || bLangNode.getKind() == NodeKind.IF;
    }

    private boolean isReceiveAllowedContext(BLangNode bLangNode) {
        return switch (bLangNode.getKind()) {
            case BLOCK_FUNCTION_BODY, BLOCK, ON_FAIL, DO_STMT -> true;
            default -> false;
        };
    }

    private boolean isCommunicationAllowedContext(BLangFunctionBody enclInvokableBody, BLangNode node,
                                                  Predicate<BLangNode> contextChecker) {
        if (enclInvokableBody == node) {
            return true;
        }

        BLangNode parentNode = node.parent;
        if (contextChecker.test(parentNode)) {
            return isCommunicationAllowedContext(enclInvokableBody, parentNode, contextChecker);
        }

        return false;
    }

    private boolean withinIf(BLangFunctionBody enclInvokableBody, BLangNode node) {
        if (enclInvokableBody == node) {
            return false;
        }

        BLangNode parentNode = node.parent;
        if (parentNode.getKind() == NodeKind.IF) {
            return true;
        }

        return withinIf(enclInvokableBody, parentNode);
    }

    private boolean isDefaultWorkerCommunication(String workerIdentifier) {
        return workerIdentifier.equals(DEFAULT_WORKER_NAME);
    }

    private boolean workerExists(BType type, String workerName, SymbolEnv env) {
        if (isDefaultWorkerCommunication(workerName) && isInWorker(env)) {
            return true;
        }
        if (type == symTable.semanticError) {
            return false;
        }
        BType refType = Types.getImpliedType(type);
        return refType.tag == TypeTags.FUTURE && ((BFutureType) refType).workerDerivative;
    }


    // Asynchronous Send Statement
    @Override
    public void visit(BLangWorkerAsyncSendExpr asyncSendExpr, AnalyzerData data) {
        BSymbol receiver =
                symResolver.lookupSymbolInMainSpace(data.env, names.fromIdNode(asyncSendExpr.workerIdentifier));
        if ((receiver.tag & SymTag.VARIABLE) != SymTag.VARIABLE) {
            receiver = symTable.notFoundSymbol;
        }
        verifyPeerCommunication(asyncSendExpr.pos, receiver, asyncSendExpr.workerIdentifier.value, data.env);

        WorkerActionSystem was = data.workerActionSystemStack.peek();
        if (data.withinLockBlock) {
            this.dlog.error(asyncSendExpr.pos, DiagnosticErrorCode.WORKER_SEND_ACTION_NOT_ALLOWED_IN_LOCK_STATEMENT);
            was.hasErrors = true;
        }

        BType type = asyncSendExpr.expr.getBType();
        if (type == symTable.semanticError) {
            // Error of this is already printed as undef-var
            was.hasErrors = true;
        } else if (asyncSendExpr.expr instanceof ActionNode) {
            this.dlog.error(asyncSendExpr.expr.pos, DiagnosticErrorCode.INVALID_SEND_EXPR);
        }

        boolean invalidSendPos = data.withinQuery ||
                (!isSendAllowedLocation(data.env.enclInvokable.body, data.env.node) &&
                        !data.inInternallyDefinedBlockStmt);
        if (invalidSendPos) {
            this.dlog.error(asyncSendExpr.pos, DiagnosticErrorCode.UNSUPPORTED_WORKER_SEND_POSITION);
            was.hasErrors = true;
        }

        String workerName = asyncSendExpr.workerIdentifier.getValue();
        if (!this.workerExists(asyncSendExpr.workerType, workerName, data.env)
                || (!isWorkerFromFunction(data.env, names.fromString(workerName)) && !workerName.equals("function"))) {
            this.dlog.error(asyncSendExpr.pos, DiagnosticErrorCode.UNDEFINED_WORKER, workerName);
            was.hasErrors = true;
        }

        boolean withinIf = !invalidSendPos && withinIf(data.env.enclInvokable.body, data.env.node);
        asyncSendExpr.sendType =
                createAccumulatedErrorTypeForMatchingReceive(asyncSendExpr.expr.getBType(), withinIf, data);
        was.addWorkerAction(asyncSendExpr);
        analyzeExpr(asyncSendExpr.expr, data);
        validateActionParentNode(asyncSendExpr.pos, asyncSendExpr.expr);
    }

    private BType createAccumulatedErrorTypeForMatchingReceive(BType exprType, boolean withinIf, AnalyzerData data) {
        Set<BType> returnTypesUpToNow = data.returnTypes.peek();
        LinkedHashSet<BType> returnTypeAndSendType = new LinkedHashSet<>() {
            {
                Comparator.comparing(BType::toString);
            }
        };

        boolean hasNonErrorReturn = false;
        for (BType returnType : returnTypesUpToNow) {
            addErrorTypesToSet(returnType, returnTypeAndSendType);
            if (hasNonErrorType(returnType)) {
                hasNonErrorReturn = true;
            }
        }
        returnTypeAndSendType.add(exprType);

<<<<<<< HEAD
        if (withinIf || !returnTypesUpToNow.isEmpty()) {
=======
        if (withinIf || hasNonErrorReturn) {
>>>>>>> 549ab1b5
            // There is a possibility that the send action may not be executed, thus adding NoMessageError type.
            BSymbol noMsgErrSymbol = symTable.langErrorModuleSymbol.scope.
                    lookup(Names.fromString(NO_MESSAGE_ERROR_TYPE)).symbol;
            returnTypeAndSendType.add(noMsgErrSymbol.getType());
        }

        if (returnTypeAndSendType.size() > 1) {
            return BUnionType.create(null, returnTypeAndSendType);
        } else {
            return exprType;
        }
    }

    @Override
    public void visit(BLangWorkerSyncSendExpr syncSendExpr, AnalyzerData data) {
        BSymbol receiver =
                symResolver.lookupSymbolInMainSpace(data.env, names.fromIdNode(syncSendExpr.workerIdentifier));
        if ((receiver.tag & SymTag.VARIABLE) != SymTag.VARIABLE) {
            receiver = symTable.notFoundSymbol;
        }
        verifyPeerCommunication(syncSendExpr.pos, receiver, syncSendExpr.workerIdentifier.value, data.env);

        // Validate worker synchronous send
        validateActionParentNode(syncSendExpr.pos, syncSendExpr);
        String workerName = syncSendExpr.workerIdentifier.getValue();
        WorkerActionSystem was = data.workerActionSystemStack.peek();

        if (data.withinLockBlock) {
            this.dlog.error(syncSendExpr.pos, DiagnosticErrorCode.WORKER_SEND_ACTION_NOT_ALLOWED_IN_LOCK_STATEMENT);
            was.hasErrors = true;
        }

        boolean invalidSendPos = data.withinQuery ||
                (!isSendAllowedLocation(data.env.enclInvokable.body, data.env.node) &&
                        !data.inInternallyDefinedBlockStmt);
        if (invalidSendPos) {
            this.dlog.error(syncSendExpr.pos, DiagnosticErrorCode.UNSUPPORTED_WORKER_SEND_POSITION);
            was.hasErrors = true;
        }

        if (!this.workerExists(syncSendExpr.workerType, workerName, data.env)) {
            this.dlog.error(syncSendExpr.pos, DiagnosticErrorCode.UNDEFINED_WORKER, syncSendExpr.workerSymbol);
            was.hasErrors = true;
        }

        syncSendExpr.setBType(BUnionType.create(null, symTable.nilType, symTable.errorType));
        boolean withinIf = !invalidSendPos && withinIf(data.env.enclInvokable.body, data.env.node);
        syncSendExpr.sendType =
                createAccumulatedErrorTypeForMatchingReceive(syncSendExpr.expr.getBType(), withinIf, data);
        was.addWorkerAction(syncSendExpr);
        analyzeExpr(syncSendExpr.expr, data);
    }

    @Override
    public void visit(BLangAlternateWorkerReceive altWorkerReceive, AnalyzerData data) {
        for (BLangWorkerReceive bLangWorkerReceive : altWorkerReceive.getWorkerReceives()) {
            analyzeExpr(bLangWorkerReceive, data);
        }
    }

    @Override
    public void visit(BLangMultipleWorkerReceive multipleWorkerReceive, AnalyzerData data) {
        for (BLangMultipleWorkerReceive.BLangReceiveField rvField : multipleWorkerReceive.getReceiveFields()) {
            analyzeExpr(rvField.getWorkerReceive(), data);
        }
    }

    @Override
    public void visit(BLangWorkerReceive workerReceiveNode, AnalyzerData data) {
        // Validate worker receive
        validateActionParentNode(workerReceiveNode.pos, workerReceiveNode);
        BSymbol sender =
                symResolver.lookupSymbolInMainSpace(data.env, names.fromIdNode(workerReceiveNode.workerIdentifier));
        if ((sender.tag & SymTag.VARIABLE) != SymTag.VARIABLE) {
            sender = symTable.notFoundSymbol;
        }
        verifyPeerCommunication(workerReceiveNode.pos, sender, workerReceiveNode.workerIdentifier.value, data.env);

        WorkerActionSystem was = data.workerActionSystemStack.peek();

        if (data.withinLockBlock) {
            this.dlog.error(workerReceiveNode.pos,
                            DiagnosticErrorCode.WORKER_RECEIVE_ACTION_NOT_ALLOWED_IN_LOCK_STATEMENT);
            was.hasErrors = true;
        }

        String workerName = workerReceiveNode.workerIdentifier.getValue();
        if (data.withinQuery || (!isReceiveAllowedLocation(data.env.enclInvokable.body, data.env.node) &&
                !data.inInternallyDefinedBlockStmt)) {
            this.dlog.error(workerReceiveNode.pos, DiagnosticErrorCode.INVALID_WORKER_RECEIVE_POSITION);
            was.hasErrors = true;
        }

        if (!this.workerExists(workerReceiveNode.workerType, workerName, data.env)) {
            this.dlog.error(workerReceiveNode.pos, DiagnosticErrorCode.UNDEFINED_WORKER, workerName);
            was.hasErrors = true;
        }

        workerReceiveNode.matchingSendsError = createAccumulatedErrorTypeForMatchingSyncSend(data);
        was.addWorkerAction(workerReceiveNode);
    }

    private void verifyPeerCommunication(Location pos, BSymbol otherWorker, String otherWorkerName, SymbolEnv env) {
        if (env.enclEnv.node.getKind() != NodeKind.FUNCTION) {
            return;
        }
        BLangFunction funcNode = (BLangFunction) env.enclEnv.node;

        Set<Flag> flagSet = funcNode.flagSet;
        // Analyze worker interactions inside workers
        Name workerDerivedName = names.fromString("0" + otherWorker.name.value);
        if (flagSet.contains(Flag.WORKER)) {
            // Interacting with default worker from a worker within a fork.
            if (otherWorkerName.equals(DEFAULT_WORKER_NAME)) {
                if (flagSet.contains(Flag.FORKED)) {
                    dlog.error(pos, DiagnosticErrorCode.WORKER_INTERACTIONS_ONLY_ALLOWED_BETWEEN_PEERS);
                }
                return;
            }

            Scope enclFunctionScope = env.enclEnv.enclEnv.scope;
            BInvokableSymbol wLambda = (BInvokableSymbol) enclFunctionScope.lookup(workerDerivedName).symbol;
            // Interactions across fork
            if (wLambda != null && funcNode.anonForkName != null
                    && !funcNode.anonForkName.equals(wLambda.enclForkName)) {
                dlog.error(pos, DiagnosticErrorCode.WORKER_INTERACTIONS_ONLY_ALLOWED_BETWEEN_PEERS);
            }
        } else {
            // Worker interactions outside of worker constructs (in default worker)
            BInvokableSymbol wLambda = (BInvokableSymbol) env.scope.lookup(workerDerivedName).symbol;
            if (wLambda != null && wLambda.enclForkName != null) {
                dlog.error(pos, DiagnosticErrorCode.WORKER_INTERACTIONS_ONLY_ALLOWED_BETWEEN_PEERS);
            }
        }
    }

    public BType createAccumulatedErrorTypeForMatchingSyncSend(AnalyzerData data) {
        LinkedHashSet<BType> returnTypesUpToNow = data.returnTypes.peek();
        LinkedHashSet<BType> returnTypeAndSendType = new LinkedHashSet<>();
        for (BType returnType : returnTypesUpToNow) {
            addErrorTypesToSet(returnType,  returnTypeAndSendType);
        }
        returnTypeAndSendType.add(symTable.nilType);
        if (returnTypeAndSendType.size() > 1) {
            return BUnionType.create(null, returnTypeAndSendType);
        } else {
            return symTable.nilType;
        }
    }

    private void addErrorTypesToSet(BType returnType, LinkedHashSet<BType> errorTypes) {
        if (returnType == null) {
            return;
        }

        BType effType = Types.getImpliedType(types.getTypeWithEffectiveIntersectionTypes(returnType));
        if (effType.tag == TypeTags.ERROR) {
            errorTypes.add(returnType);
        } else if (effType.tag == TypeTags.UNION) {
            for (BType memberType : ((BUnionType) effType).getMemberTypes()) {
                BType t = Types.getImpliedType(types.getTypeWithEffectiveIntersectionTypes(memberType));
                if (t.tag == TypeTags.ERROR) {
                    errorTypes.add(memberType);
                }
            }
        }
    }

    private boolean hasNonErrorType(BType returnType) {
        if (returnType == null) {
            return false;
        }

        BType effType = Types.getImpliedType(types.getTypeWithEffectiveIntersectionTypes(returnType));
        if (effType.tag == TypeTags.ERROR) {
            return false;
        }

        if (effType.tag == TypeTags.UNION) {
            for (BType memberType : ((BUnionType) returnType).getMemberTypes()) {
                if (hasNonErrorType(memberType)) {
                    return true;
                }
            }
            return false;
        }

        return true;
    }

    @Override
    public void visit(BLangLiteral literalExpr, AnalyzerData data) {
    }


    @Override
    public void visit(BLangConstRef constRef, AnalyzerData data) {
    }

    @Override
    public void visit(BLangListConstructorExpr listConstructorExpr, AnalyzerData data) {
        for (BLangExpression expr : listConstructorExpr.exprs) {
            if (expr.getKind() == NodeKind.LIST_CONSTRUCTOR_SPREAD_OP) {
                expr = ((BLangListConstructorSpreadOpExpr) expr).expr;
            }
            analyzeExpr(expr, data);
        }
    }

    @Override
    public void visit(BLangTableConstructorExpr tableConstructorExpr, AnalyzerData data) {
        analyzeExprs(tableConstructorExpr.recordLiteralList, data);
    }

    @Override
    public void visit(BLangRecordLiteral recordLiteral, AnalyzerData data) {
        BType referredType = Types.getImpliedType(recordLiteral.getBType());
        boolean isRecord = referredType.tag == TypeTags.RECORD;
        List<RecordLiteralNode.RecordField> recordLiteralFields = recordLiteral.fields;

        LinkedHashMap<String, BField> recordFields = null;
        if (isRecord) {
            recordFields = ((BRecordType) referredType).getFields();
        }

        for (RecordLiteralNode.RecordField field : recordLiteralFields) {
            if (field.isKeyValueField()) {
                analyzeExpr(((BLangRecordKeyValueField) field).valueExpr, data);
                reportIfDeprecatedUsage(((BLangRecordKeyValueField) field).key.fieldSymbol, recordLiteral,
                        ((BLangRecordKeyValueField) field).pos);
            } else if (field.getKind() == NodeKind.SIMPLE_VARIABLE_REF) {
                BLangRecordLiteral.BLangRecordVarNameField recField
                        = (BLangRecordLiteral.BLangRecordVarNameField) field;
                analyzeExpr(recField, data);

                if (isRecord) {
                    BField matchingField = recordFields.get(recField.symbol.getName().getValue());
                    if (matchingField != null) {
                        reportIfDeprecatedUsage(matchingField.symbol, recordLiteral, recField.pos);
                    }
                }
            } else {
                BLangRecordLiteral.BLangRecordSpreadOperatorField spreadField
                        = (BLangRecordLiteral.BLangRecordSpreadOperatorField) field;
                analyzeExpr(spreadField.expr, data);

                BType spreadFieldType = Types.getImpliedType(spreadField.expr.getBType());
                if (isRecord && spreadFieldType != null && spreadFieldType.tag == TypeTags.RECORD) {
                    for (BField fieldEntry: ((BRecordType) spreadFieldType).getFields().values()) {
                        BField matchingField = recordFields.get(fieldEntry.getName().getValue());
                        if (matchingField != null) {
                            reportIfDeprecatedUsage(matchingField.symbol, recordLiteral, spreadField.expr.pos);
                        }
                    }
                }
            }
        }

        Set<Object> names = new HashSet<>();
        Set<Object> neverTypedKeys = new HashSet<>();
        boolean isOpenRecord = isRecord && !((BRecordType) referredType).sealed;

        // A record type is inferred for a record literal even if the contextually expected type is a map, if the
        // mapping constructor expression has `readonly` fields.
        boolean isInferredRecordForMapCET = isRecord && recordLiteral.expectedType != null &&
                Types.getImpliedType(recordLiteral.expectedType).tag == TypeTags.MAP;

        BLangRecordLiteral.BLangRecordSpreadOperatorField inclusiveTypeSpreadField = null;
        for (RecordLiteralNode.RecordField field : recordLiteralFields) {

            BLangExpression keyExpr;

            if (field.getKind() == NodeKind.RECORD_LITERAL_SPREAD_OP) {
                BLangRecordLiteral.BLangRecordSpreadOperatorField spreadOpField =
                        (BLangRecordLiteral.BLangRecordSpreadOperatorField) field;
                BLangExpression spreadOpExpr = spreadOpField.expr;

                analyzeExpr(spreadOpExpr, data);

                BType spreadOpExprType = Types.getImpliedType(spreadOpExpr.getBType());
                int spreadFieldTypeTag = spreadOpExprType.tag;
                if (spreadFieldTypeTag == TypeTags.MAP) {
                    if (inclusiveTypeSpreadField != null) {
                        this.dlog.error(spreadOpExpr.pos, DiagnosticErrorCode.MULTIPLE_INCLUSIVE_TYPES);
                        continue;
                    }
                    inclusiveTypeSpreadField = spreadOpField;

                    if (recordLiteralFields.size() > 1) {
                        if (names.size() > 0) {
                            this.dlog.error(spreadOpExpr.pos,
                                            DiagnosticErrorCode.SPREAD_FIELD_MAY_DULPICATE_ALREADY_SPECIFIED_KEYS,
                                            spreadOpExpr);
                        }
                        // Skipping to avoid multiple error messages
                        continue;
                    }
                }

                if (spreadFieldTypeTag != TypeTags.RECORD) {
                    continue;
                }

                BRecordType spreadExprRecordType = (BRecordType) spreadOpExprType;
                boolean isSpreadExprRecordTypeSealed = spreadExprRecordType.sealed;
                if (!isSpreadExprRecordTypeSealed) {
                    // More than one spread-field with inclusive-type-descriptors are not allowed.
                    if (inclusiveTypeSpreadField != null) {
                        this.dlog.error(spreadOpExpr.pos, DiagnosticErrorCode.MULTIPLE_INCLUSIVE_TYPES);
                    } else {
                        inclusiveTypeSpreadField = spreadOpField;
                    }
                }

                LinkedHashMap<String, BField> fieldsInRecordType = getUnescapedFieldList(spreadExprRecordType.fields);

                for (Object fieldName : names) {
                    if (!fieldsInRecordType.containsKey(fieldName) && !isSpreadExprRecordTypeSealed) {
                        this.dlog.error(spreadOpExpr.pos,
                                DiagnosticErrorCode.SPREAD_FIELD_MAY_DULPICATE_ALREADY_SPECIFIED_KEYS,
                                spreadOpExpr);
                        break;
                    }
                }

                for (String fieldName : fieldsInRecordType.keySet()) {
                    BField bField = fieldsInRecordType.get(fieldName);
                    BType bFieldType = Types.getImpliedType(bField.type);
                    if (names.contains(fieldName)) {
                        if (bFieldType.tag != TypeTags.NEVER) {
                            this.dlog.error(spreadOpExpr.pos,
                                    DiagnosticErrorCode.DUPLICATE_KEY_IN_RECORD_LITERAL_SPREAD_OP,
                                    referredType.getKind().typeName(), fieldName, spreadOpField);
                        }
                        continue;
                    }

                    if (bFieldType.tag == TypeTags.NEVER) {
                        neverTypedKeys.add(fieldName);
                        continue;
                    }

                    if (!neverTypedKeys.remove(fieldName) &&
                            inclusiveTypeSpreadField != null && isSpreadExprRecordTypeSealed) {
                        this.dlog.error(spreadOpExpr.pos,
                                DiagnosticErrorCode.POSSIBLE_DUPLICATE_OF_FIELD_SPECIFIED_VIA_SPREAD_OP,
                                Types.getImpliedType(recordLiteral.expectedType).getKind().typeName(),
                                bField.symbol, spreadOpField);
                    }
                    names.add(fieldName);
                }

            } else {
                if (field.isKeyValueField()) {
                    BLangRecordLiteral.BLangRecordKey key = ((BLangRecordKeyValueField) field).key;
                    keyExpr = key.expr;
                    if (key.computedKey) {
                        analyzeExpr(keyExpr, data);
                        continue;
                    }
                } else {
                    keyExpr = (BLangRecordLiteral.BLangRecordVarNameField) field;
                }

                if (keyExpr.getKind() == NodeKind.SIMPLE_VARIABLE_REF) {
                    String name = ((BLangSimpleVarRef) keyExpr).variableName.value;
                    String unescapedName = Utils.unescapeJava(name);
                    if (names.contains(unescapedName)) {
                        this.dlog.error(keyExpr.pos, DiagnosticErrorCode.DUPLICATE_KEY_IN_MAPPING_CONSTRUCTOR,
                                        Types.getImpliedType(recordLiteral.expectedType).getKind().typeName(),
                                        unescapedName);
                    } else if (inclusiveTypeSpreadField != null && !neverTypedKeys.contains(unescapedName)) {
                        this.dlog.error(keyExpr.pos,
                                        DiagnosticErrorCode.POSSIBLE_DUPLICATE_OF_FIELD_SPECIFIED_VIA_SPREAD_OP,
                                unescapedName, inclusiveTypeSpreadField);
                    }

                    if (!isInferredRecordForMapCET && isOpenRecord
                            && !((BRecordType) referredType).fields.containsKey(name)) {
                        dlog.error(keyExpr.pos, DiagnosticErrorCode.INVALID_RECORD_LITERAL_IDENTIFIER_KEY,
                                unescapedName);
                    }

                    names.add(unescapedName);
                } else if (keyExpr.getKind() == NodeKind.LITERAL || keyExpr.getKind() == NodeKind.NUMERIC_LITERAL) {
                    Object name = ((BLangLiteral) keyExpr).value;
                    if (names.contains(name)) {
                        this.dlog.error(keyExpr.pos, DiagnosticErrorCode.DUPLICATE_KEY_IN_MAPPING_CONSTRUCTOR,
                                Types.getImpliedType(recordLiteral.parent.getBType())
                                        .getKind().typeName(), name);
                    } else if (inclusiveTypeSpreadField != null && !neverTypedKeys.contains(name)) {
                        this.dlog.error(keyExpr.pos,
                                        DiagnosticErrorCode.POSSIBLE_DUPLICATE_OF_FIELD_SPECIFIED_VIA_SPREAD_OP,
                                        name, inclusiveTypeSpreadField);
                    }
                    names.add(name);
                }
            }
        }

        if (isInferredRecordForMapCET) {
            recordLiteral.expectedType = referredType;
        }
    }

    @Override
    public void visit(BLangRecordLiteral.BLangRecordVarNameField node, AnalyzerData data) {
        visit((BLangSimpleVarRef) node, data);
    }

    private LinkedHashMap<String, BField> getUnescapedFieldList(LinkedHashMap<String, BField> fieldMap) {
        LinkedHashMap<String, BField> newMap = new LinkedHashMap<>();
        for (String key : fieldMap.keySet()) {
            newMap.put(Utils.unescapeJava(key), fieldMap.get(key));
        }

        return newMap;
    }

    @Override
    public void visit(BLangSimpleVarRef varRefExpr, AnalyzerData data) {
        switch (varRefExpr.parent.getKind()) {
            // Referring workers for worker interactions are allowed, hence skip the check.
            case WORKER_RECEIVE:
            case WORKER_ASYNC_SEND:
            case WORKER_SYNC_SEND:
                return;
            default:
                if (varRefExpr.getBType() != null &&
                        Types.getImpliedType(varRefExpr.getBType()).tag == TypeTags.FUTURE) {
                    trackNamedWorkerReferences(varRefExpr, data);
                }
        }

        BSymbol symbol = varRefExpr.symbol;
        if (symbol != null && Symbols.isFlagOn(symbol.flags, Flags.DEPRECATED)) {
            logDeprecatedWaring(varRefExpr.variableName.toString(), symbol, varRefExpr.pos);
        }
    }

    private void trackNamedWorkerReferences(BLangSimpleVarRef varRefExpr, AnalyzerData data) {
        if (varRefExpr.symbol == null || (varRefExpr.symbol.flags & Flags.WORKER) != Flags.WORKER) {
            return;
        }

        data.workerReferences.computeIfAbsent(varRefExpr.symbol, s -> new LinkedHashSet<>());
        data.workerReferences.get(varRefExpr.symbol).add(varRefExpr);
    }

    @Override
    public void visit(BLangRecordVarRef varRefExpr, AnalyzerData data) {
        /* ignore */
    }

    @Override
    public void visit(BLangErrorVarRef varRefExpr, AnalyzerData data) {
        /* ignore */
    }

    @Override
    public void visit(BLangTupleVarRef varRefExpr, AnalyzerData data) {
        /* ignore */
    }

    @Override
    public void visit(BLangFieldBasedAccess fieldAccessExpr, AnalyzerData data) {
        analyzeFieldBasedAccessExpr(fieldAccessExpr, data);
    }

    @Override
    public void visit(BLangFieldBasedAccess.BLangNSPrefixedFieldBasedAccess nsPrefixedFieldBasedAccess,
                      AnalyzerData data) {
        analyzeFieldBasedAccessExpr(nsPrefixedFieldBasedAccess, data);
    }

    private void analyzeFieldBasedAccessExpr(BLangFieldBasedAccess fieldAccessExpr, AnalyzerData data) {
        BLangExpression expr = fieldAccessExpr.expr;
        analyzeExpr(expr, data);
        reportIfDeprecatedUsage(fieldAccessExpr.symbol, expr, fieldAccessExpr.pos);
    }

    @Override
    public void visit(BLangIndexBasedAccess indexAccessExpr, AnalyzerData data) {
        analyzeExpr(indexAccessExpr.indexExpr, data);
        analyzeExpr(indexAccessExpr.expr, data);
    }

    @Override
    public void visit(BLangInvocation invocationExpr, AnalyzerData data) {
        analyzeExpr(invocationExpr.expr, data);
        analyzeExprs(invocationExpr.requiredArgs, data);
        analyzeExprs(invocationExpr.restArgs, data);

        validateInvocationInMatchGuard(invocationExpr);

        if ((invocationExpr.symbol != null) && invocationExpr.symbol.kind == SymbolKind.FUNCTION) {
            BSymbol funcSymbol = invocationExpr.symbol;
            if (Symbols.isFlagOn(funcSymbol.flags, Flags.TRANSACTIONAL) && !data.withinTransactionScope) {
                dlog.error(invocationExpr.pos, DiagnosticErrorCode.TRANSACTIONAL_FUNC_INVOKE_PROHIBITED);
                return;
            }
            if (Symbols.isFlagOn(funcSymbol.flags, Flags.DEPRECATED)) {
                logDeprecatedWarningForInvocation(invocationExpr);
            }
        }
        analyzeInvocationParams(invocationExpr, data);
    }

    @Override
    public void visit(BLangCollectContextInvocation node, AnalyzerData data) {
        analyzeExpr(node.invocation, data);
    }

    @Override
    public void visit(BLangErrorConstructorExpr errorConstructorExpr, AnalyzerData data) {
        analyzeExprs(errorConstructorExpr.positionalArgs, data);
        if (!errorConstructorExpr.namedArgs.isEmpty()) {
            analyzeExprs(errorConstructorExpr.namedArgs, data);
        }
    }

    @Override
    public void visit(BLangInvocation.BLangActionInvocation actionInvocation, AnalyzerData data) {
        validateInvocationInMatchGuard(actionInvocation);

        if (!actionInvocation.async && !data.withinTransactionScope &&
                Symbols.isFlagOn(actionInvocation.symbol.flags, Flags.TRANSACTIONAL)) {
            dlog.error(actionInvocation.pos, DiagnosticErrorCode.TRANSACTIONAL_FUNC_INVOKE_PROHIBITED,
                       actionInvocation.symbol);
            return;
        }

        if (actionInvocation.async && data.withinTransactionScope &&
                !Symbols.isFlagOn(actionInvocation.symbol.flags, Flags.TRANSACTIONAL)) {
            dlog.error(actionInvocation.pos, DiagnosticErrorCode.USAGE_OF_START_WITHIN_TRANSACTION_IS_PROHIBITED);
            return;
        }

        analyzeExpr(actionInvocation.expr, data);
        analyzeExprs(actionInvocation.requiredArgs, data);
        analyzeExprs(actionInvocation.restArgs, data);

        if (actionInvocation.symbol != null && actionInvocation.symbol.kind == SymbolKind.FUNCTION &&
                Symbols.isFlagOn(actionInvocation.symbol.flags, Flags.DEPRECATED)) {
            logDeprecatedWarningForInvocation(actionInvocation);
        }

        if (actionInvocation.flagSet.contains(Flag.TRANSACTIONAL) && !data.withinTransactionScope) {
            dlog.error(actionInvocation.pos, DiagnosticErrorCode.TRANSACTIONAL_FUNC_INVOKE_PROHIBITED);
            return;
        }

        if (actionInvocation.async && data.withinLockBlock) {
            dlog.error(actionInvocation.pos, actionInvocation.functionPointerInvocation ?
                    DiagnosticErrorCode.USAGE_OF_WORKER_WITHIN_LOCK_IS_PROHIBITED :
                    DiagnosticErrorCode.USAGE_OF_START_WITHIN_LOCK_IS_PROHIBITED);
            return;
        }

        if (actionInvocation.symbol != null &&
                (actionInvocation.symbol.tag & SymTag.CONSTRUCTOR) == SymTag.CONSTRUCTOR) {
            dlog.error(actionInvocation.pos, DiagnosticErrorCode.INVALID_FUNCTIONAL_CONSTRUCTOR_INVOCATION,
                    actionInvocation.symbol);
            return;
        }

        validateActionInvocation(actionInvocation.pos, actionInvocation);

        if (!actionInvocation.async && data.withinTransactionScope) {
            actionInvocation.invokedInsideTransaction = true;
        }
    }
    
    @Override
    public void visit(BLangInvocation.BLangResourceAccessInvocation resourceActionInvocation, AnalyzerData data) {
        validateInvocationInMatchGuard(resourceActionInvocation);
        analyzeExpr(resourceActionInvocation.expr, data);
        analyzeExprs(resourceActionInvocation.requiredArgs, data);
        analyzeExprs(resourceActionInvocation.restArgs, data);
        analyzeExpr(resourceActionInvocation.resourceAccessPathSegments, data);
        resourceActionInvocation.invokedInsideTransaction = data.withinTransactionScope;
        
        if (Symbols.isFlagOn(resourceActionInvocation.symbol.flags, Flags.TRANSACTIONAL) &&
                !data.withinTransactionScope) {
            dlog.error(resourceActionInvocation.pos, DiagnosticErrorCode.TRANSACTIONAL_FUNC_INVOKE_PROHIBITED);
            return;
        }
        
        if (Symbols.isFlagOn(resourceActionInvocation.symbol.flags, Flags.DEPRECATED)) {
            logDeprecatedWarningForInvocation(resourceActionInvocation);
        }

        validateActionInvocation(resourceActionInvocation.pos, resourceActionInvocation);
    }

    private void logDeprecatedWarningForInvocation(BLangInvocation invocationExpr) {
        String deprecatedConstruct = invocationExpr.name.toString();
        BLangExpression expr = invocationExpr.expr;
        BSymbol funcSymbol = invocationExpr.symbol;

        if (expr != null) {
            // Method call
            deprecatedConstruct = generateDeprecatedConstructString(expr, deprecatedConstruct, funcSymbol);
        } else if (!Names.DOT.equals(funcSymbol.pkgID.name)) {
            deprecatedConstruct = funcSymbol.pkgID + ":" + deprecatedConstruct;
        }

        dlog.warning(invocationExpr.pos, DiagnosticWarningCode.USAGE_OF_DEPRECATED_CONSTRUCT, deprecatedConstruct);
    }

    private String generateDeprecatedConstructString(BLangExpression expr, String fieldOrMethodName,
                                                     BSymbol symbol) {
        BType bType = expr.getBType();
        if (bType.tag == TypeTags.TYPEREFDESC) {
            return bType + "." + fieldOrMethodName;
        }

        if (bType.tag == TypeTags.OBJECT) {
            BObjectType objectType = (BObjectType) bType;
            // for anonymous objects, only the field name will be in the error msg
            if (objectType.classDef == null || objectType.classDef.internal == false) {
                fieldOrMethodName = bType + "." + fieldOrMethodName;
            }
            return fieldOrMethodName;
        }

        if (symbol.kind == SymbolKind.FUNCTION && !Names.DOT.equals(symbol.pkgID.name)) {
            // for deprecated lang lib methods
            fieldOrMethodName = symbol.pkgID + ":" + fieldOrMethodName;
        }

        return fieldOrMethodName;
    }

    private void validateActionInvocation(Location pos, BLangInvocation iExpr) {
        if (iExpr.expr != null) {
            final NodeKind clientNodeKind = iExpr.expr.getKind();
            // Validation against node kind.
            if (clientNodeKind == NodeKind.FIELD_BASED_ACCESS_EXPR) {
                final BLangFieldBasedAccess fieldBasedAccess = (BLangFieldBasedAccess) iExpr.expr;
                if (fieldBasedAccess.expr.getKind() != NodeKind.SIMPLE_VARIABLE_REF) {
                    dlog.error(pos, DiagnosticErrorCode.INVALID_ACTION_INVOCATION_AS_EXPR);
                } else {
                    final BLangSimpleVarRef selfName = (BLangSimpleVarRef) fieldBasedAccess.expr;
                    if (!Names.SELF.equals(selfName.symbol.name)) {
                        dlog.error(pos, DiagnosticErrorCode.INVALID_ACTION_INVOCATION_AS_EXPR);
                    }
                }
            } else if (clientNodeKind != NodeKind.SIMPLE_VARIABLE_REF &&
                    clientNodeKind != NodeKind.GROUP_EXPR) {
                dlog.error(pos, DiagnosticErrorCode.INVALID_ACTION_INVOCATION_AS_EXPR);
            }
        }
        validateActionParentNode(pos, iExpr);
    }

    /**
     * Actions can only occur as part of a statement or nested inside other actions.
     */
    private boolean validateActionParentNode(Location pos, BLangNode node) {
        // Validate for parent nodes.
        BLangNode parent = node.parent;

        while (parent != null) {
            final NodeKind kind = parent.getKind();
            if (parent instanceof StatementNode || checkActionInQuery(kind)) {
                return true;
            } else if (parent instanceof ActionNode || parent instanceof BLangVariable || kind == NodeKind.CHECK_EXPR ||
                    kind == NodeKind.CHECK_PANIC_EXPR || kind == NodeKind.TRAP_EXPR || kind == NodeKind.GROUP_EXPR ||
                    kind == NodeKind.TYPE_CONVERSION_EXPR) {
                if (parent instanceof BLangInvocation.BLangActionInvocation) {
                    // Prevent use of actions as arguments in a call
                    break;
                }

                parent = parent.parent;
                continue;
            }
            break;
        }
        dlog.error(pos, DiagnosticErrorCode.INVALID_ACTION_INVOCATION_AS_EXPR);
        return false;
    }

    private boolean checkActionInQuery(NodeKind parentKind) {
        return parentKind == NodeKind.FROM || parentKind == NodeKind.SELECT ||
                parentKind == NodeKind.LET_CLAUSE;
    }

    @Override
    public void visit(BLangTypeInit cIExpr, AnalyzerData data) {
        analyzeExprs(cIExpr.argsExpr, data);
        analyzeExpr(cIExpr.initInvocation, data);
        BType type = cIExpr.getBType();
        if (cIExpr.userDefinedType != null && Symbols.isFlagOn(type.tsymbol.flags, Flags.DEPRECATED)) {
            logDeprecatedWaring(((BLangUserDefinedType) cIExpr.userDefinedType).typeName.toString(), type.tsymbol,
                    cIExpr.pos);
        }
    }

    @Override
    public void visit(BLangTernaryExpr ternaryExpr, AnalyzerData data) {
        analyzeExpr(ternaryExpr.expr, data);
        analyzeExpr(ternaryExpr.thenExpr, data);
        analyzeExpr(ternaryExpr.elseExpr, data);
    }

    @Override
    public void visit(BLangWaitExpr awaitExpr, AnalyzerData data) {
        BLangExpression expr = awaitExpr.getExpression();
        boolean validWaitFuture = validateWaitFutureExpr(expr);
        analyzeExpr(expr, data);
        boolean validActionParent = validateActionParentNode(awaitExpr.pos, awaitExpr);

        WorkerActionSystem was = data.workerActionSystemStack.peek();
        was.addWorkerAction(awaitExpr, data.env);
        was.hasErrors = !(validWaitFuture || validActionParent);
    }

    @Override
    public void visit(BLangWaitForAllExpr waitForAllExpr, AnalyzerData data) {
        boolean validWaitFuture = true;
        for (BLangWaitForAllExpr.BLangWaitKeyValue keyValue : waitForAllExpr.keyValuePairs) {
            BLangExpression expr = keyValue.valueExpr != null ? keyValue.valueExpr : keyValue.keyExpr;
            validWaitFuture = validWaitFuture && validateWaitFutureExpr(expr);
            analyzeExpr(expr, data);
        }

        boolean validActionParent = validateActionParentNode(waitForAllExpr.pos, waitForAllExpr);

        WorkerActionSystem was = data.workerActionSystemStack.peek();
        was.addWorkerAction(waitForAllExpr, data.env);
        was.hasErrors = !(validWaitFuture || validActionParent);
    }

    // wait-future-expr := expression but not mapping-constructor-expr
    private boolean validateWaitFutureExpr(BLangExpression expr) {
        if (expr.getKind() == NodeKind.RECORD_LITERAL_EXPR) {
            dlog.error(expr.pos, DiagnosticErrorCode.INVALID_WAIT_MAPPING_CONSTRUCTORS);
            return false;
        }

        if (expr instanceof ActionNode) {
            dlog.error(expr.pos, DiagnosticErrorCode.INVALID_WAIT_ACTIONS);
            return false;
        }
        return true;
    }

    @Override
    public void visit(BLangXMLElementAccess xmlElementAccess, AnalyzerData data) {
        analyzeExpr(xmlElementAccess.expr, data);
    }

    @Override
    public void visit(BLangXMLNavigationAccess xmlNavigation, AnalyzerData data) {
        analyzeExpr(xmlNavigation.expr, data);
        if (xmlNavigation.childIndex != null) {
            if (xmlNavigation.navAccessType == XMLNavigationAccess.NavAccessType.DESCENDANTS
                    || xmlNavigation.navAccessType == XMLNavigationAccess.NavAccessType.CHILDREN) {
                dlog.error(xmlNavigation.pos, DiagnosticErrorCode.UNSUPPORTED_MEMBER_ACCESS_IN_XML_NAVIGATION);
            }
            analyzeExpr(xmlNavigation.childIndex, data);
        }
        validateMethodInvocationsInXMLNavigationExpression(xmlNavigation);
    }

    private void validateMethodInvocationsInXMLNavigationExpression(BLangXMLNavigationAccess expression) {
        if (!expression.methodInvocationAnalyzed && expression.parent.getKind() == NodeKind.INVOCATION) {
            BLangInvocation invocation = (BLangInvocation) expression.parent;
            // avoid langlib invocations re-written to have the receiver as first argument.
            if (invocation.argExprs.contains(expression)
                    && ((invocation.symbol.flags & Flags.LANG_LIB) != Flags.LANG_LIB)) {
                return;
            }

            dlog.error(invocation.pos, DiagnosticErrorCode.UNSUPPORTED_METHOD_INVOCATION_XML_NAV);
        }
        expression.methodInvocationAnalyzed = true;
    }

    @Override
    public void visit(BLangWorkerFlushExpr workerFlushExpr, AnalyzerData data) {
        // Two scenarios should be handled
        // 1) flush w1 -> Wait till all the asynchronous sends to worker w1 is completed
        // 2) flush -> Wait till all asynchronous sends to all workers are completed
        BLangIdentifier flushWrkIdentifier = workerFlushExpr.workerIdentifier;
        Stack<WorkerActionSystem> workerActionSystems = data.workerActionSystemStack;
        WorkerActionSystem currentWrkerAction = workerActionSystems.peek();
        List<BLangWorkerAsyncSendExpr> sendStmts = getAsyncSendStmtsOfWorker(currentWrkerAction);
        if (flushWrkIdentifier != null) {
            List<BLangWorkerAsyncSendExpr> sendsToGivenWrkr = sendStmts.stream()
                                                              .filter(bLangNode -> bLangNode.workerIdentifier.equals
                                                                      (flushWrkIdentifier))
                                                              .collect(Collectors.toList());
            if (sendsToGivenWrkr.size() == 0) {
                this.dlog.error(workerFlushExpr.pos, DiagnosticErrorCode.INVALID_WORKER_FLUSH_FOR_WORKER,
                                workerFlushExpr.workerSymbol, currentWrkerAction.currentWorkerId());
                return;
            } else {
                sendStmts = sendsToGivenWrkr;
            }
        } else {
            if (sendStmts.size() == 0) {
                this.dlog.error(workerFlushExpr.pos, DiagnosticErrorCode.INVALID_WORKER_FLUSH,
                                currentWrkerAction.currentWorkerId());
                return;
            }
        }
        workerFlushExpr.cachedWorkerSendStmts = sendStmts;
        validateActionParentNode(workerFlushExpr.pos, workerFlushExpr);
    }

    private List<BLangWorkerAsyncSendExpr> getAsyncSendStmtsOfWorker(WorkerActionSystem currentWorkerAction) {
        List<BLangNode> actions = currentWorkerAction.workerActionStateMachines.peek().actions;
        return actions.stream()
                      .filter(CodeAnalyzer::isWorkerSend)
                      .map(bLangNode -> (BLangWorkerAsyncSendExpr) bLangNode)
                      .collect(Collectors.toList());
    }
    @Override
    public void visit(BLangTrapExpr trapExpr, AnalyzerData data) {
        analyzeExpr(trapExpr.expr, data);
    }

    @Override
    public void visit(BLangBinaryExpr binaryExpr, AnalyzerData data) {
        if (validateBinaryExpr(binaryExpr)) {
            analyzeExpr(binaryExpr.lhsExpr, data);
            analyzeExpr(binaryExpr.rhsExpr, data);
        }
    }

    private boolean validateBinaryExpr(BLangBinaryExpr binaryExpr) {
        // 1) For usual binary expressions the lhs or rhs can never be future types, so return true if both of
        // them are not future types
        int lhsTypeTag = Types.getImpliedType(binaryExpr.lhsExpr.getBType()).tag;
        int rhsTypeTag = Types.getImpliedType(binaryExpr.rhsExpr.getBType()).tag;
        if (lhsTypeTag != TypeTags.FUTURE && rhsTypeTag != TypeTags.FUTURE) {
            return true;
        }

        // 2) For binary expressions followed with wait lhs and rhs are always future types and this is allowed so
        // return true : wait f1 | f2[orgName + moduleName
        BLangNode parentNode = binaryExpr.parent;
        if (parentNode == null) {
            return false;
        }
        if (parentNode.getKind() == NodeKind.WAIT_EXPR) {
            return true;
        }

        // 3) For binary expressions of future type which are not followed by the wait expression are not allowed.
        // So check if immediate parent is a binary expression and if the current binary expression operator kind
        // is bitwise OR
        if (parentNode.getKind() != NodeKind.BINARY_EXPR && binaryExpr.opKind == OperatorKind.BITWISE_OR) {
            dlog.error(binaryExpr.pos, DiagnosticErrorCode.OPERATOR_NOT_SUPPORTED, OperatorKind.BITWISE_OR,
                       symTable.futureType);
                return false;
        }

        if (parentNode.getKind() == NodeKind.BINARY_EXPR) {
            return validateBinaryExpr((BLangBinaryExpr) parentNode);
        }
        return true;
    }

    @Override
    public void visit(BLangElvisExpr elvisExpr, AnalyzerData data) {
        analyzeExpr(elvisExpr.lhsExpr, data);
        analyzeExpr(elvisExpr.rhsExpr, data);
    }

    @Override
    public void visit(BLangGroupExpr groupExpr, AnalyzerData data) {
        analyzeExpr(groupExpr.expression, data);
    }

    @Override
    public void visit(BLangUnaryExpr unaryExpr, AnalyzerData data) {
        analyzeExpr(unaryExpr.expr, data);
    }

    @Override
    public void visit(BLangTypedescExpr accessExpr, AnalyzerData data) {
        /* ignore */
    }

    @Override
    public void visit(BLangTypeConversionExpr conversionExpr, AnalyzerData data) {
        analyzeExpr(conversionExpr.expr, data);
        conversionExpr.annAttachments.forEach(annotationAttachment -> analyzeNode(annotationAttachment, data));
    }

    @Override
    public void visit(BLangXMLQName xmlQName, AnalyzerData data) {
        /* ignore */
    }

    @Override
    public void visit(BLangXMLAttribute xmlAttribute, AnalyzerData data) {
        analyzeExpr(xmlAttribute.name, data);
        analyzeExpr(xmlAttribute.value, data);
    }

    @Override
    public void visit(BLangXMLElementLiteral xmlElementLiteral, AnalyzerData data) {
        analyzeExpr(xmlElementLiteral.startTagName, data);
        analyzeExpr(xmlElementLiteral.endTagName, data);
        analyzeExprs(xmlElementLiteral.attributes, data);
        analyzeExprs(xmlElementLiteral.children, data);
    }

    @Override
    public void visit(BLangXMLSequenceLiteral xmlSequenceLiteral, AnalyzerData data) {
        analyzeExprs(xmlSequenceLiteral.xmlItems, data);
    }

    @Override
    public void visit(BLangXMLTextLiteral xmlTextLiteral, AnalyzerData data) {
        analyzeExprs(xmlTextLiteral.textFragments, data);
    }

    @Override
    public void visit(BLangXMLCommentLiteral xmlCommentLiteral, AnalyzerData data) {
        analyzeExprs(xmlCommentLiteral.textFragments, data);
    }

    @Override
    public void visit(BLangXMLProcInsLiteral xmlProcInsLiteral, AnalyzerData data) {
        analyzeExprs(xmlProcInsLiteral.dataFragments, data);
        analyzeExpr(xmlProcInsLiteral.target, data);
    }

    @Override
    public void visit(BLangXMLQuotedString xmlQuotedString, AnalyzerData data) {
        analyzeExprs(xmlQuotedString.textFragments, data);
    }

    @Override
    public void visit(BLangStringTemplateLiteral stringTemplateLiteral, AnalyzerData data) {
        analyzeExprs(stringTemplateLiteral.exprs, data);
    }

    @Override
    public void visit(BLangRawTemplateLiteral rawTemplateLiteral, AnalyzerData data) {
        analyzeExprs(rawTemplateLiteral.strings, data);
        analyzeExprs(rawTemplateLiteral.insertions, data);
    }

    @Override
    public void visit(BLangLambdaFunction bLangLambdaFunction, AnalyzerData data) {
        boolean isWorker = false;

        analyzeNode(bLangLambdaFunction.function, data);

        if (bLangLambdaFunction.function.flagSet.contains(Flag.TRANSACTIONAL) &&
                bLangLambdaFunction.function.flagSet.contains(Flag.WORKER) && !data.withinTransactionScope) {
            dlog.error(bLangLambdaFunction.pos, DiagnosticErrorCode.TRANSACTIONAL_WORKER_OUT_OF_TRANSACTIONAL_SCOPE,
                    bLangLambdaFunction);
            return;
        }
        if (bLangLambdaFunction.parent.getKind() == NodeKind.VARIABLE) {
            String workerVarName = ((BLangSimpleVariable) bLangLambdaFunction.parent).name.value;
            if (workerVarName.startsWith(WORKER_LAMBDA_VAR_PREFIX)) {
                String workerName = workerVarName.substring(1);
                isWorker = true;
                data.workerActionSystemStack.peek().startWorkerActionStateMachine(workerName,
                                                                                  bLangLambdaFunction.function.pos,
                                                                                  bLangLambdaFunction.function);
            }
        }
        // If this is a worker we are already in a worker action system,
        // if not we need to initiate a worker action system
        if (isWorker) {
            this.visitFunction(bLangLambdaFunction.function, data);
        } else {
            try {
                this.initNewWorkerActionSystem(data);
                data.workerActionSystemStack.peek().startWorkerActionStateMachine(DEFAULT_WORKER_NAME,
                        bLangLambdaFunction.pos,
                        bLangLambdaFunction.function);
                this.visitFunction(bLangLambdaFunction.function, data);
                data.workerActionSystemStack.peek().endWorkerActionStateMachine();
            } finally {
                this.finalizeCurrentWorkerActionSystem(data);
            }
        }

        if (isWorker) {
            data.workerActionSystemStack.peek().endWorkerActionStateMachine();
        }
    }

    @Override
    public void visit(BLangArrowFunction bLangArrowFunction, AnalyzerData data) {

        DefaultValueState prevDefaultValueState = data.defaultValueState;
        if (prevDefaultValueState == DefaultValueState.RECORD_FIELD_DEFAULT ||
                prevDefaultValueState == DefaultValueState.OBJECT_FIELD_INITIALIZER) {
            data.defaultValueState = DefaultValueState.FUNCTION_IN_DEFAULT_VALUE;
        }
        analyzeExpr(bLangArrowFunction.body.expr, data);
        data.defaultValueState = prevDefaultValueState;
    }

    /* Type Nodes */

    @Override
    public void visit(BLangRecordTypeNode recordTypeNode, AnalyzerData data) {

        data.env = SymbolEnv.createTypeEnv(recordTypeNode, recordTypeNode.symbol.scope, data.env);
        for (BLangSimpleVariable field : recordTypeNode.fields) {
            DefaultValueState prevDefaultValueState = data.defaultValueState;
            data.defaultValueState = DefaultValueState.RECORD_FIELD_DEFAULT;
            analyzeNode(field, data);
            data.defaultValueState = prevDefaultValueState;
        }
    }

    @Override
    public void visit(BLangObjectTypeNode objectTypeNode, AnalyzerData data) {

        data.env = SymbolEnv.createTypeEnv(objectTypeNode, objectTypeNode.symbol.scope, data.env);
        for (BLangSimpleVariable field : objectTypeNode.fields) {
            analyzeNode(field, data);
        }

        List<BLangFunction> bLangFunctionList = new ArrayList<>(objectTypeNode.functions);
        if (objectTypeNode.initFunction != null) {
            bLangFunctionList.add(objectTypeNode.initFunction);
        }

        // To ensure the order of the compile errors
        bLangFunctionList.sort(Comparator.comparingInt(function -> function.pos.lineRange().startLine().line()));
        for (BLangFunction function : bLangFunctionList) {
            analyzeNode(function, data);
        }
    }

    @Override
    public void visit(BLangValueType valueType, AnalyzerData data) {
        /* ignore */
    }

    @Override
    public void visit(BLangArrayType arrayType, AnalyzerData data) {
        if (containsInferredArraySizesOfHigherDimensions(arrayType.sizes)) {
            dlog.error(arrayType.pos, DiagnosticErrorCode.INFER_SIZE_ONLY_SUPPORTED_IN_FIRST_DIMENSION);
        } else if (isSizeInferredArray(arrayType.sizes) && !isValidInferredArray(arrayType.parent)) {
            dlog.error(arrayType.pos, DiagnosticErrorCode.CANNOT_INFER_SIZE_ARRAY_SIZE_FROM_THE_CONTEXT);
        }

        analyzeTypeNode(arrayType.elemtype, data);
    }

    private boolean isSizeInferredArray(List<BLangExpression> indexSizes) {
        return !indexSizes.isEmpty() && isInferredArrayIndicator(indexSizes.get(indexSizes.size() - 1));
    }

    private boolean isInferredArrayIndicator(BLangExpression size) {
        return size.getKind() == LITERAL && ((BLangLiteral) size).value.equals(Constants.INFERRED_ARRAY_INDICATOR);
    }

    private boolean containsInferredArraySizesOfHigherDimensions(List<BLangExpression> sizes) {
        if (sizes.size() < 2) {
            return false;
        }
        for (int i = 0; i < sizes.size() - 1; i++) {
            if (isInferredArrayIndicator(sizes.get(i))) {
                return true;
            }
        }
        return false;
    }

    @Override
    public void visit(BLangBuiltInRefTypeNode builtInRefType, AnalyzerData data) {
        /* ignore */
    }

    @Override
    public void visit(BLangConstrainedType constrainedType, AnalyzerData data) {

        analyzeTypeNode(constrainedType.constraint, data);
    }

    @Override
    public void visit(BLangStreamType streamType, AnalyzerData data) {

        analyzeTypeNode(streamType.constraint, data);
        analyzeTypeNode(streamType.error, data);
    }

    @Override
    public void visit(BLangTableTypeNode tableType, AnalyzerData data) {

        analyzeTypeNode(tableType.constraint, data);

        if (tableType.tableKeyTypeConstraint != null) {
            analyzeTypeNode(tableType.tableKeyTypeConstraint.keyType, data);
        }
    }

    @Override
    public void visit(BLangErrorType errorType, AnalyzerData data) {
        BLangType detailType = errorType.detailType;
        if (detailType != null && detailType.getKind() == NodeKind.CONSTRAINED_TYPE) {
            BLangType constraint = ((BLangConstrainedType) detailType).constraint;
            if (constraint.getKind() == NodeKind.USER_DEFINED_TYPE) {
                BLangUserDefinedType userDefinedType = (BLangUserDefinedType) constraint;
                if (userDefinedType.typeName.value.equals(TypeDefBuilderHelper.INTERSECTED_ERROR_DETAIL)) {
                    // skip this as this is special case added to support error intersection where detail
                    // type is a map.
                    return;
                }
            }
        }

        analyzeTypeNode(errorType.detailType, data);
    }

    @Override
    public void visit(BLangUserDefinedType userDefinedType, AnalyzerData data) {
        BTypeSymbol typeSymbol = userDefinedType.getBType().tsymbol;
        if (typeSymbol != null && Symbols.isFlagOn(typeSymbol.flags, Flags.DEPRECATED)) {
            logDeprecatedWaring(userDefinedType.typeName.toString(), typeSymbol, userDefinedType.pos);
        }
    }

    @Override
    public void visit(BLangTupleTypeNode tupleTypeNode, AnalyzerData data) {

        tupleTypeNode.members.forEach(member -> analyzeNode(member, data));
        analyzeTypeNode(tupleTypeNode.restParamType, data);
    }

    @Override
    public void visit(BLangUnionTypeNode unionTypeNode, AnalyzerData data) {

        unionTypeNode.memberTypeNodes.forEach(memberType -> analyzeTypeNode(memberType, data));
    }

    @Override
    public void visit(BLangIntersectionTypeNode intersectionTypeNode, AnalyzerData data) {

        for (BLangType constituentTypeNode : intersectionTypeNode.constituentTypeNodes) {
            analyzeTypeNode(constituentTypeNode, data);
        }
    }

    @Override
    public void visit(BLangFunctionTypeNode functionTypeNode, AnalyzerData data) {
        if (functionTypeNode.flagSet.contains(Flag.ANY_FUNCTION)) {
            return;
        }
        functionTypeNode.params.forEach(node -> analyzeNode(node, data));
        analyzeTypeNode(functionTypeNode.returnTypeNode, data);
    }

    @Override
    public void visit(BLangFiniteTypeNode finiteTypeNode, AnalyzerData data) {

        /* Ignore */
    }

    @Override
    public void visit(BLangRestArgsExpression bLangVarArgsExpression, AnalyzerData data) {

        analyzeExpr(bLangVarArgsExpression.expr, data);
    }

    @Override
    public void visit(BLangNamedArgsExpression bLangNamedArgsExpression, AnalyzerData data) {

        analyzeExpr(bLangNamedArgsExpression.expr, data);
    }

    @Override
    public void visit(BLangCheckedExpr checkedExpr, AnalyzerData data) {
        data.failVisited = true;
        analyzeExpr(checkedExpr.expr, data);

        if (data.env.scope.owner.getKind() == SymbolKind.PACKAGE) {
            // Check at module level.
            return;
        }

        BLangInvokableNode enclInvokable = data.env.enclInvokable;

        List<BType> equivalentErrorTypeList = checkedExpr.equivalentErrorTypeList;
        if (equivalentErrorTypeList != null && !equivalentErrorTypeList.isEmpty()) {
            if (data.defaultValueState == DefaultValueState.RECORD_FIELD_DEFAULT) {
                dlog.error(checkedExpr.pos,
                           DiagnosticErrorCode.INVALID_USAGE_OF_CHECK_IN_RECORD_FIELD_DEFAULT_EXPRESSION);
                return;
            }

            if (data.defaultValueState == DefaultValueState.OBJECT_FIELD_INITIALIZER) {
                BAttachedFunction initializerFunc =
                        ((BObjectTypeSymbol) getEnclosingClass(data.env).getBType().tsymbol).initializerFunc;

                if (initializerFunc == null) {
                    dlog.error(checkedExpr.pos,
                            DiagnosticErrorCode
                                    .INVALID_USAGE_OF_CHECK_IN_OBJECT_FIELD_INITIALIZER_IN_OBJECT_WITH_NO_INIT_METHOD);
                    return;
                }

                BType exprErrorTypes = types.getErrorTypes(checkedExpr.expr.getBType());
                BType initMethodReturnType = initializerFunc.type.retType;
                if (!types.isAssignable(exprErrorTypes, initMethodReturnType)) {
                    dlog.error(checkedExpr.pos, DiagnosticErrorCode
                            .INVALID_USAGE_OF_CHECK_IN_OBJECT_FIELD_INITIALIZER_WITH_INIT_METHOD_RETURN_TYPE_MISMATCH,
                            initMethodReturnType, exprErrorTypes);
                }
                return;
            }
        }

        if (enclInvokable == null) {
            return;
        }

        BType exprType = Types.getImpliedType(enclInvokable.getReturnTypeNode().getBType());
        BType checkedExprType = checkedExpr.expr.getBType();
        BType errorType = types.getErrorTypes(checkedExprType);

        if (errorType == symTable.semanticError) {
            return;
        }

        boolean ignoreErrForCheckExpr = data.withinQuery && data.queryConstructType == Types.QueryConstructType.STREAM;
        if (!data.failureHandled && !ignoreErrForCheckExpr && !types.isAssignable(errorType, exprType)
                && !types.isNeverTypeOrStructureTypeWithARequiredNeverMember(checkedExprType)) {
            dlog.error(checkedExpr.pos,
                    DiagnosticErrorCode.CHECKED_EXPR_NO_MATCHING_ERROR_RETURN_IN_ENCL_INVOKABLE);
        }

        BType errorTypes;
        if (exprType.tag == TypeTags.UNION) {
            errorTypes = types.getErrorType((BUnionType) exprType);
        } else {
            errorTypes = exprType;
        }
        data.returnTypes.peek().add(errorTypes);
    }

    @Override
    public void visit(BLangCheckPanickedExpr checkPanicExpr, AnalyzerData data) {
        analyzeExpr(checkPanicExpr.expr, data);
    }

    @Override
    public void visit(BLangServiceConstructorExpr serviceConstructorExpr, AnalyzerData data) {
    }

    @Override
    public void visit(BLangQueryExpr queryExpr, AnalyzerData data) {
        boolean prevQueryToTableWithKey = data.queryToTableWithKey;
        Types.QueryConstructType prevQueryConstructType = data.queryConstructType;
        data.queryConstructType = types.getQueryConstructType(queryExpr);
        data.queryToTableWithKey = queryExpr.isTable() && !queryExpr.fieldNameIdentifierList.isEmpty();
        boolean prevWithinQuery = data.withinQuery;
        data.withinQuery = true;
        int fromCount = 0;
        for (BLangNode clause : queryExpr.getQueryClauses()) {
            if (clause.getKind() == NodeKind.FROM) {
                fromCount++;
                BLangFromClause fromClause = (BLangFromClause) clause;
                BLangExpression collection = (BLangExpression) fromClause.getCollection();
                if (fromCount > 1) {
                    if (TypeTags.STREAM == Types.getImpliedType(collection.getBType()).tag) {
                        this.dlog.error(collection.pos, DiagnosticErrorCode.NOT_ALLOWED_STREAM_USAGE_WITH_FROM);
                    }
                }
            }
            analyzeNode(clause, data);
        }
        data.withinQuery = prevWithinQuery;
        data.queryToTableWithKey = prevQueryToTableWithKey;
        data.queryConstructType = prevQueryConstructType;
    }

    @Override
    public void visit(BLangQueryAction queryAction, AnalyzerData data) {
        boolean prevWithinQuery = data.withinQuery;
        data.withinQuery = true;
        int fromCount = 0;
        for (BLangNode clause : queryAction.getQueryClauses()) {
            if (clause.getKind() == NodeKind.FROM) {
                fromCount++;
                BLangFromClause fromClause = (BLangFromClause) clause;
                BLangExpression collection = (BLangExpression) fromClause.getCollection();
                if (fromCount > 1) {
                    if (TypeTags.STREAM == Types.getImpliedType(collection.getBType()).tag) {
                        this.dlog.error(collection.pos, DiagnosticErrorCode.NOT_ALLOWED_STREAM_USAGE_WITH_FROM);
                    }
                }
            }
            analyzeNode(clause, data);
        }
        validateActionParentNode(queryAction.pos, queryAction);
        data.withinQuery = prevWithinQuery;
    }

    @Override
    public void visit(BLangFromClause fromClause, AnalyzerData data) {
        analyzeExpr(fromClause.collection, data);
    }

    @Override
    public void visit(BLangJoinClause joinClause, AnalyzerData data) {
        analyzeExpr(joinClause.collection, data);
        if (joinClause.onClause != null) {
            analyzeNode(joinClause.onClause, data);
        }
    }

    @Override
    public void visit(BLangLetClause letClause, AnalyzerData data) {
        for (BLangLetVariable letVariable : letClause.letVarDeclarations) {
            analyzeNode((BLangNode) letVariable.definitionNode.getVariable(), data);
        }
    }

    @Override
    public void visit(BLangWhereClause whereClause, AnalyzerData data) {
        analyzeExpr(whereClause.expression, data);
    }

    @Override
    public void visit(BLangOnClause onClause, AnalyzerData data) {
        analyzeExpr(onClause.lhsExpr, data);
        analyzeExpr(onClause.rhsExpr, data);
    }

    @Override
    public void visit(BLangOrderByClause orderByClause, AnalyzerData data) {
        orderByClause.orderByKeyList.forEach(value -> analyzeExpr((BLangExpression) value.getOrderKey(), data));
    }

    @Override
    public void visit(BLangGroupByClause node, AnalyzerData data) {
        node.groupingKeyList.forEach(value -> analyzeNode(value, data));
    }

    @Override
    public void visit(BLangGroupingKey node, AnalyzerData data) {
        analyzeNode((BLangNode) node.getGroupingKey(), data);
    }

    @Override
    public void visit(BLangSelectClause selectClause, AnalyzerData data) {
        analyzeExpr(selectClause.expression, data);
    }

    @Override
    public void visit(BLangCollectClause node, AnalyzerData data) {

    }

    @Override
    public void visit(BLangOnConflictClause onConflictClause, AnalyzerData data) {
        analyzeExpr(onConflictClause.expression, data);
        if (!(data.queryToTableWithKey || data.queryConstructType == Types.QueryConstructType.MAP)) {
            dlog.error(onConflictClause.pos,
                    DiagnosticErrorCode.ON_CONFLICT_ONLY_WORKS_WITH_MAPS_OR_TABLES_WITH_KEY_SPECIFIER);
        }
    }

    @Override
    public void visit(BLangDoClause doClause, AnalyzerData data) {
        analyzeNode(doClause.body, data);
    }

    @Override
    public void visit(BLangOnFailClause onFailClause, AnalyzerData data) {
        boolean currentFailVisited = data.failVisited;
        data.failVisited = false;
        VariableDefinitionNode onFailVarDefNode = onFailClause.variableDefinitionNode;

        if (onFailVarDefNode != null) {
            BLangNode onFailVarNode = (BLangNode) onFailClause.getVariableDefinitionNode().getVariable();
            if (onFailVarNode != null) {
                analyzeNode(onFailVarNode, data);
            }
        }
        analyzeNode(onFailClause.body, data);
        onFailClause.bodyContainsFail = data.failVisited;
        data.failVisited = currentFailVisited;
    }

    private void analyseOnFailClause(boolean onFailExists, BLangOnFailClause onFailClause, AnalyzerData data) {
        if (onFailExists) {
            analyzeOnFailClause(onFailClause, data);
        }
    }

    @Override
    public void visit(BLangLimitClause limitClause, AnalyzerData data) {
        analyzeExpr(limitClause.expression, data);
    }

    @Override
    public void visit(BLangTypeTestExpr typeTestExpr, AnalyzerData data) {
        BLangExpression expr = typeTestExpr.expr;
        analyzeNode(expr, data);
        BType exprType = expr.getBType();
        BType typeNodeType = typeTestExpr.typeNode.getBType();
        if (typeNodeType == symTable.semanticError || exprType == symTable.semanticError) {
            return;
        }
        // Check whether the condition is always true. If the variable type is assignable to target type,
        // then type check will always evaluate to true.
        if (types.isAssignable(exprType, typeNodeType)) {
            if (typeTestExpr.isNegation) {
                dlog.hint(typeTestExpr.pos, DiagnosticHintCode.EXPRESSION_ALWAYS_FALSE);
                return;
            }
            if (types.isNeverTypeOrStructureTypeWithARequiredNeverMember(exprType)) {
                dlog.hint(typeTestExpr.pos, DiagnosticHintCode.UNNECESSARY_CONDITION_FOR_VARIABLE_OF_TYPE_NEVER);
                return;
            }
            dlog.hint(typeTestExpr.pos, DiagnosticHintCode.UNNECESSARY_CONDITION);
            return;
        }

        // Check whether the target type can ever be present as the type of the source.
        // It'll be only possible iff, the target type has been assigned to the source
        // variable at some point. To do that, a value of target type should be assignable
        // to the type of the source variable.
        if (!intersectionExists(expr, typeNodeType, data, typeTestExpr.pos)) {
            dlog.error(typeTestExpr.pos, DiagnosticErrorCode.INCOMPATIBLE_TYPE_CHECK, exprType, typeNodeType);
        }
    }

    @Override
    public void visit(BLangAnnotAccessExpr annotAccessExpr, AnalyzerData data) {
        analyzeExpr(annotAccessExpr.expr, data);
        BAnnotationSymbol annotationSymbol = annotAccessExpr.annotationSymbol;
        if (annotationSymbol != null && Symbols.isFlagOn(annotationSymbol.flags, Flags.DEPRECATED)) {
            logDeprecatedWaring(annotAccessExpr.annotationName.toString(), annotationSymbol, annotAccessExpr.pos);
        }
    }

    @Override
    public void visit(BLangRegExpTemplateLiteral regExpTemplateLiteral, AnalyzerData data) {
        List<BLangExpression> interpolationsList =
                symResolver.getListOfInterpolations(regExpTemplateLiteral.reDisjunction.sequenceList);
        interpolationsList.forEach(interpolation -> analyzeExpr(interpolation, data));
    }

    private void logDeprecatedWaring(String deprecatedConstruct, BSymbol symbol, Location pos) {
        if (!Names.DOT.equals(symbol.pkgID.name)) {
            deprecatedConstruct = symbol.pkgID + ":" + deprecatedConstruct;
        }

        dlog.warning(pos, DiagnosticWarningCode.USAGE_OF_DEPRECATED_CONSTRUCT, deprecatedConstruct);
    }

    private boolean intersectionExists(BLangExpression expression, BType testType, AnalyzerData data,
                                       Location intersectionPos) {
        BType expressionType = expression.getBType();

        BType intersectionType = types.getTypeIntersection(
                Types.IntersectionContext.typeTestIntersectionExistenceContext(intersectionPos),
                expressionType, testType, data.env);

        // any and readonly has an intersection
        return (intersectionType != symTable.semanticError) ||
                (Types.getImpliedType(expressionType).tag == TypeTags.ANY &&
                        Types.getImpliedType(testType).tag == TypeTags.READONLY);
    }

    @Override
    public void visit(BLangInferredTypedescDefaultNode inferTypedescExpr, AnalyzerData data) {
        /* Ignore */
    }

    // private methods

    private <E extends BLangExpression> void analyzeExpr(E node, AnalyzerData data) {
        if (node == null) {
            return;
        }
        SymbolEnv prevEnv = data.env;
        BLangNode parent = data.parent;
        node.parent = data.parent;
        data.parent = node;
        node.accept(this, data);
        data.parent = parent;
        checkAccess(node, data);
        checkExpressionValidity(node, data);
        data.env = prevEnv;
    }

    private  <E extends BLangExpression> void checkExpressionValidity(E exprNode, AnalyzerData data) {
        if (exprNode.getKind() == NodeKind.GROUP_EXPR ||
                !types.isNeverTypeOrStructureTypeWithARequiredNeverMember(exprNode.getBType())) {
            return;
        }
        if (!checkExpressionInValidParent(exprNode.parent, data)) {
            dlog.error(exprNode.pos, DiagnosticErrorCode.EXPRESSION_OF_NEVER_TYPE_NOT_ALLOWED);
        }
    }

    private boolean checkExpressionInValidParent(BLangNode currentParent, AnalyzerData data) {
        if (currentParent == null) {
            return false;
        }
        if (currentParent.getKind() == NodeKind.GROUP_EXPR) {
            return checkExpressionInValidParent(currentParent.parent, data);
        }
        return  currentParent.getKind() == NodeKind.EXPRESSION_STATEMENT ||
                (currentParent.getKind() == NodeKind.VARIABLE &&
                        Types.getImpliedType(((BLangSimpleVariable) data.parent).typeNode.getBType()).tag ==
                                TypeTags.FUTURE)
                || currentParent.getKind() == NodeKind.TRAP_EXPR;
    }

    @Override
    public void visit(BLangConstant constant, AnalyzerData data) {

        analyzeTypeNode(constant.typeNode, data);
        analyzeNode(constant.expr, data);
        analyzeExportableTypeRef(constant.symbol, constant.symbol.type.tsymbol, false, constant.pos);
        constant.annAttachments.forEach(annotationAttachment -> analyzeNode(annotationAttachment, data));
    }

    /**
     * This method checks for private symbols being accessed or used outside of package and|or private symbols being
     * used in public fields of objects/records and will fail those occurrences.
     *
     * @param node expression node to analyze
     * @param data data used to analyze the node
     */
    private <E extends BLangExpression> void checkAccess(E node, AnalyzerData data) {
        if (node.getBType() != null) {
            checkAccessSymbol(Types.getImpliedType(node.getBType()).tsymbol, data.env.enclPkg.symbol.pkgID, node.pos);
        }

        //check for object new invocation
        if (node.getKind() == NodeKind.INVOCATION) {
            BLangInvocation bLangInvocation = (BLangInvocation) node;
            checkAccessSymbol(bLangInvocation.symbol, data.env.enclPkg.symbol.pkgID, bLangInvocation.pos);
        }
    }

    private void checkAccessSymbol(BSymbol symbol, PackageID pkgID, Location position) {
        if (symbol == null) {
            return;
        }

        if (!pkgID.equals(symbol.pkgID) && !Symbols.isPublic(symbol)) {
            dlog.error(position, DiagnosticErrorCode.ATTEMPT_REFER_NON_ACCESSIBLE_SYMBOL, symbol.name);
        }
    }

    private <E extends BLangExpression> void analyzeExprs(List<E> nodeList, AnalyzerData data) {
        for (int i = 0; i < nodeList.size(); i++) {
            analyzeExpr(nodeList.get(i), data);
        }
    }

    private void initNewWorkerActionSystem(AnalyzerData data) {
        data.workerActionSystemStack.push(new WorkerActionSystem());
    }

    private void finalizeCurrentWorkerActionSystem(AnalyzerData data) {
        WorkerActionSystem was = data.workerActionSystemStack.pop();
        if (!was.hasErrors) {
            this.validateWorkerInteractions(was, data);
        }
    }

    private static boolean isWorkerSend(BLangNode action) {
        return action.getKind() == NodeKind.WORKER_ASYNC_SEND;
    }

    private static boolean isWorkerSyncSend(BLangNode action) {
        return action.getKind() == NodeKind.WORKER_SYNC_SEND;
    }

    private static boolean isWaitAction(BLangNode action) {
        return action.getKind() == NodeKind.WAIT_EXPR;
    }

    private String extractWorkerId(BLangNode action) {
        if (isWorkerSend(action)) {
            return ((BLangWorkerAsyncSendExpr) action).workerIdentifier.value;
        } else if (isWorkerSyncSend(action)) {
            return ((BLangWorkerSyncSendExpr) action).workerIdentifier.value;
        } else {
            return ((BLangWorkerReceive) action).workerIdentifier.value;
        }
    }

    private void validateWorkerInteractions(WorkerActionSystem workerActionSystem, AnalyzerData data) {
        if (!validateWorkerInteractionsAfterWaitAction(workerActionSystem)) {
            return;
        }

        BLangNode currentAction;
        boolean systemRunning;
        data.workerSystemMovementSequence = 0;
        int systemIterationCount = 0;
        int prevWorkerSystemMovementSequence = data.workerSystemMovementSequence;
        do {
            systemRunning = false;
            systemIterationCount++;
            for (WorkerActionStateMachine worker : workerActionSystem.finshedWorkers) {
                if (worker.done()) {
                    continue;
                }
                currentAction = worker.currentAction();

                if (isWaitAction(currentAction)) {
                    handleWaitAction(workerActionSystem, currentAction, worker, data);
                    systemRunning = true;
                    continue;
                }
                if (!isWorkerSend(currentAction) && !isWorkerSyncSend(currentAction)) {
                    continue;
                }

                WorkerActionStateMachine otherSM = workerActionSystem.find(this.extractWorkerId(currentAction));
                if (otherSM.done()) {
                    continue;
                }
                if (isWaitAction(otherSM.currentAction())) {
                    systemRunning = false;
                    continue;
                }
                if (!otherSM.currentIsReceive(worker.workerId)) {
                    continue;
                }
                BLangWorkerReceive receive = (BLangWorkerReceive) otherSM.currentAction();
                BLangWorkerSendReceiveExpr send = (BLangWorkerSendReceiveExpr) currentAction;
                validateWorkerActionParameters(send, receive);

                BLangWorkerSendReceiveExpr.Channel channel = createChannel(workerActionSystem, worker, otherSM);
                receive.setChannel(channel);
                send.setChannel(channel);

                otherSM.next();
                data.workerSystemMovementSequence++;
                worker.next();
                data.workerSystemMovementSequence++;

                systemRunning = true;
                otherSM.node.sendsToThis.add(channel);
                worker.node.sendsToThis.add(channel);
            }

            // If we iterated move than the number of workers in the system and did not progress,
            // this means we are in a deadlock.
            if (systemIterationCount > workerActionSystem.finshedWorkers.size()) {
                systemIterationCount = 0;
                if (prevWorkerSystemMovementSequence == data.workerSystemMovementSequence) {
                    systemRunning = false;
                }
                prevWorkerSystemMovementSequence = data.workerSystemMovementSequence;
            }
        } while (systemRunning);

        if (!workerActionSystem.everyoneDone()) {
            this.reportInvalidWorkerInteractionDiagnostics(workerActionSystem);
        }
    }

    private static BLangWorkerSendReceiveExpr.Channel createChannel(WorkerActionSystem workerActionSystem,
                                                                    WorkerActionStateMachine worker,
                                                                    WorkerActionStateMachine otherSM) {
        String workerPairId = BLangWorkerSendReceiveExpr.Channel.workerPairId(worker.workerId, otherSM.workerId);
        Integer eventIndex = workerActionSystem.workerEventIndexMap.getOrDefault(workerPairId, 0);
        workerActionSystem.workerEventIndexMap.put(workerPairId, ++eventIndex);
        return new BLangWorkerSendReceiveExpr.Channel(worker.workerId, otherSM.workerId, eventIndex);
    }

    private boolean validateWorkerInteractionsAfterWaitAction(WorkerActionSystem workerActionSystem) {
        boolean isValid = true;
        for (WorkerActionStateMachine worker : workerActionSystem.finshedWorkers) {
            Set<String> waitingOnWorkerSet = new HashSet<>();
            for (BLangNode action : worker.actions) {
                if (isWaitAction(action)) {
                    if (action instanceof BLangWaitForAllExpr) {
                        BLangWaitForAllExpr waitForAllExpr = (BLangWaitForAllExpr) action;
                        for (BLangWaitForAllExpr.BLangWaitKeyValue keyValuePair : waitForAllExpr.keyValuePairs) {
                            BSymbol workerSymbol = getWorkerSymbol(keyValuePair);
                            if (workerSymbol != null) {
                                waitingOnWorkerSet.add(workerSymbol.name.value);
                            }
                        }
                    } else {
                        BLangWaitExpr wait = (BLangWaitExpr) action;
                        for (String workerName : getWorkerNameList(wait.exprList.get(0),
                                workerActionSystem.getActionEnvironment(wait))) {
                            waitingOnWorkerSet.add(workerName);
                        }
                    }
                } else  if (isWorkerSend(action)) {
                    BLangWorkerAsyncSendExpr send = (BLangWorkerAsyncSendExpr) action;
                    if (waitingOnWorkerSet.contains(send.workerIdentifier.value)) {
                        dlog.error(action.pos, DiagnosticErrorCode.WORKER_INTERACTION_AFTER_WAIT_ACTION, action);
                        isValid = false;
                    }
                } else if (isWorkerSyncSend(action)) {
                    BLangWorkerSyncSendExpr syncSend = (BLangWorkerSyncSendExpr) action;
                    if (waitingOnWorkerSet.contains(syncSend.workerIdentifier.value)) {
                        dlog.error(action.pos, DiagnosticErrorCode.WORKER_INTERACTION_AFTER_WAIT_ACTION, action);
                        isValid = false;
                    }
                } else if (action.getKind() == NodeKind.WORKER_RECEIVE) {
                    BLangWorkerReceive receive = (BLangWorkerReceive) action;
                    if (waitingOnWorkerSet.contains(receive.workerIdentifier.value)) {
                        dlog.error(action.pos, DiagnosticErrorCode.WORKER_INTERACTION_AFTER_WAIT_ACTION, action);
                        isValid = false;
                    }
                }
            }
        }
        return isValid;
    }

    private void handleWaitAction(WorkerActionSystem workerActionSystem, BLangNode currentAction,
                                  WorkerActionStateMachine worker, AnalyzerData data) {
        if (currentAction instanceof BLangWaitForAllExpr) {
            boolean allWorkersAreDone = true;
            BLangWaitForAllExpr waitForAllExpr = (BLangWaitForAllExpr) currentAction;
            for (BLangWaitForAllExpr.BLangWaitKeyValue keyValuePair : waitForAllExpr.keyValuePairs) {
                BSymbol workerSymbol = getWorkerSymbol(keyValuePair);
                if (isWorkerSymbol(workerSymbol)) {
                    Name workerName = workerSymbol.name;
                    if (isWorkerFromFunction(workerActionSystem.getActionEnvironment(currentAction), workerName)) {
                        WorkerActionStateMachine otherSM = workerActionSystem.find(workerName.value);
                        allWorkersAreDone = allWorkersAreDone && otherSM.done();
                    }
                }
            }
            if (allWorkersAreDone) {
                worker.next();
                data.workerSystemMovementSequence++;
            }
        } else {
            BLangWaitExpr wait = (BLangWaitExpr) currentAction;
            List<String> workerNameList = getWorkerNameList(wait.exprList.get(0),
                    workerActionSystem.getActionEnvironment(currentAction));
            if (workerNameList.isEmpty()) {
                // No workers found, there must be only future references in the waiting list, we can move to next state
                worker.next();
                data.workerSystemMovementSequence++;
            }
            for (String workerName : workerNameList) {
                // If any worker in wait is done, we can continue.
                var otherSM = workerActionSystem.find(workerName);
                if (otherSM.done()) {
                    worker.next();
                    data.workerSystemMovementSequence++;
                    break;
                }
            }
        }
    }

    private BSymbol getWorkerSymbol(BLangWaitForAllExpr.BLangWaitKeyValue keyValuePair) {
        BLangExpression value = keyValuePair.getValue();
        if (value != null && value.getKind() == NodeKind.SIMPLE_VARIABLE_REF) {
            return ((BLangSimpleVarRef) value).symbol;
        } else if (keyValuePair.keyExpr != null && keyValuePair.keyExpr.getKind() == NodeKind.SIMPLE_VARIABLE_REF) {
            return ((BLangSimpleVarRef) keyValuePair.keyExpr).symbol;
        }
        return null;
    }

    private List<String> getWorkerNameList(BLangExpression expr, SymbolEnv functionEnv) {
        ArrayList<String> workerNames = new ArrayList<>();
        populateWorkerNameList(expr, workerNames, functionEnv);
        return workerNames;
    }

    private void populateWorkerNameList(BLangExpression expr, ArrayList<String> workerNames, SymbolEnv functionEnv) {
        if (expr.getKind() == NodeKind.BINARY_EXPR) {
            BLangBinaryExpr binaryExpr = (BLangBinaryExpr) expr;
            populateWorkerNameList(binaryExpr.lhsExpr, workerNames, functionEnv);
            populateWorkerNameList(binaryExpr.rhsExpr, workerNames, functionEnv);
        } else if (expr.getKind() == NodeKind.SIMPLE_VARIABLE_REF) {
            BLangSimpleVarRef varRef = (BLangSimpleVarRef) expr;
            if (isWorkerSymbol(varRef.symbol) && isWorkerFromFunction(functionEnv, varRef.symbol.name)) {
                workerNames.add(varRef.variableName.value);
            }
        }
    }

    private boolean isWorkerFromFunction(SymbolEnv functionEnv, Name workerName) {
        if (functionEnv == null) {
            return false;
        }

        if (functionEnv.scope.lookup(workerName).symbol != null) {
            return true;
        }

        if (functionEnv.enclInvokable != null) {
            Set<Flag> flagSet = functionEnv.enclInvokable.flagSet;
            if (flagSet.contains(Flag.LAMBDA) && !flagSet.contains(Flag.WORKER)) {
                return false;
            }
        }
        return isWorkerFromFunction(functionEnv.enclEnv, workerName);
    }

    private boolean isWorkerSymbol(BSymbol symbol) {
        return symbol != null && (symbol.flags & Flags.WORKER) == Flags.WORKER;
    }

    private void reportInvalidWorkerInteractionDiagnostics(WorkerActionSystem workerActionSystem) {
        this.dlog.error(workerActionSystem.getRootPosition(), DiagnosticErrorCode.INVALID_WORKER_INTERACTION,
                workerActionSystem.toString());
    }

    private void validateWorkerActionParameters(BLangWorkerSendReceiveExpr send, BLangWorkerReceive receive) {
        if (isWorkerSyncSend(send)) {
            validateWorkerActionParameters((BLangWorkerSyncSendExpr) send, receive);
        } else if (isWorkerSend(send)) {
            validateWorkerActionParameters((BLangWorkerAsyncSendExpr) send, receive);
        }
    }

    private void validateWorkerActionParameters(BLangWorkerAsyncSendExpr send, BLangWorkerReceive receive) {
        send.receive = receive;
        types.checkType(send.pos, symTable.nilType, send.expectedType,
                DiagnosticErrorCode.INCOMPATIBLE_TYPES);

        types.checkType(receive, send.sendType, receive.getBType());
        addImplicitCast(send.sendType, receive);
        NodeKind kind = receive.parent.getKind();
        if (kind == NodeKind.TRAP_EXPR || kind == NodeKind.CHECK_EXPR || kind == NodeKind.CHECK_PANIC_EXPR ||
                kind == NodeKind.FAIL) {
            typeChecker.checkExpr((BLangExpression) receive.parent, receive.env);
        }
        receive.sendExpression = send.expr;
    }

    private void validateWorkerActionParameters(BLangWorkerSyncSendExpr send, BLangWorkerReceive receive) {
        send.receive = receive;
        NodeKind parentNodeKind = send.parent.getKind();
        if (parentNodeKind == NodeKind.VARIABLE) {
            BLangSimpleVariable variable = (BLangSimpleVariable) send.parent;

            if (variable.isDeclaredWithVar) {
                variable.setBType(variable.symbol.type = send.expectedType = receive.matchingSendsError);
            }
        } else if (parentNodeKind == NodeKind.ASSIGNMENT) {
            BLangAssignment assignment = (BLangAssignment) send.parent;
            if (assignment.varRef.getKind() == NodeKind.SIMPLE_VARIABLE_REF) {
                BSymbol varSymbol = ((BLangSimpleVarRef) assignment.varRef).symbol;
                if (varSymbol != null) {
                    send.expectedType = varSymbol.type;
                }
            }
        }

        if (receive.matchingSendsError != symTable.nilType && parentNodeKind == NodeKind.EXPRESSION_STATEMENT) {
            dlog.error(send.pos, DiagnosticErrorCode.ASSIGNMENT_REQUIRED, send.workerSymbol);
        } else {
            types.checkType(send.pos, receive.matchingSendsError, send.expectedType,
                            DiagnosticErrorCode.INCOMPATIBLE_TYPES);
        }

        types.checkType(receive, send.sendType, receive.getBType());

        addImplicitCast(send.sendType, receive);
        NodeKind kind = receive.parent.getKind();
        if (kind == NodeKind.TRAP_EXPR || kind == NodeKind.CHECK_EXPR || kind == NodeKind.CHECK_PANIC_EXPR) {
            typeChecker.checkExpr((BLangExpression) receive.parent, receive.env);
        }
        receive.sendExpression = send;
    }

    private void addImplicitCast(BType actualType, BLangWorkerReceive receive) {
        if (receive.getBType() != null && receive.getBType() != symTable.semanticError) {
            types.setImplicitCastExpr(receive, actualType, receive.getBType());
            receive.setBType(actualType);
        }
    }

    private boolean checkNextBreakValidityInTransaction(AnalyzerData data) {
        return !data.loopWithinTransactionCheckStack.peek() && data.transactionCount > 0 && data.withinTransactionScope;
    }

    private boolean checkReturnValidityInTransaction(AnalyzerData data) {
        return !data.returnWithinTransactionCheckStack.peek() && data.transactionCount > 0
                && data.withinTransactionScope;
    }

    private void analyzeInvocationParams(BLangInvocation iExpr, AnalyzerData data) {
        if (iExpr.symbol == null) {
            return;
        }

        BType invocableType = Types.getImpliedType(iExpr.symbol.type);
        BInvokableSymbol invokableSymbol = ((BInvokableSymbol) iExpr.symbol);
        List<BVarSymbol> reqParamSymbols = invokableSymbol.params;
        int parameterCountForPositionalArgs = ((BInvokableType) invocableType).getParameterTypes().size();

        int visitedArgCount = 0;
        for (BLangExpression expr : iExpr.argExprs) {
            switch (expr.getKind()) {
                case NAMED_ARGS_EXPR:
                    reportIfDeprecatedUsage(((BLangNamedArgsExpression) expr).varSymbol, expr, expr.pos);
                    visitedArgCount++;
                    break;
                case REST_ARGS_EXPR:
                    if (visitedArgCount >= parameterCountForPositionalArgs) {
                        reportIfDeprecatedUsage(invokableSymbol.restParam, expr, expr.pos);
                        continue;
                    }

                    BLangExpression restExpr = ((BLangRestArgsExpression) expr).expr;
                    if (restExpr.getKind() == NodeKind.LIST_CONSTRUCTOR_EXPR) {
                        visitedArgCount = analyzeRestArgsAgainstReqParams((BLangListConstructorExpr) restExpr,
                                visitedArgCount, reqParamSymbols, invokableSymbol.restParam);
                        continue;
                    }

                    for (int i = visitedArgCount; i < parameterCountForPositionalArgs; i++) {
                        reportIfDeprecatedUsage(reqParamSymbols.get(i), expr, expr.pos);
                    }
                    break;
                default:    // positional args
                    if (visitedArgCount < parameterCountForPositionalArgs) {
                        BVarSymbol paramSymbol = reqParamSymbols.get(visitedArgCount);
                        reportIfDeprecatedUsage(paramSymbol, expr, expr.pos);
                        if (Symbols.isFlagOn(reqParamSymbols.get(visitedArgCount).flags, Flags.INCLUDED)) {
                            analyzeExpr(expr, data);
                        }
                    } else {
                        reportIfDeprecatedUsage(invokableSymbol.restParam, expr, expr.pos);
                    }
                    visitedArgCount++;
            }
        }
    }

    private int analyzeRestArgsAgainstReqParams(BLangListConstructorExpr listConstructorExpr, int visitedArgCount,
                                                 List<BVarSymbol> reqParamSymbols, BVarSymbol restParamSymbol) {
        for (BLangExpression expr : listConstructorExpr.exprs) {
            if (visitedArgCount >= reqParamSymbols.size()) {
                // Visiting args matching with the rest-param
                reportIfDeprecatedUsage(restParamSymbol, expr, expr.pos);
                continue;
            }

            if (expr.getKind() != NodeKind.LIST_CONSTRUCTOR_SPREAD_OP) {
                reportIfDeprecatedUsage(reqParamSymbols.get(visitedArgCount++), expr, expr.pos);
                continue;
            }

            BLangExpression innerExpr = ((BLangListConstructorSpreadOpExpr) expr).expr;
            if (innerExpr.getKind() == NodeKind.LIST_CONSTRUCTOR_EXPR) {
                visitedArgCount = analyzeRestArgsAgainstReqParams((BLangListConstructorExpr) innerExpr,
                        visitedArgCount, reqParamSymbols, restParamSymbol);
                continue;
            }

            for (int i = visitedArgCount; i < reqParamSymbols.size(); i++) {
                reportIfDeprecatedUsage(reqParamSymbols.get(i), innerExpr, innerExpr.pos);
            }
        }
        return visitedArgCount;
    }

    private void validateModuleInitFunction(BLangFunction funcNode) {
        if (funcNode.attachedFunction || !Names.USER_DEFINED_INIT_SUFFIX.value.equals(funcNode.name.value)) {
            return;
        }

        if (Symbols.isPublic(funcNode.symbol)) {
            this.dlog.error(funcNode.pos, DiagnosticErrorCode.MODULE_INIT_CANNOT_BE_PUBLIC);
        }

        if (!funcNode.requiredParams.isEmpty() || funcNode.restParam != null) {
            this.dlog.error(funcNode.pos, DiagnosticErrorCode.MODULE_INIT_CANNOT_HAVE_PARAMS);
        }

        types.validateErrorOrNilReturn(funcNode, DiagnosticErrorCode.MODULE_INIT_RETURN_SHOULD_BE_ERROR_OR_NIL);
    }

    private boolean reportIfDeprecatedUsage(BSymbol constructSymbol, BLangExpression expr, Location usagePos) {
        if (constructSymbol != null && Symbols.isFlagOn(constructSymbol.flags, Flags.DEPRECATED)) {
            dlog.warning(usagePos, DiagnosticWarningCode.USAGE_OF_DEPRECATED_CONSTRUCT,
                    generateDeprecatedConstructString(expr, constructSymbol.name.getValue(), constructSymbol));
            return true;
        }
        return false;
    }

    /**
     * This class contains the state machines for a set of workers.
     */
    private static class WorkerActionSystem {

        public List<WorkerActionStateMachine> finshedWorkers = new ArrayList<>();
        private Stack<WorkerActionStateMachine> workerActionStateMachines = new Stack<>();
        private Map<BLangNode, SymbolEnv> workerInteractionEnvironments = new IdentityHashMap<>();
        private Map<String, Integer> workerEventIndexMap = new HashMap<>();
        private boolean hasErrors = false;


        public void startWorkerActionStateMachine(String workerId, Location pos, BLangFunction node) {
            workerActionStateMachines.push(new WorkerActionStateMachine(pos, workerId, node));
        }

        public void endWorkerActionStateMachine() {
            finshedWorkers.add(workerActionStateMachines.pop());
        }

        public void addWorkerAction(BLangNode action) {
            this.workerActionStateMachines.peek().actions.add(action);
        }

        public WorkerActionStateMachine find(String workerId) {
            for (WorkerActionStateMachine worker : this.finshedWorkers) {
                if (worker.workerId.equals(workerId)) {
                    return worker;
                }
            }
            throw new AssertionError("Reference to non existing worker " + workerId);
        }

        public boolean everyoneDone() {
            return this.finshedWorkers.stream().allMatch(WorkerActionStateMachine::done);
        }

        public Location getRootPosition() {
            return this.finshedWorkers.iterator().next().pos;
        }

        @Override
        public String toString() {
            return this.finshedWorkers.toString();
        }

        public String currentWorkerId() {
            return workerActionStateMachines.peek().workerId;
        }

        public void addWorkerAction(BLangNode action, SymbolEnv env) {
            addWorkerAction(action);
            this.workerInteractionEnvironments.put(action, env);
        }

        private SymbolEnv getActionEnvironment(BLangNode currentAction) {
            return workerInteractionEnvironments.get(currentAction);
        }
    }

    /**
     * This class represents a state machine to maintain the state of the send/receive
     * actions of a worker.
     */
    private static class WorkerActionStateMachine {

        private static final String WORKER_SM_FINISHED = "FINISHED";

        public int currentState;

        public List<BLangNode> actions = new ArrayList<>();

        public Location pos;
        public String workerId;
        public BLangFunction node;

        public WorkerActionStateMachine(Location pos, String workerId, BLangFunction node) {
            this.pos = pos;
            this.workerId = workerId;
            this.node = node;
        }

        public boolean done() {
            return this.actions.size() == this.currentState;
        }

        public BLangNode currentAction() {
            return this.actions.get(this.currentState);
        }

        public boolean currentIsReceive(String sourceWorkerId) {
            if (this.done()) {
                return false;
            }
            BLangNode action = this.currentAction();
            return !isWorkerSend(action) && !isWorkerSyncSend(action) && !isWaitAction(action)
                    && ((BLangWorkerReceive) action).workerIdentifier.value.equals(sourceWorkerId);
        }

        public void next() {
            this.currentState++;
        }

        @Override
        public String toString() {
            if (this.done()) {
                return WORKER_SM_FINISHED;
            } else {
                BLangNode action = this.currentAction();
                if (isWorkerSend(action)) {
                    return ((BLangWorkerAsyncSendExpr) action).toActionString();
                } else if (isWorkerSyncSend(action)) {
                    return ((BLangWorkerSyncSendExpr) action).toActionString();
                } else if (isWaitAction(action)) {
                    return action.toString();
                } else {
                    return ((BLangWorkerReceive) action).toActionString();
                }
            }
        }
    }

    private BLangNode getEnclosingClass(SymbolEnv env) {
        BLangNode node = env.node;

        while (node.getKind() != NodeKind.CLASS_DEFN) {
            env = env.enclEnv;
            node = env.node;
        }
        return node;
    }

    private void validateInvocationInMatchGuard(BLangInvocation invocation) {
        BLangExpression matchedExpr = getMatchedExprIfCalledInMatchGuard(invocation);

        if (matchedExpr == null) {
            return;
        }

        BType matchedExprType = matchedExpr.getBType();

        if (types.isInherentlyImmutableType(matchedExprType) ||
                Symbols.isFlagOn(matchedExprType.flags, Flags.READONLY)) {
            return;
        }

        BSymbol invocationSymbol = invocation.symbol;

        if (invocationSymbol == null) {
            BLangNode parent = invocation.parent;
            if (parent == null || parent.getKind() != NodeKind.TYPE_INIT_EXPR) {
                return;
            }

            BLangTypeInit newExpr = (BLangTypeInit) parent;
            if (Types.getImpliedType(newExpr.getBType()).tag != TypeTags.STREAM) {
                return;
            }

            List<BLangExpression> argsExpr = newExpr.argsExpr;
            if (argsExpr.isEmpty()) {
                return;
            }

            BLangExpression streamImplementorExpr = argsExpr.get(0);
            BType type = streamImplementorExpr.getBType();
            if (!types.isInherentlyImmutableType(type) && !Symbols.isFlagOn(type.flags, Flags.READONLY)) {
                dlog.error(streamImplementorExpr.pos,
                        DiagnosticErrorCode.INVALID_CALL_WITH_MUTABLE_ARGS_IN_MATCH_GUARD);
            }
            return;
        }

        long flags = invocationSymbol.flags;
        boolean methodCall = Symbols.isFlagOn(flags, Flags.ATTACHED);

        boolean callsNonIsolatedFunction = !Symbols.isFlagOn(flags, Flags.ISOLATED) ||
                (methodCall && !Symbols.isFlagOn(invocationSymbol.owner.flags, Flags.ISOLATED));

        if (callsNonIsolatedFunction) {
            dlog.error(invocation.pos, DiagnosticErrorCode.INVALID_NON_ISOLATED_CALL_IN_MATCH_GUARD);
        }

        List<BLangExpression> args = new ArrayList<>(invocation.requiredArgs);
        args.addAll(invocation.restArgs);

        for (BLangExpression arg : args) {
            BType type = arg.getBType();

            if (type != symTable.semanticError &&
                    !types.isInherentlyImmutableType(type) &&
                    !Symbols.isFlagOn(type.flags, Flags.READONLY)) {
                dlog.error(arg.pos, DiagnosticErrorCode.INVALID_CALL_WITH_MUTABLE_ARGS_IN_MATCH_GUARD);
            }
        }
    }

    private BLangExpression getMatchedExprIfCalledInMatchGuard(BLangInvocation invocation) {
        BLangNode prevParent = invocation;
        BLangNode parent = invocation.parent;
        boolean encounteredMatchGuard = false;
        while (parent != null) {
            NodeKind parentKind = parent.getKind();
            switch (parentKind) {
                // If the parent is a function before we reach a match clause, this isn't directly called in the
                // match guard.
                case LAMBDA:
                case FUNCTION:
                case RESOURCE_FUNC:
                    return null;
                case MATCH_CLAUSE:
                    if (encounteredMatchGuard) {
                        return ((BLangMatchStatement) parent.parent).expr;
                    }
                    // If the parent is a match clause before we reach a match guard this isn't directly called in the
                    // match guard.
                    return null;
                case MATCH_GUARD:
                    encounteredMatchGuard = true;
                    break;
                case INVOCATION:
                    BLangInvocation parentInvocation = (BLangInvocation) parent;

                    if (parentInvocation.langLibInvocation || prevParent != parentInvocation.expr) {
                        // Argument to a call. Return early and let it be handled for the parent invocation.
                        return null;
                    }
            }

            prevParent = parent;
            parent = parent.parent;
        }
        return null;
    }

    private enum DefaultValueState {
        NOT_IN_DEFAULT_VALUE,
        RECORD_FIELD_DEFAULT,
        OBJECT_FIELD_INITIALIZER,
        FUNCTION_IN_DEFAULT_VALUE
    }

    /**
     * @since 2.0.0
     */
    public static class AnalyzerData {
        SymbolEnv env;
        BLangNode parent;
        // Fields related to looping
        int loopCount;
        boolean loopAlterNotAllowed;
        // Fields related to worker system
        boolean inInternallyDefinedBlockStmt;
        int workerSystemMovementSequence;
        Stack<WorkerActionSystem> workerActionSystemStack = new Stack<>();
        Map<BSymbol, Set<BLangNode>> workerReferences = new HashMap<>();
        // Field related to transactions
        int transactionCount;
        boolean withinTransactionScope;
        int commitCount;
        int rollbackCount;
        boolean commitRollbackAllowed;
        int commitCountWithinBlock;
        int rollbackCountWithinBlock;
        Stack<Boolean> loopWithinTransactionCheckStack = new Stack<>();
        Stack<Boolean> returnWithinTransactionCheckStack = new Stack<>();
        Stack<Boolean> transactionalFuncCheckStack = new Stack<>();
        // Fields related to lock
        boolean withinLockBlock;
        // Common fields
        boolean failureHandled;
        boolean failVisited;
        boolean queryToTableWithKey;
        boolean withinQuery;
        Types.QueryConstructType queryConstructType;
        Stack<LinkedHashSet<BType>> returnTypes = new Stack<>();
        DefaultValueState defaultValueState = DefaultValueState.NOT_IN_DEFAULT_VALUE;
    }
}<|MERGE_RESOLUTION|>--- conflicted
+++ resolved
@@ -2082,11 +2082,7 @@
         }
         returnTypeAndSendType.add(exprType);
 
-<<<<<<< HEAD
-        if (withinIf || !returnTypesUpToNow.isEmpty()) {
-=======
         if (withinIf || hasNonErrorReturn) {
->>>>>>> 549ab1b5
             // There is a possibility that the send action may not be executed, thus adding NoMessageError type.
             BSymbol noMsgErrSymbol = symTable.langErrorModuleSymbol.scope.
                     lookup(Names.fromString(NO_MESSAGE_ERROR_TYPE)).symbol;
