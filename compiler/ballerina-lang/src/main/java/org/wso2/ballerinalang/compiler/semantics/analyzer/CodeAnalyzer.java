/*
*  Copyright (c) 2017, WSO2 Inc. (http://www.wso2.org) All Rights Reserved.
*
*  WSO2 Inc. licenses this file to you under the Apache License,
*  Version 2.0 (the "License"); you may not use this file except
*  in compliance with the License.
*  You may obtain a copy of the License at
*
*    http://www.apache.org/licenses/LICENSE-2.0
*
*  Unless required by applicable law or agreed to in writing,
*  software distributed under the License is distributed on an
*  "AS IS" BASIS, WITHOUT WARRANTIES OR CONDITIONS OF ANY
*  KIND, either express or implied.  See the License for the
*  specific language governing permissions and limitations
*  under the License.
*/
package org.wso2.ballerinalang.compiler.semantics.analyzer;

import io.ballerina.identifier.Utils;
import io.ballerina.tools.diagnostics.Location;
import org.ballerinalang.compiler.CompilerPhase;
import org.ballerinalang.model.elements.Flag;
import org.ballerinalang.model.elements.PackageID;
import org.ballerinalang.model.symbols.SymbolKind;
import org.ballerinalang.model.tree.ActionNode;
import org.ballerinalang.model.tree.NodeKind;
import org.ballerinalang.model.tree.OperatorKind;
import org.ballerinalang.model.tree.TopLevelNode;
import org.ballerinalang.model.tree.expressions.RecordLiteralNode;
import org.ballerinalang.model.tree.expressions.XMLNavigationAccess;
import org.ballerinalang.model.tree.statements.StatementNode;
import org.ballerinalang.model.tree.statements.VariableDefinitionNode;
import org.ballerinalang.util.diagnostic.DiagnosticErrorCode;
import org.ballerinalang.util.diagnostic.DiagnosticHintCode;
import org.ballerinalang.util.diagnostic.DiagnosticWarningCode;
import org.wso2.ballerinalang.compiler.diagnostic.BLangDiagnosticLog;
import org.wso2.ballerinalang.compiler.semantics.model.Scope;
import org.wso2.ballerinalang.compiler.semantics.model.SymbolEnv;
import org.wso2.ballerinalang.compiler.semantics.model.SymbolTable;
import org.wso2.ballerinalang.compiler.semantics.model.symbols.BAnnotationSymbol;
import org.wso2.ballerinalang.compiler.semantics.model.symbols.BAttachedFunction;
import org.wso2.ballerinalang.compiler.semantics.model.symbols.BInvokableSymbol;
import org.wso2.ballerinalang.compiler.semantics.model.symbols.BObjectTypeSymbol;
import org.wso2.ballerinalang.compiler.semantics.model.symbols.BPackageSymbol;
import org.wso2.ballerinalang.compiler.semantics.model.symbols.BSymbol;
import org.wso2.ballerinalang.compiler.semantics.model.symbols.BTypeSymbol;
import org.wso2.ballerinalang.compiler.semantics.model.symbols.BVarSymbol;
import org.wso2.ballerinalang.compiler.semantics.model.symbols.SymTag;
import org.wso2.ballerinalang.compiler.semantics.model.symbols.Symbols;
import org.wso2.ballerinalang.compiler.semantics.model.types.BArrayType;
import org.wso2.ballerinalang.compiler.semantics.model.types.BErrorType;
import org.wso2.ballerinalang.compiler.semantics.model.types.BField;
import org.wso2.ballerinalang.compiler.semantics.model.types.BFiniteType;
import org.wso2.ballerinalang.compiler.semantics.model.types.BFutureType;
import org.wso2.ballerinalang.compiler.semantics.model.types.BInvokableType;
import org.wso2.ballerinalang.compiler.semantics.model.types.BMapType;
import org.wso2.ballerinalang.compiler.semantics.model.types.BObjectType;
import org.wso2.ballerinalang.compiler.semantics.model.types.BParameterizedType;
import org.wso2.ballerinalang.compiler.semantics.model.types.BRecordType;
import org.wso2.ballerinalang.compiler.semantics.model.types.BStreamType;
import org.wso2.ballerinalang.compiler.semantics.model.types.BTableType;
import org.wso2.ballerinalang.compiler.semantics.model.types.BTupleType;
import org.wso2.ballerinalang.compiler.semantics.model.types.BType;
import org.wso2.ballerinalang.compiler.semantics.model.types.BUnionType;
import org.wso2.ballerinalang.compiler.tree.BLangAnnotation;
import org.wso2.ballerinalang.compiler.tree.BLangAnnotationAttachment;
import org.wso2.ballerinalang.compiler.tree.BLangBlockFunctionBody;
import org.wso2.ballerinalang.compiler.tree.BLangClassDefinition;
import org.wso2.ballerinalang.compiler.tree.BLangCompilationUnit;
import org.wso2.ballerinalang.compiler.tree.BLangErrorVariable;
import org.wso2.ballerinalang.compiler.tree.BLangExprFunctionBody;
import org.wso2.ballerinalang.compiler.tree.BLangExternalFunctionBody;
import org.wso2.ballerinalang.compiler.tree.BLangFunction;
import org.wso2.ballerinalang.compiler.tree.BLangIdentifier;
import org.wso2.ballerinalang.compiler.tree.BLangImportPackage;
import org.wso2.ballerinalang.compiler.tree.BLangInvokableNode;
import org.wso2.ballerinalang.compiler.tree.BLangNode;
import org.wso2.ballerinalang.compiler.tree.BLangPackage;
import org.wso2.ballerinalang.compiler.tree.BLangRecordVariable;
import org.wso2.ballerinalang.compiler.tree.BLangResourceFunction;
import org.wso2.ballerinalang.compiler.tree.BLangRetrySpec;
import org.wso2.ballerinalang.compiler.tree.BLangService;
import org.wso2.ballerinalang.compiler.tree.BLangSimpleVariable;
import org.wso2.ballerinalang.compiler.tree.BLangTestablePackage;
import org.wso2.ballerinalang.compiler.tree.BLangTupleVariable;
import org.wso2.ballerinalang.compiler.tree.BLangTypeDefinition;
import org.wso2.ballerinalang.compiler.tree.BLangVariable;
import org.wso2.ballerinalang.compiler.tree.BLangXMLNS;
import org.wso2.ballerinalang.compiler.tree.SimpleBLangNodeAnalyzer;
import org.wso2.ballerinalang.compiler.tree.bindingpatterns.BLangBindingPattern;
import org.wso2.ballerinalang.compiler.tree.bindingpatterns.BLangCaptureBindingPattern;
import org.wso2.ballerinalang.compiler.tree.bindingpatterns.BLangErrorBindingPattern;
import org.wso2.ballerinalang.compiler.tree.bindingpatterns.BLangErrorCauseBindingPattern;
import org.wso2.ballerinalang.compiler.tree.bindingpatterns.BLangErrorFieldBindingPatterns;
import org.wso2.ballerinalang.compiler.tree.bindingpatterns.BLangErrorMessageBindingPattern;
import org.wso2.ballerinalang.compiler.tree.bindingpatterns.BLangFieldBindingPattern;
import org.wso2.ballerinalang.compiler.tree.bindingpatterns.BLangListBindingPattern;
import org.wso2.ballerinalang.compiler.tree.bindingpatterns.BLangMappingBindingPattern;
import org.wso2.ballerinalang.compiler.tree.bindingpatterns.BLangNamedArgBindingPattern;
import org.wso2.ballerinalang.compiler.tree.bindingpatterns.BLangSimpleBindingPattern;
import org.wso2.ballerinalang.compiler.tree.bindingpatterns.BLangWildCardBindingPattern;
import org.wso2.ballerinalang.compiler.tree.clauses.BLangCollectClause;
import org.wso2.ballerinalang.compiler.tree.clauses.BLangDoClause;
import org.wso2.ballerinalang.compiler.tree.clauses.BLangFromClause;
import org.wso2.ballerinalang.compiler.tree.clauses.BLangGroupByClause;
import org.wso2.ballerinalang.compiler.tree.clauses.BLangGroupingKey;
import org.wso2.ballerinalang.compiler.tree.clauses.BLangJoinClause;
import org.wso2.ballerinalang.compiler.tree.clauses.BLangLetClause;
import org.wso2.ballerinalang.compiler.tree.clauses.BLangLimitClause;
import org.wso2.ballerinalang.compiler.tree.clauses.BLangMatchClause;
import org.wso2.ballerinalang.compiler.tree.clauses.BLangOnClause;
import org.wso2.ballerinalang.compiler.tree.clauses.BLangOnConflictClause;
import org.wso2.ballerinalang.compiler.tree.clauses.BLangOnFailClause;
import org.wso2.ballerinalang.compiler.tree.clauses.BLangOrderByClause;
import org.wso2.ballerinalang.compiler.tree.clauses.BLangSelectClause;
import org.wso2.ballerinalang.compiler.tree.clauses.BLangWhereClause;
import org.wso2.ballerinalang.compiler.tree.expressions.BLangAlternateWorkerReceive;
import org.wso2.ballerinalang.compiler.tree.expressions.BLangAnnotAccessExpr;
import org.wso2.ballerinalang.compiler.tree.expressions.BLangArrowFunction;
import org.wso2.ballerinalang.compiler.tree.expressions.BLangBinaryExpr;
import org.wso2.ballerinalang.compiler.tree.expressions.BLangCheckPanickedExpr;
import org.wso2.ballerinalang.compiler.tree.expressions.BLangCheckedExpr;
import org.wso2.ballerinalang.compiler.tree.expressions.BLangCollectContextInvocation;
import org.wso2.ballerinalang.compiler.tree.expressions.BLangCommitExpr;
import org.wso2.ballerinalang.compiler.tree.expressions.BLangConstRef;
import org.wso2.ballerinalang.compiler.tree.expressions.BLangConstant;
import org.wso2.ballerinalang.compiler.tree.expressions.BLangElvisExpr;
import org.wso2.ballerinalang.compiler.tree.expressions.BLangErrorConstructorExpr;
import org.wso2.ballerinalang.compiler.tree.expressions.BLangErrorVarRef;
import org.wso2.ballerinalang.compiler.tree.expressions.BLangExpression;
import org.wso2.ballerinalang.compiler.tree.expressions.BLangFieldBasedAccess;
import org.wso2.ballerinalang.compiler.tree.expressions.BLangGroupExpr;
import org.wso2.ballerinalang.compiler.tree.expressions.BLangIndexBasedAccess;
import org.wso2.ballerinalang.compiler.tree.expressions.BLangInferredTypedescDefaultNode;
import org.wso2.ballerinalang.compiler.tree.expressions.BLangInvocation;
import org.wso2.ballerinalang.compiler.tree.expressions.BLangLambdaFunction;
import org.wso2.ballerinalang.compiler.tree.expressions.BLangLetExpression;
import org.wso2.ballerinalang.compiler.tree.expressions.BLangListConstructorExpr;
import org.wso2.ballerinalang.compiler.tree.expressions.BLangListConstructorExpr.BLangListConstructorSpreadOpExpr;
import org.wso2.ballerinalang.compiler.tree.expressions.BLangLiteral;
import org.wso2.ballerinalang.compiler.tree.expressions.BLangMatchGuard;
import org.wso2.ballerinalang.compiler.tree.expressions.BLangMultipleWorkerReceive;
import org.wso2.ballerinalang.compiler.tree.expressions.BLangNamedArgsExpression;
import org.wso2.ballerinalang.compiler.tree.expressions.BLangNumericLiteral;
import org.wso2.ballerinalang.compiler.tree.expressions.BLangObjectConstructorExpression;
import org.wso2.ballerinalang.compiler.tree.expressions.BLangQueryAction;
import org.wso2.ballerinalang.compiler.tree.expressions.BLangQueryExpr;
import org.wso2.ballerinalang.compiler.tree.expressions.BLangRawTemplateLiteral;
import org.wso2.ballerinalang.compiler.tree.expressions.BLangRecordLiteral;
import org.wso2.ballerinalang.compiler.tree.expressions.BLangRecordLiteral.BLangRecordKeyValueField;
import org.wso2.ballerinalang.compiler.tree.expressions.BLangRecordVarRef;
import org.wso2.ballerinalang.compiler.tree.expressions.BLangRegExpTemplateLiteral;
import org.wso2.ballerinalang.compiler.tree.expressions.BLangRestArgsExpression;
import org.wso2.ballerinalang.compiler.tree.expressions.BLangServiceConstructorExpr;
import org.wso2.ballerinalang.compiler.tree.expressions.BLangSimpleVarRef;
import org.wso2.ballerinalang.compiler.tree.expressions.BLangStringTemplateLiteral;
import org.wso2.ballerinalang.compiler.tree.expressions.BLangTableConstructorExpr;
import org.wso2.ballerinalang.compiler.tree.expressions.BLangTernaryExpr;
import org.wso2.ballerinalang.compiler.tree.expressions.BLangTransactionalExpr;
import org.wso2.ballerinalang.compiler.tree.expressions.BLangTrapExpr;
import org.wso2.ballerinalang.compiler.tree.expressions.BLangTupleVarRef;
import org.wso2.ballerinalang.compiler.tree.expressions.BLangTypeConversionExpr;
import org.wso2.ballerinalang.compiler.tree.expressions.BLangTypeInit;
import org.wso2.ballerinalang.compiler.tree.expressions.BLangTypeTestExpr;
import org.wso2.ballerinalang.compiler.tree.expressions.BLangTypedescExpr;
import org.wso2.ballerinalang.compiler.tree.expressions.BLangUnaryExpr;
import org.wso2.ballerinalang.compiler.tree.expressions.BLangValueExpression;
import org.wso2.ballerinalang.compiler.tree.expressions.BLangWaitExpr;
import org.wso2.ballerinalang.compiler.tree.expressions.BLangWaitForAllExpr;
import org.wso2.ballerinalang.compiler.tree.expressions.BLangWorkerAsyncSendExpr;
import org.wso2.ballerinalang.compiler.tree.expressions.BLangWorkerFlushExpr;
import org.wso2.ballerinalang.compiler.tree.expressions.BLangWorkerReceive;
import org.wso2.ballerinalang.compiler.tree.expressions.BLangWorkerSendReceiveExpr;
import org.wso2.ballerinalang.compiler.tree.expressions.BLangWorkerSyncSendExpr;
import org.wso2.ballerinalang.compiler.tree.expressions.BLangXMLAttribute;
import org.wso2.ballerinalang.compiler.tree.expressions.BLangXMLCommentLiteral;
import org.wso2.ballerinalang.compiler.tree.expressions.BLangXMLElementAccess;
import org.wso2.ballerinalang.compiler.tree.expressions.BLangXMLElementLiteral;
import org.wso2.ballerinalang.compiler.tree.expressions.BLangXMLNavigationAccess;
import org.wso2.ballerinalang.compiler.tree.expressions.BLangXMLProcInsLiteral;
import org.wso2.ballerinalang.compiler.tree.expressions.BLangXMLQName;
import org.wso2.ballerinalang.compiler.tree.expressions.BLangXMLQuotedString;
import org.wso2.ballerinalang.compiler.tree.expressions.BLangXMLSequenceLiteral;
import org.wso2.ballerinalang.compiler.tree.expressions.BLangXMLTextLiteral;
import org.wso2.ballerinalang.compiler.tree.matchpatterns.BLangConstPattern;
import org.wso2.ballerinalang.compiler.tree.matchpatterns.BLangErrorCauseMatchPattern;
import org.wso2.ballerinalang.compiler.tree.matchpatterns.BLangErrorFieldMatchPatterns;
import org.wso2.ballerinalang.compiler.tree.matchpatterns.BLangErrorMatchPattern;
import org.wso2.ballerinalang.compiler.tree.matchpatterns.BLangErrorMessageMatchPattern;
import org.wso2.ballerinalang.compiler.tree.matchpatterns.BLangFieldMatchPattern;
import org.wso2.ballerinalang.compiler.tree.matchpatterns.BLangListMatchPattern;
import org.wso2.ballerinalang.compiler.tree.matchpatterns.BLangMappingMatchPattern;
import org.wso2.ballerinalang.compiler.tree.matchpatterns.BLangMatchPattern;
import org.wso2.ballerinalang.compiler.tree.matchpatterns.BLangNamedArgMatchPattern;
import org.wso2.ballerinalang.compiler.tree.matchpatterns.BLangSimpleMatchPattern;
import org.wso2.ballerinalang.compiler.tree.matchpatterns.BLangVarBindingPatternMatchPattern;
import org.wso2.ballerinalang.compiler.tree.matchpatterns.BLangWildCardMatchPattern;
import org.wso2.ballerinalang.compiler.tree.statements.BLangAssignment;
import org.wso2.ballerinalang.compiler.tree.statements.BLangBlockStmt;
import org.wso2.ballerinalang.compiler.tree.statements.BLangBreak;
import org.wso2.ballerinalang.compiler.tree.statements.BLangCompoundAssignment;
import org.wso2.ballerinalang.compiler.tree.statements.BLangContinue;
import org.wso2.ballerinalang.compiler.tree.statements.BLangDo;
import org.wso2.ballerinalang.compiler.tree.statements.BLangErrorDestructure;
import org.wso2.ballerinalang.compiler.tree.statements.BLangErrorVariableDef;
import org.wso2.ballerinalang.compiler.tree.statements.BLangExpressionStmt;
import org.wso2.ballerinalang.compiler.tree.statements.BLangFail;
import org.wso2.ballerinalang.compiler.tree.statements.BLangForeach;
import org.wso2.ballerinalang.compiler.tree.statements.BLangForkJoin;
import org.wso2.ballerinalang.compiler.tree.statements.BLangIf;
import org.wso2.ballerinalang.compiler.tree.statements.BLangLock;
import org.wso2.ballerinalang.compiler.tree.statements.BLangMatchStatement;
import org.wso2.ballerinalang.compiler.tree.statements.BLangPanic;
import org.wso2.ballerinalang.compiler.tree.statements.BLangRecordDestructure;
import org.wso2.ballerinalang.compiler.tree.statements.BLangRecordVariableDef;
import org.wso2.ballerinalang.compiler.tree.statements.BLangRetry;
import org.wso2.ballerinalang.compiler.tree.statements.BLangRetryTransaction;
import org.wso2.ballerinalang.compiler.tree.statements.BLangReturn;
import org.wso2.ballerinalang.compiler.tree.statements.BLangRollback;
import org.wso2.ballerinalang.compiler.tree.statements.BLangSimpleVariableDef;
import org.wso2.ballerinalang.compiler.tree.statements.BLangStatement;
import org.wso2.ballerinalang.compiler.tree.statements.BLangTransaction;
import org.wso2.ballerinalang.compiler.tree.statements.BLangTupleDestructure;
import org.wso2.ballerinalang.compiler.tree.statements.BLangTupleVariableDef;
import org.wso2.ballerinalang.compiler.tree.statements.BLangWhile;
import org.wso2.ballerinalang.compiler.tree.statements.BLangXMLNSStatement;
import org.wso2.ballerinalang.compiler.tree.types.BLangArrayType;
import org.wso2.ballerinalang.compiler.tree.types.BLangBuiltInRefTypeNode;
import org.wso2.ballerinalang.compiler.tree.types.BLangConstrainedType;
import org.wso2.ballerinalang.compiler.tree.types.BLangErrorType;
import org.wso2.ballerinalang.compiler.tree.types.BLangFiniteTypeNode;
import org.wso2.ballerinalang.compiler.tree.types.BLangFunctionTypeNode;
import org.wso2.ballerinalang.compiler.tree.types.BLangIntersectionTypeNode;
import org.wso2.ballerinalang.compiler.tree.types.BLangLetVariable;
import org.wso2.ballerinalang.compiler.tree.types.BLangObjectTypeNode;
import org.wso2.ballerinalang.compiler.tree.types.BLangRecordTypeNode;
import org.wso2.ballerinalang.compiler.tree.types.BLangStreamType;
import org.wso2.ballerinalang.compiler.tree.types.BLangTableTypeNode;
import org.wso2.ballerinalang.compiler.tree.types.BLangTupleTypeNode;
import org.wso2.ballerinalang.compiler.tree.types.BLangType;
import org.wso2.ballerinalang.compiler.tree.types.BLangUnionTypeNode;
import org.wso2.ballerinalang.compiler.tree.types.BLangUserDefinedType;
import org.wso2.ballerinalang.compiler.tree.types.BLangValueType;
import org.wso2.ballerinalang.compiler.util.CompilerContext;
import org.wso2.ballerinalang.compiler.util.Constants;
import org.wso2.ballerinalang.compiler.util.Name;
import org.wso2.ballerinalang.compiler.util.Names;
import org.wso2.ballerinalang.compiler.util.TypeDefBuilderHelper;
import org.wso2.ballerinalang.compiler.util.TypeTags;
import org.wso2.ballerinalang.util.Flags;

import java.util.ArrayList;
import java.util.Comparator;
import java.util.HashMap;
import java.util.HashSet;
import java.util.IdentityHashMap;
import java.util.LinkedHashMap;
import java.util.LinkedHashSet;
import java.util.List;
import java.util.Map;
import java.util.Objects;
import java.util.Set;
import java.util.Stack;
import java.util.stream.Collectors;

import static org.ballerinalang.model.tree.NodeKind.LITERAL;
import static org.ballerinalang.util.BLangCompilerConstants.RETRY_MANAGER_OBJECT_SHOULD_RETRY_FUNC;
import static org.wso2.ballerinalang.compiler.tree.BLangInvokableNode.DEFAULT_WORKER_NAME;
import static org.wso2.ballerinalang.compiler.util.Constants.MAIN_FUNCTION_NAME;
import static org.wso2.ballerinalang.compiler.util.Constants.WORKER_LAMBDA_VAR_PREFIX;

/**
 * This represents the code analyzing pass of semantic analysis.
 * <p>
 * The following validations are done here:-
 * <p>
 * (*) Loop continuation statement validation.
 * (*) Function return path existence and unreachable code validation.
 * (*) Worker send/receive validation.
 * (*) Experimental feature usage.
 */
public class CodeAnalyzer extends SimpleBLangNodeAnalyzer<CodeAnalyzer.AnalyzerData> {

    private static final CompilerContext.Key<CodeAnalyzer> CODE_ANALYZER_KEY =
            new CompilerContext.Key<>();

    private final SymbolResolver symResolver;
    private final SymbolTable symTable;
    private final Types types;
    private final BLangDiagnosticLog dlog;
    private final TypeChecker typeChecker;
    private final Names names;
    private final ReachabilityAnalyzer reachabilityAnalyzer;

    public static CodeAnalyzer getInstance(CompilerContext context) {
        CodeAnalyzer codeGenerator = context.get(CODE_ANALYZER_KEY);
        if (codeGenerator == null) {
            codeGenerator = new CodeAnalyzer(context);
        }
        return codeGenerator;
    }

    public CodeAnalyzer(CompilerContext context) {
        context.put(CODE_ANALYZER_KEY, this);
        this.symTable = SymbolTable.getInstance(context);
        this.types = Types.getInstance(context);
        this.dlog = BLangDiagnosticLog.getInstance(context);
        this.typeChecker = TypeChecker.getInstance(context);
        this.names = Names.getInstance(context);
        this.symResolver = SymbolResolver.getInstance(context);
        this.reachabilityAnalyzer = ReachabilityAnalyzer.getInstance(context);
    }

    public BLangPackage analyze(BLangPackage pkgNode) {
        final AnalyzerData data = new AnalyzerData();
        visitNode(pkgNode, data);
        return pkgNode;
    }

    @Override
    public void visit(BLangPackage pkgNode, AnalyzerData data) {
        this.dlog.setCurrentPackageId(pkgNode.packageID);
        if (pkgNode.completedPhases.contains(CompilerPhase.CODE_ANALYZE)) {
            return;
        }
        data.parent = pkgNode;
        data.env = this.symTable.pkgEnvMap.get(pkgNode.symbol);
        analyzeTopLevelNodes(pkgNode, data);
        pkgNode.getTestablePkgs().forEach(testablePackage -> visitNode(testablePackage, data));
    }

    @Override
    public void visit(BLangTestablePackage node, AnalyzerData data) {
        visit((BLangPackage) node, data);
    }

    private void analyzeTopLevelNodes(BLangPackage pkgNode, AnalyzerData data) {
        List<TopLevelNode> topLevelNodes = pkgNode.topLevelNodes;
        for (int i = 0; i < topLevelNodes.size(); i++) {
            analyzeNode((BLangNode) topLevelNodes.get(i), data);
        }
        pkgNode.completedPhases.add(CompilerPhase.CODE_ANALYZE);
    }

    @Override
    public void analyzeNode(BLangNode node, AnalyzerData data) {
        SymbolEnv prevEnv = data.env;
        BLangNode parent = data.parent;
        node.parent = parent;
        data.parent = node;
        visitNode(node, data);
        data.parent = parent;
        data.env = prevEnv;
    }

    private void analyzeTypeNode(BLangType node, AnalyzerData data) {

        if (node == null) {
            return;
        }
        analyzeNode(node, data);
    }

    @Override
    public void visit(BLangCompilationUnit compUnitNode, AnalyzerData data) {
        compUnitNode.topLevelNodes.forEach(e -> analyzeNode((BLangNode) e, data));
    }

    @Override
    public void visit(BLangTypeDefinition typeDefinition, AnalyzerData data) {

        analyzeTypeNode(typeDefinition.typeNode, data);
        typeDefinition.annAttachments.forEach(annotationAttachment -> analyzeNode(annotationAttachment, data));
    }

    @Override
    public void visit(BLangClassDefinition classDefinition, AnalyzerData data) {
        data.env = SymbolEnv.createClassEnv(classDefinition, classDefinition.symbol.scope, data.env);
        for (BLangSimpleVariable field : classDefinition.fields) {
            DefaultValueState prevDefaultValueState = data.defaultValueState;
            data.defaultValueState = DefaultValueState.OBJECT_FIELD_INITIALIZER;
            analyzeNode(field, data);
            data.defaultValueState = prevDefaultValueState;
        }

        List<BLangFunction> bLangFunctionList = new ArrayList<>(classDefinition.functions);
        if (classDefinition.initFunction != null) {
            bLangFunctionList.add(classDefinition.initFunction);
        }

        // To ensure the order of the compile errors
        bLangFunctionList.sort(Comparator.comparingInt(function -> function.pos.lineRange().startLine().line()));
        for (BLangFunction function : bLangFunctionList) {
            analyzeNode(function, data);
        }

        classDefinition.annAttachments.forEach(annotationAttachment -> analyzeNode(annotationAttachment, data));
    }

    @Override
    public void visit(BLangObjectConstructorExpression objectConstructorExpression, AnalyzerData data) {
        visit(objectConstructorExpression.typeInit, data);
    }

    @Override
    public void visit(BLangTupleVariableDef bLangTupleVariableDef, AnalyzerData data) {

        analyzeNode(bLangTupleVariableDef.var, data);
    }

    @Override
    public void visit(BLangRecordVariableDef bLangRecordVariableDef, AnalyzerData data) {

        analyzeNode(bLangRecordVariableDef.var, data);
    }

    @Override
    public void visit(BLangErrorVariableDef bLangErrorVariableDef, AnalyzerData data) {

        analyzeNode(bLangErrorVariableDef.errorVariable, data);
    }

    @Override
    public void visit(BLangResourceFunction funcNode, AnalyzerData data) {
        visit((BLangFunction) funcNode, data);
    }

    @Override
    public void visit(BLangFunction funcNode, AnalyzerData data) {
        validateParams(funcNode, data);
        analyzeNode(funcNode.returnTypeNode, data);

        boolean isLambda = funcNode.flagSet.contains(Flag.LAMBDA);
        if (isLambda) {
            return;
        }

        if (Symbols.isPublic(funcNode.symbol) && !isMethodInServiceDeclaration(funcNode)) {
            funcNode.symbol.params.forEach(symbol -> analyzeExportableTypeRef(funcNode.symbol, symbol.type.tsymbol,
                                                                              true,
                                                                              funcNode.pos));
            if (funcNode.symbol.restParam != null) {
                analyzeExportableTypeRef(funcNode.symbol, funcNode.symbol.restParam.type.tsymbol, true,
                                         funcNode.restParam.pos);
            }
            analyzeExportableTypeRef(funcNode.symbol, funcNode.symbol.retType.tsymbol, true,
                                     funcNode.returnTypeNode.pos);
        }
        if (MAIN_FUNCTION_NAME.equals(funcNode.name.value)) {
            new MainFunctionValidator(types, dlog).validateMainFunction(funcNode);
        }
        this.validateModuleInitFunction(funcNode);
        try {
            this.initNewWorkerActionSystem(data);
            data.workerActionSystemStack.peek().startWorkerActionStateMachine(DEFAULT_WORKER_NAME,
                                                                              funcNode.pos,
                                                                              funcNode);
            this.visitFunction(funcNode, data);
            data.workerActionSystemStack.peek().endWorkerActionStateMachine();
        } finally {
            this.finalizeCurrentWorkerActionSystem(data);
        }
        funcNode.annAttachments.forEach(annotationAttachment -> analyzeNode(annotationAttachment, data));

        validateNamedWorkerUniqueReferences(data);
    }

    private boolean isMethodInServiceDeclaration(BLangFunction func) {
        BLangNode parent = func.parent;
        return parent.getKind() == NodeKind.CLASS_DEFN &&
                Symbols.isFlagOn(((BLangClassDefinition) parent).symbol.flags, Flags.SERVICE);
    }

    private void validateNamedWorkerUniqueReferences(AnalyzerData data) {
        for (var nodes : data.workerReferences.values()) {
            if (nodes.size() > 1) {
                for (BLangNode node: nodes) {
                    dlog.error(node.pos, DiagnosticErrorCode.ILLEGAL_WORKER_REFERENCE_AS_A_VARIABLE_REFERENCE, node);
                }
            }
        }

        data.workerReferences.clear();
    }

    private void validateParams(BLangFunction funcNode, AnalyzerData data) {
        for (BLangSimpleVariable parameter : funcNode.requiredParams) {
            analyzeNode(parameter, data);
        }
        if (funcNode.restParam != null) {
            analyzeNode(funcNode.restParam, data);
        }
    }

    private void visitFunction(BLangFunction funcNode, AnalyzerData data) {
        data.env = SymbolEnv.createFunctionEnv(funcNode, funcNode.symbol.scope, data.env);
        data.returnWithinTransactionCheckStack.push(true);
        data.returnTypes.push(new LinkedHashSet<>());
        data.transactionalFuncCheckStack.push(funcNode.flagSet.contains(Flag.TRANSACTIONAL));
        if (Symbols.isNative(funcNode.symbol)) {
            return;
        }
        if (isPublicInvokableNode(funcNode)) {
            analyzeNode(funcNode.returnTypeNode, data);
        }

        /* the body can be null in the case of Object type function declarations */
        if (funcNode.body != null) {

            DefaultValueState prevDefaultValueState = data.defaultValueState;
            if (prevDefaultValueState == DefaultValueState.RECORD_FIELD_DEFAULT ||
                    prevDefaultValueState == DefaultValueState.OBJECT_FIELD_INITIALIZER) {
                data.defaultValueState = DefaultValueState.FUNCTION_IN_DEFAULT_VALUE;
            }
            analyzeNode(funcNode.body, data);
            data.defaultValueState = prevDefaultValueState;
        }
        reachabilityAnalyzer.analyzeReachability(funcNode, data.env);
        data.returnTypes.pop();
        data.returnWithinTransactionCheckStack.pop();
        data.transactionalFuncCheckStack.pop();
    }

    private boolean isPublicInvokableNode(BLangInvokableNode invNode) {
        return Symbols.isPublic(invNode.symbol) && (SymbolKind.PACKAGE.equals(invNode.symbol.owner.getKind()) ||
                Symbols.isPublic(invNode.symbol.owner));
    }

    @Override
    public void visit(BLangBlockFunctionBody body, AnalyzerData data) {
        boolean prevWithinTxScope = data.withinTransactionScope;
        boolean prevLoopAlterNotAllowed = data.loopAlterNotAllowed;
        data.loopAlterNotAllowed = data.loopCount > 0;
        if (!prevWithinTxScope) {
            data.withinTransactionScope = data.transactionalFuncCheckStack.peek();
        }
        data.env = SymbolEnv.createFuncBodyEnv(body, data.env);
        for (BLangStatement e : body.stmts) {
            data.inInternallyDefinedBlockStmt = true;
            analyzeNode(e, data);
        }
        data.inInternallyDefinedBlockStmt = false;
        if (data.transactionalFuncCheckStack.peek()) {
            data.withinTransactionScope = prevWithinTxScope;
        }
        data.loopAlterNotAllowed = prevLoopAlterNotAllowed;
    }

    @Override
    public void visit(BLangExprFunctionBody body, AnalyzerData data) {
        analyzeExpr(body.expr, data);
    }

    @Override
    public void visit(BLangExternalFunctionBody body, AnalyzerData data) {
        // do nothing
    }

    @Override
    public void visit(BLangForkJoin forkJoin, AnalyzerData data) {
        if (forkJoin.workers.isEmpty()) {
            dlog.error(forkJoin.pos, DiagnosticErrorCode.INVALID_FOR_JOIN_SYNTAX_EMPTY_FORK);
        }
    }

    @Override
    public void visit(BLangTransaction transactionNode, AnalyzerData data) {
        //Check whether transaction statement occurred in a transactional scope
        if (data.transactionalFuncCheckStack.peek()) {
            this.dlog.error(transactionNode.pos,
                    DiagnosticErrorCode.TRANSACTION_CANNOT_BE_USED_WITHIN_TRANSACTIONAL_SCOPE);
            return;
        }
        boolean previousWithinTxScope = data.withinTransactionScope;
        int previousCommitCount = data.commitCount;
        int previousRollbackCount = data.rollbackCount;
        boolean prevCommitRollbackAllowed = data.commitRollbackAllowed;
        data.commitRollbackAllowed = true;
        data.commitCount = 0;
        data.rollbackCount = 0;
        data.withinTransactionScope = true;
        data.loopWithinTransactionCheckStack.push(false);
        data.returnWithinTransactionCheckStack.push(false);
        data.transactionCount++;
        boolean onFailExists = transactionNode.onFailClause != null;
        boolean failureHandled = data.failureHandled;
        if (onFailExists) {
            data.failureHandled = true;
        }
        analyzeNode(transactionNode.transactionBody, data);
        data.failureHandled = failureHandled;
        if (data.commitCount < 1) {
            this.dlog.error(transactionNode.pos, DiagnosticErrorCode.INVALID_COMMIT_COUNT);
        }
        data.transactionCount--;
        data.withinTransactionScope = previousWithinTxScope;
        data.commitCount = previousCommitCount;
        data.rollbackCount = previousRollbackCount;
        data.commitRollbackAllowed = prevCommitRollbackAllowed;
        data.returnWithinTransactionCheckStack.pop();
        data.loopWithinTransactionCheckStack.pop();
        analyseOnFailClause(onFailExists, transactionNode.onFailClause, data);
    }

    private void analyzeOnFailClause(BLangOnFailClause onFailClause, AnalyzerData data) {
        if (onFailClause != null) {
            analyzeNode(onFailClause, data);
        }
    }

    @Override
    public void visit(BLangTransactionalExpr transactionalExpr, AnalyzerData data) {
    }

    @Override
    public void visit(BLangCommitExpr commitExpr, AnalyzerData data) {
        data.commitCount++;
        data.commitCountWithinBlock++;
        if (data.transactionCount == 0) {
            this.dlog.error(commitExpr.pos, DiagnosticErrorCode.COMMIT_CANNOT_BE_OUTSIDE_TRANSACTION_BLOCK);
            return;
        }
        if (data.transactionalFuncCheckStack.peek()) {
            this.dlog.error(commitExpr.pos, DiagnosticErrorCode.COMMIT_CANNOT_BE_WITHIN_TRANSACTIONAL_FUNCTION);
            return;
        }
        if (!data.withinTransactionScope || !data.commitRollbackAllowed ||
                data.loopWithinTransactionCheckStack.peek()) {
            this.dlog.error(commitExpr.pos, DiagnosticErrorCode.COMMIT_NOT_ALLOWED);
            return;
        }
        data.withinTransactionScope = false;
    }

    @Override
    public void visit(BLangRollback rollbackNode, AnalyzerData data) {
        data.rollbackCount++;
        data.rollbackCountWithinBlock++;
        if (data.transactionCount == 0 && !data.withinTransactionScope) {
            this.dlog.error(rollbackNode.pos, DiagnosticErrorCode.ROLLBACK_CANNOT_BE_OUTSIDE_TRANSACTION_BLOCK);
            return;
        }
        if (!data.transactionalFuncCheckStack.empty() && data.transactionalFuncCheckStack.peek()) {
            this.dlog.error(rollbackNode.pos, DiagnosticErrorCode.ROLLBACK_CANNOT_BE_WITHIN_TRANSACTIONAL_FUNCTION);
            return;
        }
        if (!data.withinTransactionScope || !data.commitRollbackAllowed ||
                (!data.loopWithinTransactionCheckStack.empty() && data.loopWithinTransactionCheckStack.peek())) {
            this.dlog.error(rollbackNode.pos, DiagnosticErrorCode.ROLLBACK_NOT_ALLOWED);
            return;
        }
        data.withinTransactionScope = false;
        analyzeExpr(rollbackNode.expr, data);
    }

    @Override
    public void visit(BLangRetry retryNode, AnalyzerData data) {
        boolean onFailExists = retryNode.onFailClause != null;
        boolean failureHandled = data.failureHandled;
        if (onFailExists) {
            data.failureHandled = true;
        }
        visitNode(retryNode.retrySpec, data);
        visitNode(retryNode.retryBody, data);
        data.failureHandled = failureHandled;
        analyseOnFailClause(onFailExists, retryNode.onFailClause, data);
    }

    @Override
    public void visit(BLangRetrySpec retrySpec, AnalyzerData data) {
        if (retrySpec.retryManagerType != null) {
            BSymbol retryManagerTypeSymbol = symTable.langErrorModuleSymbol.scope
                    .lookup(names.fromString("RetryManager")).symbol;
            BType abstractRetryManagerType = retryManagerTypeSymbol.type;
            if (!types.isAssignable(retrySpec.retryManagerType.getBType(), abstractRetryManagerType)) {
                dlog.error(retrySpec.pos, DiagnosticErrorCode.INVALID_INTERFACE_ON_NON_ABSTRACT_OBJECT,
                           RETRY_MANAGER_OBJECT_SHOULD_RETRY_FUNC, retrySpec.retryManagerType.getBType());
            }
        }
    }

    @Override
    public void visit(BLangRetryTransaction retryTransaction, AnalyzerData data) {
        analyzeNode(retryTransaction.retrySpec, data);
        analyzeNode(retryTransaction.transaction, data);
    }

    @Override
    public void visit(BLangBlockStmt blockNode, AnalyzerData data) {
        int prevCommitCount = data.commitCountWithinBlock;
        int prevRollbackCount = data.rollbackCountWithinBlock;
        data.commitCountWithinBlock = 0;
        data.rollbackCountWithinBlock = 0;
        boolean inInternallyDefinedBlockStmt = data.inInternallyDefinedBlockStmt;
        data.inInternallyDefinedBlockStmt = checkBlockIsAnInternalBlockInImmediateFunctionBody(blockNode);
        data.env = SymbolEnv.createBlockEnv(blockNode, data.env);
        blockNode.stmts.forEach(e -> analyzeNode(e, data));
        data.inInternallyDefinedBlockStmt = inInternallyDefinedBlockStmt;
        if (data.commitCountWithinBlock > 1 || data.rollbackCountWithinBlock > 1) {
            this.dlog.error(blockNode.pos, DiagnosticErrorCode.MAX_ONE_COMMIT_ROLLBACK_ALLOWED_WITHIN_A_BRANCH);
        }
        data.commitCountWithinBlock = prevCommitCount;
        data.rollbackCountWithinBlock = prevRollbackCount;
    }

    private boolean checkBlockIsAnInternalBlockInImmediateFunctionBody(BLangNode node) {
        BLangNode parent = node.parent;

        while (parent != null) {
            final NodeKind kind = parent.getKind();
            if (kind == NodeKind.BLOCK_FUNCTION_BODY) {
                return true;
            }
            if (kind == NodeKind.BLOCK) {
                parent = parent.parent;
            } else {
                return false;
            }
        }

        return false;
    }

    @Override
    public void visit(BLangReturn returnStmt, AnalyzerData data) {
        if (checkReturnValidityInTransaction(data)) {
            this.dlog.error(returnStmt.pos, DiagnosticErrorCode.RETURN_CANNOT_BE_USED_TO_EXIT_TRANSACTION);
            return;
        }

        analyzeExpr(returnStmt.expr, data);
        data.returnTypes.peek().add(returnStmt.expr.getBType());
    }

    @Override
    public void visit(BLangIf ifStmt, AnalyzerData data) {
        boolean independentBlocks = false;
        int prevCommitCount = data.commitCount;
        int prevRollbackCount = data.rollbackCount;
        BLangStatement elseStmt = ifStmt.elseStmt;
        if (data.withinTransactionScope && elseStmt != null && elseStmt.getKind() != NodeKind.IF) {
                independentBlocks = true;
                data.commitRollbackAllowed = true;
        }
        boolean prevTxMode = data.withinTransactionScope;
        if ((ifStmt.expr.getKind() == NodeKind.GROUP_EXPR ?
                ((BLangGroupExpr) ifStmt.expr).expression.getKind() :
                ifStmt.expr.getKind()) == NodeKind.TRANSACTIONAL_EXPRESSION) {
            data.withinTransactionScope = true;
        }
        BLangBlockStmt body = ifStmt.body;
        analyzeNode(body, data);

        if (ifStmt.expr.getKind() == NodeKind.TRANSACTIONAL_EXPRESSION) {
            data.withinTransactionScope = prevTxMode;
        }
        if (elseStmt != null) {
            if (independentBlocks) {
                data.commitRollbackAllowed = true;
                data.withinTransactionScope = true;
            }
            analyzeNode(elseStmt, data);
            if ((prevCommitCount != data.commitCount) || prevRollbackCount != data.rollbackCount) {
                data.commitRollbackAllowed = false;
            }
        }

        analyzeExpr(ifStmt.expr, data);
    }

    @Override
    public void visit(BLangMatchStatement matchStatement, AnalyzerData data) {
        analyzeExpr(matchStatement.expr, data);
        boolean onFailExists = matchStatement.onFailClause != null;
        boolean failureHandled = data.failureHandled;
        if (onFailExists) {
            data.failureHandled = true;
        }
        List<BLangMatchClause> matchClauses = matchStatement.matchClauses;
        int clausesSize = matchClauses.size();
        for (int i = 0; i < clausesSize; i++) {
            BLangMatchClause firstClause = matchClauses.get(i);
            for (int j = i + 1; j < clausesSize; j++) {
                BLangMatchClause secondClause = matchClauses.get(j);
                if (!checkSimilarMatchGuard(firstClause.matchGuard, secondClause.matchGuard)) {
                    if (firstClause.matchGuard == null) {
                        checkSimilarMatchPatternsBetweenClauses(firstClause, secondClause);
                    }
                    continue;
                }
                checkSimilarMatchPatternsBetweenClauses(firstClause, secondClause);
            }
            analyzeNode(firstClause, data);
        }
        data.failureHandled = failureHandled;
        analyzeOnFailClause(matchStatement.onFailClause, data);
    }

    @Override
    public void visit(BLangMatchClause matchClause, AnalyzerData data) {
        Map<String, BVarSymbol> variablesInMatchPattern = new HashMap<>();
        boolean patternListContainsSameVars = true;

        List<BLangMatchPattern> matchPatterns = matchClause.matchPatterns;
        BLangMatchGuard matchGuard = matchClause.matchGuard;
        for (int i = 0; i < matchPatterns.size(); i++) {
            BLangMatchPattern matchPattern = matchPatterns.get(i);
            if (matchPattern.getBType() == symTable.noType) {
                dlog.warning(matchPattern.pos, DiagnosticWarningCode.MATCH_STMT_UNMATCHED_PATTERN);
            }
            if (patternListContainsSameVars) {
                patternListContainsSameVars = compareVariables(variablesInMatchPattern, matchPattern);
            }
            for (int j = i - 1; j >= 0; j--) {
                if (checkSimilarMatchPatterns(matchPatterns.get(j), matchPattern)) {
                    dlog.warning(matchPattern.pos, DiagnosticWarningCode.MATCH_STMT_PATTERN_UNREACHABLE);
                }
            }
            analyzeNode(matchPattern, data);
        }

        if (matchGuard != null) {
            analyzeNode(matchGuard, data);
        }

        if (!patternListContainsSameVars) {
            dlog.error(matchClause.pos, DiagnosticErrorCode.MATCH_PATTERNS_SHOULD_CONTAIN_SAME_SET_OF_VARIABLES);
        }

        analyzeNode(matchClause.blockStmt, data);
    }

    @Override
    public void visit(BLangMappingMatchPattern mappingMatchPattern, AnalyzerData data) {
    }

    @Override
    public void visit(BLangFieldMatchPattern fieldMatchPattern, AnalyzerData data) {

    }

    @Override
    public void visit(BLangMatchGuard matchGuard, AnalyzerData data) {
        analyzeExpr(matchGuard.expr, data);
    }

    private void checkSimilarMatchPatternsBetweenClauses(BLangMatchClause firstClause, BLangMatchClause secondClause) {
        for (BLangMatchPattern firstMatchPattern : firstClause.matchPatterns) {
            for (BLangMatchPattern secondMatchPattern : secondClause.matchPatterns) {
                if (checkSimilarMatchPatterns(firstMatchPattern, secondMatchPattern)) {
                    dlog.warning(secondMatchPattern.pos, DiagnosticWarningCode.MATCH_STMT_PATTERN_UNREACHABLE);
                }
            }
        }
    }

    private boolean checkSimilarMatchPatterns(BLangMatchPattern firstPattern, BLangMatchPattern secondPattern) {
        NodeKind firstPatternKind = firstPattern.getKind();
        NodeKind secondPatternKind = secondPattern.getKind();
        if (firstPatternKind != secondPatternKind) {
            if (firstPatternKind == NodeKind.VAR_BINDING_PATTERN_MATCH_PATTERN) {
                return checkEmptyListOrMapMatchWithVarBindingPatternMatch(secondPattern,
                        ((BLangVarBindingPatternMatchPattern) firstPattern));
            }
            if (secondPatternKind == NodeKind.VAR_BINDING_PATTERN_MATCH_PATTERN) {
                return checkEmptyListOrMapMatchWithVarBindingPatternMatch(firstPattern,
                        ((BLangVarBindingPatternMatchPattern) secondPattern));
            }
            return false;
        }

        switch (firstPatternKind) {
            case WILDCARD_MATCH_PATTERN:
            case REST_MATCH_PATTERN:
                return true;
            case CONST_MATCH_PATTERN:
                return checkSimilarConstMatchPattern((BLangConstPattern) firstPattern,
                        (BLangConstPattern) secondPattern);
            case VAR_BINDING_PATTERN_MATCH_PATTERN:
                return checkSimilarBindingPatterns(
                        ((BLangVarBindingPatternMatchPattern) firstPattern).getBindingPattern(),
                        ((BLangVarBindingPatternMatchPattern) secondPattern).getBindingPattern());
            case LIST_MATCH_PATTERN:
                return checkSimilarListMatchPattern((BLangListMatchPattern) firstPattern,
                        (BLangListMatchPattern) secondPattern);
            case MAPPING_MATCH_PATTERN:
                return checkSimilarMappingMatchPattern((BLangMappingMatchPattern) firstPattern,
                        (BLangMappingMatchPattern) secondPattern);
            case ERROR_MATCH_PATTERN:
                return checkSimilarErrorMatchPattern((BLangErrorMatchPattern) firstPattern,
                        (BLangErrorMatchPattern) secondPattern);
            default:
                return false;
        }
    }

    private boolean checkEmptyListOrMapMatchWithVarBindingPatternMatch(BLangMatchPattern firstPattern,
                                                                  BLangVarBindingPatternMatchPattern secondPattern) {
        if (firstPattern.getKind() == NodeKind.LIST_MATCH_PATTERN) {
            BLangBindingPattern bindingPattern = secondPattern.getBindingPattern();
            if (bindingPattern.getKind() != NodeKind.LIST_BINDING_PATTERN) {
                return false;
            }
            BLangListMatchPattern listMatchPattern = (BLangListMatchPattern) firstPattern;
            BLangListBindingPattern listBindingPattern = (BLangListBindingPattern) bindingPattern;
            return listMatchPattern.matchPatterns.isEmpty() && listBindingPattern.bindingPatterns.isEmpty() &&
                    listMatchPattern.restMatchPattern == null && listBindingPattern.restBindingPattern == null;
        }
        if (firstPattern.getKind() == NodeKind.MAPPING_MATCH_PATTERN) {
            BLangBindingPattern bindingPattern = secondPattern.getBindingPattern();
            if (secondPattern.getBindingPattern().getKind() != NodeKind.MAPPING_BINDING_PATTERN) {
                return false;
            }
            BLangMappingMatchPattern mappingMatchPattern = (BLangMappingMatchPattern) firstPattern;
            BLangMappingBindingPattern mappingBindingPattern = (BLangMappingBindingPattern) bindingPattern;
            return mappingMatchPattern.fieldMatchPatterns.isEmpty() &&
                    mappingBindingPattern.fieldBindingPatterns.isEmpty() &&
                    mappingMatchPattern.restMatchPattern == null && mappingBindingPattern.restBindingPattern == null;
        }
        return false;
    }

    private boolean checkSimilarErrorMatchPattern(BLangErrorMatchPattern firstErrorMatchPattern,
                                                  BLangErrorMatchPattern secondErrorMatchPattern) {
        if (firstErrorMatchPattern == null || secondErrorMatchPattern == null) {
            return false;
        }

        if (!checkSimilarErrorTypeReference(firstErrorMatchPattern.errorTypeReference,
                secondErrorMatchPattern.errorTypeReference)) {
            return false;
        }

        if (!checkSimilarErrorMessagePattern(firstErrorMatchPattern.errorMessageMatchPattern,
                secondErrorMatchPattern.errorMessageMatchPattern)) {
            return false;
        }

        if (!checkSimilarErrorCauseMatchPattern(firstErrorMatchPattern.errorCauseMatchPattern,
                secondErrorMatchPattern.errorCauseMatchPattern)) {
            return false;
        }

        return checkSimilarErrorFieldMatchPatterns(firstErrorMatchPattern.errorFieldMatchPatterns,
                secondErrorMatchPattern.errorFieldMatchPatterns);
    }

    private boolean checkSimilarErrorTypeReference(BLangUserDefinedType firstErrorTypeRef,
                                                   BLangUserDefinedType secondErrorTypeRef) {
        if (firstErrorTypeRef != null && secondErrorTypeRef != null) {
            return firstErrorTypeRef.typeName.value.equals(secondErrorTypeRef.typeName.value);
        }
        return firstErrorTypeRef == null && secondErrorTypeRef == null;
    }

    private boolean checkSimilarErrorMessagePattern(BLangErrorMessageMatchPattern firstErrorMsgMatchPattern,
                                                    BLangErrorMessageMatchPattern secondErrorMsgMatchPattern) {
        if (firstErrorMsgMatchPattern != null && secondErrorMsgMatchPattern != null) {
            return checkSimilarSimpleMatchPattern(firstErrorMsgMatchPattern.simpleMatchPattern,
                    secondErrorMsgMatchPattern.simpleMatchPattern);
        }
        return firstErrorMsgMatchPattern == null && secondErrorMsgMatchPattern == null;
    }

    private boolean checkSimilarSimpleMatchPattern(BLangSimpleMatchPattern firstSimpleMatchPattern,
                                                   BLangSimpleMatchPattern secondSimpleMatchPattern) {
        if (firstSimpleMatchPattern != null && secondSimpleMatchPattern != null) {
            if (firstSimpleMatchPattern.varVariableName != null) {
                return true;
            }
            BLangConstPattern firstConstPattern = firstSimpleMatchPattern.constPattern;
            BLangConstPattern secondConstPattern = secondSimpleMatchPattern.constPattern;
            if (firstConstPattern != null) {
                if (secondConstPattern != null) {
                    return checkSimilarConstMatchPattern(firstConstPattern, secondConstPattern);
                }
                return false;
            }
            return secondSimpleMatchPattern.varVariableName == null;
        }
        return firstSimpleMatchPattern == null && secondSimpleMatchPattern == null;
    }

    private boolean checkSimilarErrorCauseMatchPattern(BLangErrorCauseMatchPattern firstErrorCauseMatchPattern,
                                                       BLangErrorCauseMatchPattern secondErrorCauseMatchPattern) {
        if (firstErrorCauseMatchPattern != null && secondErrorCauseMatchPattern != null) {
            if (!checkSimilarSimpleMatchPattern(firstErrorCauseMatchPattern.simpleMatchPattern,
                    secondErrorCauseMatchPattern.simpleMatchPattern)) {
                return false;
            }
            return checkSimilarErrorMatchPattern(firstErrorCauseMatchPattern.errorMatchPattern,
                    secondErrorCauseMatchPattern.errorMatchPattern);
        }
        return firstErrorCauseMatchPattern == null && secondErrorCauseMatchPattern == null;
    }

    private boolean checkSimilarErrorFieldMatchPatterns(BLangErrorFieldMatchPatterns firstErrorFieldMatchPatterns,
                                                        BLangErrorFieldMatchPatterns secondErrorFieldMatchPatterns) {
        if (firstErrorFieldMatchPatterns == null) {
            return true;
        }
        List<BLangNamedArgMatchPattern> firstNamedArgPatterns = firstErrorFieldMatchPatterns.namedArgMatchPatterns;
        int firstNamedArgPatternsSize = firstNamedArgPatterns.size();
        if (firstNamedArgPatternsSize == 0) {
            return true;
        }
        if (secondErrorFieldMatchPatterns == null) {
            return false;
        }
        List<BLangNamedArgMatchPattern> secondNamedArgPatterns = secondErrorFieldMatchPatterns.namedArgMatchPatterns;
        if (firstNamedArgPatternsSize > secondNamedArgPatterns.size()) {
            return false;
        }
        for (int i = 0; i < firstNamedArgPatternsSize; i++) {
            if (!checkSimilarNamedArgMatchPatterns(firstNamedArgPatterns.get(i), secondNamedArgPatterns.get(i))) {
                return false;
            }
        }
        return true;
    }

    private boolean checkSimilarNamedArgMatchPatterns(BLangNamedArgMatchPattern firstNamedArgMatchPattern,
                                                      BLangNamedArgMatchPattern secondNamedArgMatchPattern) {

        if (firstNamedArgMatchPattern.argName.value.equals(secondNamedArgMatchPattern.argName.value)) {
            return checkSimilarMatchPatterns(firstNamedArgMatchPattern.matchPattern,
                    secondNamedArgMatchPattern.matchPattern);
        }
        return false;
    }

    private boolean checkSimilarConstMatchPattern(BLangConstPattern firstConstMatchPattern,
                                                  BLangConstPattern secondConstMatchPattern) {
        Object firstConstValue = getConstValue(firstConstMatchPattern).keySet().iterator().next();
        Object secondConstValue = getConstValue(secondConstMatchPattern).keySet().iterator().next();
        BType firstConstType = getConstValue(firstConstMatchPattern).values().iterator().next();
        BType secondConstType = getConstValue(secondConstMatchPattern).values().iterator().next();

        if (firstConstValue == null || secondConstValue == null) {
            return false;
        }

        if (firstConstValue.equals(secondConstValue)) {
            return true;
        }

        if (firstConstType != null && Types.getImpliedType(firstConstType).tag == TypeTags.FINITE) {
            firstConstValue = getConstValueFromFiniteType(((BFiniteType) firstConstType));
        }

        if (secondConstType != null && Types.getImpliedType(secondConstType).tag == TypeTags.FINITE) {
            secondConstValue = getConstValueFromFiniteType(((BFiniteType) secondConstType));
        }

        if (firstConstValue == null || secondConstValue == null) {
            return false;
        }

        return firstConstValue.equals(secondConstValue);
    }

    private HashMap<Object, BType> getConstValue(BLangConstPattern constPattern) {
        HashMap<Object, BType> constValAndType = new HashMap<>();
        switch (constPattern.expr.getKind()) {
            case NUMERIC_LITERAL:
                constValAndType.put(((BLangNumericLiteral) constPattern.expr).value, null);
                break;
            case LITERAL:
                constValAndType.put(((BLangLiteral) constPattern.expr).value, null);
                break;
            case SIMPLE_VARIABLE_REF:
                constValAndType.put(((BLangSimpleVarRef) constPattern.expr).variableName, constPattern.getBType());
                break;
            case UNARY_EXPR:
                BLangNumericLiteral newNumericLiteral = Types.constructNumericLiteralFromUnaryExpr(
                        (BLangUnaryExpr) constPattern.expr);
                constValAndType.put(newNumericLiteral.value, null);
        }
        return constValAndType;
    }

    private Object getConstValueFromFiniteType(BFiniteType type) {
        if (type.getValueSpace().size() == 1) {
            BLangExpression expr = type.getValueSpace().iterator().next();
            switch (expr.getKind()) {
                case NUMERIC_LITERAL:
                    return ((BLangNumericLiteral) expr).value;
                case LITERAL:
                    return ((BLangLiteral) expr).value;
            }
        }
        return null;
    }

    private boolean checkSimilarListMatchPattern(BLangListMatchPattern firstListMatchPattern,
                                                 BLangListMatchPattern secondListMatchPattern) {
        List<BLangMatchPattern> firstMatchPatterns = firstListMatchPattern.matchPatterns;
        List<BLangMatchPattern> secondMatchPatterns = secondListMatchPattern.matchPatterns;
        int firstPatternsSize = firstMatchPatterns.size();
        int secondPatternsSize = secondMatchPatterns.size();
        if (firstPatternsSize <= secondPatternsSize) {
            for (int i = 0; i < firstPatternsSize; i++) {
                if (!checkSimilarMatchPatterns(firstMatchPatterns.get(i), secondMatchPatterns.get(i))) {
                    return false;
                }
            }
            if (firstPatternsSize == secondPatternsSize) {
                if (firstListMatchPattern.restMatchPattern != null) {
                    return true;
                }
                return secondListMatchPattern.restMatchPattern == null;
            }
            return firstListMatchPattern.restMatchPattern != null;
        }
        return false;
    }

    private boolean checkSimilarMappingMatchPattern(BLangMappingMatchPattern firstMappingMatchPattern,
                                                    BLangMappingMatchPattern secondMappingMatchPattern) {
        List<BLangFieldMatchPattern> firstFieldMatchPatterns = firstMappingMatchPattern.fieldMatchPatterns;
        List<BLangFieldMatchPattern> secondFieldMatchPatterns = secondMappingMatchPattern.fieldMatchPatterns;
        return checkSimilarFieldMatchPatterns(firstFieldMatchPatterns, secondFieldMatchPatterns);
    }

    private boolean checkSimilarFieldMatchPatterns(List<BLangFieldMatchPattern> firstFieldMatchPatterns,
                                                   List<BLangFieldMatchPattern> secondFieldMatchPatterns) {
        for (BLangFieldMatchPattern firstFieldMatchPattern : firstFieldMatchPatterns) {
            boolean isSamePattern = false;
            for (BLangFieldMatchPattern secondFieldMatchPattern : secondFieldMatchPatterns) {
                if (checkSimilarFieldMatchPattern(firstFieldMatchPattern, secondFieldMatchPattern)) {
                    isSamePattern = true;
                    break;
                }
            }
            if (!isSamePattern) {
                return false;
            }
        }
        return true;
    }

    private boolean checkSimilarFieldMatchPattern(BLangFieldMatchPattern firstFieldMatchPattern,
                                                  BLangFieldMatchPattern secondFieldMatchPattern) {
        return firstFieldMatchPattern.fieldName.value.equals(secondFieldMatchPattern.fieldName.value) &&
                checkSimilarMatchPatterns(firstFieldMatchPattern.matchPattern, secondFieldMatchPattern.matchPattern);
    }

    private boolean checkSimilarBindingPatterns(BLangBindingPattern firstBidingPattern,
                                                BLangBindingPattern secondBindingPattern) {
        NodeKind firstBindingPatternKind = firstBidingPattern.getKind();
        NodeKind secondBindingPatternKind = secondBindingPattern.getKind();
        if (firstBindingPatternKind != secondBindingPatternKind) {
            return false;
        }

        switch (firstBindingPatternKind) {
            case WILDCARD_BINDING_PATTERN:
            case REST_BINDING_PATTERN:
            case CAPTURE_BINDING_PATTERN:
                return true;
            case LIST_BINDING_PATTERN:
                return checkSimilarListBindingPatterns((BLangListBindingPattern) firstBidingPattern,
                        (BLangListBindingPattern) secondBindingPattern);
            case MAPPING_BINDING_PATTERN:
                return checkSimilarMappingBindingPattern((BLangMappingBindingPattern) firstBidingPattern,
                        (BLangMappingBindingPattern) secondBindingPattern);
            case ERROR_BINDING_PATTERN:
                return checkSimilarErrorBindingPatterns((BLangErrorBindingPattern) firstBidingPattern,
                        (BLangErrorBindingPattern) secondBindingPattern);
            default:
                return false;
        }
    }

    private boolean checkSimilarMappingBindingPattern(BLangMappingBindingPattern firstMappingBindingPattern,
                                                      BLangMappingBindingPattern secondMappingBindingPattern) {
        List<BLangFieldBindingPattern> firstFieldBindingPatterns = firstMappingBindingPattern.fieldBindingPatterns;
        List<BLangFieldBindingPattern> secondFieldBindingPatterns = secondMappingBindingPattern.fieldBindingPatterns;
        return checkSimilarFieldBindingPatterns(firstFieldBindingPatterns, secondFieldBindingPatterns);
    }

    private boolean checkSimilarFieldBindingPatterns(List<BLangFieldBindingPattern> firstFieldBindingPatterns,
                                                     List<BLangFieldBindingPattern> secondFieldBindingPatterns) {
        for (BLangFieldBindingPattern firstFieldBindingPattern : firstFieldBindingPatterns) {
            boolean isSamePattern = false;
            for (BLangFieldBindingPattern secondFieldBindingPattern : secondFieldBindingPatterns) {
                if (checkSimilarFieldBindingPattern(firstFieldBindingPattern, secondFieldBindingPattern)) {
                    isSamePattern = true;
                    break;
                }
            }
            if (!isSamePattern) {
                return false;
            }
        }
        return true;
    }

    private boolean checkSimilarFieldBindingPattern(BLangFieldBindingPattern firstFieldBindingPattern,
                                                    BLangFieldBindingPattern secondFieldBindingPattern) {
        boolean hasSameFieldNames = firstFieldBindingPattern.fieldName.value.
                        equals(secondFieldBindingPattern.fieldName.value);
        if (firstFieldBindingPattern.bindingPattern.getKind() == secondFieldBindingPattern.bindingPattern.getKind()) {
            return hasSameFieldNames && checkSimilarBindingPatterns(firstFieldBindingPattern.bindingPattern,
                    secondFieldBindingPattern.bindingPattern);
        }
        return hasSameFieldNames && firstFieldBindingPattern.bindingPattern.getKind() ==
                NodeKind.CAPTURE_BINDING_PATTERN;
    }

    private boolean checkSimilarListBindingPatterns(BLangListBindingPattern firstBindingPattern,
                                                    BLangListBindingPattern secondBindingPattern) {
        List<BLangBindingPattern> firstPatterns = firstBindingPattern.bindingPatterns;
        List<BLangBindingPattern> secondPatterns = secondBindingPattern.bindingPatterns;
        int firstPatternsSize = firstPatterns.size();
        int secondPatternsSize = secondPatterns.size();
        if (firstPatternsSize <= secondPatternsSize) {
            for (int i = 0; i < firstPatternsSize; i++) {
                if (!checkSimilarBindingPatterns(firstPatterns.get(i), secondPatterns.get(i))) {
                    return firstPatterns.get(i).getKind() == NodeKind.CAPTURE_BINDING_PATTERN;
                }
            }
            if (firstPatternsSize == secondPatternsSize) {
                if (firstBindingPattern.restBindingPattern != null) {
                    return true;
                }
                return secondBindingPattern.restBindingPattern == null;
            }
            return secondBindingPattern.restBindingPattern != null;
        }
        return false;
    }

    private boolean checkSimilarErrorBindingPatterns(BLangErrorBindingPattern firstErrorBindingPattern,
                                                     BLangErrorBindingPattern secondErrorBindingPattern) {
        if (firstErrorBindingPattern == null || secondErrorBindingPattern == null) {
            return false;
        }

        if (!checkSimilarErrorTypeReference(firstErrorBindingPattern.errorTypeReference,
                secondErrorBindingPattern.errorTypeReference)) {
            return false;
        }

        if (!checkSimilarErrorMessageBindingPattern(firstErrorBindingPattern.errorMessageBindingPattern,
                secondErrorBindingPattern.errorMessageBindingPattern)) {
            return false;
        }

        if (!checkSimilarErrorCauseBindingPattern(firstErrorBindingPattern.errorCauseBindingPattern,
                secondErrorBindingPattern.errorCauseBindingPattern)) {
            return false;
        }

        return checkSimilarErrorFieldBindingPatterns(firstErrorBindingPattern.errorFieldBindingPatterns,
                secondErrorBindingPattern.errorFieldBindingPatterns);

    }

    private boolean checkSimilarErrorMessageBindingPattern(BLangErrorMessageBindingPattern firstErrorMsgBindingPattern,
                                                      BLangErrorMessageBindingPattern secondErrorMsgBindingPattern) {
        if (firstErrorMsgBindingPattern != null && secondErrorMsgBindingPattern != null) {
            return checkSimilarSimpleBindingPattern(firstErrorMsgBindingPattern.simpleBindingPattern,
                    secondErrorMsgBindingPattern.simpleBindingPattern);
        }
        return firstErrorMsgBindingPattern == null && secondErrorMsgBindingPattern == null;
    }

    private boolean checkSimilarSimpleBindingPattern(BLangSimpleBindingPattern firstSimpleBindingPattern,
                                                     BLangSimpleBindingPattern secondSimpleBindingPattern) {
        if (firstSimpleBindingPattern != null && secondSimpleBindingPattern != null) {
            BLangBindingPattern firstCaptureBindingPattern = firstSimpleBindingPattern.captureBindingPattern;
            BLangBindingPattern secondCaptureBindingPattern = secondSimpleBindingPattern.captureBindingPattern;
            if (firstCaptureBindingPattern != null && secondCaptureBindingPattern != null) {
                return checkSimilarBindingPatterns(firstCaptureBindingPattern, secondCaptureBindingPattern);
            }
            return firstSimpleBindingPattern.wildCardBindingPattern != null;
        }
        return firstSimpleBindingPattern == null && secondSimpleBindingPattern == null;
    }

    private boolean checkSimilarErrorCauseBindingPattern(BLangErrorCauseBindingPattern firstErrorCauseBindingPattern,
                                                     BLangErrorCauseBindingPattern secondErrorCauseBindingPattern) {
        if (firstErrorCauseBindingPattern != null && secondErrorCauseBindingPattern != null) {
            if (!checkSimilarSimpleBindingPattern(firstErrorCauseBindingPattern.simpleBindingPattern,
                    secondErrorCauseBindingPattern.simpleBindingPattern)) {
                return false;
            }
            return checkSimilarErrorBindingPatterns(firstErrorCauseBindingPattern.errorBindingPattern,
                    secondErrorCauseBindingPattern.errorBindingPattern);
        }
        return firstErrorCauseBindingPattern == null && secondErrorCauseBindingPattern == null;
    }

    private boolean checkSimilarErrorFieldBindingPatterns(
                                          BLangErrorFieldBindingPatterns firstErrorFieldBindingPatterns,
                                          BLangErrorFieldBindingPatterns secondErrorFieldBindingPatterns) {
        if (firstErrorFieldBindingPatterns == null) {
            return true;
        }
        List<BLangNamedArgBindingPattern> firstNamedArgPatterns =
                firstErrorFieldBindingPatterns.namedArgBindingPatterns;
        int firstNamedArgPatternsSize = firstNamedArgPatterns.size();
        if (firstNamedArgPatternsSize == 0) { // only rest-binding-pattern
            return true;
        }
        if (secondErrorFieldBindingPatterns == null) {
            return false;
        }
        List<BLangNamedArgBindingPattern> secondNamedArgPatterns =
                secondErrorFieldBindingPatterns.namedArgBindingPatterns;
        if (firstNamedArgPatternsSize > secondNamedArgPatterns.size()) {
            return false;
        }
        for (int i = 0; i < firstNamedArgPatternsSize; i++) {
            if (!checkSimilarNamedArgBindingPatterns(firstNamedArgPatterns.get(i), secondNamedArgPatterns.get(i))) {
                return false;
            }
        }
        return true;
    }

    private boolean checkSimilarNamedArgBindingPatterns(BLangNamedArgBindingPattern firstNamedArgBindingPattern,
                                                        BLangNamedArgBindingPattern secondNamedArgBindingPattern) {
        if (firstNamedArgBindingPattern.argName.value.equals(secondNamedArgBindingPattern.argName.value)) {
            return checkSimilarBindingPatterns(firstNamedArgBindingPattern.bindingPattern,
                    secondNamedArgBindingPattern.bindingPattern);
        }
        return false;
    }

    private boolean checkSimilarMatchGuard(BLangMatchGuard firstMatchGuard, BLangMatchGuard secondMatchGuard) {
        if (firstMatchGuard == null && secondMatchGuard == null) {
            return true;
        }
        if (firstMatchGuard == null || secondMatchGuard == null) {
            return false;
        }
        if (firstMatchGuard.expr.getKind() == NodeKind.TYPE_TEST_EXPR &&
                secondMatchGuard.expr.getKind() == NodeKind.TYPE_TEST_EXPR &&
                ((BLangTypeTestExpr) firstMatchGuard.expr).expr.getKind() == NodeKind.SIMPLE_VARIABLE_REF &&
                ((BLangTypeTestExpr) secondMatchGuard.expr).expr.getKind() == NodeKind.SIMPLE_VARIABLE_REF) {
            BLangTypeTestExpr firstTypeTest = (BLangTypeTestExpr) firstMatchGuard.expr;
            BLangTypeTestExpr secondTypeTest = (BLangTypeTestExpr) secondMatchGuard.expr;
            return ((BLangSimpleVarRef) firstTypeTest.expr).variableName.toString().equals(
                    ((BLangSimpleVarRef) secondTypeTest.expr).variableName.toString()) &&
                    types.isAssignable(firstTypeTest.typeNode.getBType(),
                            secondTypeTest.typeNode.getBType());
        }
        return false;
    }

    private boolean compareVariables(Map<String, BVarSymbol> varsInPreviousMatchPattern,
                                     BLangMatchPattern matchPattern) {
        Map<String, BVarSymbol> varsInCurrentMatchPattern = matchPattern.declaredVars;
        if (varsInPreviousMatchPattern.size() == 0) {
            varsInPreviousMatchPattern.putAll(varsInCurrentMatchPattern);
            return true;
        }
        if (varsInPreviousMatchPattern.size() != varsInCurrentMatchPattern.size()) {
            return false;
        }
        for (String identifier : varsInPreviousMatchPattern.keySet()) {
            if (!varsInCurrentMatchPattern.containsKey(identifier)) {
                return false;
            }
        }
        return true;
    }

    @Override
    public void visit(BLangWildCardMatchPattern wildCardMatchPattern, AnalyzerData data) {
        wildCardMatchPattern.isLastPattern =
                wildCardMatchPattern.matchExpr != null && types.isAssignable(wildCardMatchPattern.matchExpr.getBType(),
                                                                             symTable.anyType);
    }

    @Override
    public void visit(BLangConstPattern constMatchPattern, AnalyzerData data) {
        analyzeNode(constMatchPattern.expr, data);
    }

    @Override
    public void visit(BLangVarBindingPatternMatchPattern varBindingPattern, AnalyzerData data) {
        BLangBindingPattern bindingPattern = varBindingPattern.getBindingPattern();
        analyzeNode(bindingPattern, data);
        switch (bindingPattern.getKind()) {
            case WILDCARD_BINDING_PATTERN:
                varBindingPattern.isLastPattern =
                        varBindingPattern.matchExpr != null && types.isAssignable(
                                varBindingPattern.matchExpr.getBType(),
                                symTable.anyType);
                return;
            case CAPTURE_BINDING_PATTERN:
                varBindingPattern.isLastPattern =
                        varBindingPattern.matchExpr != null && !varBindingPattern.matchGuardIsAvailable;
                return;
            case LIST_BINDING_PATTERN:
                if (varBindingPattern.matchExpr == null) {
                    return;
                }
                varBindingPattern.isLastPattern = types.isSameType(varBindingPattern.matchExpr.getBType(),
                                                                   varBindingPattern.getBType()) || types.isAssignable(
                        varBindingPattern.matchExpr.getBType(),
                        varBindingPattern.getBType());
        }
    }

    @Override
    public void visit(BLangMappingBindingPattern mappingBindingPattern, AnalyzerData data) {

    }

    @Override
    public void visit(BLangWildCardBindingPattern wildCardBindingPattern, AnalyzerData data) {

    }

    @Override
    public void visit(BLangListMatchPattern listMatchPattern, AnalyzerData data) {
        if (listMatchPattern.matchExpr == null) {
            return;
        }
        listMatchPattern.isLastPattern = types.isAssignable(listMatchPattern.matchExpr.getBType(),
                listMatchPattern.getBType()) && !isConstMatchPatternExist(listMatchPattern);
    }

    private boolean isConstMatchPatternExist(BLangMatchPattern matchPattern) {
        switch (matchPattern.getKind()) {
            case CONST_MATCH_PATTERN:
                return true;
            case LIST_MATCH_PATTERN:
                for (BLangMatchPattern memberMatchPattern : ((BLangListMatchPattern) matchPattern).matchPatterns) {
                    if (isConstMatchPatternExist(memberMatchPattern)) {
                        return true;
                    }
                }
                return false;
            case MAPPING_MATCH_PATTERN:
                for (BLangFieldMatchPattern fieldMatchPattern :
                        ((BLangMappingMatchPattern) matchPattern).fieldMatchPatterns) {
                    if (isConstMatchPatternExist(fieldMatchPattern.matchPattern)) {
                        return true;
                    }
                }
                return false;
            default:
                return false;
        }
    }

    @Override
    public void visit(BLangCaptureBindingPattern captureBindingPattern, AnalyzerData data) {
    }

    @Override
    public void visit(BLangListBindingPattern listBindingPattern, AnalyzerData data) {
    }

    @Override
    public void visit(BLangErrorMatchPattern errorMatchPattern, AnalyzerData data) {

    }

    @Override
    public void visit(BLangErrorBindingPattern errorBindingPattern, AnalyzerData data) {

    }

    @Override
    public void visit(BLangForeach foreach, AnalyzerData data) {
        data.loopWithinTransactionCheckStack.push(true);
        boolean onFailExists = foreach.onFailClause != null;
        boolean failureHandled = data.failureHandled;
        if (onFailExists) {
            data.failureHandled = true;
        }
        data.loopCount++;
        BLangBlockStmt body = foreach.body;
        data.env = SymbolEnv.createLoopEnv(foreach, data.env);
        analyzeNode(body, data);
        data.loopCount--;
        data.failureHandled = failureHandled;
        data.loopWithinTransactionCheckStack.pop();
        analyzeExpr(foreach.collection, data);
        analyseOnFailClause(onFailExists, foreach.onFailClause, data);
    }

    @Override
    public void visit(BLangWhile whileNode, AnalyzerData data) {
        data.loopWithinTransactionCheckStack.push(true);
        boolean onFailExists = whileNode.onFailClause != null;
        boolean failureHandled = data.failureHandled;

        if (onFailExists) {
            data.failureHandled = true;
        }
        data.loopCount++;
        BLangBlockStmt body = whileNode.body;
        data.env = SymbolEnv.createLoopEnv(whileNode, data.env);
        analyzeNode(body, data);
        data.loopCount--;
        data.failureHandled = failureHandled;
        data.loopWithinTransactionCheckStack.pop();
        analyzeExpr(whileNode.expr, data);
        analyseOnFailClause(onFailExists, whileNode.onFailClause, data);
    }

    @Override
    public void visit(BLangDo doNode, AnalyzerData data) {
        boolean onFailExists = doNode.onFailClause != null;
        boolean failureHandled = data.failureHandled;
        boolean previousWithinDoBlock = data.withinWorkerTopLevelDo;
        data.withinWorkerTopLevelDo = isCommunicationAllowedLocation(data.env) && isInWorker(data.env);
        if (onFailExists) {
            data.failureHandled = true;
        }
        analyzeNode(doNode.body, data);
        data.failureHandled = failureHandled;
        analyseOnFailClause(onFailExists, doNode.onFailClause, data);
        data.withinWorkerTopLevelDo = previousWithinDoBlock;
    }


    @Override
    public void visit(BLangFail failNode, AnalyzerData data) {
        data.failVisited = true;
        analyzeExpr(failNode.expr, data);
        if (data.env.scope.owner.getKind() == SymbolKind.PACKAGE) {
            // Check at module level.
            return;
        }
        typeChecker.checkExpr(failNode.expr, data.env);
        if (!data.failureHandled) {
            BType exprType = data.env.enclInvokable.getReturnTypeNode().getBType();
            data.returnTypes.peek().add(exprType);
            if (!types.isAssignable(types.getErrorTypes(failNode.expr.getBType()), exprType)) {
                dlog.error(failNode.pos, DiagnosticErrorCode.FAIL_EXPR_NO_MATCHING_ERROR_RETURN_IN_ENCL_INVOKABLE);
            }
        }
    }

    @Override
    public void visit(BLangLock lockNode, AnalyzerData data) {
        boolean onFailExists = lockNode.onFailClause != null;
        boolean failureHandled = data.failureHandled;
        if (onFailExists) {
            data.failureHandled = true;
        }
        boolean previousWithinLockBlock = data.withinLockBlock;
        data.withinLockBlock = true;
        lockNode.body.stmts.forEach(e -> analyzeNode(e, data));
        data.withinLockBlock = previousWithinLockBlock;
        data.failureHandled = failureHandled;
        analyseOnFailClause(onFailExists, lockNode.onFailClause, data);
    }

    @Override
    public void visit(BLangContinue continueNode, AnalyzerData data) {
        if (data.loopCount == 0) {
            this.dlog.error(continueNode.pos, DiagnosticErrorCode.CONTINUE_CANNOT_BE_OUTSIDE_LOOP);
            return;
        }
        if (checkNextBreakValidityInTransaction(data)) {
            this.dlog.error(continueNode.pos, DiagnosticErrorCode.CONTINUE_CANNOT_BE_USED_TO_EXIT_TRANSACTION);
            return;
        }
        if (data.loopAlterNotAllowed) {
            this.dlog.error(continueNode.pos, DiagnosticErrorCode.CONTINUE_NOT_ALLOWED);
        }
    }

    @Override
    public void visit(BLangImportPackage importPkgNode, AnalyzerData data) {
        BPackageSymbol pkgSymbol = importPkgNode.symbol;
        SymbolEnv pkgEnv = this.symTable.pkgEnvMap.get(pkgSymbol);
        if (pkgEnv == null) {
            return;
        }

        analyzeNode(pkgEnv.node, data);
    }

    @Override
    public void visit(BLangXMLNS xmlnsNode, AnalyzerData data) {
        /* ignore */
    }

    @Override
    public void visit(BLangService serviceNode, AnalyzerData data) {
    }

    private void analyzeExportableTypeRef(BSymbol owner, BTypeSymbol symbol, boolean inFuncSignature,
                                          Location pos) {

        if (!inFuncSignature && Symbols.isFlagOn(owner.flags, Flags.ANONYMOUS)) {
            // Specially validate function signatures.
            return;
        }
        if (Symbols.isPublic(owner)) {
            HashSet<BTypeSymbol> visitedSymbols = new HashSet<>();
            checkForExportableType(symbol, pos, visitedSymbols);
        }
    }

    private void checkForExportableType(BTypeSymbol symbol, Location pos, HashSet<BTypeSymbol> visitedSymbols) {

        if (symbol == null || symbol.type == null || Symbols.isFlagOn(symbol.flags, Flags.TYPE_PARAM)) {
            // This is a built-in symbol or a type Param.
            return;
        }
        if (!visitedSymbols.add(symbol)) {
            return;
        }

        BType type = Types.getImpliedType(symbol.type);
        switch (type.tag) {
            case TypeTags.ARRAY:
                checkForExportableType(((BArrayType) type).eType.tsymbol, pos, visitedSymbols);
                return;
            case TypeTags.TUPLE:
                BTupleType tupleType = (BTupleType) type;
                tupleType.getTupleTypes().forEach(t -> checkForExportableType(t.tsymbol, pos, visitedSymbols));
                if (tupleType.restType != null) {
                    checkForExportableType(tupleType.restType.tsymbol, pos, visitedSymbols);
                }
                return;
            case TypeTags.MAP:
                checkForExportableType(((BMapType) type).constraint.tsymbol, pos, visitedSymbols);
                return;
            case TypeTags.RECORD:
                if (Symbols.isFlagOn(symbol.flags, Flags.ANONYMOUS)) {
                    BRecordType recordType = (BRecordType) type;
                    recordType.fields.values().forEach(f -> checkForExportableType(f.type.tsymbol, pos,
                            visitedSymbols));
                    if (recordType.restFieldType != null) {
                        checkForExportableType(recordType.restFieldType.tsymbol, pos, visitedSymbols);
                    }
                    return;
                }
                break;
            case TypeTags.TABLE:
                BTableType tableType = (BTableType) type;
                if (tableType.constraint != null) {
                    checkForExportableType(tableType.constraint.tsymbol, pos, visitedSymbols);
                }
                return;
            case TypeTags.STREAM:
                BStreamType streamType = (BStreamType) type;
                if (streamType.constraint != null) {
                    checkForExportableType(streamType.constraint.tsymbol, pos, visitedSymbols);
                }
                return;
            case TypeTags.INVOKABLE:
                BInvokableType invokableType = (BInvokableType) type;
                if (Symbols.isFlagOn(invokableType.flags, Flags.ANY_FUNCTION)) {
                    return;
                }
                if (invokableType.paramTypes != null) {
                    for (BType paramType : invokableType.paramTypes) {
                        checkForExportableType(paramType.tsymbol, pos, visitedSymbols);
                    }
                }
                if (invokableType.restType != null) {
                    checkForExportableType(invokableType.restType.tsymbol, pos, visitedSymbols);
                }
                checkForExportableType(invokableType.retType.tsymbol, pos, visitedSymbols);
                return;
            case TypeTags.PARAMETERIZED_TYPE:
                BTypeSymbol parameterizedType = ((BParameterizedType) type).paramValueType.tsymbol;
                checkForExportableType(parameterizedType, pos, visitedSymbols);
                return;
            case TypeTags.ERROR:
                if (Symbols.isFlagOn(symbol.flags, Flags.ANONYMOUS)) {
                    checkForExportableType((((BErrorType) type).detailType.tsymbol), pos, visitedSymbols);
                    return;
                }
            // TODO : Add support for other types. such as union and objects
        }
        if (!Symbols.isPublic(symbol)) {
            dlog.warning(pos, DiagnosticWarningCode.ATTEMPT_EXPOSE_NON_PUBLIC_SYMBOL, symbol.name);
        }
    }

    @Override
    public void visit(BLangLetExpression letExpression, AnalyzerData data) {
        long ownerSymTag = data.env.scope.owner.tag;
        if ((ownerSymTag & SymTag.RECORD) == SymTag.RECORD) {
            dlog.error(letExpression.pos, DiagnosticErrorCode.LET_EXPRESSION_NOT_YET_SUPPORTED_RECORD_FIELD);
        } else if ((ownerSymTag & SymTag.OBJECT) == SymTag.OBJECT) {
            dlog.error(letExpression.pos, DiagnosticErrorCode.LET_EXPRESSION_NOT_YET_SUPPORTED_OBJECT_FIELD);
        }

        data.env = letExpression.env;
        for (BLangLetVariable letVariable : letExpression.letVarDeclarations) {
            analyzeNode((BLangNode) letVariable.definitionNode, data);
        }
        analyzeExpr(letExpression.expr, data);
    }

    @Override
    public void visit(BLangSimpleVariable varNode, AnalyzerData data) {

        analyzeTypeNode(varNode.typeNode, data);

        analyzeExpr(varNode.expr, data);

        if (Objects.isNull(varNode.symbol)) {
            return;
        }

        if (!Symbols.isPublic(varNode.symbol)) {
            return;
        }

        long ownerSymTag = data.env.scope.owner.tag;
        if ((ownerSymTag & SymTag.RECORD) == SymTag.RECORD || (ownerSymTag & SymTag.OBJECT) == SymTag.OBJECT) {
            analyzeExportableTypeRef(data.env.scope.owner, varNode.getBType().tsymbol, false, varNode.pos);
        } else if ((ownerSymTag & SymTag.INVOKABLE) != SymTag.INVOKABLE) {
            // Only global level simpleVarRef, listeners etc.
            analyzeExportableTypeRef(varNode.symbol, varNode.getBType().tsymbol, false, varNode.pos);
        }

        varNode.annAttachments.forEach(annotationAttachment -> analyzeNode(annotationAttachment, data));
    }

    private boolean isValidInferredArray(BLangNode node) {
        switch (node.getKind()) {
            case INTERSECTION_TYPE_NODE:
            case UNION_TYPE_NODE:
                return isValidInferredArray(node.parent);
            case VARIABLE:
                BLangSimpleVariable varNode = (BLangSimpleVariable) node;
                BLangExpression expr = varNode.expr;
                return expr != null && isValidContextForInferredArray(node.parent) &&
                        isValidVariableForInferredArray(expr);
            case CONSTANT:
                BLangConstant constant = (BLangConstant) node;
                return constant.expr != null && isValidContextForInferredArray(node.parent) &&
                        isValidVariableForInferredArray(constant.expr);
            default:
                return false;
        }
    }

    private boolean isValidContextForInferredArray(BLangNode node) {
        switch (node.getKind()) {
            case PACKAGE:
            case EXPR_FUNCTION_BODY:
            case BLOCK_FUNCTION_BODY:
            case BLOCK:
                return true;
            case VARIABLE_DEF:
                return isValidContextForInferredArray(node.parent);
            default:
                return false;
        }
    }

    private boolean isValidVariableForInferredArray(BLangNode node) {
        switch (node.getKind()) {
            case LITERAL:
                if (node.getBType().tag == TypeTags.ARRAY || node.getBType().tag == TypeTags.TUPLE) {
                    return true;
                }
                break;
            case LIST_CONSTRUCTOR_EXPR:
                return true;
            case GROUP_EXPR:
                return isValidVariableForInferredArray(((BLangGroupExpr) node).expression);
        }
        return false;
    }

    @Override
    public void visit(BLangTupleVariable bLangTupleVariable, AnalyzerData data) {

        if (bLangTupleVariable.typeNode != null) {
            analyzeNode(bLangTupleVariable.typeNode, data);
        }
        analyzeExpr(bLangTupleVariable.expr, data);
    }

    @Override
    public void visit(BLangRecordVariable bLangRecordVariable, AnalyzerData data) {

        if (bLangRecordVariable.typeNode != null) {
            analyzeNode(bLangRecordVariable.typeNode, data);
        }
        analyzeExpr(bLangRecordVariable.expr, data);
    }

    @Override
    public void visit(BLangErrorVariable bLangErrorVariable, AnalyzerData data) {

        if (bLangErrorVariable.typeNode != null) {
            analyzeNode(bLangErrorVariable.typeNode, data);
        }
        analyzeExpr(bLangErrorVariable.expr, data);
    }

    @Override
    public void visit(BLangIdentifier identifierNode, AnalyzerData data) {
        /* ignore */
    }

    @Override
    public void visit(BLangAnnotation annotationNode, AnalyzerData data) {
        annotationNode.annAttachments.forEach(annotationAttachment -> analyzeNode(annotationAttachment, data));
    }

    @Override
    public void visit(BLangAnnotationAttachment annAttachmentNode, AnalyzerData data) {
        analyzeExpr(annAttachmentNode.expr, data);
        BAnnotationSymbol annotationSymbol = annAttachmentNode.annotationSymbol;
        if (annotationSymbol != null && Symbols.isFlagOn(annotationSymbol.flags, Flags.DEPRECATED)) {
            logDeprecatedWaring(annAttachmentNode.annotationName.toString(), annotationSymbol, annAttachmentNode.pos);
        }
    }

    @Override
    public void visit(BLangSimpleVariableDef varDefNode, AnalyzerData data) {
        analyzeNode(varDefNode.var, data);
    }

    @Override
    public void visit(BLangCompoundAssignment compoundAssignment, AnalyzerData data) {
        BLangValueExpression varRef = compoundAssignment.varRef;
        analyzeExpr(varRef, data);
        analyzeExpr(compoundAssignment.expr, data);
    }

    @Override
    public void visit(BLangAssignment assignNode, AnalyzerData data) {
        BLangExpression varRef = assignNode.varRef;
        analyzeExpr(varRef, data);
        analyzeExpr(assignNode.expr, data);
    }

    @Override
    public void visit(BLangRecordDestructure stmt, AnalyzerData data) {
        List<BLangExpression> varRefs = getVarRefs(stmt.varRef);
        this.checkDuplicateVarRefs(varRefs);
        analyzeExpr(stmt.varRef, data);
        analyzeExpr(stmt.expr, data);
    }

    @Override
    public void visit(BLangErrorDestructure stmt, AnalyzerData data) {
        List<BLangExpression> varRefs = getVarRefs(stmt.varRef);
        this.checkDuplicateVarRefs(varRefs);
        analyzeExpr(stmt.varRef, data);
        analyzeExpr(stmt.expr, data);
    }

    @Override
    public void visit(BLangTupleDestructure stmt, AnalyzerData data) {
        List<BLangExpression> varRefs = getVarRefs(stmt.varRef);
        this.checkDuplicateVarRefs(varRefs);
        analyzeExpr(stmt.varRef, data);
        analyzeExpr(stmt.expr, data);
    }

    private void checkDuplicateVarRefs(List<BLangExpression> varRefs) {
        checkDuplicateVarRefs(varRefs, new HashSet<>());
    }

    private void checkDuplicateVarRefs(List<BLangExpression> varRefs, Set<BSymbol> symbols) {
        for (BLangExpression varRef : varRefs) {
            NodeKind kind = varRef.getKind();
            switch (kind) {
                case SIMPLE_VARIABLE_REF:
                    BLangSimpleVarRef simpleVarRef = (BLangSimpleVarRef) varRef;
                    if (simpleVarRef.symbol != null && !symbols.add(simpleVarRef.symbol)) {
                        this.dlog.error(varRef.pos, DiagnosticErrorCode.DUPLICATE_VARIABLE_IN_BINDING_PATTERN,
                                simpleVarRef.symbol);
                    }
                    break;
                case RECORD_VARIABLE_REF:
                    checkDuplicateVarRefs(getVarRefs((BLangRecordVarRef) varRef), symbols);
                    break;
                case ERROR_VARIABLE_REF:
                    checkDuplicateVarRefs(getVarRefs((BLangErrorVarRef) varRef), symbols);
                    break;
                case TUPLE_VARIABLE_REF:
                    checkDuplicateVarRefs(getVarRefs((BLangTupleVarRef) varRef), symbols);
                    break;
                default:
            }
        }
    }

    private List<BLangExpression> getVarRefs(BLangRecordVarRef varRef) {
        List<BLangExpression> varRefs = varRef.recordRefFields.stream()
                .map(e -> e.variableReference).collect(Collectors.toList());
        if (varRef.restParam != null) {
            varRefs.add(varRef.restParam);
        }
        return varRefs;
    }

    private List<BLangExpression> getVarRefs(BLangErrorVarRef varRef) {
        List<BLangExpression> varRefs = new ArrayList<>();
        if (varRef.message != null) {
            varRefs.add(varRef.message);
        }
        if (varRef.cause != null) {
            varRefs.add(varRef.cause);
        }
        varRefs.addAll(varRef.detail.stream().map(e -> e.expr).collect(Collectors.toList()));
        if (varRef.restVar != null) {
            varRefs.add(varRef.restVar);
        }
        return varRefs;
    }

    private List<BLangExpression> getVarRefs(BLangTupleVarRef varRef) {
        List<BLangExpression> varRefs = new ArrayList<>(varRef.expressions);
        if (varRef.restParam != null) {
            varRefs.add(varRef.restParam);
        }
        return varRefs;
    }

    @Override
    public void visit(BLangBreak breakNode, AnalyzerData data) {
        if (data.loopCount == 0) {
            this.dlog.error(breakNode.pos, DiagnosticErrorCode.BREAK_CANNOT_BE_OUTSIDE_LOOP);
            return;
        }
        if (checkNextBreakValidityInTransaction(data)) {
            this.dlog.error(breakNode.pos, DiagnosticErrorCode.BREAK_CANNOT_BE_USED_TO_EXIT_TRANSACTION);
            return;
        }
        if (data.loopAlterNotAllowed) {
            this.dlog.error(breakNode.pos, DiagnosticErrorCode.BREAK_NOT_ALLOWED);
        }
    }

    @Override
    public void visit(BLangPanic panicNode, AnalyzerData data) {
        analyzeExpr(panicNode.expr, data);
    }

    @Override
    public void visit(BLangXMLNSStatement xmlnsStmtNode, AnalyzerData data) {
    }

    @Override
    public void visit(BLangExpressionStmt exprStmtNode, AnalyzerData data) {
        BLangExpression expr = exprStmtNode.expr;
        analyzeExpr(expr, data);
    }

    private boolean isTopLevel(SymbolEnv env) {
        return env.enclInvokable.body == env.node;
    }

    private boolean isInWorker(SymbolEnv env) {
        return env.enclInvokable.flagSet.contains(Flag.WORKER);
    }

    private boolean isReceiveAllowedLocation(SymbolEnv env) {
        return isTopLevel(env);
    }

    private boolean isSendAllowedLocation(SymbolEnv env) {
        return isTopLevel(env) || env.node.parent.getKind() == NodeKind.IF; // TODO: fix properly
    }

    private boolean isDefaultWorkerCommunication(String workerIdentifier) {
        return workerIdentifier.equals(DEFAULT_WORKER_NAME);
    }

    private boolean workerExists(BType type, String workerName, SymbolEnv env) {
        if (isDefaultWorkerCommunication(workerName) && isInWorker(env)) {
            return true;
        }
        if (type == symTable.semanticError) {
            return false;
        }
        BType refType = Types.getImpliedType(type);
        return refType.tag == TypeTags.FUTURE && ((BFutureType) refType).workerDerivative;
    }


    // Asynchronous Send Statement
    @Override
    public void visit(BLangWorkerAsyncSendExpr asyncSendExpr, AnalyzerData data) {
        BSymbol receiver =
                symResolver.lookupSymbolInMainSpace(data.env, names.fromIdNode(asyncSendExpr.workerIdentifier));
        if ((receiver.tag & SymTag.VARIABLE) != SymTag.VARIABLE) {
            receiver = symTable.notFoundSymbol;
        }
        verifyPeerCommunication(asyncSendExpr.pos, receiver, asyncSendExpr.workerIdentifier.value, data.env);

        WorkerActionSystem was = data.workerActionSystemStack.peek();
        if (data.withinLockBlock) {
            this.dlog.error(asyncSendExpr.pos, DiagnosticErrorCode.WORKER_SEND_ACTION_NOT_ALLOWED_IN_LOCK_STATEMENT);
            was.hasErrors = true;
        }

        BType type = asyncSendExpr.expr.getBType();
        if (type == symTable.semanticError) {
            // Error of this is already printed as undef-var
            was.hasErrors = true;
        } else if (asyncSendExpr.expr instanceof ActionNode) {
            this.dlog.error(asyncSendExpr.expr.pos, DiagnosticErrorCode.INVALID_SEND_EXPR);
        }

        String workerName = asyncSendExpr.workerIdentifier.getValue();
<<<<<<< HEAD
        if (data.withinQuery || (!isSendAllowedLocation(data.env) && !data.inInternallyDefinedBlockStmt)) {
=======
        if (!data.withinWorkerTopLevelDo && (data.withinQuery  ||
                (!isCommunicationAllowedLocation(data.env) && !data.inInternallyDefinedBlockStmt))) {
>>>>>>> 8240b052
            this.dlog.error(asyncSendExpr.pos, DiagnosticErrorCode.UNSUPPORTED_WORKER_SEND_POSITION);
            was.hasErrors = true;
        }

        if (!this.workerExists(asyncSendExpr.workerType, workerName, data.env)
                || (!isWorkerFromFunction(data.env, names.fromString(workerName)) && !workerName.equals("function"))) {
            this.dlog.error(asyncSendExpr.pos, DiagnosticErrorCode.UNDEFINED_WORKER, workerName);
            was.hasErrors = true;
        }

        asyncSendExpr.sendType =
                createAccumulatedErrorTypeForMatchingReceive(asyncSendExpr.pos, asyncSendExpr.expr.getBType(), data);
        was.addWorkerAction(asyncSendExpr);
        analyzeExpr(asyncSendExpr.expr, data);
        validateActionParentNode(asyncSendExpr.pos, asyncSendExpr.expr);
    }

    private BType createAccumulatedErrorTypeForMatchingReceive(Location pos, BType exprType, AnalyzerData data) {
        Set<BType> returnTypesUpToNow = data.returnTypes.peek();
        LinkedHashSet<BType> returnTypeAndSendType = new LinkedHashSet<>() {
            {
                Comparator.comparing(BType::toString);
            }
        };
        for (BType returnType : returnTypesUpToNow) {
            if (onlyContainErrors(returnType)) {
                returnTypeAndSendType.add(returnType);
            } else {
                this.dlog.error(pos, DiagnosticErrorCode.WORKER_SEND_AFTER_RETURN);
            }
        }
        returnTypeAndSendType.add(exprType);
        if (returnTypeAndSendType.size() > 1) {
            return BUnionType.create(null, returnTypeAndSendType);
        } else {
            return exprType;
        }
    }

    @Override
    public void visit(BLangWorkerSyncSendExpr syncSendExpr, AnalyzerData data) {
        BSymbol receiver =
                symResolver.lookupSymbolInMainSpace(data.env, names.fromIdNode(syncSendExpr.workerIdentifier));
        if ((receiver.tag & SymTag.VARIABLE) != SymTag.VARIABLE) {
            receiver = symTable.notFoundSymbol;
        }
        verifyPeerCommunication(syncSendExpr.pos, receiver, syncSendExpr.workerIdentifier.value, data.env);

        // Validate worker synchronous send
        validateActionParentNode(syncSendExpr.pos, syncSendExpr);
        String workerName = syncSendExpr.workerIdentifier.getValue();
        WorkerActionSystem was = data.workerActionSystemStack.peek();

        if (data.withinLockBlock) {
            this.dlog.error(syncSendExpr.pos, DiagnosticErrorCode.WORKER_SEND_ACTION_NOT_ALLOWED_IN_LOCK_STATEMENT);
            was.hasErrors = true;
        }

<<<<<<< HEAD
        if (data.withinQuery || (!isSendAllowedLocation(data.env) && !data.inInternallyDefinedBlockStmt)) {
=======
        if (!data.withinWorkerTopLevelDo && (data.withinQuery ||
                (!isCommunicationAllowedLocation(data.env) && !data.inInternallyDefinedBlockStmt))) {
>>>>>>> 8240b052
            this.dlog.error(syncSendExpr.pos, DiagnosticErrorCode.UNSUPPORTED_WORKER_SEND_POSITION);
            was.hasErrors = true;
        }

        if (!this.workerExists(syncSendExpr.workerType, workerName, data.env)) {
            this.dlog.error(syncSendExpr.pos, DiagnosticErrorCode.UNDEFINED_WORKER, syncSendExpr.workerSymbol);
            was.hasErrors = true;
        }

        syncSendExpr.setBType(BUnionType.create(null, symTable.nilType, symTable.errorType));
        syncSendExpr.sendType =
                createAccumulatedErrorTypeForMatchingReceive(syncSendExpr.pos, syncSendExpr.expr.getBType(), data);
        was.addWorkerAction(syncSendExpr);
        analyzeExpr(syncSendExpr.expr, data);
    }

    @Override
    public void visit(BLangAlternateWorkerReceive altWorkerReceive, AnalyzerData data) {
        for (BLangWorkerReceive bLangWorkerReceive : altWorkerReceive.getWorkerReceives()) {
            analyzeExpr(bLangWorkerReceive, data);
        }
    }

    @Override
    public void visit(BLangMultipleWorkerReceive multipleWorkerReceive, AnalyzerData data) {
        for (BLangMultipleWorkerReceive.BLangReceiveField rvField : multipleWorkerReceive.getReceiveFields()) {
            analyzeExpr(rvField.getWorkerReceive(), data);
        }
    }

    @Override
    public void visit(BLangWorkerReceive workerReceiveNode, AnalyzerData data) {
        // Validate worker receive
        validateActionParentNode(workerReceiveNode.pos, workerReceiveNode);
        BSymbol sender =
                symResolver.lookupSymbolInMainSpace(data.env, names.fromIdNode(workerReceiveNode.workerIdentifier));
        if ((sender.tag & SymTag.VARIABLE) != SymTag.VARIABLE) {
            sender = symTable.notFoundSymbol;
        }
        verifyPeerCommunication(workerReceiveNode.pos, sender, workerReceiveNode.workerIdentifier.value, data.env);

        WorkerActionSystem was = data.workerActionSystemStack.peek();

        if (data.withinLockBlock) {
            this.dlog.error(workerReceiveNode.pos,
                            DiagnosticErrorCode.WORKER_RECEIVE_ACTION_NOT_ALLOWED_IN_LOCK_STATEMENT);
            was.hasErrors = true;
        }

        String workerName = workerReceiveNode.workerIdentifier.getValue();
        if (data.withinQuery || (!isReceiveAllowedLocation(data.env) && !data.inInternallyDefinedBlockStmt)) {
            this.dlog.error(workerReceiveNode.pos, DiagnosticErrorCode.INVALID_WORKER_RECEIVE_POSITION);
            was.hasErrors = true;
        }

        if (!this.workerExists(workerReceiveNode.workerType, workerName, data.env)) {
            this.dlog.error(workerReceiveNode.pos, DiagnosticErrorCode.UNDEFINED_WORKER, workerName);
            was.hasErrors = true;
        }

        workerReceiveNode.matchingSendsError = createAccumulatedErrorTypeForMatchingSyncSend(workerReceiveNode, data);
        was.addWorkerAction(workerReceiveNode);
    }

    private void verifyPeerCommunication(Location pos, BSymbol otherWorker, String otherWorkerName, SymbolEnv env) {
        if (env.enclEnv.node.getKind() != NodeKind.FUNCTION) {
            return;
        }
        BLangFunction funcNode = (BLangFunction) env.enclEnv.node;

        Set<Flag> flagSet = funcNode.flagSet;
        // Analyze worker interactions inside workers
        Name workerDerivedName = names.fromString("0" + otherWorker.name.value);
        if (flagSet.contains(Flag.WORKER)) {
            // Interacting with default worker from a worker within a fork.
            if (otherWorkerName.equals(DEFAULT_WORKER_NAME)) {
                if (flagSet.contains(Flag.FORKED)) {
                    dlog.error(pos, DiagnosticErrorCode.WORKER_INTERACTIONS_ONLY_ALLOWED_BETWEEN_PEERS);
                }
                return;
            }

            Scope enclFunctionScope = env.enclEnv.enclEnv.scope;
            BInvokableSymbol wLambda = (BInvokableSymbol) enclFunctionScope.lookup(workerDerivedName).symbol;
            // Interactions across fork
            if (wLambda != null && funcNode.anonForkName != null
                    && !funcNode.anonForkName.equals(wLambda.enclForkName)) {
                dlog.error(pos, DiagnosticErrorCode.WORKER_INTERACTIONS_ONLY_ALLOWED_BETWEEN_PEERS);
            }
        } else {
            // Worker interactions outside of worker constructs (in default worker)
            BInvokableSymbol wLambda = (BInvokableSymbol) env.scope.lookup(workerDerivedName).symbol;
            if (wLambda != null && wLambda.enclForkName != null) {
                dlog.error(pos, DiagnosticErrorCode.WORKER_INTERACTIONS_ONLY_ALLOWED_BETWEEN_PEERS);
            }
        }
    }

    public BType createAccumulatedErrorTypeForMatchingSyncSend(BLangWorkerReceive workerReceiveNode,
                                                               AnalyzerData data) {
        Set<BType> returnTypesUpToNow = data.returnTypes.peek();
        LinkedHashSet<BType> returnTypeAndSendType = new LinkedHashSet<>();
        for (BType returnType : returnTypesUpToNow) {
            if (onlyContainErrors(returnType)) {
                returnTypeAndSendType.add(returnType);
            } else {
                this.dlog.error(workerReceiveNode.pos, DiagnosticErrorCode.WORKER_RECEIVE_AFTER_RETURN);
            }
        }
        returnTypeAndSendType.add(symTable.nilType);
        if (returnTypeAndSendType.size() > 1) {
            return BUnionType.create(null, returnTypeAndSendType);
        } else {
            return symTable.nilType;
        }
    }

    private boolean onlyContainErrors(BType returnType) {
        if (returnType == null) {
            return false;
        }

        returnType = types.getTypeWithEffectiveIntersectionTypes(returnType);
        returnType = Types.getImpliedType(returnType);
        if (returnType.tag == TypeTags.ERROR) {
            return true;
        }

        if (returnType.tag == TypeTags.UNION) {
            for (BType memberType : ((BUnionType) returnType).getMemberTypes()) {
                BType t = Types.getImpliedType(types.getTypeWithEffectiveIntersectionTypes(memberType));
                if (t.tag != TypeTags.ERROR) {
                    return false;
                }
            }
            return true;
        }
        return false;
    }

    @Override
    public void visit(BLangLiteral literalExpr, AnalyzerData data) {
    }


    @Override
    public void visit(BLangConstRef constRef, AnalyzerData data) {
    }

    @Override
    public void visit(BLangListConstructorExpr listConstructorExpr, AnalyzerData data) {
        for (BLangExpression expr : listConstructorExpr.exprs) {
            if (expr.getKind() == NodeKind.LIST_CONSTRUCTOR_SPREAD_OP) {
                expr = ((BLangListConstructorSpreadOpExpr) expr).expr;
            }
            analyzeExpr(expr, data);
        }
    }

    @Override
    public void visit(BLangTableConstructorExpr tableConstructorExpr, AnalyzerData data) {
        analyzeExprs(tableConstructorExpr.recordLiteralList, data);
    }

    @Override
    public void visit(BLangRecordLiteral recordLiteral, AnalyzerData data) {
        BType referredType = Types.getImpliedType(recordLiteral.getBType());
        boolean isRecord = referredType.tag == TypeTags.RECORD;
        List<RecordLiteralNode.RecordField> recordLiteralFields = recordLiteral.fields;

        LinkedHashMap<String, BField> recordFields = null;
        if (isRecord) {
            recordFields = ((BRecordType) referredType).getFields();
        }

        for (RecordLiteralNode.RecordField field : recordLiteralFields) {
            if (field.isKeyValueField()) {
                analyzeExpr(((BLangRecordKeyValueField) field).valueExpr, data);
                reportIfDeprecatedUsage(((BLangRecordKeyValueField) field).key.fieldSymbol, recordLiteral,
                        ((BLangRecordKeyValueField) field).pos);
            } else if (field.getKind() == NodeKind.SIMPLE_VARIABLE_REF) {
                BLangRecordLiteral.BLangRecordVarNameField recField
                        = (BLangRecordLiteral.BLangRecordVarNameField) field;
                analyzeExpr(recField, data);

                if (isRecord) {
                    BField matchingField = recordFields.get(recField.symbol.getName().getValue());
                    if (matchingField != null) {
                        reportIfDeprecatedUsage(matchingField.symbol, recordLiteral, recField.pos);
                    }
                }
            } else {
                BLangRecordLiteral.BLangRecordSpreadOperatorField spreadField
                        = (BLangRecordLiteral.BLangRecordSpreadOperatorField) field;
                analyzeExpr(spreadField.expr, data);

                BType spreadFieldType = Types.getImpliedType(spreadField.expr.getBType());
                if (isRecord && spreadFieldType != null && spreadFieldType.tag == TypeTags.RECORD) {
                    for (BField fieldEntry: ((BRecordType) spreadFieldType).getFields().values()) {
                        BField matchingField = recordFields.get(fieldEntry.getName().getValue());
                        if (matchingField != null) {
                            reportIfDeprecatedUsage(matchingField.symbol, recordLiteral, spreadField.expr.pos);
                        }
                    }
                }
            }
        }

        Set<Object> names = new HashSet<>();
        Set<Object> neverTypedKeys = new HashSet<>();
        boolean isOpenRecord = isRecord && !((BRecordType) referredType).sealed;

        // A record type is inferred for a record literal even if the contextually expected type is a map, if the
        // mapping constructor expression has `readonly` fields.
        boolean isInferredRecordForMapCET = isRecord && recordLiteral.expectedType != null &&
                Types.getImpliedType(recordLiteral.expectedType).tag == TypeTags.MAP;

        BLangRecordLiteral.BLangRecordSpreadOperatorField inclusiveTypeSpreadField = null;
        for (RecordLiteralNode.RecordField field : recordLiteralFields) {

            BLangExpression keyExpr;

            if (field.getKind() == NodeKind.RECORD_LITERAL_SPREAD_OP) {
                BLangRecordLiteral.BLangRecordSpreadOperatorField spreadOpField =
                        (BLangRecordLiteral.BLangRecordSpreadOperatorField) field;
                BLangExpression spreadOpExpr = spreadOpField.expr;

                analyzeExpr(spreadOpExpr, data);

                BType spreadOpExprType = Types.getImpliedType(spreadOpExpr.getBType());
                int spreadFieldTypeTag = spreadOpExprType.tag;
                if (spreadFieldTypeTag == TypeTags.MAP) {
                    if (inclusiveTypeSpreadField != null) {
                        this.dlog.error(spreadOpExpr.pos, DiagnosticErrorCode.MULTIPLE_INCLUSIVE_TYPES);
                        continue;
                    }
                    inclusiveTypeSpreadField = spreadOpField;

                    if (recordLiteralFields.size() > 1) {
                        if (names.size() > 0) {
                            this.dlog.error(spreadOpExpr.pos,
                                            DiagnosticErrorCode.SPREAD_FIELD_MAY_DULPICATE_ALREADY_SPECIFIED_KEYS,
                                            spreadOpExpr);
                        }
                        // Skipping to avoid multiple error messages
                        continue;
                    }
                }

                if (spreadFieldTypeTag != TypeTags.RECORD) {
                    continue;
                }

                BRecordType spreadExprRecordType = (BRecordType) spreadOpExprType;
                boolean isSpreadExprRecordTypeSealed = spreadExprRecordType.sealed;
                if (!isSpreadExprRecordTypeSealed) {
                    // More than one spread-field with inclusive-type-descriptors are not allowed.
                    if (inclusiveTypeSpreadField != null) {
                        this.dlog.error(spreadOpExpr.pos, DiagnosticErrorCode.MULTIPLE_INCLUSIVE_TYPES);
                    } else {
                        inclusiveTypeSpreadField = spreadOpField;
                    }
                }

                LinkedHashMap<String, BField> fieldsInRecordType = getUnescapedFieldList(spreadExprRecordType.fields);

                for (Object fieldName : names) {
                    if (!fieldsInRecordType.containsKey(fieldName) && !isSpreadExprRecordTypeSealed) {
                        this.dlog.error(spreadOpExpr.pos,
                                DiagnosticErrorCode.SPREAD_FIELD_MAY_DULPICATE_ALREADY_SPECIFIED_KEYS,
                                spreadOpExpr);
                        break;
                    }
                }

                for (String fieldName : fieldsInRecordType.keySet()) {
                    BField bField = fieldsInRecordType.get(fieldName);
                    BType bFieldType = Types.getImpliedType(bField.type);
                    if (names.contains(fieldName)) {
                        if (bFieldType.tag != TypeTags.NEVER) {
                            this.dlog.error(spreadOpExpr.pos,
                                    DiagnosticErrorCode.DUPLICATE_KEY_IN_RECORD_LITERAL_SPREAD_OP,
                                    referredType.getKind().typeName(), fieldName, spreadOpField);
                        }
                        continue;
                    }

                    if (bFieldType.tag == TypeTags.NEVER) {
                        neverTypedKeys.add(fieldName);
                        continue;
                    }

                    if (!neverTypedKeys.remove(fieldName) &&
                            inclusiveTypeSpreadField != null && isSpreadExprRecordTypeSealed) {
                        this.dlog.error(spreadOpExpr.pos,
                                DiagnosticErrorCode.POSSIBLE_DUPLICATE_OF_FIELD_SPECIFIED_VIA_SPREAD_OP,
                                Types.getImpliedType(recordLiteral.expectedType).getKind().typeName(),
                                bField.symbol, spreadOpField);
                    }
                    names.add(fieldName);
                }

            } else {
                if (field.isKeyValueField()) {
                    BLangRecordLiteral.BLangRecordKey key = ((BLangRecordKeyValueField) field).key;
                    keyExpr = key.expr;
                    if (key.computedKey) {
                        analyzeExpr(keyExpr, data);
                        continue;
                    }
                } else {
                    keyExpr = (BLangRecordLiteral.BLangRecordVarNameField) field;
                }

                if (keyExpr.getKind() == NodeKind.SIMPLE_VARIABLE_REF) {
                    String name = ((BLangSimpleVarRef) keyExpr).variableName.value;
                    String unescapedName = Utils.unescapeJava(name);
                    if (names.contains(unescapedName)) {
                        this.dlog.error(keyExpr.pos, DiagnosticErrorCode.DUPLICATE_KEY_IN_MAPPING_CONSTRUCTOR,
                                        Types.getImpliedType(recordLiteral.expectedType).getKind().typeName(),
                                        unescapedName);
                    } else if (inclusiveTypeSpreadField != null && !neverTypedKeys.contains(unescapedName)) {
                        this.dlog.error(keyExpr.pos,
                                        DiagnosticErrorCode.POSSIBLE_DUPLICATE_OF_FIELD_SPECIFIED_VIA_SPREAD_OP,
                                unescapedName, inclusiveTypeSpreadField);
                    }

                    if (!isInferredRecordForMapCET && isOpenRecord
                            && !((BRecordType) referredType).fields.containsKey(name)) {
                        dlog.error(keyExpr.pos, DiagnosticErrorCode.INVALID_RECORD_LITERAL_IDENTIFIER_KEY,
                                unescapedName);
                    }

                    names.add(unescapedName);
                } else if (keyExpr.getKind() == NodeKind.LITERAL || keyExpr.getKind() == NodeKind.NUMERIC_LITERAL) {
                    Object name = ((BLangLiteral) keyExpr).value;
                    if (names.contains(name)) {
                        this.dlog.error(keyExpr.pos, DiagnosticErrorCode.DUPLICATE_KEY_IN_MAPPING_CONSTRUCTOR,
                                Types.getImpliedType(recordLiteral.parent.getBType())
                                        .getKind().typeName(), name);
                    } else if (inclusiveTypeSpreadField != null && !neverTypedKeys.contains(name)) {
                        this.dlog.error(keyExpr.pos,
                                        DiagnosticErrorCode.POSSIBLE_DUPLICATE_OF_FIELD_SPECIFIED_VIA_SPREAD_OP,
                                        name, inclusiveTypeSpreadField);
                    }
                    names.add(name);
                }
            }
        }

        if (isInferredRecordForMapCET) {
            recordLiteral.expectedType = referredType;
        }
    }

    @Override
    public void visit(BLangRecordLiteral.BLangRecordVarNameField node, AnalyzerData data) {
        visit((BLangSimpleVarRef) node, data);
    }

    private LinkedHashMap<String, BField> getUnescapedFieldList(LinkedHashMap<String, BField> fieldMap) {
        LinkedHashMap<String, BField> newMap = new LinkedHashMap<>();
        for (String key : fieldMap.keySet()) {
            newMap.put(Utils.unescapeJava(key), fieldMap.get(key));
        }

        return newMap;
    }

    @Override
    public void visit(BLangSimpleVarRef varRefExpr, AnalyzerData data) {
        switch (varRefExpr.parent.getKind()) {
            // Referring workers for worker interactions are allowed, hence skip the check.
            case WORKER_RECEIVE:
            case WORKER_ASYNC_SEND:
            case WORKER_SYNC_SEND:
                return;
            default:
                if (varRefExpr.getBType() != null &&
                        Types.getImpliedType(varRefExpr.getBType()).tag == TypeTags.FUTURE) {
                    trackNamedWorkerReferences(varRefExpr, data);
                }
        }

        BSymbol symbol = varRefExpr.symbol;
        if (symbol != null && Symbols.isFlagOn(symbol.flags, Flags.DEPRECATED)) {
            logDeprecatedWaring(varRefExpr.variableName.toString(), symbol, varRefExpr.pos);
        }
    }

    private void trackNamedWorkerReferences(BLangSimpleVarRef varRefExpr, AnalyzerData data) {
        if (varRefExpr.symbol == null || (varRefExpr.symbol.flags & Flags.WORKER) != Flags.WORKER) {
            return;
        }

        data.workerReferences.computeIfAbsent(varRefExpr.symbol, s -> new LinkedHashSet<>());
        data.workerReferences.get(varRefExpr.symbol).add(varRefExpr);
    }

    @Override
    public void visit(BLangRecordVarRef varRefExpr, AnalyzerData data) {
        /* ignore */
    }

    @Override
    public void visit(BLangErrorVarRef varRefExpr, AnalyzerData data) {
        /* ignore */
    }

    @Override
    public void visit(BLangTupleVarRef varRefExpr, AnalyzerData data) {
        /* ignore */
    }

    @Override
    public void visit(BLangFieldBasedAccess fieldAccessExpr, AnalyzerData data) {
        analyzeFieldBasedAccessExpr(fieldAccessExpr, data);
    }

    @Override
    public void visit(BLangFieldBasedAccess.BLangNSPrefixedFieldBasedAccess nsPrefixedFieldBasedAccess,
                      AnalyzerData data) {
        analyzeFieldBasedAccessExpr(nsPrefixedFieldBasedAccess, data);
    }

    private void analyzeFieldBasedAccessExpr(BLangFieldBasedAccess fieldAccessExpr, AnalyzerData data) {
        BLangExpression expr = fieldAccessExpr.expr;
        analyzeExpr(expr, data);
        reportIfDeprecatedUsage(fieldAccessExpr.symbol, expr, fieldAccessExpr.pos);
    }

    @Override
    public void visit(BLangIndexBasedAccess indexAccessExpr, AnalyzerData data) {
        analyzeExpr(indexAccessExpr.indexExpr, data);
        analyzeExpr(indexAccessExpr.expr, data);
    }

    @Override
    public void visit(BLangInvocation invocationExpr, AnalyzerData data) {
        analyzeExpr(invocationExpr.expr, data);
        analyzeExprs(invocationExpr.requiredArgs, data);
        analyzeExprs(invocationExpr.restArgs, data);

        validateInvocationInMatchGuard(invocationExpr);

        if ((invocationExpr.symbol != null) && invocationExpr.symbol.kind == SymbolKind.FUNCTION) {
            BSymbol funcSymbol = invocationExpr.symbol;
            if (Symbols.isFlagOn(funcSymbol.flags, Flags.TRANSACTIONAL) && !data.withinTransactionScope) {
                dlog.error(invocationExpr.pos, DiagnosticErrorCode.TRANSACTIONAL_FUNC_INVOKE_PROHIBITED);
                return;
            }
            if (Symbols.isFlagOn(funcSymbol.flags, Flags.DEPRECATED)) {
                logDeprecatedWarningForInvocation(invocationExpr);
            }
        }
        analyzeInvocationParams(invocationExpr, data);
    }

    @Override
    public void visit(BLangCollectContextInvocation node, AnalyzerData data) {
        analyzeExpr(node.invocation, data);
    }

    @Override
    public void visit(BLangErrorConstructorExpr errorConstructorExpr, AnalyzerData data) {
        analyzeExprs(errorConstructorExpr.positionalArgs, data);
        if (!errorConstructorExpr.namedArgs.isEmpty()) {
            analyzeExprs(errorConstructorExpr.namedArgs, data);
        }
    }

    @Override
    public void visit(BLangInvocation.BLangActionInvocation actionInvocation, AnalyzerData data) {
        validateInvocationInMatchGuard(actionInvocation);

        if (!actionInvocation.async && !data.withinTransactionScope &&
                Symbols.isFlagOn(actionInvocation.symbol.flags, Flags.TRANSACTIONAL)) {
            dlog.error(actionInvocation.pos, DiagnosticErrorCode.TRANSACTIONAL_FUNC_INVOKE_PROHIBITED,
                       actionInvocation.symbol);
            return;
        }

        if (actionInvocation.async && data.withinTransactionScope &&
                !Symbols.isFlagOn(actionInvocation.symbol.flags, Flags.TRANSACTIONAL)) {
            dlog.error(actionInvocation.pos, DiagnosticErrorCode.USAGE_OF_START_WITHIN_TRANSACTION_IS_PROHIBITED);
            return;
        }

        analyzeExpr(actionInvocation.expr, data);
        analyzeExprs(actionInvocation.requiredArgs, data);
        analyzeExprs(actionInvocation.restArgs, data);

        if (actionInvocation.symbol != null && actionInvocation.symbol.kind == SymbolKind.FUNCTION &&
                Symbols.isFlagOn(actionInvocation.symbol.flags, Flags.DEPRECATED)) {
            logDeprecatedWarningForInvocation(actionInvocation);
        }

        if (actionInvocation.flagSet.contains(Flag.TRANSACTIONAL) && !data.withinTransactionScope) {
            dlog.error(actionInvocation.pos, DiagnosticErrorCode.TRANSACTIONAL_FUNC_INVOKE_PROHIBITED);
            return;
        }

        if (actionInvocation.async && data.withinLockBlock) {
            dlog.error(actionInvocation.pos, actionInvocation.functionPointerInvocation ?
                    DiagnosticErrorCode.USAGE_OF_WORKER_WITHIN_LOCK_IS_PROHIBITED :
                    DiagnosticErrorCode.USAGE_OF_START_WITHIN_LOCK_IS_PROHIBITED);
            return;
        }

        if (actionInvocation.symbol != null &&
                (actionInvocation.symbol.tag & SymTag.CONSTRUCTOR) == SymTag.CONSTRUCTOR) {
            dlog.error(actionInvocation.pos, DiagnosticErrorCode.INVALID_FUNCTIONAL_CONSTRUCTOR_INVOCATION,
                    actionInvocation.symbol);
            return;
        }

        validateActionInvocation(actionInvocation.pos, actionInvocation);

        if (!actionInvocation.async && data.withinTransactionScope) {
            actionInvocation.invokedInsideTransaction = true;
        }
    }
    
    @Override
    public void visit(BLangInvocation.BLangResourceAccessInvocation resourceActionInvocation, AnalyzerData data) {
        validateInvocationInMatchGuard(resourceActionInvocation);
        analyzeExpr(resourceActionInvocation.expr, data);
        analyzeExprs(resourceActionInvocation.requiredArgs, data);
        analyzeExprs(resourceActionInvocation.restArgs, data);
        analyzeExpr(resourceActionInvocation.resourceAccessPathSegments, data);
        resourceActionInvocation.invokedInsideTransaction = data.withinTransactionScope;
        
        if (Symbols.isFlagOn(resourceActionInvocation.symbol.flags, Flags.TRANSACTIONAL) &&
                !data.withinTransactionScope) {
            dlog.error(resourceActionInvocation.pos, DiagnosticErrorCode.TRANSACTIONAL_FUNC_INVOKE_PROHIBITED);
            return;
        }
        
        if (Symbols.isFlagOn(resourceActionInvocation.symbol.flags, Flags.DEPRECATED)) {
            logDeprecatedWarningForInvocation(resourceActionInvocation);
        }

        validateActionInvocation(resourceActionInvocation.pos, resourceActionInvocation);
    }

    private void logDeprecatedWarningForInvocation(BLangInvocation invocationExpr) {
        String deprecatedConstruct = invocationExpr.name.toString();
        BLangExpression expr = invocationExpr.expr;
        BSymbol funcSymbol = invocationExpr.symbol;

        if (expr != null) {
            // Method call
            deprecatedConstruct = generateDeprecatedConstructString(expr, deprecatedConstruct, funcSymbol);
        } else if (!Names.DOT.equals(funcSymbol.pkgID.name)) {
            deprecatedConstruct = funcSymbol.pkgID + ":" + deprecatedConstruct;
        }

        dlog.warning(invocationExpr.pos, DiagnosticWarningCode.USAGE_OF_DEPRECATED_CONSTRUCT, deprecatedConstruct);
    }

    private String generateDeprecatedConstructString(BLangExpression expr, String fieldOrMethodName,
                                                     BSymbol symbol) {
        BType bType = expr.getBType();
        if (bType.tag == TypeTags.TYPEREFDESC) {
            return bType + "." + fieldOrMethodName;
        }

        if (bType.tag == TypeTags.OBJECT) {
            BObjectType objectType = (BObjectType) bType;
            // for anonymous objects, only the field name will be in the error msg
            if (objectType.classDef == null || objectType.classDef.internal == false) {
                fieldOrMethodName = bType + "." + fieldOrMethodName;
            }
            return fieldOrMethodName;
        }

        if (symbol.kind == SymbolKind.FUNCTION && !Names.DOT.equals(symbol.pkgID.name)) {
            // for deprecated lang lib methods
            fieldOrMethodName = symbol.pkgID + ":" + fieldOrMethodName;
        }

        return fieldOrMethodName;
    }

    private void validateActionInvocation(Location pos, BLangInvocation iExpr) {
        if (iExpr.expr != null) {
            final NodeKind clientNodeKind = iExpr.expr.getKind();
            // Validation against node kind.
            if (clientNodeKind == NodeKind.FIELD_BASED_ACCESS_EXPR) {
                final BLangFieldBasedAccess fieldBasedAccess = (BLangFieldBasedAccess) iExpr.expr;
                if (fieldBasedAccess.expr.getKind() != NodeKind.SIMPLE_VARIABLE_REF) {
                    dlog.error(pos, DiagnosticErrorCode.INVALID_ACTION_INVOCATION_AS_EXPR);
                } else {
                    final BLangSimpleVarRef selfName = (BLangSimpleVarRef) fieldBasedAccess.expr;
                    if (!Names.SELF.equals(selfName.symbol.name)) {
                        dlog.error(pos, DiagnosticErrorCode.INVALID_ACTION_INVOCATION_AS_EXPR);
                    }
                }
            } else if (clientNodeKind != NodeKind.SIMPLE_VARIABLE_REF &&
                    clientNodeKind != NodeKind.GROUP_EXPR) {
                dlog.error(pos, DiagnosticErrorCode.INVALID_ACTION_INVOCATION_AS_EXPR);
            }
        }
        validateActionParentNode(pos, iExpr);
    }

    /**
     * Actions can only occur as part of a statement or nested inside other actions.
     */
    private boolean validateActionParentNode(Location pos, BLangNode node) {
        // Validate for parent nodes.
        BLangNode parent = node.parent;

        while (parent != null) {
            final NodeKind kind = parent.getKind();
            if (parent instanceof StatementNode || checkActionInQuery(kind)) {
                return true;
            } else if (parent instanceof ActionNode || parent instanceof BLangVariable || kind == NodeKind.CHECK_EXPR ||
                    kind == NodeKind.CHECK_PANIC_EXPR || kind == NodeKind.TRAP_EXPR || kind == NodeKind.GROUP_EXPR ||
                    kind == NodeKind.TYPE_CONVERSION_EXPR) {
                if (parent instanceof BLangInvocation.BLangActionInvocation) {
                    // Prevent use of actions as arguments in a call
                    break;
                }

                parent = parent.parent;
                continue;
            }
            break;
        }
        dlog.error(pos, DiagnosticErrorCode.INVALID_ACTION_INVOCATION_AS_EXPR);
        return false;
    }

    private boolean checkActionInQuery(NodeKind parentKind) {
        return parentKind == NodeKind.FROM || parentKind == NodeKind.SELECT ||
                parentKind == NodeKind.LET_CLAUSE;
    }

    @Override
    public void visit(BLangTypeInit cIExpr, AnalyzerData data) {
        analyzeExprs(cIExpr.argsExpr, data);
        analyzeExpr(cIExpr.initInvocation, data);
        BType type = cIExpr.getBType();
        if (cIExpr.userDefinedType != null && Symbols.isFlagOn(type.tsymbol.flags, Flags.DEPRECATED)) {
            logDeprecatedWaring(((BLangUserDefinedType) cIExpr.userDefinedType).typeName.toString(), type.tsymbol,
                    cIExpr.pos);
        }
    }

    @Override
    public void visit(BLangTernaryExpr ternaryExpr, AnalyzerData data) {
        analyzeExpr(ternaryExpr.expr, data);
        analyzeExpr(ternaryExpr.thenExpr, data);
        analyzeExpr(ternaryExpr.elseExpr, data);
    }

    @Override
    public void visit(BLangWaitExpr awaitExpr, AnalyzerData data) {
        BLangExpression expr = awaitExpr.getExpression();
        boolean validWaitFuture = validateWaitFutureExpr(expr);
        analyzeExpr(expr, data);
        boolean validActionParent = validateActionParentNode(awaitExpr.pos, awaitExpr);

        WorkerActionSystem was = data.workerActionSystemStack.peek();
        was.addWorkerAction(awaitExpr, data.env);
        was.hasErrors = !(validWaitFuture || validActionParent);
    }

    @Override
    public void visit(BLangWaitForAllExpr waitForAllExpr, AnalyzerData data) {
        boolean validWaitFuture = true;
        for (BLangWaitForAllExpr.BLangWaitKeyValue keyValue : waitForAllExpr.keyValuePairs) {
            BLangExpression expr = keyValue.valueExpr != null ? keyValue.valueExpr : keyValue.keyExpr;
            validWaitFuture = validWaitFuture && validateWaitFutureExpr(expr);
            analyzeExpr(expr, data);
        }

        boolean validActionParent = validateActionParentNode(waitForAllExpr.pos, waitForAllExpr);

        WorkerActionSystem was = data.workerActionSystemStack.peek();
        was.addWorkerAction(waitForAllExpr, data.env);
        was.hasErrors = !(validWaitFuture || validActionParent);
    }

    // wait-future-expr := expression but not mapping-constructor-expr
    private boolean validateWaitFutureExpr(BLangExpression expr) {
        if (expr.getKind() == NodeKind.RECORD_LITERAL_EXPR) {
            dlog.error(expr.pos, DiagnosticErrorCode.INVALID_WAIT_MAPPING_CONSTRUCTORS);
            return false;
        }

        if (expr instanceof ActionNode) {
            dlog.error(expr.pos, DiagnosticErrorCode.INVALID_WAIT_ACTIONS);
            return false;
        }
        return true;
    }

    @Override
    public void visit(BLangXMLElementAccess xmlElementAccess, AnalyzerData data) {
        analyzeExpr(xmlElementAccess.expr, data);
    }

    @Override
    public void visit(BLangXMLNavigationAccess xmlNavigation, AnalyzerData data) {
        analyzeExpr(xmlNavigation.expr, data);
        if (xmlNavigation.childIndex != null) {
            if (xmlNavigation.navAccessType == XMLNavigationAccess.NavAccessType.DESCENDANTS
                    || xmlNavigation.navAccessType == XMLNavigationAccess.NavAccessType.CHILDREN) {
                dlog.error(xmlNavigation.pos, DiagnosticErrorCode.UNSUPPORTED_MEMBER_ACCESS_IN_XML_NAVIGATION);
            }
            analyzeExpr(xmlNavigation.childIndex, data);
        }
        validateMethodInvocationsInXMLNavigationExpression(xmlNavigation);
    }

    private void validateMethodInvocationsInXMLNavigationExpression(BLangXMLNavigationAccess expression) {
        if (!expression.methodInvocationAnalyzed && expression.parent.getKind() == NodeKind.INVOCATION) {
            BLangInvocation invocation = (BLangInvocation) expression.parent;
            // avoid langlib invocations re-written to have the receiver as first argument.
            if (invocation.argExprs.contains(expression)
                    && ((invocation.symbol.flags & Flags.LANG_LIB) != Flags.LANG_LIB)) {
                return;
            }

            dlog.error(invocation.pos, DiagnosticErrorCode.UNSUPPORTED_METHOD_INVOCATION_XML_NAV);
        }
        expression.methodInvocationAnalyzed = true;
    }

    @Override
    public void visit(BLangWorkerFlushExpr workerFlushExpr, AnalyzerData data) {
        // Two scenarios should be handled
        // 1) flush w1 -> Wait till all the asynchronous sends to worker w1 is completed
        // 2) flush -> Wait till all asynchronous sends to all workers are completed
        BLangIdentifier flushWrkIdentifier = workerFlushExpr.workerIdentifier;
        Stack<WorkerActionSystem> workerActionSystems = data.workerActionSystemStack;
        WorkerActionSystem currentWrkerAction = workerActionSystems.peek();
        List<BLangWorkerAsyncSendExpr> sendStmts = getAsyncSendStmtsOfWorker(currentWrkerAction);
        if (flushWrkIdentifier != null) {
            List<BLangWorkerAsyncSendExpr> sendsToGivenWrkr = sendStmts.stream()
                                                              .filter(bLangNode -> bLangNode.workerIdentifier.equals
                                                                      (flushWrkIdentifier))
                                                              .collect(Collectors.toList());
            if (sendsToGivenWrkr.size() == 0) {
                this.dlog.error(workerFlushExpr.pos, DiagnosticErrorCode.INVALID_WORKER_FLUSH_FOR_WORKER,
                                workerFlushExpr.workerSymbol, currentWrkerAction.currentWorkerId());
                return;
            } else {
                sendStmts = sendsToGivenWrkr;
            }
        } else {
            if (sendStmts.size() == 0) {
                this.dlog.error(workerFlushExpr.pos, DiagnosticErrorCode.INVALID_WORKER_FLUSH,
                                currentWrkerAction.currentWorkerId());
                return;
            }
        }
        workerFlushExpr.cachedWorkerSendStmts = sendStmts;
        validateActionParentNode(workerFlushExpr.pos, workerFlushExpr);
    }

    private List<BLangWorkerAsyncSendExpr> getAsyncSendStmtsOfWorker(WorkerActionSystem currentWorkerAction) {
        List<BLangNode> actions = currentWorkerAction.workerActionStateMachines.peek().actions;
        return actions.stream()
                      .filter(CodeAnalyzer::isWorkerSend)
                      .map(bLangNode -> (BLangWorkerAsyncSendExpr) bLangNode)
                      .collect(Collectors.toList());
    }
    @Override
    public void visit(BLangTrapExpr trapExpr, AnalyzerData data) {
        analyzeExpr(trapExpr.expr, data);
    }

    @Override
    public void visit(BLangBinaryExpr binaryExpr, AnalyzerData data) {
        if (validateBinaryExpr(binaryExpr)) {
            analyzeExpr(binaryExpr.lhsExpr, data);
            analyzeExpr(binaryExpr.rhsExpr, data);
        }
    }

    private boolean validateBinaryExpr(BLangBinaryExpr binaryExpr) {
        // 1) For usual binary expressions the lhs or rhs can never be future types, so return true if both of
        // them are not future types
        int lhsTypeTag = Types.getImpliedType(binaryExpr.lhsExpr.getBType()).tag;
        int rhsTypeTag = Types.getImpliedType(binaryExpr.rhsExpr.getBType()).tag;
        if (lhsTypeTag != TypeTags.FUTURE && rhsTypeTag != TypeTags.FUTURE) {
            return true;
        }

        // 2) For binary expressions followed with wait lhs and rhs are always future types and this is allowed so
        // return true : wait f1 | f2[orgName + moduleName
        BLangNode parentNode = binaryExpr.parent;
        if (parentNode == null) {
            return false;
        }
        if (parentNode.getKind() == NodeKind.WAIT_EXPR) {
            return true;
        }

        // 3) For binary expressions of future type which are not followed by the wait expression are not allowed.
        // So check if immediate parent is a binary expression and if the current binary expression operator kind
        // is bitwise OR
        if (parentNode.getKind() != NodeKind.BINARY_EXPR && binaryExpr.opKind == OperatorKind.BITWISE_OR) {
            dlog.error(binaryExpr.pos, DiagnosticErrorCode.OPERATOR_NOT_SUPPORTED, OperatorKind.BITWISE_OR,
                       symTable.futureType);
                return false;
        }

        if (parentNode.getKind() == NodeKind.BINARY_EXPR) {
            return validateBinaryExpr((BLangBinaryExpr) parentNode);
        }
        return true;
    }

    @Override
    public void visit(BLangElvisExpr elvisExpr, AnalyzerData data) {
        analyzeExpr(elvisExpr.lhsExpr, data);
        analyzeExpr(elvisExpr.rhsExpr, data);
    }

    @Override
    public void visit(BLangGroupExpr groupExpr, AnalyzerData data) {
        analyzeExpr(groupExpr.expression, data);
    }

    @Override
    public void visit(BLangUnaryExpr unaryExpr, AnalyzerData data) {
        analyzeExpr(unaryExpr.expr, data);
    }

    @Override
    public void visit(BLangTypedescExpr accessExpr, AnalyzerData data) {
        /* ignore */
    }

    @Override
    public void visit(BLangTypeConversionExpr conversionExpr, AnalyzerData data) {
        analyzeExpr(conversionExpr.expr, data);
        conversionExpr.annAttachments.forEach(annotationAttachment -> analyzeNode(annotationAttachment, data));
    }

    @Override
    public void visit(BLangXMLQName xmlQName, AnalyzerData data) {
        /* ignore */
    }

    @Override
    public void visit(BLangXMLAttribute xmlAttribute, AnalyzerData data) {
        analyzeExpr(xmlAttribute.name, data);
        analyzeExpr(xmlAttribute.value, data);
    }

    @Override
    public void visit(BLangXMLElementLiteral xmlElementLiteral, AnalyzerData data) {
        analyzeExpr(xmlElementLiteral.startTagName, data);
        analyzeExpr(xmlElementLiteral.endTagName, data);
        analyzeExprs(xmlElementLiteral.attributes, data);
        analyzeExprs(xmlElementLiteral.children, data);
    }

    @Override
    public void visit(BLangXMLSequenceLiteral xmlSequenceLiteral, AnalyzerData data) {
        analyzeExprs(xmlSequenceLiteral.xmlItems, data);
    }

    @Override
    public void visit(BLangXMLTextLiteral xmlTextLiteral, AnalyzerData data) {
        analyzeExprs(xmlTextLiteral.textFragments, data);
    }

    @Override
    public void visit(BLangXMLCommentLiteral xmlCommentLiteral, AnalyzerData data) {
        analyzeExprs(xmlCommentLiteral.textFragments, data);
    }

    @Override
    public void visit(BLangXMLProcInsLiteral xmlProcInsLiteral, AnalyzerData data) {
        analyzeExprs(xmlProcInsLiteral.dataFragments, data);
        analyzeExpr(xmlProcInsLiteral.target, data);
    }

    @Override
    public void visit(BLangXMLQuotedString xmlQuotedString, AnalyzerData data) {
        analyzeExprs(xmlQuotedString.textFragments, data);
    }

    @Override
    public void visit(BLangStringTemplateLiteral stringTemplateLiteral, AnalyzerData data) {
        analyzeExprs(stringTemplateLiteral.exprs, data);
    }

    @Override
    public void visit(BLangRawTemplateLiteral rawTemplateLiteral, AnalyzerData data) {
        analyzeExprs(rawTemplateLiteral.strings, data);
        analyzeExprs(rawTemplateLiteral.insertions, data);
    }

    @Override
    public void visit(BLangLambdaFunction bLangLambdaFunction, AnalyzerData data) {
        boolean isWorker = false;

        analyzeNode(bLangLambdaFunction.function, data);

        if (bLangLambdaFunction.function.flagSet.contains(Flag.TRANSACTIONAL) &&
                bLangLambdaFunction.function.flagSet.contains(Flag.WORKER) && !data.withinTransactionScope) {
            dlog.error(bLangLambdaFunction.pos, DiagnosticErrorCode.TRANSACTIONAL_WORKER_OUT_OF_TRANSACTIONAL_SCOPE,
                    bLangLambdaFunction);
            return;
        }
        if (bLangLambdaFunction.parent.getKind() == NodeKind.VARIABLE) {
            String workerVarName = ((BLangSimpleVariable) bLangLambdaFunction.parent).name.value;
            if (workerVarName.startsWith(WORKER_LAMBDA_VAR_PREFIX)) {
                String workerName = workerVarName.substring(1);
                isWorker = true;
                data.workerActionSystemStack.peek().startWorkerActionStateMachine(workerName,
                                                                                  bLangLambdaFunction.function.pos,
                                                                                  bLangLambdaFunction.function);
            }
        }
        // If this is a worker we are already in a worker action system,
        // if not we need to initiate a worker action system
        if (isWorker) {
            this.visitFunction(bLangLambdaFunction.function, data);
        } else {
            try {
                this.initNewWorkerActionSystem(data);
                data.workerActionSystemStack.peek().startWorkerActionStateMachine(DEFAULT_WORKER_NAME,
                        bLangLambdaFunction.pos,
                        bLangLambdaFunction.function);
                this.visitFunction(bLangLambdaFunction.function, data);
                data.workerActionSystemStack.peek().endWorkerActionStateMachine();
            } finally {
                this.finalizeCurrentWorkerActionSystem(data);
            }
        }

        if (isWorker) {
            data.workerActionSystemStack.peek().endWorkerActionStateMachine();
        }
    }

    @Override
    public void visit(BLangArrowFunction bLangArrowFunction, AnalyzerData data) {

        DefaultValueState prevDefaultValueState = data.defaultValueState;
        if (prevDefaultValueState == DefaultValueState.RECORD_FIELD_DEFAULT ||
                prevDefaultValueState == DefaultValueState.OBJECT_FIELD_INITIALIZER) {
            data.defaultValueState = DefaultValueState.FUNCTION_IN_DEFAULT_VALUE;
        }
        analyzeExpr(bLangArrowFunction.body.expr, data);
        data.defaultValueState = prevDefaultValueState;
    }

    /* Type Nodes */

    @Override
    public void visit(BLangRecordTypeNode recordTypeNode, AnalyzerData data) {

        data.env = SymbolEnv.createTypeEnv(recordTypeNode, recordTypeNode.symbol.scope, data.env);
        for (BLangSimpleVariable field : recordTypeNode.fields) {
            DefaultValueState prevDefaultValueState = data.defaultValueState;
            data.defaultValueState = DefaultValueState.RECORD_FIELD_DEFAULT;
            analyzeNode(field, data);
            data.defaultValueState = prevDefaultValueState;
        }
    }

    @Override
    public void visit(BLangObjectTypeNode objectTypeNode, AnalyzerData data) {

        data.env = SymbolEnv.createTypeEnv(objectTypeNode, objectTypeNode.symbol.scope, data.env);
        for (BLangSimpleVariable field : objectTypeNode.fields) {
            analyzeNode(field, data);
        }

        List<BLangFunction> bLangFunctionList = new ArrayList<>(objectTypeNode.functions);
        if (objectTypeNode.initFunction != null) {
            bLangFunctionList.add(objectTypeNode.initFunction);
        }

        // To ensure the order of the compile errors
        bLangFunctionList.sort(Comparator.comparingInt(function -> function.pos.lineRange().startLine().line()));
        for (BLangFunction function : bLangFunctionList) {
            analyzeNode(function, data);
        }
    }

    @Override
    public void visit(BLangValueType valueType, AnalyzerData data) {
        /* ignore */
    }

    @Override
    public void visit(BLangArrayType arrayType, AnalyzerData data) {
        if (containsInferredArraySizesOfHigherDimensions(arrayType.sizes)) {
            dlog.error(arrayType.pos, DiagnosticErrorCode.INFER_SIZE_ONLY_SUPPORTED_IN_FIRST_DIMENSION);
        } else if (isSizeInferredArray(arrayType.sizes) && !isValidInferredArray(arrayType.parent)) {
            dlog.error(arrayType.pos, DiagnosticErrorCode.CANNOT_INFER_SIZE_ARRAY_SIZE_FROM_THE_CONTEXT);
        }

        analyzeTypeNode(arrayType.elemtype, data);
    }

    private boolean isSizeInferredArray(List<BLangExpression> indexSizes) {
        return !indexSizes.isEmpty() && isInferredArrayIndicator(indexSizes.get(indexSizes.size() - 1));
    }

    private boolean isInferredArrayIndicator(BLangExpression size) {
        return size.getKind() == LITERAL && ((BLangLiteral) size).value.equals(Constants.INFERRED_ARRAY_INDICATOR);
    }

    private boolean containsInferredArraySizesOfHigherDimensions(List<BLangExpression> sizes) {
        if (sizes.size() < 2) {
            return false;
        }
        for (int i = 0; i < sizes.size() - 1; i++) {
            if (isInferredArrayIndicator(sizes.get(i))) {
                return true;
            }
        }
        return false;
    }

    @Override
    public void visit(BLangBuiltInRefTypeNode builtInRefType, AnalyzerData data) {
        /* ignore */
    }

    @Override
    public void visit(BLangConstrainedType constrainedType, AnalyzerData data) {

        analyzeTypeNode(constrainedType.constraint, data);
    }

    @Override
    public void visit(BLangStreamType streamType, AnalyzerData data) {

        analyzeTypeNode(streamType.constraint, data);
        analyzeTypeNode(streamType.error, data);
    }

    @Override
    public void visit(BLangTableTypeNode tableType, AnalyzerData data) {

        analyzeTypeNode(tableType.constraint, data);

        if (tableType.tableKeyTypeConstraint != null) {
            analyzeTypeNode(tableType.tableKeyTypeConstraint.keyType, data);
        }
    }

    @Override
    public void visit(BLangErrorType errorType, AnalyzerData data) {
        BLangType detailType = errorType.detailType;
        if (detailType != null && detailType.getKind() == NodeKind.CONSTRAINED_TYPE) {
            BLangType constraint = ((BLangConstrainedType) detailType).constraint;
            if (constraint.getKind() == NodeKind.USER_DEFINED_TYPE) {
                BLangUserDefinedType userDefinedType = (BLangUserDefinedType) constraint;
                if (userDefinedType.typeName.value.equals(TypeDefBuilderHelper.INTERSECTED_ERROR_DETAIL)) {
                    // skip this as this is special case added to support error intersection where detail
                    // type is a map.
                    return;
                }
            }
        }

        analyzeTypeNode(errorType.detailType, data);
    }

    @Override
    public void visit(BLangUserDefinedType userDefinedType, AnalyzerData data) {
        BTypeSymbol typeSymbol = userDefinedType.getBType().tsymbol;
        if (typeSymbol != null && Symbols.isFlagOn(typeSymbol.flags, Flags.DEPRECATED)) {
            logDeprecatedWaring(userDefinedType.typeName.toString(), typeSymbol, userDefinedType.pos);
        }
    }

    @Override
    public void visit(BLangTupleTypeNode tupleTypeNode, AnalyzerData data) {

        tupleTypeNode.members.forEach(member -> analyzeNode(member, data));
        analyzeTypeNode(tupleTypeNode.restParamType, data);
    }

    @Override
    public void visit(BLangUnionTypeNode unionTypeNode, AnalyzerData data) {

        unionTypeNode.memberTypeNodes.forEach(memberType -> analyzeTypeNode(memberType, data));
    }

    @Override
    public void visit(BLangIntersectionTypeNode intersectionTypeNode, AnalyzerData data) {

        for (BLangType constituentTypeNode : intersectionTypeNode.constituentTypeNodes) {
            analyzeTypeNode(constituentTypeNode, data);
        }
    }

    @Override
    public void visit(BLangFunctionTypeNode functionTypeNode, AnalyzerData data) {
        if (functionTypeNode.flagSet.contains(Flag.ANY_FUNCTION)) {
            return;
        }
        functionTypeNode.params.forEach(node -> analyzeNode(node, data));
        analyzeTypeNode(functionTypeNode.returnTypeNode, data);
    }

    @Override
    public void visit(BLangFiniteTypeNode finiteTypeNode, AnalyzerData data) {

        /* Ignore */
    }

    @Override
    public void visit(BLangRestArgsExpression bLangVarArgsExpression, AnalyzerData data) {

        analyzeExpr(bLangVarArgsExpression.expr, data);
    }

    @Override
    public void visit(BLangNamedArgsExpression bLangNamedArgsExpression, AnalyzerData data) {

        analyzeExpr(bLangNamedArgsExpression.expr, data);
    }

    @Override
    public void visit(BLangCheckedExpr checkedExpr, AnalyzerData data) {
        data.failVisited = true;
        analyzeExpr(checkedExpr.expr, data);

        if (data.env.scope.owner.getKind() == SymbolKind.PACKAGE) {
            // Check at module level.
            return;
        }

        BLangInvokableNode enclInvokable = data.env.enclInvokable;

        List<BType> equivalentErrorTypeList = checkedExpr.equivalentErrorTypeList;
        if (equivalentErrorTypeList != null && !equivalentErrorTypeList.isEmpty()) {
            if (data.defaultValueState == DefaultValueState.RECORD_FIELD_DEFAULT) {
                dlog.error(checkedExpr.pos,
                           DiagnosticErrorCode.INVALID_USAGE_OF_CHECK_IN_RECORD_FIELD_DEFAULT_EXPRESSION);
                return;
            }

            if (data.defaultValueState == DefaultValueState.OBJECT_FIELD_INITIALIZER) {
                BAttachedFunction initializerFunc =
                        ((BObjectTypeSymbol) getEnclosingClass(data.env).getBType().tsymbol).initializerFunc;

                if (initializerFunc == null) {
                    dlog.error(checkedExpr.pos,
                            DiagnosticErrorCode
                                    .INVALID_USAGE_OF_CHECK_IN_OBJECT_FIELD_INITIALIZER_IN_OBJECT_WITH_NO_INIT_METHOD);
                    return;
                }

                BType exprErrorTypes = types.getErrorTypes(checkedExpr.expr.getBType());
                BType initMethodReturnType = initializerFunc.type.retType;
                if (!types.isAssignable(exprErrorTypes, initMethodReturnType)) {
                    dlog.error(checkedExpr.pos, DiagnosticErrorCode
                            .INVALID_USAGE_OF_CHECK_IN_OBJECT_FIELD_INITIALIZER_WITH_INIT_METHOD_RETURN_TYPE_MISMATCH,
                            initMethodReturnType, exprErrorTypes);
                }
                return;
            }
        }

        if (enclInvokable == null) {
            return;
        }

        BType exprType = Types.getImpliedType(enclInvokable.getReturnTypeNode().getBType());
        BType checkedExprType = checkedExpr.expr.getBType();
        BType errorType = types.getErrorTypes(checkedExprType);

        if (errorType == symTable.semanticError) {
            return;
        }

        boolean ignoreErrForCheckExpr = data.withinQuery && data.queryConstructType == Types.QueryConstructType.STREAM;
        if (!data.failureHandled && !ignoreErrForCheckExpr && !types.isAssignable(errorType, exprType)
                && !types.isNeverTypeOrStructureTypeWithARequiredNeverMember(checkedExprType)) {
            dlog.error(checkedExpr.pos,
                    DiagnosticErrorCode.CHECKED_EXPR_NO_MATCHING_ERROR_RETURN_IN_ENCL_INVOKABLE);
        }

        BType errorTypes;
        if (exprType.tag == TypeTags.UNION) {
            errorTypes = types.getErrorType((BUnionType) exprType);
        } else {
            errorTypes = exprType;
        }
        data.returnTypes.peek().add(errorTypes);
    }

    @Override
    public void visit(BLangCheckPanickedExpr checkPanicExpr, AnalyzerData data) {
        analyzeExpr(checkPanicExpr.expr, data);
    }

    @Override
    public void visit(BLangServiceConstructorExpr serviceConstructorExpr, AnalyzerData data) {
    }

    @Override
    public void visit(BLangQueryExpr queryExpr, AnalyzerData data) {
        boolean prevQueryToTableWithKey = data.queryToTableWithKey;
        Types.QueryConstructType prevQueryConstructType = data.queryConstructType;
        data.queryConstructType = types.getQueryConstructType(queryExpr);
        data.queryToTableWithKey = queryExpr.isTable() && !queryExpr.fieldNameIdentifierList.isEmpty();
        boolean prevWithinQuery = data.withinQuery;
        data.withinQuery = true;
        int fromCount = 0;
        for (BLangNode clause : queryExpr.getQueryClauses()) {
            if (clause.getKind() == NodeKind.FROM) {
                fromCount++;
                BLangFromClause fromClause = (BLangFromClause) clause;
                BLangExpression collection = (BLangExpression) fromClause.getCollection();
                if (fromCount > 1) {
                    if (TypeTags.STREAM == Types.getImpliedType(collection.getBType()).tag) {
                        this.dlog.error(collection.pos, DiagnosticErrorCode.NOT_ALLOWED_STREAM_USAGE_WITH_FROM);
                    }
                }
            }
            analyzeNode(clause, data);
        }
        data.withinQuery = prevWithinQuery;
        data.queryToTableWithKey = prevQueryToTableWithKey;
        data.queryConstructType = prevQueryConstructType;
    }

    @Override
    public void visit(BLangQueryAction queryAction, AnalyzerData data) {
        boolean prevWithinQuery = data.withinQuery;
        data.withinQuery = true;
        int fromCount = 0;
        for (BLangNode clause : queryAction.getQueryClauses()) {
            if (clause.getKind() == NodeKind.FROM) {
                fromCount++;
                BLangFromClause fromClause = (BLangFromClause) clause;
                BLangExpression collection = (BLangExpression) fromClause.getCollection();
                if (fromCount > 1) {
                    if (TypeTags.STREAM == Types.getImpliedType(collection.getBType()).tag) {
                        this.dlog.error(collection.pos, DiagnosticErrorCode.NOT_ALLOWED_STREAM_USAGE_WITH_FROM);
                    }
                }
            }
            analyzeNode(clause, data);
        }
        validateActionParentNode(queryAction.pos, queryAction);
        data.withinQuery = prevWithinQuery;
    }

    @Override
    public void visit(BLangFromClause fromClause, AnalyzerData data) {
        analyzeExpr(fromClause.collection, data);
    }

    @Override
    public void visit(BLangJoinClause joinClause, AnalyzerData data) {
        analyzeExpr(joinClause.collection, data);
        if (joinClause.onClause != null) {
            analyzeNode(joinClause.onClause, data);
        }
    }

    @Override
    public void visit(BLangLetClause letClause, AnalyzerData data) {
        for (BLangLetVariable letVariable : letClause.letVarDeclarations) {
            analyzeNode((BLangNode) letVariable.definitionNode.getVariable(), data);
        }
    }

    @Override
    public void visit(BLangWhereClause whereClause, AnalyzerData data) {
        analyzeExpr(whereClause.expression, data);
    }

    @Override
    public void visit(BLangOnClause onClause, AnalyzerData data) {
        analyzeExpr(onClause.lhsExpr, data);
        analyzeExpr(onClause.rhsExpr, data);
    }

    @Override
    public void visit(BLangOrderByClause orderByClause, AnalyzerData data) {
        orderByClause.orderByKeyList.forEach(value -> analyzeExpr((BLangExpression) value.getOrderKey(), data));
    }

    @Override
    public void visit(BLangGroupByClause node, AnalyzerData data) {
        node.groupingKeyList.forEach(value -> analyzeNode(value, data));
    }

    @Override
    public void visit(BLangGroupingKey node, AnalyzerData data) {
        analyzeNode((BLangNode) node.getGroupingKey(), data);
    }

    @Override
    public void visit(BLangSelectClause selectClause, AnalyzerData data) {
        analyzeExpr(selectClause.expression, data);
    }

    @Override
    public void visit(BLangCollectClause node, AnalyzerData data) {

    }

    @Override
    public void visit(BLangOnConflictClause onConflictClause, AnalyzerData data) {
        analyzeExpr(onConflictClause.expression, data);
        if (!(data.queryToTableWithKey || data.queryConstructType == Types.QueryConstructType.MAP)) {
            dlog.error(onConflictClause.pos,
                    DiagnosticErrorCode.ON_CONFLICT_ONLY_WORKS_WITH_MAPS_OR_TABLES_WITH_KEY_SPECIFIER);
        }
    }

    @Override
    public void visit(BLangDoClause doClause, AnalyzerData data) {
        analyzeNode(doClause.body, data);
    }

    @Override
    public void visit(BLangOnFailClause onFailClause, AnalyzerData data) {
        boolean currentFailVisited = data.failVisited;
        data.failVisited = false;
        VariableDefinitionNode onFailVarDefNode = onFailClause.variableDefinitionNode;

        if (onFailVarDefNode != null) {
            BLangNode onFailVarNode = (BLangNode) onFailClause.getVariableDefinitionNode().getVariable();
            if (onFailVarNode != null) {
                analyzeNode(onFailVarNode, data);
            }
        }
        analyzeNode(onFailClause.body, data);
        onFailClause.bodyContainsFail = data.failVisited;
        data.failVisited = currentFailVisited;
    }

    private void analyseOnFailClause(boolean onFailExists, BLangOnFailClause onFailClause, AnalyzerData data) {
        if (onFailExists) {
            analyzeOnFailClause(onFailClause, data);
        }
    }

    @Override
    public void visit(BLangLimitClause limitClause, AnalyzerData data) {
        analyzeExpr(limitClause.expression, data);
    }

    @Override
    public void visit(BLangTypeTestExpr typeTestExpr, AnalyzerData data) {
        BLangExpression expr = typeTestExpr.expr;
        analyzeNode(expr, data);
        BType exprType = expr.getBType();
        BType typeNodeType = typeTestExpr.typeNode.getBType();
        if (typeNodeType == symTable.semanticError || exprType == symTable.semanticError) {
            return;
        }
        // Check whether the condition is always true. If the variable type is assignable to target type,
        // then type check will always evaluate to true.
        if (types.isAssignable(exprType, typeNodeType)) {
            if (typeTestExpr.isNegation) {
                dlog.hint(typeTestExpr.pos, DiagnosticHintCode.EXPRESSION_ALWAYS_FALSE);
                return;
            }
            if (types.isNeverTypeOrStructureTypeWithARequiredNeverMember(exprType)) {
                dlog.hint(typeTestExpr.pos, DiagnosticHintCode.UNNECESSARY_CONDITION_FOR_VARIABLE_OF_TYPE_NEVER);
                return;
            }
            dlog.hint(typeTestExpr.pos, DiagnosticHintCode.UNNECESSARY_CONDITION);
            return;
        }

        // Check whether the target type can ever be present as the type of the source.
        // It'll be only possible iff, the target type has been assigned to the source
        // variable at some point. To do that, a value of target type should be assignable
        // to the type of the source variable.
        if (!intersectionExists(expr, typeNodeType, data, typeTestExpr.pos)) {
            dlog.error(typeTestExpr.pos, DiagnosticErrorCode.INCOMPATIBLE_TYPE_CHECK, exprType, typeNodeType);
        }
    }

    @Override
    public void visit(BLangAnnotAccessExpr annotAccessExpr, AnalyzerData data) {
        analyzeExpr(annotAccessExpr.expr, data);
        BAnnotationSymbol annotationSymbol = annotAccessExpr.annotationSymbol;
        if (annotationSymbol != null && Symbols.isFlagOn(annotationSymbol.flags, Flags.DEPRECATED)) {
            logDeprecatedWaring(annotAccessExpr.annotationName.toString(), annotationSymbol, annotAccessExpr.pos);
        }
    }

    @Override
    public void visit(BLangRegExpTemplateLiteral regExpTemplateLiteral, AnalyzerData data) {
        List<BLangExpression> interpolationsList =
                symResolver.getListOfInterpolations(regExpTemplateLiteral.reDisjunction.sequenceList);
        interpolationsList.forEach(interpolation -> analyzeExpr(interpolation, data));
    }

    private void logDeprecatedWaring(String deprecatedConstruct, BSymbol symbol, Location pos) {
        if (!Names.DOT.equals(symbol.pkgID.name)) {
            deprecatedConstruct = symbol.pkgID + ":" + deprecatedConstruct;
        }

        dlog.warning(pos, DiagnosticWarningCode.USAGE_OF_DEPRECATED_CONSTRUCT, deprecatedConstruct);
    }

    private boolean intersectionExists(BLangExpression expression, BType testType, AnalyzerData data,
                                       Location intersectionPos) {
        BType expressionType = expression.getBType();

        BType intersectionType = types.getTypeIntersection(
                Types.IntersectionContext.typeTestIntersectionExistenceContext(intersectionPos),
                expressionType, testType, data.env);

        // any and readonly has an intersection
        return (intersectionType != symTable.semanticError) ||
                (Types.getImpliedType(expressionType).tag == TypeTags.ANY &&
                        Types.getImpliedType(testType).tag == TypeTags.READONLY);
    }

    @Override
    public void visit(BLangInferredTypedescDefaultNode inferTypedescExpr, AnalyzerData data) {
        /* Ignore */
    }

    // private methods

    private <E extends BLangExpression> void analyzeExpr(E node, AnalyzerData data) {
        if (node == null) {
            return;
        }
        SymbolEnv prevEnv = data.env;
        BLangNode parent = data.parent;
        node.parent = data.parent;
        data.parent = node;
        node.accept(this, data);
        data.parent = parent;
        checkAccess(node, data);
        checkExpressionValidity(node, data);
        data.env = prevEnv;
    }

    private  <E extends BLangExpression> void checkExpressionValidity(E exprNode, AnalyzerData data) {
        if (exprNode.getKind() == NodeKind.GROUP_EXPR ||
                !types.isNeverTypeOrStructureTypeWithARequiredNeverMember(exprNode.getBType())) {
            return;
        }
        if (!checkExpressionInValidParent(exprNode.parent, data)) {
            dlog.error(exprNode.pos, DiagnosticErrorCode.EXPRESSION_OF_NEVER_TYPE_NOT_ALLOWED);
        }
    }

    private boolean checkExpressionInValidParent(BLangNode currentParent, AnalyzerData data) {
        if (currentParent == null) {
            return false;
        }
        if (currentParent.getKind() == NodeKind.GROUP_EXPR) {
            return checkExpressionInValidParent(currentParent.parent, data);
        }
        return  currentParent.getKind() == NodeKind.EXPRESSION_STATEMENT ||
                (currentParent.getKind() == NodeKind.VARIABLE &&
                        Types.getImpliedType(((BLangSimpleVariable) data.parent).typeNode.getBType()).tag ==
                                TypeTags.FUTURE)
                || currentParent.getKind() == NodeKind.TRAP_EXPR;
    }

    @Override
    public void visit(BLangConstant constant, AnalyzerData data) {

        analyzeTypeNode(constant.typeNode, data);
        analyzeNode(constant.expr, data);
        analyzeExportableTypeRef(constant.symbol, constant.symbol.type.tsymbol, false, constant.pos);
        constant.annAttachments.forEach(annotationAttachment -> analyzeNode(annotationAttachment, data));
    }

    /**
     * This method checks for private symbols being accessed or used outside of package and|or private symbols being
     * used in public fields of objects/records and will fail those occurrences.
     *
     * @param node expression node to analyze
     * @param data data used to analyze the node
     */
    private <E extends BLangExpression> void checkAccess(E node, AnalyzerData data) {
        if (node.getBType() != null) {
            checkAccessSymbol(Types.getImpliedType(node.getBType()).tsymbol, data.env.enclPkg.symbol.pkgID, node.pos);
        }

        //check for object new invocation
        if (node.getKind() == NodeKind.INVOCATION) {
            BLangInvocation bLangInvocation = (BLangInvocation) node;
            checkAccessSymbol(bLangInvocation.symbol, data.env.enclPkg.symbol.pkgID, bLangInvocation.pos);
        }
    }

    private void checkAccessSymbol(BSymbol symbol, PackageID pkgID, Location position) {
        if (symbol == null) {
            return;
        }

        if (!pkgID.equals(symbol.pkgID) && !Symbols.isPublic(symbol)) {
            dlog.error(position, DiagnosticErrorCode.ATTEMPT_REFER_NON_ACCESSIBLE_SYMBOL, symbol.name);
        }
    }

    private <E extends BLangExpression> void analyzeExprs(List<E> nodeList, AnalyzerData data) {
        for (int i = 0; i < nodeList.size(); i++) {
            analyzeExpr(nodeList.get(i), data);
        }
    }

    private void initNewWorkerActionSystem(AnalyzerData data) {
        data.workerActionSystemStack.push(new WorkerActionSystem());
    }

    private void finalizeCurrentWorkerActionSystem(AnalyzerData data) {
        WorkerActionSystem was = data.workerActionSystemStack.pop();
        if (!was.hasErrors) {
            this.validateWorkerInteractions(was, data);
        }
    }

    private static boolean isWorkerSend(BLangNode action) {
        return action.getKind() == NodeKind.WORKER_ASYNC_SEND;
    }

    private static boolean isWorkerSyncSend(BLangNode action) {
        return action.getKind() == NodeKind.WORKER_SYNC_SEND;
    }

    private static boolean isWaitAction(BLangNode action) {
        return action.getKind() == NodeKind.WAIT_EXPR;
    }

    private String extractWorkerId(BLangNode action) {
        if (isWorkerSend(action)) {
            return ((BLangWorkerAsyncSendExpr) action).workerIdentifier.value;
        } else if (isWorkerSyncSend(action)) {
            return ((BLangWorkerSyncSendExpr) action).workerIdentifier.value;
        } else {
            return ((BLangWorkerReceive) action).workerIdentifier.value;
        }
    }

    private void validateWorkerInteractions(WorkerActionSystem workerActionSystem, AnalyzerData data) {
        if (!validateWorkerInteractionsAfterWaitAction(workerActionSystem)) {
            return;
        }

        BLangNode currentAction;
        boolean systemRunning;
        data.workerSystemMovementSequence = 0;
        int systemIterationCount = 0;
        int prevWorkerSystemMovementSequence = data.workerSystemMovementSequence;
        do {
            systemRunning = false;
            systemIterationCount++;
            for (WorkerActionStateMachine worker : workerActionSystem.finshedWorkers) {
                if (worker.done()) {
                    continue;
                }
                currentAction = worker.currentAction();

                if (isWaitAction(currentAction)) {
                    handleWaitAction(workerActionSystem, currentAction, worker, data);
                    systemRunning = true;
                    continue;
                }
                if (!isWorkerSend(currentAction) && !isWorkerSyncSend(currentAction)) {
                    continue;
                }

                WorkerActionStateMachine otherSM = workerActionSystem.find(this.extractWorkerId(currentAction));
                if (otherSM.done()) {
                    continue;
                }
                if (isWaitAction(otherSM.currentAction())) {
                    systemRunning = false;
                    continue;
                }
                if (!otherSM.currentIsReceive(worker.workerId)) {
                    continue;
                }
                BLangWorkerReceive receive = (BLangWorkerReceive) otherSM.currentAction();
                BLangWorkerSendReceiveExpr send = (BLangWorkerSendReceiveExpr) currentAction;
                validateWorkerActionParameters(send, receive);

                BLangWorkerSendReceiveExpr.Channel channel = createChannel(workerActionSystem, worker, otherSM);
                receive.setChannel(channel);
                send.setChannel(channel);

                otherSM.next();
                data.workerSystemMovementSequence++;
                worker.next();
                data.workerSystemMovementSequence++;

                systemRunning = true;
                otherSM.node.sendsToThis.add(channel);
                worker.node.sendsToThis.add(channel);
            }

            // If we iterated move than the number of workers in the system and did not progress,
            // this means we are in a deadlock.
            if (systemIterationCount > workerActionSystem.finshedWorkers.size()) {
                systemIterationCount = 0;
                if (prevWorkerSystemMovementSequence == data.workerSystemMovementSequence) {
                    systemRunning = false;
                }
                prevWorkerSystemMovementSequence = data.workerSystemMovementSequence;
            }
        } while (systemRunning);

        if (!workerActionSystem.everyoneDone()) {
            this.reportInvalidWorkerInteractionDiagnostics(workerActionSystem);
        }
    }

    private static BLangWorkerSendReceiveExpr.Channel createChannel(WorkerActionSystem workerActionSystem,
                                                                    WorkerActionStateMachine worker,
                                                                    WorkerActionStateMachine otherSM) {
        String workerPairId = BLangWorkerSendReceiveExpr.Channel.workerPairId(worker.workerId, otherSM.workerId);
        Integer eventIndex = workerActionSystem.workerEventIndexMap.getOrDefault(workerPairId, 0);
        workerActionSystem.workerEventIndexMap.put(workerPairId, ++eventIndex);
        return new BLangWorkerSendReceiveExpr.Channel(worker.workerId, otherSM.workerId, eventIndex);
    }

    private boolean validateWorkerInteractionsAfterWaitAction(WorkerActionSystem workerActionSystem) {
        boolean isValid = true;
        for (WorkerActionStateMachine worker : workerActionSystem.finshedWorkers) {
            Set<String> waitingOnWorkerSet = new HashSet<>();
            for (BLangNode action : worker.actions) {
                if (isWaitAction(action)) {
                    if (action instanceof BLangWaitForAllExpr) {
                        BLangWaitForAllExpr waitForAllExpr = (BLangWaitForAllExpr) action;
                        for (BLangWaitForAllExpr.BLangWaitKeyValue keyValuePair : waitForAllExpr.keyValuePairs) {
                            BSymbol workerSymbol = getWorkerSymbol(keyValuePair);
                            if (workerSymbol != null) {
                                waitingOnWorkerSet.add(workerSymbol.name.value);
                            }
                        }
                    } else {
                        BLangWaitExpr wait = (BLangWaitExpr) action;
                        for (String workerName : getWorkerNameList(wait.exprList.get(0),
                                workerActionSystem.getActionEnvironment(wait))) {
                            waitingOnWorkerSet.add(workerName);
                        }
                    }
                } else  if (isWorkerSend(action)) {
                    BLangWorkerAsyncSendExpr send = (BLangWorkerAsyncSendExpr) action;
                    if (waitingOnWorkerSet.contains(send.workerIdentifier.value)) {
                        dlog.error(action.pos, DiagnosticErrorCode.WORKER_INTERACTION_AFTER_WAIT_ACTION, action);
                        isValid = false;
                    }
                } else if (isWorkerSyncSend(action)) {
                    BLangWorkerSyncSendExpr syncSend = (BLangWorkerSyncSendExpr) action;
                    if (waitingOnWorkerSet.contains(syncSend.workerIdentifier.value)) {
                        dlog.error(action.pos, DiagnosticErrorCode.WORKER_INTERACTION_AFTER_WAIT_ACTION, action);
                        isValid = false;
                    }
                } else if (action.getKind() == NodeKind.WORKER_RECEIVE) {
                    BLangWorkerReceive receive = (BLangWorkerReceive) action;
                    if (waitingOnWorkerSet.contains(receive.workerIdentifier.value)) {
                        dlog.error(action.pos, DiagnosticErrorCode.WORKER_INTERACTION_AFTER_WAIT_ACTION, action);
                        isValid = false;
                    }
                }
            }
        }
        return isValid;
    }

    private void handleWaitAction(WorkerActionSystem workerActionSystem, BLangNode currentAction,
                                  WorkerActionStateMachine worker, AnalyzerData data) {
        if (currentAction instanceof BLangWaitForAllExpr) {
            boolean allWorkersAreDone = true;
            BLangWaitForAllExpr waitForAllExpr = (BLangWaitForAllExpr) currentAction;
            for (BLangWaitForAllExpr.BLangWaitKeyValue keyValuePair : waitForAllExpr.keyValuePairs) {
                BSymbol workerSymbol = getWorkerSymbol(keyValuePair);
                if (isWorkerSymbol(workerSymbol)) {
                    Name workerName = workerSymbol.name;
                    if (isWorkerFromFunction(workerActionSystem.getActionEnvironment(currentAction), workerName)) {
                        WorkerActionStateMachine otherSM = workerActionSystem.find(workerName.value);
                        allWorkersAreDone = allWorkersAreDone && otherSM.done();
                    }
                }
            }
            if (allWorkersAreDone) {
                worker.next();
                data.workerSystemMovementSequence++;
            }
        } else {
            BLangWaitExpr wait = (BLangWaitExpr) currentAction;
            List<String> workerNameList = getWorkerNameList(wait.exprList.get(0),
                    workerActionSystem.getActionEnvironment(currentAction));
            if (workerNameList.isEmpty()) {
                // No workers found, there must be only future references in the waiting list, we can move to next state
                worker.next();
                data.workerSystemMovementSequence++;
            }
            for (String workerName : workerNameList) {
                // If any worker in wait is done, we can continue.
                var otherSM = workerActionSystem.find(workerName);
                if (otherSM.done()) {
                    worker.next();
                    data.workerSystemMovementSequence++;
                    break;
                }
            }
        }
    }

    private BSymbol getWorkerSymbol(BLangWaitForAllExpr.BLangWaitKeyValue keyValuePair) {
        BLangExpression value = keyValuePair.getValue();
        if (value != null && value.getKind() == NodeKind.SIMPLE_VARIABLE_REF) {
            return ((BLangSimpleVarRef) value).symbol;
        } else if (keyValuePair.keyExpr != null && keyValuePair.keyExpr.getKind() == NodeKind.SIMPLE_VARIABLE_REF) {
            return ((BLangSimpleVarRef) keyValuePair.keyExpr).symbol;
        }
        return null;
    }

    private List<String> getWorkerNameList(BLangExpression expr, SymbolEnv functionEnv) {
        ArrayList<String> workerNames = new ArrayList<>();
        populateWorkerNameList(expr, workerNames, functionEnv);
        return workerNames;
    }

    private void populateWorkerNameList(BLangExpression expr, ArrayList<String> workerNames, SymbolEnv functionEnv) {
        if (expr.getKind() == NodeKind.BINARY_EXPR) {
            BLangBinaryExpr binaryExpr = (BLangBinaryExpr) expr;
            populateWorkerNameList(binaryExpr.lhsExpr, workerNames, functionEnv);
            populateWorkerNameList(binaryExpr.rhsExpr, workerNames, functionEnv);
        } else if (expr.getKind() == NodeKind.SIMPLE_VARIABLE_REF) {
            BLangSimpleVarRef varRef = (BLangSimpleVarRef) expr;
            if (isWorkerSymbol(varRef.symbol) && isWorkerFromFunction(functionEnv, varRef.symbol.name)) {
                workerNames.add(varRef.variableName.value);
            }
        }
    }

    private boolean isWorkerFromFunction(SymbolEnv functionEnv, Name workerName) {
        if (functionEnv == null) {
            return false;
        }

        if (functionEnv.scope.lookup(workerName).symbol != null) {
            return true;
        }

        if (functionEnv.enclInvokable != null) {
            Set<Flag> flagSet = functionEnv.enclInvokable.flagSet;
            if (flagSet.contains(Flag.LAMBDA) && !flagSet.contains(Flag.WORKER)) {
                return false;
            }
        }
        return isWorkerFromFunction(functionEnv.enclEnv, workerName);
    }

    private boolean isWorkerSymbol(BSymbol symbol) {
        return symbol != null && (symbol.flags & Flags.WORKER) == Flags.WORKER;
    }

    private void reportInvalidWorkerInteractionDiagnostics(WorkerActionSystem workerActionSystem) {
        this.dlog.error(workerActionSystem.getRootPosition(), DiagnosticErrorCode.INVALID_WORKER_INTERACTION,
                workerActionSystem.toString());
    }

    private void validateWorkerActionParameters(BLangWorkerSendReceiveExpr send, BLangWorkerReceive receive) {
        if (isWorkerSyncSend(send)) {
            validateWorkerActionParameters((BLangWorkerSyncSendExpr) send, receive);
        } else if (isWorkerSend(send)) {
            validateWorkerActionParameters((BLangWorkerAsyncSendExpr) send, receive);
        }
    }

    private void validateWorkerActionParameters(BLangWorkerAsyncSendExpr send, BLangWorkerReceive receive) {
        send.receive = receive;
        types.checkType(send.pos, symTable.nilType, send.expectedType,
                DiagnosticErrorCode.INCOMPATIBLE_TYPES);

        types.checkType(receive, send.sendType, receive.getBType());
        addImplicitCast(send.sendType, receive);
        NodeKind kind = receive.parent.getKind();
        if (kind == NodeKind.TRAP_EXPR || kind == NodeKind.CHECK_EXPR || kind == NodeKind.CHECK_PANIC_EXPR ||
                kind == NodeKind.FAIL) {
            typeChecker.checkExpr((BLangExpression) receive.parent, receive.env);
        }
        receive.sendExpression = send.expr;
    }

    private void validateWorkerActionParameters(BLangWorkerSyncSendExpr send, BLangWorkerReceive receive) {
        send.receive = receive;
        NodeKind parentNodeKind = send.parent.getKind();
        if (parentNodeKind == NodeKind.VARIABLE) {
            BLangSimpleVariable variable = (BLangSimpleVariable) send.parent;

            if (variable.isDeclaredWithVar) {
                variable.setBType(variable.symbol.type = send.expectedType = receive.matchingSendsError);
            }
        } else if (parentNodeKind == NodeKind.ASSIGNMENT) {
            BLangAssignment assignment = (BLangAssignment) send.parent;
            if (assignment.varRef.getKind() == NodeKind.SIMPLE_VARIABLE_REF) {
                BSymbol varSymbol = ((BLangSimpleVarRef) assignment.varRef).symbol;
                if (varSymbol != null) {
                    send.expectedType = varSymbol.type;
                }
            }
        }

        if (receive.matchingSendsError != symTable.nilType && parentNodeKind == NodeKind.EXPRESSION_STATEMENT) {
            dlog.error(send.pos, DiagnosticErrorCode.ASSIGNMENT_REQUIRED, send.workerSymbol);
        } else {
            types.checkType(send.pos, receive.matchingSendsError, send.expectedType,
                            DiagnosticErrorCode.INCOMPATIBLE_TYPES);
        }

        types.checkType(receive, send.sendType, receive.getBType());

        addImplicitCast(send.sendType, receive);
        NodeKind kind = receive.parent.getKind();
        if (kind == NodeKind.TRAP_EXPR || kind == NodeKind.CHECK_EXPR || kind == NodeKind.CHECK_PANIC_EXPR) {
            typeChecker.checkExpr((BLangExpression) receive.parent, receive.env);
        }
        receive.sendExpression = send;
    }

    private void addImplicitCast(BType actualType, BLangWorkerReceive receive) {
        if (receive.getBType() != null && receive.getBType() != symTable.semanticError) {
            types.setImplicitCastExpr(receive, actualType, receive.getBType());
            receive.setBType(actualType);
        }
    }

    private boolean checkNextBreakValidityInTransaction(AnalyzerData data) {
        return !data.loopWithinTransactionCheckStack.peek() && data.transactionCount > 0 && data.withinTransactionScope;
    }

    private boolean checkReturnValidityInTransaction(AnalyzerData data) {
        return !data.returnWithinTransactionCheckStack.peek() && data.transactionCount > 0
                && data.withinTransactionScope;
    }

    private void analyzeInvocationParams(BLangInvocation iExpr, AnalyzerData data) {
        if (iExpr.symbol == null) {
            return;
        }

        BType invocableType = Types.getImpliedType(iExpr.symbol.type);
        BInvokableSymbol invokableSymbol = ((BInvokableSymbol) iExpr.symbol);
        List<BVarSymbol> reqParamSymbols = invokableSymbol.params;
        int parameterCountForPositionalArgs = ((BInvokableType) invocableType).getParameterTypes().size();

        int visitedArgCount = 0;
        for (BLangExpression expr : iExpr.argExprs) {
            switch (expr.getKind()) {
                case NAMED_ARGS_EXPR:
                    reportIfDeprecatedUsage(((BLangNamedArgsExpression) expr).varSymbol, expr, expr.pos);
                    visitedArgCount++;
                    break;
                case REST_ARGS_EXPR:
                    if (visitedArgCount >= parameterCountForPositionalArgs) {
                        reportIfDeprecatedUsage(invokableSymbol.restParam, expr, expr.pos);
                        continue;
                    }

                    BLangExpression restExpr = ((BLangRestArgsExpression) expr).expr;
                    if (restExpr.getKind() == NodeKind.LIST_CONSTRUCTOR_EXPR) {
                        visitedArgCount = analyzeRestArgsAgainstReqParams((BLangListConstructorExpr) restExpr,
                                visitedArgCount, reqParamSymbols, invokableSymbol.restParam);
                        continue;
                    }

                    for (int i = visitedArgCount; i < parameterCountForPositionalArgs; i++) {
                        reportIfDeprecatedUsage(reqParamSymbols.get(i), expr, expr.pos);
                    }
                    break;
                default:    // positional args
                    if (visitedArgCount < parameterCountForPositionalArgs) {
                        BVarSymbol paramSymbol = reqParamSymbols.get(visitedArgCount);
                        reportIfDeprecatedUsage(paramSymbol, expr, expr.pos);
                        if (Symbols.isFlagOn(reqParamSymbols.get(visitedArgCount).flags, Flags.INCLUDED)) {
                            analyzeExpr(expr, data);
                        }
                    } else {
                        reportIfDeprecatedUsage(invokableSymbol.restParam, expr, expr.pos);
                    }
                    visitedArgCount++;
            }
        }
    }

    private int analyzeRestArgsAgainstReqParams(BLangListConstructorExpr listConstructorExpr, int visitedArgCount,
                                                 List<BVarSymbol> reqParamSymbols, BVarSymbol restParamSymbol) {
        for (BLangExpression expr : listConstructorExpr.exprs) {
            if (visitedArgCount >= reqParamSymbols.size()) {
                // Visiting args matching with the rest-param
                reportIfDeprecatedUsage(restParamSymbol, expr, expr.pos);
                continue;
            }

            if (expr.getKind() != NodeKind.LIST_CONSTRUCTOR_SPREAD_OP) {
                reportIfDeprecatedUsage(reqParamSymbols.get(visitedArgCount++), expr, expr.pos);
                continue;
            }

            BLangExpression innerExpr = ((BLangListConstructorSpreadOpExpr) expr).expr;
            if (innerExpr.getKind() == NodeKind.LIST_CONSTRUCTOR_EXPR) {
                visitedArgCount = analyzeRestArgsAgainstReqParams((BLangListConstructorExpr) innerExpr,
                        visitedArgCount, reqParamSymbols, restParamSymbol);
                continue;
            }

            for (int i = visitedArgCount; i < reqParamSymbols.size(); i++) {
                reportIfDeprecatedUsage(reqParamSymbols.get(i), innerExpr, innerExpr.pos);
            }
        }
        return visitedArgCount;
    }

    private void validateModuleInitFunction(BLangFunction funcNode) {
        if (funcNode.attachedFunction || !Names.USER_DEFINED_INIT_SUFFIX.value.equals(funcNode.name.value)) {
            return;
        }

        if (Symbols.isPublic(funcNode.symbol)) {
            this.dlog.error(funcNode.pos, DiagnosticErrorCode.MODULE_INIT_CANNOT_BE_PUBLIC);
        }

        if (!funcNode.requiredParams.isEmpty() || funcNode.restParam != null) {
            this.dlog.error(funcNode.pos, DiagnosticErrorCode.MODULE_INIT_CANNOT_HAVE_PARAMS);
        }

        types.validateErrorOrNilReturn(funcNode, DiagnosticErrorCode.MODULE_INIT_RETURN_SHOULD_BE_ERROR_OR_NIL);
    }

    private boolean reportIfDeprecatedUsage(BSymbol constructSymbol, BLangExpression expr, Location usagePos) {
        if (constructSymbol != null && Symbols.isFlagOn(constructSymbol.flags, Flags.DEPRECATED)) {
            dlog.warning(usagePos, DiagnosticWarningCode.USAGE_OF_DEPRECATED_CONSTRUCT,
                    generateDeprecatedConstructString(expr, constructSymbol.name.getValue(), constructSymbol));
            return true;
        }
        return false;
    }

    /**
     * This class contains the state machines for a set of workers.
     */
    private static class WorkerActionSystem {

        public List<WorkerActionStateMachine> finshedWorkers = new ArrayList<>();
        private Stack<WorkerActionStateMachine> workerActionStateMachines = new Stack<>();
        private Map<BLangNode, SymbolEnv> workerInteractionEnvironments = new IdentityHashMap<>();
        private Map<String, Integer> workerEventIndexMap = new HashMap<>();
        private boolean hasErrors = false;


        public void startWorkerActionStateMachine(String workerId, Location pos, BLangFunction node) {
            workerActionStateMachines.push(new WorkerActionStateMachine(pos, workerId, node));
        }

        public void endWorkerActionStateMachine() {
            finshedWorkers.add(workerActionStateMachines.pop());
        }

        public void addWorkerAction(BLangNode action) {
            this.workerActionStateMachines.peek().actions.add(action);
        }

        public WorkerActionStateMachine find(String workerId) {
            for (WorkerActionStateMachine worker : this.finshedWorkers) {
                if (worker.workerId.equals(workerId)) {
                    return worker;
                }
            }
            throw new AssertionError("Reference to non existing worker " + workerId);
        }

        public boolean everyoneDone() {
            return this.finshedWorkers.stream().allMatch(WorkerActionStateMachine::done);
        }

        public Location getRootPosition() {
            return this.finshedWorkers.iterator().next().pos;
        }

        @Override
        public String toString() {
            return this.finshedWorkers.toString();
        }

        public String currentWorkerId() {
            return workerActionStateMachines.peek().workerId;
        }

        public void addWorkerAction(BLangNode action, SymbolEnv env) {
            addWorkerAction(action);
            this.workerInteractionEnvironments.put(action, env);
        }

        private SymbolEnv getActionEnvironment(BLangNode currentAction) {
            return workerInteractionEnvironments.get(currentAction);
        }
    }

    /**
     * This class represents a state machine to maintain the state of the send/receive
     * actions of a worker.
     */
    private static class WorkerActionStateMachine {

        private static final String WORKER_SM_FINISHED = "FINISHED";

        public int currentState;

        public List<BLangNode> actions = new ArrayList<>();

        public Location pos;
        public String workerId;
        public BLangFunction node;

        public WorkerActionStateMachine(Location pos, String workerId, BLangFunction node) {
            this.pos = pos;
            this.workerId = workerId;
            this.node = node;
        }

        public boolean done() {
            return this.actions.size() == this.currentState;
        }

        public BLangNode currentAction() {
            return this.actions.get(this.currentState);
        }

        public boolean currentIsReceive(String sourceWorkerId) {
            if (this.done()) {
                return false;
            }
            BLangNode action = this.currentAction();
            return !isWorkerSend(action) && !isWorkerSyncSend(action) && !isWaitAction(action)
                    && ((BLangWorkerReceive) action).workerIdentifier.value.equals(sourceWorkerId);
        }

        public void next() {
            this.currentState++;
        }

        @Override
        public String toString() {
            if (this.done()) {
                return WORKER_SM_FINISHED;
            } else {
                BLangNode action = this.currentAction();
                if (isWorkerSend(action)) {
                    return ((BLangWorkerAsyncSendExpr) action).toActionString();
                } else if (isWorkerSyncSend(action)) {
                    return ((BLangWorkerSyncSendExpr) action).toActionString();
                } else if (isWaitAction(action)) {
                    return action.toString();
                } else {
                    return ((BLangWorkerReceive) action).toActionString();
                }
            }
        }
    }

    private BLangNode getEnclosingClass(SymbolEnv env) {
        BLangNode node = env.node;

        while (node.getKind() != NodeKind.CLASS_DEFN) {
            env = env.enclEnv;
            node = env.node;
        }
        return node;
    }

    private void validateInvocationInMatchGuard(BLangInvocation invocation) {
        BLangExpression matchedExpr = getMatchedExprIfCalledInMatchGuard(invocation);

        if (matchedExpr == null) {
            return;
        }

        BType matchedExprType = matchedExpr.getBType();

        if (types.isInherentlyImmutableType(matchedExprType) ||
                Symbols.isFlagOn(matchedExprType.flags, Flags.READONLY)) {
            return;
        }

        BSymbol invocationSymbol = invocation.symbol;

        if (invocationSymbol == null) {
            BLangNode parent = invocation.parent;
            if (parent == null || parent.getKind() != NodeKind.TYPE_INIT_EXPR) {
                return;
            }

            BLangTypeInit newExpr = (BLangTypeInit) parent;
            if (Types.getImpliedType(newExpr.getBType()).tag != TypeTags.STREAM) {
                return;
            }

            List<BLangExpression> argsExpr = newExpr.argsExpr;
            if (argsExpr.isEmpty()) {
                return;
            }

            BLangExpression streamImplementorExpr = argsExpr.get(0);
            BType type = streamImplementorExpr.getBType();
            if (!types.isInherentlyImmutableType(type) && !Symbols.isFlagOn(type.flags, Flags.READONLY)) {
                dlog.error(streamImplementorExpr.pos,
                        DiagnosticErrorCode.INVALID_CALL_WITH_MUTABLE_ARGS_IN_MATCH_GUARD);
            }
            return;
        }

        long flags = invocationSymbol.flags;
        boolean methodCall = Symbols.isFlagOn(flags, Flags.ATTACHED);

        boolean callsNonIsolatedFunction = !Symbols.isFlagOn(flags, Flags.ISOLATED) ||
                (methodCall && !Symbols.isFlagOn(invocationSymbol.owner.flags, Flags.ISOLATED));

        if (callsNonIsolatedFunction) {
            dlog.error(invocation.pos, DiagnosticErrorCode.INVALID_NON_ISOLATED_CALL_IN_MATCH_GUARD);
        }

        List<BLangExpression> args = new ArrayList<>(invocation.requiredArgs);
        args.addAll(invocation.restArgs);

        for (BLangExpression arg : args) {
            BType type = arg.getBType();

            if (type != symTable.semanticError &&
                    !types.isInherentlyImmutableType(type) &&
                    !Symbols.isFlagOn(type.flags, Flags.READONLY)) {
                dlog.error(arg.pos, DiagnosticErrorCode.INVALID_CALL_WITH_MUTABLE_ARGS_IN_MATCH_GUARD);
            }
        }
    }

    private BLangExpression getMatchedExprIfCalledInMatchGuard(BLangInvocation invocation) {
        BLangNode prevParent = invocation;
        BLangNode parent = invocation.parent;
        boolean encounteredMatchGuard = false;
        while (parent != null) {
            NodeKind parentKind = parent.getKind();
            switch (parentKind) {
                // If the parent is a function before we reach a match clause, this isn't directly called in the
                // match guard.
                case LAMBDA:
                case FUNCTION:
                case RESOURCE_FUNC:
                    return null;
                case MATCH_CLAUSE:
                    if (encounteredMatchGuard) {
                        return ((BLangMatchStatement) parent.parent).expr;
                    }
                    // If the parent is a match clause before we reach a match guard this isn't directly called in the
                    // match guard.
                    return null;
                case MATCH_GUARD:
                    encounteredMatchGuard = true;
                    break;
                case INVOCATION:
                    BLangInvocation parentInvocation = (BLangInvocation) parent;

                    if (parentInvocation.langLibInvocation || prevParent != parentInvocation.expr) {
                        // Argument to a call. Return early and let it be handled for the parent invocation.
                        return null;
                    }
            }

            prevParent = parent;
            parent = parent.parent;
        }
        return null;
    }

    private enum DefaultValueState {
        NOT_IN_DEFAULT_VALUE,
        RECORD_FIELD_DEFAULT,
        OBJECT_FIELD_INITIALIZER,
        FUNCTION_IN_DEFAULT_VALUE
    }

    /**
     * @since 2.0.0
     */
    public static class AnalyzerData {
        SymbolEnv env;
        BLangNode parent;
        // Fields related to looping
        int loopCount;
        boolean loopAlterNotAllowed;
        // Fields related to worker system
        boolean inInternallyDefinedBlockStmt;
        boolean withinWorkerTopLevelDo;
        int workerSystemMovementSequence;
        Stack<WorkerActionSystem> workerActionSystemStack = new Stack<>();
        Map<BSymbol, Set<BLangNode>> workerReferences = new HashMap<>();
        // Field related to transactions
        int transactionCount;
        boolean withinTransactionScope;
        int commitCount;
        int rollbackCount;
        boolean commitRollbackAllowed;
        int commitCountWithinBlock;
        int rollbackCountWithinBlock;
        Stack<Boolean> loopWithinTransactionCheckStack = new Stack<>();
        Stack<Boolean> returnWithinTransactionCheckStack = new Stack<>();
        Stack<Boolean> transactionalFuncCheckStack = new Stack<>();
        // Fields related to lock
        boolean withinLockBlock;
        // Common fields
        boolean failureHandled;
        boolean failVisited;
        boolean queryToTableWithKey;
        boolean withinQuery;
        Types.QueryConstructType queryConstructType;
        Stack<LinkedHashSet<BType>> returnTypes = new Stack<>();
        DefaultValueState defaultValueState = DefaultValueState.NOT_IN_DEFAULT_VALUE;
    }
}<|MERGE_RESOLUTION|>--- conflicted
+++ resolved
@@ -1512,7 +1512,7 @@
         boolean onFailExists = doNode.onFailClause != null;
         boolean failureHandled = data.failureHandled;
         boolean previousWithinDoBlock = data.withinWorkerTopLevelDo;
-        data.withinWorkerTopLevelDo = isCommunicationAllowedLocation(data.env) && isInWorker(data.env);
+        data.withinWorkerTopLevelDo = isTopLevel(data.env) && isInWorker(data.env);
         if (onFailExists) {
             data.failureHandled = true;
         }
@@ -2010,12 +2010,8 @@
         }
 
         String workerName = asyncSendExpr.workerIdentifier.getValue();
-<<<<<<< HEAD
-        if (data.withinQuery || (!isSendAllowedLocation(data.env) && !data.inInternallyDefinedBlockStmt)) {
-=======
         if (!data.withinWorkerTopLevelDo && (data.withinQuery  ||
-                (!isCommunicationAllowedLocation(data.env) && !data.inInternallyDefinedBlockStmt))) {
->>>>>>> 8240b052
+                (!isSendAllowedLocation(data.env) && !data.inInternallyDefinedBlockStmt))) {
             this.dlog.error(asyncSendExpr.pos, DiagnosticErrorCode.UNSUPPORTED_WORKER_SEND_POSITION);
             was.hasErrors = true;
         }
@@ -2074,12 +2070,8 @@
             was.hasErrors = true;
         }
 
-<<<<<<< HEAD
-        if (data.withinQuery || (!isSendAllowedLocation(data.env) && !data.inInternallyDefinedBlockStmt)) {
-=======
         if (!data.withinWorkerTopLevelDo && (data.withinQuery ||
-                (!isCommunicationAllowedLocation(data.env) && !data.inInternallyDefinedBlockStmt))) {
->>>>>>> 8240b052
+                (!isSendAllowedLocation(data.env) && !data.inInternallyDefinedBlockStmt))) {
             this.dlog.error(syncSendExpr.pos, DiagnosticErrorCode.UNSUPPORTED_WORKER_SEND_POSITION);
             was.hasErrors = true;
         }
