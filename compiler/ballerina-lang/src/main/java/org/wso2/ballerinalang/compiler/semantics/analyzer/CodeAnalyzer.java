/*
*  Copyright (c) 2017, WSO2 Inc. (http://www.wso2.org) All Rights Reserved.
*
*  WSO2 Inc. licenses this file to you under the Apache License,
*  Version 2.0 (the "License"); you may not use this file except
*  in compliance with the License.
*  You may obtain a copy of the License at
*
*    http://www.apache.org/licenses/LICENSE-2.0
*
*  Unless required by applicable law or agreed to in writing,
*  software distributed under the License is distributed on an
*  "AS IS" BASIS, WITHOUT WARRANTIES OR CONDITIONS OF ANY
*  KIND, either express or implied.  See the License for the
*  specific language governing permissions and limitations
*  under the License.
*/
package org.wso2.ballerinalang.compiler.semantics.analyzer;

import org.ballerinalang.compiler.CompilerPhase;
import org.ballerinalang.model.symbols.SymbolKind;
import org.ballerinalang.model.tree.NodeKind;
import org.ballerinalang.model.tree.statements.ForkJoinNode;
import org.ballerinalang.util.diagnostic.DiagnosticCode;
import org.wso2.ballerinalang.compiler.semantics.model.SymbolEnv;
import org.wso2.ballerinalang.compiler.semantics.model.SymbolTable;
import org.wso2.ballerinalang.compiler.semantics.model.symbols.BPackageSymbol;
import org.wso2.ballerinalang.compiler.semantics.model.symbols.BSymbol;
import org.wso2.ballerinalang.compiler.semantics.model.symbols.BVarSymbol;
import org.wso2.ballerinalang.compiler.semantics.model.symbols.Symbols;
import org.wso2.ballerinalang.compiler.semantics.model.types.BType;
import org.wso2.ballerinalang.compiler.tree.BLangAction;
import org.wso2.ballerinalang.compiler.tree.BLangAnnotAttribute;
import org.wso2.ballerinalang.compiler.tree.BLangAnnotation;
import org.wso2.ballerinalang.compiler.tree.BLangAnnotationAttachment;
import org.wso2.ballerinalang.compiler.tree.BLangCompilationUnit;
import org.wso2.ballerinalang.compiler.tree.BLangConnector;
import org.wso2.ballerinalang.compiler.tree.BLangEndpoint;
import org.wso2.ballerinalang.compiler.tree.BLangEnum;
import org.wso2.ballerinalang.compiler.tree.BLangFunction;
import org.wso2.ballerinalang.compiler.tree.BLangIdentifier;
import org.wso2.ballerinalang.compiler.tree.BLangImportPackage;
import org.wso2.ballerinalang.compiler.tree.BLangInvokableNode;
import org.wso2.ballerinalang.compiler.tree.BLangNode;
import org.wso2.ballerinalang.compiler.tree.BLangNodeVisitor;
import org.wso2.ballerinalang.compiler.tree.BLangPackage;
import org.wso2.ballerinalang.compiler.tree.BLangPackageDeclaration;
import org.wso2.ballerinalang.compiler.tree.BLangResource;
import org.wso2.ballerinalang.compiler.tree.BLangService;
import org.wso2.ballerinalang.compiler.tree.BLangStruct;
import org.wso2.ballerinalang.compiler.tree.BLangTransformer;
import org.wso2.ballerinalang.compiler.tree.BLangVariable;
import org.wso2.ballerinalang.compiler.tree.BLangWorker;
import org.wso2.ballerinalang.compiler.tree.BLangXMLNS;
import org.wso2.ballerinalang.compiler.tree.expressions.BLangAnnotAttachmentAttribute;
import org.wso2.ballerinalang.compiler.tree.expressions.BLangAnnotAttachmentAttributeValue;
import org.wso2.ballerinalang.compiler.tree.expressions.BLangArrayLiteral;
import org.wso2.ballerinalang.compiler.tree.expressions.BLangBinaryExpr;
import org.wso2.ballerinalang.compiler.tree.expressions.BLangExpression;
import org.wso2.ballerinalang.compiler.tree.expressions.BLangFieldBasedAccess;
import org.wso2.ballerinalang.compiler.tree.expressions.BLangIndexBasedAccess;
import org.wso2.ballerinalang.compiler.tree.expressions.BLangIntRangeExpression;
import org.wso2.ballerinalang.compiler.tree.expressions.BLangInvocation;
import org.wso2.ballerinalang.compiler.tree.expressions.BLangInvocation.BLangActionInvocation;
import org.wso2.ballerinalang.compiler.tree.expressions.BLangLambdaFunction;
import org.wso2.ballerinalang.compiler.tree.expressions.BLangLiteral;
import org.wso2.ballerinalang.compiler.tree.expressions.BLangNamedArgsExpression;
import org.wso2.ballerinalang.compiler.tree.expressions.BLangRecordLiteral;
import org.wso2.ballerinalang.compiler.tree.expressions.BLangRestArgsExpression;
import org.wso2.ballerinalang.compiler.tree.expressions.BLangSimpleVarRef;
import org.wso2.ballerinalang.compiler.tree.expressions.BLangStringTemplateLiteral;
import org.wso2.ballerinalang.compiler.tree.expressions.BLangTableQueryExpression;
import org.wso2.ballerinalang.compiler.tree.expressions.BLangTernaryExpr;
import org.wso2.ballerinalang.compiler.tree.expressions.BLangTypeCastExpr;
import org.wso2.ballerinalang.compiler.tree.expressions.BLangTypeConversionExpr;
import org.wso2.ballerinalang.compiler.tree.expressions.BLangTypeInit;
import org.wso2.ballerinalang.compiler.tree.expressions.BLangTypeofExpr;
import org.wso2.ballerinalang.compiler.tree.expressions.BLangUnaryExpr;
import org.wso2.ballerinalang.compiler.tree.expressions.BLangXMLAttribute;
import org.wso2.ballerinalang.compiler.tree.expressions.BLangXMLAttributeAccess;
import org.wso2.ballerinalang.compiler.tree.expressions.BLangXMLCommentLiteral;
import org.wso2.ballerinalang.compiler.tree.expressions.BLangXMLElementLiteral;
import org.wso2.ballerinalang.compiler.tree.expressions.BLangXMLProcInsLiteral;
import org.wso2.ballerinalang.compiler.tree.expressions.BLangXMLQName;
import org.wso2.ballerinalang.compiler.tree.expressions.BLangXMLQuotedString;
import org.wso2.ballerinalang.compiler.tree.expressions.BLangXMLTextLiteral;
import org.wso2.ballerinalang.compiler.tree.statements.BLangAbort;
import org.wso2.ballerinalang.compiler.tree.statements.BLangAssignment;
import org.wso2.ballerinalang.compiler.tree.statements.BLangBind;
import org.wso2.ballerinalang.compiler.tree.statements.BLangBlockStmt;
import org.wso2.ballerinalang.compiler.tree.statements.BLangBreak;
import org.wso2.ballerinalang.compiler.tree.statements.BLangCatch;
import org.wso2.ballerinalang.compiler.tree.statements.BLangExpressionStmt;
import org.wso2.ballerinalang.compiler.tree.statements.BLangForeach;
import org.wso2.ballerinalang.compiler.tree.statements.BLangForkJoin;
import org.wso2.ballerinalang.compiler.tree.statements.BLangIf;
import org.wso2.ballerinalang.compiler.tree.statements.BLangLock;
import org.wso2.ballerinalang.compiler.tree.statements.BLangNext;
import org.wso2.ballerinalang.compiler.tree.statements.BLangReturn;
import org.wso2.ballerinalang.compiler.tree.statements.BLangStatement;
import org.wso2.ballerinalang.compiler.tree.statements.BLangThrow;
import org.wso2.ballerinalang.compiler.tree.statements.BLangTransaction;
import org.wso2.ballerinalang.compiler.tree.statements.BLangTryCatchFinally;
import org.wso2.ballerinalang.compiler.tree.statements.BLangVariableDef;
import org.wso2.ballerinalang.compiler.tree.statements.BLangWhile;
import org.wso2.ballerinalang.compiler.tree.statements.BLangWorkerReceive;
import org.wso2.ballerinalang.compiler.tree.statements.BLangWorkerSend;
import org.wso2.ballerinalang.compiler.tree.statements.BLangXMLNSStatement;
import org.wso2.ballerinalang.compiler.tree.types.BLangArrayType;
import org.wso2.ballerinalang.compiler.tree.types.BLangBuiltInRefTypeNode;
import org.wso2.ballerinalang.compiler.tree.types.BLangConstrainedType;
import org.wso2.ballerinalang.compiler.tree.types.BLangUserDefinedType;
import org.wso2.ballerinalang.compiler.tree.types.BLangValueType;
import org.wso2.ballerinalang.compiler.util.CompilerContext;
import org.wso2.ballerinalang.compiler.util.Names;
import org.wso2.ballerinalang.compiler.util.diagnotic.BLangDiagnosticLog;
import org.wso2.ballerinalang.compiler.util.diagnotic.DiagnosticPos;
import org.wso2.ballerinalang.util.Flags;

import java.util.ArrayList;
import java.util.Arrays;
import java.util.LinkedHashMap;
import java.util.List;
import java.util.Map;
import java.util.Set;
import java.util.Stack;
import java.util.stream.Collectors;

/**
 * This represents the code analyzing pass of semantic analysis. 
 * 
 * The following validations are done here:-
 * 
 * (*) Loop continuation statement validation.
 * (*) Function return path existence and unreachable code validation.
 * (*) Worker send/receive validation.
 */
public class CodeAnalyzer extends BLangNodeVisitor {
    
    private static final CompilerContext.Key<CodeAnalyzer> CODE_ANALYZER_KEY =
            new CompilerContext.Key<>();
    
    private int loopCount;
    private int transactionCount;
    private boolean statementReturns;
    private boolean lastStatement;
    private int forkJoinCount;
    private int workerCount;
    private SymbolEnter symbolEnter;
    private SymbolTable symTable;
    private BLangDiagnosticLog dlog;
    private TypeChecker typeChecker;
    private Stack<WorkerActionSystem> workerActionSystemStack = new Stack<>();
    private Stack<Boolean> loopWithintransactionCheckStack = new Stack<>();
    private Names names;

    public static CodeAnalyzer getInstance(CompilerContext context) {
        CodeAnalyzer codeGenerator = context.get(CODE_ANALYZER_KEY);
        if (codeGenerator == null) {
            codeGenerator = new CodeAnalyzer(context);
        }
        return codeGenerator;
    }

    public CodeAnalyzer(CompilerContext context) {
        context.put(CODE_ANALYZER_KEY, this);
        this.symbolEnter = SymbolEnter.getInstance(context);
        this.symTable = SymbolTable.getInstance(context);
        this.dlog = BLangDiagnosticLog.getInstance(context);
        this.typeChecker = TypeChecker.getInstance(context);
        this.names = Names.getInstance(context);
    }

    private void resetFunction() {
        this.resetStatementReturns();
    }
    
    private void resetStatementReturns() {
        this.statementReturns = false;
    }

    private void resetLastStatement() {
        this.lastStatement = false;
    }

    public BLangPackage analyze(BLangPackage pkgNode) {
        pkgNode.accept(this);
        return pkgNode;
    }
    
    @Override
    public void visit(BLangPackage pkgNode) {
        if (pkgNode.completedPhases.contains(CompilerPhase.CODE_ANALYZE)) {
            return;
        }
        pkgNode.imports.forEach(impPkgNode -> impPkgNode.accept(this));

        pkgNode.topLevelNodes.forEach(e -> ((BLangNode) e).accept(this));
        pkgNode.completedPhases.add(CompilerPhase.CODE_ANALYZE);
    }
    
    @Override
    public void visit(BLangCompilationUnit compUnitNode) {
        compUnitNode.topLevelNodes.forEach(e -> ((BLangNode) e).accept(this));
    }

    @Override
    public void visit(BLangFunction funcNode) {
        this.visitInvocable(funcNode);
    }

    private void visitInvocable(BLangInvokableNode invNode) {
        this.resetFunction();
        this.initNewWorkerActionSystem();
        if (Symbols.isNative(invNode.symbol)) {
            return;
        }
        boolean invokableReturns = invNode.retParams.size() > 0;
        if (invNode.workers.isEmpty()) {
            invNode.body.accept(this);
            /* the function returns, but none of the statements surely returns */
            if (invokableReturns && !this.statementReturns) {
                this.dlog.error(invNode.pos, DiagnosticCode.INVOKABLE_MUST_RETURN,
                        invNode.getKind().toString().toLowerCase());
            }
        } else {
            boolean workerReturns = false;
            for (BLangWorker worker : invNode.workers) {
                worker.accept(this);
                workerReturns = workerReturns || this.statementReturns;
                this.resetStatementReturns();
            }
            if (invokableReturns && !workerReturns) {
                this.dlog.error(invNode.pos, DiagnosticCode.ATLEAST_ONE_WORKER_MUST_RETURN,
                        invNode.getKind().toString().toLowerCase());
            }
        }
        this.finalizeCurrentWorkerActionSystem();
    }
    
    @Override
    public void visit(BLangForkJoin forkJoin) {
        this.forkJoinCount++;
        this.initNewWorkerActionSystem();
        this.checkStatementExecutionValidity(forkJoin);
        forkJoin.workers.forEach(e -> e.accept(this));
        forkJoin.joinedBody.accept(this);
        if (forkJoin.timeoutBody != null) {
            boolean joinReturns = this.statementReturns;
            this.resetStatementReturns();
            forkJoin.timeoutBody.accept(this);
            this.statementReturns = joinReturns && this.statementReturns;
        }
        this.checkForkJoinWorkerCount(forkJoin);
        this.finalizeCurrentWorkerActionSystem();
        this.forkJoinCount--;
        analyzeExpr(forkJoin.timeoutExpression);
    }

    private boolean inForkJoin() {
        return this.forkJoinCount > 0;
    }
    
    private void checkForkJoinWorkerCount(BLangForkJoin forkJoin) {
        if (forkJoin.joinType == ForkJoinNode.JoinType.SOME) {
            int wc = forkJoin.joinedWorkers.size();
            if (wc == 0) {
                wc = forkJoin.workers.size();
            }
            if (forkJoin.joinedWorkerCount > wc) {
                this.dlog.error(forkJoin.pos, DiagnosticCode.FORK_JOIN_INVALID_WORKER_COUNT);
            }
        }
    }
    
    private boolean inWorker() {
        return this.workerCount > 0;
    }

    @Override
    public void visit(BLangWorker worker) {
        this.workerCount++;
        this.workerActionSystemStack.peek().startWorkerActionStateMachine(worker.name.value, worker.pos);
        worker.body.accept(this);
        this.workerActionSystemStack.peek().endWorkerActionStateMachine();
        this.workerCount--;
    }

    @Override
    public void visit(BLangEndpoint endpointNode) {
    }

    @Override
    public void visit(BLangTransaction transactionNode) {
        this.checkStatementExecutionValidity(transactionNode);
        this.loopWithintransactionCheckStack.push(false);
        this.transactionCount++;
        transactionNode.transactionBody.accept(this);
        this.transactionCount--;
        this.resetLastStatement();
        if (transactionNode.failedBody != null) {
            transactionNode.failedBody.accept(this);
            this.resetStatementReturns();
            this.resetLastStatement();
        }
        this.loopWithintransactionCheckStack.pop();
        analyzeExpr(transactionNode.retryCount);
    }

    @Override
    public void visit(BLangAbort abortNode) {
        if (this.transactionCount == 0) {
            this.dlog.error(abortNode.pos, DiagnosticCode.ABORT_CANNOT_BE_OUTSIDE_TRANSACTION_BLOCK);
            return;
        }
        this.lastStatement = true;
    }

    private void checkUnreachableCode(BLangStatement stmt) {
        if (this.statementReturns) {
            this.dlog.error(stmt.pos, DiagnosticCode.UNREACHABLE_CODE);
            this.resetStatementReturns();
        }
        if (lastStatement) {
            this.dlog.error(stmt.pos, DiagnosticCode.UNREACHABLE_CODE);
            this.resetLastStatement();
        }
    }
    
    private void checkStatementExecutionValidity(BLangStatement stmt) {
        this.checkUnreachableCode(stmt);
    }
    
    @Override
    public void visit(BLangBlockStmt blockNode) {
        blockNode.stmts.forEach(e -> {
            e.accept(this);
        });
        this.resetLastStatement();
    }
    
    @Override
    public void visit(BLangReturn returnStmt) {
        this.checkStatementExecutionValidity(returnStmt);
        if (this.inForkJoin() && this.inWorker()) {
            this.dlog.error(returnStmt.pos, DiagnosticCode.FORK_JOIN_WORKER_CANNOT_RETURN);
            return;
        }
        this.statementReturns = true;
        analyzeExprs(returnStmt.exprs);
    }
    
    @Override
    public void visit(BLangIf ifStmt) {
        this.checkStatementExecutionValidity(ifStmt);
        ifStmt.body.accept(this);
        boolean ifStmtReturns = this.statementReturns;
        this.resetStatementReturns();
        if (ifStmt.elseStmt != null) {
            ifStmt.elseStmt.accept(this);
            this.statementReturns = ifStmtReturns && this.statementReturns;
        }
        analyzeExpr(ifStmt.expr);
    }

    @Override
    public void visit(BLangForeach foreach) {
        this.loopWithintransactionCheckStack.push(true);
        this.checkStatementExecutionValidity(foreach);
        this.loopCount++;
        foreach.body.stmts.forEach(e -> e.accept(this));
        this.loopCount--;
        this.resetLastStatement();
        this.loopWithintransactionCheckStack.pop();
        analyzeExpr(foreach.collection);
        analyzeExprs(foreach.varRefs);
    }

    @Override
    public void visit(BLangWhile whileNode) {
        this.loopWithintransactionCheckStack.push(true);
        this.checkStatementExecutionValidity(whileNode);
        this.loopCount++;
        whileNode.body.stmts.forEach(e -> e.accept(this));
        this.loopCount--;
        this.resetLastStatement();
        this.loopWithintransactionCheckStack.pop();
        analyzeExpr(whileNode.expr);
    }

    @Override
    public void visit(BLangLock lockNode) {
        this.checkStatementExecutionValidity(lockNode);
        lockNode.body.stmts.forEach(e -> e.accept(this));
    }
    
    @Override
    public void visit(BLangNext nextNode) {
        this.checkStatementExecutionValidity(nextNode);
        if (this.loopCount == 0) {
            this.dlog.error(nextNode.pos, DiagnosticCode.NEXT_CANNOT_BE_OUTSIDE_LOOP);
            return;
        }
        if (checkNextBreakValidityInTransaction()) {
            this.dlog.error(nextNode.pos, DiagnosticCode.NEXT_CANNOT_BE_USED_TO_EXIT_TRANSACTION);
            return;
        }
        this.lastStatement = true;
    }

    public void visit(BLangPackageDeclaration pkgDclNode) {
        /* ignore */
    }

    public void visit(BLangImportPackage importPkgNode) {
        BPackageSymbol pkgSymbol = importPkgNode.symbol;
        SymbolEnv pkgEnv = this.symTable.pkgEnvMap.get(pkgSymbol);
        if (pkgEnv == null) {
            return;
        }

        pkgEnv.node.accept(this);
    }

    public void visit(BLangXMLNS xmlnsNode) {
        /* ignore */
    }

    public void visit(BLangService serviceNode) {
        serviceNode.resources.forEach(res -> res.accept(this));
    }

    public void visit(BLangResource resourceNode) {
        this.visitInvocable(resourceNode);
    }

    public void visit(BLangConnector connectorNode) {
        connectorNode.actions.forEach(a -> a.accept(this));
    }

    public void visit(BLangAction actionNode) {
        this.visitInvocable(actionNode);
    }

    public void visit(BLangStruct structNode) {
        /* ignore */
    }

    public void visit(BLangEnum enumNode) {
        /* ignore */
    }

    public void visit(BLangVariable varNode) {
        analyzeExpr(varNode.expr);
    }

    public void visit(BLangIdentifier identifierNode) {
        /* ignore */
    }

    public void visit(BLangAnnotation annotationNode) {
        /* ignore */
    }

    public void visit(BLangAnnotAttribute annotationAttribute) {
        /* ignore */
    }

    public void visit(BLangAnnotationAttachment annAttachmentNode) {
        /* ignore */
    }

    public void visit(BLangAnnotAttachmentAttributeValue annotAttributeValue) {
        /* ignore */
    }

    public void visit(BLangAnnotAttachmentAttribute annotAttachmentAttribute) {
        /* ignore */
    }

    public void visit(BLangTransformer transformerNode) {
        List<BVarSymbol> inputs = new ArrayList<>();
        inputs.add(transformerNode.source.symbol);
        transformerNode.requiredParams.forEach(param -> inputs.add(param.symbol));

        List<BVarSymbol> outputs = new ArrayList<>();
        transformerNode.retParams.forEach(param -> outputs.add(param.symbol));

        for (BLangStatement stmt : transformerNode.body.stmts) {
            switch (stmt.getKind()) {
                case VARIABLE_DEF:
                    BLangVariableDef variableDefStmt = (BLangVariableDef) stmt;
                    variableDefStmt.var.expr.accept(
                            new TransformerVarRefValidator(outputs, DiagnosticCode.TRANSFORMER_INVALID_OUTPUT_USAGE));
                    inputs.add(variableDefStmt.var.symbol);
                    break;
                case ASSIGNMENT:
                    BLangAssignment assignStmt = (BLangAssignment) stmt;
                    assignStmt.varRefs.forEach(varRef -> {
                        varRef.accept(new TransformerVarRefValidator(inputs,
                                DiagnosticCode.TRANSFORMER_INVALID_INPUT_UPDATE));

                        // If the stmt is declared using var, all the variable refs on lhs should be treated as inputs
                        if (assignStmt.declaredWithVar && varRef.getKind() == NodeKind.SIMPLE_VARIABLE_REF
                                && !inputs.contains(((BLangSimpleVarRef) varRef).symbol)) {
                            inputs.add(((BLangSimpleVarRef) varRef).symbol);
                        }
                    });
                    assignStmt.expr.accept(
                            new TransformerVarRefValidator(outputs, DiagnosticCode.TRANSFORMER_INVALID_OUTPUT_USAGE));
                    break;
                case EXPRESSION_STATEMENT:
                    // Here we have assumed that the invocation expression is the only expression-statement available.
                    // TODO: support other types, once they are implemented.
                    dlog.error(stmt.pos, DiagnosticCode.INVALID_STATEMENT_IN_TRANSFORMER, "invocation");
                    break;
                default:
                    dlog.error(stmt.pos, DiagnosticCode.INVALID_STATEMENT_IN_TRANSFORMER,
                            stmt.getKind().name().toLowerCase().replace('_', ' '));
                    break;
            }
        }
    }

    public void visit(BLangVariableDef varDefNode) {
        this.checkStatementExecutionValidity(varDefNode);
        varDefNode.var.accept(this);
    }

    public void visit(BLangAssignment assignNode) {
        this.checkStatementExecutionValidity(assignNode);
        analyzeExprs(assignNode.varRefs);
        analyzeExpr(assignNode.expr);
    }

    public void visit(BLangBind bindNode) {
        this.checkStatementExecutionValidity(bindNode);
        analyzeExpr(bindNode.varRef);
        analyzeExpr(bindNode.expr);
    }

    public void visit(BLangBreak breakNode) {
        this.checkStatementExecutionValidity(breakNode);
        if (this.loopCount == 0) {
            this.dlog.error(breakNode.pos, DiagnosticCode.BREAK_CANNOT_BE_OUTSIDE_LOOP);
            return;
        }
        if (checkNextBreakValidityInTransaction()) {
            this.dlog.error(breakNode.pos, DiagnosticCode.BREAK_CANNOT_BE_USED_TO_EXIT_TRANSACTION);
            return;
        }
        this.lastStatement = true;
    }

    public void visit(BLangThrow throwNode) {
        this.checkStatementExecutionValidity(throwNode);
        analyzeExpr(throwNode.expr);
    }

    public void visit(BLangXMLNSStatement xmlnsStmtNode) {
        this.checkStatementExecutionValidity(xmlnsStmtNode);
    }

    public void visit(BLangExpressionStmt exprStmtNode) {
        this.checkStatementExecutionValidity(exprStmtNode);
        analyzeExpr(exprStmtNode.expr);
    }

    public void visit(BLangTryCatchFinally tryNode) {
        this.checkStatementExecutionValidity(tryNode);
        tryNode.tryBody.accept(this);
        this.resetStatementReturns();
        List<BType> caughtTypes = new ArrayList<>();
        for (BLangCatch bLangCatch : tryNode.getCatchBlocks()) {
            if (caughtTypes.contains(bLangCatch.getParameter().type)) {
                dlog.error(bLangCatch.getParameter().pos, DiagnosticCode.DUPLICATED_ERROR_CATCH,
                        bLangCatch.getParameter().type);
            }
            caughtTypes.add(bLangCatch.getParameter().type);
            bLangCatch.body.accept(this);
            this.resetStatementReturns();
        }
        if (tryNode.finallyBody != null) {
            tryNode.finallyBody.accept(this);
            this.resetStatementReturns();
        }
    }

    public void visit(BLangCatch catchNode) {
        /* ignore */
    }

    public void visit(BLangWorkerSend workerSendNode) {
        if (!this.inWorker()) {
            return;
        }
        this.workerActionSystemStack.peek().addWorkerAction(workerSendNode);
        analyzeExprs(workerSendNode.exprs);
    }

    @Override
    public void visit(BLangWorkerReceive workerReceiveNode) {
        if (!this.inWorker()) {
            return;
        }
        this.workerActionSystemStack.peek().addWorkerAction(workerReceiveNode);
        analyzeExprs(workerReceiveNode.exprs);
    }

    public void visit(BLangLiteral literalExpr) {
        /* ignore */
    }

    public void visit(BLangArrayLiteral arrayLiteral) {
        analyzeExprs(arrayLiteral.exprs);
    }

    public void visit(BLangRecordLiteral recordLiteral) {
        recordLiteral.keyValuePairs.forEach(kv -> {
            analyzeExpr(kv.valueExpr);
        });
    }

    public void visit(BLangSimpleVarRef varRefExpr) {
        /* ignore */
    }

    public void visit(BLangFieldBasedAccess fieldAccessExpr) {
        analyzeExpr(fieldAccessExpr.expr);
    }

    public void visit(BLangIndexBasedAccess indexAccessExpr) {
        analyzeExpr(indexAccessExpr.indexExpr);
        analyzeExpr(indexAccessExpr.expr);
    }

    public void visit(BLangInvocation invocationExpr) {
        analyzeExpr(invocationExpr.expr);
        analyzeExprs(invocationExpr.requiredArgs);
        analyzeExprs(invocationExpr.namedArgs);
        analyzeExprs(invocationExpr.restArgs);

        checkDuplicateNamedArgs(invocationExpr.namedArgs);

        // Null check is to ignore Negative path where symbol does not get resolved at TypeChecker.
        if ((invocationExpr.symbol != null) && invocationExpr.symbol.kind == SymbolKind.FUNCTION) {
            BSymbol funcSymbol = invocationExpr.symbol;
            if (Symbols.isFlagOn(funcSymbol.flags, Flags.DEPRECATED)) {
                dlog.warning(invocationExpr.pos, DiagnosticCode.USAGE_OF_DEPRECATED_FUNCTION,
                        names.fromIdNode(invocationExpr.name));
            }
        }
    }

<<<<<<< HEAD
    private void checkDuplicateNamedArgs(List<BLangExpression> args) {
        List<BLangIdentifier> existingArgs = new ArrayList<>();
        args.forEach(arg -> {
            BLangNamedArgsExpression namedArg = (BLangNamedArgsExpression) arg;
            if (existingArgs.contains(namedArg.name)) {
                dlog.error(namedArg.pos, DiagnosticCode.DUPLICATE_NAMED_ARGS, namedArg.name);
            }
            existingArgs.add(namedArg.name);
        });
    }

    public void visit(BLangConnectorInit cIExpr) {
=======
    public void visit(BLangTypeInit cIExpr) {
>>>>>>> f6e4adfa
        analyzeExprs(cIExpr.argsExpr);
    }

    public void visit(BLangTernaryExpr ternaryExpr) {
        analyzeExpr(ternaryExpr.expr);
        analyzeExpr(ternaryExpr.thenExpr);
        analyzeExpr(ternaryExpr.elseExpr);
    }

    public void visit(BLangBinaryExpr binaryExpr) {
        analyzeExpr(binaryExpr.lhsExpr);
        analyzeExpr(binaryExpr.rhsExpr);
    }

    public void visit(BLangUnaryExpr unaryExpr) {
        analyzeExpr(unaryExpr.expr);
    }

    public void visit(BLangTypeofExpr accessExpr) {
        /* ignore */
    }

    public void visit(BLangTypeCastExpr castExpr) {
        analyzeExpr(castExpr.expr);
    }

    public void visit(BLangTypeConversionExpr conversionExpr) {
        analyzeExpr(conversionExpr.expr);
        analyzeExpr(conversionExpr.transformerInvocation);
    }

    public void visit(BLangXMLQName xmlQName) {
        /* ignore */
    }

    public void visit(BLangXMLAttribute xmlAttribute) {
        analyzeExpr(xmlAttribute.name);
        analyzeExpr(xmlAttribute.value);
    }

    public void visit(BLangXMLElementLiteral xmlElementLiteral) {
        analyzeExpr(xmlElementLiteral.startTagName);
        analyzeExpr(xmlElementLiteral.endTagName);
        analyzeExprs(xmlElementLiteral.attributes);
        analyzeExprs(xmlElementLiteral.children);
    }

    public void visit(BLangXMLTextLiteral xmlTextLiteral) {
        analyzeExprs(xmlTextLiteral.textFragments);
    }

    public void visit(BLangXMLCommentLiteral xmlCommentLiteral) {
        analyzeExprs(xmlCommentLiteral.textFragments);
    }

    public void visit(BLangXMLProcInsLiteral xmlProcInsLiteral) {
        analyzeExprs(xmlProcInsLiteral.dataFragments);
        analyzeExpr(xmlProcInsLiteral.target);
    }

    public void visit(BLangXMLQuotedString xmlQuotedString) {
        analyzeExprs(xmlQuotedString.textFragments);
    }

    public void visit(BLangStringTemplateLiteral stringTemplateLiteral) {
        analyzeExprs(stringTemplateLiteral.exprs);
    }

    public void visit(BLangLambdaFunction bLangLambdaFunction) {
        /* ignore */
    }

    public void visit(BLangXMLAttributeAccess xmlAttributeAccessExpr) {
        analyzeExpr(xmlAttributeAccessExpr.expr);
        analyzeExpr(xmlAttributeAccessExpr.indexExpr);
    }

    public void visit(BLangIntRangeExpression intRangeExpression) {
        analyzeExpr(intRangeExpression.startExpr);
        analyzeExpr(intRangeExpression.endExpr);
    }

    public void visit(BLangValueType valueType) {
        /* ignore */
    }

    public void visit(BLangArrayType arrayType) {
        /* ignore */
    }

    public void visit(BLangBuiltInRefTypeNode builtInRefType) {
        /* ignore */
    }

    public void visit(BLangConstrainedType constrainedType) {
        /* ignore */
    }

    public void visit(BLangUserDefinedType userDefinedType) {
        /* ignore */
    }

    @Override
    public void visit(BLangTableQueryExpression tableQueryExpression) {
        /* ignore */
    }

    @Override
    public void visit(BLangRestArgsExpression bLangVarArgsExpression) {
        /* ignore */
    }

    @Override
    public void visit(BLangNamedArgsExpression bLangNamedArgsExpression) {
        /* ignore */
    }

    private <E extends BLangExpression> void analyzeExpr(E node) {
        if (node == null) {
            return;
        }

        node.accept(this);
    }

    private <E extends BLangExpression> void analyzeExprs(List<E> nodeList) {
        for (int i = 0; i < nodeList.size(); i++) {
            nodeList.get(i).accept(this);
        }
    }

    private void initNewWorkerActionSystem() {
        this.workerActionSystemStack.push(new WorkerActionSystem());
    }
    
    private void finalizeCurrentWorkerActionSystem() {
        WorkerActionSystem was = this.workerActionSystemStack.pop();
        this.validateWorkerInteractions(was);
    }
    
    private static boolean isWorkerSend(BLangStatement action) {
        return action.getKind() == NodeKind.WORKER_SEND;
    }
    
    private static boolean isWorkerForkSend(BLangStatement action) {
        return ((BLangWorkerSend) action).isForkJoinSend;
    }
    
    private String extractWorkerId(BLangStatement action) {
        if (isWorkerSend(action)) {
            return ((BLangWorkerSend) action).workerIdentifier.value;
        } else {
            return ((BLangWorkerReceive) action).workerIdentifier.value;
        }
    }
    
    private void validateWorkerInteractions(WorkerActionSystem workerActionSystem) {
        BLangStatement currentAction;
        WorkerActionStateMachine currentSM;
        String currentWorkerId;
        boolean systemRunning;
        do {
            systemRunning = false;
            for (Map.Entry<String, WorkerActionStateMachine> entry : workerActionSystem.entrySet()) {
                currentWorkerId = entry.getKey();
                currentSM = entry.getValue();
                if (currentSM.done()) {
                    continue;
                }
                currentAction = currentSM.currentAction();
                if (isWorkerSend(currentAction)) {
                    if (isWorkerForkSend(currentAction)) {
                        currentSM.next();
                        systemRunning = true;
                    } else {
                        WorkerActionStateMachine otherSM = workerActionSystem.get(this.extractWorkerId(currentAction));
                        if (otherSM.currentIsReceive(currentWorkerId)) {
                            this.validateWorkerActionParameters((BLangWorkerSend) currentAction, 
                                    (BLangWorkerReceive) otherSM.currentAction());
                            otherSM.next();
                            currentSM.next();
                            systemRunning = true;
                        }
                    }
                }
            }
        } while (systemRunning);
        if (!workerActionSystem.everyoneDone()) {
            this.reportInvalidWorkerInteractionDiagnostics(workerActionSystem);
        }
    }

    private void reportInvalidWorkerInteractionDiagnostics(WorkerActionSystem workerActionSystem) {
        this.dlog.error(workerActionSystem.getRootPosition(), DiagnosticCode.INVALID_WORKER_INTERACTION,
                workerActionSystem.toString());
    }

    private void validateWorkerActionParameters(BLangWorkerSend send, BLangWorkerReceive receive) {
        List<BType> typeList = receive.exprs.stream().map(e -> e.type).collect(Collectors.toList());
        if (send.exprs.size() != typeList.size()) {
            this.dlog.error(send.pos, DiagnosticCode.WORKER_SEND_RECEIVE_PARAMETER_COUNT_MISMATCH);
        }
        for (int i = 0; i < typeList.size(); i++) {
            this.typeChecker.checkExpr(send.exprs.get(i), send.env, Arrays.asList(typeList.get(i)));
        }
    }

    private boolean checkNextBreakValidityInTransaction() {
        return !this.loopWithintransactionCheckStack.peek() && transactionCount > 0;
    }

    /**
     * This class contains the state machines for a set of workers.
     */
    private static class WorkerActionSystem {
        
        public Map<String, WorkerActionStateMachine> workerActionStateMachines = new LinkedHashMap<>();
        
        private WorkerActionStateMachine currentSM;
        
        private String currentWorkerId;
        
        public void startWorkerActionStateMachine(String workerId, DiagnosticPos pos) {
            this.currentWorkerId = workerId;
            this.currentSM = new WorkerActionStateMachine(pos);
        }
        
        public void endWorkerActionStateMachine() {
            this.workerActionStateMachines.put(this.currentWorkerId, this.currentSM);
        }
        
        public void addWorkerAction(BLangStatement action) {
            this.currentSM.actions.add(action);
        }
        
        public WorkerActionStateMachine get(String workerId) {
            return this.workerActionStateMachines.get(workerId);
        }
        
        public Set<Map.Entry<String, WorkerActionStateMachine>> entrySet() {
            return this.workerActionStateMachines.entrySet();
        }
        
        public boolean everyoneDone() {
            return this.workerActionStateMachines.values().stream().allMatch(WorkerActionStateMachine::done);
        }
        
        public DiagnosticPos getRootPosition() {
            return this.workerActionStateMachines.values().iterator().next().pos;
        }
        
        @Override
        public String toString() {
            return this.workerActionStateMachines.toString();
        }
        
    }
    
    /**
     * This class represents a state machine to maintain the state of the send/receive
     * actions of a worker.
     */
    private static class WorkerActionStateMachine {

        private static final String WORKER_SM_FINISHED = "FINISHED";

        public int currentState;

        public List<BLangStatement> actions = new ArrayList<>();

        public DiagnosticPos pos;
        
        public WorkerActionStateMachine(DiagnosticPos pos) {
            this.pos = pos;
        }

        public boolean done() {
            return this.actions.size() == this.currentState;
        }

        public BLangStatement currentAction() {
            return this.actions.get(this.currentState);
        }

        public boolean currentIsReceive(String sourceWorkerId) {
            if (this.done()) {
                return false;
            }
            BLangStatement action = this.currentAction();
            return !isWorkerSend(action) && ((BLangWorkerReceive) action).
                    workerIdentifier.value.equals(sourceWorkerId);
        }

        public void next() {
            this.currentState++;
        }

        @Override
        public String toString() {
            if (this.done()) {
                return WORKER_SM_FINISHED;
            } else {
                BLangStatement action = this.currentAction();
                if (isWorkerSend(action)) {
                    return ((BLangWorkerSend) action).toActionString();
                } else {
                    return ((BLangWorkerReceive) action).toActionString();
                }
            }
        }
    }

    /**
     * Visit all the nested expressions and validate variable references against a given set of symbols.
     * This visitor is used to check whether an expression contains inputs/output variables, that are not 
     * suppose to be there.
     * 
     * @since 0.94.2
     */
    private class TransformerVarRefValidator extends BLangNodeVisitor {

        List<BVarSymbol> symbols;
        DiagnosticCode errorCode;

        /**
         * Create a new {@link TransformerVarRefValidator}.
         * 
         * @param symbols List of symbols to validate the expression against
         * @param diagCodeOnError Diagnostic code to be logged on error
         */
        public TransformerVarRefValidator(List<BVarSymbol> symbols, DiagnosticCode diagCodeOnError) {
            this.symbols = symbols;
            this.errorCode = diagCodeOnError;
        }

        @Override
        public void visit(BLangSimpleVarRef expr) {
            if (symbols.contains(expr.symbol)) {
                dlog.error(expr.pos, errorCode, expr.symbol.name);
            }
        }

        @Override
        public void visit(BLangInvocation invocationExpr) {
            if (invocationExpr.expr != null) {
                if (invocationExpr.isActionInvocation()) {
                    dlog.error(invocationExpr.pos, DiagnosticCode.INVALID_STATEMENT_IN_TRANSFORMER,
                            "action invocation");
                }
                invocationExpr.expr.accept(this);
            }
            invocationExpr.argExprs.forEach(argExpr -> argExpr.accept(this));
        }

        @Override
        public void visit(BLangTernaryExpr ternaryExpr) {
            ternaryExpr.expr.accept(this);
            ternaryExpr.thenExpr.accept(this);
            ternaryExpr.elseExpr.accept(this);
        }

        @Override
        public void visit(BLangBinaryExpr binaryExpr) {
            binaryExpr.rhsExpr.accept(this);
            binaryExpr.lhsExpr.accept(this);
        }

        @Override
        public void visit(BLangUnaryExpr unaryExpr) {
            unaryExpr.expr.accept(this);
        }

        @Override
        public void visit(BLangTypeConversionExpr conversionExpr) {
            conversionExpr.expr.accept(this);
            if (conversionExpr.transformerInvocation != null) {
                conversionExpr.transformerInvocation.accept(this);
            }
        }

        @Override
        public void visit(BLangTypeCastExpr castExpr) {
            castExpr.expr.accept(this);
        }

        @Override
        public void visit(BLangRecordLiteral recordLiteral) {
            recordLiteral.keyValuePairs.forEach(keyVal -> keyVal.valueExpr.accept(this));
        }

        public void visit(BLangArrayLiteral arrayLiteral) {
            arrayLiteral.exprs.forEach(exprs -> exprs.accept(this));
        }

        public void visit(BLangFieldBasedAccess fieldAccessExpr) {
            fieldAccessExpr.expr.accept(this);
        }

        public void visit(BLangIndexBasedAccess indexAccessExpr) {
            indexAccessExpr.expr.accept(this);
            indexAccessExpr.indexExpr.accept(this);
        }

        public void visit(BLangTypeInit connectorInitExpr) {
            dlog.error(connectorInitExpr.pos, DiagnosticCode.INVALID_STATEMENT_IN_TRANSFORMER, "connector init");
        }

        public void visit(BLangActionInvocation actionInvocationExpr) {
            // We should not reach here. Action invocations are captured as a BLangInvocation expr.
            throw new IllegalStateException();
        }

        public void visit(BLangXMLQName xmlQName) {
            // do nothing
        }

        public void visit(BLangXMLAttribute xmlAttribute) {
            xmlAttribute.name.accept(this);
            xmlAttribute.value.accept(this);
        }

        public void visit(BLangXMLElementLiteral xmlElementLiteral) {
            xmlElementLiteral.startTagName.accept(this);
            xmlElementLiteral.attributes.forEach(attribute -> attribute.accept(this));
            xmlElementLiteral.children.forEach(child -> child.accept(this));
            if (xmlElementLiteral.endTagName != null) {
                xmlElementLiteral.endTagName.accept(this);
            }
        }

        public void visit(BLangXMLTextLiteral xmlTextLiteral) {
            xmlTextLiteral.textFragments.forEach(expr -> expr.accept(this));
        }

        public void visit(BLangXMLCommentLiteral xmlCommentLiteral) {
            xmlCommentLiteral.textFragments.forEach(expr -> expr.accept(this));
        }

        public void visit(BLangXMLProcInsLiteral xmlProcInsLiteral) {
            xmlProcInsLiteral.dataFragments.forEach(expr -> expr.accept(this));
            xmlProcInsLiteral.target.accept(this);
        }

        public void visit(BLangXMLQuotedString xmlQuotedString) {
            xmlQuotedString.textFragments.forEach(expr -> expr.accept(this));
        }

        public void visit(BLangStringTemplateLiteral stringTemplateLiteral) {
            stringTemplateLiteral.exprs.forEach(expr -> expr.accept(this));
        }

        public void visit(BLangWorkerSend workerSendNode) {
            workerSendNode.exprs.forEach(expr -> expr.accept(this));
        }

        public void visit(BLangWorkerReceive workerReceiveNode) {
            workerReceiveNode.exprs.forEach(expr -> expr.accept(this));
        }

        public void visit(BLangLambdaFunction bLangLambdaFunction) {
            // TODO: support for lambda
        }

        public void visit(BLangXMLAttributeAccess xmlAttributeAccessExpr) {
            xmlAttributeAccessExpr.expr.accept(this);
            if (xmlAttributeAccessExpr.indexExpr != null) {
                xmlAttributeAccessExpr.indexExpr.accept(this);
            }
        }

        public void visit(BLangLiteral literalExpr) {
            // do nothing
        }
    }
}<|MERGE_RESOLUTION|>--- conflicted
+++ resolved
@@ -651,23 +651,7 @@
             }
         }
     }
-
-<<<<<<< HEAD
-    private void checkDuplicateNamedArgs(List<BLangExpression> args) {
-        List<BLangIdentifier> existingArgs = new ArrayList<>();
-        args.forEach(arg -> {
-            BLangNamedArgsExpression namedArg = (BLangNamedArgsExpression) arg;
-            if (existingArgs.contains(namedArg.name)) {
-                dlog.error(namedArg.pos, DiagnosticCode.DUPLICATE_NAMED_ARGS, namedArg.name);
-            }
-            existingArgs.add(namedArg.name);
-        });
-    }
-
-    public void visit(BLangConnectorInit cIExpr) {
-=======
     public void visit(BLangTypeInit cIExpr) {
->>>>>>> f6e4adfa
         analyzeExprs(cIExpr.argsExpr);
     }
 
@@ -878,6 +862,17 @@
     private boolean checkNextBreakValidityInTransaction() {
         return !this.loopWithintransactionCheckStack.peek() && transactionCount > 0;
     }
+    
+    private void checkDuplicateNamedArgs(List<BLangExpression> args) {
+        List<BLangIdentifier> existingArgs = new ArrayList<>();
+        args.forEach(arg -> {
+            BLangNamedArgsExpression namedArg = (BLangNamedArgsExpression) arg;
+            if (existingArgs.contains(namedArg.name)) {
+                dlog.error(namedArg.pos, DiagnosticCode.DUPLICATE_NAMED_ARGS, namedArg.name);
+            }
+            existingArgs.add(namedArg.name);
+        });
+    }
 
     /**
      * This class contains the state machines for a set of workers.
