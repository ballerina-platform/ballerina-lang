--- conflicted
+++ resolved
@@ -455,25 +455,13 @@
         MethodVisitor mv = cw.visitMethod(ACC_PUBLIC, "get", signature, null, null);
         mv.visitCode();
 
-<<<<<<< HEAD
-        int fieldNameRegIndex = 1;
+            int fieldNameRegIndex = 1;
             mv.visitVarInsn(ALOAD, fieldNameRegIndex);
             mv.visitMethodInsn(INVOKEINTERFACE, B_STRING_VALUE, "getValue",
                                String.format("()L%s;", STRING_VALUE), true);
             fieldNameRegIndex = 2;
             mv.visitVarInsn(ASTORE, fieldNameRegIndex);
-        Label defaultCaseLabel = new Label();
-=======
-            int fieldNameRegIndex = 1;
-            if (IS_BSTRING) {
-                mv.visitVarInsn(ALOAD, fieldNameRegIndex);
-                mv.visitMethodInsn(INVOKEINTERFACE, B_STRING_VALUE, "getValue",
-                                   String.format("()L%s;", STRING_VALUE), true);
-                fieldNameRegIndex = 2;
-                mv.visitVarInsn(ASTORE, fieldNameRegIndex);
-            }
             Label defaultCaseLabel = new Label();
->>>>>>> 6a0f2d93
 
         // sort the fields before generating switch case
         List<BField> sortedFields = new ArrayList<>(fields.values());
@@ -827,13 +815,8 @@
     private void createRecordGetMethod(ClassWriter cw, Map<String, BField> fields, String className) {
 
         MethodVisitor mv = cw.visitMethod(ACC_PUBLIC, "get",
-<<<<<<< HEAD
                                               String.format("(L%s;)L%s;", OBJECT, OBJECT),
                                               String.format("(L%s;)TV;", OBJECT), null);
-=======
-                                          String.format("(L%s;)L%s;", OBJECT, OBJECT),
-                                          String.format("(L%s;)TV;", OBJECT), null);
->>>>>>> 6a0f2d93
         mv.visitCode();
 
         int fieldNameRegIndex = 1;
@@ -890,13 +873,8 @@
     private void createRecordSetMethod(ClassWriter cw, Map<String, BField> fields, String className) {
 
         MethodVisitor mv = cw.visitMethod(ACC_PROTECTED, "putValue",
-<<<<<<< HEAD
                                               String.format("(L%s;L%s;)L%s;", OBJECT, OBJECT, OBJECT), "(TK;TV;)TV;",
                                               null);
-=======
-                                          String.format("(L%s;L%s;)L%s;", OBJECT, OBJECT, OBJECT), "(TK;TV;)TV;",
-                                          null);
->>>>>>> 6a0f2d93
 
         mv.visitCode();
         int fieldNameRegIndex = 1;
