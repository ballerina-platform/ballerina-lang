/*
 * Copyright (c) 2019, WSO2 Inc. (http://www.wso2.org) All Rights Reserved.
 *
 * WSO2 Inc. licenses this file to you under the Apache License,
 * Version 2.0 (the "License"); you may not use this file except
 * in compliance with the License.
 * You may obtain a copy of the License at
 *
 *    http://www.apache.org/licenses/LICENSE-2.0
 *
 * Unless required by applicable law or agreed to in writing,
 * software distributed under the License is distributed on an
 * "AS IS" BASIS, WITHOUT WARRANTIES OR CONDITIONS OF ANY
 * KIND, either express or implied.  See the License for the
 * specific language governing permissions and limitations
 * under the License.
 */
package org.wso2.ballerinalang.compiler.bir.codegen;

import io.ballerina.runtime.api.utils.IdentifierUtils;
import org.ballerinalang.compiler.BLangCompilerException;
import org.ballerinalang.model.elements.PackageID;
import org.objectweb.asm.ClassWriter;
import org.objectweb.asm.FieldVisitor;
import org.objectweb.asm.Label;
import org.objectweb.asm.MethodVisitor;
import org.wso2.ballerinalang.compiler.bir.codegen.internal.AsyncDataCollector;
import org.wso2.ballerinalang.compiler.bir.codegen.internal.FieldNameHashComparator;
import org.wso2.ballerinalang.compiler.bir.codegen.internal.NameHashComparator;
import org.wso2.ballerinalang.compiler.bir.codegen.interop.BIRFunctionWrapper;
import org.wso2.ballerinalang.compiler.bir.codegen.interop.ExternalMethodGen;
import org.wso2.ballerinalang.compiler.bir.codegen.interop.JFieldFunctionWrapper;
import org.wso2.ballerinalang.compiler.bir.codegen.interop.JMethodFunctionWrapper;
import org.wso2.ballerinalang.compiler.bir.codegen.interop.OldStyleExternalFunctionWrapper;
import org.wso2.ballerinalang.compiler.bir.codegen.methodgen.InitMethodGen;
import org.wso2.ballerinalang.compiler.bir.codegen.methodgen.LambdaGen;
import org.wso2.ballerinalang.compiler.bir.codegen.methodgen.MethodGen;
import org.wso2.ballerinalang.compiler.bir.model.BIRInstruction;
import org.wso2.ballerinalang.compiler.bir.model.BIRNode;
import org.wso2.ballerinalang.compiler.bir.model.BIRNode.BIRFunction;
import org.wso2.ballerinalang.compiler.semantics.model.symbols.BAttachedFunction;
import org.wso2.ballerinalang.compiler.semantics.model.symbols.BRecordTypeSymbol;
import org.wso2.ballerinalang.compiler.semantics.model.symbols.Symbols;
import org.wso2.ballerinalang.compiler.semantics.model.types.BField;
import org.wso2.ballerinalang.compiler.semantics.model.types.BObjectType;
import org.wso2.ballerinalang.compiler.semantics.model.types.BRecordType;
import org.wso2.ballerinalang.compiler.semantics.model.types.BType;
import org.wso2.ballerinalang.compiler.semantics.model.types.NamedNode;
import org.wso2.ballerinalang.compiler.util.Names;
import org.wso2.ballerinalang.compiler.util.TypeTags;
import org.wso2.ballerinalang.util.Flags;

import java.util.ArrayList;
import java.util.List;
import java.util.Map;

import static io.ballerina.runtime.api.utils.IdentifierUtils.decodeIdentifier;
import static org.objectweb.asm.ClassWriter.COMPUTE_FRAMES;
import static org.objectweb.asm.Opcodes.AALOAD;
import static org.objectweb.asm.Opcodes.ACC_FINAL;
import static org.objectweb.asm.Opcodes.ACC_PROTECTED;
import static org.objectweb.asm.Opcodes.ACC_PUBLIC;
import static org.objectweb.asm.Opcodes.ACC_STATIC;
import static org.objectweb.asm.Opcodes.ACC_SUPER;
import static org.objectweb.asm.Opcodes.ACONST_NULL;
import static org.objectweb.asm.Opcodes.ALOAD;
import static org.objectweb.asm.Opcodes.ANEWARRAY;
import static org.objectweb.asm.Opcodes.ARETURN;
import static org.objectweb.asm.Opcodes.ASTORE;
import static org.objectweb.asm.Opcodes.ATHROW;
import static org.objectweb.asm.Opcodes.BIPUSH;
import static org.objectweb.asm.Opcodes.CHECKCAST;
import static org.objectweb.asm.Opcodes.DUP;
import static org.objectweb.asm.Opcodes.DUP2;
import static org.objectweb.asm.Opcodes.GETFIELD;
import static org.objectweb.asm.Opcodes.GOTO;
import static org.objectweb.asm.Opcodes.ICONST_0;
import static org.objectweb.asm.Opcodes.ICONST_1;
import static org.objectweb.asm.Opcodes.IFEQ;
import static org.objectweb.asm.Opcodes.IFNE;
import static org.objectweb.asm.Opcodes.ILOAD;
import static org.objectweb.asm.Opcodes.INVOKEINTERFACE;
import static org.objectweb.asm.Opcodes.INVOKESPECIAL;
import static org.objectweb.asm.Opcodes.INVOKESTATIC;
import static org.objectweb.asm.Opcodes.INVOKEVIRTUAL;
import static org.objectweb.asm.Opcodes.IRETURN;
import static org.objectweb.asm.Opcodes.ISTORE;
import static org.objectweb.asm.Opcodes.L2I;
import static org.objectweb.asm.Opcodes.NEW;
import static org.objectweb.asm.Opcodes.POP;
import static org.objectweb.asm.Opcodes.PUTFIELD;
import static org.objectweb.asm.Opcodes.RETURN;
import static org.objectweb.asm.Opcodes.SWAP;
import static org.objectweb.asm.Opcodes.V1_8;
import static org.wso2.ballerinalang.compiler.bir.codegen.JvmCodeGenUtil.toNameString;
import static org.wso2.ballerinalang.compiler.bir.codegen.JvmConstants.ABSTRACT_OBJECT_VALUE;
import static org.wso2.ballerinalang.compiler.bir.codegen.JvmConstants.ARRAY_LIST;
import static org.wso2.ballerinalang.compiler.bir.codegen.JvmConstants.BAL_OPTIONAL;
import static org.wso2.ballerinalang.compiler.bir.codegen.JvmConstants.BLANG_RUNTIME_EXCEPTION;
import static org.wso2.ballerinalang.compiler.bir.codegen.JvmConstants.B_INITIAL_VALUE_ENTRY;
import static org.wso2.ballerinalang.compiler.bir.codegen.JvmConstants.B_MAPPING_INITIAL_VALUE_ENTRY;
import static org.wso2.ballerinalang.compiler.bir.codegen.JvmConstants.B_OBJECT;
import static org.wso2.ballerinalang.compiler.bir.codegen.JvmConstants.B_STRING_VALUE;
import static org.wso2.ballerinalang.compiler.bir.codegen.JvmConstants.COLLECTION;
import static org.wso2.ballerinalang.compiler.bir.codegen.JvmConstants.GET_VALUE_METHOD;
import static org.wso2.ballerinalang.compiler.bir.codegen.JvmConstants.JVM_INIT_METHOD;
import static org.wso2.ballerinalang.compiler.bir.codegen.JvmConstants.JVM_TO_STRING_METHOD;
import static org.wso2.ballerinalang.compiler.bir.codegen.JvmConstants.LINKED_HASH_MAP;
import static org.wso2.ballerinalang.compiler.bir.codegen.JvmConstants.LINKED_HASH_SET;
import static org.wso2.ballerinalang.compiler.bir.codegen.JvmConstants.LIST;
import static org.wso2.ballerinalang.compiler.bir.codegen.JvmConstants.LOCK_VALUE;
import static org.wso2.ballerinalang.compiler.bir.codegen.JvmConstants.MAP_ENTRY;
import static org.wso2.ballerinalang.compiler.bir.codegen.JvmConstants.MAP_SIMPLE_ENTRY;
import static org.wso2.ballerinalang.compiler.bir.codegen.JvmConstants.MAP_VALUE;
import static org.wso2.ballerinalang.compiler.bir.codegen.JvmConstants.MAP_VALUE_IMPL;
import static org.wso2.ballerinalang.compiler.bir.codegen.JvmConstants.OBJECT;
import static org.wso2.ballerinalang.compiler.bir.codegen.JvmConstants.OBJECT_TYPE_IMPL;
import static org.wso2.ballerinalang.compiler.bir.codegen.JvmConstants.POPULATE_INITIAL_VALUES_METHOD;
import static org.wso2.ballerinalang.compiler.bir.codegen.JvmConstants.SET;
import static org.wso2.ballerinalang.compiler.bir.codegen.JvmConstants.STRAND_CLASS;
import static org.wso2.ballerinalang.compiler.bir.codegen.JvmConstants.STRING_BUILDER;
import static org.wso2.ballerinalang.compiler.bir.codegen.JvmConstants.STRING_VALUE;
import static org.wso2.ballerinalang.compiler.bir.codegen.JvmConstants.TYPE;
import static org.wso2.ballerinalang.compiler.bir.codegen.JvmConstants.TYPEDESC_CLASS_PREFIX;
import static org.wso2.ballerinalang.compiler.bir.codegen.JvmConstants.TYPEDESC_VALUE;
import static org.wso2.ballerinalang.compiler.bir.codegen.JvmConstants.TYPEDESC_VALUE_IMPL;
import static org.wso2.ballerinalang.compiler.bir.codegen.JvmConstants.TYPEDESC_VALUE_IMPL_CLOSURES;
import static org.wso2.ballerinalang.compiler.bir.codegen.JvmConstants.UNSUPPORTED_OPERATION_EXCEPTION;
import static org.wso2.ballerinalang.compiler.bir.codegen.JvmConstants.VALUE_CLASS_PREFIX;
import static org.wso2.ballerinalang.compiler.bir.codegen.JvmDesugarPhase.addDefaultableBooleanVarsToSignature;
import static org.wso2.ballerinalang.compiler.bir.codegen.JvmDesugarPhase.enrichWithDefaultableParamInits;
import static org.wso2.ballerinalang.compiler.bir.codegen.JvmPackageGen.computeLockNameFromString;
import static org.wso2.ballerinalang.compiler.bir.codegen.JvmTypeGen.getTypeDesc;
import static org.wso2.ballerinalang.compiler.bir.codegen.interop.ExternalMethodGen.desugarOldExternFuncs;
import static org.wso2.ballerinalang.compiler.bir.codegen.interop.InteropMethodGen.desugarInteropFuncs;

/**
 * BIR values to JVM byte code generation class.
 *
 * @since 1.2.0
 */
class JvmValueGen {

    static final FieldNameHashComparator FIELD_NAME_HASH_COMPARATOR = new FieldNameHashComparator();
    static final NameHashComparator NAME_HASH_COMPARATOR = new NameHashComparator();
    static final String ENCODED_RECORD_INIT =
            IdentifierUtils.encodeFunctionIdentifier(Names.INIT_FUNCTION_SUFFIX.value);
    private final BIRNode.BIRPackage module;
    private final JvmPackageGen jvmPackageGen;
    private final MethodGen methodGen;
    private final BType booleanType;

    JvmValueGen(BIRNode.BIRPackage module, JvmPackageGen jvmPackageGen, MethodGen methodGen) {
        this.module = module;
        this.jvmPackageGen = jvmPackageGen;
        this.methodGen = methodGen;
        this.booleanType = jvmPackageGen.symbolTable.booleanType;
    }

    private static BIRNode.BIRFunction getFunction(BIRNode.BIRFunction func) {

        if (func == null) {
            throw new BLangCompilerException("Invalid function");
        }

        return func;
    }

    static void injectDefaultParamInitsToAttachedFuncs(BIRNode.BIRPackage module, InitMethodGen initMethodGen,
                                                       JvmPackageGen jvmPackageGen) {
        List<BIRNode.BIRTypeDefinition> typeDefs = module.typeDefs;
        for (BIRNode.BIRTypeDefinition optionalTypeDef : typeDefs) {
            BType bType = optionalTypeDef.type;
            if ((bType.tag == TypeTags.OBJECT && Symbols.isFlagOn(
                    bType.tsymbol.flags, Flags.CLASS)) || bType.tag == TypeTags.RECORD) {
                desugarObjectMethods(module.packageID, bType, optionalTypeDef.attachedFuncs, initMethodGen,
                                     jvmPackageGen);
            }
        }
    }

    private static void desugarObjectMethods(PackageID module, BType bType,
                                             List<BIRNode.BIRFunction> attachedFuncs, InitMethodGen initMethodGen,
                                             JvmPackageGen jvmPackageGen) {
        if (attachedFuncs == null) {
            return;
        }
        for (BIRNode.BIRFunction birFunc : attachedFuncs) {
            if (birFunc == null) {
                continue;
            }
            if (JvmCodeGenUtil.isExternFunc(birFunc)) {
                BIRFunctionWrapper extFuncWrapper = ExternalMethodGen.lookupBIRFunctionWrapper(module, birFunc, bType,
                                                                                               jvmPackageGen);
                if (extFuncWrapper instanceof OldStyleExternalFunctionWrapper) {
                    desugarOldExternFuncs((OldStyleExternalFunctionWrapper) extFuncWrapper, birFunc, initMethodGen);
                } else if (extFuncWrapper instanceof JMethodFunctionWrapper) {
                    desugarInteropFuncs((JMethodFunctionWrapper) extFuncWrapper, birFunc, initMethodGen);
                    enrichWithDefaultableParamInits(birFunc, initMethodGen);
                } else if (!(extFuncWrapper instanceof JFieldFunctionWrapper)) {
                    enrichWithDefaultableParamInits(birFunc, initMethodGen);
                }
            } else {
                addDefaultableBooleanVarsToSignature(birFunc, jvmPackageGen.symbolTable.booleanType);
            }
            enrichWithDefaultableParamInits(birFunc, initMethodGen);
        }
    }

    static List<Label> createDecodedLabelsForSwitch(MethodVisitor mv, int nameRegIndex,
                                                    List<? extends NamedNode> nodes, Label defaultCaseLabel) {

        mv.visitVarInsn(ALOAD, nameRegIndex);
        mv.visitMethodInsn(INVOKEVIRTUAL, STRING_VALUE, "hashCode", "()I", false);

        // Create labels for the cases
        int i = 0;
        List<Label> labels = new ArrayList<>();
        int[] hashCodes = new int[nodes.size()];
        for (NamedNode node : nodes) {
            if (node != null) {
                labels.add(i, new Label());
                String name = decodeIdentifier(node.getName().value);
                hashCodes[i] = name.hashCode();
                i += 1;
            }
        }
        mv.visitLookupSwitchInsn(defaultCaseLabel, hashCodes, labels.toArray(new Label[0]));
        return labels;
    }

    static void createDefaultCase(MethodVisitor mv, Label defaultCaseLabel, int nameRegIndex) {

        mv.visitLabel(defaultCaseLabel);
        mv.visitTypeInsn(NEW, BLANG_RUNTIME_EXCEPTION);
        mv.visitInsn(DUP);

        // Create error message
        mv.visitTypeInsn(NEW, STRING_BUILDER);
        mv.visitInsn(DUP);
        mv.visitLdcInsn("No such field or method: ");
        mv.visitMethodInsn(INVOKESPECIAL, STRING_BUILDER, JVM_INIT_METHOD, String.format("(L%s;)V", STRING_VALUE),
                false);
        mv.visitVarInsn(ALOAD, nameRegIndex);
        mv.visitMethodInsn(INVOKEVIRTUAL, STRING_BUILDER, "append",
                String.format("(L%s;)L%s;", STRING_VALUE, STRING_BUILDER), false);
        mv.visitMethodInsn(INVOKEVIRTUAL, STRING_BUILDER, JVM_TO_STRING_METHOD,
                String.format("()L%s;", STRING_VALUE), false);
        mv.visitMethodInsn(INVOKESPECIAL, BLANG_RUNTIME_EXCEPTION, JVM_INIT_METHOD,
                String.format("(L%s;)V", STRING_VALUE), false);
        mv.visitInsn(ATHROW);
    }

    static String getTypeDescClassName(String packageName, String typeName) {
        return packageName + TYPEDESC_CLASS_PREFIX + typeName;
    }

    static List<Label> createDecodedLabelsForEqualCheck(MethodVisitor mv, int nameRegIndex,
                                                        List<? extends NamedNode> nodes,
                                                        List<Label> labels, Label defaultCaseLabel) {

        List<Label> targetLabels = new ArrayList<>();
        int i = 0;
        for (NamedNode node : nodes) {
            if (node == null) {
                continue;
            }
            mv.visitLabel(labels.get(i));
            mv.visitVarInsn(ALOAD, nameRegIndex);
            mv.visitLdcInsn(decodeIdentifier(node.getName().value));
            mv.visitMethodInsn(INVOKEVIRTUAL, STRING_VALUE, "equals",
                    String.format("(L%s;)Z", OBJECT), false);
            Label targetLabel = new Label();
            mv.visitJumpInsn(IFNE, targetLabel);
            mv.visitJumpInsn(GOTO, defaultCaseLabel);
            targetLabels.add(i, targetLabel);
            i += 1;
        }

        return targetLabels;
    }

    private void createLambdas(ClassWriter cw, AsyncDataCollector asyncDataCollector,
                               LambdaGen lambdaGen) {
        for (Map.Entry<String, BIRInstruction> entry : asyncDataCollector.getLambdas().entrySet()) {
            lambdaGen.generateLambdaMethod(entry.getValue(), cw, entry.getKey());
        }
    }

    private void createObjectFields(ClassWriter cw, Map<String, BField> fields) {

        for (BField field : fields.values()) {
            if (field == null) {
                continue;
            }
            FieldVisitor fvb = cw.visitField(0, field.name.value, getTypeDesc(field.type), null, null);
            fvb.visitEnd();
            String lockClass = "L" + LOCK_VALUE + ";";
            FieldVisitor fv = cw.visitField(ACC_PUBLIC + ACC_FINAL, computeLockNameFromString(field.name.value),
                                            lockClass, null, null);
            fv.visitEnd();
        }
    }

    private void createObjectMethods(ClassWriter cw, List<BIRNode.BIRFunction> attachedFuncs, String moduleClassName,
                                     BObjectType currentObjectType, JvmTypeGen jvmTypeGen, JvmCastGen jvmCastGen,
                                     JvmBStringConstantsGen stringConstantsGen, AsyncDataCollector asyncDataCollector) {

        for (BIRNode.BIRFunction func : attachedFuncs) {
            if (func == null) {
                continue;
            }
            methodGen.generateMethod(func, cw, module, currentObjectType, moduleClassName,
                                     jvmTypeGen, jvmCastGen, stringConstantsGen, asyncDataCollector);
        }
    }

    private void createObjectInit(ClassWriter cw, Map<String, BField> fields, String className) {

        MethodVisitor mv = cw.visitMethod(ACC_PUBLIC, JVM_INIT_METHOD, String.format("(L%s;)V", OBJECT_TYPE_IMPL), null,
                                          null);
        mv.visitCode();

        // load super
        mv.visitVarInsn(ALOAD, 0);
        // load type
        mv.visitVarInsn(ALOAD, 1);
        // invoke super(type);
        mv.visitMethodInsn(INVOKESPECIAL, ABSTRACT_OBJECT_VALUE, JVM_INIT_METHOD, String.format("(L%s;)V",
                                                                                                OBJECT_TYPE_IMPL),
                false);

        String lockClass = "L" + LOCK_VALUE + ";";
        for (BField field : fields.values()) {
            if (field == null) {
                continue;
            }

            Label fLabel = new Label();
            mv.visitLabel(fLabel);
            mv.visitVarInsn(ALOAD, 0);
            mv.visitTypeInsn(NEW, LOCK_VALUE);
            mv.visitInsn(DUP);
            mv.visitMethodInsn(INVOKESPECIAL, LOCK_VALUE, JVM_INIT_METHOD, "()V", false);
            mv.visitFieldInsn(PUTFIELD, className, computeLockNameFromString(field.name.value), lockClass);
        }

        mv.visitInsn(RETURN);
        mv.visitMaxs(5, 5);
        mv.visitEnd();
    }

    private void createCallMethod(ClassWriter cw, List<BIRNode.BIRFunction> functions, String objClassName,
                                  JvmCastGen jvmCastGen) {

        MethodVisitor mv = cw.visitMethod(ACC_PUBLIC, "call", String.format(
                "(L%s;L%s;[L%s;)L%s;", STRAND_CLASS, STRING_VALUE, OBJECT, OBJECT), null, null);
        mv.visitCode();

        int funcNameRegIndex = 2;

        Label defaultCaseLabel = new Label();

        // sort the fields before generating switch case
        functions.sort(NAME_HASH_COMPARATOR);

        List<Label> labels = JvmTypeGen.createLabelsForSwitch(mv, funcNameRegIndex, functions, defaultCaseLabel);
        List<Label> targetLabels = JvmTypeGen.createLabelsForEqualCheck(mv, funcNameRegIndex, functions, labels,
                                                             defaultCaseLabel);

        // case body
        int i = 0;
        for (BIRNode.BIRFunction optionalFunc : functions) {
            BIRNode.BIRFunction func = getFunction(optionalFunc);
            Label targetLabel = targetLabels.get(i);
            mv.visitLabel(targetLabel);

            List<BType> paramTypes = func.type.paramTypes;
            BType retType = func.type.retType;

            String methodSig;

            // use index access, since retType can be nil.
            methodSig = JvmCodeGenUtil.getMethodDesc(paramTypes, retType);

            // load self
            mv.visitVarInsn(ALOAD, 0);

            // load strand
            mv.visitVarInsn(ALOAD, 1);
            int j = 0;
            for (BType paramType : paramTypes) {
                // load parameters
                mv.visitVarInsn(ALOAD, 3);

                // load j'th parameter
                mv.visitLdcInsn((long) j);
                mv.visitInsn(L2I);
                mv.visitInsn(AALOAD);
                jvmCastGen.addUnboxInsn(mv, paramType);
                j += 1;
            }

            mv.visitMethodInsn(INVOKEVIRTUAL, objClassName, func.name.value,
                               methodSig, false);
            if (retType == null || retType.tag == TypeTags.NIL || retType.tag == TypeTags.NEVER) {
                mv.visitInsn(ACONST_NULL);
            } else {
                jvmCastGen.addBoxInsn(mv, retType);
            }
            mv.visitInsn(ARETURN);
            i += 1;
        }

        createDefaultCase(mv, defaultCaseLabel, funcNameRegIndex);
        mv.visitMaxs(functions.size() + 10, functions.size() + 10);
        mv.visitEnd();
    }

    private void createObjectGetMethod(ClassWriter cw, Map<String, BField> fields, String className,
                                       JvmCastGen jvmCastGen) {

        String signature = String.format("(L%s;)L%s;", B_STRING_VALUE, OBJECT);
        MethodVisitor mv = cw.visitMethod(ACC_PUBLIC, "get", signature, null, null);
        mv.visitCode();

        int fieldNameRegIndex = 1;
        mv.visitVarInsn(ALOAD, fieldNameRegIndex);
        mv.visitMethodInsn(INVOKEINTERFACE, B_STRING_VALUE, GET_VALUE_METHOD,
                           String.format("()L%s;", STRING_VALUE), true);
        fieldNameRegIndex = 2;
        mv.visitVarInsn(ASTORE, fieldNameRegIndex);
        Label defaultCaseLabel = new Label();

        // sort the fields before generating switch case
        List<BField> sortedFields = new ArrayList<>(fields.values());
        sortedFields.sort(FIELD_NAME_HASH_COMPARATOR);

        List<Label> labels = createDecodedLabelsForSwitch(mv, fieldNameRegIndex, sortedFields, defaultCaseLabel);
        List<Label> targetLabels = createDecodedLabelsForEqualCheck(mv, fieldNameRegIndex, sortedFields, labels,
                defaultCaseLabel);

        int i = 0;
        for (BField optionalField : sortedFields) {
            Label targetLabel = targetLabels.get(i);
            mv.visitLabel(targetLabel);
            mv.visitVarInsn(ALOAD, 0);
            mv.visitFieldInsn(GETFIELD, className, optionalField.name.value, getTypeDesc(optionalField.type));
            jvmCastGen.addBoxInsn(mv, optionalField.type);
            mv.visitInsn(ARETURN);
            i += 1;
        }

        createDefaultCase(mv, defaultCaseLabel, fieldNameRegIndex);
        mv.visitMaxs(0, 0);
        mv.visitEnd();
    }

    private void createObjectSetMethod(ClassWriter cw, Map<String, BField> fields, String className,
                                       JvmCastGen jvmCastGen) {

        createObjectSetMethod(cw, fields, className, "set", "checkFieldUpdate", jvmCastGen);
    }

    private void createObjectSetOnInitializationMethod(ClassWriter cw, Map<String, BField> fields, String className,
                                                       JvmCastGen jvmCastGen) {

        createObjectSetMethod(cw, fields, className, "setOnInitialization", "checkFieldUpdateOnInitialization",
                              jvmCastGen);
    }

    private void createObjectSetMethod(ClassWriter cw, Map<String, BField> fields, String className,
                                       String setFuncName, String checkFieldUpdateFuncName,
                                       JvmCastGen jvmCastGen) {

        MethodVisitor mv = cw.visitMethod(ACC_PUBLIC, setFuncName,
                                          String.format("(L%s;L%s;)V", B_STRING_VALUE, OBJECT), null, null);
        mv.visitCode();
        int fieldNameRegIndex = 1;
        int valueRegIndex = 2;
        Label defaultCaseLabel = new Label();

        // code gen type checking for inserted value
        mv.visitVarInsn(ALOAD, 0);
        mv.visitVarInsn(ALOAD, fieldNameRegIndex);
        mv.visitMethodInsn(INVOKEINTERFACE, B_STRING_VALUE, GET_VALUE_METHOD, String.format("()L%s;", STRING_VALUE),
                           true);
        mv.visitInsn(DUP);
        fieldNameRegIndex = 3;
        mv.visitVarInsn(ASTORE, fieldNameRegIndex);
        mv.visitVarInsn(ALOAD, valueRegIndex);
        mv.visitMethodInsn(INVOKEVIRTUAL, className, checkFieldUpdateFuncName,
                           String.format("(L%s;L%s;)V", STRING_VALUE, OBJECT), false);

        // sort the fields before generating switch case
        List<BField> sortedFields = new ArrayList<>(fields.values());
        sortedFields.sort(FIELD_NAME_HASH_COMPARATOR);

        List<Label> labels = createDecodedLabelsForSwitch(mv, fieldNameRegIndex, sortedFields, defaultCaseLabel);
        List<Label> targetLabels = createDecodedLabelsForEqualCheck(mv, fieldNameRegIndex, sortedFields, labels,
                                                             defaultCaseLabel);

        // case body
        int i = 0;
        for (BField optionalField : sortedFields) {
            Label targetLabel = targetLabels.get(i);
            mv.visitLabel(targetLabel);
            mv.visitVarInsn(ALOAD, 0);
            mv.visitVarInsn(ALOAD, valueRegIndex);
            jvmCastGen.addUnboxInsn(mv, optionalField.type);
            String filedName = optionalField.name.value;
            mv.visitFieldInsn(PUTFIELD, className, filedName, getTypeDesc(optionalField.type));
            mv.visitInsn(RETURN);
            i += 1;
        }

        createDefaultCase(mv, defaultCaseLabel, fieldNameRegIndex);
        mv.visitMaxs(0, 0);
        mv.visitEnd();
    }

    private byte[] createRecordTypeDescClass(BRecordType recordType, String className,
                                             BIRNode.BIRTypeDefinition typeDef) {

        ClassWriter cw = new BallerinaClassWriter(COMPUTE_FRAMES);
        if (typeDef.pos != null) {
            cw.visitSource(typeDef.pos.lineRange().filePath(), null);
        } else {
            cw.visitSource(className, null);
        }
        cw.visit(V1_8, ACC_PUBLIC + ACC_SUPER, className, null, TYPEDESC_VALUE_IMPL, new String[]{TYPEDESC_VALUE});

        this.createTypeDescConstructor(cw);
        this.createInstantiateMethod(cw, recordType, typeDef);

        cw.visitEnd();
        return jvmPackageGen.getBytes(cw, className, typeDef);
    }

    private void createInstantiateMethod(ClassWriter cw, BRecordType recordType,
                                         BIRNode.BIRTypeDefinition typeDef) {
        MethodVisitor mv = cw.visitMethod(ACC_PUBLIC, "instantiate",
                                          String.format("(L%s;[L%s;)L%s;", STRAND_CLASS, B_INITIAL_VALUE_ENTRY, OBJECT),
                                          null, null);
        mv.visitCode();

        String className = getTypeValueClassName(recordType.tsymbol.pkgID, toNameString(recordType));
        mv.visitTypeInsn(NEW, className);
        mv.visitInsn(DUP);
        mv.visitInsn(DUP);
        mv.visitVarInsn(ALOAD, 0);
        mv.visitMethodInsn(INVOKESPECIAL, className, JVM_INIT_METHOD, String.format("(L%s;)V", TYPEDESC_VALUE), false);

        BAttachedFunction initializer = ((BRecordTypeSymbol) recordType.tsymbol).initializerFunc;
        StringBuilder closureParamSignature = calcClosureMapSignature(initializer.type.paramTypes.size());

        // Invoke the init-function of this type.
        mv.visitVarInsn(ALOAD, 1);
        mv.visitInsn(SWAP);


        // Invoke the init-functions of referenced types. This is done to initialize the
        // defualt values of the fields coming from the referenced types.
        for (BType typeRef : typeDef.referencedTypes) {
            if (typeRef.tag == TypeTags.RECORD) {
                String refTypeClassName = getTypeValueClassName(typeRef.tsymbol.pkgID, toNameString(typeRef));
                mv.visitInsn(DUP2);
                mv.visitMethodInsn(INVOKESTATIC, refTypeClassName, JvmConstants.RECORD_INIT_WRAPPER_NAME,
                                   String.format("(L%s;L%s;)V", STRAND_CLASS, MAP_VALUE), false);
            }
        }


        mv.visitVarInsn(ALOAD, 0);
        mv.visitFieldInsn(GETFIELD, TYPEDESC_VALUE_IMPL, TYPEDESC_VALUE_IMPL_CLOSURES,
                          String.format("[L%s;", MAP_VALUE));

        for (int i = 0; i < initializer.type.paramTypes.size(); i++) {
            mv.visitInsn(DUP);
            mv.visitIntInsn(BIPUSH, i);
            mv.visitInsn(AALOAD);
            mv.visitInsn(SWAP);

            mv.visitInsn(ICONST_1);
            mv.visitInsn(SWAP);
        }
        mv.visitInsn(POP);


        // Invoke the init-function of this type.
        String initFuncName;
        String valueClassName;
        List<BIRFunction> attachedFuncs = typeDef.attachedFuncs;

        // Attached functions are empty for type-labeling. In such cases, call the init() of
        // the original type value;
        if (attachedFuncs.size() != 0) {
            initFuncName = attachedFuncs.get(0).name.value;
            valueClassName = className;
        } else {
            // record type is the original record-type of this type-label
            valueClassName = getTypeValueClassName(recordType.tsymbol.pkgID, toNameString(recordType));
            initFuncName = recordType.name + ENCODED_RECORD_INIT;
        }

        mv.visitMethodInsn(INVOKESTATIC, valueClassName, initFuncName,
                           String.format("(L%s;L%s;%s)L%s;", STRAND_CLASS, MAP_VALUE, closureParamSignature, OBJECT),
                           false);

        mv.visitInsn(POP);

        mv.visitInsn(DUP);
        mv.visitTypeInsn(CHECKCAST, valueClassName);
        mv.visitVarInsn(ALOAD, 2);
        mv.visitTypeInsn(CHECKCAST, String.format("[L%s;", B_MAPPING_INITIAL_VALUE_ENTRY));
        mv.visitMethodInsn(INVOKEVIRTUAL, valueClassName, POPULATE_INITIAL_VALUES_METHOD,
                           String.format("([L%s;)V", B_MAPPING_INITIAL_VALUE_ENTRY), false);

        mv.visitInsn(ARETURN);
        mv.visitMaxs(0, 0);
        mv.visitEnd();
    }

    static String getTypeValueClassName(PackageID packageID, String typeName) {
        return getTypeValueClassName(JvmCodeGenUtil.getPackageName(packageID), typeName);
    }

    static String getTypeValueClassName(String packageName, String typeName) {
        return packageName + VALUE_CLASS_PREFIX + typeName;
    }

    private StringBuilder calcClosureMapSignature(int size) {
        StringBuilder closureParamSignature = new StringBuilder();
        for (int i = 0; i < size; i++) {
            closureParamSignature.append('L');
            closureParamSignature.append(MAP_VALUE);
            closureParamSignature.append(";Z");
        }
        return closureParamSignature;
    }

    private byte[] createRecordValueClass(BRecordType recordType, String className, BIRNode.BIRTypeDefinition typeDef,
                                          JvmBStringConstantsGen stringConstantsGen,
                                          AsyncDataCollector asyncDataCollector) {

        ClassWriter cw = new BallerinaClassWriter(COMPUTE_FRAMES);
        if (typeDef.pos != null) {
            cw.visitSource(typeDef.pos.lineRange().filePath(), null);
        } else {
            cw.visitSource(className, null);
        }
        JvmTypeGen jvmTypeGen =  new JvmTypeGen(stringConstantsGen);
        JvmCastGen jvmCastGen = new JvmCastGen(jvmPackageGen.symbolTable, jvmTypeGen);
        LambdaGen lambdaGen = new LambdaGen(jvmPackageGen, jvmCastGen);
        cw.visit(V1_8, ACC_PUBLIC + ACC_SUPER, className,
                String.format("<K:L%s;V:L%s;>L%s<TK;TV;>;L%s<TK;TV;>;", OBJECT, OBJECT, MAP_VALUE_IMPL, MAP_VALUE),
                MAP_VALUE_IMPL, new String[]{MAP_VALUE});

        List<BIRNode.BIRFunction> attachedFuncs = typeDef.attachedFuncs;
        if (attachedFuncs != null) {
            this.createRecordMethods(cw, attachedFuncs, className, jvmTypeGen, jvmCastGen,stringConstantsGen,
                                     asyncDataCollector);
        }

        Map<String, BField> fields = recordType.fields;
        this.createRecordFields(cw, fields);
        this.createRecordGetMethod(cw, fields, className, jvmCastGen);
        this.createRecordSetMethod(cw, fields, className, jvmCastGen);
        this.createRecordEntrySetMethod(cw, fields, className, jvmCastGen);
        this.createRecordContainsKeyMethod(cw, fields, className);
        this.createRecordGetValuesMethod(cw, fields, className, jvmCastGen);
        this.createGetSizeMethod(cw, fields, className);
        this.createRecordClearMethod(cw);
        this.createRecordRemoveMethod(cw, fields, className, jvmCastGen);
        this.createRecordGetKeysMethod(cw, fields, className);
        this.createRecordPopulateInitialValuesMethod(cw);

        this.createRecordConstructor(cw, TYPEDESC_VALUE);
        this.createRecordConstructor(cw, TYPE);
        this.createRecordInitWrapper(cw, className, typeDef);
<<<<<<< HEAD
        this.createLambdas(cw, asyncDataCollector, lambdaGen);
        JvmCodeGenUtil.visitStrandMetadataFields(cw, asyncDataCollector.getStrandMetadata());
        this.generateStaticInitializer(cw, className, module, asyncDataCollector);
=======
        this.createLambdas(cw, asyncDataCollector);
        JvmCodeGenUtil.visitStrandMetadataField(cw, asyncDataCollector);
        this.generateStaticInitializer(cw, className, module.packageID, asyncDataCollector);
>>>>>>> fc96f5ee
        cw.visitEnd();

        return jvmPackageGen.getBytes(cw, className, typeDef);
    }

    private void createRecordMethods(ClassWriter cw, List<BIRNode.BIRFunction> attachedFuncs, String moduleClassName,
                                     JvmTypeGen jvmTypeGen, JvmCastGen jvmCastGen,
                                     JvmBStringConstantsGen stringConstantsGen, AsyncDataCollector asyncDataCollector) {

        for (BIRNode.BIRFunction func : attachedFuncs) {
            if (func == null) {
                continue;
            }
            methodGen.generateMethod(func, cw, this.module, null, moduleClassName, jvmTypeGen, jvmCastGen,
                                     stringConstantsGen, asyncDataCollector);
        }
    }

    private void createTypeDescConstructor(ClassWriter cw) {

        String descriptor = String.format("(L%s;[L%s;)V", TYPE, MAP_VALUE);
        MethodVisitor mv = cw.visitMethod(ACC_PUBLIC, JVM_INIT_METHOD, descriptor, null, null);
        mv.visitCode();

        // load super
        mv.visitVarInsn(ALOAD, 0);
        // load type
        mv.visitVarInsn(ALOAD, 1);

        mv.visitVarInsn(ALOAD, 2);
        // invoke `super(type)`;
        mv.visitMethodInsn(INVOKESPECIAL, TYPEDESC_VALUE_IMPL, JVM_INIT_METHOD, descriptor, false);

        mv.visitInsn(RETURN);
        mv.visitMaxs(0, 0);
        mv.visitEnd();
    }

    private void createRecordConstructor(ClassWriter cw, String argumentClass) {
        MethodVisitor mv = cw.visitMethod(ACC_PUBLIC, JVM_INIT_METHOD, String.format("(L%s;)V", argumentClass),
                null, null);
        mv.visitCode();

        // load super
        mv.visitVarInsn(ALOAD, 0);
        // load type
        mv.visitVarInsn(ALOAD, 1);
        // invoke `super(type)`;
        mv.visitMethodInsn(INVOKESPECIAL, MAP_VALUE_IMPL, JVM_INIT_METHOD, String.format("(L%s;)V", argumentClass),
                false);

        mv.visitInsn(RETURN);
        mv.visitMaxs(0, 0);
        mv.visitEnd();
    }

    private void generateStaticInitializer(ClassWriter cw, String moduleClass, PackageID module,
                                           AsyncDataCollector asyncDataCollector) {

        if (asyncDataCollector.getStrandMetadata().isEmpty()) {
            return;
        }
        MethodVisitor mv = cw.visitMethod(ACC_STATIC, "<clinit>", "()V", null, null);
        JvmCodeGenUtil.generateStrandMetadata(mv, moduleClass, module, asyncDataCollector);
        mv.visitInsn(RETURN);
        mv.visitMaxs(0, 0);
        mv.visitEnd();
    }

    // TODO: remove this method, logic moved to createInstantiateMethod, see #23012
    private void createRecordInitWrapper(ClassWriter cw, String className, BIRNode.BIRTypeDefinition typeDef) {

        MethodVisitor mv = cw.visitMethod(ACC_PUBLIC + ACC_STATIC, JvmConstants.RECORD_INIT_WRAPPER_NAME,
                                          String.format("(L%s;L%s;)V", STRAND_CLASS, MAP_VALUE), null, null);
        mv.visitCode();
        // load strand
        mv.visitVarInsn(ALOAD, 0);
        // load value
        mv.visitVarInsn(ALOAD, 1);

        // Invoke the init-functions of referenced types. This is done to initialize the
        // defualt values of the fields coming from the referenced types.
        for (BType typeRef : typeDef.referencedTypes) {
            if (typeRef.tag != TypeTags.RECORD) {
                continue;
            }

            String refTypeClassName = getTypeValueClassName(typeRef.tsymbol.pkgID, toNameString(typeRef));
            mv.visitInsn(DUP2);
            mv.visitMethodInsn(INVOKESTATIC, refTypeClassName, JvmConstants.RECORD_INIT_WRAPPER_NAME,
                               String.format("(L%s;L%s;)V", STRAND_CLASS, MAP_VALUE), false);
        }

        // Invoke the init-function of this type.
        String initFuncName;
        String valueClassName;
        List<BIRNode.BIRFunction> attachedFuncs = typeDef.attachedFuncs;

        // Attached functions are empty for type-labeling. In such cases, call the init() of the original type value
        if (!attachedFuncs.isEmpty()) {
            initFuncName = attachedFuncs.get(0).name.value;
            valueClassName = className;
        } else {
            // record type is the original record-type of this type-label
            BRecordType recordType = (BRecordType) typeDef.type;
            valueClassName = getTypeValueClassName(recordType.tsymbol.pkgID, toNameString(recordType));
            initFuncName = recordType.name + ENCODED_RECORD_INIT;
        }

        mv.visitMethodInsn(INVOKESTATIC, valueClassName, initFuncName,
                           String.format("(L%s;L%s;)L%s;", STRAND_CLASS, MAP_VALUE, OBJECT), false);
        mv.visitInsn(POP);

        mv.visitInsn(RETURN);
        mv.visitMaxs(0, 0);
        mv.visitEnd();
    }

    private void createRecordFields(ClassWriter cw, Map<String, BField> fields) {
        for (BField field : fields.values()) {
            if (field == null) {
                continue;
            }
            String fieldName = field.name.value;
            FieldVisitor fv = cw.visitField(0, fieldName, getTypeDesc(field.type), null, null);
            fv.visitEnd();

            if (this.isOptionalRecordField(field)) {
                fv = cw.visitField(0, this.getFieldIsPresentFlagName(fieldName), getTypeDesc(booleanType),
                        null, null);
                fv.visitEnd();
            }
        }
    }

    private String getFieldIsPresentFlagName(String fieldName) {

        return String.format("%s$isPresent", fieldName);
    }

    private boolean isOptionalRecordField(BField field) {

        return (field.symbol.flags & BAL_OPTIONAL) == BAL_OPTIONAL;
    }

    private void createRecordGetMethod(ClassWriter cw, Map<String, BField> fields, String className,
                                       JvmCastGen jvmCastGen) {

        MethodVisitor mv = cw.visitMethod(ACC_PUBLIC, "get",
                                              String.format("(L%s;)L%s;", OBJECT, OBJECT),
                                              String.format("(L%s;)TV;", OBJECT), null);
        mv.visitCode();

        int fieldNameRegIndex = 1;
        int strKeyVarIndex = 2;
        Label defaultCaseLabel = new Label();

        // cast key to java.lang.String
        mv.visitVarInsn(ALOAD, fieldNameRegIndex);
            mv.visitTypeInsn(CHECKCAST, B_STRING_VALUE);
            mv.visitMethodInsn(INVOKEINTERFACE, B_STRING_VALUE, GET_VALUE_METHOD, String.format("()L%s;", STRING_VALUE),
                               true);
        mv.visitVarInsn(ASTORE, strKeyVarIndex);

        // sort the fields before generating switch case
        List<BField> sortedFields = new ArrayList<>(fields.values());
        sortedFields.sort(FIELD_NAME_HASH_COMPARATOR);

            List<Label> labels = createDecodedLabelsForSwitch(mv, strKeyVarIndex, sortedFields, defaultCaseLabel);
            List<Label> targetLabels = createDecodedLabelsForEqualCheck(mv, strKeyVarIndex, sortedFields, labels,
                                                                 defaultCaseLabel);

        int i = 0;
        for (BField optionalField : sortedFields) {
            Label targetLabel = targetLabels.get(i);
            mv.visitLabel(targetLabel);

            // if the field is an optional-field, first check the 'isPresent' flag of that field.
            Label ifPresentLabel = new Label();
            String fieldName = optionalField.name.value;
            if (this.isOptionalRecordField(optionalField)) {
                mv.visitVarInsn(ALOAD, 0);
                mv.visitFieldInsn(GETFIELD, className, this.getFieldIsPresentFlagName(fieldName),
                        getTypeDesc(booleanType));
                mv.visitJumpInsn(IFNE, ifPresentLabel);
                mv.visitInsn(ACONST_NULL);
                mv.visitInsn(ARETURN);
            }

            mv.visitLabel(ifPresentLabel);
            // return the value of the field
            mv.visitVarInsn(ALOAD, 0);
            mv.visitFieldInsn(GETFIELD, className, fieldName, getTypeDesc(optionalField.type));
            jvmCastGen.addBoxInsn(mv, optionalField.type);
            mv.visitInsn(ARETURN);
            i += 1;
        }

        this.createRecordGetDefaultCase(mv, defaultCaseLabel, fieldNameRegIndex);
        mv.visitMaxs(0, 0);
        mv.visitEnd();
    }

    private void createRecordSetMethod(ClassWriter cw, Map<String, BField> fields, String className,
                                       JvmCastGen jvmCastGen) {

        MethodVisitor mv = cw.visitMethod(ACC_PROTECTED, "putValue",
                                              String.format("(L%s;L%s;)L%s;", OBJECT, OBJECT, OBJECT), "(TK;TV;)TV;",
                                              null);

        mv.visitCode();
        int fieldNameRegIndex = 1;
        int valueRegIndex = 2;
        int strKeyVarIndex = 3;
        Label defaultCaseLabel = new Label();

        // cast key to java.lang.String
        mv.visitVarInsn(ALOAD, fieldNameRegIndex);
        mv.visitTypeInsn(CHECKCAST, B_STRING_VALUE);
        mv.visitMethodInsn(INVOKEINTERFACE, B_STRING_VALUE, GET_VALUE_METHOD, String.format("()L%s;", STRING_VALUE),
                           true);
        mv.visitVarInsn(ASTORE, strKeyVarIndex);

        // sort the fields before generating switch case
        List<BField> sortedFields = new ArrayList<>(fields.values());
        sortedFields.sort(FIELD_NAME_HASH_COMPARATOR);

            List<Label> labels = createDecodedLabelsForSwitch(mv, strKeyVarIndex, sortedFields, defaultCaseLabel);
            List<Label> targetLabels = createDecodedLabelsForEqualCheck(mv, strKeyVarIndex, sortedFields, labels,
                                                                 defaultCaseLabel);

        // case body
        int i = 0;
        for (BField optionalField : sortedFields) {
            Label targetLabel = targetLabels.get(i);
            mv.visitLabel(targetLabel);

            // load the existing value to return
            String fieldName = optionalField.name.value;
            mv.visitVarInsn(ALOAD, 0);
            mv.visitFieldInsn(GETFIELD, className, fieldName, getTypeDesc(optionalField.type));
            jvmCastGen.addBoxInsn(mv, optionalField.type);

            mv.visitVarInsn(ALOAD, 0);
            mv.visitVarInsn(ALOAD, valueRegIndex);
            jvmCastGen.addUnboxInsn(mv, optionalField.type);
            mv.visitFieldInsn(PUTFIELD, className, fieldName, getTypeDesc(optionalField.type));

            // if the field is an optional-field, then also set the isPresent flag of that field to true.
            if (this.isOptionalRecordField(optionalField)) {
                mv.visitVarInsn(ALOAD, 0);
                mv.visitInsn(ICONST_1);
                mv.visitFieldInsn(PUTFIELD, className, this.getFieldIsPresentFlagName(fieldName),
                        getTypeDesc(booleanType));
            }

            mv.visitInsn(ARETURN);
            i += 1;
        }

        this.createRecordPutDefaultCase(mv, defaultCaseLabel, fieldNameRegIndex, valueRegIndex);
        mv.visitMaxs(0, 0);
        mv.visitEnd();
    }

    private void createRecordPutDefaultCase(MethodVisitor mv, Label defaultCaseLabel, int nameRegIndex,
                                            int valueRegIndex) {

        mv.visitLabel(defaultCaseLabel);
        mv.visitVarInsn(ALOAD, 0);
        mv.visitVarInsn(ALOAD, nameRegIndex);
        mv.visitVarInsn(ALOAD, valueRegIndex);
        mv.visitMethodInsn(INVOKESPECIAL, MAP_VALUE_IMPL, "putValue",
                String.format("(L%s;L%s;)L%s;", OBJECT, OBJECT, OBJECT), false);
        mv.visitInsn(ARETURN);
    }

    private void createRecordGetDefaultCase(MethodVisitor mv, Label defaultCaseLabel, int nameRegIndex) {

        mv.visitLabel(defaultCaseLabel);
        mv.visitVarInsn(ALOAD, 0);
        mv.visitVarInsn(ALOAD, nameRegIndex);
        mv.visitMethodInsn(INVOKESPECIAL, MAP_VALUE_IMPL, "get", String.format("(L%s;)L%s;", OBJECT, OBJECT),
                false);
        mv.visitInsn(ARETURN);
    }

    private void createRecordEntrySetMethod(ClassWriter cw, Map<String, BField> fields, String className,
                                            JvmCastGen jvmCastGen) {

        MethodVisitor mv = cw.visitMethod(ACC_PUBLIC, "entrySet",
                                          String.format("()L%s;", SET),
                                          String.format("()L%s<L%s<TK;TV;>;>;", SET, MAP_ENTRY),
                                          null);
        mv.visitCode();

        int entrySetVarIndex = 1;
        mv.visitTypeInsn(NEW, LINKED_HASH_SET);
        mv.visitInsn(DUP);
        mv.visitMethodInsn(INVOKESPECIAL, LINKED_HASH_SET, JVM_INIT_METHOD, "()V", false);
        mv.visitVarInsn(ASTORE, entrySetVarIndex);

        for (BField optionalField : fields.values()) {
            Label ifNotPresent = new Label();

            // If its an optional field, generate if-condition to check the presense of the field.
            String fieldName = optionalField.name.value;
            if (this.isOptionalRecordField(optionalField)) {
                mv.visitVarInsn(ALOAD, 0);
                mv.visitFieldInsn(GETFIELD, className,
                        this.getFieldIsPresentFlagName(decodeIdentifier(fieldName)),
                        getTypeDesc(booleanType));
                mv.visitJumpInsn(IFEQ, ifNotPresent);
            }

            mv.visitVarInsn(ALOAD, entrySetVarIndex);
            mv.visitTypeInsn(NEW, MAP_SIMPLE_ENTRY);
            mv.visitInsn(DUP);

            // field name as key
            mv.visitLdcInsn(decodeIdentifier(fieldName));
            mv.visitMethodInsn(INVOKESTATIC, JvmConstants.STRING_UTILS, "fromString",
                               String.format("(L%s;)L%s;", STRING_VALUE, B_STRING_VALUE), false);

            // field value as the map-entry value
            mv.visitVarInsn(ALOAD, 0);
            mv.visitFieldInsn(GETFIELD, className, fieldName, getTypeDesc(optionalField.type));
            jvmCastGen.addBoxInsn(mv, optionalField.type);

            mv.visitMethodInsn(INVOKESPECIAL, MAP_SIMPLE_ENTRY, JVM_INIT_METHOD,
                    String.format("(L%s;L%s;)V", OBJECT, OBJECT), false);
            mv.visitMethodInsn(INVOKEINTERFACE, SET, "add", String.format("(L%s;)Z", OBJECT), true);
            mv.visitInsn(POP);

            mv.visitLabel(ifNotPresent);
        }

        // Add all from super.enrtySet() to the current entry set.
        mv.visitVarInsn(ALOAD, entrySetVarIndex);
        mv.visitVarInsn(ALOAD, 0);
        mv.visitMethodInsn(INVOKESPECIAL, LINKED_HASH_MAP, "entrySet", String.format("()L%s;", SET), false);
        mv.visitMethodInsn(INVOKEINTERFACE, SET, "addAll", String.format("(L%s;)Z", COLLECTION), true);
        mv.visitInsn(POP);

        mv.visitVarInsn(ALOAD, entrySetVarIndex);
        mv.visitInsn(ARETURN);
        mv.visitMaxs(0, 0);
        mv.visitEnd();

    }

    private void createRecordContainsKeyMethod(ClassWriter cw, Map<String, BField> fields, String className) {

        MethodVisitor mv = cw.visitMethod(ACC_PUBLIC, "containsKey", String.format("(L%s;)Z", OBJECT), null, null);
        mv.visitCode();

        int fieldNameRegIndex = 1;
        int strKeyVarIndex = 2;

        // cast key to java.lang.String
        mv.visitVarInsn(ALOAD, fieldNameRegIndex);
        mv.visitTypeInsn(CHECKCAST, B_STRING_VALUE);
        mv.visitMethodInsn(INVOKEINTERFACE, B_STRING_VALUE, GET_VALUE_METHOD, String.format("()L%s;", STRING_VALUE),
                           true);
        mv.visitVarInsn(ASTORE, strKeyVarIndex);

        // sort the fields before generating switch case
        List<BField> sortedFields = new ArrayList<>(fields.values());
        sortedFields.sort(FIELD_NAME_HASH_COMPARATOR);

        Label defaultCaseLabel = new Label();
        List<Label> labels = createDecodedLabelsForSwitch(mv, strKeyVarIndex, sortedFields, defaultCaseLabel);
        List<Label> targetLabels = createDecodedLabelsForEqualCheck(mv, strKeyVarIndex, sortedFields, labels,
                defaultCaseLabel);

        int i = 0;
        for (BField optionalField : sortedFields) {
            Label targetLabel = targetLabels.get(i);
            mv.visitLabel(targetLabel);

            String fieldName = optionalField.name.value;
            if (this.isOptionalRecordField(optionalField)) {
                // if the field is optional, then return the value is the 'isPresent' flag.
                mv.visitVarInsn(ALOAD, 0);
                mv.visitFieldInsn(GETFIELD, className, this.getFieldIsPresentFlagName(fieldName),
                        getTypeDesc(booleanType));
            } else {
                // else always return true.
                mv.visitLdcInsn(true);
            }

            mv.visitInsn(IRETURN);
            i += 1;
        }

        // default case
        mv.visitLabel(defaultCaseLabel);
        mv.visitVarInsn(ALOAD, 0);
        mv.visitVarInsn(ALOAD, fieldNameRegIndex);
        mv.visitMethodInsn(INVOKESPECIAL, MAP_VALUE_IMPL, "containsKey", String.format("(L%s;)Z", OBJECT), false);
        mv.visitInsn(IRETURN);

        mv.visitMaxs(0, 0);
        mv.visitEnd();
    }

    private void createRecordGetValuesMethod(ClassWriter cw, Map<String, BField> fields, String className,
                                             JvmCastGen jvmCastGen) {

        MethodVisitor mv = cw.visitMethod(ACC_PUBLIC, "values", String.format("()L%s;", COLLECTION),
                                          String.format("()L%s<TV;>;", COLLECTION), null);
        mv.visitCode();

        int valuesVarIndex = 1;
        mv.visitTypeInsn(NEW, ARRAY_LIST);
        mv.visitInsn(DUP);
        mv.visitMethodInsn(INVOKESPECIAL, ARRAY_LIST, JVM_INIT_METHOD, "()V", false);
        mv.visitVarInsn(ASTORE, valuesVarIndex);

        for (BField optionalField : fields.values()) {
            Label ifNotPresent = new Label();

            // If its an optional field, generate if-condition to check the presense of the field.
            String fieldName = optionalField.name.value;
            if (this.isOptionalRecordField(optionalField)) {
                mv.visitVarInsn(ALOAD, 0); // this
                mv.visitFieldInsn(GETFIELD, className, this.getFieldIsPresentFlagName(fieldName),
                                  getTypeDesc(booleanType));
                mv.visitJumpInsn(IFEQ, ifNotPresent);
            }

            mv.visitVarInsn(ALOAD, valuesVarIndex);
            mv.visitVarInsn(ALOAD, 0); // this
            mv.visitFieldInsn(GETFIELD, className, fieldName, getTypeDesc(optionalField.type));
            jvmCastGen.addBoxInsn(mv, optionalField.type);
            mv.visitMethodInsn(INVOKEINTERFACE, LIST, "add", String.format("(L%s;)Z", OBJECT), true);
            mv.visitInsn(POP);
            mv.visitLabel(ifNotPresent);
        }

        mv.visitVarInsn(ALOAD, valuesVarIndex);
        mv.visitVarInsn(ALOAD, 0); // this
        mv.visitMethodInsn(INVOKESPECIAL, MAP_VALUE_IMPL, "values", String.format("()L%s;", COLLECTION), false);
        mv.visitMethodInsn(INVOKEINTERFACE, LIST, "addAll", String.format("(L%s;)Z", COLLECTION), true);
        mv.visitInsn(POP);

        mv.visitVarInsn(ALOAD, 1);
        mv.visitInsn(ARETURN);
        mv.visitMaxs(0, 0);
        mv.visitEnd();
    }

    private void createGetSizeMethod(ClassWriter cw, Map<String, BField> fields, String className) {

        MethodVisitor mv = cw.visitMethod(ACC_PUBLIC, "size", "()I", null, null);
        mv.visitCode();
        int sizeVarIndex = 1;

        mv.visitVarInsn(ALOAD, 0);
        mv.visitMethodInsn(INVOKESPECIAL, MAP_VALUE_IMPL, "size", "()I", false);
        mv.visitVarInsn(ISTORE, sizeVarIndex);

        int requiredFieldsCount = 0;
        for (BField optionalField : fields.values()) {
            String fieldName = optionalField.name.value;
            if (this.isOptionalRecordField(optionalField)) {
                mv.visitVarInsn(ALOAD, 0);
                mv.visitFieldInsn(GETFIELD, className, this.getFieldIsPresentFlagName(fieldName),
                                  getTypeDesc(booleanType));
                Label l3 = new Label();
                mv.visitJumpInsn(IFEQ, l3);
                mv.visitIincInsn(sizeVarIndex, 1);
                mv.visitLabel(l3);
            } else {
                requiredFieldsCount += 1;
            }
        }

        mv.visitIincInsn(sizeVarIndex, requiredFieldsCount);
        mv.visitVarInsn(ILOAD, sizeVarIndex);
        mv.visitInsn(IRETURN);

        mv.visitMaxs(0, 0);
        mv.visitEnd();
    }

    private void createRecordClearMethod(ClassWriter cw) {
        // throw an UnsupportedOperationException, since clear is not supported by for records.
        MethodVisitor mv = cw.visitMethod(ACC_PUBLIC, "clear", "()V", null, null);
        mv.visitCode();
        mv.visitTypeInsn(NEW, UNSUPPORTED_OPERATION_EXCEPTION);
        mv.visitInsn(DUP);
        mv.visitMethodInsn(INVOKESPECIAL, UNSUPPORTED_OPERATION_EXCEPTION, JVM_INIT_METHOD, "()V", false);
        mv.visitInsn(ATHROW);
        mv.visitMaxs(0, 0);
        mv.visitEnd();
    }

    private void createRecordRemoveMethod(ClassWriter cw, Map<String, BField> fields, String className,
                                          JvmCastGen jvmCastGen) {
        // throw an UnsupportedOperationException, since remove is not supported by for records.
        MethodVisitor mv = cw.visitMethod(ACC_PUBLIC, "remove", String.format("(L%s;)L%s;", OBJECT, OBJECT),
                                          String.format("(L%s;)TV;", OBJECT), null);
        mv.visitCode();

        int fieldNameRegIndex = 1;
        int strKeyVarIndex = 2;

        // cast key to java.lang.String
        mv.visitVarInsn(ALOAD, fieldNameRegIndex);
        mv.visitTypeInsn(CHECKCAST, B_STRING_VALUE);
        mv.visitMethodInsn(INVOKEINTERFACE, B_STRING_VALUE, GET_VALUE_METHOD, String.format("()L%s;", STRING_VALUE),
                           true);
        mv.visitVarInsn(ASTORE, strKeyVarIndex);

        mv.visitVarInsn(ALOAD, 0);
        mv.visitMethodInsn(INVOKESPECIAL, MAP_VALUE_IMPL, "validateFreezeStatus", "()V", false);

        // sort the fields before generating switch case
        List<BField> sortedFields = new ArrayList<>(fields.values());
        sortedFields.sort(FIELD_NAME_HASH_COMPARATOR);

        Label defaultCaseLabel = new Label();
        List<Label> labels = createDecodedLabelsForSwitch(mv, strKeyVarIndex, sortedFields, defaultCaseLabel);
        List<Label> targetLabels = createDecodedLabelsForEqualCheck(mv, strKeyVarIndex, sortedFields, labels,
                defaultCaseLabel);

        int i = 0;
        for (BField optionalField : sortedFields) {
            Label targetLabel = targetLabels.get(i);
            mv.visitLabel(targetLabel);

            //Setting isPresent as zero
            if (this.isOptionalRecordField(optionalField)) {
                String fieldName = optionalField.name.value;
                mv.visitVarInsn(ALOAD, 0);
                mv.visitInsn(ICONST_0);
                mv.visitFieldInsn(PUTFIELD, className, this.getFieldIsPresentFlagName(fieldName),
                        getTypeDesc(booleanType));

                // load the existing value to return
                mv.visitVarInsn(ALOAD, 0);
                mv.visitFieldInsn(GETFIELD, className, fieldName, getTypeDesc(optionalField.type));
                jvmCastGen.addBoxInsn(mv, optionalField.type);

                // Set default value for reference types
                if (checkIfValueIsJReferenceType(optionalField.type)) {
                    mv.visitVarInsn(ALOAD, 0);
                    mv.visitInsn(ACONST_NULL);
                    mv.visitFieldInsn(PUTFIELD, className, fieldName, getTypeDesc(optionalField.type));
                }

                mv.visitInsn(ARETURN);
            } else {
                mv.visitTypeInsn(NEW, UNSUPPORTED_OPERATION_EXCEPTION);
                mv.visitInsn(DUP);
                mv.visitMethodInsn(INVOKESPECIAL, UNSUPPORTED_OPERATION_EXCEPTION, JVM_INIT_METHOD, "()V", false);
                mv.visitInsn(ATHROW);
            }
            i += 1;
        }

        // default case
        mv.visitLabel(defaultCaseLabel);
        mv.visitVarInsn(ALOAD, 0);
        mv.visitVarInsn(ALOAD, fieldNameRegIndex);
        mv.visitMethodInsn(INVOKESPECIAL, MAP_VALUE_IMPL, "remove",
                String.format("(L%s;)L%s;", OBJECT, OBJECT), false);
        mv.visitInsn(ARETURN);

        mv.visitMaxs(0, 0);
        mv.visitEnd();
    }

    private boolean checkIfValueIsJReferenceType(BType bType) {

        switch (bType.getKind()) {
            case INT:
            case BOOLEAN:
            case FLOAT:
            case BYTE:
                return false;
            default:
                return true;
        }
    }

    private void createRecordGetKeysMethod(ClassWriter cw, Map<String, BField> fields, String className) {

        MethodVisitor mv = cw.visitMethod(ACC_PUBLIC, "getKeys", String.format("()[L%s;", OBJECT), "()[TK;", null);
        mv.visitCode();

        int keysVarIndex = 1;
        mv.visitTypeInsn(NEW, LINKED_HASH_SET);
        mv.visitInsn(DUP);
        mv.visitMethodInsn(INVOKESPECIAL, LINKED_HASH_SET, JVM_INIT_METHOD, "()V", false);
        mv.visitVarInsn(ASTORE, keysVarIndex);

        for (BField optionalField : fields.values()) {
            Label ifNotPresent = new Label();

            // If its an optional field, generate if-condition to check the presense of the field.
            String fieldName = decodeIdentifier(optionalField.name.value);
            if (this.isOptionalRecordField(optionalField)) {
                mv.visitVarInsn(ALOAD, 0); // this
                mv.visitFieldInsn(GETFIELD, className, this.getFieldIsPresentFlagName(fieldName),
                                  getTypeDesc(booleanType));
                mv.visitJumpInsn(IFEQ, ifNotPresent);
            }

            mv.visitVarInsn(ALOAD, keysVarIndex);
            mv.visitLdcInsn(fieldName);
                mv.visitMethodInsn(INVOKESTATIC, JvmConstants.STRING_UTILS, "fromString",
                                   String.format("(L%s;)L%s;", STRING_VALUE, B_STRING_VALUE), false);
            mv.visitMethodInsn(INVOKEINTERFACE, SET, "add", String.format("(L%s;)Z", OBJECT), true);
            mv.visitInsn(POP);
            mv.visitLabel(ifNotPresent);
        }

        mv.visitVarInsn(ALOAD, keysVarIndex);
        mv.visitVarInsn(ALOAD, 0); // this
        mv.visitMethodInsn(INVOKESPECIAL, LINKED_HASH_MAP, "keySet", String.format("()L%s;", SET), false);
        mv.visitMethodInsn(INVOKEINTERFACE, SET, "addAll", String.format("(L%s;)Z", COLLECTION), true);
        mv.visitInsn(POP);

        mv.visitVarInsn(ALOAD, keysVarIndex);
        mv.visitInsn(DUP);
        mv.visitMethodInsn(INVOKEINTERFACE, SET, "size", "()I", true);
            mv.visitTypeInsn(ANEWARRAY, B_STRING_VALUE);
        mv.visitMethodInsn(INVOKEINTERFACE, SET, "toArray", String.format("([L%s;)[L%s;", OBJECT, OBJECT), true);

        mv.visitInsn(ARETURN);
        mv.visitMaxs(0, 0);
        mv.visitEnd();
    }

    private void createRecordPopulateInitialValuesMethod(ClassWriter cw) {

        MethodVisitor mv = cw.visitMethod(ACC_PROTECTED, POPULATE_INITIAL_VALUES_METHOD,
                                          String.format("([L%s;)V", B_MAPPING_INITIAL_VALUE_ENTRY), null, null);
        mv.visitCode();

        mv.visitVarInsn(ALOAD, 0);
        mv.visitVarInsn(ALOAD, 1);
        mv.visitMethodInsn(INVOKESPECIAL, MAP_VALUE_IMPL, POPULATE_INITIAL_VALUES_METHOD,
                           String.format("([L%s;)V", B_MAPPING_INITIAL_VALUE_ENTRY), false);

        mv.visitInsn(RETURN);
        mv.visitMaxs(0, 0);
        mv.visitEnd();
    }

<<<<<<< HEAD
    void generateValueClasses(Map<String, byte[]> jarEntries, JvmBStringConstantsGen stringConstantsGen) {

=======
    void generateValueClasses(Map<String, byte[]> jarEntries) {
        String packageName = JvmCodeGenUtil.getPackageName(module.packageID);
>>>>>>> fc96f5ee
        module.typeDefs.parallelStream().forEach(optionalTypeDef -> {
            BType bType = optionalTypeDef.type;
            String className = getTypeValueClassName(this.module, optionalTypeDef.name.value);
            AsyncDataCollector asyncDataCollector = new AsyncDataCollector(className);
            if (bType.tag == TypeTags.OBJECT && Symbols.isFlagOn(bType.tsymbol.flags, Flags.CLASS)) {
                BObjectType objectType = (BObjectType) bType;
<<<<<<< HEAD
                byte[] bytes = this.createObjectValueClass(objectType, className, optionalTypeDef, stringConstantsGen
                        , asyncDataCollector);
                jarEntries.put(className + ".class", bytes);
            } else if (bType.tag == TypeTags.RECORD) {
                BRecordType recordType = (BRecordType) bType;
                byte[] bytes = this.createRecordValueClass(recordType, className, optionalTypeDef, stringConstantsGen
                        , asyncDataCollector);
=======
                String className = getTypeValueClassName(packageName, optionalTypeDef.name.value);
                byte[] bytes = this.createObjectValueClass(objectType, className, optionalTypeDef);
                jarEntries.put(className + ".class", bytes);
            } else if (bType.tag == TypeTags.RECORD) {
                BRecordType recordType = (BRecordType) bType;
                String className = getTypeValueClassName(packageName, optionalTypeDef.name.value);
                byte[] bytes = this.createRecordValueClass(recordType, className, optionalTypeDef);
>>>>>>> fc96f5ee
                jarEntries.put(className + ".class", bytes);

                String typedescClass = getTypeDescClassName(packageName, optionalTypeDef.name.value);
                bytes = this.createRecordTypeDescClass(recordType, typedescClass, optionalTypeDef);
                jarEntries.put(typedescClass + ".class", bytes);
            }
        });
    }

    private byte[] createObjectValueClass(BObjectType objectType, String className, BIRNode.BIRTypeDefinition typeDef,
                                          JvmBStringConstantsGen stringConstantsGen,
                                          AsyncDataCollector asyncDataCollector) {

        ClassWriter cw = new BallerinaClassWriter(COMPUTE_FRAMES);
        cw.visitSource(typeDef.pos.lineRange().filePath(), null);

        JvmTypeGen jvmTypeGen = new JvmTypeGen(stringConstantsGen);
        JvmCastGen jvmCastGen = new JvmCastGen(jvmPackageGen.symbolTable, jvmTypeGen);
        LambdaGen lambdaGen =  new LambdaGen(jvmPackageGen, jvmCastGen);
        cw.visit(V1_8, ACC_PUBLIC + ACC_SUPER, className, null, ABSTRACT_OBJECT_VALUE, new String[]{B_OBJECT});

        Map<String, BField> fields = objectType.fields;
        this.createObjectFields(cw, fields);

        List<BIRNode.BIRFunction> attachedFuncs = typeDef.attachedFuncs;
        if (attachedFuncs != null) {
            this.createObjectMethods(cw, attachedFuncs, className, objectType, jvmTypeGen, jvmCastGen,
                                     stringConstantsGen, asyncDataCollector);
        }

        this.createObjectInit(cw, fields, className);
<<<<<<< HEAD
        this.createCallMethod(cw, attachedFuncs, className, jvmCastGen);
        this.createObjectGetMethod(cw, fields, className, jvmCastGen);
        this.createObjectSetMethod(cw, fields, className, jvmCastGen);
        this.createObjectSetOnInitializationMethod(cw, fields, className, jvmCastGen);
        this.createLambdas(cw, asyncDataCollector, lambdaGen);
        JvmCodeGenUtil.visitStrandMetadataFields(cw, asyncDataCollector.getStrandMetadata());
        this.generateStaticInitializer(cw, className, module, asyncDataCollector);
=======
        this.createCallMethod(cw, attachedFuncs, className);
        this.createObjectGetMethod(cw, fields, className);
        this.createObjectSetMethod(cw, fields, className);
        this.createObjectSetOnInitializationMethod(cw, fields, className);
        this.createLambdas(cw, asyncDataCollector);
        JvmCodeGenUtil.visitStrandMetadataField(cw, asyncDataCollector);
        this.generateStaticInitializer(cw, className, module.packageID, asyncDataCollector);
>>>>>>> fc96f5ee

        cw.visitEnd();
        return jvmPackageGen.getBytes(cw, className, typeDef);
    }
}<|MERGE_RESOLUTION|>--- conflicted
+++ resolved
@@ -658,7 +658,7 @@
 
         List<BIRNode.BIRFunction> attachedFuncs = typeDef.attachedFuncs;
         if (attachedFuncs != null) {
-            this.createRecordMethods(cw, attachedFuncs, className, jvmTypeGen, jvmCastGen,stringConstantsGen,
+            this.createRecordMethods(cw, attachedFuncs, className, jvmTypeGen, jvmCastGen, stringConstantsGen,
                                      asyncDataCollector);
         }
 
@@ -678,15 +678,9 @@
         this.createRecordConstructor(cw, TYPEDESC_VALUE);
         this.createRecordConstructor(cw, TYPE);
         this.createRecordInitWrapper(cw, className, typeDef);
-<<<<<<< HEAD
         this.createLambdas(cw, asyncDataCollector, lambdaGen);
         JvmCodeGenUtil.visitStrandMetadataFields(cw, asyncDataCollector.getStrandMetadata());
-        this.generateStaticInitializer(cw, className, module, asyncDataCollector);
-=======
-        this.createLambdas(cw, asyncDataCollector);
-        JvmCodeGenUtil.visitStrandMetadataField(cw, asyncDataCollector);
         this.generateStaticInitializer(cw, className, module.packageID, asyncDataCollector);
->>>>>>> fc96f5ee
         cw.visitEnd();
 
         return jvmPackageGen.getBytes(cw, className, typeDef);
@@ -1339,20 +1333,15 @@
         mv.visitEnd();
     }
 
-<<<<<<< HEAD
     void generateValueClasses(Map<String, byte[]> jarEntries, JvmBStringConstantsGen stringConstantsGen) {
 
-=======
-    void generateValueClasses(Map<String, byte[]> jarEntries) {
         String packageName = JvmCodeGenUtil.getPackageName(module.packageID);
->>>>>>> fc96f5ee
         module.typeDefs.parallelStream().forEach(optionalTypeDef -> {
             BType bType = optionalTypeDef.type;
-            String className = getTypeValueClassName(this.module, optionalTypeDef.name.value);
+            String className = getTypeValueClassName(packageName, optionalTypeDef.name.value);
             AsyncDataCollector asyncDataCollector = new AsyncDataCollector(className);
             if (bType.tag == TypeTags.OBJECT && Symbols.isFlagOn(bType.tsymbol.flags, Flags.CLASS)) {
                 BObjectType objectType = (BObjectType) bType;
-<<<<<<< HEAD
                 byte[] bytes = this.createObjectValueClass(objectType, className, optionalTypeDef, stringConstantsGen
                         , asyncDataCollector);
                 jarEntries.put(className + ".class", bytes);
@@ -1360,17 +1349,7 @@
                 BRecordType recordType = (BRecordType) bType;
                 byte[] bytes = this.createRecordValueClass(recordType, className, optionalTypeDef, stringConstantsGen
                         , asyncDataCollector);
-=======
-                String className = getTypeValueClassName(packageName, optionalTypeDef.name.value);
-                byte[] bytes = this.createObjectValueClass(objectType, className, optionalTypeDef);
                 jarEntries.put(className + ".class", bytes);
-            } else if (bType.tag == TypeTags.RECORD) {
-                BRecordType recordType = (BRecordType) bType;
-                String className = getTypeValueClassName(packageName, optionalTypeDef.name.value);
-                byte[] bytes = this.createRecordValueClass(recordType, className, optionalTypeDef);
->>>>>>> fc96f5ee
-                jarEntries.put(className + ".class", bytes);
-
                 String typedescClass = getTypeDescClassName(packageName, optionalTypeDef.name.value);
                 bytes = this.createRecordTypeDescClass(recordType, typedescClass, optionalTypeDef);
                 jarEntries.put(typedescClass + ".class", bytes);
@@ -1400,23 +1379,13 @@
         }
 
         this.createObjectInit(cw, fields, className);
-<<<<<<< HEAD
         this.createCallMethod(cw, attachedFuncs, className, jvmCastGen);
         this.createObjectGetMethod(cw, fields, className, jvmCastGen);
         this.createObjectSetMethod(cw, fields, className, jvmCastGen);
         this.createObjectSetOnInitializationMethod(cw, fields, className, jvmCastGen);
         this.createLambdas(cw, asyncDataCollector, lambdaGen);
         JvmCodeGenUtil.visitStrandMetadataFields(cw, asyncDataCollector.getStrandMetadata());
-        this.generateStaticInitializer(cw, className, module, asyncDataCollector);
-=======
-        this.createCallMethod(cw, attachedFuncs, className);
-        this.createObjectGetMethod(cw, fields, className);
-        this.createObjectSetMethod(cw, fields, className);
-        this.createObjectSetOnInitializationMethod(cw, fields, className);
-        this.createLambdas(cw, asyncDataCollector);
-        JvmCodeGenUtil.visitStrandMetadataField(cw, asyncDataCollector);
         this.generateStaticInitializer(cw, className, module.packageID, asyncDataCollector);
->>>>>>> fc96f5ee
 
         cw.visitEnd();
         return jvmPackageGen.getBytes(cw, className, typeDef);
