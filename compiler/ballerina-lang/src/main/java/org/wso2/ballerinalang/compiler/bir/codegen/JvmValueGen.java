/*
 * Copyright (c) 2019, WSO2 Inc. (http://www.wso2.org) All Rights Reserved.
 *
 * WSO2 Inc. licenses this file to you under the Apache License,
 * Version 2.0 (the "License"); you may not use this file except
 * in compliance with the License.
 * You may obtain a copy of the License at
 *
 *    http://www.apache.org/licenses/LICENSE-2.0
 *
 * Unless required by applicable law or agreed to in writing,
 * software distributed under the License is distributed on an
 * "AS IS" BASIS, WITHOUT WARRANTIES OR CONDITIONS OF ANY
 * KIND, either express or implied.  See the License for the
 * specific language governing permissions and limitations
 * under the License.
 */
package org.wso2.ballerinalang.compiler.bir.codegen;

import io.ballerina.identifier.Utils;
import org.ballerinalang.model.elements.PackageID;
import org.objectweb.asm.ClassWriter;
import org.objectweb.asm.FieldVisitor;
import org.objectweb.asm.Label;
import org.objectweb.asm.MethodVisitor;
import org.wso2.ballerinalang.compiler.bir.codegen.internal.AsyncDataCollector;
<<<<<<< HEAD
import org.wso2.ballerinalang.compiler.bir.codegen.interop.BIRFunctionWrapper;
import org.wso2.ballerinalang.compiler.bir.codegen.interop.ExternalMethodGen;
=======
>>>>>>> 4c27c5cb
import org.wso2.ballerinalang.compiler.bir.codegen.interop.JFieldBIRFunction;
import org.wso2.ballerinalang.compiler.bir.codegen.interop.JMethodBIRFunction;
import org.wso2.ballerinalang.compiler.bir.codegen.methodgen.InitMethodGen;
import org.wso2.ballerinalang.compiler.bir.codegen.methodgen.LambdaGen;
import org.wso2.ballerinalang.compiler.bir.codegen.methodgen.MethodGen;
import org.wso2.ballerinalang.compiler.bir.codegen.split.JvmConstantsGen;
import org.wso2.ballerinalang.compiler.bir.codegen.split.values.JvmObjectGen;
import org.wso2.ballerinalang.compiler.bir.codegen.split.values.JvmRecordGen;
import org.wso2.ballerinalang.compiler.bir.model.BIRInstruction;
import org.wso2.ballerinalang.compiler.bir.model.BIRNode;
import org.wso2.ballerinalang.compiler.bir.model.BIRNode.BIRFunction;
import org.wso2.ballerinalang.compiler.semantics.analyzer.TypeHashVisitor;
import org.wso2.ballerinalang.compiler.semantics.analyzer.Types;
import org.wso2.ballerinalang.compiler.semantics.model.SymbolTable;
import org.wso2.ballerinalang.compiler.semantics.model.symbols.Symbols;
import org.wso2.ballerinalang.compiler.semantics.model.types.BField;
import org.wso2.ballerinalang.compiler.semantics.model.types.BObjectType;
import org.wso2.ballerinalang.compiler.semantics.model.types.BRecordType;
import org.wso2.ballerinalang.compiler.semantics.model.types.BType;
import org.wso2.ballerinalang.compiler.util.Names;
import org.wso2.ballerinalang.compiler.util.TypeTags;
import org.wso2.ballerinalang.util.Flags;

import java.util.List;
import java.util.Map;

import static org.objectweb.asm.ClassWriter.COMPUTE_FRAMES;
import static org.objectweb.asm.Opcodes.ACC_PROTECTED;
import static org.objectweb.asm.Opcodes.ACC_PUBLIC;
import static org.objectweb.asm.Opcodes.ACC_STATIC;
import static org.objectweb.asm.Opcodes.ACC_SUPER;
import static org.objectweb.asm.Opcodes.ALOAD;
import static org.objectweb.asm.Opcodes.ARETURN;
import static org.objectweb.asm.Opcodes.ATHROW;
import static org.objectweb.asm.Opcodes.CHECKCAST;
import static org.objectweb.asm.Opcodes.DUP;
import static org.objectweb.asm.Opcodes.GETFIELD;
import static org.objectweb.asm.Opcodes.IFEQ;
import static org.objectweb.asm.Opcodes.ILOAD;
import static org.objectweb.asm.Opcodes.INVOKESPECIAL;
import static org.objectweb.asm.Opcodes.INVOKEVIRTUAL;
import static org.objectweb.asm.Opcodes.IRETURN;
import static org.objectweb.asm.Opcodes.ISTORE;
import static org.objectweb.asm.Opcodes.NEW;
import static org.objectweb.asm.Opcodes.POP;
import static org.objectweb.asm.Opcodes.PUTFIELD;
import static org.objectweb.asm.Opcodes.RETURN;
import static org.objectweb.asm.Opcodes.SWAP;
import static org.objectweb.asm.Opcodes.V17;
import static org.wso2.ballerinalang.compiler.bir.codegen.JvmCodeGenUtil.toNameString;
import static org.wso2.ballerinalang.compiler.bir.codegen.JvmConstants.ABSTRACT_OBJECT_VALUE;
import static org.wso2.ballerinalang.compiler.bir.codegen.JvmConstants.ANNOTATIONS_FIELD;
import static org.wso2.ballerinalang.compiler.bir.codegen.JvmConstants.BAL_OPTIONAL;
import static org.wso2.ballerinalang.compiler.bir.codegen.JvmConstants.B_OBJECT;
import static org.wso2.ballerinalang.compiler.bir.codegen.JvmConstants.INSTANTIATE_FUNCTION;
import static org.wso2.ballerinalang.compiler.bir.codegen.JvmConstants.JVM_INIT_METHOD;
import static org.wso2.ballerinalang.compiler.bir.codegen.JvmConstants.JVM_STATIC_INIT_METHOD;
import static org.wso2.ballerinalang.compiler.bir.codegen.JvmConstants.LOCK_VALUE;
import static org.wso2.ballerinalang.compiler.bir.codegen.JvmConstants.MAP_VALUE;
import static org.wso2.ballerinalang.compiler.bir.codegen.JvmConstants.MAP_VALUE_IMPL;
import static org.wso2.ballerinalang.compiler.bir.codegen.JvmConstants.POPULATE_INITIAL_VALUES_METHOD;
import static org.wso2.ballerinalang.compiler.bir.codegen.JvmConstants.RECORD_INIT_WRAPPER_NAME;
import static org.wso2.ballerinalang.compiler.bir.codegen.JvmConstants.TYPEDESC_CLASS_PREFIX;
import static org.wso2.ballerinalang.compiler.bir.codegen.JvmConstants.TYPEDESC_VALUE;
import static org.wso2.ballerinalang.compiler.bir.codegen.JvmConstants.TYPEDESC_VALUE_IMPL;
import static org.wso2.ballerinalang.compiler.bir.codegen.JvmConstants.TYPEDESC_VALUE_IMPL_CLOSURES;
import static org.wso2.ballerinalang.compiler.bir.codegen.JvmConstants.TYPE_IMPL;
import static org.wso2.ballerinalang.compiler.bir.codegen.JvmConstants.UNSUPPORTED_OPERATION_EXCEPTION;
import static org.wso2.ballerinalang.compiler.bir.codegen.JvmConstants.VALUE_CLASS_PREFIX;
import static org.wso2.ballerinalang.compiler.bir.codegen.JvmDesugarPhase.addDefaultableBooleanVarsToSignature;
import static org.wso2.ballerinalang.compiler.bir.codegen.JvmDesugarPhase.enrichWithDefaultableParamInits;
import static org.wso2.ballerinalang.compiler.bir.codegen.JvmPackageGen.computeLockNameFromString;
import static org.wso2.ballerinalang.compiler.bir.codegen.JvmSignatures.CAST_B_MAPPING_INITIAL_VALUE_ENTRY;
import static org.wso2.ballerinalang.compiler.bir.codegen.JvmSignatures.GET_MAP_ARRAY;
import static org.wso2.ballerinalang.compiler.bir.codegen.JvmSignatures.GET_MAP_VALUE;
import static org.wso2.ballerinalang.compiler.bir.codegen.JvmSignatures.INIT_TYPEDESC;
import static org.wso2.ballerinalang.compiler.bir.codegen.JvmSignatures.INSTANTIATE;
import static org.wso2.ballerinalang.compiler.bir.codegen.JvmSignatures.INSTANTIATE_WITH_INITIAL_VALUES;
import static org.wso2.ballerinalang.compiler.bir.codegen.JvmSignatures.OBJECT_TYPE_IMPL_INIT;
import static org.wso2.ballerinalang.compiler.bir.codegen.JvmSignatures.POPULATE_INITIAL_VALUES;
import static org.wso2.ballerinalang.compiler.bir.codegen.JvmSignatures.RECORD_VALUE_CLASS;
import static org.wso2.ballerinalang.compiler.bir.codegen.JvmSignatures.RETURN_OBJECT;
import static org.wso2.ballerinalang.compiler.bir.codegen.JvmSignatures.TYPE_DESC_CONSTRUCTOR;
import static org.wso2.ballerinalang.compiler.bir.codegen.JvmSignatures.TYPE_DESC_CONSTRUCTOR_WITH_ANNOTATIONS;
import static org.wso2.ballerinalang.compiler.bir.codegen.JvmSignatures.TYPE_PARAMETER;
import static org.wso2.ballerinalang.compiler.bir.codegen.JvmSignatures.VOID_METHOD_DESC;
import static org.wso2.ballerinalang.compiler.bir.codegen.JvmTypeGen.getTypeDesc;
import static org.wso2.ballerinalang.compiler.bir.codegen.interop.InteropMethodGen.desugarInteropFuncs;

/**
 * BIR values to JVM byte code generation class.
 *
 * @since 1.2.0
 */
public class JvmValueGen {

    static final String ENCODED_RECORD_INIT =
            Utils.encodeFunctionIdentifier(Names.INIT_FUNCTION_SUFFIX.value);
    private final BIRNode.BIRPackage module;
    private final JvmPackageGen jvmPackageGen;
    private final MethodGen methodGen;
    private final BType booleanType;
    private final JvmObjectGen jvmObjectGen;
    private final JvmRecordGen jvmRecordGen;
    private final TypeHashVisitor typeHashVisitor;
    private final Types types;

    JvmValueGen(BIRNode.BIRPackage module, JvmPackageGen jvmPackageGen, MethodGen methodGen,
                TypeHashVisitor typeHashVisitor, Types types) {
        this.module = module;
        this.jvmPackageGen = jvmPackageGen;
        this.methodGen = methodGen;
        this.booleanType = jvmPackageGen.symbolTable.booleanType;
        this.jvmRecordGen = new JvmRecordGen(jvmPackageGen.symbolTable);
        this.jvmObjectGen = new JvmObjectGen();
        this.typeHashVisitor = typeHashVisitor;
        this.types = types;
    }

    static void injectDefaultParamInitsToAttachedFuncs(BIRNode.BIRPackage module, InitMethodGen initMethodGen,
                                                       JvmPackageGen jvmPackageGen) {
        List<BIRNode.BIRTypeDefinition> typeDefs = module.typeDefs;
        for (BIRNode.BIRTypeDefinition optionalTypeDef : typeDefs) {
            BType bType = JvmCodeGenUtil.getImpliedType(optionalTypeDef.type);
            if ((bType.tag == TypeTags.OBJECT && Symbols.isFlagOn(
                    bType.tsymbol.flags, Flags.CLASS)) || bType.tag == TypeTags.RECORD) {
                desugarObjectMethods(optionalTypeDef.attachedFuncs, initMethodGen,
                                     jvmPackageGen);
            }
        }
    }

    private static void desugarObjectMethods(List<BIRFunction> attachedFuncs, InitMethodGen initMethodGen,
                                             JvmPackageGen jvmPackageGen) {
        if (attachedFuncs == null) {
            return;
        }
        for (BIRNode.BIRFunction birFunc : attachedFuncs) {
            if (birFunc == null) {
                continue;
            }
            if (JvmCodeGenUtil.isExternFunc(birFunc)) {
                if (birFunc instanceof JMethodBIRFunction) {
                    desugarInteropFuncs((JMethodBIRFunction) birFunc, initMethodGen);
                    enrichWithDefaultableParamInits(birFunc, initMethodGen);
                } else if (!(birFunc instanceof JFieldBIRFunction)) {
                    enrichWithDefaultableParamInits(birFunc, initMethodGen);
                }
            } else {
                addDefaultableBooleanVarsToSignature(birFunc, jvmPackageGen.symbolTable.booleanType);
                enrichWithDefaultableParamInits(birFunc, initMethodGen);
            }
        }
    }

    public static String getTypeDescClassName(String packageName, String typeName) {
        return packageName + TYPEDESC_CLASS_PREFIX + typeName;
    }

    public static String getTypeValueClassName(String packageName, String typeName) {
        return packageName + VALUE_CLASS_PREFIX + typeName;
    }

    public static String getFieldIsPresentFlagName(String fieldName) {
        return "$" + fieldName + "$isPresent";
    }

    public static boolean isOptionalRecordField(BField field) {
        return (field.symbol.flags & BAL_OPTIONAL) == BAL_OPTIONAL;
    }

    void generateValueClasses(Map<String, byte[]> jarEntries, JvmConstantsGen jvmConstantsGen, JvmTypeGen jvmTypeGen) {
        String packageName = JvmCodeGenUtil.getPackageName(module.packageID);
        module.typeDefs.forEach(optionalTypeDef -> {
            if (optionalTypeDef.type.tag == TypeTags.TYPEREFDESC) {
                return;
            }
            BType bType = optionalTypeDef.type;
            String className = getTypeValueClassName(packageName, optionalTypeDef.internalName.value);
            AsyncDataCollector asyncDataCollector = new AsyncDataCollector(className);
            if (optionalTypeDef.type.tag == TypeTags.OBJECT &&
                    Symbols.isFlagOn(optionalTypeDef.type.tsymbol.flags, Flags.CLASS)) {
                BObjectType objectType = (BObjectType) optionalTypeDef.type;
                byte[] bytes = this.createObjectValueClass(objectType, className, optionalTypeDef, jvmConstantsGen
                        , asyncDataCollector);
                jarEntries.put(className + ".class", bytes);
            } else if (bType.tag == TypeTags.RECORD) {
                BRecordType recordType = (BRecordType) bType;
                byte[] bytes = this.createRecordValueClass(recordType, className, optionalTypeDef, asyncDataCollector,
                        jvmTypeGen);
                jarEntries.put(className + ".class", bytes);
                String typedescClass = getTypeDescClassName(packageName, optionalTypeDef.internalName.value);
                bytes = this.createRecordTypeDescClass(recordType, typedescClass, optionalTypeDef, jvmTypeGen);
                jarEntries.put(typedescClass + ".class", bytes);
            }
        });
    }


    private byte[] createRecordTypeDescClass(BRecordType recordType, String className,
                                             BIRNode.BIRTypeDefinition typeDef, JvmTypeGen jvmTypeGen) {

        ClassWriter cw = new BallerinaClassWriter(COMPUTE_FRAMES);
        if (typeDef.pos != null) {
            cw.visitSource(typeDef.pos.lineRange().fileName(), null);
        } else {
            cw.visitSource(className, null);
        }
        cw.visit(V17, ACC_PUBLIC + ACC_SUPER, className, null, TYPEDESC_VALUE_IMPL, new String[]{TYPEDESC_VALUE});

        FieldVisitor fv = cw.visitField(0, ANNOTATIONS_FIELD, GET_MAP_VALUE, null, null);
        fv.visitEnd();

        this.createTypeDescConstructor(cw, className);
        this.createTypeDescConstructorWithAnnotations(cw, className);
        this.createInstantiateMethod(cw, recordType, jvmTypeGen, className);
        this.createInstantiateMethodWithInitialValues(cw, recordType, typeDef, className);

        cw.visitEnd();
        return jvmPackageGen.getBytes(cw, typeDef);
    }

    private void createInstantiateMethod(ClassWriter cw, BRecordType recordType, JvmTypeGen jvmTypeGen,
                                         String className) {
        MethodVisitor mv = cw.visitMethod(ACC_PUBLIC, INSTANTIATE_FUNCTION, INSTANTIATE, null, null);
        mv.visitCode();
        jvmTypeGen.loadType(mv, recordType);
        mv.visitTypeInsn(CHECKCAST, TYPE_IMPL);
        mv.visitMethodInsn(INVOKEVIRTUAL, TYPE_IMPL, "getZeroValue", RETURN_OBJECT, false);
        mv.visitInsn(ARETURN);
        JvmCodeGenUtil.visitMaxStackForMethod(mv, INSTANTIATE_FUNCTION, className);
        mv.visitEnd();
    }

    private void createInstantiateMethodWithInitialValues(ClassWriter cw, BRecordType recordType,
                                         BIRNode.BIRTypeDefinition typeDef, String typeClass) {
        MethodVisitor mv = cw.visitMethod(ACC_PUBLIC, INSTANTIATE_FUNCTION, INSTANTIATE_WITH_INITIAL_VALUES,
                null, null);
        mv.visitCode();

        String className = getTypeValueClassName(recordType.tsymbol.pkgID, toNameString(recordType));
        mv.visitTypeInsn(NEW, className);
        mv.visitInsn(DUP);
        mv.visitInsn(DUP);
        mv.visitVarInsn(ALOAD, 0);
        mv.visitMethodInsn(INVOKESPECIAL, className, JVM_INIT_METHOD, INIT_TYPEDESC, false);

        // Invoke the init-function of this type.
        mv.visitVarInsn(ALOAD, 1);
        mv.visitInsn(SWAP);
<<<<<<< HEAD
=======

        // Invoke the init-functions of referenced types. This is done to initialize the
        // defualt values of the fields coming from the referenced types.
        for (BType bType : typeDef.referencedTypes) {
            BType typeRef = JvmCodeGenUtil.getImpliedType(bType);
            if (typeRef.tag == TypeTags.RECORD) {
                String refTypeClassName = getTypeValueClassName(typeRef.tsymbol.pkgID, toNameString(typeRef));
                mv.visitInsn(DUP2);
                mv.visitMethodInsn(INVOKESTATIC, refTypeClassName , RECORD_INIT_WRAPPER_NAME,
                                   RECORD_INIT_WRAPPER, false);
            }
        }

>>>>>>> 4c27c5cb
        mv.visitVarInsn(ALOAD, 0);
        mv.visitFieldInsn(GETFIELD, TYPEDESC_VALUE_IMPL, TYPEDESC_VALUE_IMPL_CLOSURES,
                          GET_MAP_ARRAY);
        mv.visitInsn(POP);

        // Invoke the init-function of this type.
        String initFuncName;
        String valueClassName;
        List<BIRFunction> attachedFuncs = typeDef.attachedFuncs;

        // Attached functions are empty for type-labeling. In such cases, call the init() of
        // the original type value
        if (!attachedFuncs.isEmpty()) {
            initFuncName = attachedFuncs.get(0).name.value;
            valueClassName = className;
        } else {
            // record type is the original record-type of this type-label
            valueClassName = getTypeValueClassName(recordType.tsymbol.pkgID, toNameString(recordType));
            initFuncName = recordType.name + ENCODED_RECORD_INIT;
        }

        mv.visitInsn(DUP);
        mv.visitTypeInsn(CHECKCAST, valueClassName);
        mv.visitVarInsn(ALOAD, 2);
        mv.visitTypeInsn(CHECKCAST, CAST_B_MAPPING_INITIAL_VALUE_ENTRY);
        mv.visitMethodInsn(INVOKEVIRTUAL, valueClassName, POPULATE_INITIAL_VALUES_METHOD,
                           POPULATE_INITIAL_VALUES, false);

        mv.visitInsn(ARETURN);
        JvmCodeGenUtil.visitMaxStackForMethod(mv, INSTANTIATE_FUNCTION, typeClass);
        mv.visitEnd();
    }

    public static String getTypeValueClassName(PackageID packageID, String typeName) {
        return getTypeValueClassName(JvmCodeGenUtil.getPackageName(packageID), typeName);
    }

<<<<<<< HEAD
=======
    private StringBuilder calcClosureMapSignature(int size) {
        StringBuilder closureParamSignature = new StringBuilder();
        for (int i = 0; i < size; i++) {
            closureParamSignature.append("L").append(MAP_VALUE).append(";");
        }
        return closureParamSignature;
    }

>>>>>>> 4c27c5cb
    private byte[] createRecordValueClass(BRecordType recordType, String className, BIRNode.BIRTypeDefinition typeDef,
                                          AsyncDataCollector asyncDataCollector, JvmTypeGen jvmTypeGen) {

        ClassWriter cw = new BallerinaClassWriter(COMPUTE_FRAMES);
        if (typeDef.pos != null) {
            cw.visitSource(typeDef.pos.lineRange().fileName(), null);
        } else {
            cw.visitSource(className, null);
        }
        JvmCastGen jvmCastGen = new JvmCastGen(jvmPackageGen.symbolTable, jvmTypeGen, types);
        LambdaGen lambdaGen = new LambdaGen(jvmPackageGen, jvmCastGen);
        cw.visit(V17, ACC_PUBLIC + ACC_SUPER, className, RECORD_VALUE_CLASS, MAP_VALUE_IMPL, new String[]{MAP_VALUE});

        Map<String, BField> fields = recordType.fields;
        this.createRecordFields(cw, fields);
        jvmRecordGen.createAndSplitGetMethod(cw, fields, className, jvmCastGen);
        jvmRecordGen.createAndSplitSetMethod(cw, fields, className, jvmCastGen);
        jvmRecordGen.createAndSplitEntrySetMethod(cw, fields, className, jvmCastGen);
        jvmRecordGen.createAndSplitContainsKeyMethod(cw, fields, className);
        jvmRecordGen.createAndSplitGetValuesMethod(cw, fields, className, jvmCastGen);
        this.createGetSizeMethod(cw, fields, className);
        this.createRecordClearMethod(cw, typeDef.name.value);
        jvmRecordGen.createAndSplitRemoveMethod(cw, fields, className, jvmCastGen);
        jvmRecordGen.createAndSplitGetKeysMethod(cw, fields, className);
        this.createRecordPopulateInitialValuesMethod(cw, className);

        this.createRecordConstructor(cw, INIT_TYPEDESC, className, typeDef, recordType);
        this.createRecordConstructor(cw, TYPE_PARAMETER, className, typeDef, recordType);
        this.createLambdas(cw, asyncDataCollector, lambdaGen, className);
        JvmCodeGenUtil.visitStrandMetadataFields(cw, asyncDataCollector.getStrandMetadata());
        this.generateStaticInitializer(cw, className, module.packageID, asyncDataCollector);
        cw.visitEnd();

        return jvmPackageGen.getBytes(cw, typeDef);
    }

<<<<<<< HEAD
=======
    private void createRecordMethods(ClassWriter cw, List<BIRNode.BIRFunction> attachedFuncs, String moduleClassName,
                                     JvmTypeGen jvmTypeGen, JvmCastGen jvmCastGen,
                                     JvmConstantsGen jvmConstantsGen, AsyncDataCollector asyncDataCollector) {
        for (BIRNode.BIRFunction func : attachedFuncs) {
            if (func == null) {
                continue;
            }
            methodGen.generateMethod(func, cw, this.module, null, moduleClassName, jvmTypeGen, jvmCastGen,
                    jvmConstantsGen, asyncDataCollector);
        }
    }

>>>>>>> 4c27c5cb
    private void createTypeDescConstructor(ClassWriter cw, String className) {

        String descriptor = TYPE_DESC_CONSTRUCTOR;
        MethodVisitor mv = cw.visitMethod(ACC_PUBLIC, JVM_INIT_METHOD, descriptor, null, null);
        mv.visitCode();

        // load super
        mv.visitVarInsn(ALOAD, 0);
        // load type
        mv.visitVarInsn(ALOAD, 1);

        mv.visitVarInsn(ALOAD, 2);
        // invoke `super(type)`;
        mv.visitMethodInsn(INVOKESPECIAL, TYPEDESC_VALUE_IMPL, JVM_INIT_METHOD, descriptor, false);

        mv.visitInsn(RETURN);
        JvmCodeGenUtil.visitMaxStackForMethod(mv, JVM_INIT_METHOD, className);
        mv.visitEnd();
    }

    private void createTypeDescConstructorWithAnnotations(ClassWriter cw, String name) {
        String descriptor = TYPE_DESC_CONSTRUCTOR_WITH_ANNOTATIONS;
        MethodVisitor mv = cw.visitMethod(ACC_PUBLIC, JVM_INIT_METHOD, descriptor, null, null);
        mv.visitCode();

        mv.visitVarInsn(ALOAD, 0);
        mv.visitVarInsn(ALOAD, 3);
        mv.visitFieldInsn(PUTFIELD, name, ANNOTATIONS_FIELD, GET_MAP_VALUE);
        // load super
        mv.visitVarInsn(ALOAD, 0);
        // load type
        mv.visitVarInsn(ALOAD, 1);
        // load closures
        mv.visitVarInsn(ALOAD, 2);
        // load annotations
        mv.visitVarInsn(ALOAD, 3);
        // invoke `super(type)`;
        mv.visitMethodInsn(INVOKESPECIAL, TYPEDESC_VALUE_IMPL, JVM_INIT_METHOD, TYPE_DESC_CONSTRUCTOR_WITH_ANNOTATIONS,
                           false);

        mv.visitInsn(RETURN);
        JvmCodeGenUtil.visitMaxStackForMethod(mv, JVM_INIT_METHOD, name);
        mv.visitEnd();
    }

    private void createRecordConstructor(ClassWriter cw, String argumentClass, String className,
                                         BIRNode.BIRTypeDefinition typedef, BRecordType recordType) {
        MethodVisitor mv = cw.visitMethod(ACC_PUBLIC, JVM_INIT_METHOD, argumentClass, null, null);
        mv.visitCode();

        // load super
        mv.visitVarInsn(ALOAD, 0);
        // load type
        mv.visitVarInsn(ALOAD, 1);
        // invoke `super(type)`;
        mv.visitMethodInsn(INVOKESPECIAL, MAP_VALUE_IMPL, JVM_INIT_METHOD, argumentClass, false);
        mv.visitInsn(RETURN);
        JvmCodeGenUtil.visitMaxStackForMethod(mv, RECORD_INIT_WRAPPER_NAME, className);
        mv.visitEnd();
    }

    private void createRecordFields(ClassWriter cw, Map<String, BField> fields) {
        for (BField field : fields.values()) {
            if (field == null) {
                continue;
            }
            String fieldName = field.name.value;
            FieldVisitor fv = cw.visitField(0, fieldName, getTypeDesc(field.type), null, null);
            fv.visitEnd();

            if (isOptionalRecordField(field)) {
                fv = cw.visitField(0, getFieldIsPresentFlagName(fieldName), getTypeDesc(booleanType),
                        null, null);
                fv.visitEnd();
            }
        }
    }


    private void createGetSizeMethod(ClassWriter cw, Map<String, BField> fields, String className) {

        MethodVisitor mv = cw.visitMethod(ACC_PUBLIC, "size", "()I", null, null);
        mv.visitCode();
        int sizeVarIndex = 1;

        mv.visitVarInsn(ALOAD, 0);
        mv.visitMethodInsn(INVOKESPECIAL, MAP_VALUE_IMPL, "size", "()I", false);
        mv.visitVarInsn(ISTORE, sizeVarIndex);

        int requiredFieldsCount = 0;
        for (BField optionalField : fields.values()) {
            String fieldName = optionalField.name.value;
            if (isOptionalRecordField(optionalField)) {
                mv.visitVarInsn(ALOAD, 0);
                mv.visitFieldInsn(GETFIELD, className, getFieldIsPresentFlagName(fieldName),
                        getTypeDesc(booleanType));
                Label l3 = new Label();
                mv.visitJumpInsn(IFEQ, l3);
                mv.visitIincInsn(sizeVarIndex, 1);
                mv.visitLabel(l3);
            } else {
                requiredFieldsCount += 1;
            }
        }

        mv.visitIincInsn(sizeVarIndex, requiredFieldsCount);
        mv.visitVarInsn(ILOAD, sizeVarIndex);
        mv.visitInsn(IRETURN);

        JvmCodeGenUtil.visitMaxStackForMethod(mv, "size", className);
        mv.visitEnd();
    }

    private void createRecordPopulateInitialValuesMethod(ClassWriter cw, String className) {

        MethodVisitor mv = cw.visitMethod(ACC_PROTECTED, POPULATE_INITIAL_VALUES_METHOD,
                                          POPULATE_INITIAL_VALUES, null, null);
        mv.visitCode();

        mv.visitVarInsn(ALOAD, 0);
        mv.visitVarInsn(ALOAD, 1);
        mv.visitMethodInsn(INVOKESPECIAL, MAP_VALUE_IMPL, POPULATE_INITIAL_VALUES_METHOD,
                           POPULATE_INITIAL_VALUES, false);

        mv.visitInsn(RETURN);
        JvmCodeGenUtil.visitMaxStackForMethod(mv, POPULATE_INITIAL_VALUES_METHOD, className);
        mv.visitEnd();
    }

    private byte[] createObjectValueClass(BObjectType objectType, String className, BIRNode.BIRTypeDefinition typeDef,
                                          JvmConstantsGen jvmConstantsGen, AsyncDataCollector asyncDataCollector) {
        ClassWriter cw = new BallerinaClassWriter(COMPUTE_FRAMES);
        cw.visitSource(typeDef.pos.lineRange().fileName(), null);

        SymbolTable symbolTable = jvmPackageGen.symbolTable;
        JvmTypeGen jvmTypeGen = new JvmTypeGen(jvmConstantsGen, module.packageID, typeHashVisitor, symbolTable);
        JvmCastGen jvmCastGen = new JvmCastGen(symbolTable, jvmTypeGen, types);
        LambdaGen lambdaGen = new LambdaGen(jvmPackageGen, jvmCastGen);
        cw.visit(V17, ACC_PUBLIC + ACC_SUPER, className, null, ABSTRACT_OBJECT_VALUE, new String[]{B_OBJECT});

        Map<String, BField> fields = objectType.fields;
        this.createObjectFields(cw, fields);

        List<BIRNode.BIRFunction> attachedFuncs = typeDef.attachedFuncs;
        if (attachedFuncs != null) {
            this.createObjectMethods(cw, attachedFuncs, className, objectType, jvmTypeGen, jvmCastGen,
                    jvmConstantsGen, asyncDataCollector);
        }

        this.createObjectInit(cw, fields, className);
        jvmObjectGen.createAndSplitCallMethod(cw, attachedFuncs, className, jvmCastGen);
        jvmObjectGen.createAndSplitGetMethod(cw, fields, className, jvmCastGen);
        jvmObjectGen.createAndSplitSetMethod(cw, fields, className, jvmCastGen);
        jvmObjectGen.createAndSplitSetOnInitializationMethod(cw, fields, className);
        this.createLambdas(cw, asyncDataCollector, lambdaGen, className);
        JvmCodeGenUtil.visitStrandMetadataFields(cw, asyncDataCollector.getStrandMetadata());
        this.generateStaticInitializer(cw, className, module.packageID, asyncDataCollector);

        cw.visitEnd();
        return jvmPackageGen.getBytes(cw, typeDef);
    }

    private void createObjectFields(ClassWriter cw, Map<String, BField> fields) {

        for (BField field : fields.values()) {
            if (field == null) {
                continue;
            }
            FieldVisitor fvb = cw.visitField(0, field.name.value, getTypeDesc(field.type), null, null);
            fvb.visitEnd();
            String lockClass = "L" + LOCK_VALUE + ";";
            FieldVisitor fv = cw.visitField(ACC_PUBLIC, computeLockNameFromString(field.name.value),
                    lockClass, null, null);
            fv.visitEnd();
        }
    }

    private void createObjectMethods(ClassWriter cw, List<BIRNode.BIRFunction> attachedFuncs, String moduleClassName,
                                     BObjectType currentObjectType, JvmTypeGen jvmTypeGen, JvmCastGen jvmCastGen,
                                     JvmConstantsGen jvmConstantsGen, AsyncDataCollector asyncDataCollector) {

        for (BIRNode.BIRFunction func : attachedFuncs) {
            if (func == null) {
                continue;
            }
            methodGen.generateMethod(func, cw, module, currentObjectType, moduleClassName,
                    jvmTypeGen, jvmCastGen, jvmConstantsGen, asyncDataCollector);
        }
    }

    private void createObjectInit(ClassWriter cw, Map<String, BField> fields, String className) {

        MethodVisitor mv = cw.visitMethod(ACC_PUBLIC, JVM_INIT_METHOD, OBJECT_TYPE_IMPL_INIT, null,
                null);
        mv.visitCode();

        // load super
        mv.visitVarInsn(ALOAD, 0);
        // load type
        mv.visitVarInsn(ALOAD, 1);
        // invoke super(type);
        mv.visitMethodInsn(INVOKESPECIAL, ABSTRACT_OBJECT_VALUE, JVM_INIT_METHOD, OBJECT_TYPE_IMPL_INIT, false);

        String lockClass = "L" + LOCK_VALUE + ";";
        for (BField field : fields.values()) {
            if (field == null) {
                continue;
            }

            Label fLabel = new Label();
            mv.visitLabel(fLabel);
            mv.visitVarInsn(ALOAD, 0);
            mv.visitTypeInsn(NEW, LOCK_VALUE);
            mv.visitInsn(DUP);
            mv.visitMethodInsn(INVOKESPECIAL, LOCK_VALUE, JVM_INIT_METHOD, VOID_METHOD_DESC, false);
            mv.visitFieldInsn(PUTFIELD, className, computeLockNameFromString(field.name.value), lockClass);
        }

        mv.visitInsn(RETURN);
        mv.visitMaxs(5, 5);
        mv.visitEnd();
    }

    private void createLambdas(ClassWriter cw, AsyncDataCollector asyncDataCollector,
                               LambdaGen lambdaGen, String className) {
        for (Map.Entry<String, BIRInstruction> entry : asyncDataCollector.getLambdas().entrySet()) {
            lambdaGen.generateLambdaMethod(entry.getValue(), cw, entry.getKey(), className);
        }
    }

    private void generateStaticInitializer(ClassWriter cw, String moduleClass, PackageID module,
                                           AsyncDataCollector asyncDataCollector) {

        if (asyncDataCollector.getStrandMetadata().isEmpty()) {
            return;
        }
        MethodVisitor mv = cw.visitMethod(ACC_STATIC, JVM_STATIC_INIT_METHOD, VOID_METHOD_DESC, null, null);
        JvmCodeGenUtil.generateStrandMetadata(mv, moduleClass, module, asyncDataCollector);
        mv.visitInsn(RETURN);
        JvmCodeGenUtil.visitMaxStackForMethod(mv, JVM_STATIC_INIT_METHOD, moduleClass);
        mv.visitEnd();
    }

    private void createRecordClearMethod(ClassWriter cw, String className) {
        // throw an UnsupportedOperationException, since clear is not supported by for records.
        MethodVisitor mv = cw.visitMethod(ACC_PUBLIC, "clear", VOID_METHOD_DESC, null, null);
        mv.visitCode();
        mv.visitTypeInsn(NEW, UNSUPPORTED_OPERATION_EXCEPTION);
        mv.visitInsn(DUP);
        mv.visitMethodInsn(INVOKESPECIAL, UNSUPPORTED_OPERATION_EXCEPTION, JVM_INIT_METHOD, VOID_METHOD_DESC, false);
        mv.visitInsn(ATHROW);
        JvmCodeGenUtil.visitMaxStackForMethod(mv, "clear", className);
        mv.visitEnd();
    }
}<|MERGE_RESOLUTION|>--- conflicted
+++ resolved
@@ -24,11 +24,6 @@
 import org.objectweb.asm.Label;
 import org.objectweb.asm.MethodVisitor;
 import org.wso2.ballerinalang.compiler.bir.codegen.internal.AsyncDataCollector;
-<<<<<<< HEAD
-import org.wso2.ballerinalang.compiler.bir.codegen.interop.BIRFunctionWrapper;
-import org.wso2.ballerinalang.compiler.bir.codegen.interop.ExternalMethodGen;
-=======
->>>>>>> 4c27c5cb
 import org.wso2.ballerinalang.compiler.bir.codegen.interop.JFieldBIRFunction;
 import org.wso2.ballerinalang.compiler.bir.codegen.interop.JMethodBIRFunction;
 import org.wso2.ballerinalang.compiler.bir.codegen.methodgen.InitMethodGen;
@@ -279,22 +274,6 @@
         // Invoke the init-function of this type.
         mv.visitVarInsn(ALOAD, 1);
         mv.visitInsn(SWAP);
-<<<<<<< HEAD
-=======
-
-        // Invoke the init-functions of referenced types. This is done to initialize the
-        // defualt values of the fields coming from the referenced types.
-        for (BType bType : typeDef.referencedTypes) {
-            BType typeRef = JvmCodeGenUtil.getImpliedType(bType);
-            if (typeRef.tag == TypeTags.RECORD) {
-                String refTypeClassName = getTypeValueClassName(typeRef.tsymbol.pkgID, toNameString(typeRef));
-                mv.visitInsn(DUP2);
-                mv.visitMethodInsn(INVOKESTATIC, refTypeClassName , RECORD_INIT_WRAPPER_NAME,
-                                   RECORD_INIT_WRAPPER, false);
-            }
-        }
-
->>>>>>> 4c27c5cb
         mv.visitVarInsn(ALOAD, 0);
         mv.visitFieldInsn(GETFIELD, TYPEDESC_VALUE_IMPL, TYPEDESC_VALUE_IMPL_CLOSURES,
                           GET_MAP_ARRAY);
@@ -332,17 +311,6 @@
         return getTypeValueClassName(JvmCodeGenUtil.getPackageName(packageID), typeName);
     }
 
-<<<<<<< HEAD
-=======
-    private StringBuilder calcClosureMapSignature(int size) {
-        StringBuilder closureParamSignature = new StringBuilder();
-        for (int i = 0; i < size; i++) {
-            closureParamSignature.append("L").append(MAP_VALUE).append(";");
-        }
-        return closureParamSignature;
-    }
-
->>>>>>> 4c27c5cb
     private byte[] createRecordValueClass(BRecordType recordType, String className, BIRNode.BIRTypeDefinition typeDef,
                                           AsyncDataCollector asyncDataCollector, JvmTypeGen jvmTypeGen) {
 
@@ -379,21 +347,6 @@
         return jvmPackageGen.getBytes(cw, typeDef);
     }
 
-<<<<<<< HEAD
-=======
-    private void createRecordMethods(ClassWriter cw, List<BIRNode.BIRFunction> attachedFuncs, String moduleClassName,
-                                     JvmTypeGen jvmTypeGen, JvmCastGen jvmCastGen,
-                                     JvmConstantsGen jvmConstantsGen, AsyncDataCollector asyncDataCollector) {
-        for (BIRNode.BIRFunction func : attachedFuncs) {
-            if (func == null) {
-                continue;
-            }
-            methodGen.generateMethod(func, cw, this.module, null, moduleClassName, jvmTypeGen, jvmCastGen,
-                    jvmConstantsGen, asyncDataCollector);
-        }
-    }
-
->>>>>>> 4c27c5cb
     private void createTypeDescConstructor(ClassWriter cw, String className) {
 
         String descriptor = TYPE_DESC_CONSTRUCTOR;
