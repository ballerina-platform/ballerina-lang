--- conflicted
+++ resolved
@@ -145,12 +145,7 @@
             BType bType = JvmCodeGenUtil.getImpliedType(optionalTypeDef.type);
             if ((bType.tag == TypeTags.OBJECT && Symbols.isFlagOn(
                     bType.tsymbol.flags, Flags.CLASS)) || bType.tag == TypeTags.RECORD) {
-<<<<<<< HEAD
-                desugarObjectMethods(optionalTypeDef.attachedFuncs, initMethodGen
-                );
-=======
                 desugarObjectMethods(optionalTypeDef.attachedFuncs, initMethodGen);
->>>>>>> fcab4970
             }
         }
     }
@@ -328,12 +323,6 @@
 
         this.createRecordConstructor(cw, INIT_TYPEDESC, className);
         this.createRecordConstructor(cw, TYPE_PARAMETER, className);
-<<<<<<< HEAD
-        this.createLambdas(cw, asyncDataCollector, lambdaGen, className);
-        JvmCodeGenUtil.visitStrandMetadataFields(cw, asyncDataCollector.getStrandMetadata());
-        this.generateStaticInitializer(cw, className, module.packageID, asyncDataCollector);
-=======
->>>>>>> fcab4970
         cw.visitEnd();
 
         return jvmPackageGen.getBytes(cw, typeDef);
