/*
 * Copyright (c) 2019, WSO2 Inc. (http://www.wso2.org) All Rights Reserved.
 *
 * WSO2 Inc. licenses this file to you under the Apache License,
 * Version 2.0 (the "License"); you may not use this file except
 * in compliance with the License.
 * You may obtain a copy of the License at
 *
 *    http://www.apache.org/licenses/LICENSE-2.0
 *
 * Unless required by applicable law or agreed to in writing,
 * software distributed under the License is distributed on an
 * "AS IS" BASIS, WITHOUT WARRANTIES OR CONDITIONS OF ANY
 * KIND, either express or implied.  See the License for the
 * specific language governing permissions and limitations
 * under the License.
 */
package org.wso2.ballerinalang.compiler.bir.codegen;

import org.ballerinalang.compiler.BLangCompilerException;
import org.ballerinalang.model.elements.PackageID;
import org.objectweb.asm.ClassWriter;
import org.objectweb.asm.FieldVisitor;
import org.objectweb.asm.Label;
import org.objectweb.asm.MethodVisitor;
import org.wso2.ballerinalang.compiler.bir.codegen.internal.LambdaMetadata;
import org.wso2.ballerinalang.compiler.bir.codegen.internal.NameHashComparator;
import org.wso2.ballerinalang.compiler.bir.codegen.interop.BIRFunctionWrapper;
import org.wso2.ballerinalang.compiler.bir.codegen.interop.OldStyleExternalFunctionWrapper;
import org.wso2.ballerinalang.compiler.bir.model.BIRInstruction;
import org.wso2.ballerinalang.compiler.bir.model.BIRNode;
import org.wso2.ballerinalang.compiler.bir.model.BIRNode.BIRFunction;
import org.wso2.ballerinalang.compiler.semantics.model.symbols.BAttachedFunction;
import org.wso2.ballerinalang.compiler.semantics.model.symbols.BRecordTypeSymbol;
import org.wso2.ballerinalang.compiler.semantics.model.symbols.Symbols;
import org.wso2.ballerinalang.compiler.semantics.model.types.BField;
import org.wso2.ballerinalang.compiler.semantics.model.types.BObjectType;
import org.wso2.ballerinalang.compiler.semantics.model.types.BRecordType;
import org.wso2.ballerinalang.compiler.semantics.model.types.BServiceType;
import org.wso2.ballerinalang.compiler.semantics.model.types.BType;
import org.wso2.ballerinalang.compiler.semantics.model.types.NamedNode;
import org.wso2.ballerinalang.compiler.util.TypeTags;
import org.wso2.ballerinalang.util.Flags;

import java.util.ArrayList;
import java.util.List;
import java.util.Map;

import static org.objectweb.asm.ClassWriter.COMPUTE_FRAMES;
import static org.objectweb.asm.Opcodes.AALOAD;
import static org.objectweb.asm.Opcodes.ACC_FINAL;
import static org.objectweb.asm.Opcodes.ACC_PROTECTED;
import static org.objectweb.asm.Opcodes.ACC_PUBLIC;
import static org.objectweb.asm.Opcodes.ACC_STATIC;
import static org.objectweb.asm.Opcodes.ACC_SUPER;
import static org.objectweb.asm.Opcodes.ACONST_NULL;
import static org.objectweb.asm.Opcodes.ALOAD;
import static org.objectweb.asm.Opcodes.ANEWARRAY;
import static org.objectweb.asm.Opcodes.ARETURN;
import static org.objectweb.asm.Opcodes.ARRAYLENGTH;
import static org.objectweb.asm.Opcodes.ASTORE;
import static org.objectweb.asm.Opcodes.ATHROW;
import static org.objectweb.asm.Opcodes.BIPUSH;
import static org.objectweb.asm.Opcodes.CHECKCAST;
import static org.objectweb.asm.Opcodes.DUP;
import static org.objectweb.asm.Opcodes.DUP2;
import static org.objectweb.asm.Opcodes.GETFIELD;
import static org.objectweb.asm.Opcodes.GOTO;
import static org.objectweb.asm.Opcodes.ICONST_0;
import static org.objectweb.asm.Opcodes.ICONST_1;
import static org.objectweb.asm.Opcodes.IFEQ;
import static org.objectweb.asm.Opcodes.IFNE;
import static org.objectweb.asm.Opcodes.ILOAD;
import static org.objectweb.asm.Opcodes.INVOKEINTERFACE;
import static org.objectweb.asm.Opcodes.INVOKESPECIAL;
import static org.objectweb.asm.Opcodes.INVOKESTATIC;
import static org.objectweb.asm.Opcodes.INVOKEVIRTUAL;
import static org.objectweb.asm.Opcodes.IRETURN;
import static org.objectweb.asm.Opcodes.ISTORE;
import static org.objectweb.asm.Opcodes.L2I;
import static org.objectweb.asm.Opcodes.NEW;
import static org.objectweb.asm.Opcodes.POP;
import static org.objectweb.asm.Opcodes.PUTFIELD;
import static org.objectweb.asm.Opcodes.RETURN;
import static org.objectweb.asm.Opcodes.V1_8;
import static org.wso2.ballerinalang.compiler.bir.codegen.JvmConstants.ABSTRACT_OBJECT_VALUE;
import static org.wso2.ballerinalang.compiler.bir.codegen.JvmConstants.ARRAY_LIST;
import static org.wso2.ballerinalang.compiler.bir.codegen.JvmConstants.BAL_ERRORS;
import static org.wso2.ballerinalang.compiler.bir.codegen.JvmConstants.BAL_OPTIONAL;
import static org.wso2.ballerinalang.compiler.bir.codegen.JvmConstants.BINITIAL_VALUE_ENTRY;
import static org.wso2.ballerinalang.compiler.bir.codegen.JvmConstants.BLANG_RUNTIME_EXCEPTION;
import static org.wso2.ballerinalang.compiler.bir.codegen.JvmConstants.BTYPE;
import static org.wso2.ballerinalang.compiler.bir.codegen.JvmConstants.B_STRING_VALUE;
import static org.wso2.ballerinalang.compiler.bir.codegen.JvmConstants.COLLECTION;
import static org.wso2.ballerinalang.compiler.bir.codegen.JvmConstants.LINKED_HASH_MAP;
import static org.wso2.ballerinalang.compiler.bir.codegen.JvmConstants.LINKED_HASH_SET;
import static org.wso2.ballerinalang.compiler.bir.codegen.JvmConstants.LIST;
import static org.wso2.ballerinalang.compiler.bir.codegen.JvmConstants.LOCK_VALUE;
import static org.wso2.ballerinalang.compiler.bir.codegen.JvmConstants.MAPPING_INITIAL_VALUE_ENTRY;
import static org.wso2.ballerinalang.compiler.bir.codegen.JvmConstants.MAP_ENTRY;
import static org.wso2.ballerinalang.compiler.bir.codegen.JvmConstants.MAP_SIMPLE_ENTRY;
import static org.wso2.ballerinalang.compiler.bir.codegen.JvmConstants.MAP_VALUE;
import static org.wso2.ballerinalang.compiler.bir.codegen.JvmConstants.MAP_VALUE_IMPL;
import static org.wso2.ballerinalang.compiler.bir.codegen.JvmConstants.OBJECT;
import static org.wso2.ballerinalang.compiler.bir.codegen.JvmConstants.OBJECT_TYPE;
import static org.wso2.ballerinalang.compiler.bir.codegen.JvmConstants.OBJECT_VALUE;
import static org.wso2.ballerinalang.compiler.bir.codegen.JvmConstants.SET;
import static org.wso2.ballerinalang.compiler.bir.codegen.JvmConstants.STRAND;
import static org.wso2.ballerinalang.compiler.bir.codegen.JvmConstants.STRING_BUILDER;
import static org.wso2.ballerinalang.compiler.bir.codegen.JvmConstants.STRING_VALUE;
import static org.wso2.ballerinalang.compiler.bir.codegen.JvmConstants.TYPEDESC_CLASS_PREFIX;
import static org.wso2.ballerinalang.compiler.bir.codegen.JvmConstants.TYPEDESC_VALUE;
import static org.wso2.ballerinalang.compiler.bir.codegen.JvmConstants.TYPEDESC_VALUE_IMPL;
import static org.wso2.ballerinalang.compiler.bir.codegen.JvmConstants.TYPEDESC_VALUE_IMPL_CLOSURES;
import static org.wso2.ballerinalang.compiler.bir.codegen.JvmConstants.UNSUPPORTED_OPERATION_EXCEPTION;
import static org.wso2.ballerinalang.compiler.bir.codegen.JvmConstants.VALUE_CLASS_PREFIX;
import static org.wso2.ballerinalang.compiler.bir.codegen.JvmDesugarPhase.addDefaultableBooleanVarsToSignature;
import static org.wso2.ballerinalang.compiler.bir.codegen.JvmDesugarPhase.enrichWithDefaultableParamInits;
import static org.wso2.ballerinalang.compiler.bir.codegen.JvmInstructionGen.addBoxInsn;
import static org.wso2.ballerinalang.compiler.bir.codegen.JvmInstructionGen.addUnboxInsn;
import static org.wso2.ballerinalang.compiler.bir.codegen.JvmMethodGen.cleanupFunctionName;
import static org.wso2.ballerinalang.compiler.bir.codegen.JvmMethodGen.cleanupTypeName;
import static org.wso2.ballerinalang.compiler.bir.codegen.JvmMethodGen.getFunctions;
import static org.wso2.ballerinalang.compiler.bir.codegen.JvmMethodGen.getMethodDesc;
import static org.wso2.ballerinalang.compiler.bir.codegen.JvmMethodGen.getObjectField;
import static org.wso2.ballerinalang.compiler.bir.codegen.JvmMethodGen.getRecordField;
import static org.wso2.ballerinalang.compiler.bir.codegen.JvmMethodGen.getType;
import static org.wso2.ballerinalang.compiler.bir.codegen.JvmMethodGen.getTypeDef;
import static org.wso2.ballerinalang.compiler.bir.codegen.JvmMethodGen.isExternFunc;
import static org.wso2.ballerinalang.compiler.bir.codegen.JvmPackageGen.IS_BSTRING;
import static org.wso2.ballerinalang.compiler.bir.codegen.JvmPackageGen.computeLockNameFromString;
import static org.wso2.ballerinalang.compiler.bir.codegen.JvmPackageGen.getPackageName;
import static org.wso2.ballerinalang.compiler.bir.codegen.JvmTerminatorGen.toNameString;
import static org.wso2.ballerinalang.compiler.bir.codegen.JvmTypeGen.getTypeDesc;
import static org.wso2.ballerinalang.compiler.bir.codegen.JvmTypeGen.loadType;
import static org.wso2.ballerinalang.compiler.bir.codegen.interop.ExternalMethodGen.desugarOldExternFuncs;
import static org.wso2.ballerinalang.compiler.bir.codegen.interop.ExternalMethodGen.lookupBIRFunctionWrapper;

/**
 * BIR values to JVM byte code generation class.
 *
 * @since 1.2.0
 */
class JvmValueGen {

    static final NameHashComparator NAME_HASH_COMPARATOR = new NameHashComparator();
    private BIRNode.BIRPackage module;
    private JvmPackageGen jvmPackageGen;
    private JvmMethodGen jvmMethodGen;
    private BType booleanType;

    JvmValueGen(BIRNode.BIRPackage module, JvmPackageGen jvmPackageGen, JvmMethodGen jvmMethodGen) {

        this.module = module;
        this.jvmPackageGen = jvmPackageGen;
        this.jvmMethodGen = jvmMethodGen;
        this.booleanType = jvmPackageGen.symbolTable.booleanType;
    }

    private static BIRNode.BIRFunction getFunction(BIRNode.BIRFunction func) {

        if (func == null) {
            throw new BLangCompilerException("Invalid function");
        }

        return func;
    }

    static void injectDefaultParamInitsToAttachedFuncs(BIRNode.BIRPackage module, JvmMethodGen jvmMethodGen,
                                                       JvmPackageGen jvmPackageGen) {

        List<BIRNode.BIRTypeDefinition> typeDefs = module.typeDefs;
        for (BIRNode.BIRTypeDefinition optionalTypeDef : typeDefs) {
            BIRNode.BIRTypeDefinition typeDef = getTypeDef(optionalTypeDef);
            BType bType = typeDef.type;
            if (bType instanceof BServiceType) {
                desugarObjectMethods(module, bType, typeDef.attachedFuncs, jvmMethodGen, jvmPackageGen);
            } else if (bType.tag == TypeTags.OBJECT &&
                    !Symbols.isFlagOn(((BObjectType) bType).tsymbol.flags, Flags.ABSTRACT)) {
                desugarObjectMethods(module, bType, typeDef.attachedFuncs, jvmMethodGen, jvmPackageGen);
            } else if (bType.tag == TypeTags.RECORD) {
                desugarObjectMethods(module, bType, typeDef.attachedFuncs, jvmMethodGen, jvmPackageGen);
            }
        }
    }

    private static void desugarObjectMethods(BIRNode.BIRPackage module, BType bType,
                                             List<BIRNode.BIRFunction> attachedFuncs, JvmMethodGen jvmMethodGen,
                                             JvmPackageGen jvmPackageGen) {

        if (attachedFuncs == null) {
            return;
        }
        for (BIRNode.BIRFunction func : attachedFuncs) {
            if (func == null) {
                continue;
            }
            if (isExternFunc(func)) {
                BIRFunctionWrapper extFuncWrapper = lookupBIRFunctionWrapper(module, func, bType, jvmPackageGen);
                if (extFuncWrapper instanceof OldStyleExternalFunctionWrapper) {
                    // TODO: Note when this support new interop, update here as well
                    desugarOldExternFuncs((OldStyleExternalFunctionWrapper) extFuncWrapper, func, jvmMethodGen);
                }
            } else {
                addDefaultableBooleanVarsToSignature(func, jvmPackageGen.symbolTable.booleanType);
            }
            enrichWithDefaultableParamInits(JvmMethodGen.getFunction(func), jvmMethodGen);
        }
    }

    static List<Label> createLabelsForSwitch(MethodVisitor mv, int nameRegIndex,
                                             List<? extends NamedNode> nodes, Label defaultCaseLabel) {

        mv.visitVarInsn(ALOAD, nameRegIndex);
        mv.visitMethodInsn(INVOKEVIRTUAL, STRING_VALUE, "hashCode", "()I", false);

        // Create labels for the cases
        int i = 0;
        List<Label> labels = new ArrayList<>();
        int[] hashCodes = new int[nodes.size()];
        for (NamedNode node : nodes) {
            if (node != null) {
                labels.add(i, new Label());
                hashCodes[i] = getName(node).hashCode();
                i += 1;
            }
        }
        mv.visitLookupSwitchInsn(defaultCaseLabel, hashCodes, labels.toArray(new Label[0]));
        return labels;
    }

    static void createDefaultCase(MethodVisitor mv, Label defaultCaseLabel, int nameRegIndex) {

        mv.visitLabel(defaultCaseLabel);
        mv.visitTypeInsn(NEW, BLANG_RUNTIME_EXCEPTION);
        mv.visitInsn(DUP);

        // Create error message
        mv.visitTypeInsn(NEW, STRING_BUILDER);
        mv.visitInsn(DUP);
        mv.visitLdcInsn("No such field or method: ");
        mv.visitMethodInsn(INVOKESPECIAL, STRING_BUILDER, "<init>", String.format("(L%s;)V", STRING_VALUE), false);
        mv.visitVarInsn(ALOAD, nameRegIndex);
        mv.visitMethodInsn(INVOKEVIRTUAL, STRING_BUILDER, "append",
                String.format("(L%s;)L%s;", STRING_VALUE, STRING_BUILDER), false);
        mv.visitMethodInsn(INVOKEVIRTUAL, STRING_BUILDER, "toString", String.format("()L%s;", STRING_VALUE), false);

        mv.visitMethodInsn(INVOKESPECIAL, BLANG_RUNTIME_EXCEPTION, "<init>",
                String.format("(L%s;)V", STRING_VALUE), false);
        mv.visitInsn(ATHROW);
    }

    static String getTypeDescClassName(Object module, String typeName) {

        String packageName = calculateJavaPkgName(module);
        return packageName + TYPEDESC_CLASS_PREFIX + cleanupTypeName(typeName);
    }

    static String getTypeValueClassName(Object module, String typeName) {

        String packageName = calculateJavaPkgName(module);
        return packageName + VALUE_CLASS_PREFIX + cleanupTypeName(typeName);
    }

    private static String calculateJavaPkgName(Object module) {

        String packageName;
        if (module instanceof BIRNode.BIRPackage) {
            BIRNode.BIRPackage birPackage = (BIRNode.BIRPackage) module;
            packageName = getPackageName(birPackage.org.value, birPackage.name.value);
        } else if (module instanceof PackageID) {
            PackageID packageID = (PackageID) module;
            packageName = getPackageName(packageID.orgName, packageID.name);
        } else {
            throw new ClassCastException("module should be PackageID or BIRPackage but is : "
                    + (module == null ? "null" : module.getClass()));
        }
        return packageName;
    }

    static List<Label> createLabelsForEqualCheck(MethodVisitor mv, int nameRegIndex,
                                                 List<? extends NamedNode> nodes,
                                                 List<Label> labels, Label defaultCaseLabel) {

        List<Label> targetLabels = new ArrayList<>();
        int i = 0;
        for (NamedNode node : nodes) {
            if (node == null) {
                continue;
            }
            mv.visitLabel(labels.get(i));
            mv.visitVarInsn(ALOAD, nameRegIndex);
            mv.visitLdcInsn(getName(node));
            mv.visitMethodInsn(INVOKEVIRTUAL, STRING_VALUE, "equals",
                    String.format("(L%s;)Z", OBJECT), false);
            Label targetLabel = new Label();
            mv.visitJumpInsn(IFNE, targetLabel);
            mv.visitJumpInsn(GOTO, defaultCaseLabel);
            targetLabels.add(i, targetLabel);
            i += 1;
        }

        return targetLabels;
    }

    private static String getName(Object node) {

        if (node instanceof NamedNode) {
            return ((NamedNode) node).getName().value;
        }

        throw new BLangCompilerException(String.format("Invalid node: %s", node));
    }

    private void createLambdas(ClassWriter cw, LambdaMetadata lambdaGenMetadata) {

        for (Map.Entry<String, BIRInstruction> entry : lambdaGenMetadata.getLambdas().entrySet()) {
            jvmMethodGen.generateLambdaMethod(entry.getValue(), cw, entry.getKey());
        }
    }

    private void createObjectFields(ClassWriter cw, List<BField> fields) {

        for (BField field : fields) {
            if (field == null) {
                continue;
            }
            FieldVisitor fvb = cw.visitField(0, field.name.value, getTypeDesc(field.type), null, null);
            fvb.visitEnd();
            String lockClass = "L" + LOCK_VALUE + ";";
            FieldVisitor fv = cw.visitField(ACC_PUBLIC + ACC_FINAL, computeLockNameFromString(field.name.value),
                    lockClass, null, null);
            fv.visitEnd();
        }
    }

    private void createObjectMethods(ClassWriter cw, List<BIRNode.BIRFunction> attachedFuncs, boolean isService,
                                     String typeName, BObjectType currentObjectType,
                                     LambdaMetadata lambdaGenMetadata) {

        for (BIRNode.BIRFunction func : attachedFuncs) {
            if (func == null) {
                continue;
            }
            jvmMethodGen.generateMethod(func, cw, module, currentObjectType, isService, typeName, lambdaGenMetadata);
        }
    }

    private void createObjectInit(ClassWriter cw, List<BField> fields, String className) {

        MethodVisitor mv = cw.visitMethod(ACC_PUBLIC, "<init>", String.format("(L%s;)V", OBJECT_TYPE), null, null);
        mv.visitCode();

        // load super
        mv.visitVarInsn(ALOAD, 0);
        // load type
        mv.visitVarInsn(ALOAD, 1);
        // invoke super(type);
        mv.visitMethodInsn(INVOKESPECIAL, ABSTRACT_OBJECT_VALUE, "<init>", String.format("(L%s;)V", OBJECT_TYPE),
                false);

        String lockClass = "L" + LOCK_VALUE + ";";
        for (BField field : fields) {
            if (field != null) {
                Label fLabel = new Label();
                mv.visitLabel(fLabel);
                mv.visitVarInsn(ALOAD, 0);
                mv.visitTypeInsn(NEW, LOCK_VALUE);
                mv.visitInsn(DUP);
                mv.visitMethodInsn(INVOKESPECIAL, LOCK_VALUE, "<init>", "()V", false);
                mv.visitFieldInsn(PUTFIELD, className, computeLockNameFromString(field.name.value), lockClass);
            }
        }

        mv.visitInsn(RETURN);
        mv.visitMaxs(5, 5);
        mv.visitEnd();
    }

    private void createCallMethod(ClassWriter cw, List<BIRNode.BIRFunction> functions, String objClassName,
                                  String objTypeName, boolean isService) {

        List<BIRNode.BIRFunction> funcs = getFunctions(functions);

        MethodVisitor mv = cw.visitMethod(ACC_PUBLIC, "call",
                String.format("(L%s;L%s;[L%s;)L%s;", STRAND, STRING_VALUE, OBJECT, OBJECT), null, null);
        mv.visitCode();

        int funcNameRegIndex = 2;

        Label defaultCaseLabel = new Label();

        // sort the fields before generating switch case
        funcs.sort(NAME_HASH_COMPARATOR);

        List<Label> labels = createLabelsForSwitch(mv, funcNameRegIndex, funcs, defaultCaseLabel);
        List<Label> targetLabels = createLabelsForEqualCheck(mv, funcNameRegIndex, funcs, labels,
                defaultCaseLabel);

        // case body
        int i = 0;
        for (BIRNode.BIRFunction optionalFunc : funcs) {
            BIRNode.BIRFunction func = getFunction(optionalFunc);
            Label targetLabel = targetLabels.get(i);
            mv.visitLabel(targetLabel);

            List<BType> paramTypes = func.type.paramTypes;
            BType retType = func.type.retType;

            String methodSig = "";

            // use index access, since retType can be nil.
            methodSig = getMethodDesc(paramTypes, retType, null, false);

            // load self
            mv.visitVarInsn(ALOAD, 0);

            // load strand
            mv.visitVarInsn(ALOAD, 1);
            int j = 0;
            for (BType paramType : paramTypes) {
                BType pType = getType(paramType);
                // load parameters
                mv.visitVarInsn(ALOAD, 3);

                // load j'th parameter
                mv.visitLdcInsn((long) j);
                mv.visitInsn(L2I);
                mv.visitInsn(AALOAD);
                addUnboxInsn(mv, pType);
                j += 1;
            }

            mv.visitMethodInsn(INVOKEVIRTUAL, objClassName, func.name.value, methodSig, false);
            if (retType == null || retType.tag == TypeTags.NIL) {
                mv.visitInsn(ACONST_NULL);
            } else {
                addBoxInsn(mv, retType);
                if (isService) {
                    mv.visitMethodInsn(INVOKESTATIC, BAL_ERRORS, "handleResourceError", String.format("(L%s;)L%s;",
                            OBJECT, OBJECT), false);
                }
            }
            mv.visitInsn(ARETURN);
            i += 1;
        }

        createDefaultCase(mv, defaultCaseLabel, funcNameRegIndex);
        mv.visitMaxs(funcs.size() + 10, funcs.size() + 10);
        mv.visitEnd();
    }

    private void createObjectGetMethod(ClassWriter cw, List<BField> fields, String className) {

        String signature = String.format("(L%s;)L%s;", IS_BSTRING ? B_STRING_VALUE : STRING_VALUE, OBJECT);
        MethodVisitor mv = cw.visitMethod(ACC_PUBLIC, "get", signature, null, null);
        mv.visitCode();

        int fieldNameRegIndex = 1;
        if (IS_BSTRING) {
            mv.visitVarInsn(ALOAD, fieldNameRegIndex);
            mv.visitMethodInsn(INVOKEINTERFACE, B_STRING_VALUE, "getValue",
                    String.format("()L%s;", STRING_VALUE), true);
            fieldNameRegIndex = 2;
            mv.visitVarInsn(ASTORE, fieldNameRegIndex);
        }
        Label defaultCaseLabel = new Label();

        // sort the fields before generating switch case
        List<BField> sortedFields = new ArrayList<>(fields);
        sortedFields.sort(NAME_HASH_COMPARATOR);

        List<Label> labels = createLabelsForSwitch(mv, fieldNameRegIndex, sortedFields, defaultCaseLabel);
        List<Label> targetLabels = createLabelsForEqualCheck(mv, fieldNameRegIndex, sortedFields, labels,
                defaultCaseLabel);

        int i = 0;
        for (BField optionalField : sortedFields) {
            BField field = getObjectField(optionalField);
            Label targetLabel = targetLabels.get(i);
            mv.visitLabel(targetLabel);
            mv.visitVarInsn(ALOAD, 0);
            mv.visitFieldInsn(GETFIELD, className, field.name.value, getTypeDesc(field.type));
            addBoxInsn(mv, field.type);
            mv.visitInsn(ARETURN);
            i += 1;
        }

        createDefaultCase(mv, defaultCaseLabel, fieldNameRegIndex);
        mv.visitMaxs(0, 0);
        mv.visitEnd();
    }

    private void createObjectSetMethod(ClassWriter cw, List<BField> fields, String className) {

        MethodVisitor mv = cw.visitMethod(ACC_PUBLIC, "set",
                String.format("(L%s;L%s;)V", IS_BSTRING ? B_STRING_VALUE : STRING_VALUE,
                        OBJECT), null, null);
        mv.visitCode();
        int fieldNameRegIndex = 1;
        int valueRegIndex = 2;
        Label defaultCaseLabel = new Label();

        // code gen type checking for inserted value
        mv.visitVarInsn(ALOAD, 0);
        mv.visitVarInsn(ALOAD, fieldNameRegIndex);
        if (IS_BSTRING) {
            mv.visitMethodInsn(INVOKEINTERFACE, B_STRING_VALUE, "getValue", String.format("()L%s;", STRING_VALUE),
                    true);
            mv.visitInsn(DUP);
            fieldNameRegIndex = 3;
            mv.visitVarInsn(ASTORE, fieldNameRegIndex);
        }
        mv.visitVarInsn(ALOAD, valueRegIndex);
        mv.visitMethodInsn(INVOKEVIRTUAL, className, "checkFieldUpdate",
                String.format("(L%s;L%s;)V", STRING_VALUE, OBJECT), false);

        // sort the fields before generating switch case
        List<BField> sortedFields = new ArrayList<>(fields);
        sortedFields.sort(NAME_HASH_COMPARATOR);

        List<Label> labels = createLabelsForSwitch(mv, fieldNameRegIndex, sortedFields, defaultCaseLabel);
        List<Label> targetLabels = createLabelsForEqualCheck(mv, fieldNameRegIndex, sortedFields, labels,
                defaultCaseLabel);

        // case body
        int i = 0;
        for (BField optionalField : sortedFields) {
            BField field = getObjectField(optionalField);
            Label targetLabel = targetLabels.get(i);
            mv.visitLabel(targetLabel);
            mv.visitVarInsn(ALOAD, 0);
            mv.visitVarInsn(ALOAD, valueRegIndex);
            addUnboxInsn(mv, field.type);
            String filedName = field.name.value;
            mv.visitFieldInsn(PUTFIELD, className, filedName, getTypeDesc(field.type));
            mv.visitInsn(RETURN);
            i += 1;
        }

        createDefaultCase(mv, defaultCaseLabel, fieldNameRegIndex);
        mv.visitMaxs(0, 0);
        mv.visitEnd();
    }

    private byte[] createRecordTypeDescClass(BRecordType recordType, String className,
                                             BIRNode.BIRTypeDefinition typeDef) {

        ClassWriter cw = new BallerinaClassWriter(COMPUTE_FRAMES);
        if (typeDef.pos != null && typeDef.pos.src != null) {
            cw.visitSource(typeDef.pos.getSource().cUnitName, null);
        } else {
            cw.visitSource(className, null);
        }
        cw.visit(V1_8, ACC_PUBLIC + ACC_SUPER, className, null, TYPEDESC_VALUE_IMPL, new String[]{TYPEDESC_VALUE});

        this.createTypeDescConstructor(cw, className);
        this.createInstantiateMethod(cw, recordType, typeDef);

        cw.visitEnd();

        return jvmPackageGen.getBytes(cw, typeDef);
    }

    private void createInstantiateMethod(ClassWriter cw, BRecordType recordType,
                                         BIRNode.BIRTypeDefinition typeDef) {
        MethodVisitor mv = cw.visitMethod(ACC_PUBLIC, "instantiate",
                String.format("(L%s;[L%s;)L%s;", STRAND, BINITIAL_VALUE_ENTRY, OBJECT), null, null);
        mv.visitCode();

        int valueIndex = 3;

        String className = getTypeValueClassName(recordType.tsymbol.pkgID, toNameString(recordType));
        mv.visitTypeInsn(NEW, className);
        mv.visitInsn(DUP);
        loadType(mv, recordType);
        mv.visitMethodInsn(INVOKESPECIAL, className, "<init>", String.format("(L%s;)V", BTYPE), false);
        mv.visitVarInsn(ASTORE, valueIndex);


        BAttachedFunction initializer = ((BRecordTypeSymbol) recordType.tsymbol).initializerFunc;
        StringBuilder closureParamSignature = calcClosureMapSignature(initializer.type.paramTypes.size());

        // Invoke the init-function of this type.
        mv.visitVarInsn(ALOAD, 1);
<<<<<<< HEAD
        mv.visitVarInsn(ALOAD, valueIndex);
        mv.visitVarInsn(ALOAD, 2);
        mv.visitMethodInsn(INVOKESTATIC, className, "$init",
                String.format("(L%s;L%s;[L%s;)V", STRAND, MAP_VALUE, BINITIAL_VALUE_ENTRY), false);

        mv.visitVarInsn(ALOAD, valueIndex);
=======
        mv.visitInsn(SWAP);


        // Invoke the init-functions of referenced types. This is done to initialize the
        // defualt values of the fields coming from the referenced types.
        for (BType typeRef : typeDef.referencedTypes) {
            if (typeRef.tag == TypeTags.RECORD) {
                String refTypeClassName = getTypeValueClassName(typeRef.tsymbol.pkgID, toNameString(typeRef));
                mv.visitInsn(DUP2);
                mv.visitMethodInsn(INVOKESTATIC, refTypeClassName, "$init",
                                   String.format("(L%s;L%s;)V", STRAND, MAP_VALUE), false);
            }
        }


        mv.visitVarInsn(ALOAD, 0);
        mv.visitFieldInsn(GETFIELD, TYPEDESC_VALUE_IMPL, TYPEDESC_VALUE_IMPL_CLOSURES,
                          String.format("[L%s;", MAP_VALUE));

        for (int i = 0; i < initializer.type.paramTypes.size(); i++) {
            mv.visitInsn(DUP);
            mv.visitIntInsn(BIPUSH, i);
            mv.visitInsn(AALOAD);
            mv.visitInsn(SWAP);

            mv.visitInsn(ICONST_1);
            mv.visitInsn(SWAP);
        }
        mv.visitInsn(POP);


        // Invoke the init-function of this type.
        String initFuncName;
        String valueClassName;
        List<BIRFunction> attachedFuncs = typeDef.attachedFuncs;

        // Attached functions are empty for type-labeling. In such cases, call the __init() of
        // the original type value;
        if (attachedFuncs.size() != 0) {
            initFuncName = attachedFuncs.get(0).name.value;
            valueClassName = className;
        } else {
            // record type is the original record-type of this type-label
            valueClassName = getTypeValueClassName(recordType.tsymbol.pkgID, toNameString(recordType));
            initFuncName = cleanupFunctionName(recordType.name + "__init_");
        }

        mv.visitMethodInsn(INVOKESTATIC, valueClassName, initFuncName,
                           String.format("(L%s;L%s;%s)L%s;", STRAND, MAP_VALUE, closureParamSignature, OBJECT),
                           false);

        mv.visitInsn(POP);
>>>>>>> 99f2646a
        mv.visitInsn(ARETURN);
        mv.visitMaxs(0, 0);
        mv.visitEnd();
    }

    private StringBuilder calcClosureMapSignature(int size) {
        StringBuilder closureParamSignature = new StringBuilder();
        for (int i = 0; i < size; i++) {
            closureParamSignature.append('L');
            closureParamSignature.append(MAP_VALUE);
            closureParamSignature.append(";Z");
        }
        return closureParamSignature;
    }

    private byte[] createRecordValueClass(BRecordType recordType, String className,
                                          BIRNode.BIRTypeDefinition typeDef) {

        ClassWriter cw = new BallerinaClassWriter(COMPUTE_FRAMES);
        if (typeDef.pos != null && typeDef.pos.src != null) {
            cw.visitSource(typeDef.pos.getSource().cUnitName, null);
        } else {
            cw.visitSource(className, null);
        }
        LambdaMetadata lambdaGenMetadata = new LambdaMetadata(className);
        cw.visit(V1_8, ACC_PUBLIC + ACC_SUPER, className,
                String.format("<K:L%s;V:L%s;>L%s<TK;TV;>;L%s<TK;TV;>;", OBJECT, OBJECT, MAP_VALUE_IMPL, MAP_VALUE),
                MAP_VALUE_IMPL, new String[]{MAP_VALUE});

        List<BIRNode.BIRFunction> attachedFuncs = typeDef.attachedFuncs;
        if (attachedFuncs != null) {
            this.createRecordMethods(cw, attachedFuncs, lambdaGenMetadata);
        }

        List<BField> fields = recordType.fields;
        this.createRecordFields(cw, fields);
        this.createRecordGetMethod(cw, fields, className);
        this.createRecordSetMethod(cw, fields, className);
        this.createRecordEntrySetMethod(cw, fields, className);
        this.createRecordContainsKeyMethod(cw, fields, className);
        this.createRecordGetValuesMethod(cw, fields, className);
        this.createGetSizeMethod(cw, fields, className);
        this.createRecordRemoveMethod(cw);
        this.createRecordClearMethod(cw, fields, className);
        this.createRecordGetKeysMethod(cw, fields, className);
        this.createRecordPopulateInitialValuesMethod(cw);

        this.createRecordConstructor(cw, className);
        this.createRecordInitWrapper(cw, className, typeDef);
        this.createLambdas(cw, lambdaGenMetadata);
        cw.visitEnd();

        return jvmPackageGen.getBytes(cw, typeDef);
    }

    private void createRecordMethods(ClassWriter cw, List<BIRNode.BIRFunction> attachedFuncs,
                                     LambdaMetadata lambdaGenMetadata) {

        for (BIRNode.BIRFunction func : attachedFuncs) {
            if (func == null) {
                continue;
            }
            jvmMethodGen.generateMethod(func, cw, this.module, null, false, "", lambdaGenMetadata);
        }
    }

    private void createTypeDescConstructor(ClassWriter cw, String className) {

        String descriptor = String.format("(L%s;[L%s;)V", BTYPE, MAP_VALUE);
        MethodVisitor mv = cw.visitMethod(ACC_PUBLIC, "<init>", descriptor, null, null);
        mv.visitCode();

        // load super
        mv.visitVarInsn(ALOAD, 0);
        // load type
        mv.visitVarInsn(ALOAD, 1);

        mv.visitVarInsn(ALOAD, 2);
        // invoke `super(type)`;
        mv.visitMethodInsn(INVOKESPECIAL, TYPEDESC_VALUE_IMPL, "<init>", descriptor, false);

        mv.visitInsn(RETURN);
        mv.visitMaxs(0, 0);
        mv.visitEnd();
    }

    private void createRecordConstructor(ClassWriter cw, String className) {

        MethodVisitor mv = cw.visitMethod(ACC_PUBLIC, "<init>", String.format("(L%s;)V", BTYPE), null, null);
        mv.visitCode();

        // load super
        mv.visitVarInsn(ALOAD, 0);
        // load type
        mv.visitVarInsn(ALOAD, 1);
        // invoke `super(type)`;
        mv.visitMethodInsn(INVOKESPECIAL, MAP_VALUE_IMPL, "<init>", String.format("(L%s;)V", BTYPE), false);

        mv.visitInsn(RETURN);
        mv.visitMaxs(0, 0);
        mv.visitEnd();
    }

    // TODO: remove this method, logic moved to createInstantiateMethod, see #23012
    private void createRecordInitWrapper(ClassWriter cw, String className, BIRNode.BIRTypeDefinition typeDef) {

        MethodVisitor mv = cw.visitMethod(ACC_PUBLIC + ACC_STATIC, "$init",
<<<<<<< HEAD
                                          String.format("(L%s;L%s;[L%s;)V", STRAND, MAP_VALUE, BINITIAL_VALUE_ENTRY),
                                          null, null);
=======
                                          String.format("(L%s;L%s;)V", STRAND, MAP_VALUE), null, null);
>>>>>>> 99f2646a
        mv.visitCode();
        // load strand
        mv.visitVarInsn(ALOAD, 0);
        // load value
        mv.visitVarInsn(ALOAD, 1);

        // Invoke the init-functions of referenced types. This is done to initialize the
        // defualt values of the fields coming from the referenced types.
        for (BType typeRef : typeDef.referencedTypes) {
            if (typeRef.tag == TypeTags.RECORD) {
                String refTypeClassName = getTypeValueClassName(typeRef.tsymbol.pkgID,
                                                                toNameString(typeRef));
                mv.visitInsn(DUP2);

                mv.visitInsn(ICONST_0);
                mv.visitTypeInsn(ANEWARRAY, MAPPING_INITIAL_VALUE_ENTRY);

                mv.visitMethodInsn(INVOKESTATIC, refTypeClassName, "$init",
<<<<<<< HEAD
                        String.format("(L%s;L%s;[L%s;)V", STRAND, MAP_VALUE, BINITIAL_VALUE_ENTRY), false);
=======
                                   String.format("(L%s;L%s;)V", STRAND, MAP_VALUE), false);
>>>>>>> 99f2646a
            }
        }

        // Invoke the init-function of this type.
        String initFuncName;
        String valueClassName;
        List<BIRNode.BIRFunction> attachedFuncs = typeDef.attachedFuncs;

        // Attached functions are empty for type-labeling. In such cases, call the __init() of
        // the original type value;
        if (attachedFuncs.size() != 0) {
            initFuncName = attachedFuncs.get(0).name.value; /*?.name ?.value;*/
            valueClassName = className;
        } else {
            // record type is the original record-type of this type-label
            BRecordType recordType = (BRecordType) typeDef.type;
            valueClassName = getTypeValueClassName(recordType.tsymbol.pkgID, toNameString(recordType));
            initFuncName = cleanupFunctionName(recordType.name + "__init_");
        }

        mv.visitMethodInsn(INVOKESTATIC, valueClassName, initFuncName,
                           String.format("(L%s;L%s;)L%s;", STRAND, MAP_VALUE, OBJECT), false);
        mv.visitInsn(POP);

        // Workaround to avoid calling `populateInitialValues` for referenced types' `$init`s.
        Label emptyArrayLabel = new Label();
        mv.visitVarInsn(ALOAD, 2);
        mv.visitInsn(ARRAYLENGTH);
        mv.visitJumpInsn(IFEQ, emptyArrayLabel);

        mv.visitVarInsn(ALOAD, 1);
        mv.visitTypeInsn(CHECKCAST, valueClassName);
        mv.visitVarInsn(ALOAD, 2);
        mv.visitTypeInsn(CHECKCAST, String.format("[L%s;", MAPPING_INITIAL_VALUE_ENTRY));
        mv.visitMethodInsn(INVOKEVIRTUAL, valueClassName, "populateInitialValues",
                           String.format("([L%s;)V", MAPPING_INITIAL_VALUE_ENTRY), false);

        mv.visitLabel(emptyArrayLabel);
        mv.visitInsn(RETURN);
        mv.visitMaxs(0, 0);
        mv.visitEnd();
    }

    private void createRecordFields(ClassWriter cw, List<BField> fields) {

        for (BField field : fields) {
            if (field == null) {
                continue;
            }
            FieldVisitor fv = cw.visitField(0, field.name.value, getTypeDesc(field.type), null, null);
            fv.visitEnd();

            if (this.isOptionalRecordField(field)) {
                fv = cw.visitField(0, this.getFieldIsPresentFlagName(field.name.value), getTypeDesc(booleanType),
                        null, null);
                fv.visitEnd();
            }
        }
    }

    private String getFieldIsPresentFlagName(String fieldName) {

        return String.format("%s$isPresent", fieldName);
    }

    private boolean isOptionalRecordField(BField field) {

        return (field.symbol.flags & BAL_OPTIONAL) == BAL_OPTIONAL;
    }

    private void createRecordGetMethod(ClassWriter cw, List<BField> fields, String className) {

        MethodVisitor mv = cw.visitMethod(ACC_PUBLIC, "get",
                String.format("(L%s;)L%s;", OBJECT, OBJECT), String.format("(L%s;)TV;", OBJECT), null);
        mv.visitCode();

        int fieldNameRegIndex = 1;
        int strKeyVarIndex = 2;
        Label defaultCaseLabel = new Label();

        // cast key to java.lang.String
        mv.visitVarInsn(ALOAD, fieldNameRegIndex);
        mv.visitTypeInsn(CHECKCAST, IS_BSTRING ? B_STRING_VALUE : STRING_VALUE);
        if (IS_BSTRING) {
            mv.visitMethodInsn(INVOKEINTERFACE, B_STRING_VALUE, "getValue", String.format("()L%s;", STRING_VALUE),
                    true);
        }
        mv.visitVarInsn(ASTORE, strKeyVarIndex);

        // sort the fields before generating switch case
        List<BField> sortedFields = new ArrayList<>(fields);
        sortedFields.sort(NAME_HASH_COMPARATOR);

        List<Label> labels = createLabelsForSwitch(mv, strKeyVarIndex, sortedFields, defaultCaseLabel);
        List<Label> targetLabels = createLabelsForEqualCheck(mv, strKeyVarIndex, sortedFields, labels,
                defaultCaseLabel);

        int i = 0;
        for (BField optionalField : sortedFields) {
            BField field = getRecordField(optionalField);
            Label targetLabel = targetLabels.get(i);
            mv.visitLabel(targetLabel);

            // if the field is an optional-field, first check the 'isPresent' flag of that field.
            Label ifPresentLabel = new Label();
            String fieldName = field.name.value;
            if (this.isOptionalRecordField(field)) {
                mv.visitVarInsn(ALOAD, 0);
                mv.visitFieldInsn(GETFIELD, className, this.getFieldIsPresentFlagName(fieldName),
                        getTypeDesc(booleanType));
                mv.visitJumpInsn(IFNE, ifPresentLabel);
                mv.visitInsn(ACONST_NULL);
                mv.visitInsn(ARETURN);
            }

            mv.visitLabel(ifPresentLabel);
            // return the value of the field
            mv.visitVarInsn(ALOAD, 0);
            mv.visitFieldInsn(GETFIELD, className, fieldName, getTypeDesc(field.type));
            addBoxInsn(mv, field.type);
            mv.visitInsn(ARETURN);
            i += 1;
        }

        this.createRecordGetDefaultCase(mv, defaultCaseLabel, fieldNameRegIndex);
        mv.visitMaxs(0, 0);
        mv.visitEnd();
    }

    private void createRecordSetMethod(ClassWriter cw, List<BField> fields, String className) {

        MethodVisitor mv = cw.visitMethod(ACC_PROTECTED, "putValue",
                String.format("(L%s;L%s;)L%s;", OBJECT, OBJECT, OBJECT), "(TK;TV;)TV;", null);

        mv.visitCode();
        int fieldNameRegIndex = 1;
        int valueRegIndex = 2;
        int strKeyVarIndex = 3;
        Label defaultCaseLabel = new Label();

        // cast key to java.lang.String
        mv.visitVarInsn(ALOAD, fieldNameRegIndex);
        mv.visitTypeInsn(CHECKCAST, IS_BSTRING ? B_STRING_VALUE : STRING_VALUE);
        if (IS_BSTRING) {
            mv.visitMethodInsn(INVOKEINTERFACE, B_STRING_VALUE, "getValue", String.format("()L%s;", STRING_VALUE),
                    true);
        }
        mv.visitVarInsn(ASTORE, strKeyVarIndex);

        // sort the fields before generating switch case
        List<BField> sortedFields = new ArrayList<>(fields);
        sortedFields.sort(NAME_HASH_COMPARATOR);

        List<Label> labels = createLabelsForSwitch(mv, strKeyVarIndex, sortedFields, defaultCaseLabel);
        List<Label> targetLabels = createLabelsForEqualCheck(mv, strKeyVarIndex, sortedFields, labels,
                defaultCaseLabel);

        // case body
        int i = 0;
        for (BField optionalField : sortedFields) {
            BField field = getRecordField(optionalField);
            Label targetLabel = targetLabels.get(i);
            mv.visitLabel(targetLabel);

            // load the existing value to return
            String fieldName = field.name.value;
            mv.visitVarInsn(ALOAD, 0);
            mv.visitFieldInsn(GETFIELD, className, fieldName, getTypeDesc(field.type));
            addBoxInsn(mv, field.type);

            mv.visitVarInsn(ALOAD, 0);
            mv.visitVarInsn(ALOAD, valueRegIndex);
            addUnboxInsn(mv, field.type);
            mv.visitFieldInsn(PUTFIELD, className, fieldName, getTypeDesc(field.type));

            // if the field is an optional-field, then also set the isPresent flag of that field to true.
            if (this.isOptionalRecordField(field)) {
                mv.visitVarInsn(ALOAD, 0);
                mv.visitInsn(ICONST_1);
                mv.visitFieldInsn(PUTFIELD, className, this.getFieldIsPresentFlagName(fieldName),
                        getTypeDesc(booleanType));
            }

            mv.visitInsn(ARETURN);
            i += 1;
        }

        this.createRecordPutDefaultCase(mv, defaultCaseLabel, fieldNameRegIndex, valueRegIndex);
        mv.visitMaxs(0, 0);
        mv.visitEnd();
    }

    private void createRecordPutDefaultCase(MethodVisitor mv, Label defaultCaseLabel, int nameRegIndex,
                                            int valueRegIndex) {

        mv.visitLabel(defaultCaseLabel);
        mv.visitVarInsn(ALOAD, 0);
        mv.visitVarInsn(ALOAD, nameRegIndex);
        mv.visitVarInsn(ALOAD, valueRegIndex);
        mv.visitMethodInsn(INVOKESPECIAL, MAP_VALUE_IMPL, "putValue",
                String.format("(L%s;L%s;)L%s;", OBJECT, OBJECT, OBJECT), false);
        mv.visitInsn(ARETURN);
    }

    private void createRecordGetDefaultCase(MethodVisitor mv, Label defaultCaseLabel, int nameRegIndex) {

        mv.visitLabel(defaultCaseLabel);
        mv.visitVarInsn(ALOAD, 0);
        mv.visitVarInsn(ALOAD, nameRegIndex);
        mv.visitMethodInsn(INVOKESPECIAL, MAP_VALUE_IMPL, "get", String.format("(L%s;)L%s;", OBJECT, OBJECT),
                false);
        mv.visitInsn(ARETURN);
    }

    private void createRecordEntrySetMethod(ClassWriter cw, List<BField> fields, String className) {

        MethodVisitor mv = cw.visitMethod(ACC_PUBLIC, "entrySet",
                String.format("()L%s;", SET),
                String.format("()L%s<L%s<TK;TV;>;>;", SET, MAP_ENTRY),
                null);
        mv.visitCode();

        int entrySetVarIndex = 1;
        mv.visitTypeInsn(NEW, LINKED_HASH_SET);
        mv.visitInsn(DUP);
        mv.visitMethodInsn(INVOKESPECIAL, LINKED_HASH_SET, "<init>", "()V", false);
        mv.visitVarInsn(ASTORE, entrySetVarIndex);

        for (BField optionalField : fields) {
            BField field = getRecordField(optionalField);
            Label ifNotPresent = new Label();

            // If its an optional field, generate if-condition to check the presense of the field.
            String fieldName = field.name.value;
            if (this.isOptionalRecordField(field)) {
                mv.visitVarInsn(ALOAD, 0);
                mv.visitFieldInsn(GETFIELD, className, this.getFieldIsPresentFlagName(fieldName),
                        getTypeDesc(booleanType));
                mv.visitJumpInsn(IFEQ, ifNotPresent);
            }

            mv.visitVarInsn(ALOAD, entrySetVarIndex);
            mv.visitTypeInsn(NEW, MAP_SIMPLE_ENTRY);
            mv.visitInsn(DUP);

            // field name as key
            mv.visitLdcInsn(fieldName);
            if (IS_BSTRING) {
                mv.visitMethodInsn(INVOKESTATIC, JvmConstants.STRING_UTILS, "fromString",
                        String.format("(L%s;)L%s;", STRING_VALUE, B_STRING_VALUE), false);
            }
            // field value as the map-entry value
            mv.visitVarInsn(ALOAD, 0);
            mv.visitFieldInsn(GETFIELD, className, fieldName, getTypeDesc(field.type));
            addBoxInsn(mv, field.type);

            mv.visitMethodInsn(INVOKESPECIAL, MAP_SIMPLE_ENTRY, "<init>", String.format("(L%s;L%s;)V", OBJECT,
                    OBJECT), false);
            mv.visitMethodInsn(INVOKEINTERFACE, SET, "add", String.format("(L%s;)Z", OBJECT), true);
            mv.visitInsn(POP);

            mv.visitLabel(ifNotPresent);
        }

        // Add all from super.enrtySet() to the current entry set.
        mv.visitVarInsn(ALOAD, entrySetVarIndex);
        mv.visitVarInsn(ALOAD, 0);
        mv.visitMethodInsn(INVOKESPECIAL, LINKED_HASH_MAP, "entrySet", String.format("()L%s;", SET), false);
        mv.visitMethodInsn(INVOKEINTERFACE, SET, "addAll", String.format("(L%s;)Z", COLLECTION), true);
        mv.visitInsn(POP);

        mv.visitVarInsn(ALOAD, entrySetVarIndex);
        mv.visitInsn(ARETURN);
        mv.visitMaxs(0, 0);
        mv.visitEnd();

    }

    private void createRecordContainsKeyMethod(ClassWriter cw, List<BField> fields, String className) {

        MethodVisitor mv = cw.visitMethod(ACC_PUBLIC, "containsKey", String.format("(L%s;)Z", OBJECT), null, null);
        mv.visitCode();

        int fieldNameRegIndex = 1;
        int strKeyVarIndex = 2;

        // cast key to java.lang.String
        mv.visitVarInsn(ALOAD, fieldNameRegIndex);
        mv.visitTypeInsn(CHECKCAST, IS_BSTRING ? B_STRING_VALUE : STRING_VALUE);
        if (IS_BSTRING) {
            mv.visitMethodInsn(INVOKEINTERFACE, B_STRING_VALUE, "getValue", String.format("()L%s;", STRING_VALUE),
                    true);
        }
        mv.visitVarInsn(ASTORE, strKeyVarIndex);

        // sort the fields before generating switch case
        List<BField> sortedFields = new ArrayList<>(fields);
        sortedFields.sort(NAME_HASH_COMPARATOR);

        Label defaultCaseLabel = new Label();
        List<Label> labels = createLabelsForSwitch(mv, strKeyVarIndex, sortedFields, defaultCaseLabel);
        List<Label> targetLabels = createLabelsForEqualCheck(mv, strKeyVarIndex, sortedFields, labels,
                defaultCaseLabel);

        int i = 0;
        for (BField optionalField : sortedFields) {
            BField field = getObjectField(optionalField);
            Label targetLabel = targetLabels.get(i);
            mv.visitLabel(targetLabel);

            String fieldName = field.name.value;
            if (this.isOptionalRecordField(field)) {
                // if the field is optional, then return the value is the 'isPresent' flag.
                mv.visitVarInsn(ALOAD, 0);
                mv.visitFieldInsn(GETFIELD, className, this.getFieldIsPresentFlagName(fieldName),
                        getTypeDesc(booleanType));
            } else {
                // else always return true.
                mv.visitLdcInsn(true);
            }

            mv.visitInsn(IRETURN);
            i += 1;
        }

        // default case
        mv.visitLabel(defaultCaseLabel);
        mv.visitVarInsn(ALOAD, 0);
        mv.visitVarInsn(ALOAD, fieldNameRegIndex);
        mv.visitMethodInsn(INVOKESPECIAL, MAP_VALUE_IMPL, "containsKey", String.format("(L%s;)Z", OBJECT), false);
        mv.visitInsn(IRETURN);

        mv.visitMaxs(0, 0);
        mv.visitEnd();
    }

    private void createRecordGetValuesMethod(ClassWriter cw, List<BField> fields, String className) {

        MethodVisitor mv = cw.visitMethod(ACC_PUBLIC, "values", String.format("()L%s;", COLLECTION),
                String.format("()L%s<TV;>;", COLLECTION), null);
        mv.visitCode();

        int valuesVarIndex = 1;
        mv.visitTypeInsn(NEW, ARRAY_LIST);
        mv.visitInsn(DUP);
        mv.visitMethodInsn(INVOKESPECIAL, ARRAY_LIST, "<init>", "()V", false);
        mv.visitVarInsn(ASTORE, valuesVarIndex);

        for (BField optionalField : fields) {
            BField field = getRecordField(optionalField);
            Label ifNotPresent = new Label();

            // If its an optional field, generate if-condition to check the presense of the field.
            String fieldName = field.name.value;
            if (this.isOptionalRecordField(field)) {
                mv.visitVarInsn(ALOAD, 0); // this
                mv.visitFieldInsn(GETFIELD, className, this.getFieldIsPresentFlagName(fieldName),
                        getTypeDesc(booleanType));
                mv.visitJumpInsn(IFEQ, ifNotPresent);
            }

            mv.visitVarInsn(ALOAD, valuesVarIndex);
            mv.visitVarInsn(ALOAD, 0); // this
            mv.visitFieldInsn(GETFIELD, className, fieldName, getTypeDesc(field.type));
            addBoxInsn(mv, field.type);
            mv.visitMethodInsn(INVOKEINTERFACE, LIST, "add", String.format("(L%s;)Z", OBJECT), true);
            mv.visitInsn(POP);
            mv.visitLabel(ifNotPresent);
        }

        mv.visitVarInsn(ALOAD, valuesVarIndex);
        mv.visitVarInsn(ALOAD, 0); // this
        mv.visitMethodInsn(INVOKESPECIAL, MAP_VALUE_IMPL, "values", String.format("()L%s;", COLLECTION), false);
        mv.visitMethodInsn(INVOKEINTERFACE, LIST, "addAll", String.format("(L%s;)Z", COLLECTION), true);
        mv.visitInsn(POP);

        mv.visitVarInsn(ALOAD, 1);
        mv.visitInsn(ARETURN);
        mv.visitMaxs(0, 0);
        mv.visitEnd();
    }

    private void createGetSizeMethod(ClassWriter cw, List<BField> fields, String className) {

        MethodVisitor mv = cw.visitMethod(ACC_PUBLIC, "size", "()I", null, null);
        mv.visitCode();
        int sizeVarIndex = 1;

        mv.visitVarInsn(ALOAD, 0);
        mv.visitMethodInsn(INVOKESPECIAL, MAP_VALUE_IMPL, "size", "()I", false);
        mv.visitVarInsn(ISTORE, sizeVarIndex);

        int requiredFieldsCount = 0;
        for (BField optionalField : fields) {
            BField field = getObjectField(optionalField);
            String fieldName = field.name.value;
            if (this.isOptionalRecordField(field)) {
                mv.visitVarInsn(ALOAD, 0);
                mv.visitFieldInsn(GETFIELD, className, this.getFieldIsPresentFlagName(fieldName),
                        getTypeDesc(booleanType));
                Label l3 = new Label();
                mv.visitJumpInsn(IFEQ, l3);
                mv.visitIincInsn(sizeVarIndex, 1);
                mv.visitLabel(l3);
            } else {
                requiredFieldsCount += 1;
            }
        }

        mv.visitIincInsn(sizeVarIndex, requiredFieldsCount);
        mv.visitVarInsn(ILOAD, sizeVarIndex);
        mv.visitInsn(IRETURN);

        mv.visitMaxs(0, 0);
        mv.visitEnd();
    }

    private void createRecordRemoveMethod(ClassWriter cw) {
        // throw an UnsupportedOperationException, since remove is not supported by for records.
        MethodVisitor mv = cw.visitMethod(ACC_PUBLIC, "clear", "()V", null, null);
        mv.visitCode();
        mv.visitTypeInsn(NEW, UNSUPPORTED_OPERATION_EXCEPTION);
        mv.visitInsn(DUP);
        mv.visitMethodInsn(INVOKESPECIAL, UNSUPPORTED_OPERATION_EXCEPTION, "<init>", "()V", false);
        mv.visitInsn(ATHROW);
        mv.visitMaxs(0, 0);
        mv.visitEnd();
    }

    private void createRecordClearMethod(ClassWriter cw, List<BField> fields, String className) {
        // throw an UnsupportedOperationException, since remove is not supported by for records.
        MethodVisitor mv = cw.visitMethod(ACC_PUBLIC, "remove", String.format("(L%s;)L%s;", OBJECT, OBJECT),
                String.format("(L%s;)TV;", OBJECT), null);
        mv.visitCode();

        int fieldNameRegIndex = 1;
        int strKeyVarIndex = 2;

        // cast key to java.lang.String
        mv.visitVarInsn(ALOAD, fieldNameRegIndex);
        mv.visitTypeInsn(CHECKCAST, IS_BSTRING ? B_STRING_VALUE : STRING_VALUE);
        if (IS_BSTRING) {
            mv.visitMethodInsn(INVOKEINTERFACE, B_STRING_VALUE, "getValue",
                    String.format("()L%s;", STRING_VALUE), true);
        }
        mv.visitVarInsn(ASTORE, strKeyVarIndex);

        mv.visitVarInsn(ALOAD, 0);
        mv.visitMethodInsn(INVOKESPECIAL, MAP_VALUE_IMPL, "validateFreezeStatus", "()V", false);

        // sort the fields before generating switch case
        List<BField> sortedFields = new ArrayList<>(fields);
        sortedFields.sort(NAME_HASH_COMPARATOR);

        Label defaultCaseLabel = new Label();
        List<Label> labels = createLabelsForSwitch(mv, strKeyVarIndex, sortedFields, defaultCaseLabel);
        List<Label> targetLabels = createLabelsForEqualCheck(mv, strKeyVarIndex, sortedFields, labels,
                defaultCaseLabel);

        int i = 0;
        for (BField optionalField : sortedFields) {
            BField field = getObjectField(optionalField);
            Label targetLabel = targetLabels.get(i);
            mv.visitLabel(targetLabel);

            //Setting isPresent as zero
            if (this.isOptionalRecordField(field)) {
                String fieldName = field.name.value;
                mv.visitVarInsn(ALOAD, 0);
                mv.visitInsn(ICONST_0);
                mv.visitFieldInsn(PUTFIELD, className, this.getFieldIsPresentFlagName(fieldName),
                        getTypeDesc(booleanType));

                // load the existing value to return
                mv.visitVarInsn(ALOAD, 0);
                mv.visitFieldInsn(GETFIELD, className, fieldName, getTypeDesc(field.type));
                addBoxInsn(mv, field.type);

                // Set default value for reference types
                if (checkIfValueIsJReferenceType(field.type)) {
                    mv.visitVarInsn(ALOAD, 0);
                    mv.visitInsn(ACONST_NULL);
                    mv.visitFieldInsn(PUTFIELD, className, fieldName, getTypeDesc(field.type));
                }

                mv.visitInsn(ARETURN);
            } else {
                mv.visitTypeInsn(NEW, UNSUPPORTED_OPERATION_EXCEPTION);
                mv.visitInsn(DUP);
                mv.visitMethodInsn(INVOKESPECIAL, UNSUPPORTED_OPERATION_EXCEPTION, "<init>", "()V", false);
                mv.visitInsn(ATHROW);
            }
            i += 1;
        }

        // default case
        mv.visitLabel(defaultCaseLabel);
        mv.visitVarInsn(ALOAD, 0);
        mv.visitVarInsn(ALOAD, fieldNameRegIndex);
        mv.visitMethodInsn(INVOKESPECIAL, MAP_VALUE_IMPL, "remove",
                String.format("(L%s;)L%s;", OBJECT, OBJECT), false);
        mv.visitInsn(ARETURN);

        mv.visitMaxs(0, 0);
        mv.visitEnd();
    }

    private boolean checkIfValueIsJReferenceType(BType bType) {

        switch (bType.getKind()) {
            case INT:
            case BOOLEAN:
            case FLOAT:
            case BYTE:
                return false;
            default:
                return true;
        }
    }

    private void createRecordGetKeysMethod(ClassWriter cw, List<BField> fields, String className) {

        MethodVisitor mv = cw.visitMethod(ACC_PUBLIC, "getKeys", String.format("()[L%s;", OBJECT), "()[TK;", null);
        mv.visitCode();

        int keysVarIndex = 1;
        mv.visitTypeInsn(NEW, LINKED_HASH_SET);
        mv.visitInsn(DUP);
        mv.visitMethodInsn(INVOKESPECIAL, LINKED_HASH_SET, "<init>", "()V", false);
        mv.visitVarInsn(ASTORE, keysVarIndex);

        for (BField optionalField : fields) {
            BField field = getRecordField(optionalField);
            Label ifNotPresent = new Label();

            // If its an optional field, generate if-condition to check the presense of the field.
            String fieldName = field.name.value;
            if (this.isOptionalRecordField(field)) {
                mv.visitVarInsn(ALOAD, 0); // this
                mv.visitFieldInsn(GETFIELD, className, this.getFieldIsPresentFlagName(fieldName),
                        getTypeDesc(booleanType));
                mv.visitJumpInsn(IFEQ, ifNotPresent);
            }

            mv.visitVarInsn(ALOAD, keysVarIndex);
            mv.visitLdcInsn(fieldName);
            if (IS_BSTRING) {
                mv.visitMethodInsn(INVOKESTATIC, JvmConstants.STRING_UTILS, "fromString",
                        String.format("(L%s;)L%s;", STRING_VALUE, B_STRING_VALUE), false);
            }
            mv.visitMethodInsn(INVOKEINTERFACE, SET, "add", String.format("(L%s;)Z", OBJECT), true);
            mv.visitInsn(POP);
            mv.visitLabel(ifNotPresent);
        }

        mv.visitVarInsn(ALOAD, keysVarIndex);
        mv.visitVarInsn(ALOAD, 0); // this
        mv.visitMethodInsn(INVOKESPECIAL, LINKED_HASH_MAP, "keySet", String.format("()L%s;", SET), false);
        mv.visitMethodInsn(INVOKEINTERFACE, SET, "addAll", String.format("(L%s;)Z", COLLECTION), true);
        mv.visitInsn(POP);

        mv.visitVarInsn(ALOAD, keysVarIndex);
        mv.visitInsn(DUP);
        mv.visitMethodInsn(INVOKEINTERFACE, SET, "size", "()I", true);
        mv.visitTypeInsn(ANEWARRAY, IS_BSTRING ? B_STRING_VALUE : STRING_VALUE);
        mv.visitMethodInsn(INVOKEINTERFACE, SET, "toArray", String.format("([L%s;)[L%s;", OBJECT, OBJECT), true);

        mv.visitInsn(ARETURN);
        mv.visitMaxs(0, 0);
        mv.visitEnd();
    }

    private void createRecordPopulateInitialValuesMethod(ClassWriter cw) {

        MethodVisitor mv = cw.visitMethod(ACC_PROTECTED, "populateInitialValues",
                                          String.format("([L%s;)V", MAPPING_INITIAL_VALUE_ENTRY), null, null);
        mv.visitCode();

        mv.visitVarInsn(ALOAD, 0);
        mv.visitVarInsn(ALOAD, 1);
        mv.visitMethodInsn(INVOKESPECIAL, MAP_VALUE_IMPL, "populateInitialValues",
                           String.format("([L%s;)V", MAPPING_INITIAL_VALUE_ENTRY), false);

        mv.visitInsn(RETURN);
        mv.visitMaxs(0, 0);
        mv.visitEnd();
    }

    void generateValueClasses(Map<String, byte[]> jarEntries) {

        module.typeDefs.parallelStream().forEach(optionalTypeDef -> {
            BIRNode.BIRTypeDefinition typeDef = getTypeDef(optionalTypeDef);
            BType bType = typeDef.type;
            if (bType instanceof BServiceType) {
                BServiceType serviceType = (BServiceType) bType;
                String className = getTypeValueClassName(this.module, typeDef.name.value);
                byte[] bytes = this.createObjectValueClass(serviceType, className, typeDef, true);
                jarEntries.put(className + ".class", bytes);
            } else if (bType.tag == TypeTags.OBJECT &&
                    !Symbols.isFlagOn(((BObjectType) bType).tsymbol.flags, Flags.ABSTRACT)) {
                BObjectType objectType = (BObjectType) bType;
                String className = getTypeValueClassName(this.module, typeDef.name.value);
                byte[] bytes = this.createObjectValueClass(objectType, className, typeDef, false);
                jarEntries.put(className + ".class", bytes);
            } else if (bType.tag == TypeTags.RECORD) {
                BRecordType recordType = (BRecordType) bType;
                String className = getTypeValueClassName(this.module, typeDef.name.value);
                byte[] bytes = this.createRecordValueClass(recordType, className, typeDef);
                jarEntries.put(className + ".class", bytes);

                String typedescClass = getTypeDescClassName(this.module, typeDef.name.value);
                bytes = this.createRecordTypeDescClass(recordType, typedescClass, typeDef);
                jarEntries.put(typedescClass + ".class", bytes);
            }
        });
    }

    private byte[] createObjectValueClass(BObjectType objectType, String className,
                                          BIRNode.BIRTypeDefinition typeDef, boolean isService) {

        ClassWriter cw = new BallerinaClassWriter(COMPUTE_FRAMES);
        cw.visitSource(typeDef.pos.getSource().cUnitName, null);

        LambdaMetadata lambdaGenMetadata = new LambdaMetadata(className);
        cw.visit(V1_8, ACC_PUBLIC + ACC_SUPER, className, null, ABSTRACT_OBJECT_VALUE, new String[]{OBJECT_VALUE});

        List<BField> fields = objectType.fields;
        this.createObjectFields(cw, fields);

        List<BIRNode.BIRFunction> attachedFuncs = typeDef.attachedFuncs;
        if (attachedFuncs != null) {
            this.createObjectMethods(cw, attachedFuncs, isService, typeDef.name.value, objectType, lambdaGenMetadata);
        }

        this.createObjectInit(cw, fields, className);
        this.createCallMethod(cw, attachedFuncs, className, toNameString(objectType), isService);
        this.createObjectGetMethod(cw, fields, className);
        this.createObjectSetMethod(cw, fields, className);
        this.createLambdas(cw, lambdaGenMetadata);

        cw.visitEnd();
        return jvmPackageGen.getBytes(cw, typeDef);
    }
}<|MERGE_RESOLUTION|>--- conflicted
+++ resolved
@@ -82,6 +82,7 @@
 import static org.objectweb.asm.Opcodes.POP;
 import static org.objectweb.asm.Opcodes.PUTFIELD;
 import static org.objectweb.asm.Opcodes.RETURN;
+import static org.objectweb.asm.Opcodes.SWAP;
 import static org.objectweb.asm.Opcodes.V1_8;
 import static org.wso2.ballerinalang.compiler.bir.codegen.JvmConstants.ABSTRACT_OBJECT_VALUE;
 import static org.wso2.ballerinalang.compiler.bir.codegen.JvmConstants.ARRAY_LIST;
@@ -568,29 +569,18 @@
                 String.format("(L%s;[L%s;)L%s;", STRAND, BINITIAL_VALUE_ENTRY, OBJECT), null, null);
         mv.visitCode();
 
-        int valueIndex = 3;
-
         String className = getTypeValueClassName(recordType.tsymbol.pkgID, toNameString(recordType));
         mv.visitTypeInsn(NEW, className);
         mv.visitInsn(DUP);
+        mv.visitInsn(DUP);
         loadType(mv, recordType);
         mv.visitMethodInsn(INVOKESPECIAL, className, "<init>", String.format("(L%s;)V", BTYPE), false);
-        mv.visitVarInsn(ASTORE, valueIndex);
-
 
         BAttachedFunction initializer = ((BRecordTypeSymbol) recordType.tsymbol).initializerFunc;
         StringBuilder closureParamSignature = calcClosureMapSignature(initializer.type.paramTypes.size());
 
         // Invoke the init-function of this type.
         mv.visitVarInsn(ALOAD, 1);
-<<<<<<< HEAD
-        mv.visitVarInsn(ALOAD, valueIndex);
-        mv.visitVarInsn(ALOAD, 2);
-        mv.visitMethodInsn(INVOKESTATIC, className, "$init",
-                String.format("(L%s;L%s;[L%s;)V", STRAND, MAP_VALUE, BINITIAL_VALUE_ENTRY), false);
-
-        mv.visitVarInsn(ALOAD, valueIndex);
-=======
         mv.visitInsn(SWAP);
 
 
@@ -643,7 +633,6 @@
                            false);
 
         mv.visitInsn(POP);
->>>>>>> 99f2646a
         mv.visitInsn(ARETURN);
         mv.visitMaxs(0, 0);
         mv.visitEnd();
@@ -751,12 +740,7 @@
     private void createRecordInitWrapper(ClassWriter cw, String className, BIRNode.BIRTypeDefinition typeDef) {
 
         MethodVisitor mv = cw.visitMethod(ACC_PUBLIC + ACC_STATIC, "$init",
-<<<<<<< HEAD
-                                          String.format("(L%s;L%s;[L%s;)V", STRAND, MAP_VALUE, BINITIAL_VALUE_ENTRY),
-                                          null, null);
-=======
                                           String.format("(L%s;L%s;)V", STRAND, MAP_VALUE), null, null);
->>>>>>> 99f2646a
         mv.visitCode();
         // load strand
         mv.visitVarInsn(ALOAD, 0);
@@ -775,11 +759,7 @@
                 mv.visitTypeInsn(ANEWARRAY, MAPPING_INITIAL_VALUE_ENTRY);
 
                 mv.visitMethodInsn(INVOKESTATIC, refTypeClassName, "$init",
-<<<<<<< HEAD
-                        String.format("(L%s;L%s;[L%s;)V", STRAND, MAP_VALUE, BINITIAL_VALUE_ENTRY), false);
-=======
                                    String.format("(L%s;L%s;)V", STRAND, MAP_VALUE), false);
->>>>>>> 99f2646a
             }
         }
 
