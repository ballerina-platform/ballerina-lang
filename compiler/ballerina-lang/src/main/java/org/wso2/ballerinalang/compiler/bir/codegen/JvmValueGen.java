/*
 * Copyright (c) 2019, WSO2 Inc. (http://www.wso2.org) All Rights Reserved.
 *
 * WSO2 Inc. licenses this file to you under the Apache License,
 * Version 2.0 (the "License"); you may not use this file except
 * in compliance with the License.
 * You may obtain a copy of the License at
 *
 *    http://www.apache.org/licenses/LICENSE-2.0
 *
 * Unless required by applicable law or agreed to in writing,
 * software distributed under the License is distributed on an
 * "AS IS" BASIS, WITHOUT WARRANTIES OR CONDITIONS OF ANY
 * KIND, either express or implied.  See the License for the
 * specific language governing permissions and limitations
 * under the License.
 */
package org.wso2.ballerinalang.compiler.bir.codegen;

import io.ballerina.runtime.api.utils.IdentifierUtils;
import org.ballerinalang.model.elements.PackageID;
import org.objectweb.asm.ClassWriter;
import org.objectweb.asm.FieldVisitor;
import org.objectweb.asm.Label;
import org.objectweb.asm.MethodVisitor;
import org.wso2.ballerinalang.compiler.bir.codegen.internal.AsyncDataCollector;
import org.wso2.ballerinalang.compiler.bir.codegen.internal.FieldNameHashComparator;
import org.wso2.ballerinalang.compiler.bir.codegen.interop.BIRFunctionWrapper;
import org.wso2.ballerinalang.compiler.bir.codegen.interop.ExternalMethodGen;
import org.wso2.ballerinalang.compiler.bir.codegen.interop.JFieldBIRFunction;
import org.wso2.ballerinalang.compiler.bir.codegen.interop.JMethodBIRFunction;
import org.wso2.ballerinalang.compiler.bir.codegen.interop.OldStyleExternalFunctionWrapper;
import org.wso2.ballerinalang.compiler.bir.codegen.methodgen.InitMethodGen;
import org.wso2.ballerinalang.compiler.bir.codegen.methodgen.LambdaGen;
import org.wso2.ballerinalang.compiler.bir.codegen.methodgen.MethodGen;
import org.wso2.ballerinalang.compiler.bir.codegen.split.JvmConstantsGen;
import org.wso2.ballerinalang.compiler.bir.codegen.split.values.JvmObjectGen;
import org.wso2.ballerinalang.compiler.bir.codegen.split.values.JvmRecordGen;
import org.wso2.ballerinalang.compiler.bir.model.BIRInstruction;
import org.wso2.ballerinalang.compiler.bir.model.BIRNode;
import org.wso2.ballerinalang.compiler.bir.model.BIRNode.BIRFunction;
import org.wso2.ballerinalang.compiler.semantics.analyzer.TypeHashVisitor;
import org.wso2.ballerinalang.compiler.semantics.model.symbols.BAttachedFunction;
import org.wso2.ballerinalang.compiler.semantics.model.symbols.BRecordTypeSymbol;
import org.wso2.ballerinalang.compiler.semantics.model.symbols.Symbols;
import org.wso2.ballerinalang.compiler.semantics.model.types.BField;
import org.wso2.ballerinalang.compiler.semantics.model.types.BObjectType;
import org.wso2.ballerinalang.compiler.semantics.model.types.BRecordType;
import org.wso2.ballerinalang.compiler.semantics.model.types.BType;
import org.wso2.ballerinalang.compiler.util.Names;
import org.wso2.ballerinalang.compiler.util.TypeTags;
import org.wso2.ballerinalang.util.Flags;

import java.util.List;
import java.util.Map;

import static org.objectweb.asm.ClassWriter.COMPUTE_FRAMES;
import static org.objectweb.asm.Opcodes.AALOAD;
import static org.objectweb.asm.Opcodes.ACC_FINAL;
import static org.objectweb.asm.Opcodes.ACC_PROTECTED;
import static org.objectweb.asm.Opcodes.ACC_PUBLIC;
import static org.objectweb.asm.Opcodes.ACC_STATIC;
import static org.objectweb.asm.Opcodes.ACC_SUPER;
import static org.objectweb.asm.Opcodes.ALOAD;
import static org.objectweb.asm.Opcodes.ARETURN;
import static org.objectweb.asm.Opcodes.ATHROW;
import static org.objectweb.asm.Opcodes.BIPUSH;
import static org.objectweb.asm.Opcodes.CHECKCAST;
import static org.objectweb.asm.Opcodes.DUP;
import static org.objectweb.asm.Opcodes.DUP2;
import static org.objectweb.asm.Opcodes.GETFIELD;
import static org.objectweb.asm.Opcodes.ICONST_1;
import static org.objectweb.asm.Opcodes.IFEQ;
import static org.objectweb.asm.Opcodes.ILOAD;
import static org.objectweb.asm.Opcodes.INVOKESPECIAL;
import static org.objectweb.asm.Opcodes.INVOKESTATIC;
import static org.objectweb.asm.Opcodes.INVOKEVIRTUAL;
import static org.objectweb.asm.Opcodes.IRETURN;
import static org.objectweb.asm.Opcodes.ISTORE;
import static org.objectweb.asm.Opcodes.NEW;
import static org.objectweb.asm.Opcodes.POP;
import static org.objectweb.asm.Opcodes.PUTFIELD;
import static org.objectweb.asm.Opcodes.RETURN;
import static org.objectweb.asm.Opcodes.SWAP;
import static org.objectweb.asm.Opcodes.V1_8;
import static org.wso2.ballerinalang.compiler.bir.codegen.JvmCodeGenUtil.toNameString;
import static org.wso2.ballerinalang.compiler.bir.codegen.JvmConstants.ABSTRACT_OBJECT_VALUE;
import static org.wso2.ballerinalang.compiler.bir.codegen.JvmConstants.BAL_OPTIONAL;
import static org.wso2.ballerinalang.compiler.bir.codegen.JvmConstants.B_OBJECT;
import static org.wso2.ballerinalang.compiler.bir.codegen.JvmConstants.JVM_INIT_METHOD;
import static org.wso2.ballerinalang.compiler.bir.codegen.JvmConstants.JVM_STATIC_INIT_METHOD;
import static org.wso2.ballerinalang.compiler.bir.codegen.JvmConstants.LOCK_VALUE;
import static org.wso2.ballerinalang.compiler.bir.codegen.JvmConstants.MAP_VALUE;
import static org.wso2.ballerinalang.compiler.bir.codegen.JvmConstants.MAP_VALUE_IMPL;
import static org.wso2.ballerinalang.compiler.bir.codegen.JvmConstants.OBJECT;
import static org.wso2.ballerinalang.compiler.bir.codegen.JvmConstants.POPULATE_INITIAL_VALUES_METHOD;
import static org.wso2.ballerinalang.compiler.bir.codegen.JvmConstants.RECORD_INIT_WRAPPER_NAME;
import static org.wso2.ballerinalang.compiler.bir.codegen.JvmConstants.STRAND_CLASS;
import static org.wso2.ballerinalang.compiler.bir.codegen.JvmConstants.TYPEDESC_CLASS_PREFIX;
import static org.wso2.ballerinalang.compiler.bir.codegen.JvmConstants.TYPEDESC_VALUE;
import static org.wso2.ballerinalang.compiler.bir.codegen.JvmConstants.TYPEDESC_VALUE_IMPL;
import static org.wso2.ballerinalang.compiler.bir.codegen.JvmConstants.TYPEDESC_VALUE_IMPL_CLOSURES;
import static org.wso2.ballerinalang.compiler.bir.codegen.JvmConstants.UNSUPPORTED_OPERATION_EXCEPTION;
import static org.wso2.ballerinalang.compiler.bir.codegen.JvmConstants.VALUE_CLASS_PREFIX;
import static org.wso2.ballerinalang.compiler.bir.codegen.JvmDesugarPhase.addDefaultableBooleanVarsToSignature;
import static org.wso2.ballerinalang.compiler.bir.codegen.JvmDesugarPhase.enrichWithDefaultableParamInits;
import static org.wso2.ballerinalang.compiler.bir.codegen.JvmPackageGen.computeLockNameFromString;
import static org.wso2.ballerinalang.compiler.bir.codegen.JvmSignatures.CAST_B_MAPPING_INITIAL_VALUE_ENTRY;
import static org.wso2.ballerinalang.compiler.bir.codegen.JvmSignatures.GET_MAP_ARRAY;
import static org.wso2.ballerinalang.compiler.bir.codegen.JvmSignatures.INIT_TYPEDESC;
import static org.wso2.ballerinalang.compiler.bir.codegen.JvmSignatures.INSTANTIATE;
import static org.wso2.ballerinalang.compiler.bir.codegen.JvmSignatures.OBJECT_TYPE_IMPL_INIT;
import static org.wso2.ballerinalang.compiler.bir.codegen.JvmSignatures.POPULATE_INITIAL_VALUES;
import static org.wso2.ballerinalang.compiler.bir.codegen.JvmSignatures.RECORD_INIT;
import static org.wso2.ballerinalang.compiler.bir.codegen.JvmSignatures.RECORD_INIT_WRAPPER;
import static org.wso2.ballerinalang.compiler.bir.codegen.JvmSignatures.RECORD_VALUE_CLASS;
import static org.wso2.ballerinalang.compiler.bir.codegen.JvmSignatures.TYPE_DESC_CONSTRUCTOR;
import static org.wso2.ballerinalang.compiler.bir.codegen.JvmSignatures.VALUE_CLASS_INIT;
import static org.wso2.ballerinalang.compiler.bir.codegen.JvmTypeGen.getTypeDesc;
import static org.wso2.ballerinalang.compiler.bir.codegen.interop.ExternalMethodGen.desugarOldExternFuncs;
import static org.wso2.ballerinalang.compiler.bir.codegen.interop.InteropMethodGen.desugarInteropFuncs;

/**
 * BIR values to JVM byte code generation class.
 *
 * @since 1.2.0
 */
public class JvmValueGen {

    static final FieldNameHashComparator FIELD_NAME_HASH_COMPARATOR = new FieldNameHashComparator();
    static final String ENCODED_RECORD_INIT =
            IdentifierUtils.encodeFunctionIdentifier(Names.INIT_FUNCTION_SUFFIX.value);
    private final BIRNode.BIRPackage module;
    private final JvmPackageGen jvmPackageGen;
    private final MethodGen methodGen;
    private final BType booleanType;
    private final JvmObjectGen jvmObjectGen;
    private final JvmRecordGen jvmRecordGen;
    private final TypeHashVisitor typeHashVisitor;


    JvmValueGen(BIRNode.BIRPackage module, JvmPackageGen jvmPackageGen, MethodGen methodGen,
                TypeHashVisitor typeHashVisitor) {
        this.module = module;
        this.jvmPackageGen = jvmPackageGen;
        this.methodGen = methodGen;
        this.booleanType = jvmPackageGen.symbolTable.booleanType;
        this.jvmRecordGen = new JvmRecordGen(jvmPackageGen.symbolTable);
        this.jvmObjectGen = new JvmObjectGen();
        this.typeHashVisitor = typeHashVisitor;
    }

    static void injectDefaultParamInitsToAttachedFuncs(BIRNode.BIRPackage module, InitMethodGen initMethodGen,
                                                       JvmPackageGen jvmPackageGen) {
        List<BIRNode.BIRTypeDefinition> typeDefs = module.typeDefs;
        for (BIRNode.BIRTypeDefinition optionalTypeDef : typeDefs) {
            BType bType = JvmCodeGenUtil.getReferredType(optionalTypeDef.type);
            if ((bType.tag == TypeTags.OBJECT && Symbols.isFlagOn(
                    bType.tsymbol.flags, Flags.CLASS)) || bType.tag == TypeTags.RECORD) {
                desugarObjectMethods(module.packageID, bType, optionalTypeDef.attachedFuncs, initMethodGen,
                                     jvmPackageGen);
            }
        }
    }

    private static void desugarObjectMethods(PackageID module, BType bType,
                                             List<BIRNode.BIRFunction> attachedFuncs, InitMethodGen initMethodGen,
                                             JvmPackageGen jvmPackageGen) {
        if (attachedFuncs == null) {
            return;
        }
        for (BIRNode.BIRFunction birFunc : attachedFuncs) {
            if (birFunc == null) {
                continue;
            }
            if (JvmCodeGenUtil.isExternFunc(birFunc)) {
                BIRFunctionWrapper extFuncWrapper = ExternalMethodGen.lookupBIRFunctionWrapper(module, birFunc, bType,
                                                                                               jvmPackageGen);
                if (extFuncWrapper instanceof OldStyleExternalFunctionWrapper) {
                    desugarOldExternFuncs((OldStyleExternalFunctionWrapper) extFuncWrapper, birFunc, initMethodGen);
                } else if (birFunc instanceof JMethodBIRFunction) {
                    desugarInteropFuncs((JMethodBIRFunction) birFunc, initMethodGen);
                    enrichWithDefaultableParamInits(birFunc, initMethodGen);
                } else if (!(birFunc instanceof JFieldBIRFunction)) {
                    enrichWithDefaultableParamInits(birFunc, initMethodGen);
                }
            } else {
                addDefaultableBooleanVarsToSignature(birFunc, jvmPackageGen.symbolTable.booleanType);
                enrichWithDefaultableParamInits(birFunc, initMethodGen);
            }
        }
    }

    public static String getTypeDescClassName(String packageName, String typeName) {
        return packageName + TYPEDESC_CLASS_PREFIX + typeName;
    }

    public static String getTypeValueClassName(String packageName, String typeName) {
        return packageName + VALUE_CLASS_PREFIX + typeName;
    }

    public static String getFieldIsPresentFlagName(String fieldName) {
        return "$" + fieldName + "$isPresent";
    }

    public static boolean isOptionalRecordField(BField field) {

        return (field.symbol.flags & BAL_OPTIONAL) == BAL_OPTIONAL;
    }

    void generateValueClasses(Map<String, byte[]> jarEntries, JvmConstantsGen jvmConstantsGen) {
        String packageName = JvmCodeGenUtil.getPackageName(module.packageID);
        module.typeDefs.forEach(optionalTypeDef -> {
            BType bType = optionalTypeDef.type;
            String className = getTypeValueClassName(packageName, optionalTypeDef.internalName.value);
            AsyncDataCollector asyncDataCollector = new AsyncDataCollector(className);
            if (bType.tag == TypeTags.OBJECT && Symbols.isFlagOn(bType.tsymbol.flags, Flags.CLASS)) {
                BObjectType objectType = (BObjectType) bType;
                byte[] bytes = this.createObjectValueClass(objectType, className, optionalTypeDef, jvmConstantsGen
                        , asyncDataCollector);
                jarEntries.put(className + ".class", bytes);
            } else if (bType.tag == TypeTags.RECORD) {
                BRecordType recordType = (BRecordType) bType;
                byte[] bytes = this.createRecordValueClass(recordType, className, optionalTypeDef, jvmConstantsGen
                        , asyncDataCollector);
                jarEntries.put(className + ".class", bytes);
                String typedescClass = getTypeDescClassName(packageName, optionalTypeDef.internalName.value);
                bytes = this.createRecordTypeDescClass(recordType, typedescClass, optionalTypeDef);
                jarEntries.put(typedescClass + ".class", bytes);
            }
        });
    }


    private byte[] createRecordTypeDescClass(BRecordType recordType, String className,
                                             BIRNode.BIRTypeDefinition typeDef) {

        ClassWriter cw = new BallerinaClassWriter(COMPUTE_FRAMES);
        if (typeDef.pos != null) {
            cw.visitSource(typeDef.pos.lineRange().filePath(), null);
        } else {
            cw.visitSource(className, null);
        }
        cw.visit(V1_8, ACC_PUBLIC + ACC_SUPER, className, null, TYPEDESC_VALUE_IMPL, new String[]{TYPEDESC_VALUE});

        this.createTypeDescConstructor(cw);
        this.createInstantiateMethod(cw, recordType, typeDef);

        cw.visitEnd();
        return jvmPackageGen.getBytes(cw, typeDef);
    }

    private void createInstantiateMethod(ClassWriter cw, BRecordType recordType,
                                         BIRNode.BIRTypeDefinition typeDef) {
        MethodVisitor mv = cw.visitMethod(ACC_PUBLIC, "instantiate",
                                          INSTANTIATE,
                                          null, null);
        mv.visitCode();

        String className = getTypeValueClassName(recordType.tsymbol.pkgID, toNameString(recordType));
        mv.visitTypeInsn(NEW, className);
        mv.visitInsn(DUP);
        mv.visitInsn(DUP);
        mv.visitVarInsn(ALOAD, 0);
        mv.visitMethodInsn(INVOKESPECIAL, className, JVM_INIT_METHOD, INIT_TYPEDESC, false);

        BAttachedFunction initializer = ((BRecordTypeSymbol) recordType.tsymbol).initializerFunc;
        StringBuilder closureParamSignature = calcClosureMapSignature(initializer.type.paramTypes.size());

        // Invoke the init-function of this type.
        mv.visitVarInsn(ALOAD, 1);
        mv.visitInsn(SWAP);


        // Invoke the init-functions of referenced types. This is done to initialize the
        // defualt values of the fields coming from the referenced types.
        for (BType bType : typeDef.referencedTypes) {
            BType typeRef = JvmCodeGenUtil.getReferredType(bType);
            if (typeRef.tag == TypeTags.RECORD) {
                String refTypeClassName = getTypeValueClassName(typeRef.tsymbol.pkgID, toNameString(typeRef));
                mv.visitInsn(DUP2);
                mv.visitMethodInsn(INVOKESTATIC, refTypeClassName , RECORD_INIT_WRAPPER_NAME,
                                   RECORD_INIT_WRAPPER, false);
            }
        }


        mv.visitVarInsn(ALOAD, 0);
        mv.visitFieldInsn(GETFIELD, TYPEDESC_VALUE_IMPL, TYPEDESC_VALUE_IMPL_CLOSURES,
                          GET_MAP_ARRAY);

        for (int i = 0; i < initializer.type.paramTypes.size(); i++) {
            mv.visitInsn(DUP);
            mv.visitIntInsn(BIPUSH, i);
            mv.visitInsn(AALOAD);
            mv.visitInsn(SWAP);

            mv.visitInsn(ICONST_1);
            mv.visitInsn(SWAP);
        }
        mv.visitInsn(POP);


        // Invoke the init-function of this type.
        String initFuncName;
        String valueClassName;
        List<BIRFunction> attachedFuncs = typeDef.attachedFuncs;

        // Attached functions are empty for type-labeling. In such cases, call the init() of
        // the original type value;
        if (!attachedFuncs.isEmpty()) {
            initFuncName = attachedFuncs.get(0).name.value;
            valueClassName = className;
        } else {
            // record type is the original record-type of this type-label
            valueClassName = getTypeValueClassName(recordType.tsymbol.pkgID, toNameString(recordType));
            initFuncName = recordType.name + ENCODED_RECORD_INIT;
        }

        mv.visitMethodInsn(INVOKESTATIC, valueClassName, initFuncName,
                "(L" + STRAND_CLASS + ";L" + MAP_VALUE + ";" + closureParamSignature + ")L" + OBJECT + ";", false);
        mv.visitInsn(POP);

        mv.visitInsn(DUP);
        mv.visitTypeInsn(CHECKCAST, valueClassName);
        mv.visitVarInsn(ALOAD, 2);
        mv.visitTypeInsn(CHECKCAST, CAST_B_MAPPING_INITIAL_VALUE_ENTRY);
        mv.visitMethodInsn(INVOKEVIRTUAL, valueClassName, POPULATE_INITIAL_VALUES_METHOD,
                           POPULATE_INITIAL_VALUES, false);

        mv.visitInsn(ARETURN);
        mv.visitMaxs(0, 0);
        mv.visitEnd();
    }

    public static String getTypeValueClassName(PackageID packageID, String typeName) {
        return getTypeValueClassName(JvmCodeGenUtil.getPackageName(packageID), typeName);
    }


    private StringBuilder calcClosureMapSignature(int size) {
        StringBuilder closureParamSignature = new StringBuilder();
        for (int i = 0; i < size; i++) {
            closureParamSignature.append('L');
            closureParamSignature.append(MAP_VALUE);
            closureParamSignature.append(";Z");
        }
        return closureParamSignature;
    }

    private byte[] createRecordValueClass(BRecordType recordType, String className, BIRNode.BIRTypeDefinition typeDef,
                                          JvmConstantsGen jvmConstantsGen, AsyncDataCollector asyncDataCollector) {

        ClassWriter cw = new BallerinaClassWriter(COMPUTE_FRAMES);
        if (typeDef.pos != null) {
            cw.visitSource(typeDef.pos.lineRange().filePath(), null);
        } else {
            cw.visitSource(className, null);
        }
        JvmTypeGen jvmTypeGen = new JvmTypeGen(jvmConstantsGen, module.packageID, typeHashVisitor);
        JvmCastGen jvmCastGen = new JvmCastGen(jvmPackageGen.symbolTable, jvmTypeGen);
        LambdaGen lambdaGen = new LambdaGen(jvmPackageGen, jvmCastGen);
        cw.visit(V1_8, ACC_PUBLIC + ACC_SUPER, className,
                RECORD_VALUE_CLASS,
                MAP_VALUE_IMPL, new String[]{MAP_VALUE});

        List<BIRNode.BIRFunction> attachedFuncs = typeDef.attachedFuncs;
        if (attachedFuncs != null) {
            this.createRecordMethods(cw, attachedFuncs, className, jvmTypeGen, jvmCastGen, jvmConstantsGen,
                                     asyncDataCollector);
        }

        Map<String, BField> fields = recordType.fields;
        this.createRecordFields(cw, fields);
        jvmRecordGen.createAndSplitGetMethod(cw, fields, className, jvmCastGen);
        jvmRecordGen.createAndSplitSetMethod(cw, fields, className, jvmCastGen);
        jvmRecordGen.createAndSplitEntrySetMethod(cw, fields, className, jvmCastGen);
        jvmRecordGen.createAndSplitContainsKeyMethod(cw, fields, className);
        jvmRecordGen.createAndSplitGetValuesMethod(cw, fields, className, jvmCastGen);
        this.createGetSizeMethod(cw, fields, className);
        this.createRecordClearMethod(cw);
        jvmRecordGen.createAndSplitRemoveMethod(cw, fields, className, jvmCastGen);
        jvmRecordGen.createAndSplitGetKeysMethod(cw, fields, className);
        this.createRecordPopulateInitialValuesMethod(cw);

        this.createRecordConstructor(cw, INIT_TYPEDESC);
        this.createRecordConstructor(cw, RECORD_INIT);
        this.createRecordInitWrapper(cw, className, typeDef);
        this.createLambdas(cw, asyncDataCollector, lambdaGen);
        JvmCodeGenUtil.visitStrandMetadataFields(cw, asyncDataCollector.getStrandMetadata());
        this.generateStaticInitializer(cw, className, module.packageID, asyncDataCollector);
        cw.visitEnd();

        return jvmPackageGen.getBytes(cw, typeDef);
    }

    private void createRecordMethods(ClassWriter cw, List<BIRNode.BIRFunction> attachedFuncs, String moduleClassName,
                                     JvmTypeGen jvmTypeGen, JvmCastGen jvmCastGen,
                                     JvmConstantsGen jvmConstantsGen, AsyncDataCollector asyncDataCollector) {

        for (BIRNode.BIRFunction func : attachedFuncs) {
            if (func == null) {
                continue;
            }
            methodGen.generateMethod(func, cw, this.module, null, moduleClassName, jvmTypeGen, jvmCastGen,
                    jvmConstantsGen, asyncDataCollector);
        }
    }

    private void createTypeDescConstructor(ClassWriter cw) {

        String descriptor = TYPE_DESC_CONSTRUCTOR;
        MethodVisitor mv = cw.visitMethod(ACC_PUBLIC, JVM_INIT_METHOD, descriptor, null, null);
        mv.visitCode();

        // load super
        mv.visitVarInsn(ALOAD, 0);
        // load type
        mv.visitVarInsn(ALOAD, 1);

        mv.visitVarInsn(ALOAD, 2);
        // invoke `super(type)`;
        mv.visitMethodInsn(INVOKESPECIAL, TYPEDESC_VALUE_IMPL, JVM_INIT_METHOD, descriptor, false);

        mv.visitInsn(RETURN);
        mv.visitMaxs(0, 0);
        mv.visitEnd();
    }

    private void createRecordConstructor(ClassWriter cw, String argumentClass) {
        MethodVisitor mv = cw.visitMethod(ACC_PUBLIC, JVM_INIT_METHOD, argumentClass, null, null);
        mv.visitCode();

        // load super
        mv.visitVarInsn(ALOAD, 0);
        // load type
        mv.visitVarInsn(ALOAD, 1);
        // invoke `super(type)`;
        mv.visitMethodInsn(INVOKESPECIAL, MAP_VALUE_IMPL, JVM_INIT_METHOD, argumentClass, false);

        mv.visitInsn(RETURN);
        mv.visitMaxs(0, 0);
        mv.visitEnd();
    }

    // TODO: remove this method, logic moved to createInstantiateMethod, see #23012
    private void createRecordInitWrapper(ClassWriter cw, String className, BIRNode.BIRTypeDefinition typeDef) {

        MethodVisitor mv = cw.visitMethod(ACC_PUBLIC + ACC_STATIC , RECORD_INIT_WRAPPER_NAME, RECORD_INIT_WRAPPER,
                null, null);
        mv.visitCode();
        // load strand
        mv.visitVarInsn(ALOAD, 0);
        // load value
        mv.visitVarInsn(ALOAD, 1);

        // Invoke the init-functions of referenced types. This is done to initialize the
        // defualt values of the fields coming from the referenced types.
        for (BType bType : typeDef.referencedTypes) {
            BType typeRef = JvmCodeGenUtil.getReferredType(bType);
            if (typeRef.tag != TypeTags.RECORD) {
                continue;
            }

            String refTypeClassName = getTypeValueClassName(typeRef.tsymbol.pkgID, toNameString(typeRef));
            mv.visitInsn(DUP2);
            mv.visitMethodInsn(INVOKESTATIC, refTypeClassName , RECORD_INIT_WRAPPER_NAME,
                               RECORD_INIT_WRAPPER, false);
        }

        // Invoke the init-function of this type.
        String initFuncName;
        String valueClassName;
        List<BIRNode.BIRFunction> attachedFuncs = typeDef.attachedFuncs;

        // Attached functions are empty for type-labeling. In such cases, call the init() of the original type value
        if (!attachedFuncs.isEmpty()) {
            initFuncName = attachedFuncs.get(0).name.value;
            valueClassName = className;
        } else {
            // record type is the original record-type of this type-label
            BRecordType recordType = (BRecordType) JvmCodeGenUtil.getReferredType(typeDef.type);
            valueClassName = getTypeValueClassName(recordType.tsymbol.pkgID, toNameString(recordType));
            initFuncName = recordType.name + ENCODED_RECORD_INIT;
        }

        mv.visitMethodInsn(INVOKESTATIC, valueClassName, initFuncName, VALUE_CLASS_INIT, false);
        mv.visitInsn(POP);

        mv.visitInsn(RETURN);
        mv.visitMaxs(0, 0);
        mv.visitEnd();
    }

    private void createRecordFields(ClassWriter cw, Map<String, BField> fields) {
        for (BField field : fields.values()) {
            if (field == null) {
                continue;
            }
            String fieldName = field.name.value;
            FieldVisitor fv = cw.visitField(0, fieldName, getTypeDesc(field.type), null, null);
            fv.visitEnd();

            if (isOptionalRecordField(field)) {
                fv = cw.visitField(0, getFieldIsPresentFlagName(fieldName), getTypeDesc(booleanType),
                        null, null);
                fv.visitEnd();
            }
        }
    }


    private void createGetSizeMethod(ClassWriter cw, Map<String, BField> fields, String className) {

        MethodVisitor mv = cw.visitMethod(ACC_PUBLIC, "size", "()I", null, null);
        mv.visitCode();
        int sizeVarIndex = 1;

        mv.visitVarInsn(ALOAD, 0);
        mv.visitMethodInsn(INVOKESPECIAL, MAP_VALUE_IMPL, "size", "()I", false);
        mv.visitVarInsn(ISTORE, sizeVarIndex);

        int requiredFieldsCount = 0;
        for (BField optionalField : fields.values()) {
            String fieldName = optionalField.name.value;
            if (isOptionalRecordField(optionalField)) {
                mv.visitVarInsn(ALOAD, 0);
                mv.visitFieldInsn(GETFIELD, className, getFieldIsPresentFlagName(fieldName),
                        getTypeDesc(booleanType));
                Label l3 = new Label();
                mv.visitJumpInsn(IFEQ, l3);
                mv.visitIincInsn(sizeVarIndex, 1);
                mv.visitLabel(l3);
            } else {
                requiredFieldsCount += 1;
            }
        }

        mv.visitIincInsn(sizeVarIndex, requiredFieldsCount);
        mv.visitVarInsn(ILOAD, sizeVarIndex);
        mv.visitInsn(IRETURN);

        mv.visitMaxs(0, 0);
        mv.visitEnd();
    }

    private void createRecordPopulateInitialValuesMethod(ClassWriter cw) {

        MethodVisitor mv = cw.visitMethod(ACC_PROTECTED, POPULATE_INITIAL_VALUES_METHOD,
                                          POPULATE_INITIAL_VALUES, null, null);
        mv.visitCode();

        mv.visitVarInsn(ALOAD, 0);
        mv.visitVarInsn(ALOAD, 1);
        mv.visitMethodInsn(INVOKESPECIAL, MAP_VALUE_IMPL, POPULATE_INITIAL_VALUES_METHOD,
                           POPULATE_INITIAL_VALUES, false);

        mv.visitInsn(RETURN);
        mv.visitMaxs(0, 0);
        mv.visitEnd();
    }

    private byte[] createObjectValueClass(BObjectType objectType, String className, BIRNode.BIRTypeDefinition typeDef,
                                          JvmConstantsGen jvmConstantsGen, AsyncDataCollector asyncDataCollector) {
        ClassWriter cw = new BallerinaClassWriter(COMPUTE_FRAMES);
        cw.visitSource(typeDef.pos.lineRange().filePath(), null);

        JvmTypeGen jvmTypeGen = new JvmTypeGen(jvmConstantsGen, module.packageID, typeHashVisitor);
        JvmCastGen jvmCastGen = new JvmCastGen(jvmPackageGen.symbolTable, jvmTypeGen);
        LambdaGen lambdaGen = new LambdaGen(jvmPackageGen, jvmCastGen);
        cw.visit(V1_8, ACC_PUBLIC + ACC_SUPER, className, null, ABSTRACT_OBJECT_VALUE, new String[]{B_OBJECT});

        Map<String, BField> fields = objectType.fields;
        this.createObjectFields(cw, fields);

        List<BIRNode.BIRFunction> attachedFuncs = typeDef.attachedFuncs;
        if (attachedFuncs != null) {
            this.createObjectMethods(cw, attachedFuncs, className, objectType, jvmTypeGen, jvmCastGen,
                    jvmConstantsGen, asyncDataCollector);
        }

        this.createObjectInit(cw, fields, className);
        jvmObjectGen.createAndSplitCallMethod(cw, attachedFuncs, className, jvmCastGen);
        jvmObjectGen.createAndSplitGetMethod(cw, fields, className, jvmCastGen);
        jvmObjectGen.createAndSplitSetMethod(cw, fields, className, jvmCastGen);
        jvmObjectGen.createAndSplitSetOnInitializationMethod(cw, fields, className);
        this.createLambdas(cw, asyncDataCollector, lambdaGen);
        JvmCodeGenUtil.visitStrandMetadataFields(cw, asyncDataCollector.getStrandMetadata());
        this.generateStaticInitializer(cw, className, module.packageID, asyncDataCollector);

        cw.visitEnd();
        return jvmPackageGen.getBytes(cw, typeDef);
    }

    private void createObjectFields(ClassWriter cw, Map<String, BField> fields) {

        for (BField field : fields.values()) {
            if (field == null) {
                continue;
            }
            FieldVisitor fvb = cw.visitField(0, field.name.value, getTypeDesc(field.type), null, null);
            fvb.visitEnd();
            String lockClass = "L" + LOCK_VALUE + ";";
            FieldVisitor fv = cw.visitField(ACC_PUBLIC + ACC_FINAL, computeLockNameFromString(field.name.value),
                    lockClass, null, null);
            fv.visitEnd();
        }
    }

    private void createObjectMethods(ClassWriter cw, List<BIRNode.BIRFunction> attachedFuncs, String moduleClassName,
                                     BObjectType currentObjectType, JvmTypeGen jvmTypeGen, JvmCastGen jvmCastGen,
                                     JvmConstantsGen jvmConstantsGen, AsyncDataCollector asyncDataCollector) {

        for (BIRNode.BIRFunction func : attachedFuncs) {
            if (func == null) {
                continue;
            }
            methodGen.generateMethod(func, cw, module, currentObjectType, moduleClassName,
                    jvmTypeGen, jvmCastGen, jvmConstantsGen, asyncDataCollector);
        }
    }

    private void createObjectInit(ClassWriter cw, Map<String, BField> fields, String className) {

        MethodVisitor mv = cw.visitMethod(ACC_PUBLIC, JVM_INIT_METHOD, OBJECT_TYPE_IMPL_INIT, null,
                null);
        mv.visitCode();

        // load super
        mv.visitVarInsn(ALOAD, 0);
        // load type
        mv.visitVarInsn(ALOAD, 1);
        // invoke super(type);
        mv.visitMethodInsn(INVOKESPECIAL, ABSTRACT_OBJECT_VALUE, JVM_INIT_METHOD, OBJECT_TYPE_IMPL_INIT, false);

        String lockClass = "L" + LOCK_VALUE + ";";
        for (BField field : fields.values()) {
            if (field == null) {
                continue;
            }

            Label fLabel = new Label();
            mv.visitLabel(fLabel);
            mv.visitVarInsn(ALOAD, 0);
            mv.visitTypeInsn(NEW, LOCK_VALUE);
            mv.visitInsn(DUP);
            mv.visitMethodInsn(INVOKESPECIAL, LOCK_VALUE, JVM_INIT_METHOD, "()V", false);
            mv.visitFieldInsn(PUTFIELD, className, computeLockNameFromString(field.name.value), lockClass);
        }

        mv.visitInsn(RETURN);
        mv.visitMaxs(5, 5);
        mv.visitEnd();
    }

<<<<<<< HEAD
    void generateValueClasses(Map<String, byte[]> jarEntries, JvmBStringConstantsGen stringConstantsGen) {

        String packageName = JvmCodeGenUtil.getPackageName(module.packageID);
        module.typeDefs.parallelStream().forEach(optionalTypeDef -> {
            BType bType = JvmCodeGenUtil.getReferredType(optionalTypeDef.type);
            String className = getTypeValueClassName(packageName, optionalTypeDef.internalName.value);
            AsyncDataCollector asyncDataCollector = new AsyncDataCollector(className);
            if (bType.tag == TypeTags.OBJECT && Symbols.isFlagOn(bType.tsymbol.flags, Flags.CLASS)) {
                BObjectType objectType = (BObjectType) bType;
                byte[] bytes = this.createObjectValueClass(objectType, className, optionalTypeDef, stringConstantsGen
                        , asyncDataCollector);
                jarEntries.put(className + ".class", bytes);
            } else if (bType.tag == TypeTags.RECORD) {
                BRecordType recordType = (BRecordType) bType;
                byte[] bytes = this.createRecordValueClass(recordType, className, optionalTypeDef, stringConstantsGen
                        , asyncDataCollector);
                jarEntries.put(className + ".class", bytes);
                String typedescClass = getTypeDescClassName(packageName, optionalTypeDef.internalName.value);
                bytes = this.createRecordTypeDescClass(recordType, typedescClass, optionalTypeDef);
                jarEntries.put(typedescClass + ".class", bytes);
            }
        });
=======
    private void createLambdas(ClassWriter cw, AsyncDataCollector asyncDataCollector,
                               LambdaGen lambdaGen) {
        for (Map.Entry<String, BIRInstruction> entry : asyncDataCollector.getLambdas().entrySet()) {
            lambdaGen.generateLambdaMethod(entry.getValue(), cw, entry.getKey());
        }
>>>>>>> 7daf6f7b
    }

    private void generateStaticInitializer(ClassWriter cw, String moduleClass, PackageID module,
                                           AsyncDataCollector asyncDataCollector) {

        if (asyncDataCollector.getStrandMetadata().isEmpty()) {
            return;
        }
        MethodVisitor mv = cw.visitMethod(ACC_STATIC, JVM_STATIC_INIT_METHOD, "()V", null, null);
        JvmCodeGenUtil.generateStrandMetadata(mv, moduleClass, module, asyncDataCollector);
        mv.visitInsn(RETURN);
        mv.visitMaxs(0, 0);
        mv.visitEnd();
    }

    private void createRecordClearMethod(ClassWriter cw) {
        // throw an UnsupportedOperationException, since clear is not supported by for records.
        MethodVisitor mv = cw.visitMethod(ACC_PUBLIC, "clear", "()V", null, null);
        mv.visitCode();
        mv.visitTypeInsn(NEW, UNSUPPORTED_OPERATION_EXCEPTION);
        mv.visitInsn(DUP);
        mv.visitMethodInsn(INVOKESPECIAL, UNSUPPORTED_OPERATION_EXCEPTION, JVM_INIT_METHOD, "()V", false);
        mv.visitInsn(ATHROW);
        mv.visitMaxs(0, 0);
        mv.visitEnd();
    }
}<|MERGE_RESOLUTION|>--- conflicted
+++ resolved
@@ -211,7 +211,7 @@
     void generateValueClasses(Map<String, byte[]> jarEntries, JvmConstantsGen jvmConstantsGen) {
         String packageName = JvmCodeGenUtil.getPackageName(module.packageID);
         module.typeDefs.forEach(optionalTypeDef -> {
-            BType bType = optionalTypeDef.type;
+            BType bType = JvmCodeGenUtil.getReferredType(optionalTypeDef.type);
             String className = getTypeValueClassName(packageName, optionalTypeDef.internalName.value);
             AsyncDataCollector asyncDataCollector = new AsyncDataCollector(className);
             if (bType.tag == TypeTags.OBJECT && Symbols.isFlagOn(bType.tsymbol.flags, Flags.CLASS)) {
@@ -653,36 +653,11 @@
         mv.visitEnd();
     }
 
-<<<<<<< HEAD
-    void generateValueClasses(Map<String, byte[]> jarEntries, JvmBStringConstantsGen stringConstantsGen) {
-
-        String packageName = JvmCodeGenUtil.getPackageName(module.packageID);
-        module.typeDefs.parallelStream().forEach(optionalTypeDef -> {
-            BType bType = JvmCodeGenUtil.getReferredType(optionalTypeDef.type);
-            String className = getTypeValueClassName(packageName, optionalTypeDef.internalName.value);
-            AsyncDataCollector asyncDataCollector = new AsyncDataCollector(className);
-            if (bType.tag == TypeTags.OBJECT && Symbols.isFlagOn(bType.tsymbol.flags, Flags.CLASS)) {
-                BObjectType objectType = (BObjectType) bType;
-                byte[] bytes = this.createObjectValueClass(objectType, className, optionalTypeDef, stringConstantsGen
-                        , asyncDataCollector);
-                jarEntries.put(className + ".class", bytes);
-            } else if (bType.tag == TypeTags.RECORD) {
-                BRecordType recordType = (BRecordType) bType;
-                byte[] bytes = this.createRecordValueClass(recordType, className, optionalTypeDef, stringConstantsGen
-                        , asyncDataCollector);
-                jarEntries.put(className + ".class", bytes);
-                String typedescClass = getTypeDescClassName(packageName, optionalTypeDef.internalName.value);
-                bytes = this.createRecordTypeDescClass(recordType, typedescClass, optionalTypeDef);
-                jarEntries.put(typedescClass + ".class", bytes);
-            }
-        });
-=======
     private void createLambdas(ClassWriter cw, AsyncDataCollector asyncDataCollector,
                                LambdaGen lambdaGen) {
         for (Map.Entry<String, BIRInstruction> entry : asyncDataCollector.getLambdas().entrySet()) {
             lambdaGen.generateLambdaMethod(entry.getValue(), cw, entry.getKey());
         }
->>>>>>> 7daf6f7b
     }
 
     private void generateStaticInitializer(ClassWriter cw, String moduleClass, PackageID module,
