--- conflicted
+++ resolved
@@ -112,10 +112,10 @@
 import static org.wso2.ballerinalang.compiler.bir.codegen.JvmConstants.MAP_SIMPLE_ENTRY;
 import static org.wso2.ballerinalang.compiler.bir.codegen.JvmConstants.MAP_VALUE;
 import static org.wso2.ballerinalang.compiler.bir.codegen.JvmConstants.MAP_VALUE_IMPL;
+import static org.wso2.ballerinalang.compiler.bir.codegen.JvmConstants.MODULE;
 import static org.wso2.ballerinalang.compiler.bir.codegen.JvmConstants.OBJECT;
 import static org.wso2.ballerinalang.compiler.bir.codegen.JvmConstants.OBJECT_TYPE_IMPL;
 import static org.wso2.ballerinalang.compiler.bir.codegen.JvmConstants.POPULATE_INITIAL_VALUES_METHOD;
-import static org.wso2.ballerinalang.compiler.bir.codegen.JvmConstants.RUNTIME_MODULE;
 import static org.wso2.ballerinalang.compiler.bir.codegen.JvmConstants.SET;
 import static org.wso2.ballerinalang.compiler.bir.codegen.JvmConstants.STRAND_CLASS;
 import static org.wso2.ballerinalang.compiler.bir.codegen.JvmConstants.STRING_BUILDER;
@@ -381,12 +381,8 @@
         mv.visitEnd();
     }
 
-<<<<<<< HEAD
     private void createCallMethod(ClassWriter cw, List<BIRNode.BIRFunction> functions, String objClassName,
-                                  String moduleInitClass, boolean isService) {
-=======
-    private void createCallMethod(ClassWriter cw, List<BIRNode.BIRFunction> functions, String objClassName) {
->>>>>>> cd3eff87
+                                  String moduleInitClass) {
 
         MethodVisitor mv = cw.visitMethod(ACC_PUBLIC, "call", String.format(
                 "(L%s;L%s;[L%s;)L%s;", STRAND_CLASS, STRING_VALUE, OBJECT, OBJECT), null, null);
@@ -430,8 +426,7 @@
             mv.visitVarInsn(ALOAD, 1);
             if (externFunc) {
                 // load current module
-                mv.visitFieldInsn(GETSTATIC, moduleInitClass, CURRENT_MODULE_VAR_NAME, String.format("L%s;",
-                                                                                                     RUNTIME_MODULE));
+                mv.visitFieldInsn(GETSTATIC, moduleInitClass, CURRENT_MODULE_VAR_NAME, String.format("L%s;", MODULE));
             }
             int j = 0;
             for (BType paramType : paramTypes) {
@@ -1365,25 +1360,10 @@
 
         module.typeDefs.parallelStream().forEach(optionalTypeDef -> {
             BType bType = optionalTypeDef.type;
-<<<<<<< HEAD
-            if (bType instanceof BServiceType) {
-                BServiceType serviceType = (BServiceType) bType;
-                String className = getTypeValueClassName(this.module, optionalTypeDef.name.value);
-                byte[] bytes = this.createObjectValueClass(serviceType, className, moduleInitClass, optionalTypeDef,
-                                                           true);
-                jarEntries.put(className + ".class", bytes);
-            } else if (bType.tag == TypeTags.OBJECT &&
-                    Symbols.isFlagOn(((BObjectType) bType).tsymbol.flags, Flags.CLASS)) {
-                BObjectType objectType = (BObjectType) bType;
-                String className = getTypeValueClassName(this.module, optionalTypeDef.name.value);
-                byte[] bytes = this.createObjectValueClass(objectType, className, moduleInitClass, optionalTypeDef,
-                                                           false);
-=======
             if (bType.tag == TypeTags.OBJECT && Symbols.isFlagOn(bType.tsymbol.flags, Flags.CLASS)) {
                 BObjectType objectType = (BObjectType) bType;
                 String className = getTypeValueClassName(this.module, optionalTypeDef.name.value);
-                byte[] bytes = this.createObjectValueClass(objectType, className, optionalTypeDef);
->>>>>>> cd3eff87
+                byte[] bytes = this.createObjectValueClass(objectType, className, moduleInitClass, optionalTypeDef);
                 jarEntries.put(className + ".class", bytes);
             } else if (bType.tag == TypeTags.RECORD) {
                 BRecordType recordType = (BRecordType) bType;
@@ -1398,12 +1378,8 @@
         });
     }
 
-<<<<<<< HEAD
     private byte[] createObjectValueClass(BObjectType objectType, String className, String moduleInitClass,
-                                          BIRNode.BIRTypeDefinition typeDef, boolean isService) {
-=======
-    private byte[] createObjectValueClass(BObjectType objectType, String className, BIRNode.BIRTypeDefinition typeDef) {
->>>>>>> cd3eff87
+                                          BIRNode.BIRTypeDefinition typeDef) {
 
         ClassWriter cw = new BallerinaClassWriter(COMPUTE_FRAMES);
         cw.visitSource(typeDef.pos.getSource().cUnitName, null);
@@ -1419,11 +1395,7 @@
             this.createObjectMethods(cw, attachedFuncs, className, moduleInitClass, objectType, asyncDataCollector);
         }
         this.createObjectInit(cw, fields, className);
-<<<<<<< HEAD
-        this.createCallMethod(cw, attachedFuncs, className, moduleInitClass, isService);
-=======
-        this.createCallMethod(cw, attachedFuncs, className);
->>>>>>> cd3eff87
+        this.createCallMethod(cw, attachedFuncs, className, moduleInitClass);
         this.createObjectGetMethod(cw, fields, className);
         this.createObjectSetMethod(cw, fields, className);
         this.createObjectSetOnInitializationMethod(cw, fields, className);
