/*
 *  Copyright (c) 2020, WSO2 Inc. (http://www.wso2.org) All Rights Reserved.
 *
 *  WSO2 Inc. licenses this file to you under the Apache License,
 *  Version 2.0 (the "License"); you may not use this file except
 *  in compliance with the License.
 *  You may obtain a copy of the License at
 *
 *    http://www.apache.org/licenses/LICENSE-2.0
 *
 *  Unless required by applicable law or agreed to in writing,
 *  software distributed under the License is distributed on an
 *  "AS IS" BASIS, WITHOUT WARRANTIES OR CONDITIONS OF ANY
 *  KIND, either express or implied.  See the License for the
 *  specific language governing permissions and limitations
 *  under the License.
 */
package org.wso2.ballerinalang.compiler.diagnostic;

import io.ballerina.tools.diagnostics.Location;
import io.ballerina.tools.text.LinePosition;
import io.ballerina.tools.text.LineRange;
import io.ballerina.tools.text.TextRange;

import java.util.Objects;

/**
 * Represent the location of a diagnostic in a {@code TextDocument}.
 * <p>
 * It is a combination of source file path, start and end line numbers, and start and end column numbers.
 *
 * @since 2.0.0
 */
public class BLangDiagnosticLocation implements Location {

    private String filePath;
    private int startLine, endLine, startColumn, endColumn, startOffset, length;

    @Deprecated
    public BLangDiagnosticLocation(String filePath, int startLine, int endLine, int startColumn, int endColumn) {
        this(filePath, startLine, endLine, startColumn, endColumn, 0, 0);
    }

    public BLangDiagnosticLocation(String filePath, int startLine, int endLine, int startColumn, int endColumn,
                                   int startOffset, int length) {
        this.filePath = filePath;
        this.startLine = startLine;
        this.endLine = endLine;
        this.startColumn = startColumn;
        this.endColumn = endColumn;
        this.startOffset = startOffset;
        this.length = length;
    }

    @Override
    public LineRange lineRange() {
        return LineRange.from(filePath, LinePosition.from(startLine, startColumn),
                LinePosition.from(endLine, endColumn));
    }

    @Override
    public TextRange textRange() {
        return TextRange.from(startOffset, length);
    }

    @Override
    public boolean equals(Object obj) {
<<<<<<< HEAD
        if (obj instanceof BLangDiagnosticLocation location) {
            return lineRange.equals(location.lineRange) && textRange.equals(location.textRange);
=======
        if (obj instanceof BLangDiagnosticLocation) {
            BLangDiagnosticLocation location = (BLangDiagnosticLocation) obj;
            return lineRange().equals(location.lineRange()) && textRange().equals(location.textRange());
>>>>>>> c83ef267
        }

        return false;
    }

    @Override
    public int hashCode() {
        return Objects.hash(lineRange(), textRange());
    }

    @Override
    public String toString() {
        // Desugar of lineRange().toString() + textRange().toString();
        int endOffset = startOffset + length;
        return "(" + startLine + "," + endLine + ")" + "(" + startOffset + "," + endOffset + ")";
    }
}<|MERGE_RESOLUTION|>--- conflicted
+++ resolved
@@ -65,14 +65,8 @@
 
     @Override
     public boolean equals(Object obj) {
-<<<<<<< HEAD
         if (obj instanceof BLangDiagnosticLocation location) {
-            return lineRange.equals(location.lineRange) && textRange.equals(location.textRange);
-=======
-        if (obj instanceof BLangDiagnosticLocation) {
-            BLangDiagnosticLocation location = (BLangDiagnosticLocation) obj;
             return lineRange().equals(location.lineRange()) && textRange().equals(location.textRange());
->>>>>>> c83ef267
         }
 
         return false;
