/*
 *  Copyright (c) 2018, WSO2 Inc. (http://www.wso2.org) All Rights Reserved.
 *
 *  WSO2 Inc. licenses this file to you under the Apache License,
 *  Version 2.0 (the "License"); you may not use this file except
 *  in compliance with the License.
 *  You may obtain a copy of the License at
 *
 *  http://www.apache.org/licenses/LICENSE-2.0
 *
 *  Unless required by applicable law or agreed to in writing, software
 *  distributed under the License is distributed on an "AS IS" BASIS,
 *  WITHOUT WARRANTIES OR CONDITIONS OF ANY KIND, either express or implied.
 *  See the License for the specific language governing permissions and
 *  limitations under the License.
 */
package org.wso2.ballerinalang.compiler.desugar;

import org.ballerinalang.model.TreeBuilder;
import org.ballerinalang.model.tree.NodeKind;
import org.ballerinalang.model.tree.clauses.HavingNode;
import org.ballerinalang.model.tree.clauses.SelectExpressionNode;
import org.ballerinalang.model.tree.expressions.ExpressionNode;
import org.ballerinalang.model.tree.statements.StatementNode;
import org.ballerinalang.model.types.TypeKind;
import org.wso2.ballerinalang.compiler.semantics.analyzer.SymbolEnter;
import org.wso2.ballerinalang.compiler.semantics.analyzer.SymbolResolver;
import org.wso2.ballerinalang.compiler.semantics.analyzer.Types;
import org.wso2.ballerinalang.compiler.semantics.model.SymbolEnv;
import org.wso2.ballerinalang.compiler.semantics.model.SymbolTable;
import org.wso2.ballerinalang.compiler.semantics.model.symbols.BAttachedFunction;
import org.wso2.ballerinalang.compiler.semantics.model.symbols.BConversionOperatorSymbol;
import org.wso2.ballerinalang.compiler.semantics.model.symbols.BInvokableSymbol;
import org.wso2.ballerinalang.compiler.semantics.model.symbols.BObjectTypeSymbol;
import org.wso2.ballerinalang.compiler.semantics.model.symbols.BOperatorSymbol;
import org.wso2.ballerinalang.compiler.semantics.model.symbols.BPackageSymbol;
import org.wso2.ballerinalang.compiler.semantics.model.symbols.BSymbol;
import org.wso2.ballerinalang.compiler.semantics.model.symbols.BVarSymbol;
import org.wso2.ballerinalang.compiler.semantics.model.types.BArrayType;
import org.wso2.ballerinalang.compiler.semantics.model.types.BField;
import org.wso2.ballerinalang.compiler.semantics.model.types.BInvokableType;
import org.wso2.ballerinalang.compiler.semantics.model.types.BObjectType;
import org.wso2.ballerinalang.compiler.semantics.model.types.BRecordType;
import org.wso2.ballerinalang.compiler.semantics.model.types.BStreamType;
import org.wso2.ballerinalang.compiler.semantics.model.types.BType;
import org.wso2.ballerinalang.compiler.tree.BLangFunction;
import org.wso2.ballerinalang.compiler.tree.BLangNodeVisitor;
import org.wso2.ballerinalang.compiler.tree.BLangPackage;
import org.wso2.ballerinalang.compiler.tree.BLangVariable;
import org.wso2.ballerinalang.compiler.tree.clauses.BLangHaving;
import org.wso2.ballerinalang.compiler.tree.clauses.BLangJoinStreamingInput;
import org.wso2.ballerinalang.compiler.tree.clauses.BLangSelectClause;
import org.wso2.ballerinalang.compiler.tree.clauses.BLangSelectExpression;
import org.wso2.ballerinalang.compiler.tree.clauses.BLangStreamAction;
import org.wso2.ballerinalang.compiler.tree.clauses.BLangStreamingInput;
import org.wso2.ballerinalang.compiler.tree.clauses.BLangWhere;
import org.wso2.ballerinalang.compiler.tree.clauses.BLangWindow;
import org.wso2.ballerinalang.compiler.tree.expressions.BLangArrayLiteral;
import org.wso2.ballerinalang.compiler.tree.expressions.BLangBinaryExpr;
import org.wso2.ballerinalang.compiler.tree.expressions.BLangCheckedExpr;
import org.wso2.ballerinalang.compiler.tree.expressions.BLangExpression;
import org.wso2.ballerinalang.compiler.tree.expressions.BLangFieldBasedAccess;
import org.wso2.ballerinalang.compiler.tree.expressions.BLangIndexBasedAccess;
import org.wso2.ballerinalang.compiler.tree.expressions.BLangInvocation;
import org.wso2.ballerinalang.compiler.tree.expressions.BLangLambdaFunction;
import org.wso2.ballerinalang.compiler.tree.expressions.BLangLiteral;
import org.wso2.ballerinalang.compiler.tree.expressions.BLangRecordLiteral;
import org.wso2.ballerinalang.compiler.tree.expressions.BLangSimpleVarRef;
import org.wso2.ballerinalang.compiler.tree.expressions.BLangTypeConversionExpr;
import org.wso2.ballerinalang.compiler.tree.statements.BLangBlockStmt;
import org.wso2.ballerinalang.compiler.tree.statements.BLangExpressionStmt;
import org.wso2.ballerinalang.compiler.tree.statements.BLangForever;
import org.wso2.ballerinalang.compiler.tree.statements.BLangReturn;
import org.wso2.ballerinalang.compiler.tree.statements.BLangStatement;
import org.wso2.ballerinalang.compiler.tree.statements.BLangStreamingQueryStatement;
import org.wso2.ballerinalang.compiler.tree.statements.BLangVariableDef;
import org.wso2.ballerinalang.compiler.tree.types.BLangUserDefinedType;
import org.wso2.ballerinalang.compiler.tree.types.BLangValueType;
import org.wso2.ballerinalang.compiler.util.CompilerContext;
import org.wso2.ballerinalang.compiler.util.FieldKind;
import org.wso2.ballerinalang.compiler.util.Name;
import org.wso2.ballerinalang.compiler.util.Names;
import org.wso2.ballerinalang.compiler.util.TypeTags;
import org.wso2.ballerinalang.compiler.util.diagnotic.DiagnosticPos;

import java.util.ArrayList;
import java.util.Arrays;
import java.util.Collections;
import java.util.LinkedHashSet;
import java.util.List;
import java.util.Map;
import java.util.Set;
import java.util.Stack;
import java.util.stream.Collectors;

/**
 * Class responsible for desugar an iterable chain into actual Ballerina code.
 *
 * @since 0.980.0
 */
public class StreamingCodeDesugar extends BLangNodeVisitor {

    private static final String FUNC_CALLER = "$lambda$streaming";
    private static final String OUTPUT_FUNC_REFERENCE = "$lambda$streaming$output$function";
    private static final String OUTPUT_FUNC_VAR_ARG = "$lambda$streaming$output$function$var$arg";
    private static final String WINDOW_FUNC_REFERENCE = "$lambda$streaming$window$reference";
    private static final String OUTPUT_PROCESS_FUNC_REFERENCE = "$lambda$streaming$output$process";
    private static final String FILTER_FUNC_REFERENCE = "$lambda$streaming$filter";
    private static final String SIMPLE_SELECT_FUNC_REFERENCE = "$lambda$streaming$simple$select";
    private static final String SELECT_WITH_GROUP_BY_FUNC_REFERENCE = "$lambda$streaming$groupby$select";
    private static final String JOIN_PROCESS_FUNC_REFERENCE = "$lambda$streaming$join$process";
    private static final String INPUT_STREAM_PARAM_REFERENCE = "$lambda$streaming$input$variable";
    private static final String FILTER_LAMBDA_PARAM_REFERENCE = "$lambda$streaming$filter$input$variable";
    private static final String SELECT_LAMBDA_PARAM_REFERENCE = "$lambda$streaming$simple$select$input$variable";
    private static final String JOIN_CONDITION_LAMBDA_PARAM_REFERENCE =
            "$lambda$streaming$join$onCondition$input$variable";
    private static final String SELECT_WITH_GROUP_BY_LAMBDA_PARAM_REFERENCE =
            "$lambda$streaming$groupby$select$input$variable";
    private static final String STREAM_EVENT_ARRAY_PARAM_REFERENCE = "$lambda$streaming$stream$event$variable";
    private static final String OUTPUT_EVENT_SELECTOR_PARAM_REFERENCE =
            "$lambda$streaming$output$event$selector$variable";
    private static final String STREAMS_STDLIB_PACKAGE_NAME = "streams";
    private static final String NEXT_PROCESS_METHOD_NAME = "process";
    private static final String STREAM_EVENT_OBJECT_NAME = "StreamEvent";
    private static final String FILTER_OBJECT_NAME = "Filter";
    private static final String WINDOW_OBJECT_NAME = "Window";
    private static final String OUTPUT_PROCESS_OBJECT_NAME = "OutputProcess";
    private static final String CREATE_OUTPUT_PROCESS_METHOD_NAME = "createOutputProcess";
    private static final String CREATE_FILTER_METHOD_NAME = "createFilter";
    private static final String SIMPLE_SELECT_OBJECT_NAME = "SimpleSelect";
    private static final String SELECT_WITH_GROUP_BY_OBJECT_NAME = "Select";
    private static final String JOIN_PROCESS_OBJECT_NAME = "JoinProcesor";
    private static final String CREATE_SIMPLE_SELECT_METHOD_NAME = "createSimpleSelect";
    private static final String CREATE_SELECT_WITH_GROUP_BY_METHOD_NAME = "createSelect";
    private static final String CREATE_JOIN_PROCESS_METHOD_NAME = "createJoinProcessor";
    private static final String EVENT_DATA_VARIABLE_NAME = "data";
    private static final String EVENT_TYPE_VARIABLE_NAME = "eventType";
    private static final String BUILD_STREAM_EVENT_METHOD_NAME = "buildStreamEvent";
    private static final String STREAM_SUBSCRIBE_METHOD_NAME = "stream.subscribe";

    private static final CompilerContext.Key<StreamingCodeDesugar> STREAMING_DESUGAR_KEY =
            new CompilerContext.Key<>();

    private final SymbolTable symTable;
    private final SymbolResolver symResolver;
    private final SymbolEnter symbolEnter;
    private final Names names;
    private final Types types;
    private int lambdaFunctionCount = 0;
    private SymbolEnv env;
    private List<BLangStatement> stmts;
    private BLangSimpleVarRef rhsStream, lhsStream;
    private BLangExpression conditionExpr;
    private BType outputEventType;
    private Stack<BVarSymbol> nextProcessVarSymbolStack = new Stack<>();
    private Stack<BVarSymbol> joinProcessorStack = new Stack<>();
    private boolean isInJoin = false;
    private boolean isInHaving = false;
    // Contains the StreamEvent.data variable args in conditional lambda functions like where and join on condition
    private List<BLangVariable> mapVarArgs = new ArrayList<>();


    private StreamingCodeDesugar(CompilerContext context) {
        context.put(STREAMING_DESUGAR_KEY, this);
        this.symTable = SymbolTable.getInstance(context);
        this.symResolver = SymbolResolver.getInstance(context);
        this.symbolEnter = SymbolEnter.getInstance(context);
        this.names = Names.getInstance(context);
        this.types = Types.getInstance(context);
    }

    public static StreamingCodeDesugar getInstance(CompilerContext context) {
        StreamingCodeDesugar desugar = context.get(STREAMING_DESUGAR_KEY);
        if (desugar == null) {
            desugar = new StreamingCodeDesugar(context);
        }

        return desugar;
    }

    public BLangBlockStmt desugar(BLangForever foreverStatement) {

        this.env = foreverStatement.getEnv();
        stmts = new ArrayList<>();
        List<? extends StatementNode> statementNodes = foreverStatement.getStreamingQueryStatements();

        // Generate Streaming Consumer Function
        statementNodes.forEach(statementNode -> ((BLangStatement) statementNode).accept(this));
        return ASTBuilderUtil.createBlockStmt(foreverStatement.pos, stmts);
    }

    @Override
    public void visit(BLangStreamingQueryStatement queryStmt) {

        outputEventType = null;
        conditionExpr = null;
        rhsStream = null;
        lhsStream = null;
        joinProcessorStack.clear();
        //Construct the elements to publish events to output stream
        BLangStreamAction streamAction = (BLangStreamAction) queryStmt.getStreamingAction();
        streamAction.accept(this);

        BLangSelectClause selectClause = (BLangSelectClause) queryStmt.getSelectClause();
        selectClause.accept(this);

        BLangJoinStreamingInput joinStreamingInput = (BLangJoinStreamingInput) queryStmt.getJoiningInput();
        if (joinStreamingInput != null) {
            isInJoin = true;
            rhsStream = (BLangSimpleVarRef) joinStreamingInput.getStreamingInput().getStreamReference();
            lhsStream = (BLangSimpleVarRef) queryStmt.getStreamingInput().getStreamReference();
            joinStreamingInput.accept(this);
            isInJoin = false;
        }

        //Build elements to consume events from input stream
        BLangStreamingInput streamingInput = (BLangStreamingInput) queryStmt.getStreamingInput();
        streamingInput.accept(this);

    }

    @Override
    public void visit(BLangStreamAction streamAction) {
        BLangLambdaFunction lambdaFunction = (BLangLambdaFunction) streamAction.getInvokableBody();
        lambdaFunction.accept(this);
    }

    //
    // This method creates the constructs to publish output events.
    //
    // eg: Below query,
    //
    //      => (TeacherOutput[] emp) {
    //              outputStream.publish(emp);
    //      }
    //
    // convert into below constructs.
    //
    //      function (map) outputFunc = (map t) => {
    //          TeacherOutput t1 = check <TeacherOutput>t;
    //          outputStream.publish(t1);
    //      };
    //
    //      streams:OutputProcess outputProcess = streams:createOutputProcess(outputFunc);
    //
    //
    @Override
    public void visit(BLangLambdaFunction lambdaFunction) {
        //Create lambda function Variable
        BLangVariable outputFuncArg = (BLangVariable) lambdaFunction.getFunctionNode().getParameters().get(0);
        outputEventType = ((BArrayType) outputFuncArg.type).eType;

        //create a wrapper lambda expression to invoke the actual streamAction lambda function
        BLangLambdaFunction outputLambdaFunc = createLambdaWithVarArg(lambdaFunction.pos, new BLangVariable[] {
                ASTBuilderUtil.createVariable(outputFuncArg.pos, getVariableName(OUTPUT_FUNC_VAR_ARG),
                symTable.mapType, null, new BVarSymbol(0, names.fromString(getVariableName(OUTPUT_FUNC_VAR_ARG)),
                lambdaFunction.function.symbol.pkgID, symTable.mapType, lambdaFunction.function.symbol.owner))},
                TypeKind.NIL);
        BLangTypeConversionExpr outputTypeConversionExpr = generateConversionExpr(ASTBuilderUtil.createVariableRef
                (outputFuncArg.pos, ((BLangVariable) outputLambdaFunc.getFunctionNode().getParameters().get(0)).symbol),
                outputEventType, symResolver);
        BLangCheckedExpr outputCheckedExpr = createCheckedConversionExpr(outputTypeConversionExpr);
        BLangInvocation streamActionInvocation = ASTBuilderUtil.createInvocationExprForMethod(lambdaFunction.pos,
                lambdaFunction.function.symbol, Collections.singletonList(outputCheckedExpr), symResolver);
        BLangExpressionStmt streamActionInvocationStmt =
                ASTBuilderUtil.createExpressionStmt(lambdaFunction.function.pos, outputLambdaFunc.function.body);
        streamActionInvocationStmt.expr = streamActionInvocation;

        //Create wrapper lambda expression definition statement
        BLangVariable outputStreamFunctionVariable = ASTBuilderUtil.
                createVariable(outputLambdaFunc.pos, getVariableName(OUTPUT_FUNC_REFERENCE),
                        outputLambdaFunc.function.symbol.type, outputLambdaFunc, outputLambdaFunc.function.symbol);

        outputStreamFunctionVariable.typeNode = ASTBuilderUtil.createTypeNode(outputLambdaFunc.function.symbol.type);
        BLangVariableDef outputStreamFunctionVarDef = ASTBuilderUtil.createVariableDef(outputLambdaFunc.pos,
                outputStreamFunctionVariable);

        stmts.add(outputStreamFunctionVarDef);

        //Create output event process definition
        BLangSimpleVarRef outputStreamFunctionSimpleVarRef = ASTBuilderUtil.createVariableRef(outputLambdaFunc.pos,
                outputStreamFunctionVariable.symbol);
        BInvokableSymbol outputProcessInvokableSymbol = (BInvokableSymbol) symResolver.
                resolvePkgSymbol(outputLambdaFunc.pos, env, names.fromString(STREAMS_STDLIB_PACKAGE_NAME)).
                scope.lookup(new Name(CREATE_OUTPUT_PROCESS_METHOD_NAME)).symbol;

        BType outputProcessInvokableType = outputProcessInvokableSymbol.type.getReturnType();
        BVarSymbol outputProcessInvokableTypeVarSymbol = new BVarSymbol(0,
                new Name(getVariableName(OUTPUT_PROCESS_FUNC_REFERENCE)), outputProcessInvokableSymbol.pkgID,
                outputProcessInvokableType, env.scope.owner);
        nextProcessVarSymbolStack.push(outputProcessInvokableTypeVarSymbol);

        List<BLangExpression> args = new ArrayList<>();
        args.add(outputStreamFunctionSimpleVarRef);
        BLangInvocation outputProcessMethodInvocation = ASTBuilderUtil.
                createInvocationExprForMethod(outputLambdaFunc.pos, outputProcessInvokableSymbol, args, symResolver);
        outputProcessMethodInvocation.argExprs = args;
        BLangVariable outputProcessInvokableTypeVariable = ASTBuilderUtil.
                createVariable(lambdaFunction.pos, getVariableName(OUTPUT_PROCESS_FUNC_REFERENCE),
                        outputProcessInvokableType, outputProcessMethodInvocation, outputProcessInvokableTypeVarSymbol);

        BLangUserDefinedType userDefinedType = (BLangUserDefinedType) TreeBuilder.createUserDefinedTypeNode();
        userDefinedType.typeName = ASTBuilderUtil.createIdentifier(outputLambdaFunc.pos, OUTPUT_PROCESS_OBJECT_NAME);
        userDefinedType.type = outputProcessInvokableType;
        outputProcessInvokableTypeVariable.setTypeNode(userDefinedType);
        BLangVariableDef outputProcessInvokableTypeVariableDef = ASTBuilderUtil.createVariableDef(outputLambdaFunc.pos,
                outputProcessInvokableTypeVariable);

        stmts.add(outputProcessInvokableTypeVariableDef);
    }


 /*  This method converts the select clause of the streaming query in to Ballerina native constructs.

     eg: Below query,
              select inputStream.name as teacherName, inputStream.age

     convert into below constructs.

              streams:SimpleSelect simpleSelect = streams:createSimpleSelect(outputProcess.process,
                  (streams:StreamEvent e)  => map {
                        return {
                            "name": e.data["inputStream.name"],
                            "age": e.data["inputStream.age"],
                        };
                  });

     And below query,
               select inputStream.name, inputStream.age, sum (inputStream.age) as sumAge, count() as count

     convert into below constructs.
                streams:Select select = streams:createSelect(outputProcess.process, [streams:sum(), streams:count()],
                    (streams:StreamEvent e) => string {
                        return <string>e.data["inputStream.name"];
                    },
                    (streams:StreamEvent e, streams:Aggregator[] aggregatorArr)  => map {
                        return {
                            "name": e.data["inputStream.name"],
                            "age": e.data["inputStream.age"],
                            "sumAge": aggregatorArr[0].process(e.data["inputStream.age"], e.eventType),
                            "count": aggregatorArr[1].process((), e.eventType)
                        };
                    });
 */

    @Override
    public void visit(BLangSelectClause selectClause) {

        // If exists, visit having node first
        HavingNode havingNode = selectClause.getHaving();
        if (havingNode != null) {
            ((BLangHaving) havingNode).accept(this);
        }

        // Create lambda function Variable
        if (selectClause.getGroupBy() != null) {
            createSelectStatementWithGroupBy(selectClause);
        } else {
            createSimpleSelectStatement(selectClause);
        }
    }

    private void createSelectStatementWithGroupBy(BLangSelectClause selectClause) {

        // 1st arg for createSelect
        BLangFieldBasedAccess nextProcessMethodAccess = createNextProcessFuncPointer(selectClause.pos);

        // [streams:sum(), streams:count(), ... etc], 2nd arg
        BLangArrayLiteral aggregateArray = createAggregatorArray(selectClause);

        // (streams:StreamEvent e) => string, 3rd arg
        BLangLambdaFunction groupingLambda = createGroupByLambda(selectClause);

        // (streams:StreamEvent e, streams:Aggregator[] aggregatorArr)  => any, 4th arg of createSelect
        BLangLambdaFunction aggregatorLambda = createAggregatorLambda(selectClause);


        BInvokableSymbol groupBySelectInvokableSymbol = (BInvokableSymbol) symResolver.
                resolvePkgSymbol(selectClause.pos, env, names.fromString(STREAMS_STDLIB_PACKAGE_NAME)).
                scope.lookup(new Name(CREATE_SELECT_WITH_GROUP_BY_METHOD_NAME)).symbol;

        BType selectWithGroupByInvokableType = groupBySelectInvokableSymbol.type.getReturnType();
        BVarSymbol selectWithGroupByInvokableTypeVarSymbol = new BVarSymbol(0,
                new Name(getVariableName(SELECT_WITH_GROUP_BY_FUNC_REFERENCE)), groupBySelectInvokableSymbol.pkgID,
                selectWithGroupByInvokableType, env.scope.owner);
        nextProcessVarSymbolStack.push(selectWithGroupByInvokableTypeVarSymbol);

        List<BLangExpression> args = new ArrayList<>();
        args.add(nextProcessMethodAccess);
        args.add(aggregateArray);
        args.add(groupingLambda);
        args.add(aggregatorLambda);

        // streams:createSelect( ... )
        BLangInvocation selectWithGroupByInvocation = ASTBuilderUtil.
                createInvocationExprForMethod(selectClause.pos, groupBySelectInvokableSymbol, args, symResolver);
        selectWithGroupByInvocation.argExprs = args;

        // streams:Select variable name
        BLangVariable selectWithGroupByInvokableTypeVariable = ASTBuilderUtil.
                createVariable(selectClause.pos, getVariableName(SELECT_WITH_GROUP_BY_FUNC_REFERENCE),
                        selectWithGroupByInvokableType, selectWithGroupByInvocation,
                        selectWithGroupByInvokableTypeVarSymbol);

        // streams:Select - user defined data type node
        BLangUserDefinedType userDefinedType = (BLangUserDefinedType) TreeBuilder.createUserDefinedTypeNode();
        userDefinedType.typeName = ASTBuilderUtil.createIdentifier(selectClause.pos, SELECT_WITH_GROUP_BY_OBJECT_NAME);
        userDefinedType.type = selectWithGroupByInvokableType;
        selectWithGroupByInvokableTypeVariable.setTypeNode(userDefinedType);

        // streams:Select select = streams:createSelect(...);
        BLangVariableDef selectWithGroupByInvokableTypeVariableDef = ASTBuilderUtil.createVariableDef(selectClause.pos,
                selectWithGroupByInvokableTypeVariable);
        stmts.add(selectWithGroupByInvokableTypeVariableDef);
    }

    // [streams:sum(), streams:count(), .. etc ]
    private BLangArrayLiteral createAggregatorArray(BLangSelectClause selectClause) {
        BLangArrayLiteral expr = (BLangArrayLiteral) TreeBuilder.createArrayLiteralNode();
        expr.exprs = new ArrayList<>();
        expr.type = new BArrayType(symTable.anyType);

        List<SelectExpressionNode> selectExpressions = selectClause.getSelectExpressions();
        for (SelectExpressionNode select : selectExpressions) {
            ExpressionNode selectExpr = select.getExpression();
            if (selectExpr.getKind() == NodeKind.INVOCATION) {
                BLangInvocation invocation = (BLangInvocation) selectExpr;
                BInvokableSymbol aggregatorInvokableSymbol = (BInvokableSymbol) symResolver.
                        resolvePkgSymbol(selectClause.pos, env, names.fromString(STREAMS_STDLIB_PACKAGE_NAME)).
                        scope.lookup(new Name(invocation.name.value)).symbol;
                BLangInvocation aggregatorInvocation = ASTBuilderUtil.
                        createInvocationExprForMethod(selectClause.pos, aggregatorInvokableSymbol,
                                Collections.emptyList(), symResolver);
                expr.exprs.add(aggregatorInvocation);
            }
        }
        return expr;
    }

    // Object.process
    private BLangFieldBasedAccess createNextProcessFuncPointer(DiagnosticPos pos) {
        BVarSymbol nextProcessInvokableTypeVarSymbol = nextProcessVarSymbolStack.pop();
        BInvokableSymbol nextProcessInvokableSymbol = getNextProcessFunctionSymbol(nextProcessInvokableTypeVarSymbol);

        BLangSimpleVarRef nextProcessSimpleVarRef = ASTBuilderUtil.createVariableRef(pos,
                nextProcessInvokableTypeVarSymbol);
        BLangFieldBasedAccess nextProcessMethodAccess = (BLangFieldBasedAccess)
                TreeBuilder.createFieldBasedAccessNode();
        nextProcessMethodAccess.expr = nextProcessSimpleVarRef;
        nextProcessMethodAccess.symbol = nextProcessInvokableSymbol;
        nextProcessMethodAccess.type = nextProcessInvokableSymbol.type;
        nextProcessMethodAccess.pos = pos;
        nextProcessMethodAccess.field = ASTBuilderUtil.createIdentifier(pos, NEXT_PROCESS_METHOD_NAME);
        return nextProcessMethodAccess;
    }

    private BLangLambdaFunction createAggregatorLambda(BLangSelectClause selectClause) {

        //streams:StreamEvent e,
        BLangVariable varSelectFnStreamEvent = this.createStreamEventArgVariable(
                getVariableName(SELECT_LAMBDA_PARAM_REFERENCE), selectClause.pos, env);

        //streams:Aggregator[] aggregatorArr
        BLangVariable varAggregatorArray =
                this.createAggregatorTypeVariable(getVariableName(SELECT_WITH_GROUP_BY_LAMBDA_PARAM_REFERENCE),
                selectClause.pos, env);

        /* (streams:StreamEvent e, streams:Aggregator[] aggregatorArr)  => any {

            });
        */
        BLangLambdaFunction selectWithGroupBy = createAggregatorLambdaWithParams(varAggregatorArray,
                varSelectFnStreamEvent, selectClause.pos);

        //lambda function body
        createAggregatorLambdaBody(selectClause, selectWithGroupBy);

        return selectWithGroupBy;
    }

    private void createAggregatorLambdaBody(BLangSelectClause selectClause, BLangLambdaFunction selectWithGroupBy) {

        BLangBlockStmt selectLambdaBody = selectWithGroupBy.function.body;
        BLangVariable varStreamEvent = selectWithGroupBy.function.requiredParams.get(0);
        BLangVariable varAggregatorArray = selectWithGroupBy.function.requiredParams.get(1);

        /* TeacherOutput teacherOutput = {
                        name: e.data["inputStream.name"],
                        age: e.data["inputStream.age"],
                        sumAge: check <int> aggregatorArr1[0].process(e.data["inputStream.age"], e.eventType),
                        count: check <int> aggregatorArr1[1].process((), e.eventType),
                        ...
                        ...
                    };
        */
        BLangVariableDef outputEventObjectVariableDef = addOutputObjectCreationStmt(selectClause, selectLambdaBody,
                varStreamEvent, varAggregatorArray);

        // return teacherOutput;
        addReturnStmt(selectClause.pos, selectLambdaBody,
                ASTBuilderUtil.createVariableRef(selectClause.pos, outputEventObjectVariableDef.var.symbol));
    }

    private void addReturnStmt(DiagnosticPos pos, BLangBlockStmt targetBody, BLangExpression expr) {
        BLangReturn returnStmt = (BLangReturn) TreeBuilder.createReturnNode();
        returnStmt.pos = pos;
        returnStmt.expr = expr;
        targetBody.stmts.add(returnStmt);
    }

    private BLangVariableDef addOutputObjectCreationStmt(BLangSelectClause selectClause,
            BLangBlockStmt selectLambdaBody, BLangVariable varStreamEvent, BLangVariable varAggregatorArray) {

        BLangRecordLiteral outputEventRecordLiteral = ASTBuilderUtil.createEmptyRecordLiteral(selectClause.pos,
                symTable.mapType);
        /* {
             name: e.data["inputStream.name"]
                    age: e.data["inputStream.age"],
                    sumAge: check <int> aggregatorArr1[0].process(e.data["inputStream.age"], e.eventType),
                    count: check <int> aggregatorArr1[1].process((), e.eventType),
                    ...
           }
        */
        List<BLangRecordLiteral.BLangRecordKeyValue> recordKeyValueList = getFieldListInSelectClause(selectClause.pos,
                selectClause.getSelectExpressions(), varStreamEvent.symbol, varAggregatorArray.symbol, true);

        BVarSymbol outputEventVarSymbol =
                new BVarSymbol(0, new Name(getVariableName(OUTPUT_EVENT_SELECTOR_PARAM_REFERENCE)),
                        varStreamEvent.symbol.pkgID, symTable.mapType, env.scope.owner);

        // TeacherOutput teacherOutput;
        BLangVariable outputEventObjectVariable = ASTBuilderUtil.
                createVariable(selectClause.pos, getVariableName(OUTPUT_EVENT_SELECTOR_PARAM_REFERENCE),
                        symTable.mapType, outputEventRecordLiteral, outputEventVarSymbol);

        outputEventRecordLiteral.keyValuePairs = recordKeyValueList;

        BLangVariableDef outputEventObjectVariableDef = ASTBuilderUtil.createVariableDef(selectClause.pos,
                outputEventObjectVariable);
        selectLambdaBody.stmts.add(outputEventObjectVariableDef);

        return outputEventObjectVariableDef;
    }

    private BLangFieldBasedAccess createEventDataFieldAccessExpr(DiagnosticPos pos,
                                                                 BVarSymbol streamEventSymbol) {
        BLangFieldBasedAccess eventDataField = (BLangFieldBasedAccess) TreeBuilder.createFieldBasedAccessNode();
        eventDataField.expr = ASTBuilderUtil.createVariableRef(pos, streamEventSymbol);
        eventDataField.type = symTable.mapType;
        eventDataField.symbol = ((BObjectType) (streamEventSymbol).type).fields.get(2).symbol;
        eventDataField.fieldKind = FieldKind.SINGLE;
        eventDataField.pos = pos;
        eventDataField.field = ASTBuilderUtil.createIdentifier(pos, EVENT_DATA_VARIABLE_NAME);
        return eventDataField;
    }

    private BLangLambdaFunction createAggregatorLambdaWithParams(BLangVariable varAggregatorArray,
                                                                 BLangVariable varSelectFnStreamEvent,
                                                                 DiagnosticPos pos) {
        Set<BVarSymbol> selectLambdaClosureVarSymbols = new LinkedHashSet<>();
        selectLambdaClosureVarSymbols.add(varSelectFnStreamEvent.symbol);
        selectLambdaClosureVarSymbols.add(varAggregatorArray.symbol);

        BLangValueType selectLambdaReturnType = new BLangValueType();
        selectLambdaReturnType.setTypeKind(TypeKind.MAP);

        return createLambdaFunction(pos, new ArrayList<>(Arrays.asList(varSelectFnStreamEvent, varAggregatorArray)),
                selectLambdaClosureVarSymbols, selectLambdaReturnType);
    }

    //TODO: change this to pass an array of lambdas
    private BLangLambdaFunction createGroupByLambda(BLangSelectClause selectClause) {
        BLangVariable varGroupByStreamEvent = this.createStreamEventArgVariable(
                getVariableName(SELECT_LAMBDA_PARAM_REFERENCE), selectClause.pos, env);
        // (streams:StreamEvent e) => string { .. }
        BLangLambdaFunction groupingLambda = createLambdaWithVarArg(selectClause.pos, new BLangVariable[] {
                varGroupByStreamEvent}, TypeKind.STRING);
        BLangBlockStmt groupByLambda = groupingLambda.function.body;

        //e.data;
        BLangIndexBasedAccess mapFieldAccessExpr = createMapAccessExprFromStreamEvent(varGroupByStreamEvent,
                (BLangExpression) selectClause.getGroupBy().getVariables().get(0));
        // return check <string>e.data[<fieldName in string>];
        BLangTypeConversionExpr conversionExpr = generateConversionExpr(mapFieldAccessExpr, symTable.stringType,
                symResolver);
        addReturnGroupByFieldStmt(groupByLambda, conversionExpr);
        return groupingLambda;
    }

    private BLangIndexBasedAccess createMapAccessExprFromStreamEvent(BLangVariable varGroupByStreamEvent,
                                                                     BLangExpression indexExpr) {
        BLangFieldBasedAccess dataField = createStreamEventDataMapExpr(indexExpr.pos, varGroupByStreamEvent);
        return createMapVariableIndexAccessExpr((BVarSymbol) dataField.symbol, indexExpr);
    }

    private void addReturnGroupByFieldStmt(BLangBlockStmt groupByLambda, BLangExpression expr) {
        BLangReturn returnStmt = ASTBuilderUtil.createReturnStmt(expr.pos, groupByLambda);
        returnStmt.pos = expr.pos;
        returnStmt.expr = expr;
    }

    private BLangFieldBasedAccess createStreamEventDataMapExpr(DiagnosticPos pos, BLangVariable varStreamEvent) {
        // eventStream.data
        return createEventDataFieldAccessExpr(pos, varStreamEvent.symbol);
    }

    private BLangLambdaFunction createLambdaWithVarArg(DiagnosticPos pos, BLangVariable[] varArgs, TypeKind typeKind) {
        Set<BVarSymbol> varArgClosureSymbols = Arrays.stream(varArgs).map(varArg -> varArg.symbol)
                .collect(Collectors.toCollection(LinkedHashSet::new));

        BLangValueType returnType = new BLangValueType();
        returnType.setTypeKind(typeKind);

        return createLambdaFunction(pos, Arrays.asList(varArgs),
                varArgClosureSymbols, returnType);
    }

    private void createSimpleSelectStatement(BLangSelectClause selectClause) {
        BLangVariable streamEventVarArg =
                this.createStreamEventArgVariable(getVariableName(SELECT_LAMBDA_PARAM_REFERENCE),
                selectClause.pos, env);
        BLangLambdaFunction simpleSelectLambdaFunction = createLambdaWithVarArg(selectClause.pos,
                new BLangVariable[] {streamEventVarArg}, TypeKind.MAP);
        BLangBlockStmt lambdaBody = simpleSelectLambdaFunction.function.body;

        //Output object creation
        BLangRecordLiteral outputEventRecordLiteral = ASTBuilderUtil.createEmptyRecordLiteral(selectClause.pos,
                symTable.mapType);
        List<BLangRecordLiteral.BLangRecordKeyValue> recordKeyValueList = getFieldListInSelectClause(selectClause.pos,
                selectClause.getSelectExpressions(), streamEventVarArg.symbol, null, false);

        BVarSymbol outputEventVarSymbol = new BVarSymbol(0,
                new Name(getVariableName(OUTPUT_EVENT_SELECTOR_PARAM_REFERENCE)), streamEventVarArg.symbol.pkgID,
                outputEventType, env.scope.owner);
        outputEventRecordLiteral.keyValuePairs = recordKeyValueList;
        BLangVariable outputEventObjectVariable = ASTBuilderUtil.
                createVariable(selectClause.pos, getVariableName(OUTPUT_EVENT_SELECTOR_PARAM_REFERENCE),
                        symTable.mapType, outputEventRecordLiteral, outputEventVarSymbol);

        outputEventObjectVariable.typeNode = ASTBuilderUtil.createTypeNode(symTable.mapType);
        BLangVariableDef outputEventObjectVariableDef = ASTBuilderUtil.createVariableDef(selectClause.pos,
                outputEventObjectVariable);
        lambdaBody.stmts.add(outputEventObjectVariableDef);

        // Return statement with newly created output event
        addReturnStmt(selectClause.pos, lambdaBody, ASTBuilderUtil.createVariableRef
                (selectClause.pos, outputEventObjectVariableDef.var.symbol));
        //Create event simple selector definition
        BLangFieldBasedAccess nextProcessMethodAccess = createNextProcessFuncPointer(selectClause.pos);

        BInvokableSymbol simpleSelectInvokableSymbol = (BInvokableSymbol) symResolver.
                resolvePkgSymbol(selectClause.pos, env, names.fromString(STREAMS_STDLIB_PACKAGE_NAME)).
                scope.lookup(new Name(CREATE_SIMPLE_SELECT_METHOD_NAME)).symbol;

        BType simpleSelectInvokableType = simpleSelectInvokableSymbol.type.getReturnType();
        BVarSymbol simpleSelectInvokableTypeVarSymbol = new BVarSymbol(0,
                new Name(getVariableName(SIMPLE_SELECT_FUNC_REFERENCE)), simpleSelectInvokableSymbol.pkgID,
                simpleSelectInvokableType, env.scope.owner);
        nextProcessVarSymbolStack.push(simpleSelectInvokableTypeVarSymbol);

        List<BLangExpression> args = new ArrayList<>();
        args.add(nextProcessMethodAccess);
        args.add(simpleSelectLambdaFunction);

        BLangInvocation simpleSelectMethodInvocation = ASTBuilderUtil.
                createInvocationExprForMethod(selectClause.pos, simpleSelectInvokableSymbol, args,
                        symResolver);
        simpleSelectMethodInvocation.argExprs = args;
        BLangVariable simpleSelectInvokableTypeVariable = ASTBuilderUtil.
                createVariable(selectClause.pos, getVariableName(SIMPLE_SELECT_FUNC_REFERENCE),
                        simpleSelectInvokableType, simpleSelectMethodInvocation, simpleSelectInvokableTypeVarSymbol);

        BLangUserDefinedType userDefinedType = (BLangUserDefinedType) TreeBuilder.createUserDefinedTypeNode();
        userDefinedType.typeName = ASTBuilderUtil.createIdentifier(selectClause.pos, SIMPLE_SELECT_OBJECT_NAME);
        userDefinedType.type = simpleSelectInvokableType;
        simpleSelectInvokableTypeVariable.setTypeNode(userDefinedType);
        BLangVariableDef simpleSelectInvokableTypeVariableDef = ASTBuilderUtil.createVariableDef(selectClause.pos,
                simpleSelectInvokableTypeVariable);
        stmts.add(simpleSelectInvokableTypeVariableDef);
    }

    @Override
    public void visit(BLangJoinStreamingInput joinStreamingInput) {
        BLangBinaryExpr onExpr = (BLangBinaryExpr) joinStreamingInput.getOnExpression();
        BLangVariable lhsDataMap = createMapTypeVariable(getVariableName(JOIN_CONDITION_LAMBDA_PARAM_REFERENCE),
                onExpr.lhsExpr.pos, env);
        BLangVariable rhsDataMap = createMapTypeVariable(getVariableName(JOIN_CONDITION_LAMBDA_PARAM_REFERENCE) +
                1, onExpr.rhsExpr.pos, env);
        BLangLambdaFunction conditionFunc = createLambdaWithVarArg(joinStreamingInput.pos, new BLangVariable[]
                {lhsDataMap, rhsDataMap}, TypeKind.BOOLEAN);
        mapVarArgs.addAll(Arrays.asList(lhsDataMap, rhsDataMap));
        onExpr.accept(this);
        BLangBlockStmt funcBody = conditionFunc.function.body;
        addReturnStmt(onExpr.pos, funcBody, conditionExpr);
        createJoinProcessorStmt(joinStreamingInput, conditionFunc);

        BLangStreamingInput streamingInput = (BLangStreamingInput) joinStreamingInput.getStreamingInput();
        streamingInput.accept(this);
    }

    private void createJoinProcessorStmt(BLangJoinStreamingInput joinStreamingInput,
                                         BLangLambdaFunction conditionExpr) {

        BLangFieldBasedAccess nextProcessMethodAccess = createNextProcessFuncPointer(joinStreamingInput.pos);

        BInvokableSymbol joinProcessorInvokableSymbol = (BInvokableSymbol) symResolver.
                resolvePkgSymbol(joinStreamingInput.pos, env, names.fromString(STREAMS_STDLIB_PACKAGE_NAME)).
                scope.lookup(new Name(CREATE_JOIN_PROCESS_METHOD_NAME)).symbol;

        BType joinProcessorReturnType = joinProcessorInvokableSymbol.type.getReturnType();

        BVarSymbol joinProcessorVarSymbol = new BVarSymbol(0,
                new Name(getVariableName(JOIN_PROCESS_FUNC_REFERENCE)), joinProcessorInvokableSymbol.pkgID,
                joinProcessorReturnType, env.scope.owner);

        joinProcessorStack.push(joinProcessorVarSymbol);

        List<BLangExpression> args = new ArrayList<>();
        args.add(nextProcessMethodAccess);
        args.add(ASTBuilderUtil.createLiteral(joinStreamingInput.pos, symTable.stringType, joinStreamingInput
                .getJoinType().toUpperCase()));
        args.add(conditionExpr);

        // streams:createJoinProcess( ... )
        BLangInvocation createJoinInvocation = ASTBuilderUtil.
                createInvocationExprForMethod(joinStreamingInput.pos, joinProcessorInvokableSymbol, args, symResolver);
        createJoinInvocation.argExprs = args;

        // streams:JoinProcess variable name
        BLangVariable joinInvokableTypeVariable = ASTBuilderUtil.
                createVariable(joinStreamingInput.pos, getVariableName(JOIN_PROCESS_FUNC_REFERENCE),
                               joinProcessorReturnType, createJoinInvocation,
                               joinProcessorVarSymbol);

        // streams:Select - user defined data type node
        BLangUserDefinedType userDefinedType = (BLangUserDefinedType) TreeBuilder.createUserDefinedTypeNode();
        userDefinedType.typeName = ASTBuilderUtil.createIdentifier(joinStreamingInput.pos, JOIN_PROCESS_OBJECT_NAME);
        userDefinedType.type = joinProcessorReturnType;
        joinInvokableTypeVariable.setTypeNode(userDefinedType);

        // streams:Select select = streams:createSelect(...);
        BLangVariableDef joinProcessorInvokableTypeDef =
                ASTBuilderUtil.createVariableDef(joinStreamingInput.pos, joinInvokableTypeVariable);
        stmts.add(joinProcessorInvokableTypeDef);
    }

    //
    // This method create necessary Ballerina native constructs to consume events from stream based on the 'from'
    // statement of the streaming query.
    //
    // eg: Below query,
    //          from inputStream
    //
    // converts into below constructs.
    //
    //          inputStream.subscribe((Teacher t) => {
    //              streams:StreamEvent[] eventArr = streams:buildStreamEvent(t);
    //              filter.process(eventArr);
    //          });
    //
    //
    @Override
    public void visit(BLangStreamingInput streamingInput) {
        //Lambda function parameter
        BType lambdaParameterType = ((BStreamType) ((BLangExpression) streamingInput.getStreamReference()).type)
                .constraint;

        BLangWhere afterWhereNode = (BLangWhere) streamingInput.getAfterStreamingCondition();
        if (afterWhereNode != null) {
            afterWhereNode.accept(this);
        }

        BLangWindow windowClauseNode = (BLangWindow) streamingInput.getWindowClause();
        if (windowClauseNode != null) {
            windowClauseNode.accept(this);
        }

        BLangWhere beforeWhereNode = (BLangWhere) streamingInput.getBeforeStreamingCondition();
        if (beforeWhereNode != null) {
            beforeWhereNode.accept(this);
        }

        BVarSymbol nextProcessInvokableTypeVarSymbol = nextProcessVarSymbolStack.pop();
        BVarSymbol lambdaParameterVarSymbol = new BVarSymbol(0,
                new Name(getVariableName(INPUT_STREAM_PARAM_REFERENCE)), lambdaParameterType.tsymbol.pkgID,
                lambdaParameterType, env.scope.owner);

        BLangVariable inputStreamLambdaFunctionVariable = ASTBuilderUtil.createVariable(streamingInput.pos,
                getVariableName(INPUT_STREAM_PARAM_REFERENCE), lambdaParameterType, null, lambdaParameterVarSymbol);
        inputStreamLambdaFunctionVariable.typeNode = ASTBuilderUtil.createTypeNode(lambdaParameterType);

        Set<BVarSymbol> closureVarSymbols = new LinkedHashSet<>();
        closureVarSymbols.add(nextProcessInvokableTypeVarSymbol);
        closureVarSymbols.add(inputStreamLambdaFunctionVariable.symbol);

        BLangValueType returnType = new BLangValueType();
        returnType.setTypeKind(TypeKind.NIL);

        //Construct lambda function which consumes events
        BLangLambdaFunction streamSubscriberLambdaFunction = createLambdaFunction(streamingInput.pos,
                new ArrayList<>(Collections.singletonList(inputStreamLambdaFunctionVariable)), closureVarSymbols,
                returnType);
        BLangBlockStmt lambdaBody = streamSubscriberLambdaFunction.function.body;

        //Event conversion to StreamEvent
        BLangExpression eventToMapConversionExpr =
                generateConversionExpr(ASTBuilderUtil.createVariableRef(streamingInput.pos,
                inputStreamLambdaFunctionVariable.symbol), symTable.mapType, symResolver);
        BInvokableSymbol streamEventBuilderInvokableSymbol = (BInvokableSymbol) symResolver.
                resolvePkgSymbol(streamingInput.pos, env, names.fromString(STREAMS_STDLIB_PACKAGE_NAME)).
                scope.lookup(new Name(BUILD_STREAM_EVENT_METHOD_NAME)).symbol;

        BType streamEventArrayType = streamEventBuilderInvokableSymbol.type.getReturnType();
        BVarSymbol streamEventArrayTypeVarSymbol = new BVarSymbol(0,
                new Name(getVariableName(STREAM_EVENT_ARRAY_PARAM_REFERENCE)), streamEventBuilderInvokableSymbol.pkgID,
                streamEventArrayType, env.scope.owner);

        List<BLangExpression> args = new ArrayList<>();
        args.add(eventToMapConversionExpr);
        args.add(ASTBuilderUtil.createLiteral(streamingInput.pos, symTable.stringType, ((BLangSimpleVarRef)
                streamingInput.getStreamReference()).variableName.value));

        BLangInvocation streamEventBuilderMethodInvocation = ASTBuilderUtil.
                createInvocationExprForMethod(streamingInput.pos, streamEventBuilderInvokableSymbol, args,
                        symResolver);
        streamEventBuilderMethodInvocation.argExprs = args;

        BLangVariable streamEventArrayTypeVariable = ASTBuilderUtil.
                createVariable(streamingInput.pos, getVariableName(STREAM_EVENT_ARRAY_PARAM_REFERENCE),
                        streamEventArrayType, streamEventBuilderMethodInvocation, streamEventArrayTypeVarSymbol);

        BLangUserDefinedType userDefinedType = (BLangUserDefinedType) TreeBuilder.createUserDefinedTypeNode();
        userDefinedType.typeName = ASTBuilderUtil.createIdentifier(streamingInput.pos, STREAM_EVENT_OBJECT_NAME);
        userDefinedType.type = streamEventArrayType;
        streamEventArrayTypeVariable.setTypeNode(userDefinedType);
        BLangVariableDef streamEventArrayTypeVariableDef = ASTBuilderUtil.createVariableDef(streamingInput.pos,
                streamEventArrayTypeVariable);

        lambdaBody.stmts.add(streamEventArrayTypeVariableDef);

        //Function invocation to call output process
        BInvokableSymbol nextProcessInvokableSymbol = getNextProcessFunctionSymbol(nextProcessInvokableTypeVarSymbol);

        BLangSimpleVarRef streamEventArrayRef = ASTBuilderUtil.createVariableRef(streamingInput.pos,
                streamEventArrayTypeVarSymbol);
        List<BLangExpression> nextProcessVariables = new ArrayList<>(1);
        nextProcessVariables.add(streamEventArrayRef);
        BLangInvocation nextProcessMethodInvocation = ASTBuilderUtil.
                createInvocationExprForMethod(streamingInput.pos, nextProcessInvokableSymbol, nextProcessVariables,
                        symResolver);
        nextProcessMethodInvocation.argExprs = nextProcessVariables;


        nextProcessMethodInvocation.expr = ASTBuilderUtil.createVariableRef(streamingInput.pos,
                nextProcessInvokableTypeVarSymbol);
        BLangExpressionStmt nextProcessExpressionStmt = (BLangExpressionStmt) TreeBuilder.
                createExpressionStatementNode();
        nextProcessExpressionStmt.pos = streamingInput.pos;
        nextProcessExpressionStmt.expr = nextProcessMethodInvocation;
        lambdaBody.stmts.add(nextProcessExpressionStmt);

        //Create function call - stream1.subscribe(lambda_function)
        BLangExpressionStmt inputStreamSubscribeStatement = (BLangExpressionStmt) TreeBuilder.
                createExpressionStatementNode();
        inputStreamSubscribeStatement.pos = streamingInput.pos;
        BInvokableSymbol subscribeMethodSymbol = (BInvokableSymbol) symTable.rootScope.
                lookup(names.fromString(STREAM_SUBSCRIBE_METHOD_NAME))
                .symbol;
        List<BLangExpression> variables = new ArrayList<>(1);
        variables.add(streamSubscriberLambdaFunction);
        BLangInvocation invocationExpr = ASTBuilderUtil.
                createInvocationExprForMethod(streamingInput.pos, subscribeMethodSymbol, variables,
                        symResolver);

        invocationExpr.argExprs = variables;
        invocationExpr.expr = ASTBuilderUtil.createVariableRef(streamingInput.pos, (BVarSymbol)
                ((BLangSimpleVarRef) streamingInput.getStreamReference()).symbol);
        inputStreamSubscribeStatement.expr = invocationExpr;

        //Add stream subscriber function to stmts
        stmts.add(inputStreamSubscribeStatement);
    }

    /*
        e.g: window lengthWindow(5) will be turned into,

        streams:LengthWindow lengthWindow = streams:lengthWindow(select.process, 5);
     */
    @Override
    public void visit(BLangWindow window) {
        //Create event filter definition
        BVarSymbol nextProcessInvokableTypeVarSymbol;
        if (rhsStream != null) {
            nextProcessInvokableTypeVarSymbol = joinProcessorStack.peek();
        } else {
            nextProcessInvokableTypeVarSymbol = nextProcessVarSymbolStack.pop();
        }
        BInvokableSymbol nextProcessInvokableSymbol = getNextProcessFunctionSymbol(nextProcessInvokableTypeVarSymbol);

        BLangSimpleVarRef nextProcessSimpleVarRef = ASTBuilderUtil.createVariableRef(window.pos,
                nextProcessInvokableTypeVarSymbol);
        BLangFieldBasedAccess nextProcessMethodAccess = createFieldBasedAccessForProcessFunc(window.pos,
                nextProcessInvokableSymbol, nextProcessSimpleVarRef);

        BInvokableSymbol windowInvokableSymbol = (BInvokableSymbol) symResolver.
                resolvePkgSymbol(window.pos, env, names.fromString(STREAMS_STDLIB_PACKAGE_NAME)).
                scope.lookup(new Name(((BLangInvocation) window.getFunctionInvocation()).name.value)).symbol;

        BType windowInvokableType = windowInvokableSymbol.type.getReturnType();

        BVarSymbol windowInvokableTypeVarSymbol = new BVarSymbol(0,
                new Name(getVariableName(WINDOW_FUNC_REFERENCE)), windowInvokableSymbol.pkgID,
                windowInvokableType, env.scope.owner);
        nextProcessVarSymbolStack.push(windowInvokableTypeVarSymbol);

        List<BLangExpression> args = new ArrayList<>();
        args.add(nextProcessMethodAccess);
        args.addAll(((BLangInvocation) window.getFunctionInvocation()).argExprs);

        BLangInvocation windowInvocation = ASTBuilderUtil.
                createInvocationExprForMethod(window.pos, windowInvokableSymbol, args,
                        symResolver);
        windowInvocation.argExprs = args;
        BLangVariable windowInvokableTypeVariable = ASTBuilderUtil.createVariable(window.pos,
                getVariableName(WINDOW_FUNC_REFERENCE), windowInvokableType, windowInvocation,
                windowInvokableTypeVarSymbol);

        BLangUserDefinedType userDefinedType = (BLangUserDefinedType) TreeBuilder.createUserDefinedTypeNode();
        userDefinedType.typeName = ASTBuilderUtil.createIdentifier(window.pos, WINDOW_OBJECT_NAME);
        userDefinedType.type = windowInvokableType;
        windowInvokableTypeVariable.setTypeNode(userDefinedType);
        BLangVariableDef windowInvokableTypeVariableDef = ASTBuilderUtil.createVariableDef(window.pos,
                windowInvokableTypeVariable);
        stmts.add(windowInvokableTypeVariableDef);

        if (!joinProcessorStack.empty()) {
            if (isInJoin) {
                attachWindowToJoinProcessor(window, windowInvokableTypeVarSymbol, "setRHS", rhsStream);
            } else {
                attachWindowToJoinProcessor(window, windowInvokableTypeVarSymbol, "setLHS", lhsStream);
            }
        }

    }

    private void attachWindowToJoinProcessor(BLangWindow window, BVarSymbol windowInvokableTypeVarSymbol,
                                             String methodName, BLangSimpleVarRef streamRef) {
        BVarSymbol joinProcessVarSymbol = joinProcessorStack.peek();
        BInvokableSymbol methodInvokableSymbol = getInvokableSymbolOfObject(joinProcessVarSymbol, methodName);
        List<BLangExpression> args = new ArrayList<>();
        args.add(ASTBuilderUtil.createVariableRef(window.pos, joinProcessVarSymbol));
        args.add(ASTBuilderUtil.createLiteral(window.pos, symTable.stringType, streamRef.variableName.value));
        args.add(ASTBuilderUtil.createVariableRef(window.pos, windowInvokableTypeVarSymbol));
        BLangInvocation methodInvocation = ASTBuilderUtil.createInvocationExprForMethod(window.pos,
                methodInvokableSymbol, args, symResolver);
        methodInvocation.argExprs = args;
        BLangExpressionStmt methodInvocationStmt = (BLangExpressionStmt) TreeBuilder.createExpressionStatementNode();
        methodInvocationStmt.pos = window.pos;
        methodInvocationStmt.expr = methodInvocation;
        stmts.add(methodInvocationStmt);
    }

    private BLangFieldBasedAccess createFieldBasedAccessForProcessFunc(DiagnosticPos pos,
                                                                       BInvokableSymbol nextProcessInvokableSymbol,
                                                                       BLangSimpleVarRef nextProcessSimpleVarRef) {
        BLangFieldBasedAccess nextProcessMethodAccess = (BLangFieldBasedAccess)
                TreeBuilder.createFieldBasedAccessNode();
        nextProcessMethodAccess.expr = nextProcessSimpleVarRef;
        nextProcessMethodAccess.symbol = nextProcessInvokableSymbol;
        nextProcessMethodAccess.type = nextProcessInvokableSymbol.type;
        nextProcessMethodAccess.pos = pos;
        nextProcessMethodAccess.field = ASTBuilderUtil.createIdentifier(pos, NEXT_PROCESS_METHOD_NAME);
        return nextProcessMethodAccess;
    }

    //
    // Below method creates the constructs to perform filtering based on the 'where' clause of the streaming query.
    //
    // eg: Below query,
    //          where inputStream.age > 25
    //
    // converts into below constructs.
    //
    //          streams:Filter filter = streams:createFilter(select.process, (any o) => boolean {
    //              Teacher teacher = check <Teacher> o;
    //              return teacher.age > 25;
    //          });
    //
    //
    @Override
    public void visit(BLangWhere where) {
        visitFilter(where.pos, (BLangBinaryExpr) where.getExpression());
    }

    //
    // Below method creates the constructs to perform filtering based on the 'having' clause of the streaming query.
    //
    // eg: Below query,
    //          having age > 25
    //
    // converts into below constructs.
    //
    //          streams:Filter filter = streams:createFilter(outputProcess.process, (any o) => boolean {
    //              Teacher teacher = check <Teacher> o;
    //              return teacher.age > 25;
    //          });
    //
    //
    @Override
    public void visit(BLangHaving having) {
        isInHaving = true;
        visitFilter(having.pos, (BLangBinaryExpr) having.getExpression());
        isInHaving = false;
    }

    //------------------------------------- Methods required for filter / having -----------------------------------
    private void visitFilter(DiagnosticPos pos, BLangBinaryExpr expression) {
        //Create lambda function Variable
        BLangVariable lambdaFunctionVariable =
                this.createMapTypeVariable(getVariableName(FILTER_LAMBDA_PARAM_REFERENCE), pos, env);

        Set<BVarSymbol> closureVarSymbols = new LinkedHashSet<>();
        closureVarSymbols.add(lambdaFunctionVariable.symbol);

        BLangValueType returnType = new BLangValueType();
        returnType.setTypeKind(TypeKind.BOOLEAN);

        //Create new lambda function to process the output events
        BLangLambdaFunction havingLambdaFunction = createLambdaFunction(pos,
                new ArrayList<>(Collections.singletonList(lambdaFunctionVariable)),
                closureVarSymbols, returnType);
        BLangBlockStmt lambdaBody = havingLambdaFunction.function.body;

        // Return statement with having condition
        BLangReturn returnStmt = (BLangReturn) TreeBuilder.createReturnNode();
        returnStmt.pos = pos;
        mapVarArgs.add(lambdaFunctionVariable);
        returnStmt.expr = getBinaryExprWithMapAccessFields(pos, expression);
        lambdaBody.stmts.add(returnStmt);

        //Create having (filter) definition
        BVarSymbol nextProcessInvokableTypeVarSymbol = nextProcessVarSymbolStack.pop();
        BInvokableSymbol nextProcessInvokableSymbol = getNextProcessFunctionSymbol(nextProcessInvokableTypeVarSymbol);

        BLangSimpleVarRef nextProcessSimpleVarRef = ASTBuilderUtil.createVariableRef(pos,
                nextProcessInvokableTypeVarSymbol);
        BLangFieldBasedAccess nextProcessMethodAccess = createFieldBasedAccessForProcessFunc(pos,
                nextProcessInvokableSymbol, nextProcessSimpleVarRef);

        // Having will also use the same filter invokable
        BInvokableSymbol havingInvokableSymbol = (BInvokableSymbol) symResolver.
                resolvePkgSymbol(pos, env, names.fromString(STREAMS_STDLIB_PACKAGE_NAME)).
                scope.lookup(new Name(CREATE_FILTER_METHOD_NAME)).symbol;
        BType havingInvokableType = havingInvokableSymbol.type.getReturnType();
        BVarSymbol havingInvokableTypeVarSymbol = new BVarSymbol(0,
                new Name(getVariableName(FILTER_FUNC_REFERENCE)), havingInvokableSymbol.pkgID,
                havingInvokableType, env.scope.owner);
        nextProcessVarSymbolStack.push(havingInvokableTypeVarSymbol);

        List<BLangExpression> args = new ArrayList<>();
        args.add(nextProcessMethodAccess);
        args.add(havingLambdaFunction);

        BLangInvocation havingMethodInvocation = ASTBuilderUtil.
                createInvocationExprForMethod(pos, havingInvokableSymbol, args,
                        symResolver);
        havingMethodInvocation.argExprs = args;

        BLangVariable havingInvokableTypeVariable = ASTBuilderUtil.
                createVariable(pos, getVariableName(FILTER_FUNC_REFERENCE),
                        havingInvokableType, havingMethodInvocation, havingInvokableTypeVarSymbol);

        BLangUserDefinedType userDefinedType = (BLangUserDefinedType) TreeBuilder.createUserDefinedTypeNode();
        userDefinedType.typeName = ASTBuilderUtil.createIdentifier(pos, FILTER_OBJECT_NAME);
        userDefinedType.type = havingInvokableType;
        havingInvokableTypeVariable.setTypeNode(userDefinedType);
        BLangVariableDef havingInvokableTypeVariableDef = ASTBuilderUtil.createVariableDef(pos,
                havingInvokableTypeVariable);
        stmts.add(havingInvokableTypeVariableDef);
        mapVarArgs.remove(mapVarArgs.size() - 1);
    }

    private BLangBinaryExpr getBinaryExprWithMapAccessFields(DiagnosticPos pos, BLangBinaryExpr expression) {
        final BLangBinaryExpr binaryExpr = (BLangBinaryExpr) TreeBuilder.createBinaryExpressionNode();
        binaryExpr.pos = pos;
        binaryExpr.type = symTable.booleanType;
        binaryExpr.opKind = expression.getOperatorKind();
        expression.getLeftExpression().accept(this);
        binaryExpr.lhsExpr = conditionExpr;
        expression.getRightExpression().accept(this);
        binaryExpr.rhsExpr = conditionExpr;
        binaryExpr.opSymbol = expression.opSymbol;
        return binaryExpr;
    }

    @Override
    public void visit(BLangBinaryExpr binaryExpr) {
        conditionExpr = getBinaryExprWithMapAccessFields(binaryExpr.pos, binaryExpr);
    }

    @Override
    public void visit(BLangFieldBasedAccess fieldAccessExpr) {
        if (fieldAccessExpr.expr.type.tag == TypeTags.STREAM && !isInHaving) {
            BLangSimpleVarRef varRef = (BLangSimpleVarRef) fieldAccessExpr.expr;
            BLangSimpleVarRef mapRef;
            int mapVarArgIndex;

            //mapVarArgs can contain at most 2 map arguments required for conditional expr in join clause
            if (rhsStream != null && varRef.variableName.value.equals(rhsStream.variableName.value)) {
                mapVarArgIndex = 1;
            } else {
                mapVarArgIndex = 0;
            }
            mapRef = ASTBuilderUtil.createVariableRef(fieldAccessExpr.pos, mapVarArgs.get(mapVarArgIndex).symbol);

            String mapKey = fieldAccessExpr.toString();
            BLangExpression indexExpr = ASTBuilderUtil.createLiteral(fieldAccessExpr.field.pos, symTable.stringType,
                    mapKey);
            BLangIndexBasedAccess mapAccessExpr = ASTBuilderUtil.createIndexAccessExpr(mapRef, indexExpr);
            mapAccessExpr.pos = fieldAccessExpr.pos;
            mapAccessExpr.type = symTable.anyType;
            conditionExpr = Desugar.addConversionExprIfRequired(mapAccessExpr, fieldAccessExpr.type, types, symTable,
                    symResolver);
        } else {
            conditionExpr = fieldAccessExpr;
        }
    }

    @Override
    public void visit(BLangLiteral literalExpr) {
        conditionExpr = literalExpr;
    }

    public void visit(BLangInvocation invocationExpr) {
        conditionExpr = invocationExpr;
    }

    public void visit(BLangSimpleVarRef varRefExpr) {
        if (isInHaving) {
            conditionExpr = createMapVariableIndexAccessExpr(mapVarArgs.get(mapVarArgs.size() - 1).symbol,
                    ASTBuilderUtil.createLiteral(varRefExpr.pos, symTable.stringType, "OUTPUT." +
                    varRefExpr.variableName.value));
            conditionExpr = Desugar.addConversionExprIfRequired(conditionExpr, varRefExpr.symbol.type, types,
                    symTable, symResolver);
        } else {
            conditionExpr = varRefExpr;
        }
    }

    //----------------------------------------- Util Methods ---------------------------------------------------------

    private String getFunctionName(String name) {
        return name + lambdaFunctionCount++;
    }

    private String getVariableName(String name) {
        return name + lambdaFunctionCount;
    }

    private void defineFunction(BLangFunction funcNode, BLangPackage targetPkg) {
        final BPackageSymbol packageSymbol = targetPkg.symbol;
        final SymbolEnv packageEnv = this.symTable.pkgEnvMap.get(packageSymbol);
        symbolEnter.defineNode(funcNode, packageEnv);
        packageEnv.enclPkg.functions.add(funcNode);
        packageEnv.enclPkg.topLevelNodes.add(funcNode);
    }

    private BLangVariable createMapTypeVariable(String variableName, DiagnosticPos pos, SymbolEnv env) {
        BType varType = this.symTable.mapType;
        BVarSymbol varSymbol = new BVarSymbol(0, new Name(variableName),
                varType.tsymbol.pkgID, varType, env.scope.owner);

        BLangVariable mapTypeVariable = ASTBuilderUtil.createVariable(pos, variableName,
                varType, null, varSymbol);
        mapTypeVariable.typeNode = ASTBuilderUtil.createTypeNode(varType);
        return mapTypeVariable;
    }

    private BLangVariable createStreamEventArgVariable(String variableName, DiagnosticPos pos, SymbolEnv env) {
        BObjectTypeSymbol recordTypeSymbol = (BObjectTypeSymbol) symResolver.
                resolvePkgSymbol(pos, env, names.fromString(STREAMS_STDLIB_PACKAGE_NAME)).
                scope.lookup(new Name(STREAM_EVENT_OBJECT_NAME)).symbol;

        BType varType = recordTypeSymbol.type;
        BVarSymbol varSymbol = new BVarSymbol(0, new Name(variableName),
                varType.tsymbol.pkgID, varType, env.scope.owner);

        return ASTBuilderUtil.createVariable(pos, variableName, varType, null, varSymbol);
    }

    private BLangVariable createAggregatorTypeVariable(String variableName, DiagnosticPos pos, SymbolEnv env) {
        BInvokableSymbol invokableSymbol = (BInvokableSymbol) symResolver.
                resolvePkgSymbol(pos, env, names.fromString(STREAMS_STDLIB_PACKAGE_NAME)).
                scope.lookup(new Name(CREATE_SELECT_WITH_GROUP_BY_METHOD_NAME)).symbol;

        BType varType = ((BInvokableType) invokableSymbol.params.get(3).type).paramTypes.get(1);
        BVarSymbol varSymbol = new BVarSymbol(0, new Name(variableName),
                varType.tsymbol.pkgID, varType, env.scope.owner);
        return ASTBuilderUtil.createVariable(pos, variableName, varType, null, varSymbol);
    }

    private static BLangTypeConversionExpr generateConversionExpr(BLangExpression expr, BType target,
                                                          SymbolResolver symResolver) {
        // Box value using cast expression.
        final BLangTypeConversionExpr conversion = (BLangTypeConversionExpr) TreeBuilder.createTypeConversionNode();
        conversion.pos = expr.pos;
        conversion.expr = expr;

        conversion.targetType = target;
        conversion.conversionSymbol = (BConversionOperatorSymbol) symResolver.resolveConversionOperator(expr.type,
                target);
        conversion.type = ((BInvokableType) conversion.conversionSymbol.type).retType;
        return conversion;
    }

    private static BVarSymbol getOutputEventFieldSymbol(BType outputEventType, String fieldName) {
        List<BField> recordTypeFieldList = ((BRecordType) outputEventType).fields;
        for (BField field : recordTypeFieldList) {
            if (field.getName().value.equals(fieldName)) {
                return field.symbol;
            }
        }
        return null;
    }

    private BInvokableSymbol getInvokableSymbolOfObject(BSymbol nextProcessInvokableTypeVarSymbol, String funcName) {
        List<BAttachedFunction> attachedFunctionsList = ((BObjectTypeSymbol)
                (nextProcessInvokableTypeVarSymbol).type.tsymbol).attachedFuncs;
        for (BAttachedFunction attachedFunction : attachedFunctionsList) {
            if (attachedFunction.funcName.toString().equals(funcName)) {
                return attachedFunction.symbol;
            }
        }
        throw new IllegalStateException("Couldn't evaluate the " + funcName + "method of the next processor : " +
                (nextProcessInvokableTypeVarSymbol).type.toString());
    }

    private BInvokableSymbol getNextProcessFunctionSymbol(BSymbol nextProcessInvokableTypeVarSymbol) {
        return getInvokableSymbolOfObject(nextProcessInvokableTypeVarSymbol, NEXT_PROCESS_METHOD_NAME);
    }

    private List<BLangRecordLiteral.BLangRecordKeyValue> getFieldListInSelectClause
            (DiagnosticPos pos, List<? extends SelectExpressionNode> selectExprList,
             BVarSymbol streamEventSymbol, BVarSymbol aggregatorArraySymbol, boolean isGroupBy) {
        long aggregatorIndex = 0;
        List<BLangRecordLiteral.BLangRecordKeyValue> recordKeyValueList = new ArrayList<>();

        for (SelectExpressionNode expressionNode : selectExprList) {
            BLangSelectExpression selectExpression = (BLangSelectExpression) expressionNode;
            BLangRecordLiteral.BLangRecordKeyValue recordKeyValue = (BLangRecordLiteral.BLangRecordKeyValue)
                    TreeBuilder.createRecordKeyValue();

            if (selectExpression.getIdentifier() != null) {
                BLangSimpleVarRef varRef = (BLangSimpleVarRef) TreeBuilder.createSimpleVariableReferenceNode();
                varRef.variableName = ASTBuilderUtil.createIdentifier(pos,
                        selectExpression.getIdentifier());
                recordKeyValue.key = new BLangRecordLiteral.BLangRecordKey(varRef);
                recordKeyValue.key.fieldSymbol = getOutputEventFieldSymbol(outputEventType,
                        selectExpression.getIdentifier());
            } else {
                BLangSimpleVarRef varRef = (BLangSimpleVarRef) TreeBuilder.createSimpleVariableReferenceNode();
                varRef.variableName = ((BLangFieldBasedAccess) selectExpression.getExpression()).field;
                recordKeyValue.key = new BLangRecordLiteral.BLangRecordKey(varRef);
                recordKeyValue.key.fieldSymbol = getOutputEventFieldSymbol(outputEventType,
                        ((BLangFieldBasedAccess) selectExpression.getExpression()).field.value);
            }

            if (selectExpression.getExpression().getKind() == NodeKind.FIELD_BASED_ACCESS_EXPR) {
                BLangFieldBasedAccess fieldBasedAccess = (BLangFieldBasedAccess) selectExpression.getExpression();
                recordKeyValue.valueExpr =
                        createMapVariableIndexAccessExpr((BVarSymbol) createEventDataFieldAccessExpr(fieldBasedAccess
                        .pos, streamEventSymbol).symbol, fieldBasedAccess);
            } else if (isGroupBy && selectExpression.getExpression().getKind() == NodeKind.INVOCATION) {
                // Aggregator invocation in streaming query ( sum(..), count(..) .. etc)
                BLangInvocation selectFuncInvocation = (BLangInvocation) selectExpression.getExpression();

                // aggregatorArr[0].process(e.data["inputStream.age"], e.eventType)
                recordKeyValue.valueExpr = generateAggregatorInvocation(streamEventSymbol, aggregatorArraySymbol,
                        aggregatorIndex, selectFuncInvocation);

                //increment the index in aggregatorArr
                aggregatorIndex++;
            } else if (selectExpression.getExpression().getKind() == NodeKind.INVOCATION) {
                BLangInvocation selectFuncInvocation = (BLangInvocation) selectExpression.getExpression();
                refactorInvocationWithIndexBasedArgs(streamEventSymbol, selectFuncInvocation);
                recordKeyValue.valueExpr = generateConversionExpr(selectFuncInvocation, symTable.anyType, symResolver);
            } else {
                recordKeyValue.valueExpr = generateConversionExpr((BLangExpression) selectExpression.getExpression(),
                        symTable.anyType, symResolver);
            }

            recordKeyValueList.add(recordKeyValue);
        }

        return recordKeyValueList;
    }

    // func(inputStream.name) into func(check <string> e.data["inputStream.name"])
    private void refactorInvocationWithIndexBasedArgs(BVarSymbol streamEventSymbol, BLangInvocation invocation) {
        if (invocation.requiredArgs.size() > 0) {
            List<BLangExpression> expressionList = new ArrayList<>();
            List<BLangExpression> functionArgsList = invocation.requiredArgs;
            for (BLangExpression expression : functionArgsList) {
                if (expression.getKind() == NodeKind.FIELD_BASED_ACCESS_EXPR &&
                    (((BLangFieldBasedAccess) expression).expr.type.tag == TypeTags.STREAM)) {
                    BLangExpression fieldAccessExpr =
                            createMapVariableIndexAccessExpr((BVarSymbol) createEventDataFieldAccessExpr(
                            expression.pos, streamEventSymbol).symbol, expression);
                    expressionList.add(createCheckedConversionExpr(generateConversionExpr(fieldAccessExpr,
                            expression.type, symResolver)));
                } else {
                    expressionList.add(expression);
                }
            }
            invocation.argExprs = expressionList;
            invocation.requiredArgs = expressionList;
        }
    }

    private BLangInvocation generateAggregatorInvocation(BVarSymbol streamEventSymbol, BVarSymbol aggregatorArraySymbol,
                                                         long aggregatorIndex, BLangInvocation selectFuncInvocation) {
        // aggregatorArr[0]
        BLangIndexBasedAccess indexBasedAccess = createIndexBasedAggregatorExpr(aggregatorArraySymbol,
                aggregatorIndex, selectFuncInvocation.pos);

        // aggregatorArr[0].process(..)
        BLangInvocation aggregatorInvocation = ASTBuilderUtil.createInvocationExpr(selectFuncInvocation.pos,
                getNextProcessFunctionSymbol(indexBasedAccess.type.tsymbol), Collections.emptyList(), symResolver);
        aggregatorInvocation.expr = indexBasedAccess;

        // arguments of aggregatorArr[0].process(..). e.g. (t.age, e.eventType)
        List<BVarSymbol> params = ((BInvokableSymbol) aggregatorInvocation.symbol).params;
        aggregatorInvocation.requiredArgs = generateAggregatorInvocationArgs(streamEventSymbol, selectFuncInvocation,
                params);

        return aggregatorInvocation;
    }

    private List<BLangExpression> generateAggregatorInvocationArgs(BVarSymbol streamEventSymbol,
                                                                   BLangInvocation funcInvocation,
                                                                   List<BVarSymbol> params) {
        // generates the fields which will be aggregated e.g. t.age
        List<BLangExpression> args = generateAggregatorInputFieldsArgs(streamEventSymbol, funcInvocation,
                params);
        // generate the EventType for the aggregation o.eventType
        BLangFieldBasedAccess streamEventFieldAccess = generateStreamEventTypeForAggregatorArg(streamEventSymbol,
                funcInvocation.pos, params);
        // (t.age, o.eventType)
        args.add(streamEventFieldAccess);
        return args;
    }

    private BLangFieldBasedAccess generateStreamEventTypeForAggregatorArg(BVarSymbol streamEventSymbol,
                                                                          DiagnosticPos pos,
                                                                          List<BVarSymbol> params) {
        BLangFieldBasedAccess streamEventFieldAccess = createFieldBasedEventTypeExpr(streamEventSymbol, pos);
        // always the 2nd parameter is the EventType, so the 2nd parameter's type should match.
        streamEventFieldAccess.type = params.get(1).type;
        return streamEventFieldAccess;
    }

    private List<BLangExpression> generateAggregatorInputFieldsArgs(BVarSymbol streamEventSymbol,
            BLangInvocation funcInvocation, List<BVarSymbol> params) {
        List<BLangExpression> args = new ArrayList<>();
        int i = 0;
        for (BLangExpression expr : funcInvocation.argExprs) {
            if (expr.getKind() == NodeKind.FIELD_BASED_ACCESS_EXPR) {
                BLangExpression mapAccessExpr = createMapVariableIndexAccessExpr((BVarSymbol)
                        createEventDataFieldAccessExpr(expr.pos, streamEventSymbol).symbol, expr);
                BLangExpression castExpr = Desugar.addConversionExprIfRequired(mapAccessExpr, params.get(i).type,
                        types, symTable, symResolver);
                args.add(castExpr);
            } else {
                args.add(expr);
            }
            i++;
        }
        // handles special cases like count(), which does not need arguments.
        if (args.isEmpty()) {
            args.add(ASTBuilderUtil.createLiteral(funcInvocation.pos, symTable.nilType, Names.NIL_VALUE));
        }
        return args;
    }

    private BLangFieldBasedAccess createFieldBasedEventTypeExpr(BVarSymbol streamEventSymbol, DiagnosticPos pos) {
        // o.eventType without the type
        BLangSimpleVarRef varStreamEventRef = ASTBuilderUtil.createVariableRef(pos, streamEventSymbol);
        return ASTBuilderUtil.createFieldAccessExpr(varStreamEventRef, ASTBuilderUtil.createIdentifier(pos,
                EVENT_TYPE_VARIABLE_NAME));
    }

    private BLangIndexBasedAccess createIndexBasedAggregatorExpr(BVarSymbol aggregatorArraySymbol, long aggregatorIndex,
                                                                 DiagnosticPos pos) {
        BLangSimpleVarRef fieldVarRef = ASTBuilderUtil.createVariableRef(pos, aggregatorArraySymbol);
        BLangLiteral indexExpr = ASTBuilderUtil.createLiteral(pos, symTable.intType, aggregatorIndex);
        BLangIndexBasedAccess indexAccessExpr = ASTBuilderUtil.createIndexAccessExpr(fieldVarRef, indexExpr);
        indexAccessExpr.type = ((BArrayType) aggregatorArraySymbol.type).eType;
        return indexAccessExpr;
    }

    private BLangCheckedExpr createCheckedConversionExpr(BLangTypeConversionExpr conversionExpr) {
        BLangCheckedExpr checkedExpr = (BLangCheckedExpr) TreeBuilder.createCheckExpressionNode();

        checkedExpr.expr = conversionExpr;
        checkedExpr.type = conversionExpr.targetType;
        checkedExpr.equivalentErrorTypeList = Collections.singletonList(symTable.errStructType);
        checkedExpr.pos = conversionExpr.pos;
        return checkedExpr;
    }

    private BLangIndexBasedAccess createMapVariableIndexAccessExpr(BVarSymbol mapVariableSymbol,
                                                                   BLangExpression expression) {
        BLangSimpleVarRef varRef = ASTBuilderUtil.createVariableRef(expression.pos, mapVariableSymbol);
        BLangIndexBasedAccess selectFieldExpression = ASTBuilderUtil.createIndexAccessExpr(varRef,
<<<<<<< HEAD
                ASTBuilderUtil.createLiteral(fieldAccessExpr.field.pos, symTable.stringType,
                        fieldAccessExpr.toString()));
        selectFieldExpression.symbol = fieldAccessExpr.symbol;
=======
                ASTBuilderUtil.createLiteral(expression.pos, symTable.stringType, expression.toString()));
>>>>>>> 7e651b65
        selectFieldExpression.type = symTable.anyType;
        selectFieldExpression.pos = expression.pos;
        return selectFieldExpression;
    }

    private BLangLambdaFunction createLambdaFunction(DiagnosticPos pos, List<BLangVariable> lambdaFunctionVariable,
                                                     Set<BVarSymbol> closureVarSymbols, BLangValueType returnType) {
        BLangLambdaFunction lambdaFunction = (BLangLambdaFunction) TreeBuilder.createLambdaFunctionNode();
        BLangFunction filterLambdaFunctionNode = ASTBuilderUtil.createFunction(pos,
                getFunctionName(FUNC_CALLER));
        lambdaFunction.function = filterLambdaFunctionNode;
        BLangBlockStmt lambdaBody = ASTBuilderUtil.createBlockStmt(pos);
        filterLambdaFunctionNode.requiredParams.addAll(lambdaFunctionVariable);
        filterLambdaFunctionNode.returnTypeNode = ASTBuilderUtil.createTypeNode(symTable.booleanType);
        filterLambdaFunctionNode.setReturnTypeNode(returnType);
        defineFunction(filterLambdaFunctionNode, env.enclPkg);

        filterLambdaFunctionNode.body = lambdaBody;
        filterLambdaFunctionNode.closureVarSymbols = closureVarSymbols;
        filterLambdaFunctionNode.desugared = false;
        lambdaFunction.pos = pos;
        lambdaFunction.type = symTable.anyType;

        return lambdaFunction;
    }
}<|MERGE_RESOLUTION|>--- conflicted
+++ resolved
@@ -32,7 +32,6 @@
 import org.wso2.ballerinalang.compiler.semantics.model.symbols.BConversionOperatorSymbol;
 import org.wso2.ballerinalang.compiler.semantics.model.symbols.BInvokableSymbol;
 import org.wso2.ballerinalang.compiler.semantics.model.symbols.BObjectTypeSymbol;
-import org.wso2.ballerinalang.compiler.semantics.model.symbols.BOperatorSymbol;
 import org.wso2.ballerinalang.compiler.semantics.model.symbols.BPackageSymbol;
 import org.wso2.ballerinalang.compiler.semantics.model.symbols.BSymbol;
 import org.wso2.ballerinalang.compiler.semantics.model.symbols.BVarSymbol;
@@ -88,7 +87,6 @@
 import java.util.Collections;
 import java.util.LinkedHashSet;
 import java.util.List;
-import java.util.Map;
 import java.util.Set;
 import java.util.Stack;
 import java.util.stream.Collectors;
@@ -1139,7 +1137,7 @@
         if (isInHaving) {
             conditionExpr = createMapVariableIndexAccessExpr(mapVarArgs.get(mapVarArgs.size() - 1).symbol,
                     ASTBuilderUtil.createLiteral(varRefExpr.pos, symTable.stringType, "OUTPUT." +
-                    varRefExpr.variableName.value));
+                            varRefExpr.variableName.value));
             conditionExpr = Desugar.addConversionExprIfRequired(conditionExpr, varRefExpr.symbol.type, types,
                     symTable, symResolver);
         } else {
@@ -1412,13 +1410,7 @@
                                                                    BLangExpression expression) {
         BLangSimpleVarRef varRef = ASTBuilderUtil.createVariableRef(expression.pos, mapVariableSymbol);
         BLangIndexBasedAccess selectFieldExpression = ASTBuilderUtil.createIndexAccessExpr(varRef,
-<<<<<<< HEAD
-                ASTBuilderUtil.createLiteral(fieldAccessExpr.field.pos, symTable.stringType,
-                        fieldAccessExpr.toString()));
-        selectFieldExpression.symbol = fieldAccessExpr.symbol;
-=======
                 ASTBuilderUtil.createLiteral(expression.pos, symTable.stringType, expression.toString()));
->>>>>>> 7e651b65
         selectFieldExpression.type = symTable.anyType;
         selectFieldExpression.pos = expression.pos;
         return selectFieldExpression;
