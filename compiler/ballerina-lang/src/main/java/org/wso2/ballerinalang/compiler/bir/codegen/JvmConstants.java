--- conflicted
+++ resolved
@@ -310,16 +310,6 @@
     public static final String MODULE_ERRORS_CREATOR_CLASS_NAME = "creators/$_errors";
     public static final String MODULE_ANNOTATIONS_CLASS_NAME = "annotations/$_annotations";
     public static final String B_STRING_INIT_METHOD_PREFIX = "$string_init";
-<<<<<<< HEAD
-    public static final String B_UNION_TYPE_INIT_METHOD_PREFIX = "$union_type_init";
-    public static final String B_ERROR_TYPE_INIT_METHOD_PREFIX = "$error_type_init";
-    public static final String B_ERROR_TYPE_POPULATE_INIT_METHOD_PREFIX = "$error_type_init";
-    public static final String B_TUPLE_TYPE_INIT_METHOD_PREFIX = "$tuple_type_init";
-    public static final String B_ARRAY_TYPE_INIT_METHOD_PREFIX = "$array_type_init";
-    public static final String B_TYPEREF_TYPE_INIT_METHOD_PREFIX = "$typeref_type_init";
-    public static final String B_TYPEREF_TYPE_POPULATE_INIT_METHOD_PREFIX = "$populate_typeref_type";
-    public static final String B_FUNCTION_TYPE_INIT_METHOD_PREFIX = "$function_type_init";
-=======
     public static final String B_UNION_TYPE_INIT_METHOD = "$union_type_init";
     public static final String B_ERROR_TYPE_INIT_METHOD = "$error_type_init";
     public static final String B_TUPLE_TYPE_INIT_METHOD = "$tuple_type_init";
@@ -330,7 +320,6 @@
     public static final String B_ARRAY_TYPE_POPULATE_METHOD = "$populate_array_types";
     public static final String B_TYPEREF_TYPE_POPULATE_METHOD = "$populate_typeref_types";
     public static final String B_ERROR_TYPE_POPULATE_METHOD = "$populate_error_typeS";
->>>>>>> 3b7cd5a5
     public static final String MODULE_INIT_METHOD_PREFIX = "$module_init";
     public static final String CONSTANT_INIT_METHOD_PREFIX = "$constant_init";
     public static final String ANNOTATIONS_METHOD_PREFIX = "$process_annotations";
