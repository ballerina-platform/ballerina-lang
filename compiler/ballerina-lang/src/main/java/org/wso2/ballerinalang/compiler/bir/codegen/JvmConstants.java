/*
 *  Copyright (c) 2018, WSO2 Inc. (http://www.wso2.org) All Rights Reserved.
 *
 *  WSO2 Inc. licenses this file to you under the Apache License,
 *  Version 2.0 (the "License"); you may not use this file except
 *  in compliance with the License.
 *  You may obtain a copy of the License at
 *
 *    http://www.apache.org/licenses/LICENSE-2.0
 *
 *  Unless required by applicable law or agreed to in writing,
 *  software distributed under the License is distributed on an
 *  "AS IS" BASIS, WITHOUT WARRANTIES OR CONDITIONS OF ANY
 *  KIND, either express or implied.  See the License for the
 *  specific language governing permissions and limitations
 *  under the License.
 */
package org.wso2.ballerinalang.compiler.bir.codegen;

/**
 * JVM bytecode generation related constants.
 *
 * @since 1.2.0
 */
public class JvmConstants {

    // jvm values public API classes
    public static final String B_XML_QNAME = "io/ballerina/runtime/api/values/BXMLQName";
    public static final String B_FUNCTION_POINTER = "io/ballerina/runtime/api/values/BFunctionPointer";
    public static final String B_MAP = "io/ballerina/runtime/api/values/BMap";
    public static final String B_OBJECT = "io/ballerina/runtime/api/values/BObject";

    // jvm runtime values related classes
    public static final String MAP_VALUE = "io/ballerina/runtime/values/MapValue";
    public static final String MAP_VALUE_IMPL = "io/ballerina/runtime/values/MapValueImpl";
    public static final String STREAM_VALUE = "io/ballerina/runtime/values/StreamValue";
    public static final String TABLE_VALUE = "io/ballerina/runtime/values/TableValue";
    public static final String ARRAY_VALUE = "io/ballerina/runtime/values/ArrayValue";
    public static final String OBJECT_VALUE = "io/ballerina/runtime/values/ObjectValue";
    public static final String ABSTRACT_OBJECT_VALUE = "io/ballerina/runtime/values/AbstractObjectValue";
    public static final String REF_VALUE = "io/ballerina/runtime/values/RefValue";
    public static final String ERROR_VALUE = "io/ballerina/runtime/values/ErrorValue";
    public static final String BERROR = "io/ballerina/runtime/api/values/BError";
    public static final String STRING_VALUE = "java/lang/String";
    public static final String B_STRING_VALUE = "io/ballerina/runtime/api/values/BString";
    public static final String NON_BMP_STRING_VALUE = "io/ballerina/runtime/values/NonBmpStringValue";
    public static final String BMP_STRING_VALUE = "io/ballerina/runtime/values/BmpStringValue";
    public static final String LONG_VALUE = "java/lang/Long";
    public static final String BYTE_VALUE = "java/lang/Byte";
    public static final String SHORT_VALUE = "java/lang/Short";
    public static final String BOOLEAN_VALUE = "java/lang/Boolean";
    public static final String DOUBLE_VALUE = "java/lang/Double";
    public static final String DECIMAL_VALUE = "io/ballerina/runtime/values/DecimalValue";
    public static final String INT_VALUE = "java/lang/Integer";
    public static final String XML_VALUE = "io/ballerina/runtime/values/XMLValue";
    public static final String XML_QNAME = "io/ballerina/runtime/values/XMLQName";
    public static final String FUTURE_VALUE = "io/ballerina/runtime/values/FutureValue";
    public static final String TYPEDESC_VALUE_IMPL = "io/ballerina/runtime/values/TypedescValueImpl";
    public static final String TYPEDESC_VALUE_IMPL_CLOSURES = "closures";
    public static final String TYPEDESC_VALUE = "io/ballerina/runtime/values/TypedescValue";
    public static final String HANDLE_VALUE = "io/ballerina/runtime/values/HandleValue";
    public static final String LOCK_VALUE = "io/ballerina/runtime/BLock";
    public static final String LOCK_STORE = "io/ballerina/runtime/BLockStore";
    public static final String FUNCTION_POINTER = "io/ballerina/runtime/values/FPValue";
    public static final String ARRAY_VALUE_IMPL = "io/ballerina/runtime/values/ArrayValueImpl";
    public static final String TUPLE_VALUE_IMPL = "io/ballerina/runtime/values/TupleValueImpl";
    public static final String TABLE_VALUE_IMPL = "io/ballerina/runtime/values/TableValueImpl";
    public static final String SIMPLE_VALUE = "io/ballerina/runtime/values/SimpleValue";

    public static final String B_HANDLE = "io/ballerina/runtime/api/values/BHandle";

    public static final String B_INITIAL_VALUE_ENTRY = "io/ballerina/runtime/api/values/BInitialValueEntry";
    public static final String B_MAPPING_INITIAL_VALUE_ENTRY = "io/ballerina/runtime/api/values/BMapInitialValueEntry";
    public static final String MAPPING_INITIAL_VALUE_ENTRY = "io/ballerina/runtime/values/MappingInitialValueEntry";
    public static final String MAPPING_INITIAL_KEY_VALUE_ENTRY =
            "io/ballerina/runtime/values/MappingInitialValueEntry$KeyValueEntry";
    public static final String MAPPING_INITIAL_SPREAD_FIELD_ENTRY =
            "io/ballerina/runtime/values/MappingInitialValueEntry$SpreadFieldEntry";
    public static final String LIST_INITIAL_VALUE_ENTRY = "io/ballerina/runtime/values/ListInitialValueEntry";
    public static final String LIST_INITIAL_EXPRESSION_ENTRY =
            "io/ballerina/runtime/values/ListInitialValueEntry$ExpressionEntry";

    // types related classes
    public static final String TYPE = "io/ballerina/runtime/api/types/Type";
    public static final String PREDEFINED_TYPES = "io/ballerina/runtime/api/PredefinedTypes";

    public static final String ARRAY_TYPE = "io/ballerina/runtime/api/types/ArrayType";
    public static final String MAP_TYPE = "io/ballerina/runtime/api/types/MapType";
    public static final String XML_TYPE = "io/ballerina/runtime/api/types/XMLType";
    public static final String JSON_TYPE = "io/ballerina/runtime/api/types/JSONType";
    public static final String STREAM_TYPE = "io/ballerina/runtime/api/types/StreamType";
    public static final String TABLE_TYPE = "io/ballerina/runtime/api/types/TableType";
    public static final String UNION_TYPE = "io/ballerina/runtime/api/types/UnionType";
    public static final String INTERSECTION_TYPE = "io/ballerina/runtime/api/types/IntersectionType";
    public static final String RECORD_TYPE = "io/ballerina/runtime/api/types/RecordType";
    public static final String OBJECT_TYPE = "io/ballerina/runtime/api/types/ObjectType";
    public static final String SERVICE_TYPE = "io/ballerina/runtime/api/types/ServiceType";
    public static final String ERROR_TYPE = "io/ballerina/runtime/api/types/ErrorType";
    public static final String TUPLE_TYPE = "io/ballerina/runtime/api/types/TupleType";
    public static final String FUNCTION_TYPE = "io/ballerina/runtime/api/types/FunctionType";
    public static final String TYPEDESC_TYPE = "io/ballerina/runtime/api/types/TypedescType";
    public static final String FIELD = "io/ballerina/runtime/api/types/Field";
    public static final String ATTACHED_FUNCTION = "io/ballerina/runtime/api/types/AttachedFunctionType";
    public static final String FINITE_TYPE = "io/ballerina/runtime/api/types/FiniteType";
    public static final String FUTURE_TYPE = "io/ballerina/runtime/api/types/FutureType";
    public static final String INTEGER_TYPE = "io/ballerina/runtime/api/types/IntegerType";
    public static final String BYTE_TYPE = "io/ballerina/runtime/api/types/ByteType";
    public static final String FLOAT_TYPE = "io/ballerina/runtime/api/types/FloatType";
    public static final String STRING_TYPE = "io/ballerina/runtime/api/types/StringType";
    public static final String BOOLEAN_TYPE = "io/ballerina/runtime/api/types/BooleanType";
    public static final String DECIMAL_TYPE = "io/ballerina/runtime/api/types/DecimalType";
    public static final String READONLY_TYPE = "io/ballerina/runtime/api/types/ReadonlyType";
    public static final String ANY_TYPE = "io/ballerina/runtime/api/types/AnyType";
    public static final String ANYDATA_TYPE = "io/ballerina/runtime/api/types/AnydataType";
    public static final String NEVER_TYPE = "io/ballerina/runtime/api/types/NeverType";
    public static final String NULL_TYPE = "io/ballerina/runtime/api/types/NullType";
    public static final String HANDLE_TYPE = "io/ballerina/runtime/api/types/HandleType";


    public static final String TYPE_IMPL = "io/ballerina/runtime/types/BType";
    public static final String ARRAY_TYPE_IMPL = "io/ballerina/runtime/types/BArrayType";
    public static final String MAP_TYPE_IMPL = "io/ballerina/runtime/types/BMapType";
    public static final String XML_TYPE_IMPL = "io/ballerina/runtime/types/BXMLType";
    public static final String STREAM_TYPE_IMPL = "io/ballerina/runtime/types/BStreamType";
    public static final String TABLE_TYPE_IMPL = "io/ballerina/runtime/types/BTableType";
    public static final String UNION_TYPE_IMPL = "io/ballerina/runtime/types/BUnionType";
    public static final String INTERSECTION_TYPE_IMPL = "io/ballerina/runtime/types/BIntersectionType";
    public static final String RECORD_TYPE_IMPL = "io/ballerina/runtime/types/BRecordType";
    public static final String OBJECT_TYPE_IMPL = "io/ballerina/runtime/types/BObjectType";
    public static final String SERVICE_TYPE_IMPL = "io/ballerina/runtime/types/BServiceType";
    public static final String ERROR_TYPE_IMPL = "io/ballerina/runtime/types/BErrorType";
    public static final String TUPLE_TYPE_IMPL = "io/ballerina/runtime/types/BTupleType";
    public static final String FUNCTION_TYPE_IMPL = "io/ballerina/runtime/types/BFunctionType";
    public static final String TYPEDESC_TYPE_IMPL = "io/ballerina/runtime/types/BTypedescType";
    public static final String FIELD_IMPL = "io/ballerina/runtime/types/BField";
    public static final String ATTACHED_FUNCTION_IMPL = "io/ballerina/runtime/types/AttachedFunction";
    public static final String FINITE_TYPE_IMPL = "io/ballerina/runtime/types/BFiniteType";
    public static final String FUTURE_TYPE_IMPL = "io/ballerina/runtime/types/BFutureType";
    public static final String MODULE = "io/ballerina/runtime/api/Module";
    public static final String TYPE_ID_SET = "io/ballerina/runtime/types/BTypeIdSet";
    public static final String TYPE_ID = "io/ballerina/runtime/types/BTypeIdSet$TypeId";

    // other jvm-specific classes
<<<<<<< HEAD
    public static final String TYPE_CHECKER = "org/ballerinalang/jvm/TypeChecker";
    public static final String SCHEDULER = "org/ballerinalang/jvm/scheduling/Scheduler";
    public static final String JSON_UTILS = "org/ballerinalang/jvm/JSONUtils";
    public static final String STRAND_CLASS = "org/ballerinalang/jvm/scheduling/Strand";
    public static final String RUNTIME_MODULE = "org/ballerinalang/jvm/api/runtime/Module";
    public static final String STRAND_METADATA = "org/ballerinalang/jvm/scheduling/StrandMetadata";
    public static final String BAL_ENV = "org/ballerinalang/jvm/api/BalEnv";
    public static final String BAL_FUTURE = "org/ballerinalang/jvm/api/BalFuture";
    public static final String TYPE_CONVERTER = "org/ballerinalang/jvm/TypeConverter";
    public static final String STRAND_STATE = "org/ballerinalang/jvm/scheduling/State";
    public static final String VALUE_CREATOR = "org/ballerinalang/jvm/values/ValueCreator";
    public static final String XML_FACTORY = "org/ballerinalang/jvm/XMLFactory";
    public static final String WD_CHANNELS = "org/ballerinalang/jvm/scheduling/WDChannels";
    public static final String WORKER_DATA_CHANNEL = "org/ballerinalang/jvm/scheduling/WorkerDataChannel";
    public static final String CHANNEL_DETAILS = "org/ballerinalang/jvm/values/ChannelDetails";
    public static final String WORKER_UTILS = "org/ballerinalang/jvm/scheduling/WorkerUtils";
    public static final String MAP_UTILS = "org/ballerinalang/jvm/MapUtils";
    public static final String TABLE_UTILS = "org/ballerinalang/jvm/TableUtils";
    public static final String B_STRING_UTILS = "org/ballerinalang/jvm/api/BStringUtils";
    public static final String ERROR_UTILS = "org/ballerinalang/jvm/internal/ErrorUtils";
    public static final String B_ERROR_CREATOR = "org/ballerinalang/jvm/api/BErrorCreator";
    public static final String RUNTIME_UTILS = "org/ballerinalang/jvm/util/RuntimeUtils";
    public static final String ARGUMENT_PARSER = "org/ballerinalang/jvm/util/ArgumentParser";
    public static final String LAUNCH_UTILS = "org/ballerinalang/jvm/launch/LaunchUtils";
    public static final String MATH_UTILS = "org/ballerinalang/jvm/MathUtils";
    public static final String BAL_ERROR_REASONS = "org/ballerinalang/jvm/util/exceptions/BallerinaErrorReasons";
    public static final String RUNTIME_ERRORS = "org/ballerinalang/jvm/util/exceptions/RuntimeErrors";
    public static final String BLANG_EXCEPTION_HELPER = "org/ballerinalang/jvm/util/exceptions/BLangExceptionHelper";
    public static final String COMPATIBILITY_CHECKER = "org/ballerinalang/jvm/util/CompatibilityChecker";
=======
    public static final String TYPE_CHECKER = "io/ballerina/runtime/TypeChecker";
    public static final String SCHEDULER = "io/ballerina/runtime/scheduling/Scheduler";
    public static final String JSON_UTILS = "io/ballerina/runtime/JSONUtils";
    public static final String STRAND_CLASS = "io/ballerina/runtime/scheduling/Strand";
    public static final String STRAND_METADATA = "io/ballerina/runtime/api/async/StrandMetadata";
    public static final String BAL_ENV = "io/ballerina/runtime/api/Environment";
    public static final String BAL_FUTURE = "io/ballerina/runtime/api/Future";
    public static final String TYPE_CONVERTER = "io/ballerina/runtime/TypeConverter";
    public static final String STRAND_STATE = "io/ballerina/runtime/scheduling/State";
    public static final String VALUE_CREATOR = "io/ballerina/runtime/values/ValueCreator";
    public static final String XML_FACTORY = "io/ballerina/runtime/XMLFactory";
    public static final String WD_CHANNELS = "io/ballerina/runtime/scheduling/WDChannels";
    public static final String WORKER_DATA_CHANNEL = "io/ballerina/runtime/scheduling/WorkerDataChannel";
    public static final String CHANNEL_DETAILS = "io/ballerina/runtime/values/ChannelDetails";
    public static final String WORKER_UTILS = "io/ballerina/runtime/scheduling/WorkerUtils";
    public static final String MAP_UTILS = "io/ballerina/runtime/MapUtils";
    public static final String TABLE_UTILS = "io/ballerina/runtime/TableUtils";
    public static final String STRING_UTILS = "io/ballerina/runtime/api/StringUtils";
    public static final String ERROR_UTILS = "io/ballerina/runtime/internal/ErrorUtils";
    public static final String ERROR_CREATOR = "io/ballerina/runtime/api/ErrorCreator";
    public static final String RUNTIME_UTILS = "io/ballerina/runtime/util/RuntimeUtils";
    public static final String ARGUMENT_PARSER = "io/ballerina/runtime/util/ArgumentParser";
    public static final String LAUNCH_UTILS = "io/ballerina/runtime/launch/LaunchUtils";
    public static final String MATH_UTILS = "io/ballerina/runtime/MathUtils";
    public static final String BAL_ERROR_REASONS = "io/ballerina/runtime/util/exceptions/BallerinaErrorReasons";
    public static final String RUNTIME_ERRORS = "io/ballerina/runtime/util/exceptions/RuntimeErrors";
    public static final String BLANG_EXCEPTION_HELPER = "io/ballerina/runtime/util/exceptions/BLangExceptionHelper";
    public static final String COMPATIBILITY_CHECKER = "io/ballerina/runtime/util/CompatibilityChecker";
>>>>>>> cd3eff87

    // other java classes
    public static final String OBJECT = "java/lang/Object";
    public static final String MAP = "java/util/Map";
    public static final String LINKED_HASH_MAP = "java/util/LinkedHashMap";
    public static final String ARRAY_LIST = "java/util/ArrayList";
    public static final String LIST = "java/util/List";
    public static final String SET = "java/util/Set";
    public static final String LINKED_HASH_SET = "java/util/LinkedHashSet";
    public static final String STRING_BUILDER = "java/lang/StringBuilder";
    public static final String COMPARABLE = "java/lang/Comparable";
    public static final String FUNCTION = "java/util/function/Function";
    public static final String LONG_STREAM = "java/util/stream/LongStream";
    public static final String JAVA_THREAD = "java/lang/Thread";
    public static final String JAVA_RUNTIME = "java/lang/Runtime";
    public static final String MAP_ENTRY = "java/util/Map$Entry";
    public static final String MAP_SIMPLE_ENTRY = "java/util/AbstractMap$SimpleEntry";
    public static final String COLLECTION = "java/util/Collection";
    public static final String NUMBER = "java/lang/Number";
    public static final String HASH_MAP = "java/util/HashMap";

    // service objects, annotation processing related classes
    public static final String ANNOTATION_UTILS = "io/ballerina/runtime/AnnotationUtils";
    public static final String ANNOTATION_MAP_NAME = "$annotation_data";
    public static final String DEFAULTABLE_ARGS_ANOT_NAME = "DefaultableArgs";
    public static final String DEFAULTABLE_ARGS_ANOT_FIELD = "args";

    // types related constants
    public static final String TYPES_ERROR = "TYPE_ERROR";

    // error related constants
    public static final String PANIC_FIELD = "panic";
    public static final String PRINT_STACK_TRACE_METHOD = "printStackTrace";
    public static final String SET_DETAIL_TYPE_METHOD = "setDetailType";
    public static final String SET_TYPEID_SET_METHOD = "setTypeIdSet";
    public static final String TRAP_ERROR_METHOD = "trapError";
    public static final String BLOCKED_ON_EXTERN_FIELD = "blockedOnExtern";
    public static final String IS_BLOCKED_ON_EXTERN_FIELD = "isBlockedOnExtern";

    // Immutable type related constants.
    public static final String SET_IMMUTABLE_TYPE_METHOD = "setImmutableType";

    // exception classes
    public static final String BLANG_RUNTIME_EXCEPTION = "io/ballerina/runtime/util/exceptions/BLangRuntimeException";
    public static final String THROWABLE = "java/lang/Throwable";
    public static final String STACK_OVERFLOW_ERROR = "java/lang/StackOverflowError";
    public static final String HANDLE_THROWABLE_METHOD = "handleRuntimeErrorsAndExit";
    public static final String HANDLE_RETURNED_ERROR_METHOD = "handleRuntimeReturnValues";
    public static final String UNSUPPORTED_OPERATION_EXCEPTION = "java/lang/UnsupportedOperationException";
    public static final String HANDLE_STOP_PANIC_METHOD = "handleRuntimeErrors";

    // code generation related constants.
    public static final String MODULE_INIT_CLASS_NAME = "$_init";
    public static final String CURRENT_MODULE_INIT = "$currentModuleInit";
    public static final String MODULE_INIT = "$moduleInit";
    public static final String MODULE_START = "$moduleStart";
    public static final String MODULE_STOP = "$moduleStop";
    public static final String BAL_EXTENSION = ".bal";
    public static final String WINDOWS_PATH_SEPERATOR = "\\";
    public static final String UNIX_PATH_SEPERATOR = "/";
    public static final String JAVA_PACKAGE_SEPERATOR = "/";
    public static final String FILE_NAME_PERIOD_SEPERATOR = "$$$";
    public static final String VALUE_CLASS_PREFIX = "$value$";
    public static final String TYPEDESC_CLASS_PREFIX = "$typedesc$";
    public static final String BALLERINA = "ballerina";
    public static final String BUILT_IN_PACKAGE_NAME = "lang.annotations";
    public static final String MODULE_START_ATTEMPTED = "$moduleStartAttempted";
    public static final String MODULE_STARTED = "$moduleStarted";
    public static final String CURRENT_MODULE_VAR_NAME = "$moduleName";
    public static final String DESUGARED_BB_ID_NAME = "desugaredBB";
    public static final String WRAPPER_GEN_BB_ID_NAME = "wrapperGen";
    public static final String JVM_INIT_METHOD = "<init>";
    public static final String JVM_TO_STRING_METHOD = "toString";
    public static final String JVM_TO_UNSIGNED_INT_METHOD = "toUnsignedInt";
    public static final String GET_VALUE_METHOD = "getValue";
    public static final String ANY_TO_BYTE_METHOD = "anyToByte";
    public static final String ANY_TO_INT_METHOD = "anyToInt";
    public static final String ANY_TO_FLOAT_METHOD = "anyToFloat";
    public static final String ANY_TO_DECIMAL_METHOD = "anyToDecimal";
    public static final String ANY_TO_BOOLEAN_METHOD = "anyToBoolean";
    public static final String DECIMAL_VALUE_OF_J_METHOD = "valueOfJ";
    public static final String VALUE_OF_METHOD = "valueOf";
    public static final String POPULATE_INITIAL_VALUES_METHOD = "populateInitialValues";
    public static final String CREATE_TYPES_METHOD = "$createTypes";
    public static final String CREATE_TYPE_INSTANCES_METHOD = "$createTypeInstances";
    public static final String GLOBAL_LOCK_NAME = "lock";
    public static final String SERVICE_EP_AVAILABLE = "$serviceEPAvailable";
    public static final String LOCK_STORE_VAR_NAME = "$LOCK_STORE";
    public static final String RECORD_INIT_WRAPPER_NAME = "$init";


    // scheduler related constants
    public static final String SCHEDULE_FUNCTION_METHOD = "scheduleFunction";
    public static final String SCHEDULE_LOCAL_METHOD = "scheduleLocal";
    public static final String SCHEDULER_START_METHOD = "start";
    public static final String CREATE_RECORD_VALUE = "createRecordValue";
    public static final String CREATE_OBJECT_VALUE = "createObjectValue";

    // strand data related constants
    public static final String STRAND = "strand";
    public static final String STRAND_THREAD = "thread";
    public static final String STRAND_NAME = "name";
    public static final String STRAND_POLICY_NAME = "policy";
    public static final String STRAND_VALUE_ANY = "any";
    public static final String STRAND_METADATA_VAR_PREFIX = "$strand_metadata$";
    public static final String DEFAULT_STRAND_DISPATCHER = "DEFAULT";

    // observability related constants
    public static final String OBSERVE_UTILS = "io/ballerina/runtime/observability/ObserveUtils";
    public static final String START_RESOURCE_OBSERVATION_METHOD = "startResourceObservation";
    public static final String START_CALLABLE_OBSERVATION_METHOD = "startCallableObservation";
    public static final String REPORT_ERROR_METHOD = "reportError";
    public static final String STOP_OBSERVATION_METHOD = "stopObservation";
    public static final String OBSERVABLE_ANNOTATION = "ballerina/observe/Observable";

    // visibility flags
    public static final int BAL_PUBLIC = 1;
    public static final int BAL_NATIVE = 2;
    public static final int BAL_ATTACHED = 8;
    public static final int BAL_REQUIRED = 256;
    public static final int BAL_PRIVATE = 1024;
    public static final int BAL_OPTIONAL = 4096;
    public static final int BAL_SERVICE = 262144;

    // type flags
    public static final int TYPE_FLAG_NILABLE = 1;
    public static final int TYPE_FLAG_ANYDATA = 2;
    public static final int TYPE_FLAG_PURETYPE = 4;

    // ballerina error reasons for ASM operations.
    public static final String CLASS_TOO_LARGE = "ClassTooLarge";


    public static final String TYPE_NOT_SUPPORTED_MESSAGE = "JVM generation is not supported for type ";

    private JvmConstants() {
    }
}<|MERGE_RESOLUTION|>--- conflicted
+++ resolved
@@ -141,37 +141,6 @@
     public static final String TYPE_ID = "io/ballerina/runtime/types/BTypeIdSet$TypeId";
 
     // other jvm-specific classes
-<<<<<<< HEAD
-    public static final String TYPE_CHECKER = "org/ballerinalang/jvm/TypeChecker";
-    public static final String SCHEDULER = "org/ballerinalang/jvm/scheduling/Scheduler";
-    public static final String JSON_UTILS = "org/ballerinalang/jvm/JSONUtils";
-    public static final String STRAND_CLASS = "org/ballerinalang/jvm/scheduling/Strand";
-    public static final String RUNTIME_MODULE = "org/ballerinalang/jvm/api/runtime/Module";
-    public static final String STRAND_METADATA = "org/ballerinalang/jvm/scheduling/StrandMetadata";
-    public static final String BAL_ENV = "org/ballerinalang/jvm/api/BalEnv";
-    public static final String BAL_FUTURE = "org/ballerinalang/jvm/api/BalFuture";
-    public static final String TYPE_CONVERTER = "org/ballerinalang/jvm/TypeConverter";
-    public static final String STRAND_STATE = "org/ballerinalang/jvm/scheduling/State";
-    public static final String VALUE_CREATOR = "org/ballerinalang/jvm/values/ValueCreator";
-    public static final String XML_FACTORY = "org/ballerinalang/jvm/XMLFactory";
-    public static final String WD_CHANNELS = "org/ballerinalang/jvm/scheduling/WDChannels";
-    public static final String WORKER_DATA_CHANNEL = "org/ballerinalang/jvm/scheduling/WorkerDataChannel";
-    public static final String CHANNEL_DETAILS = "org/ballerinalang/jvm/values/ChannelDetails";
-    public static final String WORKER_UTILS = "org/ballerinalang/jvm/scheduling/WorkerUtils";
-    public static final String MAP_UTILS = "org/ballerinalang/jvm/MapUtils";
-    public static final String TABLE_UTILS = "org/ballerinalang/jvm/TableUtils";
-    public static final String B_STRING_UTILS = "org/ballerinalang/jvm/api/BStringUtils";
-    public static final String ERROR_UTILS = "org/ballerinalang/jvm/internal/ErrorUtils";
-    public static final String B_ERROR_CREATOR = "org/ballerinalang/jvm/api/BErrorCreator";
-    public static final String RUNTIME_UTILS = "org/ballerinalang/jvm/util/RuntimeUtils";
-    public static final String ARGUMENT_PARSER = "org/ballerinalang/jvm/util/ArgumentParser";
-    public static final String LAUNCH_UTILS = "org/ballerinalang/jvm/launch/LaunchUtils";
-    public static final String MATH_UTILS = "org/ballerinalang/jvm/MathUtils";
-    public static final String BAL_ERROR_REASONS = "org/ballerinalang/jvm/util/exceptions/BallerinaErrorReasons";
-    public static final String RUNTIME_ERRORS = "org/ballerinalang/jvm/util/exceptions/RuntimeErrors";
-    public static final String BLANG_EXCEPTION_HELPER = "org/ballerinalang/jvm/util/exceptions/BLangExceptionHelper";
-    public static final String COMPATIBILITY_CHECKER = "org/ballerinalang/jvm/util/CompatibilityChecker";
-=======
     public static final String TYPE_CHECKER = "io/ballerina/runtime/TypeChecker";
     public static final String SCHEDULER = "io/ballerina/runtime/scheduling/Scheduler";
     public static final String JSON_UTILS = "io/ballerina/runtime/JSONUtils";
@@ -200,7 +169,6 @@
     public static final String RUNTIME_ERRORS = "io/ballerina/runtime/util/exceptions/RuntimeErrors";
     public static final String BLANG_EXCEPTION_HELPER = "io/ballerina/runtime/util/exceptions/BLangExceptionHelper";
     public static final String COMPATIBILITY_CHECKER = "io/ballerina/runtime/util/CompatibilityChecker";
->>>>>>> cd3eff87
 
     // other java classes
     public static final String OBJECT = "java/lang/Object";
