--- conflicted
+++ resolved
@@ -138,14 +138,9 @@
     public static final String FINITE_TYPE_IMPL = "io/ballerina/runtime/internal/types/BFiniteType";
     public static final String FUTURE_TYPE_IMPL = "io/ballerina/runtime/internal/types/BFutureType";
     public static final String MODULE = "io/ballerina/runtime/api/Module";
-<<<<<<< HEAD
     public static final String CURRENT_MODULE_VAR_NAME = "$moduleName";
-    public static final String TYPE_ID_SET = "io/ballerina/runtime/types/BTypeIdSet";
-    public static final String TYPE_ID = "io/ballerina/runtime/types/BTypeIdSet$TypeId";
-=======
     public static final String TYPE_ID_SET = "io/ballerina/runtime/internal/types/BTypeIdSet";
     public static final String TYPE_ID = "io/ballerina/runtime/internal/types/BTypeIdSet$TypeId";
->>>>>>> cf871cd3
 
     // other jvm-specific classes
     public static final String TYPE_CHECKER = "io/ballerina/runtime/internal/TypeChecker";
