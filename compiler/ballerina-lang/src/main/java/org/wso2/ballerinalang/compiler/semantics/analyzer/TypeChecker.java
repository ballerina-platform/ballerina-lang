/*
 *  Copyright (c) 2017, WSO2 Inc. (http://www.wso2.org) All Rights Reserved.
 *
 *  WSO2 Inc. licenses this file to you under the Apache License,
 *  Version 2.0 (the "License"); you may not use this file except
 *  in compliance with the License.
 *  You may obtain a copy of the License at
 *
 *    http://www.apache.org/licenses/LICENSE-2.0
 *
 *  Unless required by applicable law or agreed to in writing,
 *  software distributed under the License is distributed on an
 *  "AS IS" BASIS, WITHOUT WARRANTIES OR CONDITIONS OF ANY
 *  KIND, either express or implied.  See the License for the
 *  specific language governing permissions and limitations
 *  under the License.
 */
package org.wso2.ballerinalang.compiler.semantics.analyzer;

import io.ballerina.runtime.api.utils.IdentifierUtils;
import io.ballerina.tools.diagnostics.DiagnosticCode;
import io.ballerina.tools.diagnostics.Location;
import org.ballerinalang.model.TreeBuilder;
import org.ballerinalang.model.clauses.OrderKeyNode;
import org.ballerinalang.model.elements.AttachPoint;
import org.ballerinalang.model.elements.Flag;
import org.ballerinalang.model.elements.PackageID;
import org.ballerinalang.model.symbols.InvokableSymbol;
import org.ballerinalang.model.symbols.SymbolKind;
import org.ballerinalang.model.symbols.SymbolOrigin;
import org.ballerinalang.model.tree.ActionNode;
import org.ballerinalang.model.tree.IdentifierNode;
import org.ballerinalang.model.tree.NodeKind;
import org.ballerinalang.model.tree.OperatorKind;
import org.ballerinalang.model.tree.expressions.NamedArgNode;
import org.ballerinalang.model.tree.expressions.RecordLiteralNode;
import org.ballerinalang.model.tree.expressions.XMLNavigationAccess;
import org.ballerinalang.model.types.TupleType;
import org.ballerinalang.model.types.Type;
import org.ballerinalang.model.types.TypeKind;
import org.ballerinalang.util.BLangCompilerConstants;
import org.ballerinalang.util.diagnostic.DiagnosticErrorCode;
import org.wso2.ballerinalang.compiler.desugar.ASTBuilderUtil;
import org.wso2.ballerinalang.compiler.diagnostic.BLangDiagnosticLog;
import org.wso2.ballerinalang.compiler.parser.BLangAnonymousModelHelper;
import org.wso2.ballerinalang.compiler.parser.BLangMissingNodesHelper;
import org.wso2.ballerinalang.compiler.parser.NodeCloner;
import org.wso2.ballerinalang.compiler.semantics.model.Scope;
import org.wso2.ballerinalang.compiler.semantics.model.SymbolEnv;
import org.wso2.ballerinalang.compiler.semantics.model.SymbolTable;
import org.wso2.ballerinalang.compiler.semantics.model.symbols.BAnnotationSymbol;
import org.wso2.ballerinalang.compiler.semantics.model.symbols.BAttachedFunction;
import org.wso2.ballerinalang.compiler.semantics.model.symbols.BConstantSymbol;
import org.wso2.ballerinalang.compiler.semantics.model.symbols.BInvokableSymbol;
import org.wso2.ballerinalang.compiler.semantics.model.symbols.BInvokableTypeSymbol;
import org.wso2.ballerinalang.compiler.semantics.model.symbols.BLetSymbol;
import org.wso2.ballerinalang.compiler.semantics.model.symbols.BObjectTypeSymbol;
import org.wso2.ballerinalang.compiler.semantics.model.symbols.BOperatorSymbol;
import org.wso2.ballerinalang.compiler.semantics.model.symbols.BPackageSymbol;
import org.wso2.ballerinalang.compiler.semantics.model.symbols.BRecordTypeSymbol;
import org.wso2.ballerinalang.compiler.semantics.model.symbols.BSymbol;
import org.wso2.ballerinalang.compiler.semantics.model.symbols.BTypeSymbol;
import org.wso2.ballerinalang.compiler.semantics.model.symbols.BVarSymbol;
import org.wso2.ballerinalang.compiler.semantics.model.symbols.BXMLNSSymbol;
import org.wso2.ballerinalang.compiler.semantics.model.symbols.SymTag;
import org.wso2.ballerinalang.compiler.semantics.model.symbols.Symbols;
import org.wso2.ballerinalang.compiler.semantics.model.types.BArrayType;
import org.wso2.ballerinalang.compiler.semantics.model.types.BErrorType;
import org.wso2.ballerinalang.compiler.semantics.model.types.BField;
import org.wso2.ballerinalang.compiler.semantics.model.types.BFiniteType;
import org.wso2.ballerinalang.compiler.semantics.model.types.BFutureType;
import org.wso2.ballerinalang.compiler.semantics.model.types.BIntersectionType;
import org.wso2.ballerinalang.compiler.semantics.model.types.BInvokableType;
import org.wso2.ballerinalang.compiler.semantics.model.types.BMapType;
import org.wso2.ballerinalang.compiler.semantics.model.types.BObjectType;
import org.wso2.ballerinalang.compiler.semantics.model.types.BRecordType;
import org.wso2.ballerinalang.compiler.semantics.model.types.BStreamType;
import org.wso2.ballerinalang.compiler.semantics.model.types.BTableType;
import org.wso2.ballerinalang.compiler.semantics.model.types.BTupleType;
import org.wso2.ballerinalang.compiler.semantics.model.types.BType;
import org.wso2.ballerinalang.compiler.semantics.model.types.BTypeIdSet;
import org.wso2.ballerinalang.compiler.semantics.model.types.BTypedescType;
import org.wso2.ballerinalang.compiler.semantics.model.types.BUnionType;
import org.wso2.ballerinalang.compiler.semantics.model.types.BXMLSubType;
import org.wso2.ballerinalang.compiler.semantics.model.types.BXMLType;
import org.wso2.ballerinalang.compiler.tree.BLangAnnotationAttachment;
import org.wso2.ballerinalang.compiler.tree.BLangClassDefinition;
import org.wso2.ballerinalang.compiler.tree.BLangFunction;
import org.wso2.ballerinalang.compiler.tree.BLangIdentifier;
import org.wso2.ballerinalang.compiler.tree.BLangInvokableNode;
import org.wso2.ballerinalang.compiler.tree.BLangNode;
import org.wso2.ballerinalang.compiler.tree.BLangNodeVisitor;
import org.wso2.ballerinalang.compiler.tree.BLangSimpleVariable;
import org.wso2.ballerinalang.compiler.tree.BLangTableKeySpecifier;
import org.wso2.ballerinalang.compiler.tree.BLangVariable;
import org.wso2.ballerinalang.compiler.tree.clauses.BLangDoClause;
import org.wso2.ballerinalang.compiler.tree.clauses.BLangFromClause;
import org.wso2.ballerinalang.compiler.tree.clauses.BLangInputClause;
import org.wso2.ballerinalang.compiler.tree.clauses.BLangJoinClause;
import org.wso2.ballerinalang.compiler.tree.clauses.BLangLetClause;
import org.wso2.ballerinalang.compiler.tree.clauses.BLangLimitClause;
import org.wso2.ballerinalang.compiler.tree.clauses.BLangOnClause;
import org.wso2.ballerinalang.compiler.tree.clauses.BLangOnConflictClause;
import org.wso2.ballerinalang.compiler.tree.clauses.BLangOnFailClause;
import org.wso2.ballerinalang.compiler.tree.clauses.BLangOrderByClause;
import org.wso2.ballerinalang.compiler.tree.clauses.BLangOrderKey;
import org.wso2.ballerinalang.compiler.tree.clauses.BLangSelectClause;
import org.wso2.ballerinalang.compiler.tree.clauses.BLangWhereClause;
import org.wso2.ballerinalang.compiler.tree.expressions.BLangAccessExpression;
import org.wso2.ballerinalang.compiler.tree.expressions.BLangAnnotAccessExpr;
import org.wso2.ballerinalang.compiler.tree.expressions.BLangArrowFunction;
import org.wso2.ballerinalang.compiler.tree.expressions.BLangBinaryExpr;
import org.wso2.ballerinalang.compiler.tree.expressions.BLangCheckPanickedExpr;
import org.wso2.ballerinalang.compiler.tree.expressions.BLangCheckedExpr;
import org.wso2.ballerinalang.compiler.tree.expressions.BLangCommitExpr;
import org.wso2.ballerinalang.compiler.tree.expressions.BLangConstRef;
import org.wso2.ballerinalang.compiler.tree.expressions.BLangElvisExpr;
import org.wso2.ballerinalang.compiler.tree.expressions.BLangErrorConstructorExpr;
import org.wso2.ballerinalang.compiler.tree.expressions.BLangErrorVarRef;
import org.wso2.ballerinalang.compiler.tree.expressions.BLangExpression;
import org.wso2.ballerinalang.compiler.tree.expressions.BLangFieldBasedAccess;
import org.wso2.ballerinalang.compiler.tree.expressions.BLangGroupExpr;
import org.wso2.ballerinalang.compiler.tree.expressions.BLangIndexBasedAccess;
import org.wso2.ballerinalang.compiler.tree.expressions.BLangInferredTypedescDefaultNode;
import org.wso2.ballerinalang.compiler.tree.expressions.BLangIntRangeExpression;
import org.wso2.ballerinalang.compiler.tree.expressions.BLangInvocation;
import org.wso2.ballerinalang.compiler.tree.expressions.BLangLambdaFunction;
import org.wso2.ballerinalang.compiler.tree.expressions.BLangLetExpression;
import org.wso2.ballerinalang.compiler.tree.expressions.BLangListConstructorExpr;
import org.wso2.ballerinalang.compiler.tree.expressions.BLangLiteral;
import org.wso2.ballerinalang.compiler.tree.expressions.BLangMatchExpression;
import org.wso2.ballerinalang.compiler.tree.expressions.BLangMatchExpression.BLangMatchExprPatternClause;
import org.wso2.ballerinalang.compiler.tree.expressions.BLangNamedArgsExpression;
import org.wso2.ballerinalang.compiler.tree.expressions.BLangNumericLiteral;
import org.wso2.ballerinalang.compiler.tree.expressions.BLangObjectConstructorExpression;
import org.wso2.ballerinalang.compiler.tree.expressions.BLangQueryAction;
import org.wso2.ballerinalang.compiler.tree.expressions.BLangQueryExpr;
import org.wso2.ballerinalang.compiler.tree.expressions.BLangRawTemplateLiteral;
import org.wso2.ballerinalang.compiler.tree.expressions.BLangRecordLiteral;
import org.wso2.ballerinalang.compiler.tree.expressions.BLangRecordLiteral.BLangRecordKey;
import org.wso2.ballerinalang.compiler.tree.expressions.BLangRecordLiteral.BLangRecordKeyValueField;
import org.wso2.ballerinalang.compiler.tree.expressions.BLangRecordLiteral.BLangRecordVarNameField;
import org.wso2.ballerinalang.compiler.tree.expressions.BLangRecordVarRef;
import org.wso2.ballerinalang.compiler.tree.expressions.BLangRestArgsExpression;
import org.wso2.ballerinalang.compiler.tree.expressions.BLangServiceConstructorExpr;
import org.wso2.ballerinalang.compiler.tree.expressions.BLangSimpleVarRef;
import org.wso2.ballerinalang.compiler.tree.expressions.BLangStringTemplateLiteral;
import org.wso2.ballerinalang.compiler.tree.expressions.BLangTableConstructorExpr;
import org.wso2.ballerinalang.compiler.tree.expressions.BLangTableMultiKeyExpr;
import org.wso2.ballerinalang.compiler.tree.expressions.BLangTernaryExpr;
import org.wso2.ballerinalang.compiler.tree.expressions.BLangTransactionalExpr;
import org.wso2.ballerinalang.compiler.tree.expressions.BLangTrapExpr;
import org.wso2.ballerinalang.compiler.tree.expressions.BLangTupleVarRef;
import org.wso2.ballerinalang.compiler.tree.expressions.BLangTypeConversionExpr;
import org.wso2.ballerinalang.compiler.tree.expressions.BLangTypeInit;
import org.wso2.ballerinalang.compiler.tree.expressions.BLangTypeTestExpr;
import org.wso2.ballerinalang.compiler.tree.expressions.BLangTypedescExpr;
import org.wso2.ballerinalang.compiler.tree.expressions.BLangUnaryExpr;
import org.wso2.ballerinalang.compiler.tree.expressions.BLangValueExpression;
import org.wso2.ballerinalang.compiler.tree.expressions.BLangVariableReference;
import org.wso2.ballerinalang.compiler.tree.expressions.BLangWaitExpr;
import org.wso2.ballerinalang.compiler.tree.expressions.BLangWaitForAllExpr;
import org.wso2.ballerinalang.compiler.tree.expressions.BLangWorkerFlushExpr;
import org.wso2.ballerinalang.compiler.tree.expressions.BLangWorkerReceive;
import org.wso2.ballerinalang.compiler.tree.expressions.BLangWorkerSyncSendExpr;
import org.wso2.ballerinalang.compiler.tree.expressions.BLangXMLAttribute;
import org.wso2.ballerinalang.compiler.tree.expressions.BLangXMLAttributeAccess;
import org.wso2.ballerinalang.compiler.tree.expressions.BLangXMLCommentLiteral;
import org.wso2.ballerinalang.compiler.tree.expressions.BLangXMLElementAccess;
import org.wso2.ballerinalang.compiler.tree.expressions.BLangXMLElementFilter;
import org.wso2.ballerinalang.compiler.tree.expressions.BLangXMLElementLiteral;
import org.wso2.ballerinalang.compiler.tree.expressions.BLangXMLNavigationAccess;
import org.wso2.ballerinalang.compiler.tree.expressions.BLangXMLProcInsLiteral;
import org.wso2.ballerinalang.compiler.tree.expressions.BLangXMLQName;
import org.wso2.ballerinalang.compiler.tree.expressions.BLangXMLQuotedString;
import org.wso2.ballerinalang.compiler.tree.expressions.BLangXMLSequenceLiteral;
import org.wso2.ballerinalang.compiler.tree.expressions.BLangXMLTextLiteral;
import org.wso2.ballerinalang.compiler.tree.statements.BLangBlockStmt;
import org.wso2.ballerinalang.compiler.tree.statements.BLangDo;
import org.wso2.ballerinalang.compiler.tree.types.BLangLetVariable;
import org.wso2.ballerinalang.compiler.tree.types.BLangRecordTypeNode;
import org.wso2.ballerinalang.compiler.tree.types.BLangType;
import org.wso2.ballerinalang.compiler.tree.types.BLangUserDefinedType;
import org.wso2.ballerinalang.compiler.tree.types.BLangValueType;
import org.wso2.ballerinalang.compiler.util.BArrayState;
import org.wso2.ballerinalang.compiler.util.ClosureVarSymbol;
import org.wso2.ballerinalang.compiler.util.CompilerContext;
import org.wso2.ballerinalang.compiler.util.FieldKind;
import org.wso2.ballerinalang.compiler.util.ImmutableTypeCloner;
import org.wso2.ballerinalang.compiler.util.Name;
import org.wso2.ballerinalang.compiler.util.Names;
import org.wso2.ballerinalang.compiler.util.NumericLiteralSupport;
import org.wso2.ballerinalang.compiler.util.TypeDefBuilderHelper;
import org.wso2.ballerinalang.compiler.util.TypeTags;
import org.wso2.ballerinalang.compiler.util.Unifier;
import org.wso2.ballerinalang.util.Flags;
import org.wso2.ballerinalang.util.Lists;

import java.util.ArrayList;
import java.util.Collections;
import java.util.EnumSet;
import java.util.HashMap;
import java.util.HashSet;
import java.util.Iterator;
import java.util.LinkedHashMap;
import java.util.LinkedHashSet;
import java.util.LinkedList;
import java.util.List;
import java.util.Map;
import java.util.Set;
import java.util.Stack;
import java.util.function.BinaryOperator;
import java.util.function.Function;
import java.util.stream.Collector;
import java.util.stream.Collectors;

import javax.xml.XMLConstants;

import static org.ballerinalang.model.symbols.SymbolOrigin.SOURCE;
import static org.ballerinalang.model.symbols.SymbolOrigin.VIRTUAL;
import static org.ballerinalang.util.diagnostic.DiagnosticErrorCode.INVALID_NUM_INSERTIONS;
import static org.ballerinalang.util.diagnostic.DiagnosticErrorCode.INVALID_NUM_STRINGS;
import static org.wso2.ballerinalang.compiler.tree.BLangInvokableNode.DEFAULT_WORKER_NAME;
import static org.wso2.ballerinalang.compiler.util.Constants.WORKER_LAMBDA_VAR_PREFIX;

/**
 * @since 0.94
 */
public class TypeChecker extends BLangNodeVisitor {

    private static final CompilerContext.Key<TypeChecker> TYPE_CHECKER_KEY = new CompilerContext.Key<>();
    private static Set<String> listLengthModifierFunctions = new HashSet<>();
    private static Map<String, HashSet<String>> modifierFunctions = new HashMap<>();

    private static final String LIST_LANG_LIB = "lang.array";
    private static final String MAP_LANG_LIB = "lang.map";
    private static final String TABLE_LANG_LIB = "lang.table";
    private static final String VALUE_LANG_LIB = "lang.value";
    private static final String XML_LANG_LIB = "lang.xml";

    private static final String FUNCTION_NAME_PUSH = "push";
    private static final String FUNCTION_NAME_POP = "pop";
    private static final String FUNCTION_NAME_SHIFT = "shift";
    private static final String FUNCTION_NAME_UNSHIFT = "unshift";
    private static final String FUNCTION_NAME_ENSURE_TYPE = "ensureType";

    private Names names;
    private SymbolTable symTable;
    private SymbolEnter symbolEnter;
    private SymbolResolver symResolver;
    private NodeCloner nodeCloner;
    private Types types;
    private BLangDiagnosticLog dlog;
    private SymbolEnv env;
    private boolean isTypeChecked;
    private TypeNarrower typeNarrower;
    private TypeParamAnalyzer typeParamAnalyzer;
    private BLangAnonymousModelHelper anonymousModelHelper;
    private SemanticAnalyzer semanticAnalyzer;
    private Unifier unifier;
    private boolean nonErrorLoggingCheck = false;
    private int letCount = 0;
    private Stack<SymbolEnv> queryEnvs, prevEnvs;
    private Stack<BLangNode> queryFinalClauses;
    private boolean checkWithinQueryExpr = false;
    private BLangMissingNodesHelper missingNodesHelper;
    private boolean breakToParallelQueryEnv = false;

    /**
     * Expected types or inherited types.
     */
    private BType expType;
    private BType resultType;

    private DiagnosticCode diagCode;

    static {
        listLengthModifierFunctions.add(FUNCTION_NAME_PUSH);
        listLengthModifierFunctions.add(FUNCTION_NAME_POP);
        listLengthModifierFunctions.add(FUNCTION_NAME_SHIFT);
        listLengthModifierFunctions.add(FUNCTION_NAME_UNSHIFT);

        modifierFunctions.put(LIST_LANG_LIB, new HashSet<String>() {{
            add("remove");
            add("removeAll");
            add("setLength");
            add("reverse");
            add("sort");
            add("pop");
            add("push");
            add("shift");
            add("unshift");
        }});

        modifierFunctions.put(MAP_LANG_LIB, new HashSet<String>() {{
            add("remove");
            add("removeIfHasKey");
            add("removeAll");
        }});

        modifierFunctions.put(TABLE_LANG_LIB, new HashSet<String>() {{
            add("put");
            add("add");
            add("remove");
            add("removeIfHasKey");
            add("removeAll");
        }});

        modifierFunctions.put(VALUE_LANG_LIB, new HashSet<String>() {{
            add("mergeJson");
        }});

        modifierFunctions.put(XML_LANG_LIB, new HashSet<String>() {{
            add("setName");
            add("setChildren");
            add("strip");
        }});
    }

    public static TypeChecker getInstance(CompilerContext context) {
        TypeChecker typeChecker = context.get(TYPE_CHECKER_KEY);
        if (typeChecker == null) {
            typeChecker = new TypeChecker(context);
        }

        return typeChecker;
    }

    public TypeChecker(CompilerContext context) {
        context.put(TYPE_CHECKER_KEY, this);

        this.names = Names.getInstance(context);
        this.symTable = SymbolTable.getInstance(context);
        this.symbolEnter = SymbolEnter.getInstance(context);
        this.symResolver = SymbolResolver.getInstance(context);
        this.nodeCloner = NodeCloner.getInstance(context);
        this.types = Types.getInstance(context);
        this.dlog = BLangDiagnosticLog.getInstance(context);
        this.typeNarrower = TypeNarrower.getInstance(context);
        this.typeParamAnalyzer = TypeParamAnalyzer.getInstance(context);
        this.anonymousModelHelper = BLangAnonymousModelHelper.getInstance(context);
        this.semanticAnalyzer = SemanticAnalyzer.getInstance(context);
        this.missingNodesHelper = BLangMissingNodesHelper.getInstance(context);
        this.queryFinalClauses = new Stack<>();
        this.queryEnvs = new Stack<>();
        this.prevEnvs = new Stack<>();
        this.unifier = new Unifier();
    }

    public BType checkExpr(BLangExpression expr, SymbolEnv env) {
        return checkExpr(expr, env, symTable.noType);
    }

    public BType checkExpr(BLangExpression expr, SymbolEnv env, BType expType) {
        return checkExpr(expr, env, expType, DiagnosticErrorCode.INCOMPATIBLE_TYPES);
    }

    public BType checkExpr(BLangExpression expr, SymbolEnv env, BType expType, DiagnosticCode diagCode) {
        if (expr.typeChecked) {
            return expr.getBType();
        }

        if (expType.tag == TypeTags.INTERSECTION) {
            expType = ((BIntersectionType) expType).effectiveType;
        }

        SymbolEnv prevEnv = this.env;
        BType preExpType = this.expType;
        DiagnosticCode preDiagCode = this.diagCode;
        this.env = env;
        this.diagCode = diagCode;
        this.expType = expType;
        this.isTypeChecked = true;
        expr.expectedType = expType;

        expr.accept(this);

        BType resultRefType = types.getReferredType(resultType);
        if (resultRefType.tag == TypeTags.INTERSECTION) {
            resultType = ((BIntersectionType) resultRefType).effectiveType;
        }

        expr.setTypeCheckedType(resultType);
        expr.typeChecked = isTypeChecked;
        this.env = prevEnv;
        this.expType = preExpType;
        this.diagCode = preDiagCode;

        validateAndSetExprExpectedType(expr);

        return resultType;
    }

    private void analyzeObjectConstructor(BLangNode node, SymbolEnv env) {
        if (!nonErrorLoggingCheck) {
            semanticAnalyzer.analyzeNode(node, env);
        }
    }

    private void validateAndSetExprExpectedType(BLangExpression expr) {
        if (resultType.tag == TypeTags.SEMANTIC_ERROR) {
            return;
        }

        // If the expected type is a map, but a record type is inferred due to the presence of `readonly` fields in
        // the mapping constructor expression, we don't override the expected type.
        if (expr.getKind() == NodeKind.RECORD_LITERAL_EXPR && expr.expectedType != null &&
                types.getReferredType(expr.expectedType).tag == TypeTags.MAP
                && types.getReferredType(expr.getBType()).tag == TypeTags.RECORD) {
            return;
        }

        expr.expectedType = resultType;
    }


    // Expressions

    public void visit(BLangLiteral literalExpr) {

        BType literalType = setLiteralValueAndGetType(literalExpr, expType);
        if (literalType == symTable.semanticError || literalExpr.isFiniteContext) {
            return;
        }
        resultType = types.checkType(literalExpr, literalType, expType);
    }

    @Override
    public void visit(BLangXMLElementAccess xmlElementAccess) {
        // check for undeclared namespaces.
        checkXMLNamespacePrefixes(xmlElementAccess.filters);
        checkExpr(xmlElementAccess.expr, env, symTable.xmlType);
        resultType = types.checkType(xmlElementAccess, symTable.xmlElementSeqType, expType);
    }

    @Override
    public void visit(BLangXMLNavigationAccess xmlNavigation) {
        checkXMLNamespacePrefixes(xmlNavigation.filters);
        if (xmlNavigation.childIndex != null) {
            checkExpr(xmlNavigation.childIndex, env, symTable.intType);
        }
        BType exprType = checkExpr(xmlNavigation.expr, env, symTable.xmlType);

        if (types.getReferredType(exprType).tag == TypeTags.UNION) {
            dlog.error(xmlNavigation.pos, DiagnosticErrorCode.TYPE_DOES_NOT_SUPPORT_XML_NAVIGATION_ACCESS,
                       xmlNavigation.expr.getBType());
        }

        BType actualType = xmlNavigation.navAccessType == XMLNavigationAccess.NavAccessType.CHILDREN
                ? symTable.xmlType : symTable.xmlElementSeqType;

        types.checkType(xmlNavigation, actualType, expType);
        if (xmlNavigation.navAccessType == XMLNavigationAccess.NavAccessType.CHILDREN) {
            resultType = symTable.xmlType;
        } else {
            resultType = symTable.xmlElementSeqType;
        }
    }

    private void checkXMLNamespacePrefixes(List<BLangXMLElementFilter> filters) {
        for (BLangXMLElementFilter filter : filters) {
            if (!filter.namespace.isEmpty()) {
                Name nsName = names.fromString(filter.namespace);
                BSymbol nsSymbol = symResolver.lookupSymbolInPrefixSpace(env, nsName);
                filter.namespaceSymbol = nsSymbol;
                if (nsSymbol == symTable.notFoundSymbol) {
                    dlog.error(filter.nsPos, DiagnosticErrorCode.CANNOT_FIND_XML_NAMESPACE, nsName);
                }
            }
        }
    }

    private int getPreferredMemberTypeTag(BFiniteType finiteType) {
        for (BLangExpression valueExpr : finiteType.getValueSpace()) {
            int typeTag = types.getReferredType(valueExpr.getBType()).tag;
            if (typeTag > TypeTags.DECIMAL) {
                continue;
            }
            for (int i = TypeTags.INT; i <= TypeTags.DECIMAL; i++) {
                if (typeTag == i) {
                    return i;
                }
            }
        }
        return TypeTags.NONE;
    }

    private BType getFiniteTypeMatchWithIntType(BLangLiteral literalExpr, BFiniteType finiteType) {
        if (literalAssignableToFiniteType(literalExpr, finiteType, TypeTags.INT)) {
            setLiteralValueForFiniteType(literalExpr, symTable.intType);
            return symTable.intType;
        } else if (literalAssignableToFiniteType(literalExpr, finiteType, TypeTags.BYTE)) {
            setLiteralValueForFiniteType(literalExpr, symTable.byteType);
            return symTable.byteType;
        } else {
            for (int tag = TypeTags.SIGNED32_INT; tag <= TypeTags.UNSIGNED8_INT; tag++) {
                if (literalAssignableToFiniteType(literalExpr, finiteType, tag)) {
                    setLiteralValueForFiniteType(literalExpr, symTable.getTypeFromTag(tag));
                    return symTable.getTypeFromTag(tag);
                }
            }
        }
        return symTable.noType;
    }

    private BType getFiniteTypeMatchWithIntLiteral(BLangLiteral literalExpr, BFiniteType finiteType,
                                                   Object literalValue) {
        BType intLiteralType = getFiniteTypeMatchWithIntType(literalExpr, finiteType);
        if (intLiteralType != symTable.noType) {
            return intLiteralType;
        }
        int typeTag = getPreferredMemberTypeTag(finiteType);
        if (typeTag == TypeTags.NONE) {
            return symTable.intType;
        }
        if (literalAssignableToFiniteType(literalExpr, finiteType, typeTag)) {
            BType type = symTable.getTypeFromTag(typeTag);
            setLiteralValueForFiniteType(literalExpr, type);
            literalExpr.value = String.valueOf(literalValue);
            return type;
        }
        return symTable.intType;
    }

    private BType getIntegerLiteralType(BLangLiteral literalExpr, Object literalValue, BType expType) {
        BType expectedType = types.getReferredType(expType);
        if (expectedType.tag == TypeTags.BYTE || TypeTags.isIntegerTypeTag(expectedType.tag)) {
            return getIntLiteralType(expType, literalValue);
        } else if (expectedType.tag == TypeTags.FLOAT) {
            literalExpr.value = ((Long) literalValue).doubleValue();
            return symTable.floatType;
        } else if (expectedType.tag == TypeTags.DECIMAL) {
            literalExpr.value = String.valueOf(literalValue);
            return symTable.decimalType;
        } else if (expectedType.tag == TypeTags.FINITE) {
            BFiniteType finiteType = (BFiniteType) expectedType;
            return getFiniteTypeMatchWithIntLiteral(literalExpr, finiteType, literalValue);
        } else if (expectedType.tag == TypeTags.UNION) {
            for (BType memType : types.getAllTypes(expectedType, true)) {
                BType memberRefType = types.getReferredType(memType);
                if (TypeTags.isIntegerTypeTag(memberRefType.tag) || memberRefType.tag == TypeTags.BYTE) {
                    BType intLiteralType = getIntLiteralType(memType, literalValue);
                    if (intLiteralType == memberRefType) {
                        return intLiteralType;
                    }
                } else if (memberRefType.tag == TypeTags.JSON || memberRefType.tag == TypeTags.ANYDATA ||
                        memberRefType.tag == TypeTags.ANY) {
                    return symTable.intType;
                }
            }

            BType finiteType = getFiniteTypeWithValuesOfSingleType((BUnionType) expectedType, symTable.intType);
            if (finiteType != symTable.semanticError) {
                BType setType = setLiteralValueAndGetType(literalExpr, finiteType);
                if (literalExpr.isFiniteContext) {
                    // i.e., a match was found for a finite type
                    return setType;
                }
            }

            BType finiteTypeMatchingByte = getFiniteTypeWithValuesOfSingleType((BUnionType) expectedType,
                    symTable.byteType);
            if (finiteTypeMatchingByte != symTable.semanticError) {
                finiteType = finiteTypeMatchingByte;
                BType setType = setLiteralValueAndGetType(literalExpr, finiteType);
                if (literalExpr.isFiniteContext) {
                    // i.e., a match was found for a finite type
                    return setType;
                }
            }

            Set<BType> memberTypes = ((BUnionType) expectedType).getMemberTypes();
            return getTypeMatchingFloatOrDecimal(finiteType, memberTypes, literalExpr, (BUnionType) expectedType);
        }
        return symTable.intType;
    }

    private BType getTypeOfLiteralWithFloatDiscriminator(BLangLiteral literalExpr, Object literalValue, BType expType) {
        String numericLiteral = NumericLiteralSupport.stripDiscriminator(String.valueOf(literalValue));
        if (!types.validateFloatLiteral(literalExpr.pos, numericLiteral)) {
            resultType = symTable.semanticError;
            return resultType;
        }
        literalExpr.value = Double.parseDouble(numericLiteral);
        if (expType.tag == TypeTags.FINITE) {
            BFiniteType finiteType = (BFiniteType) expType;
            if (literalAssignableToFiniteType(literalExpr, finiteType, TypeTags.FLOAT)) {
                setLiteralValueForFiniteType(literalExpr, symTable.floatType);
                return symTable.floatType;
            }
        } else if (expType.tag == TypeTags.UNION) {
            BUnionType unionType = (BUnionType) expType;
            BType unionMember = getAndSetAssignableUnionMember(literalExpr, unionType, symTable.floatType);
            if (unionMember != symTable.noType) {
                return unionMember;
            }
        }
        return symTable.floatType;
    }

    private BType getTypeOfLiteralWithDecimalDiscriminator(BLangLiteral literalExpr, Object literalValue,
                                                           BType expType) {
        literalExpr.value = NumericLiteralSupport.stripDiscriminator(String.valueOf(literalValue));
        if (expType.tag == TypeTags.FINITE) {
            BFiniteType finiteType = (BFiniteType) expType;
            if (literalAssignableToFiniteType(literalExpr, finiteType, TypeTags.DECIMAL)) {
                setLiteralValueForFiniteType(literalExpr, symTable.decimalType);
                return symTable.decimalType;
            }
        } else if (expType.tag == TypeTags.UNION) {
            BUnionType unionType = (BUnionType) expType;
            BType unionMember = getAndSetAssignableUnionMember(literalExpr, unionType, symTable.decimalType);
            if (unionMember != symTable.noType) {
                return unionMember;
            }
        }
        return symTable.decimalType;
    }

    private BType getTypeOfDecimalFloatingPointLiteral(BLangLiteral literalExpr, Object literalValue, BType expType) {
        BType expectedType = types.getReferredType(expType);
        String numericLiteral = String.valueOf(literalValue);
        if (expectedType.tag == TypeTags.DECIMAL) {
            return symTable.decimalType;
        } else if (expectedType.tag == TypeTags.FLOAT) {
            if (!types.validateFloatLiteral(literalExpr.pos, numericLiteral)) {
                resultType = symTable.semanticError;
                return resultType;
            }
            return symTable.floatType;
        } else if (expectedType.tag == TypeTags.FINITE) {
            BFiniteType finiteType = (BFiniteType) expectedType;
            for (int tag = TypeTags.FLOAT; tag <= TypeTags.DECIMAL; tag++) {
                if (literalAssignableToFiniteType(literalExpr, finiteType, tag)) {
                    BType valueType = setLiteralValueAndGetType(literalExpr,  symTable.getTypeFromTag(tag));
                    setLiteralValueForFiniteType(literalExpr, valueType);
                    return valueType;
                }
            }
        } else if (expectedType.tag == TypeTags.UNION) {
            BUnionType unionType = (BUnionType) expectedType;
            for (int tag = TypeTags.FLOAT; tag <= TypeTags.DECIMAL; tag++) {
                BType unionMember =
                        getAndSetAssignableUnionMember(literalExpr, unionType, symTable.getTypeFromTag(tag));
                if (unionMember == symTable.floatType && !types.validateFloatLiteral(literalExpr.pos, numericLiteral)) {
                    resultType = symTable.semanticError;
                    return resultType;
                } else if (unionMember != symTable.noType) {
                    return unionMember;
                }
            }
        }
        if (!types.validateFloatLiteral(literalExpr.pos, numericLiteral)) {
            resultType = symTable.semanticError;
            return resultType;
        }
        return symTable.floatType;
    }

    private BType getTypeOfHexFloatingPointLiteral(BLangLiteral literalExpr, Object literalValue, BType expType) {
        String numericLiteral = String.valueOf(literalValue);
        if (!types.validateFloatLiteral(literalExpr.pos, numericLiteral)) {
            resultType = symTable.semanticError;
            return resultType;
        }
        literalExpr.value = Double.parseDouble(numericLiteral);
        BType referredType = types.getReferredType(expType);
        if (referredType.tag == TypeTags.FINITE) {
            BFiniteType finiteType = (BFiniteType) referredType;
            if (literalAssignableToFiniteType(literalExpr, finiteType, TypeTags.FLOAT)) {
                setLiteralValueForFiniteType(literalExpr, symTable.floatType);
                return symTable.floatType;
            }
        } else if (referredType.tag == TypeTags.UNION) {
            BUnionType unionType = (BUnionType) referredType;
            BType unionMember = getAndSetAssignableUnionMember(literalExpr, unionType, symTable.floatType);
            if (unionMember != symTable.noType) {
                return unionMember;
            }
        }
        return symTable.floatType;
    }

    public BType setLiteralValueAndGetType(BLangLiteral literalExpr, BType expType) {
        Object literalValue = literalExpr.value;
        BType expectedType = types.getReferredType(expType);

        if (literalExpr.getKind() == NodeKind.NUMERIC_LITERAL) {
            NodeKind kind = ((BLangNumericLiteral) literalExpr).kind;
            if (kind == NodeKind.INTEGER_LITERAL) {
                return getIntegerLiteralType(literalExpr, literalValue, expectedType);
            } else if (kind == NodeKind.DECIMAL_FLOATING_POINT_LITERAL) {
                if (NumericLiteralSupport.isFloatDiscriminated(literalExpr.originalValue)) {
                    return getTypeOfLiteralWithFloatDiscriminator(literalExpr, literalValue, expectedType);
                } else if (NumericLiteralSupport.isDecimalDiscriminated(literalExpr.originalValue)) {
                    return getTypeOfLiteralWithDecimalDiscriminator(literalExpr, literalValue, expectedType);
                } else {
                    return getTypeOfDecimalFloatingPointLiteral(literalExpr, literalValue, expectedType);
                }
            } else {
                return getTypeOfHexFloatingPointLiteral(literalExpr, literalValue, expectedType);
            }
        }

        // Get the type matching to the tag from the symbol table.
        BType literalType = symTable.getTypeFromTag(literalExpr.getBType().tag);
        if (literalType.tag == TypeTags.STRING && types.isCharLiteralValue((String) literalValue)) {
            if (expectedType.tag == TypeTags.CHAR_STRING) {
                return symTable.charStringType;
            }
            if (expectedType.tag == TypeTags.UNION) {
                Set<BType> memberTypes = new HashSet<>(types.getAllTypes(expectedType, true));
                for (BType memType : memberTypes) {
                    memType = types.getReferredType(memType);
                    if (TypeTags.isStringTypeTag(memType.tag)) {
                        return setLiteralValueAndGetType(literalExpr, memType);
                    } else if (memType.tag == TypeTags.JSON || memType.tag == TypeTags.ANYDATA ||
                            memType.tag == TypeTags.ANY) {
                        return setLiteralValueAndGetType(literalExpr, symTable.charStringType);
                    } else if (memType.tag == TypeTags.FINITE && types.isAssignableToFiniteType(memType,
                            literalExpr)) {
                        setLiteralValueForFiniteType(literalExpr, symTable.charStringType);
                        return literalType;
                    }
                }
            }
            boolean foundMember = types.isAssignableToFiniteType(expectedType, literalExpr);
            if (foundMember) {
                setLiteralValueForFiniteType(literalExpr, literalType);
                return literalType;
            }
        } else {
            if (expectedType.tag == TypeTags.FINITE) {
                boolean foundMember = types.isAssignableToFiniteType(expectedType, literalExpr);
                if (foundMember) {
                    setLiteralValueForFiniteType(literalExpr, literalType);
                    return literalType;
                }
            } else if (expectedType.tag == TypeTags.UNION) {
                BUnionType unionType = (BUnionType) expectedType;
                boolean foundMember = types.getAllTypes(unionType, true)
                        .stream()
                        .anyMatch(memberType -> types.isAssignableToFiniteType(memberType, literalExpr));
                if (foundMember) {
                    setLiteralValueForFiniteType(literalExpr, literalType);
                    return literalType;
                }
            }
        }

        if (literalExpr.getBType().tag == TypeTags.BYTE_ARRAY) {
            // check whether this is a byte array
            literalType = new BArrayType(symTable.byteType);
        }

        return literalType;
    }

    private BType getTypeMatchingFloatOrDecimal(BType finiteType, Set<BType> memberTypes,
                                                BLangLiteral literalExpr, BUnionType expType) {
        for (int tag = TypeTags.FLOAT; tag <= TypeTags.DECIMAL; tag++) {
            if (finiteType == symTable.semanticError) {
                BType type = symTable.getTypeFromTag(tag);
                for (BType memType : memberTypes) {
                    if (memType.tag == tag) {
                        return setLiteralValueAndGetType(literalExpr, type);
                    }
                }

                finiteType = getFiniteTypeWithValuesOfSingleType((BUnionType) expType, type);
                if (finiteType != symTable.semanticError) {
                    BType setType = setLiteralValueAndGetType(literalExpr, finiteType);
                    if (literalExpr.isFiniteContext) {
                        // i.e., a match was found for a finite type
                        return setType;
                    }
                }
            }
        }
        return symTable.intType;
    }

    private BType getAndSetAssignableUnionMember(BLangLiteral literalExpr, BUnionType expType, BType desiredType) {
        List<BType> members = types.getAllTypes(expType, true);
        Set<BType> memberTypes = new HashSet<>();
        members.forEach(member -> memberTypes.addAll(members));
        if (memberTypes.stream()
                .anyMatch(memType -> memType.tag == desiredType.tag
                        || memType.tag == TypeTags.JSON
                        || memType.tag == TypeTags.ANYDATA
                        || memType.tag == TypeTags.ANY)) {
            return desiredType;
        }

        BType finiteType = getFiniteTypeWithValuesOfSingleType(expType, desiredType);
        if (finiteType != symTable.semanticError) {
            BType setType = setLiteralValueAndGetType(literalExpr, finiteType);
            if (literalExpr.isFiniteContext) {
                // i.e., a match was found for a finite type
                return setType;
            }
        }
        return symTable.noType;
    }

    private boolean literalAssignableToFiniteType(BLangLiteral literalExpr, BFiniteType finiteType,
                                                  int targetMemberTypeTag) {
        for (BLangExpression valueExpr : finiteType.getValueSpace()) {
            if (valueExpr.getBType().tag == targetMemberTypeTag &&
                    types.checkLiteralAssignabilityBasedOnType((BLangLiteral) valueExpr, literalExpr)) {
                return true;
            }
        }
        return false;
    }

    private void setLiteralValueForFiniteType(BLangLiteral literalExpr, BType type) {
        types.setImplicitCastExpr(literalExpr, type, this.expType);
        this.resultType = type;
        literalExpr.isFiniteContext = true;
    }

    private BType getFiniteTypeWithValuesOfSingleType(BUnionType unionType, BType matchType) {
        List<BFiniteType> finiteTypeMembers = types.getAllTypes(unionType, true).stream()
                .filter(memType -> memType.tag == TypeTags.FINITE)
                .map(memFiniteType -> (BFiniteType) memFiniteType)
                .collect(Collectors.toList());

        if (finiteTypeMembers.isEmpty()) {
            return symTable.semanticError;
        }

        int tag = matchType.tag;
        Set<BLangExpression> matchedValueSpace = new LinkedHashSet<>();

        for (BFiniteType finiteType : finiteTypeMembers) {
            Set<BLangExpression> set = new HashSet<>();
            for (BLangExpression expression : finiteType.getValueSpace()) {
                if (expression.getBType().tag == tag) {
                    set.add(expression);
                }
            }
            matchedValueSpace.addAll(set);
        }

        if (matchedValueSpace.isEmpty()) {
            return symTable.semanticError;
        }

        return new BFiniteType(null, matchedValueSpace);
    }

    private BType getIntLiteralType(BType expType, Object literalValue) {
        switch (expType.tag) {
            case TypeTags.INT:
                return symTable.intType;
            case TypeTags.BYTE:
                if (types.isByteLiteralValue((Long) literalValue)) {
                    return symTable.byteType;
                }
                break;
            case TypeTags.SIGNED32_INT:
                if (types.isSigned32LiteralValue((Long) literalValue)) {
                    return symTable.signed32IntType;
                }
                break;
            case TypeTags.SIGNED16_INT:
                if (types.isSigned16LiteralValue((Long) literalValue)) {
                    return symTable.signed16IntType;
                }
                break;
            case TypeTags.SIGNED8_INT:
                if (types.isSigned8LiteralValue((Long) literalValue)) {
                    return symTable.signed8IntType;
                }
                break;
            case TypeTags.UNSIGNED32_INT:
                if (types.isUnsigned32LiteralValue((Long) literalValue)) {
                    return symTable.unsigned32IntType;
                }
                break;
            case TypeTags.UNSIGNED16_INT:
                if (types.isUnsigned16LiteralValue((Long) literalValue)) {
                    return symTable.unsigned16IntType;
                }
                break;
            case TypeTags.UNSIGNED8_INT:
                if (types.isUnsigned8LiteralValue((Long) literalValue)) {
                    return symTable.unsigned8IntType;
                }
                break;
            case TypeTags.TYPEREFDESC:
                return getIntLiteralType(types.getReferredType(expType), literalValue);
            default:
        }
        return symTable.intType;
    }

    @Override
    public void visit(BLangListConstructorExpr listConstructor) {
        if (expType.tag == TypeTags.NONE || expType.tag == TypeTags.READONLY) {
            BType inferredType = getInferredTupleType(listConstructor, expType);
            resultType = inferredType == symTable.semanticError ?
                    symTable.semanticError : types.checkType(listConstructor, inferredType, expType);
            return;
        }

        resultType = checkListConstructorCompatibility(expType, listConstructor);
    }

    @Override
    public void visit(BLangTableConstructorExpr tableConstructorExpr) {
        if (expType.tag == TypeTags.NONE || expType.tag == TypeTags.ANY || expType.tag == TypeTags.ANYDATA) {
            List<BType> memTypes = checkExprList(new ArrayList<>(tableConstructorExpr.recordLiteralList), env);
            for (BType memType : memTypes) {
                if (memType == symTable.semanticError) {
                    resultType = symTable.semanticError;
                    return;
                }
            }

            if (tableConstructorExpr.recordLiteralList.size() == 0) {
                dlog.error(tableConstructorExpr.pos, DiagnosticErrorCode.CANNOT_INFER_MEMBER_TYPE_FOR_TABLE);
                resultType = symTable.semanticError;
                return;
            }

            BType inherentMemberType = inferTableMemberType(memTypes, tableConstructorExpr);
            BTableType tableType = new BTableType(TypeTags.TABLE, inherentMemberType, null);
            for (BLangRecordLiteral recordLiteral : tableConstructorExpr.recordLiteralList) {
                recordLiteral.setBType(inherentMemberType);
            }

            if (!validateTableConstructorExpr(tableConstructorExpr, tableType)) {
                resultType = symTable.semanticError;
                return;
            }

            if (checkKeySpecifier(tableConstructorExpr, tableType)) {
                return;
            }
            resultType = tableType;
            return;
        }

        BType applicableExpType = types.getReferredType(expType);

        applicableExpType = applicableExpType.tag == TypeTags.INTERSECTION ?
                ((BIntersectionType) applicableExpType).effectiveType : applicableExpType;

        if (applicableExpType.tag == TypeTags.TABLE) {
            List<BType> memTypes = new ArrayList<>();
            for (BLangRecordLiteral recordLiteral : tableConstructorExpr.recordLiteralList) {
                BLangRecordLiteral clonedExpr = recordLiteral;
                if (this.nonErrorLoggingCheck) {
                    clonedExpr.cloneAttempt++;
                    clonedExpr = nodeCloner.cloneNode(recordLiteral);
                }
                BType recordType = checkExpr(clonedExpr, env, ((BTableType) applicableExpType).constraint);
                if (recordType == symTable.semanticError) {
                    resultType = symTable.semanticError;
                    return;
                }
                memTypes.add(recordType);
            }

            BTableType expectedTableType = (BTableType) applicableExpType;
            if (expectedTableType.constraint.tag == TypeTags.MAP && expectedTableType.isTypeInlineDefined) {
                validateMapConstraintTable(applicableExpType);
                return;
            }

            if (!(validateKeySpecifierInTableConstructor((BTableType) applicableExpType,
                    tableConstructorExpr.recordLiteralList) &&
                    validateTableConstructorExpr(tableConstructorExpr, (BTableType) applicableExpType))) {
                resultType = symTable.semanticError;
                return;
            }

            BTableType tableType = new BTableType(TypeTags.TABLE, inferTableMemberType(memTypes, applicableExpType),
                                                  null);

            if (Symbols.isFlagOn(applicableExpType.flags, Flags.READONLY)) {
                tableType.flags |= Flags.READONLY;
            }

            if (checkKeySpecifier(tableConstructorExpr, tableType)) {
                return;
            }

            if (expectedTableType.fieldNameList != null && tableType.fieldNameList == null) {
                tableType.fieldNameList = expectedTableType.fieldNameList;
            }
            resultType = tableType;
        } else if (applicableExpType.tag == TypeTags.UNION) {

            boolean prevNonErrorLoggingCheck = this.nonErrorLoggingCheck;
            this.nonErrorLoggingCheck = true;
            int errorCount = this.dlog.errorCount();
            this.dlog.mute();

            List<BType> matchingTypes = new ArrayList<>();
            BUnionType expectedType = (BUnionType) applicableExpType;
            for (BType memType : expectedType.getMemberTypes()) {
                dlog.resetErrorCount();

                BLangTableConstructorExpr clonedTableExpr = tableConstructorExpr;
                if (this.nonErrorLoggingCheck) {
                    tableConstructorExpr.cloneAttempt++;
                    clonedTableExpr = nodeCloner.cloneNode(tableConstructorExpr);
                }

                BType resultType = checkExpr(clonedTableExpr, env, memType);
                if (resultType != symTable.semanticError && dlog.errorCount() == 0 &&
                        isUniqueType(matchingTypes, resultType)) {
                    matchingTypes.add(resultType);
                }
            }

            this.nonErrorLoggingCheck = prevNonErrorLoggingCheck;
            this.dlog.setErrorCount(errorCount);
            if (!prevNonErrorLoggingCheck) {
                this.dlog.unmute();
            }

            if (matchingTypes.isEmpty()) {
                BLangTableConstructorExpr exprToLog = tableConstructorExpr;
                if (this.nonErrorLoggingCheck) {
                    tableConstructorExpr.cloneAttempt++;
                    exprToLog = nodeCloner.cloneNode(tableConstructorExpr);
                }

                dlog.error(tableConstructorExpr.pos, DiagnosticErrorCode.INCOMPATIBLE_TYPES, expType,
                        getInferredTableType(exprToLog));

            } else if (matchingTypes.size() != 1) {
                dlog.error(tableConstructorExpr.pos, DiagnosticErrorCode.AMBIGUOUS_TYPES,
                        expType);
            } else {
                resultType = checkExpr(tableConstructorExpr, env, matchingTypes.get(0));
                return;
            }
            resultType = symTable.semanticError;
        } else {
            resultType = symTable.semanticError;
        }
    }

    private BType getInferredTableType(BLangTableConstructorExpr exprToLog) {
        List<BType> memTypes = checkExprList(new ArrayList<>(exprToLog.recordLiteralList), env);
        for (BType memType : memTypes) {
            if (memType == symTable.semanticError) {
                return  symTable.semanticError;
            }
        }

        return new BTableType(TypeTags.TABLE, inferTableMemberType(memTypes, exprToLog), null);
    }

    private boolean checkKeySpecifier(BLangTableConstructorExpr tableConstructorExpr, BTableType tableType) {
        if (tableConstructorExpr.tableKeySpecifier != null) {
            if (!(validateTableKeyValue(getTableKeyNameList(tableConstructorExpr.
                    tableKeySpecifier), tableConstructorExpr.recordLiteralList))) {
                resultType = symTable.semanticError;
                return true;
            }
            tableType.fieldNameList = getTableKeyNameList(tableConstructorExpr.tableKeySpecifier);
        }
        return false;
    }

    private BType inferTableMemberType(List<BType> memTypes, BType expType) {

        if (memTypes.isEmpty()) {
            return ((BTableType) expType).constraint;
        }

        LinkedHashSet<BType> result = new LinkedHashSet<>();

        result.add(memTypes.get(0));

        BUnionType unionType = BUnionType.create(null, result);
        for (int i = 1; i < memTypes.size(); i++) {
            BType source = memTypes.get(i);
            if (!types.isAssignable(source, unionType)) {
                result.add(source);
                unionType = BUnionType.create(null, result);
            }
        }

        if (unionType.getMemberTypes().size() == 1) {
            return memTypes.get(0);
        }

        return unionType;
    }

    private BType inferTableMemberType(List<BType> memTypes, BLangTableConstructorExpr tableConstructorExpr) {
        BLangTableKeySpecifier keySpecifier = tableConstructorExpr.tableKeySpecifier;
        List<String> keySpecifierFieldNames = new ArrayList<>();
        Set<BField> allFieldSet = new LinkedHashSet<>();
        List<BType> restFieldTypes = new ArrayList<>();

        for (BType memType : memTypes) {
            BRecordType member = (BRecordType) memType;
            allFieldSet.addAll(member.fields.values());
            if (!member.sealed) {
                BType restFieldType = member.restFieldType;
                if (isUniqueType(restFieldTypes, restFieldType)) {
                    restFieldTypes.add(restFieldType);
                }
            }
        }

        Set<BField> commonFieldSet = new LinkedHashSet<>(allFieldSet);
        for (BType memType : memTypes) {
            commonFieldSet.retainAll(((BRecordType) memType).fields.values());
        }

        List<String> requiredFieldNames = new ArrayList<>();
        if (keySpecifier != null) {
            for (IdentifierNode identifierNode : keySpecifier.fieldNameIdentifierList) {
                requiredFieldNames.add(((BLangIdentifier) identifierNode).value);
                keySpecifierFieldNames.add(((BLangIdentifier) identifierNode).value);
            }
        }

        List<String> fieldNames = new ArrayList<>();
        for (BField field : allFieldSet) {
            String fieldName = field.name.value;

            if (fieldNames.contains(fieldName)) {
                dlog.error(tableConstructorExpr.pos,
                        DiagnosticErrorCode.CANNOT_INFER_MEMBER_TYPE_FOR_TABLE_DUE_AMBIGUITY,
                        fieldName);
                return symTable.semanticError;
            }
            fieldNames.add(fieldName);

            boolean isOptional = true;
            for (BField commonField : commonFieldSet) {
                if (commonField.name.value.equals(fieldName)) {
                    isOptional = false;
                    requiredFieldNames.add(commonField.name.value);
                }
            }

            if (isOptional) {
                field.symbol.flags = Flags.asMask(EnumSet.of(Flag.OPTIONAL));
            } else if (requiredFieldNames.contains(fieldName) && keySpecifierFieldNames.contains(fieldName)) {
                field.symbol.flags = Flags.asMask(EnumSet.of(Flag.REQUIRED)) + Flags.asMask(EnumSet.of(Flag.READONLY));
            } else if (requiredFieldNames.contains(fieldName)) {
                field.symbol.flags = Flags.asMask(EnumSet.of(Flag.REQUIRED));
            }
        }

        return createTableConstraintRecordType(allFieldSet, restFieldTypes, tableConstructorExpr.pos);
    }

    private BRecordType createTableConstraintRecordType(Set<BField> allFieldSet, List<BType> restFieldTypes,
                                                        Location pos) {
        PackageID pkgID = env.enclPkg.symbol.pkgID;
        BRecordTypeSymbol recordSymbol = createRecordTypeSymbol(pkgID, pos, VIRTUAL);

        for (BField field : allFieldSet) {
            recordSymbol.scope.define(field.name, field.symbol);
        }

        BRecordType recordType = new BRecordType(recordSymbol);
        recordType.fields = allFieldSet.stream().collect(getFieldCollector());

        recordSymbol.type = recordType;
        recordType.tsymbol = recordSymbol;

        BLangRecordTypeNode recordTypeNode = TypeDefBuilderHelper.createRecordTypeNode(recordType, pkgID, symTable,
                pos);
        recordTypeNode.initFunction = TypeDefBuilderHelper.createInitFunctionForRecordType(recordTypeNode, env,
                                                                                           names, symTable);
<<<<<<< HEAD
        TypeDefBuilderHelper.addTypeDefinition(recordType, recordSymbol, recordTypeNode, env);

        if (restFieldTypes.isEmpty()) {
            recordType.sealed = true;
            recordType.restFieldType = symTable.noType;
        } else if (restFieldTypes.size() == 1) {
            recordType.restFieldType = restFieldTypes.get(0);
        } else {
            recordType.restFieldType = BUnionType.create(null, restFieldTypes.toArray(new BType[0]));
        }
=======
        TypeDefBuilderHelper.createTypeDefinitionForTSymbol(recordType, recordSymbol, recordTypeNode, env);
        recordType.sealed = true;
        recordType.restFieldType = symTable.noType;
>>>>>>> 36a24604
        return recordType;
    }

    private Collector<BField, ?, LinkedHashMap<String, BField>> getFieldCollector() {
        BinaryOperator<BField> mergeFunc = (u, v) -> {
            throw new IllegalStateException(String.format("Duplicate key %s", u));
        };
        return Collectors.toMap(field -> field.name.value, Function.identity(), mergeFunc, LinkedHashMap::new);
    }

    private boolean validateTableType(BTableType tableType) {
        BType constraint = types.getReferredType(tableType.constraint);
        if (tableType.isTypeInlineDefined && !types.isAssignable(constraint, symTable.mapAllType)) {
            dlog.error(tableType.constraintPos, DiagnosticErrorCode.TABLE_CONSTRAINT_INVALID_SUBTYPE, constraint);
            resultType = symTable.semanticError;
            return false;
        }
        return true;
    }

    private boolean validateKeySpecifierInTableConstructor(BTableType tableType,
                                                         List<BLangRecordLiteral> recordLiterals) {
        List<String> fieldNameList = tableType.fieldNameList;
        if (fieldNameList != null) {
            return validateTableKeyValue(fieldNameList, recordLiterals);
        }
        return true;
    }

    private boolean validateTableKeyValue(List<String> keySpecifierFieldNames,
                                                           List<BLangRecordLiteral> recordLiterals) {

        for (String fieldName : keySpecifierFieldNames) {
            for (BLangRecordLiteral recordLiteral : recordLiterals) {
                BLangExpression recordKeyValueField = getRecordKeyValueField(recordLiteral, fieldName);
                if (recordKeyValueField != null && isConstExpression(recordKeyValueField)) {
                    continue;
                }

                dlog.error(recordLiteral.pos,
                        DiagnosticErrorCode.KEY_SPECIFIER_FIELD_VALUE_MUST_BE_CONSTANT_EXPR, fieldName);
                resultType = symTable.semanticError;
                return false;
            }
        }

        return true;
    }

    private boolean isConstExpression(BLangExpression expression) {
        switch(expression.getKind()) {
            case LITERAL:
            case NUMERIC_LITERAL:
            case STRING_TEMPLATE_LITERAL:
            case XML_ELEMENT_LITERAL:
            case XML_TEXT_LITERAL:
            case LIST_CONSTRUCTOR_EXPR:
            case TABLE_CONSTRUCTOR_EXPR:
            case RECORD_LITERAL_EXPR:
            case TYPE_CONVERSION_EXPR:
            case UNARY_EXPR:
            case BINARY_EXPR:
            case TYPE_TEST_EXPR:
            case TERNARY_EXPR:
                return true;
            case SIMPLE_VARIABLE_REF:
                return (((BLangSimpleVarRef) expression).symbol.tag & SymTag.CONSTANT) == SymTag.CONSTANT;
            case GROUP_EXPR:
                return isConstExpression(((BLangGroupExpr) expression).expression);
            default:
                return false;
        }
    }

    private BLangExpression getRecordKeyValueField(BLangRecordLiteral recordLiteral,
                                                            String fieldName) {
        for (RecordLiteralNode.RecordField recordField : recordLiteral.fields) {
            if (recordField.isKeyValueField()) {
                BLangRecordLiteral.BLangRecordKeyValueField recordKeyValueField =
                        (BLangRecordLiteral.BLangRecordKeyValueField) recordField;
                if (fieldName.equals(recordKeyValueField.key.toString())) {
                    return recordKeyValueField.valueExpr;
                }
            } else if (recordField.getKind() == NodeKind.SIMPLE_VARIABLE_REF) {
                if (fieldName.equals(((BLangRecordVarNameField) recordField).variableName.value)) {
                    return (BLangRecordLiteral.BLangRecordVarNameField) recordField;
                }
            } else if (recordField.getKind() == NodeKind.RECORD_LITERAL_SPREAD_OP) {
                BLangRecordLiteral.BLangRecordSpreadOperatorField spreadOperatorField =
                        (BLangRecordLiteral.BLangRecordSpreadOperatorField) recordField;
                BType spreadOpExprType = types.getReferredType(spreadOperatorField.expr.getBType());
                if (spreadOpExprType.tag != TypeTags.RECORD) {
                    continue;
                }
                BRecordType recordType = (BRecordType) spreadOpExprType;
                for (BField recField : recordType.fields.values()) {
                    if (fieldName.equals(recField.name.value)) {
                        return recordLiteral;
                    }
                }
            }
        }

        return null;
    }

    public boolean validateKeySpecifier(List<String> fieldNameList, BType constraint,
                                         Location pos) {
        for (String fieldName : fieldNameList) {
            BField field = types.getTableConstraintField(constraint, fieldName);
            if (field == null) {
                dlog.error(pos,
                        DiagnosticErrorCode.INVALID_FIELD_NAMES_IN_KEY_SPECIFIER, fieldName, constraint);
                resultType = symTable.semanticError;
                return false;
            }

            if (!Symbols.isFlagOn(field.symbol.flags, Flags.READONLY)) {
                dlog.error(pos,
                        DiagnosticErrorCode.KEY_SPECIFIER_FIELD_MUST_BE_READONLY, fieldName);
                resultType = symTable.semanticError;
                return false;
            }

            if (!Symbols.isFlagOn(field.symbol.flags, Flags.REQUIRED)) {
                dlog.error(pos,
                        DiagnosticErrorCode.KEY_SPECIFIER_FIELD_MUST_BE_REQUIRED, fieldName);
                resultType = symTable.semanticError;
                return false;
            }

            if (!types.isAssignable(field.type, symTable.anydataType)) {
                dlog.error(pos,
                        DiagnosticErrorCode.KEY_SPECIFIER_FIELD_MUST_BE_ANYDATA, fieldName, constraint);
                resultType = symTable.semanticError;
                return false;
            }
        }
        return true;
    }

    private boolean validateTableConstructorExpr(BLangTableConstructorExpr tableConstructorExpr,
                                                 BTableType tableType) {
        BType constraintType = types.getReferredType(tableType.constraint);
        List<String> fieldNameList = new ArrayList<>();
        boolean isKeySpecifierEmpty = tableConstructorExpr.tableKeySpecifier == null;
        if (!isKeySpecifierEmpty) {
            fieldNameList.addAll(getTableKeyNameList(tableConstructorExpr.tableKeySpecifier));

            if (tableType.fieldNameList == null &&
                    !validateKeySpecifier(fieldNameList,
                                          constraintType.tag != TypeTags.INTERSECTION ? constraintType :
                                                  ((BIntersectionType) constraintType).effectiveType,
                                          tableConstructorExpr.tableKeySpecifier.pos)) {
                return false;
            }

            if (tableType.fieldNameList != null && !tableType.fieldNameList.equals(fieldNameList)) {
                dlog.error(tableConstructorExpr.tableKeySpecifier.pos, DiagnosticErrorCode.TABLE_KEY_SPECIFIER_MISMATCH,
                        tableType.fieldNameList.toString(), fieldNameList.toString());
                resultType = symTable.semanticError;
                return false;
            }
        }

        BType keyTypeConstraint = tableType.keyTypeConstraint;
        if (keyTypeConstraint != null) {
            keyTypeConstraint = types.getReferredType(keyTypeConstraint);
            List<BType> memberTypes = new ArrayList<>();

            switch (keyTypeConstraint.tag) {
                case TypeTags.TUPLE:
                    for (Type type : ((TupleType) keyTypeConstraint).getTupleTypes()) {
                        memberTypes.add((BType) type);
                    }
                    break;
                case TypeTags.RECORD:
                    Map<String, BField> fieldList = ((BRecordType) keyTypeConstraint).getFields();
                    memberTypes = fieldList.entrySet().stream()
                            .filter(e -> fieldNameList.contains(e.getKey())).map(entry -> entry.getValue().type)
                            .collect(Collectors.toList());
                    if (memberTypes.isEmpty()) {
                        memberTypes.add(keyTypeConstraint);
                    }
                    break;
                default:
                    memberTypes.add(keyTypeConstraint);
            }

            if (isKeySpecifierEmpty && keyTypeConstraint.tag == TypeTags.NEVER) {
                return true;
            }

            if (isKeySpecifierEmpty ||
                    tableConstructorExpr.tableKeySpecifier.fieldNameIdentifierList.size() != memberTypes.size()) {
                if (isKeySpecifierEmpty) {
                    dlog.error(tableConstructorExpr.pos,
                            DiagnosticErrorCode.KEY_SPECIFIER_EMPTY_FOR_PROVIDED_KEY_CONSTRAINT, memberTypes);
                } else {
                    dlog.error(tableConstructorExpr.pos,
                            DiagnosticErrorCode.KEY_SPECIFIER_SIZE_MISMATCH_WITH_KEY_CONSTRAINT,
                            memberTypes, tableConstructorExpr.tableKeySpecifier.fieldNameIdentifierList);
                }
                resultType = symTable.semanticError;
                return false;
            }

            List<IdentifierNode> fieldNameIdentifierList = tableConstructorExpr.tableKeySpecifier.
                    fieldNameIdentifierList;

            int index = 0;
            for (IdentifierNode identifier : fieldNameIdentifierList) {
                BField field = types.getTableConstraintField(constraintType, ((BLangIdentifier) identifier).value);
                if (field == null || !types.isAssignable(field.type, memberTypes.get(index))) {
                    dlog.error(tableConstructorExpr.tableKeySpecifier.pos,
                            DiagnosticErrorCode.KEY_SPECIFIER_MISMATCH_WITH_KEY_CONSTRAINT,
                            fieldNameIdentifierList.toString(), memberTypes.toString());
                    resultType = symTable.semanticError;
                    return false;
                }
                index++;
            }
        }

        return true;
    }

    public void validateMapConstraintTable(BType expType) {
        if (expType != null && (((BTableType) expType).fieldNameList != null ||
                ((BTableType) expType).keyTypeConstraint != null) &&
                !expType.tsymbol.owner.getFlags().contains(Flag.LANG_LIB)) {
            dlog.error(((BTableType) expType).keyPos,
                    DiagnosticErrorCode.KEY_CONSTRAINT_NOT_SUPPORTED_FOR_TABLE_WITH_MAP_CONSTRAINT);
            resultType = symTable.semanticError;
            return;
        }
        resultType = expType;
    }

    private List<String> getTableKeyNameList(BLangTableKeySpecifier tableKeySpecifier) {
        List<String> fieldNamesList = new ArrayList<>();
        for (IdentifierNode identifier : tableKeySpecifier.fieldNameIdentifierList) {
            fieldNamesList.add(((BLangIdentifier) identifier).value);
        }

        return fieldNamesList;
    }

    private BType createTableKeyConstraint(List<String> fieldNames, BType constraintType) {
        if (fieldNames == null) {
            return symTable.semanticError;
        }

        List<BType> memTypes = new ArrayList<>();
        for (String fieldName : fieldNames) {
            //null is not possible for field
            BField tableConstraintField = types.getTableConstraintField(constraintType, fieldName);

            if (tableConstraintField == null) {
                return symTable.semanticError;
            }

            BType fieldType = tableConstraintField.type;
            memTypes.add(fieldType);
        }

        if (memTypes.size() == 1) {
            return memTypes.get(0);
        }

        return new BTupleType(memTypes);
    }

    private BType checkListConstructorCompatibility(BType bType, BLangListConstructorExpr listConstructor) {
        int tag = bType.tag;
        if (tag == TypeTags.UNION) {
            boolean prevNonErrorLoggingCheck = this.nonErrorLoggingCheck;
            int errorCount = this.dlog.errorCount();
            this.nonErrorLoggingCheck = true;
            this.dlog.mute();

            List<BType> compatibleTypes = new ArrayList<>();
            boolean erroredExpType = false;
            for (BType memberType : ((BUnionType) bType).getMemberTypes()) {
                if (memberType == symTable.semanticError) {
                    if (!erroredExpType) {
                        erroredExpType = true;
                    }
                    continue;
                }

                BType listCompatibleMemType = getListConstructorCompatibleNonUnionType(memberType);
                if (listCompatibleMemType == symTable.semanticError) {
                    continue;
                }

                dlog.resetErrorCount();
                BType memCompatibiltyType = checkListConstructorCompatibility(listCompatibleMemType, listConstructor);
                if (memCompatibiltyType != symTable.semanticError && dlog.errorCount() == 0 &&
                        isUniqueType(compatibleTypes, memCompatibiltyType)) {
                    compatibleTypes.add(memCompatibiltyType);
                }
            }

            this.nonErrorLoggingCheck = prevNonErrorLoggingCheck;
            this.dlog.setErrorCount(errorCount);
            if (!prevNonErrorLoggingCheck) {
                this.dlog.unmute();
            }

            if (compatibleTypes.isEmpty()) {
                BLangListConstructorExpr exprToLog = listConstructor;
                if (this.nonErrorLoggingCheck) {
                    listConstructor.cloneAttempt++;
                    exprToLog = nodeCloner.cloneNode(listConstructor);
                }

                BType inferredTupleType = getInferredTupleType(exprToLog, symTable.noType);

                if (!erroredExpType && inferredTupleType != symTable.semanticError) {
                    dlog.error(listConstructor.pos, DiagnosticErrorCode.INCOMPATIBLE_TYPES, expType, inferredTupleType);
                }
                return symTable.semanticError;
            } else if (compatibleTypes.size() != 1) {
                dlog.error(listConstructor.pos, DiagnosticErrorCode.AMBIGUOUS_TYPES,
                        expType);
                return symTable.semanticError;
            }

            return checkListConstructorCompatibility(compatibleTypes.get(0), listConstructor);
        }

        if (tag == TypeTags.TYPEREFDESC) {
            return checkListConstructorCompatibility(types.getReferredType(bType), listConstructor);
        }

        if (tag == TypeTags.INTERSECTION) {
            return checkListConstructorCompatibility(((BIntersectionType) bType).effectiveType, listConstructor);
        }

        BType possibleType = getListConstructorCompatibleNonUnionType(bType);

        switch (possibleType.tag) {
            case TypeTags.ARRAY:
                return checkArrayType(listConstructor, (BArrayType) possibleType);
            case TypeTags.TUPLE:
                return checkTupleType(listConstructor, (BTupleType) possibleType);
            case TypeTags.READONLY:
                return checkReadOnlyListType(listConstructor);
            case TypeTags.TYPEDESC:
                // i.e typedesc t = [int, string]
                List<BType> results = new ArrayList<>();
                listConstructor.isTypedescExpr = true;
                for (int i = 0; i < listConstructor.exprs.size(); i++) {
                    results.add(checkExpr(listConstructor.exprs.get(i), env, symTable.noType));
                }
                List<BType> actualTypes = new ArrayList<>();
                for (int i = 0; i < listConstructor.exprs.size(); i++) {
                    final BLangExpression expr = listConstructor.exprs.get(i);
                    if (expr.getKind() == NodeKind.TYPEDESC_EXPRESSION) {
                        actualTypes.add(((BLangTypedescExpr) expr).resolvedType);
                    } else if (expr.getKind() == NodeKind.SIMPLE_VARIABLE_REF) {
                        actualTypes.add(((BLangSimpleVarRef) expr).symbol.type);
                    } else {
                        actualTypes.add(results.get(i));
                    }
                }
                if (actualTypes.size() == 1) {
                    listConstructor.typedescType = actualTypes.get(0);
                } else {
                    listConstructor.typedescType = new BTupleType(actualTypes);
                }
                return new BTypedescType(listConstructor.typedescType, null);
        }

        BLangListConstructorExpr exprToLog = listConstructor;
        if (this.nonErrorLoggingCheck) {
            listConstructor.cloneAttempt++;
            exprToLog = nodeCloner.cloneNode(listConstructor);
        }

        if (bType == symTable.semanticError) {
            // Ignore the return value, we only need to visit the expressions.
            getInferredTupleType(exprToLog, symTable.semanticError);
        } else {
            dlog.error(listConstructor.pos, DiagnosticErrorCode.INCOMPATIBLE_TYPES, bType,
                    getInferredTupleType(exprToLog, symTable.noType));
        }

        return symTable.semanticError;
    }

    private BType getListConstructorCompatibleNonUnionType(BType type) {
        switch (type.tag) {
            case TypeTags.ARRAY:
            case TypeTags.TUPLE:
            case TypeTags.READONLY:
            case TypeTags.TYPEDESC:
                return type;
            case TypeTags.JSON:
                return !Symbols.isFlagOn(type.flags, Flags.READONLY) ? symTable.arrayJsonType :
                        ImmutableTypeCloner.getEffectiveImmutableType(null, types, symTable.arrayJsonType,
                                                                      env, symTable, anonymousModelHelper, names);
            case TypeTags.ANYDATA:
                return !Symbols.isFlagOn(type.flags, Flags.READONLY) ? symTable.arrayAnydataType :
                        ImmutableTypeCloner.getEffectiveImmutableType(null, types, symTable.arrayAnydataType,
                                                                      env, symTable, anonymousModelHelper, names);
            case TypeTags.ANY:
                return !Symbols.isFlagOn(type.flags, Flags.READONLY) ? symTable.arrayType :
                        ImmutableTypeCloner.getEffectiveImmutableType(null, types, symTable.arrayType, env,
                                                                      symTable, anonymousModelHelper, names);
            case TypeTags.INTERSECTION:
                return ((BIntersectionType) type).effectiveType;
            case TypeTags.TYPEREFDESC:
                return types.getReferredType(type);
        }
        return symTable.semanticError;
    }

    private BType checkArrayType(BLangListConstructorExpr listConstructor, BArrayType arrayType) {
        BType eType = arrayType.eType;

        if (arrayType.state == BArrayState.INFERRED) {
            arrayType.size = listConstructor.exprs.size();
            arrayType.state = BArrayState.CLOSED;
        } else if ((arrayType.state != BArrayState.OPEN) && (arrayType.size != listConstructor.exprs.size())) {
            if (arrayType.size < listConstructor.exprs.size()) {
                dlog.error(listConstructor.pos,
                        DiagnosticErrorCode.MISMATCHING_ARRAY_LITERAL_VALUES, arrayType.size,
                        listConstructor.exprs.size());
                return symTable.semanticError;
            }

            if (!types.hasFillerValue(eType)) {
                dlog.error(listConstructor.pos,
                        DiagnosticErrorCode.INVALID_LIST_CONSTRUCTOR_ELEMENT_TYPE, expType);
                return symTable.semanticError;
            }
        }

        boolean errored = false;
        for (BLangExpression expr : listConstructor.exprs) {
            if (exprIncompatible(eType, expr) && !errored) {
                errored = true;
            }
        }

        return errored ? symTable.semanticError : arrayType;
    }

    private BType checkTupleType(BLangListConstructorExpr listConstructor, BTupleType tupleType) {
        List<BLangExpression> exprs = listConstructor.exprs;
        List<BType> memberTypes = tupleType.tupleTypes;
        BType restType = tupleType.restType;

        int listExprSize = exprs.size();
        int memberTypeSize = memberTypes.size();

        if (listExprSize < memberTypeSize) {
            for (int i = listExprSize; i < memberTypeSize; i++) {
                if (!types.hasFillerValue(memberTypes.get(i))) {
                    dlog.error(listConstructor.pos, DiagnosticErrorCode.SYNTAX_ERROR,
                            "tuple and expression size does not match");
                    return symTable.semanticError;
                }
            }
        } else if (listExprSize > memberTypeSize && restType == null) {
            dlog.error(listConstructor.pos, DiagnosticErrorCode.SYNTAX_ERROR,
                    "tuple and expression size does not match");
            return symTable.semanticError;
        }

        boolean errored = false;

        int nonRestCountToCheck = listExprSize < memberTypeSize ? listExprSize : memberTypeSize;

        for (int i = 0; i < nonRestCountToCheck; i++) {
            if (exprIncompatible(memberTypes.get(i), exprs.get(i)) && !errored) {
                errored = true;
            }
        }

        for (int i = nonRestCountToCheck; i < exprs.size(); i++) {
            if (exprIncompatible(restType, exprs.get(i)) && !errored) {
                errored = true;
            }
        }
        return errored ? symTable.semanticError : tupleType;
    }

    private BType checkReadOnlyListType(BLangListConstructorExpr listConstructor) {
        if (!this.nonErrorLoggingCheck) {
            BType inferredType = getInferredTupleType(listConstructor, symTable.readonlyType);

            if (inferredType == symTable.semanticError) {
                return symTable.semanticError;
            }
            return types.checkType(listConstructor, inferredType, symTable.readonlyType);
        }

        for (BLangExpression expr : listConstructor.exprs) {
            if (exprIncompatible(symTable.readonlyType, expr)) {
                return symTable.semanticError;
            }
        }

        return symTable.readonlyType;
    }

    private boolean exprIncompatible(BType eType, BLangExpression expr) {
        if (expr.typeChecked) {
            return expr.getBType() == symTable.semanticError;
        }

        BLangExpression exprToCheck = expr;

        if (this.nonErrorLoggingCheck) {
            expr.cloneAttempt++;
            exprToCheck = nodeCloner.cloneNode(expr);
        }

        return checkExpr(exprToCheck, this.env, eType) == symTable.semanticError;
    }

    private List<BType> checkExprList(List<BLangExpression> exprs, SymbolEnv env) {
        return checkExprList(exprs, env, symTable.noType);
    }

    private List<BType> checkExprList(List<BLangExpression> exprs, SymbolEnv env, BType expType) {
        List<BType> types = new ArrayList<>();
        SymbolEnv prevEnv = this.env;
        BType preExpType = this.expType;
        this.env = env;
        this.expType = expType;
        for (BLangExpression e : exprs) {
            checkExpr(e, this.env, expType);
            types.add(resultType);
        }
        this.env = prevEnv;
        this.expType = preExpType;
        return types;
    }

    private BType getInferredTupleType(BLangListConstructorExpr listConstructor, BType expType) {
        List<BType> memTypes = checkExprList(listConstructor.exprs, env, expType);

        for (BType memType : memTypes) {
            if (memType == symTable.semanticError) {
                return symTable.semanticError;
            }
        }

        BTupleType tupleType = new BTupleType(memTypes);

        if (expType.tag != TypeTags.READONLY) {
            return tupleType;
        }

        tupleType.flags |= Flags.READONLY;
        return tupleType;
    }

    public void visit(BLangRecordLiteral recordLiteral) {
        int expTypeTag = types.getReferredType(expType).tag;

        if (expTypeTag == TypeTags.NONE || expTypeTag == TypeTags.READONLY) {
            expType = defineInferredRecordType(recordLiteral, expType);
        } else if (expTypeTag == TypeTags.OBJECT) {
            dlog.error(recordLiteral.pos, DiagnosticErrorCode.INVALID_RECORD_LITERAL, expType);
            resultType = symTable.semanticError;
            return;
        }

        resultType = getEffectiveMappingType(recordLiteral,
                                             checkMappingConstructorCompatibility(expType, recordLiteral));
    }

    private BType getEffectiveMappingType(BLangRecordLiteral recordLiteral, BType applicableMappingType) {
        BType refType = types.getReferredType(applicableMappingType);
        if (applicableMappingType == symTable.semanticError ||
                (refType.tag == TypeTags.RECORD && Symbols.isFlagOn(applicableMappingType.flags,
                                                                                  Flags.READONLY))) {
            return applicableMappingType;
        }

        Map<String, RecordLiteralNode.RecordField> readOnlyFields = new LinkedHashMap<>();
        LinkedHashMap<String, BField> applicableTypeFields =
                refType.tag == TypeTags.RECORD ? ((BRecordType) refType).fields :
                        new LinkedHashMap<>();

        for (RecordLiteralNode.RecordField field : recordLiteral.fields) {
            if (field.getKind() == NodeKind.RECORD_LITERAL_SPREAD_OP) {
                continue;
            }

            String name;
            if (field.isKeyValueField()) {
                BLangRecordKeyValueField keyValueField = (BLangRecordKeyValueField) field;

                if (!keyValueField.readonly) {
                    continue;
                }

                BLangExpression keyExpr = keyValueField.key.expr;
                if (keyExpr.getKind() == NodeKind.SIMPLE_VARIABLE_REF) {
                    name = ((BLangSimpleVarRef) keyExpr).variableName.value;
                } else {
                    name = (String) ((BLangLiteral) keyExpr).value;
                }
            } else {
                BLangRecordVarNameField varNameField = (BLangRecordVarNameField) field;

                if (!varNameField.readonly) {
                    continue;
                }
                name = varNameField.variableName.value;
            }

            if (applicableTypeFields.containsKey(name) &&
                    Symbols.isFlagOn(applicableTypeFields.get(name).symbol.flags, Flags.READONLY)) {
                continue;
            }

            readOnlyFields.put(name, field);
        }

        if (readOnlyFields.isEmpty()) {
            return applicableMappingType;
        }

        PackageID pkgID = env.enclPkg.symbol.pkgID;
        Location pos = recordLiteral.pos;
        BRecordTypeSymbol recordSymbol = createRecordTypeSymbol(pkgID, pos, VIRTUAL);

        LinkedHashMap<String, BField> newFields = new LinkedHashMap<>();

        for (Map.Entry<String, RecordLiteralNode.RecordField> readOnlyEntry : readOnlyFields.entrySet()) {
            RecordLiteralNode.RecordField field = readOnlyEntry.getValue();

            String key = readOnlyEntry.getKey();
            Name fieldName = names.fromString(key);

            BType readOnlyFieldType;
            if (field.isKeyValueField()) {
                readOnlyFieldType = ((BLangRecordKeyValueField) field).valueExpr.getBType();
            } else {
                // Has to be a varname field.
                readOnlyFieldType = ((BLangRecordVarNameField) field).getBType();
            }

            BVarSymbol fieldSymbol = new BVarSymbol(Flags.asMask(new HashSet<Flag>() {{
                add(Flag.REQUIRED);
                add(Flag.READONLY);
            }}), fieldName, pkgID, readOnlyFieldType, recordSymbol,
                                                    ((BLangNode) field).pos, VIRTUAL);
            newFields.put(key, new BField(fieldName, null, fieldSymbol));
            recordSymbol.scope.define(fieldName, fieldSymbol);
        }

        BRecordType recordType = new BRecordType(recordSymbol, recordSymbol.flags);
        if (refType.tag == TypeTags.MAP) {
            recordType.sealed = false;
            recordType.restFieldType = ((BMapType) refType).constraint;
        } else {
            BRecordType applicableRecordType = (BRecordType) refType;
            boolean allReadOnlyFields = true;

            for (Map.Entry<String, BField> origEntry : applicableRecordType.fields.entrySet()) {
                String fieldName = origEntry.getKey();
                BField field = origEntry.getValue();

                if (readOnlyFields.containsKey(fieldName)) {
                    // Already defined.
                    continue;
                }

                BVarSymbol origFieldSymbol = field.symbol;
                long origFieldFlags = origFieldSymbol.flags;

                if (allReadOnlyFields && !Symbols.isFlagOn(origFieldFlags, Flags.READONLY)) {
                    allReadOnlyFields = false;
                }

                BVarSymbol fieldSymbol = new BVarSymbol(origFieldFlags, field.name, pkgID,
                                                        origFieldSymbol.type, recordSymbol, field.pos, VIRTUAL);
                newFields.put(fieldName, new BField(field.name, null, fieldSymbol));
                recordSymbol.scope.define(field.name, fieldSymbol);
            }

            recordType.sealed = applicableRecordType.sealed;
            recordType.restFieldType = applicableRecordType.restFieldType;

            if (recordType.sealed && allReadOnlyFields) {
                recordType.flags |= Flags.READONLY;
                recordType.tsymbol.flags |= Flags.READONLY;
            }

        }

        recordType.fields = newFields;
        recordSymbol.type = recordType;
        recordType.tsymbol = recordSymbol;

        BLangRecordTypeNode recordTypeNode = TypeDefBuilderHelper.createRecordTypeNode(recordType, pkgID, symTable,
                                                                                       pos);
        recordTypeNode.initFunction = TypeDefBuilderHelper.createInitFunctionForRecordType(recordTypeNode, env,
                                                                                           names, symTable);
        TypeDefBuilderHelper.createTypeDefinitionForTSymbol(recordType, recordSymbol, recordTypeNode, env);

        if (refType.tag == TypeTags.RECORD) {
            BRecordType applicableRecordType = (BRecordType) refType;
            BTypeSymbol applicableRecordTypeSymbol = applicableRecordType.tsymbol;
            BLangUserDefinedType origTypeRef = new BLangUserDefinedType(
                    ASTBuilderUtil.createIdentifier(
                            pos,
                            TypeDefBuilderHelper.getPackageAlias(env, pos.lineRange().filePath(),
                                                                 applicableRecordTypeSymbol.pkgID)),
                    ASTBuilderUtil.createIdentifier(pos, applicableRecordTypeSymbol.name.value));
            origTypeRef.pos = pos;
            origTypeRef.setBType(applicableRecordType);
            recordTypeNode.typeRefs.add(origTypeRef);
        } else if (refType.tag == TypeTags.MAP) {
            recordLiteral.expectedType = applicableMappingType;
        }

        return recordType;
    }

    private BType checkMappingConstructorCompatibility(BType bType, BLangRecordLiteral mappingConstructor) {
        int tag = bType.tag;
        if (tag == TypeTags.UNION) {
            boolean prevNonErrorLoggingCheck = this.nonErrorLoggingCheck;
            this.nonErrorLoggingCheck = true;
            int errorCount = this.dlog.errorCount();
            this.dlog.mute();

            List<BType> compatibleTypes = new ArrayList<>();
            boolean erroredExpType = false;
            for (BType memberType : ((BUnionType) bType).getMemberTypes()) {
                if (memberType == symTable.semanticError) {
                    if (!erroredExpType) {
                        erroredExpType = true;
                    }
                    continue;
                }

                BType listCompatibleMemType = getMappingConstructorCompatibleNonUnionType(memberType);
                if (listCompatibleMemType == symTable.semanticError) {
                    continue;
                }

                dlog.resetErrorCount();
                BType memCompatibiltyType = checkMappingConstructorCompatibility(listCompatibleMemType,
                                                                                 mappingConstructor);

                if (memCompatibiltyType != symTable.semanticError && dlog.errorCount() == 0 &&
                        isUniqueType(compatibleTypes, memCompatibiltyType)) {
                    compatibleTypes.add(memCompatibiltyType);
                }
            }

            this.nonErrorLoggingCheck = prevNonErrorLoggingCheck;
            dlog.setErrorCount(errorCount);
            if (!prevNonErrorLoggingCheck) {
                this.dlog.unmute();
            }

            if (compatibleTypes.isEmpty()) {
                if (!erroredExpType) {
                    reportIncompatibleMappingConstructorError(mappingConstructor, bType);
                }
                validateSpecifiedFields(mappingConstructor, symTable.semanticError);
                return symTable.semanticError;
            } else if (compatibleTypes.size() != 1) {
                dlog.error(mappingConstructor.pos, DiagnosticErrorCode.AMBIGUOUS_TYPES, bType);
                validateSpecifiedFields(mappingConstructor, symTable.semanticError);
                return symTable.semanticError;
            }

            return checkMappingConstructorCompatibility(compatibleTypes.get(0), mappingConstructor);
        }

        if (tag == TypeTags.TYPEREFDESC) {
            BType refType = types.getReferredType(bType);
            BType compatibleType = checkMappingConstructorCompatibility(refType, mappingConstructor);
            return (refType.tag != TypeTags.UNION && refType.tag != TypeTags.INTERSECTION) ? bType : compatibleType;
        }

        if (tag == TypeTags.INTERSECTION) {
            return checkMappingConstructorCompatibility(((BIntersectionType) bType).effectiveType, mappingConstructor);
        }

        BType possibleType = getMappingConstructorCompatibleNonUnionType(bType);

        switch (possibleType.tag) {
            case TypeTags.MAP:
                return validateSpecifiedFields(mappingConstructor, possibleType) ? possibleType :
                        symTable.semanticError;
            case TypeTags.RECORD:
                boolean isSpecifiedFieldsValid = validateSpecifiedFields(mappingConstructor, possibleType);

                boolean hasAllRequiredFields = validateRequiredFields((BRecordType) possibleType,
                                                                      mappingConstructor.fields,
                                                                      mappingConstructor.pos);

                return isSpecifiedFieldsValid && hasAllRequiredFields ? possibleType : symTable.semanticError;
            case TypeTags.READONLY:
                return checkReadOnlyMappingType(mappingConstructor);
        }
        reportIncompatibleMappingConstructorError(mappingConstructor, bType);
        validateSpecifiedFields(mappingConstructor, symTable.semanticError);
        return symTable.semanticError;
    }

    private BType checkReadOnlyMappingType(BLangRecordLiteral mappingConstructor) {
        if (!this.nonErrorLoggingCheck) {
            BType inferredType = defineInferredRecordType(mappingConstructor, symTable.readonlyType);

            if (inferredType == symTable.semanticError) {
                return symTable.semanticError;
            }
            return checkMappingConstructorCompatibility(inferredType, mappingConstructor);
        }

        for (RecordLiteralNode.RecordField field : mappingConstructor.fields) {
            BLangExpression exprToCheck;

            if (field.isKeyValueField()) {
                exprToCheck = ((BLangRecordKeyValueField) field).valueExpr;
            } else if (field.getKind() == NodeKind.RECORD_LITERAL_SPREAD_OP) {
                exprToCheck = ((BLangRecordLiteral.BLangRecordSpreadOperatorField) field).expr;
            } else {
                exprToCheck = (BLangRecordVarNameField) field;
            }

            if (exprIncompatible(symTable.readonlyType, exprToCheck)) {
                return symTable.semanticError;
            }
        }

        return symTable.readonlyType;
    }

    private BType getMappingConstructorCompatibleNonUnionType(BType type) {
        switch (type.tag) {
            case TypeTags.MAP:
            case TypeTags.RECORD:
            case TypeTags.READONLY:
                return type;
            case TypeTags.JSON:
                return !Symbols.isFlagOn(type.flags, Flags.READONLY) ? symTable.mapJsonType :
                        ImmutableTypeCloner.getEffectiveImmutableType(null, types, symTable.mapJsonType, env,
                                                                      symTable, anonymousModelHelper, names);
            case TypeTags.ANYDATA:
                return !Symbols.isFlagOn(type.flags, Flags.READONLY) ? symTable.mapAnydataType :
                        ImmutableTypeCloner.getEffectiveImmutableType(null, types, symTable.mapAnydataType,
                                                                      env, symTable, anonymousModelHelper, names);
            case TypeTags.ANY:
                return !Symbols.isFlagOn(type.flags, Flags.READONLY) ? symTable.mapType :
                        ImmutableTypeCloner.getEffectiveImmutableType(null, types, symTable.mapType, env,
                                                                      symTable, anonymousModelHelper, names);
            case TypeTags.INTERSECTION:
                return ((BIntersectionType) type).effectiveType;
            case TypeTags.TYPEREFDESC:
                return types.getReferredType(type);
        }
        return symTable.semanticError;
    }

    private boolean isMappingConstructorCompatibleType(BType type) {
        return types.getReferredType(type).tag == TypeTags.RECORD
                || types.getReferredType(type).tag == TypeTags.MAP;
    }

    private void reportIncompatibleMappingConstructorError(BLangRecordLiteral mappingConstructorExpr, BType expType) {
        if (expType == symTable.semanticError) {
            return;
        }

        if (expType.tag != TypeTags.UNION) {
            dlog.error(mappingConstructorExpr.pos,
                    DiagnosticErrorCode.MAPPING_CONSTRUCTOR_COMPATIBLE_TYPE_NOT_FOUND, expType);
            return;
        }

        BUnionType unionType = (BUnionType) expType;
        BType[] memberTypes = types.getAllTypes(unionType, true).toArray(new BType[0]);

        // Special case handling for `T?` where T is a record type. This is done to give more user friendly error
        // messages for this common scenario.
        if (memberTypes.length == 2) {
            BRecordType recType = null;

            if (memberTypes[0].tag == TypeTags.RECORD && memberTypes[1].tag == TypeTags.NIL) {
                recType = (BRecordType) memberTypes[0];
            } else if (memberTypes[1].tag == TypeTags.RECORD && memberTypes[0].tag == TypeTags.NIL) {
                recType = (BRecordType) memberTypes[1];
            }

            if (recType != null) {
                validateSpecifiedFields(mappingConstructorExpr, recType);
                validateRequiredFields(recType, mappingConstructorExpr.fields, mappingConstructorExpr.pos);
                return;
            }
        }

        // By this point, we know there aren't any types to which we can assign the mapping constructor. If this is
        // case where there is at least one type with which we can use mapping constructors, but this particular
        // mapping constructor is incompatible, we give an incompatible mapping constructor error.
        for (BType bType : memberTypes) {
            if (isMappingConstructorCompatibleType(bType)) {
                dlog.error(mappingConstructorExpr.pos, DiagnosticErrorCode.INCOMPATIBLE_MAPPING_CONSTRUCTOR,
                        unionType);
                return;
            }
        }

        dlog.error(mappingConstructorExpr.pos,
                DiagnosticErrorCode.MAPPING_CONSTRUCTOR_COMPATIBLE_TYPE_NOT_FOUND, unionType);
    }

    private boolean validateSpecifiedFields(BLangRecordLiteral mappingConstructor, BType possibleType) {
        boolean isFieldsValid = true;

        for (RecordLiteralNode.RecordField field : mappingConstructor.fields) {
            BType checkedType = checkMappingField(field, types.getReferredType(possibleType));
            if (isFieldsValid && checkedType == symTable.semanticError) {
                isFieldsValid = false;
            }
        }

        return isFieldsValid;
    }

    private boolean validateRequiredFields(BRecordType type, List<RecordLiteralNode.RecordField> specifiedFields,
                                           Location pos) {
        HashSet<String> specFieldNames = getFieldNames(specifiedFields);
        boolean hasAllRequiredFields = true;

        for (BField field : type.fields.values()) {
            String fieldName = field.name.value;
            if (!specFieldNames.contains(fieldName) && Symbols.isFlagOn(field.symbol.flags, Flags.REQUIRED)
                    && !types.isNeverTypeOrStructureTypeWithARequiredNeverMember(field.type)) {
                // Check if `field` is explicitly assigned a value in the record literal
                // If a required field is missing, it's a compile error
                dlog.error(pos, DiagnosticErrorCode.MISSING_REQUIRED_RECORD_FIELD, field.name);
                if (hasAllRequiredFields) {
                    hasAllRequiredFields = false;
                }
            }
        }
        return hasAllRequiredFields;
    }

    private HashSet<String> getFieldNames(List<RecordLiteralNode.RecordField> specifiedFields) {
        HashSet<String> fieldNames = new HashSet<>();

        for (RecordLiteralNode.RecordField specifiedField : specifiedFields) {
            if (specifiedField.isKeyValueField()) {
                String name = getKeyValueFieldName((BLangRecordKeyValueField) specifiedField);
                if (name == null) {
                    continue; // computed key
                }

                fieldNames.add(name);
            } else if (specifiedField.getKind() == NodeKind.SIMPLE_VARIABLE_REF) {
                fieldNames.add(getVarNameFieldName((BLangRecordVarNameField) specifiedField));
            } else {
                fieldNames.addAll(getSpreadOpFieldRequiredFieldNames(
                        (BLangRecordLiteral.BLangRecordSpreadOperatorField) specifiedField));
            }
        }

        return fieldNames;
    }

    private String getKeyValueFieldName(BLangRecordKeyValueField field) {
        BLangRecordKey key = field.key;
        if (key.computedKey) {
            return null;
        }

        BLangExpression keyExpr = key.expr;

        if (keyExpr.getKind() == NodeKind.SIMPLE_VARIABLE_REF) {
            return ((BLangSimpleVarRef) keyExpr).variableName.value;
        } else if (keyExpr.getKind() == NodeKind.LITERAL) {
            return (String) ((BLangLiteral) keyExpr).value;
        }
        return null;
    }

    private String getVarNameFieldName(BLangRecordVarNameField field) {
        return field.variableName.value;
    }

    private List<String> getSpreadOpFieldRequiredFieldNames(BLangRecordLiteral.BLangRecordSpreadOperatorField field) {
        BType spreadType = types.getReferredType(checkExpr(field.expr, env));

        if (spreadType.tag != TypeTags.RECORD) {
            return Collections.emptyList();
        }

        List<String> fieldNames = new ArrayList<>();
        for (BField bField : ((BRecordType) spreadType).getFields().values()) {
            if (!Symbols.isOptional(bField.symbol)) {
                fieldNames.add(bField.name.value);
            }
        }
        return fieldNames;
    }

    @Override
    public void visit(BLangWorkerFlushExpr workerFlushExpr) {
        if (workerFlushExpr.workerIdentifier != null) {
            String workerName = workerFlushExpr.workerIdentifier.getValue();
            if (!this.workerExists(this.env, workerName)) {
                this.dlog.error(workerFlushExpr.pos, DiagnosticErrorCode.UNDEFINED_WORKER, workerName);
            } else {
                BSymbol symbol = symResolver.lookupSymbolInMainSpace(env, names.fromString(workerName));
                if (symbol != symTable.notFoundSymbol) {
                    workerFlushExpr.workerSymbol = symbol;
                }
            }
        }
        BType actualType = BUnionType.create(null, symTable.errorType, symTable.nilType);
        resultType = types.checkType(workerFlushExpr, actualType, expType);
    }

    @Override
    public void visit(BLangWorkerSyncSendExpr syncSendExpr) {
        BSymbol symbol = symResolver.lookupSymbolInMainSpace(env, names.fromIdNode(syncSendExpr.workerIdentifier));

        if (symTable.notFoundSymbol.equals(symbol)) {
            syncSendExpr.workerType = symTable.semanticError;
        } else {
            syncSendExpr.workerType = symbol.type;
            syncSendExpr.workerSymbol = symbol;
        }

        // TODO Need to remove this cached env
        syncSendExpr.env = this.env;
        checkExpr(syncSendExpr.expr, this.env);

        // Validate if the send expression type is cloneableType
        if (!types.isAssignable(syncSendExpr.expr.getBType(), symTable.cloneableType)) {
            this.dlog.error(syncSendExpr.pos, DiagnosticErrorCode.INVALID_TYPE_FOR_SEND,
                            syncSendExpr.expr.getBType());
        }

        String workerName = syncSendExpr.workerIdentifier.getValue();
        if (!this.workerExists(this.env, workerName)) {
            this.dlog.error(syncSendExpr.pos, DiagnosticErrorCode.UNDEFINED_WORKER, workerName);
        }

        syncSendExpr.expectedType = expType;

        // Type checking against the matching receive is done during code analysis.
        // When the expected type is noType, set the result type as nil to avoid variable assignment is required errors.
        resultType = expType == symTable.noType ? symTable.nilType : expType;
    }

    @Override
    public void visit(BLangWorkerReceive workerReceiveExpr) {
        BSymbol symbol = symResolver.lookupSymbolInMainSpace(env, names.fromIdNode(workerReceiveExpr.workerIdentifier));

        // TODO Need to remove this cached env
        workerReceiveExpr.env = this.env;

        if (symTable.notFoundSymbol.equals(symbol)) {
            workerReceiveExpr.workerType = symTable.semanticError;
        } else {
            workerReceiveExpr.workerType = symbol.type;
            workerReceiveExpr.workerSymbol = symbol;
        }
        // The receive expression cannot be assigned to var, since we cannot infer the type.
        if (symTable.noType == this.expType) {
            this.dlog.error(workerReceiveExpr.pos, DiagnosticErrorCode.INVALID_USAGE_OF_RECEIVE_EXPRESSION);
        }
        // We cannot predict the type of the receive expression as it depends on the type of the data sent by the other
        // worker/channel. Since receive is an expression now we infer the type of it from the lhs of the statement.
        workerReceiveExpr.setBType(this.expType);
        resultType = this.expType;
    }

    private boolean workerExists(SymbolEnv env, String workerName) {
        //TODO: move this method to CodeAnalyzer
        if (workerName.equals(DEFAULT_WORKER_NAME)) {
           return true;
        }
        BSymbol symbol = this.symResolver.lookupSymbolInMainSpace(env, new Name(workerName));
        return symbol != this.symTable.notFoundSymbol &&
               symbol.type.tag == TypeTags.FUTURE &&
               ((BFutureType) symbol.type).workerDerivative;
    }

    @Override
    public void visit(BLangConstRef constRef) {
        constRef.symbol = symResolver.lookupMainSpaceSymbolInPackage(constRef.pos, env,
                names.fromIdNode(constRef.pkgAlias), names.fromIdNode(constRef.variableName));

        types.setImplicitCastExpr(constRef, constRef.getBType(), expType);
        resultType = constRef.getBType();
    }

    public void visit(BLangSimpleVarRef varRefExpr) {
        // Set error type as the actual type.
        BType actualType = symTable.semanticError;

        Name varName = names.fromIdNode(varRefExpr.variableName);
        if (varName == Names.IGNORE) {
            varRefExpr.setBType(this.symTable.anyType);

            // If the variable name is a wildcard('_'), the symbol should be ignorable.
            varRefExpr.symbol = new BVarSymbol(0, true, varName,
                                               names.originalNameFromIdNode(varRefExpr.variableName),
                                               env.enclPkg.symbol.pkgID, varRefExpr.getBType(), env.scope.owner,
                                               varRefExpr.pos, VIRTUAL);

            resultType = varRefExpr.getBType();
            return;
        }

        Name compUnitName = getCurrentCompUnit(varRefExpr);
        varRefExpr.pkgSymbol =
                symResolver.resolvePrefixSymbol(env, names.fromIdNode(varRefExpr.pkgAlias), compUnitName);
        if (varRefExpr.pkgSymbol == symTable.notFoundSymbol) {
            varRefExpr.symbol = symTable.notFoundSymbol;
            dlog.error(varRefExpr.pos, DiagnosticErrorCode.UNDEFINED_MODULE, varRefExpr.pkgAlias);
        }

        if (varRefExpr.pkgSymbol.tag == SymTag.XMLNS) {
            actualType = symTable.stringType;
        } else if (varRefExpr.pkgSymbol != symTable.notFoundSymbol) {
            BSymbol symbol = symResolver.lookupMainSpaceSymbolInPackage(varRefExpr.pos, env,
                    names.fromIdNode(varRefExpr.pkgAlias), varName);
            // if no symbol, check same for object attached function
            if (symbol == symTable.notFoundSymbol && env.enclType != null) {
                Name objFuncName = names.fromString(Symbols
                        .getAttachedFuncSymbolName(env.enclType.getBType().tsymbol.name.value, varName.value));
                symbol = symResolver.resolveStructField(varRefExpr.pos, env, objFuncName,
                                                        env.enclType.getBType().tsymbol);
            }

            // TODO: call to isInLocallyDefinedRecord() is a temporary fix done to disallow local var references in
            //  locally defined record type defs. This check should be removed once local var referencing is supported.
            if (((symbol.tag & SymTag.VARIABLE) == SymTag.VARIABLE)) {
                BVarSymbol varSym = (BVarSymbol) symbol;
                checkSelfReferences(varRefExpr.pos, env, varSym);
                varRefExpr.symbol = varSym;
                actualType = varSym.type;
                markAndRegisterClosureVariable(symbol, varRefExpr.pos, env);
            } else if ((symbol.tag & SymTag.TYPE_DEF) == SymTag.TYPE_DEF) {
                actualType = symbol.type.tag == TypeTags.TYPEDESC ? symbol.type : new BTypedescType(symbol.type, null);
                varRefExpr.symbol = symbol;
            } else if ((symbol.tag & SymTag.CONSTANT) == SymTag.CONSTANT) {
                BConstantSymbol constSymbol = (BConstantSymbol) symbol;
                varRefExpr.symbol = constSymbol;
                BType symbolType = symbol.type;
                BType expectedType = types.getReferredType(expType);
                if (symbolType != symTable.noType && expectedType.tag == TypeTags.FINITE ||
                        (expectedType.tag == TypeTags.UNION && types.getAllTypes(expectedType, true).stream()
                                .anyMatch(memType -> memType.tag == TypeTags.FINITE &&
                                        types.isAssignable(symbolType, memType)))) {
                    actualType = symbolType;
                } else {
                    actualType = constSymbol.literalType;
                }

                // If the constant is on the LHS, modifications are not allowed.
                // E.g. m.k = "10"; // where `m` is a constant.
                if (varRefExpr.isLValue || varRefExpr.isCompoundAssignmentLValue) {
                    actualType = symTable.semanticError;
                    dlog.error(varRefExpr.pos, DiagnosticErrorCode.CANNOT_UPDATE_CONSTANT_VALUE);
                }
            } else {
                varRefExpr.symbol = symbol; // Set notFoundSymbol
                logUndefinedSymbolError(varRefExpr.pos, varName.value);
            }
        }

        // Check type compatibility
        if (expType.tag == TypeTags.ARRAY && isArrayOpenSealedType((BArrayType) expType)) {
            dlog.error(varRefExpr.pos, DiagnosticErrorCode.CLOSED_ARRAY_TYPE_CAN_NOT_INFER_SIZE);
            return;

        }
        resultType = types.checkType(varRefExpr, actualType, expType);
    }

    @Override
    public void visit(BLangRecordVarRef varRefExpr) {
        LinkedHashMap<String, BField> fields = new LinkedHashMap<>();

        String recordName = this.anonymousModelHelper.getNextAnonymousTypeKey(env.enclPkg.symbol.pkgID);
        BRecordTypeSymbol recordSymbol = Symbols.createRecordSymbol(Flags.ANONYMOUS, names.fromString(recordName),
                                                                    env.enclPkg.symbol.pkgID, null, env.scope.owner,
                                                                    varRefExpr.pos, SOURCE);
        symbolEnter.defineSymbol(varRefExpr.pos, recordSymbol, env);

        boolean unresolvedReference = false;
        for (BLangRecordVarRef.BLangRecordVarRefKeyValue recordRefField : varRefExpr.recordRefFields) {
            BLangVariableReference bLangVarReference = (BLangVariableReference) recordRefField.variableReference;
            bLangVarReference.isLValue = true;
            checkExpr(recordRefField.variableReference, env);
            if (bLangVarReference.symbol == null || bLangVarReference.symbol == symTable.notFoundSymbol ||
                    !isValidVariableReference(recordRefField.variableReference)) {
                unresolvedReference = true;
                continue;
            }
            BVarSymbol bVarSymbol = (BVarSymbol) bLangVarReference.symbol;
            BField field = new BField(names.fromIdNode(recordRefField.variableName), varRefExpr.pos,
                                      new BVarSymbol(0, names.fromIdNode(recordRefField.variableName),
                                                     names.originalNameFromIdNode(recordRefField.variableName),
                                                     env.enclPkg.symbol.pkgID, bVarSymbol.type, recordSymbol,
                                                     varRefExpr.pos, SOURCE));
            fields.put(field.name.value, field);
        }

        BLangExpression restParam = (BLangExpression) varRefExpr.restParam;
        if (restParam != null) {
            checkExpr(restParam, env);
            unresolvedReference = !isValidVariableReference(restParam);
        }

        if (unresolvedReference) {
            resultType = symTable.semanticError;
            return;
        }

        BRecordType bRecordType = new BRecordType(recordSymbol);
        bRecordType.fields = fields;
        recordSymbol.type = bRecordType;
        varRefExpr.symbol = new BVarSymbol(0, recordSymbol.name, recordSymbol.getOriginalName(),
                                           env.enclPkg.symbol.pkgID, bRecordType, env.scope.owner, varRefExpr.pos,
                                           SOURCE);

        if (restParam == null) {
            bRecordType.sealed = true;
            bRecordType.restFieldType = symTable.noType;
        } else if (restParam.getBType() == symTable.semanticError) {
            bRecordType.restFieldType = symTable.mapType;
        } else {
            // Rest variable type of Record ref (record destructuring assignment) is a record where T is the broad
            // type of all fields that are not specified in the destructuring pattern. Here we set the rest type of
            // record type to T.
            BType restFieldType;
            if (restParam.getBType().tag == TypeTags.RECORD) {
                restFieldType = ((BRecordType) restParam.getBType()).restFieldType;
            } else if (restParam.getBType().tag == TypeTags.MAP) {
                restFieldType = ((BMapType) restParam.getBType()).constraint;
            } else {
                restFieldType = restParam.getBType();
            }
            bRecordType.restFieldType = restFieldType;
        }

        resultType = bRecordType;
    }

    @Override
    public void visit(BLangErrorVarRef varRefExpr) {
        if (varRefExpr.typeNode != null) {
            BType bType = symResolver.resolveTypeNode(varRefExpr.typeNode, env);
            varRefExpr.setBType(bType);
            checkIndirectErrorVarRef(varRefExpr);
            resultType = bType;
            return;
        }

        if (varRefExpr.message != null) {
            varRefExpr.message.isLValue = true;
            checkExpr(varRefExpr.message, env);
            if (!types.isAssignable(symTable.stringType, varRefExpr.message.getBType())) {
                dlog.error(varRefExpr.message.pos, DiagnosticErrorCode.INCOMPATIBLE_TYPES, symTable.stringType,
                           varRefExpr.message.getBType());
            }
        }

        if (varRefExpr.cause != null) {
            varRefExpr.cause.isLValue = true;
            checkExpr(varRefExpr.cause, env);
            if (!types.isAssignable(symTable.errorOrNilType, varRefExpr.cause.getBType())) {
                dlog.error(varRefExpr.cause.pos, DiagnosticErrorCode.INCOMPATIBLE_TYPES, symTable.errorOrNilType,
                           varRefExpr.cause.getBType());
            }
        }

        boolean unresolvedReference = false;

        for (BLangNamedArgsExpression detailItem : varRefExpr.detail) {
            BLangVariableReference refItem = (BLangVariableReference) detailItem.expr;
            refItem.isLValue = true;
            checkExpr(refItem, env);

            if (!isValidVariableReference(refItem)) {
                unresolvedReference = true;
                continue;
            }

            if (refItem.getKind() == NodeKind.FIELD_BASED_ACCESS_EXPR
                    || refItem.getKind() == NodeKind.INDEX_BASED_ACCESS_EXPR) {
                dlog.error(refItem.pos, DiagnosticErrorCode.INVALID_VARIABLE_REFERENCE_IN_BINDING_PATTERN,
                        refItem);
                unresolvedReference = true;
                continue;
            }

            if (refItem.symbol == null) {
                unresolvedReference = true;
            }
        }

        if (varRefExpr.restVar != null) {
            varRefExpr.restVar.isLValue = true;
            if (varRefExpr.restVar.getKind() == NodeKind.SIMPLE_VARIABLE_REF) {
                checkExpr(varRefExpr.restVar, env);
                unresolvedReference = unresolvedReference
                        || varRefExpr.restVar.symbol == null
                        || !isValidVariableReference(varRefExpr.restVar);
            }
        }

        if (unresolvedReference) {
            resultType = symTable.semanticError;
            return;
        }

        BType errorRefRestFieldType;
        if (varRefExpr.restVar == null) {
            errorRefRestFieldType = symTable.anydataOrReadonly;
        } else if (varRefExpr.restVar.getKind() == NodeKind.SIMPLE_VARIABLE_REF
                && ((BLangSimpleVarRef) varRefExpr.restVar).variableName.value.equals(Names.IGNORE.value)) {
            errorRefRestFieldType = symTable.anydataOrReadonly;
        } else if (varRefExpr.restVar.getKind() == NodeKind.INDEX_BASED_ACCESS_EXPR
            || varRefExpr.restVar.getKind() == NodeKind.FIELD_BASED_ACCESS_EXPR) {
            errorRefRestFieldType = varRefExpr.restVar.getBType();
        } else if (varRefExpr.restVar.getBType().tag == TypeTags.MAP) {
            errorRefRestFieldType = ((BMapType) varRefExpr.restVar.getBType()).constraint;
        } else {
            dlog.error(varRefExpr.restVar.pos, DiagnosticErrorCode.INCOMPATIBLE_TYPES,
                       varRefExpr.restVar.getBType(), symTable.detailType);
            resultType = symTable.semanticError;
            return;
        }

        BType errorDetailType = errorRefRestFieldType == symTable.anydataOrReadonly
                ? symTable.errorType.detailType
                : new BMapType(TypeTags.MAP, errorRefRestFieldType, null, Flags.PUBLIC);
        resultType = new BErrorType(symTable.errorType.tsymbol, errorDetailType);
    }

    private void checkIndirectErrorVarRef(BLangErrorVarRef varRefExpr) {
        for (BLangNamedArgsExpression detailItem : varRefExpr.detail) {
            checkExpr(detailItem.expr, env);
            checkExpr(detailItem, env, detailItem.expr.getBType());
        }

        if (varRefExpr.restVar != null) {
            checkExpr(varRefExpr.restVar, env);
        }

        if (varRefExpr.message != null) {
            varRefExpr.message.isLValue = true;
            checkExpr(varRefExpr.message, env);
        }

        if (varRefExpr.cause != null) {
            varRefExpr.cause.isLValue = true;
            checkExpr(varRefExpr.cause, env);
        }
    }

    @Override
    public void visit(BLangTupleVarRef varRefExpr) {
        List<BType> results = new ArrayList<>();
        for (int i = 0; i < varRefExpr.expressions.size(); i++) {
            ((BLangVariableReference) varRefExpr.expressions.get(i)).isLValue = true;
            results.add(checkExpr(varRefExpr.expressions.get(i), env, symTable.noType));
        }
        BTupleType actualType = new BTupleType(results);
        if (varRefExpr.restParam != null) {
            BLangExpression restExpr = (BLangExpression) varRefExpr.restParam;
            ((BLangVariableReference) restExpr).isLValue = true;
            BType checkedType = checkExpr(restExpr, env, symTable.noType);
            if (!(checkedType.tag == TypeTags.ARRAY || checkedType.tag == TypeTags.TUPLE)) {
                dlog.error(varRefExpr.pos, DiagnosticErrorCode.INVALID_TYPE_FOR_REST_DESCRIPTOR, checkedType);
                resultType = symTable.semanticError;
                return;
            }
            if (checkedType.tag == TypeTags.ARRAY) {
                actualType.restType = ((BArrayType) checkedType).eType;
            } else {
                actualType.restType = checkedType;
            }
        }
        resultType = types.checkType(varRefExpr, actualType, expType);
    }

    /**
     * This method will recursively check if a multidimensional array has at least one open sealed dimension.
     *
     * @param arrayType array to check if open sealed
     * @return true if at least one dimension is open sealed
     */
    public boolean isArrayOpenSealedType(BArrayType arrayType) {
        if (arrayType.state == BArrayState.INFERRED) {
            return true;
        }
        if (arrayType.eType.tag == TypeTags.ARRAY) {
            return isArrayOpenSealedType((BArrayType) arrayType.eType);
        }
        return false;
    }

    /**
     * This method will recursively traverse and find the symbol environment of a lambda node (which is given as the
     * enclosing invokable node) which is needed to lookup closure variables. The variable lookup will start from the
     * enclosing invokable node's environment, which are outside of the scope of a lambda function.
     */
    private SymbolEnv findEnclosingInvokableEnv(SymbolEnv env, BLangInvokableNode encInvokable) {
        if (env.enclEnv.node != null && env.enclEnv.node.getKind() == NodeKind.ARROW_EXPR) {
            // if enclosing env's node is arrow expression
            return env.enclEnv;
        }

        if (env.enclEnv.node != null && (env.enclEnv.node.getKind() == NodeKind.ON_FAIL)) {
            // if enclosing env's node is a transaction, retry or a on-fail
            return env.enclEnv;
        }

        if (env.enclInvokable != null && env.enclInvokable == encInvokable) {
            return findEnclosingInvokableEnv(env.enclEnv, encInvokable);
        }
        return env;
    }

    private SymbolEnv findEnclosingInvokableEnv(SymbolEnv env, BLangRecordTypeNode recordTypeNode) {
        if (env.enclEnv.node != null && env.enclEnv.node.getKind() == NodeKind.ARROW_EXPR) {
            // if enclosing env's node is arrow expression
            return env.enclEnv;
        }

        if (env.enclEnv.node != null && (env.enclEnv.node.getKind() == NodeKind.ON_FAIL)) {
            // if enclosing env's node is a transaction, retry or on-fail
            return env.enclEnv;
        }

        if (env.enclType != null && env.enclType == recordTypeNode) {
            return findEnclosingInvokableEnv(env.enclEnv, recordTypeNode);
        }
        return env;
    }

    private boolean isFunctionArgument(BSymbol symbol, List<BLangSimpleVariable> params) {
        return params.stream().anyMatch(param -> (param.symbol.name.equals(symbol.name) &&
                param.getBType().tag == symbol.type.tag));
    }

    @Override
    public void visit(BLangFieldBasedAccess.BLangNSPrefixedFieldBasedAccess nsPrefixedFieldBasedAccess) {
        checkFieldBasedAccess(nsPrefixedFieldBasedAccess, true);
    }

    public void visit(BLangFieldBasedAccess fieldAccessExpr) {
        checkFieldBasedAccess(fieldAccessExpr, false);
    }

    private void checkFieldBasedAccess(BLangFieldBasedAccess fieldAccessExpr, boolean isNsPrefixed) {
        markLeafNode(fieldAccessExpr);

        // First analyze the accessible expression.
        BLangExpression containerExpression = fieldAccessExpr.expr;

        if (containerExpression instanceof BLangValueExpression) {
            ((BLangValueExpression) containerExpression).isLValue = fieldAccessExpr.isLValue;
            ((BLangValueExpression) containerExpression).isCompoundAssignmentLValue =
                    fieldAccessExpr.isCompoundAssignmentLValue;
        }

        BType varRefType = types.getTypeWithEffectiveIntersectionTypes(checkExpr(containerExpression, env));

        // Disallow `expr.ns:attrname` syntax on non xml expressions.
        if (isNsPrefixed && !isXmlAccess(fieldAccessExpr)) {
            dlog.error(fieldAccessExpr.pos, DiagnosticErrorCode.INVALID_FIELD_ACCESS_EXPRESSION);
            resultType = symTable.semanticError;
            return;
        }

        BType actualType;
        if (fieldAccessExpr.optionalFieldAccess) {
            if (fieldAccessExpr.isLValue || fieldAccessExpr.isCompoundAssignmentLValue) {
                dlog.error(fieldAccessExpr.pos, DiagnosticErrorCode.OPTIONAL_FIELD_ACCESS_NOT_REQUIRED_ON_LHS);
                resultType = symTable.semanticError;
                return;
            }
            actualType = checkOptionalFieldAccessExpr(fieldAccessExpr, varRefType,
                    names.fromIdNode(fieldAccessExpr.field));
        } else {
            actualType = checkFieldAccessExpr(fieldAccessExpr, varRefType, names.fromIdNode(fieldAccessExpr.field));

            if (actualType != symTable.semanticError &&
                    (fieldAccessExpr.isLValue || fieldAccessExpr.isCompoundAssignmentLValue)) {
                if (isAllReadonlyTypes(varRefType)) {
                    if (varRefType.tag != TypeTags.OBJECT || !isInitializationInInit(varRefType)) {
                        dlog.error(fieldAccessExpr.pos, DiagnosticErrorCode.CANNOT_UPDATE_READONLY_VALUE_OF_TYPE,
                                varRefType);
                        resultType = symTable.semanticError;
                        return;
                    }

                } else if (types.isSubTypeOfBaseType(varRefType, TypeTags.RECORD) &&
                        isInvalidReadonlyFieldUpdate(varRefType, fieldAccessExpr.field.value)) {
                    dlog.error(fieldAccessExpr.pos, DiagnosticErrorCode.CANNOT_UPDATE_READONLY_RECORD_FIELD,
                            fieldAccessExpr.field.value, varRefType);
                    resultType = symTable.semanticError;
                    return;
                }
                // Object final field updates will be analyzed at dataflow analysis.
            }
        }

        resultType = types.checkType(fieldAccessExpr, actualType, this.expType);
    }

    private boolean isAllReadonlyTypes(BType type) {
        if (type.tag != TypeTags.UNION) {
            return Symbols.isFlagOn(type.flags, Flags.READONLY);
        }

        for (BType memberType : ((BUnionType) type).getMemberTypes()) {
            if (!isAllReadonlyTypes(memberType)) {
                return false;
            }
        }
        return true;
    }

    private boolean isInitializationInInit(BType type) {
        BObjectType objectType = (BObjectType) type;
        BObjectTypeSymbol objectTypeSymbol = (BObjectTypeSymbol) objectType.tsymbol;
        BAttachedFunction initializerFunc = objectTypeSymbol.initializerFunc;

        return env.enclInvokable != null && initializerFunc != null &&
                env.enclInvokable.symbol == initializerFunc.symbol;
    }

    private boolean isInvalidReadonlyFieldUpdate(BType type, String fieldName) {
        if (types.getReferredType(type).tag == TypeTags.RECORD) {
            if (Symbols.isFlagOn(type.flags, Flags.READONLY)) {
                return true;
            }

            BRecordType recordType = (BRecordType) types.getReferredType(type);
            for (BField field : recordType.fields.values()) {
                if (!field.name.value.equals(fieldName)) {
                    continue;
                }

                return Symbols.isFlagOn(field.symbol.flags, Flags.READONLY);
            }
            return recordType.sealed;
        }

        // For unions, we consider this an invalid update only if it is invalid for all member types. If for at least
        // one member this is valid, we allow this at compile time with the potential to fail at runtime.
        boolean allInvalidUpdates = true;
        for (BType memberType : ((BUnionType) types.getReferredType(type)).getMemberTypes()) {
            if (!isInvalidReadonlyFieldUpdate(memberType, fieldName)) {
                allInvalidUpdates = false;
            }
        }
        return allInvalidUpdates;
    }

    private boolean isXmlAccess(BLangFieldBasedAccess fieldAccessExpr) {
        BLangExpression expr = fieldAccessExpr.expr;
        BType exprType = types.getReferredType(expr.getBType());

        if (exprType.tag == TypeTags.XML || exprType.tag == TypeTags.XML_ELEMENT) {
            return true;
        }

        if (expr.getKind() == NodeKind.FIELD_BASED_ACCESS_EXPR  && hasLaxOriginalType((BLangFieldBasedAccess) expr)
                && exprType.tag == TypeTags.UNION) {
            Set<BType> memberTypes = ((BUnionType) exprType).getMemberTypes();
            return memberTypes.contains(symTable.xmlType) || memberTypes.contains(symTable.xmlElementType);
          }

        return false;
    }

    public void visit(BLangIndexBasedAccess indexBasedAccessExpr) {
        markLeafNode(indexBasedAccessExpr);

        // First analyze the variable reference expression.
        BLangExpression containerExpression = indexBasedAccessExpr.expr;
        if (containerExpression.getKind() ==  NodeKind.TYPEDESC_EXPRESSION) {
            dlog.error(indexBasedAccessExpr.pos, DiagnosticErrorCode.OPERATION_DOES_NOT_SUPPORT_MEMBER_ACCESS,
                    ((BLangTypedescExpr) containerExpression).typeNode);
            resultType = symTable.semanticError;
            return;
        }

        if (containerExpression instanceof BLangValueExpression) {
            ((BLangValueExpression) containerExpression).isLValue = indexBasedAccessExpr.isLValue;
            ((BLangValueExpression) containerExpression).isCompoundAssignmentLValue =
                    indexBasedAccessExpr.isCompoundAssignmentLValue;
        }

        boolean isStringValue = containerExpression.getBType() != null
                && types.getReferredType(containerExpression.getBType()).tag == TypeTags.STRING;
        if (!isStringValue) {
            checkExpr(containerExpression, this.env, symTable.noType);
        }

        if (indexBasedAccessExpr.indexExpr.getKind() == NodeKind.TABLE_MULTI_KEY &&
                types.getReferredType(containerExpression.getBType()).tag != TypeTags.TABLE) {
            dlog.error(indexBasedAccessExpr.pos, DiagnosticErrorCode.MULTI_KEY_MEMBER_ACCESS_NOT_SUPPORTED,
                       containerExpression.getBType());
            resultType = symTable.semanticError;
            return;
        }

        BType actualType = checkIndexAccessExpr(indexBasedAccessExpr);

        BType exprType = containerExpression.getBType();
        BLangExpression indexExpr = indexBasedAccessExpr.indexExpr;

        if (actualType != symTable.semanticError &&
                (indexBasedAccessExpr.isLValue || indexBasedAccessExpr.isCompoundAssignmentLValue)) {
            if (isAllReadonlyTypes(exprType)) {
                dlog.error(indexBasedAccessExpr.pos, DiagnosticErrorCode.CANNOT_UPDATE_READONLY_VALUE_OF_TYPE,
                        exprType);
                resultType = symTable.semanticError;
                return;
            } else if (types.isSubTypeOfBaseType(exprType, TypeTags.RECORD) &&
                    (indexExpr.getKind() == NodeKind.LITERAL || isConst(indexExpr)) &&
                    isInvalidReadonlyFieldUpdate(exprType, getConstFieldName(indexExpr))) {
                dlog.error(indexBasedAccessExpr.pos, DiagnosticErrorCode.CANNOT_UPDATE_READONLY_RECORD_FIELD,
                        getConstFieldName(indexExpr), exprType);
                resultType = symTable.semanticError;
                return;
            }
        }

        // If this is on lhs, no need to do type checking further. And null/error
        // will not propagate from parent expressions
        if (indexBasedAccessExpr.isLValue) {
            indexBasedAccessExpr.originalType = actualType;
            indexBasedAccessExpr.setBType(actualType);
            resultType = actualType;
            return;
        }

        this.resultType = this.types.checkType(indexBasedAccessExpr, actualType, this.expType);
    }

    public void visit(BLangInvocation iExpr) {
        // Variable ref expression null means this is the leaf node of the variable ref expression tree
        // e.g. foo();, foo(), foo().k;
        if (iExpr.expr == null) {
            // This is a function invocation expression. e.g. foo()
            checkFunctionInvocationExpr(iExpr);
            return;
        }

        // Module aliases cannot be used with methods
        if (invalidModuleAliasUsage(iExpr)) {
            return;
        }

        // Find the variable reference expression type
        checkExpr(iExpr.expr, this.env, symTable.noType);

        BType varRefType = iExpr.expr.getBType();
        visitInvocation(iExpr, varRefType);
    }

    private void visitInvocation(BLangInvocation iExpr, BType varRefType) {
        switch (varRefType.tag) {
            case TypeTags.OBJECT:
                // Invoking a function bound to an object
                // First check whether there exist a function with this name
                // Then perform arg and param matching
                checkObjectFunctionInvocationExpr(iExpr, (BObjectType) varRefType);
                break;
            case TypeTags.RECORD:
                checkFieldFunctionPointer(iExpr, this.env);
                break;
            case TypeTags.NONE:
                dlog.error(iExpr.pos, DiagnosticErrorCode.UNDEFINED_FUNCTION, iExpr.name);
                break;
            case TypeTags.TYPEREFDESC:
                visitInvocation(iExpr, types.getReferredType(varRefType));
                break;
            case TypeTags.INTERSECTION:
                visitInvocation(iExpr, ((BIntersectionType) varRefType).effectiveType);
                break;
            case TypeTags.SEMANTIC_ERROR:
                break;
            default:
                checkInLangLib(iExpr, varRefType);
        }
    }

    public void visit(BLangErrorConstructorExpr errorConstructorExpr) {
        BLangUserDefinedType userProvidedTypeRef = errorConstructorExpr.errorTypeRef;
        if (userProvidedTypeRef != null) {
            symResolver.resolveTypeNode(userProvidedTypeRef, env, DiagnosticErrorCode.UNDEFINED_ERROR_TYPE_DESCRIPTOR);
        }
        validateErrorConstructorPositionalArgs(errorConstructorExpr);

        List<BType> expandedCandidates = getTypeCandidatesForErrorConstructor(errorConstructorExpr);

        List<BType> errorDetailTypes = new ArrayList<>(expandedCandidates.size());
        for (BType expandedCandidate : expandedCandidates) {
            BType detailType = ((BErrorType) types.getReferredType(expandedCandidate)).detailType;
            errorDetailTypes.add(types.getReferredType(detailType));
        }

        BType detailCandidate;
        if (errorDetailTypes.size() == 1) {
            detailCandidate = errorDetailTypes.get(0);
        } else {
            detailCandidate = BUnionType.create(null, new LinkedHashSet<>(errorDetailTypes));
        }

        BLangRecordLiteral recordLiteral = createRecordLiteralForErrorConstructor(errorConstructorExpr);
        BType inferredDetailType = checkExprSilent(recordLiteral, detailCandidate, env);

        int index = errorDetailTypes.indexOf(inferredDetailType);
        BType selectedCandidate = index < 0 ? symTable.semanticError : expandedCandidates.get(index);

        if (selectedCandidate != symTable.semanticError
                && (userProvidedTypeRef == null
                || types.getReferredType(userProvidedTypeRef.getBType()) == types.getReferredType(selectedCandidate))) {
            checkProvidedErrorDetails(errorConstructorExpr, inferredDetailType);
            // TODO: When the `userProvidedTypeRef` is present diagnostic message is provided for just `error`
            // https://github.com/ballerina-platform/ballerina-lang/issues/33574
            resultType = types.checkType(errorConstructorExpr.pos, selectedCandidate, expType,
                    DiagnosticErrorCode.INCOMPATIBLE_TYPES);
            return;
        }

        if (userProvidedTypeRef == null && errorDetailTypes.size() > 1) {
            dlog.error(errorConstructorExpr.pos, DiagnosticErrorCode.CANNOT_INFER_ERROR_TYPE, expType);
        }

        boolean validTypeRefFound = false;
        // Error details provided does not match the contextually expected error type.
        // if type reference is not provided let's take the `ballerina/lang.error:error` as the expected type.
        BErrorType errorType;
        if (userProvidedTypeRef != null
                && types.getReferredType(userProvidedTypeRef.getBType()).tag == TypeTags.ERROR) {
            errorType = (BErrorType) types.getReferredType(userProvidedTypeRef.getBType());
            validTypeRefFound = true;
        } else if (expandedCandidates.size() == 1) {
            errorType = (BErrorType) types.getReferredType(expandedCandidates.get(0));
        } else {
            errorType = symTable.errorType;
        }
        List<BLangNamedArgsExpression> namedArgs =
                checkProvidedErrorDetails(errorConstructorExpr, errorType.detailType);

        BType detailType = errorType.detailType;

        if (types.getReferredType(detailType).tag == TypeTags.MAP) {
            BType errorDetailTypeConstraint = ((BMapType) types.getReferredType(detailType)).constraint;
            for (BLangNamedArgsExpression namedArgExpr: namedArgs) {
                if (!types.isAssignable(namedArgExpr.expr.getBType(), errorDetailTypeConstraint)) {
                    dlog.error(namedArgExpr.pos, DiagnosticErrorCode.INVALID_ERROR_DETAIL_ARG_TYPE,
                               namedArgExpr.name, errorDetailTypeConstraint, namedArgExpr.expr.getBType());
                }
            }
        } else if (types.getReferredType(detailType).tag == TypeTags.RECORD) {
            BRecordType targetErrorDetailRec = (BRecordType) types.getReferredType(errorType.detailType);

            LinkedList<String> missingRequiredFields = targetErrorDetailRec.fields.values().stream()
                    .filter(f -> (f.symbol.flags & Flags.REQUIRED) == Flags.REQUIRED)
                    .map(f -> f.name.value)
                    .collect(Collectors.toCollection(LinkedList::new));

            LinkedHashMap<String, BField> targetFields = targetErrorDetailRec.fields;
            for (BLangNamedArgsExpression namedArg : namedArgs) {
                BField field = targetFields.get(namedArg.name.value);
                Location pos = namedArg.pos;
                if (field == null) {
                    if (targetErrorDetailRec.sealed) {
                        dlog.error(pos, DiagnosticErrorCode.UNKNOWN_DETAIL_ARG_TO_CLOSED_ERROR_DETAIL_REC,
                                namedArg.name, targetErrorDetailRec);
                    } else if (targetFields.isEmpty()
                            && !types.isAssignable(namedArg.expr.getBType(), targetErrorDetailRec.restFieldType)) {
                        dlog.error(pos, DiagnosticErrorCode.INVALID_ERROR_DETAIL_REST_ARG_TYPE,
                                namedArg.name, targetErrorDetailRec);
                    }
                } else {
                    missingRequiredFields.remove(namedArg.name.value);
                    if (!types.isAssignable(namedArg.expr.getBType(), field.type)) {
                        dlog.error(pos, DiagnosticErrorCode.INVALID_ERROR_DETAIL_ARG_TYPE,
                                   namedArg.name, field.type, namedArg.expr.getBType());
                    }
                }
            }

            for (String requiredField : missingRequiredFields) {
                dlog.error(errorConstructorExpr.pos, DiagnosticErrorCode.MISSING_ERROR_DETAIL_ARG, requiredField);
            }
        }

        if (userProvidedTypeRef != null) {
            errorConstructorExpr.setBType(types.getReferredType(userProvidedTypeRef.getBType()));
        } else {
            errorConstructorExpr.setBType(errorType);
        }

        BType resolvedType = errorConstructorExpr.getBType();
        if (resolvedType != symTable.semanticError && expType != symTable.noType &&
                !types.isAssignable(resolvedType, expType)) {
            if (validTypeRefFound) {
                dlog.error(errorConstructorExpr.pos, DiagnosticErrorCode.INCOMPATIBLE_TYPES,
                        expType, userProvidedTypeRef);
            } else {
                dlog.error(errorConstructorExpr.pos,
                        DiagnosticErrorCode.ERROR_CONSTRUCTOR_COMPATIBLE_TYPE_NOT_FOUND, expType);
            }
            resultType = symTable.semanticError;
            return;
        }
        resultType = resolvedType;
    }

    private void validateErrorConstructorPositionalArgs(BLangErrorConstructorExpr errorConstructorExpr) {
        // Parser handle the missing error message case, and too many positional argument cases.
        if (errorConstructorExpr.positionalArgs.isEmpty()) {
            return;
        }

        checkExpr(errorConstructorExpr.positionalArgs.get(0), this.env, symTable.stringType);

        int positionalArgCount = errorConstructorExpr.positionalArgs.size();
        if (positionalArgCount > 1) {
            checkExpr(errorConstructorExpr.positionalArgs.get(1), this.env, symTable.errorOrNilType);
        }

        // todo: Need to add type-checking when fixing #29247 for positional args beyond second arg.
    }

    private BType checkExprSilent(BLangExpression expr, BType expType, SymbolEnv env) {
        boolean prevNonErrorLoggingCheck = this.nonErrorLoggingCheck;
        this.nonErrorLoggingCheck = true;
        int errorCount = this.dlog.errorCount();
        this.dlog.mute();

        BType type = checkExpr(expr, env, expType);

        this.nonErrorLoggingCheck = prevNonErrorLoggingCheck;
        dlog.setErrorCount(errorCount);
        if (!prevNonErrorLoggingCheck) {
            this.dlog.unmute();
        }

        return type;
    }

    private BLangRecordLiteral createRecordLiteralForErrorConstructor(BLangErrorConstructorExpr errorConstructorExpr) {
        BLangRecordLiteral recordLiteral = (BLangRecordLiteral) TreeBuilder.createRecordLiteralNode();
        for (NamedArgNode namedArg : errorConstructorExpr.getNamedArgs()) {
            BLangRecordKeyValueField field =
                    (BLangRecordKeyValueField) TreeBuilder.createRecordKeyValue();
            field.valueExpr = (BLangExpression) namedArg.getExpression();
            BLangLiteral expr = new BLangLiteral();
            expr.value = namedArg.getName().value;
            expr.setBType(symTable.stringType);
            field.key = new BLangRecordKey(expr);
            recordLiteral.fields.add(field);
        }
        return recordLiteral;
    }

    private List<BType> getTypeCandidatesForErrorConstructor(BLangErrorConstructorExpr errorConstructorExpr) {
        BLangUserDefinedType errorTypeRef = errorConstructorExpr.errorTypeRef;
        if (errorTypeRef == null) {
            // If contextually expected type for error constructor without type-ref contain errors take it.
            // Else take default error type as the contextually expected type.
            if (types.getReferredType(expType).tag == TypeTags.ERROR) {
                return List.of(expType);
            } else if (types.isAssignable(expType, symTable.errorType) || expType.tag == TypeTags.UNION) {
                return expandExpectedErrorTypes(expType);
            }
        } else {
            // if `errorTypeRef.type == semanticError` then an error is already logged.
            BType errorType = types.getReferredType(errorTypeRef.getBType());
            if (errorType.tag != TypeTags.ERROR) {
                if (errorType.tag != TypeTags.SEMANTIC_ERROR) {
                    dlog.error(errorTypeRef.pos, DiagnosticErrorCode.INVALID_ERROR_TYPE_REFERENCE, errorTypeRef);
                    errorConstructorExpr.errorTypeRef.setBType(symTable.semanticError);
                }
            } else {
                return List.of(errorTypeRef.getBType());
            }
        }

        return List.of(symTable.errorType);
    }

    private List<BType> expandExpectedErrorTypes(BType candidateType) {
        BType referredType = types.getReferredType(candidateType);
        List<BType> expandedCandidates = new ArrayList<>();
        if (referredType.tag == TypeTags.UNION) {
            for (BType memberType : ((BUnionType) referredType).getMemberTypes()) {
                memberType = types.getReferredType(memberType);
                if (types.isAssignable(memberType, symTable.errorType)) {
                    if (memberType.tag == TypeTags.INTERSECTION) {
                        expandedCandidates.add(((BIntersectionType) memberType).effectiveType);
                    } else {
                        expandedCandidates.add(memberType);
                    }
                }
            }
        } else if (types.isAssignable(candidateType, symTable.errorType)) {
            if (referredType.tag == TypeTags.INTERSECTION) {
                expandedCandidates.add(((BIntersectionType) referredType).effectiveType);
            } else {
                expandedCandidates.add(candidateType);
            }
        }
        return expandedCandidates;
    }

    public void visit(BLangInvocation.BLangActionInvocation aInv) {
        // For an action invocation, this will only be satisfied when it's an async call of a function.
        // e.g., start foo();
        if (aInv.expr == null) {
            checkFunctionInvocationExpr(aInv);
            return;
        }

        // Module aliases cannot be used with remote method call actions
        if (invalidModuleAliasUsage(aInv)) {
            return;
        }

        // Find the variable reference expression type
        checkExpr(aInv.expr, this.env, symTable.noType);
        BLangExpression varRef = aInv.expr;

        checkActionInvocation(aInv, varRef.getBType());
    }

    private void checkActionInvocation(BLangInvocation.BLangActionInvocation aInv, BType type) {
        switch (type.tag) {
            case TypeTags.OBJECT:
                checkActionInvocation(aInv, (BObjectType) type);
                break;
            case TypeTags.RECORD:
                checkFieldFunctionPointer(aInv, this.env);
                break;
            case TypeTags.NONE:
                dlog.error(aInv.pos, DiagnosticErrorCode.UNDEFINED_FUNCTION, aInv.name);
                resultType = symTable.semanticError;
                break;
            case TypeTags.TYPEREFDESC:
                checkActionInvocation(aInv, types.getReferredType(type));
                break;
            case TypeTags.SEMANTIC_ERROR:
            default:
                dlog.error(aInv.pos, DiagnosticErrorCode.INVALID_ACTION_INVOCATION, type);
                resultType = symTable.semanticError;
                break;
        }
    }

    private boolean invalidModuleAliasUsage(BLangInvocation invocation) {
        Name pkgAlias = names.fromIdNode(invocation.pkgAlias);
        if (pkgAlias != Names.EMPTY) {
            dlog.error(invocation.pos, DiagnosticErrorCode.PKG_ALIAS_NOT_ALLOWED_HERE);
            return true;
        }
        return false;
    }

    public void visit(BLangLetExpression letExpression) {
        BLetSymbol letSymbol = new BLetSymbol(SymTag.LET, Flags.asMask(new HashSet<>(Lists.of())),
                                              new Name(String.format("$let_symbol_%d$", letCount++)),
                                              env.enclPkg.symbol.pkgID, letExpression.getBType(), env.scope.owner,
                                              letExpression.pos);
        letExpression.env = SymbolEnv.createExprEnv(letExpression, env, letSymbol);
        for (BLangLetVariable letVariable : letExpression.letVarDeclarations) {
            semanticAnalyzer.analyzeDef((BLangNode) letVariable.definitionNode, letExpression.env);
        }
        BType exprType = checkExpr(letExpression.expr, letExpression.env, this.expType);
        types.checkType(letExpression, exprType, this.expType);
    }

    private void checkInLangLib(BLangInvocation iExpr, BType varRefType) {
        BSymbol langLibMethodSymbol = getLangLibMethod(iExpr, types.getReferredType(varRefType));
        if (langLibMethodSymbol == symTable.notFoundSymbol) {
            dlog.error(iExpr.name.pos, DiagnosticErrorCode.UNDEFINED_FUNCTION_IN_TYPE, iExpr.name.value,
                       iExpr.expr.getBType());
            resultType = symTable.semanticError;
            return;
        }

        if (checkInvalidImmutableValueUpdate(iExpr, varRefType, langLibMethodSymbol)) {
            return;
        }

        checkIllegalStorageSizeChangeMethodCall(iExpr, varRefType);
    }

    private boolean checkInvalidImmutableValueUpdate(BLangInvocation iExpr, BType varRefType,
                                                     BSymbol langLibMethodSymbol) {
        if (!Symbols.isFlagOn(varRefType.flags, Flags.READONLY)) {
            return false;
        }

        String packageId = langLibMethodSymbol.pkgID.name.value;

        if (!modifierFunctions.containsKey(packageId)) {
            return false;
        }

        String funcName = langLibMethodSymbol.name.value;
        if (!modifierFunctions.get(packageId).contains(funcName)) {
            return false;
        }

        if (funcName.equals("mergeJson") && types.getReferredType(varRefType).tag != TypeTags.MAP) {
            return false;
        }
        if (funcName.equals("strip") && TypeTags.isXMLTypeTag(types.getReferredType(varRefType).tag)) {
            return false;
        }

        dlog.error(iExpr.pos, DiagnosticErrorCode.CANNOT_UPDATE_READONLY_VALUE_OF_TYPE, varRefType);
        resultType = symTable.semanticError;
        return true;
    }

    private boolean isFixedLengthList(BType type) {
        switch(type.tag) {
            case TypeTags.ARRAY:
                return (((BArrayType) type).state != BArrayState.OPEN);
            case TypeTags.TUPLE:
                return (((BTupleType) type).restType == null);
            case TypeTags.UNION:
                BUnionType unionType = (BUnionType) type;
                for (BType member : unionType.getMemberTypes()) {
                    if (!isFixedLengthList(member)) {
                        return false;
                    }
                }
                return true;
            default:
                return false;
        }
    }

    private void checkIllegalStorageSizeChangeMethodCall(BLangInvocation iExpr, BType varRefType) {
        String invocationName = iExpr.name.getValue();
        if (!listLengthModifierFunctions.contains(invocationName)) {
            return;
        }

        if (isFixedLengthList(varRefType)) {
            dlog.error(iExpr.name.pos, DiagnosticErrorCode.ILLEGAL_FUNCTION_CHANGE_LIST_SIZE, invocationName,
                       varRefType);
            resultType = symTable.semanticError;
            return;
        }

        if (isShiftOnIncompatibleTuples(varRefType, invocationName)) {
            dlog.error(iExpr.name.pos, DiagnosticErrorCode.ILLEGAL_FUNCTION_CHANGE_TUPLE_SHAPE, invocationName,
                    varRefType);
            resultType = symTable.semanticError;
            return;
        }
    }

    private boolean isShiftOnIncompatibleTuples(BType varRefType, String invocationName) {
        if ((varRefType.tag == TypeTags.TUPLE) && (invocationName.compareTo(FUNCTION_NAME_SHIFT) == 0) &&
                hasDifferentTypeThanRest((BTupleType) varRefType)) {
            return true;
        }

        if ((varRefType.tag == TypeTags.UNION) && (invocationName.compareTo(FUNCTION_NAME_SHIFT) == 0)) {
            BUnionType unionVarRef = (BUnionType) varRefType;
            boolean allMemberAreFixedShapeTuples = true;
            for (BType member : unionVarRef.getMemberTypes()) {
                if (member.tag != TypeTags.TUPLE) {
                    allMemberAreFixedShapeTuples = false;
                    break;
                }
                if (!hasDifferentTypeThanRest((BTupleType) member)) {
                    allMemberAreFixedShapeTuples = false;
                    break;
                }
            }
            return allMemberAreFixedShapeTuples;
        }
        return false;
    }

    private boolean hasDifferentTypeThanRest(BTupleType tupleType) {
        if (tupleType.restType == null) {
            return false;
        }

        for (BType member : tupleType.getTupleTypes()) {
            if (!types.isSameType(tupleType.restType, member)) {
                return true;
            }
        }
        return false;
    }

    private boolean checkFieldFunctionPointer(BLangInvocation iExpr, SymbolEnv env) {
        BType type = checkExpr(iExpr.expr, env);

        BLangIdentifier invocationIdentifier = iExpr.name;

        if (type == symTable.semanticError) {
            return false;
        }
        BSymbol fieldSymbol = symResolver.resolveStructField(iExpr.pos, env, names.fromIdNode(invocationIdentifier),
                                                             types.getReferredType(type).tsymbol);

        if (fieldSymbol == symTable.notFoundSymbol) {
            checkIfLangLibMethodExists(iExpr, type, iExpr.name.pos, DiagnosticErrorCode.UNDEFINED_FIELD_IN_RECORD,
                                       invocationIdentifier, type);
            return false;
        }

        if (fieldSymbol.kind != SymbolKind.FUNCTION) {
            checkIfLangLibMethodExists(iExpr, type, iExpr.pos, DiagnosticErrorCode.INVALID_METHOD_CALL_EXPR_ON_FIELD,
                                       fieldSymbol.type);
            return false;
        }

        iExpr.symbol = fieldSymbol;
        iExpr.setBType(((BInvokableSymbol) fieldSymbol).retType);
        checkInvocationParamAndReturnType(iExpr);
        iExpr.functionPointerInvocation = true;
        return true;
    }

    private void checkIfLangLibMethodExists(BLangInvocation iExpr, BType varRefType, Location pos,
                                            DiagnosticErrorCode errCode, Object... diagMsgArgs) {
        BSymbol langLibMethodSymbol = getLangLibMethod(iExpr, varRefType);
        if (langLibMethodSymbol == symTable.notFoundSymbol) {
            dlog.error(pos, errCode, diagMsgArgs);
            resultType = symTable.semanticError;
        } else {
            checkInvalidImmutableValueUpdate(iExpr, varRefType, langLibMethodSymbol);
        }
    }

    @Override
    public void visit(BLangObjectConstructorExpression objectCtorExpression) {
        if (objectCtorExpression.referenceType == null && objectCtorExpression.expectedType != null) {
            BObjectType objectType = (BObjectType) objectCtorExpression.classNode.getBType();
            if (types.getReferredType(objectCtorExpression.expectedType).tag == TypeTags.OBJECT) {
                BObjectType expObjType = (BObjectType) types
                        .getReferredType(objectCtorExpression.expectedType);
                objectType.typeIdSet = expObjType.typeIdSet;
            } else if (objectCtorExpression.expectedType.tag != TypeTags.NONE) {
                if (!checkAndLoadTypeIdSet(objectCtorExpression.expectedType, objectType)) {
                    dlog.error(objectCtorExpression.pos, DiagnosticErrorCode.INVALID_TYPE_OBJECT_CONSTRUCTOR,
                            objectCtorExpression.expectedType);
                    resultType = symTable.semanticError;
                    return;
                }
            }
        }
        visit(objectCtorExpression.typeInit);
    }

    private boolean isDefiniteObjectType(BType bType, Set<BTypeIdSet> typeIdSets) {
        BType type = types.getReferredType(bType);
        if (type.tag != TypeTags.OBJECT && type.tag != TypeTags.UNION) {
            return false;
        }

        Set<BType> visitedTypes = new HashSet<>();
        if (!collectObjectTypeIds(type, typeIdSets, visitedTypes)) {
            return false;
        }
        return typeIdSets.size() <= 1;
    }

    private boolean collectObjectTypeIds(BType type, Set<BTypeIdSet> typeIdSets, Set<BType> visitedTypes) {
        if (type.tag == TypeTags.OBJECT) {
            var objectType = (BObjectType) type;
            typeIdSets.add(objectType.typeIdSet);
            return true;
        }
        if (type.tag == TypeTags.UNION) {
            if (!visitedTypes.add(type)) {
                return true;
            }
            for (BType member : ((BUnionType) type).getMemberTypes()) {
                if (!collectObjectTypeIds(member, typeIdSets, visitedTypes)) {
                    return false;
                }
            }
            return true;
        }
        return false;
    }

    private boolean checkAndLoadTypeIdSet(BType type, BObjectType objectType) {
        Set<BTypeIdSet> typeIdSets = new HashSet<>();
        if (!isDefiniteObjectType(type, typeIdSets)) {
            return false;
        }
        if (typeIdSets.isEmpty()) {
            objectType.typeIdSet = BTypeIdSet.emptySet();
            return true;
        }
        var typeIdIterator = typeIdSets.iterator();
        if (typeIdIterator.hasNext()) {
            BTypeIdSet typeIdSet = typeIdIterator.next();
            objectType.typeIdSet = typeIdSet;
            return true;
        }
        return true;
    }

    public void visit(BLangTypeInit cIExpr) {
        if ((expType.tag == TypeTags.ANY && cIExpr.userDefinedType == null) || expType.tag == TypeTags.RECORD) {
            dlog.error(cIExpr.pos, DiagnosticErrorCode.INVALID_TYPE_NEW_LITERAL, expType);
            resultType = symTable.semanticError;
            return;
        }

        BType actualType;
        if (cIExpr.userDefinedType != null) {
            actualType = symResolver.resolveTypeNode(cIExpr.userDefinedType, env);
        } else {
            actualType = expType;
        }

        if (actualType == symTable.semanticError) {
            //TODO dlog error?
            resultType = symTable.semanticError;
            return;
        }

        actualType = types.getReferredType(actualType);

        if (actualType.tag == TypeTags.INTERSECTION) {
            actualType = ((BIntersectionType) actualType).effectiveType;
        }

        switch (actualType.tag) {
            case TypeTags.OBJECT:
                BObjectType actualObjectType = (BObjectType) actualType;

                if (isObjectConstructorExpr(cIExpr, actualObjectType)) {
                    BLangClassDefinition classDefForConstructor = getClassDefinitionForObjectConstructorExpr(cIExpr,
                                                                                                             env);
                    List<BLangType> typeRefs = classDefForConstructor.typeRefs;

                    SymbolEnv pkgEnv = symTable.pkgEnvMap.get(env.enclPkg.symbol);

                    if (Symbols.isFlagOn(expType.flags, Flags.READONLY)) {
                        handleObjectConstrExprForReadOnly(cIExpr, actualObjectType, classDefForConstructor, pkgEnv,
                                                          false);
                    } else if (!typeRefs.isEmpty() && Symbols.isFlagOn(typeRefs.get(0).getBType().flags,
                                                                       Flags.READONLY)) {
                        handleObjectConstrExprForReadOnly(cIExpr, actualObjectType, classDefForConstructor, pkgEnv,
                                                          true);
                    } else {
                        analyzeObjectConstructor(classDefForConstructor, pkgEnv);
                    }

                    markConstructedObjectIsolatedness(actualObjectType);
                }

                if ((actualType.tsymbol.flags & Flags.CLASS) != Flags.CLASS) {
                    dlog.error(cIExpr.pos, DiagnosticErrorCode.CANNOT_INITIALIZE_ABSTRACT_OBJECT,
                            actualType.tsymbol);
                    cIExpr.initInvocation.argExprs.forEach(expr -> checkExpr(expr, env, symTable.noType));
                    resultType = symTable.semanticError;
                    return;
                }

                if (((BObjectTypeSymbol) actualType.tsymbol).initializerFunc != null) {
                    cIExpr.initInvocation.symbol = ((BObjectTypeSymbol) actualType.tsymbol).initializerFunc.symbol;
                    checkInvocationParam(cIExpr.initInvocation);
                    cIExpr.initInvocation.setBType(((BInvokableSymbol) cIExpr.initInvocation.symbol).retType);
                } else {
                    // If the initializerFunc is null then this is a default constructor invocation. Hence should not
                    // pass any arguments.
                    if (!isValidInitInvocation(cIExpr, (BObjectType) actualType)) {
                        return;
                    }
                }
                break;
            case TypeTags.STREAM:
                if (cIExpr.initInvocation.argExprs.size() > 1) {
                    dlog.error(cIExpr.pos, DiagnosticErrorCode.INVALID_STREAM_CONSTRUCTOR, cIExpr.initInvocation);
                    resultType = symTable.semanticError;
                    return;
                }

                BStreamType actualStreamType = (BStreamType) actualType;
                if (actualStreamType.completionType != null) {
                    BType completionType = actualStreamType.completionType;
                    if (completionType.tag != symTable.nilType.tag && !types.containsErrorType(completionType)) {
                        dlog.error(cIExpr.pos, DiagnosticErrorCode.ERROR_TYPE_EXPECTED, completionType.toString());
                        resultType = symTable.semanticError;
                        return;
                    }
                }

                if (!cIExpr.initInvocation.argExprs.isEmpty()) {
                    BLangExpression iteratorExpr = cIExpr.initInvocation.argExprs.get(0);
                    BType constructType = checkExpr(iteratorExpr, env, symTable.noType);
                    BUnionType expectedNextReturnType = createNextReturnType(cIExpr.pos, (BStreamType) actualType);
                    if (constructType.tag != TypeTags.OBJECT) {
                        dlog.error(iteratorExpr.pos, DiagnosticErrorCode.INVALID_STREAM_CONSTRUCTOR_ITERATOR,
                                expectedNextReturnType, constructType);
                        resultType = symTable.semanticError;
                        return;
                    }
                    BAttachedFunction closeFunc = types.getAttachedFuncFromObject((BObjectType) constructType,
                            BLangCompilerConstants.CLOSE_FUNC);
                    if (closeFunc != null) {
                        BType closeableIteratorType = symTable.langQueryModuleSymbol.scope
                                .lookup(Names.ABSTRACT_STREAM_CLOSEABLE_ITERATOR).symbol.type;
                        if (!types.isAssignable(constructType, closeableIteratorType)) {
                            dlog.error(iteratorExpr.pos,
                                       DiagnosticErrorCode.INVALID_STREAM_CONSTRUCTOR_CLOSEABLE_ITERATOR,
                                       expectedNextReturnType, constructType);
                            resultType = symTable.semanticError;
                            return;
                        }
                    } else {
                        BType iteratorType = symTable.langQueryModuleSymbol.scope
                                .lookup(Names.ABSTRACT_STREAM_ITERATOR).symbol.type;
                        if (!types.isAssignable(constructType, iteratorType)) {
                            dlog.error(iteratorExpr.pos, DiagnosticErrorCode.INVALID_STREAM_CONSTRUCTOR_ITERATOR,
                                    expectedNextReturnType, constructType);
                            resultType = symTable.semanticError;
                            return;
                        }
                    }
                    BUnionType nextReturnType = types.getVarTypeFromIteratorFuncReturnType(constructType);
                    if (nextReturnType != null) {
                        types.checkType(iteratorExpr.pos, nextReturnType, expectedNextReturnType,
                                DiagnosticErrorCode.INCOMPATIBLE_TYPES);
                    } else {
                        dlog.error(constructType.tsymbol.getPosition(),
                                DiagnosticErrorCode.INVALID_NEXT_METHOD_RETURN_TYPE, expectedNextReturnType);
                    }
                }
                if (this.expType.tag != TypeTags.NONE && !types.isAssignable(actualType, this.expType)) {
                    dlog.error(cIExpr.pos, DiagnosticErrorCode.INCOMPATIBLE_TYPES, this.expType,
                            actualType);
                    resultType = symTable.semanticError;
                    return;
                }
                resultType = actualType;
                return;
            case TypeTags.UNION:
                List<BType> matchingMembers = findMembersWithMatchingInitFunc(cIExpr, (BUnionType) actualType);
                BType matchedType = getMatchingType(matchingMembers, cIExpr, actualType);
                cIExpr.initInvocation.setBType(symTable.nilType);

                if (matchedType.tag == TypeTags.OBJECT) {
                    if (((BObjectTypeSymbol) matchedType.tsymbol).initializerFunc != null) {
                        cIExpr.initInvocation.symbol = ((BObjectTypeSymbol) matchedType.tsymbol).initializerFunc.symbol;
                        checkInvocationParam(cIExpr.initInvocation);
                        cIExpr.initInvocation.setBType(((BInvokableSymbol) cIExpr.initInvocation.symbol).retType);
                        actualType = matchedType;
                        break;
                    } else {
                        if (!isValidInitInvocation(cIExpr, (BObjectType) matchedType)) {
                            return;
                        }
                    }
                }
                types.checkType(cIExpr, matchedType, expType);
                cIExpr.setBType(matchedType);
                resultType = matchedType;
                return;
            default:
                dlog.error(cIExpr.pos, DiagnosticErrorCode.CANNOT_INFER_OBJECT_TYPE_FROM_LHS, actualType);
                resultType = symTable.semanticError;
                return;
        }

        if (cIExpr.initInvocation.getBType() == null) {
            cIExpr.initInvocation.setBType(symTable.nilType);
        }
        BType actualTypeInitType = getObjectConstructorReturnType(actualType, cIExpr.initInvocation.getBType());
        resultType = types.checkType(cIExpr, actualTypeInitType, expType);
    }

    private BUnionType createNextReturnType(Location pos, BStreamType streamType) {
        BRecordType recordType = new BRecordType(null, Flags.ANONYMOUS);
        recordType.restFieldType = symTable.noType;
        recordType.sealed = true;

        Name fieldName = Names.VALUE;
        BField field = new BField(fieldName, pos, new BVarSymbol(Flags.PUBLIC,
                                                                 fieldName, env.enclPkg.packageID,
                                                                 streamType.constraint, env.scope.owner, pos, VIRTUAL));
        field.type = streamType.constraint;
        recordType.fields.put(field.name.value, field);

        recordType.tsymbol = Symbols.createRecordSymbol(Flags.ANONYMOUS, Names.EMPTY, env.enclPkg.packageID,
                                                        recordType, env.scope.owner, pos, VIRTUAL);
        recordType.tsymbol.scope = new Scope(env.scope.owner);
        recordType.tsymbol.scope.define(fieldName, field.symbol);

        LinkedHashSet<BType> retTypeMembers = new LinkedHashSet<>();
        retTypeMembers.add(recordType);
        retTypeMembers.addAll(types.getAllTypes(streamType.completionType, false));

        BUnionType unionType = BUnionType.create(null);
        unionType.addAll(retTypeMembers);
        unionType.tsymbol = Symbols.createTypeSymbol(SymTag.UNION_TYPE, 0, Names.EMPTY,
                env.enclPkg.symbol.pkgID, unionType, env.scope.owner, pos, VIRTUAL);

        return unionType;
    }

    private boolean isValidInitInvocation(BLangTypeInit cIExpr, BObjectType objType) {

        if (!cIExpr.initInvocation.argExprs.isEmpty()
                && ((BObjectTypeSymbol) objType.tsymbol).initializerFunc == null) {
            dlog.error(cIExpr.pos, DiagnosticErrorCode.TOO_MANY_ARGS_FUNC_CALL,
                    cIExpr.initInvocation.name.value);
            cIExpr.initInvocation.argExprs.forEach(expr -> checkExpr(expr, env, symTable.noType));
            resultType = symTable.semanticError;
            return false;
        }
        return true;
    }

    private BType getObjectConstructorReturnType(BType objType, BType initRetType) {
        if (initRetType.tag == TypeTags.UNION) {
            LinkedHashSet<BType> retTypeMembers = new LinkedHashSet<>();
            retTypeMembers.add(objType);

            retTypeMembers.addAll(((BUnionType) initRetType).getMemberTypes());
            retTypeMembers.remove(symTable.nilType);

            BUnionType unionType = BUnionType.create(null, retTypeMembers);
            unionType.tsymbol = Symbols.createTypeSymbol(SymTag.UNION_TYPE, 0,
                                                         Names.EMPTY, env.enclPkg.symbol.pkgID, unionType,
                                                         env.scope.owner, symTable.builtinPos, VIRTUAL);
            return unionType;
        } else if (initRetType.tag == TypeTags.NIL) {
            return objType;
        }
        return symTable.semanticError;
    }

    private List<BType> findMembersWithMatchingInitFunc(BLangTypeInit cIExpr, BUnionType lhsUnionType) {
        int objectCount = 0;

        for (BType type : lhsUnionType.getMemberTypes()) {
            BType memberType = types.getReferredType(type);
            int tag = memberType.tag;

            if (tag == TypeTags.OBJECT) {
                objectCount++;
                continue;
            }

            if (tag != TypeTags.INTERSECTION) {
                continue;
            }

            if (((BIntersectionType) memberType).effectiveType.tag == TypeTags.OBJECT) {
                objectCount++;
            }
        }

        boolean containsSingleObject = objectCount == 1;

        List<BType> matchingLhsMemberTypes = new ArrayList<>();
        for (BType type : lhsUnionType.getMemberTypes()) {
            BType memberType = types.getReferredType(type);
            if (memberType.tag != TypeTags.OBJECT) {
                // member is not an object.
                continue;
            }
            if ((memberType.tsymbol.flags & Flags.CLASS) != Flags.CLASS) {
                dlog.error(cIExpr.pos, DiagnosticErrorCode.CANNOT_INITIALIZE_ABSTRACT_OBJECT,
                        lhsUnionType.tsymbol);
            }

            if (containsSingleObject) {
                return Collections.singletonList(memberType);
            }

            BAttachedFunction initializerFunc = ((BObjectTypeSymbol) memberType.tsymbol).initializerFunc;
            if (isArgsMatchesFunction(cIExpr.argsExpr, initializerFunc)) {
                matchingLhsMemberTypes.add(memberType);
            }
        }
        return matchingLhsMemberTypes;
    }

    private BType getMatchingType(List<BType> matchingLhsMembers, BLangTypeInit cIExpr, BType lhsUnion) {
        if (matchingLhsMembers.isEmpty()) {
            // No union type member found which matches with initializer expression.
            dlog.error(cIExpr.pos, DiagnosticErrorCode.CANNOT_INFER_OBJECT_TYPE_FROM_LHS, lhsUnion);
            resultType = symTable.semanticError;
            return symTable.semanticError;
        } else if (matchingLhsMembers.size() == 1) {
            // We have a correct match.
            return matchingLhsMembers.get(0).tsymbol.type;
        } else {
            // Multiple matches found.
            dlog.error(cIExpr.pos, DiagnosticErrorCode.AMBIGUOUS_TYPES, lhsUnion);
            resultType = symTable.semanticError;
            return symTable.semanticError;
        }
    }

    private boolean isArgsMatchesFunction(List<BLangExpression> invocationArguments, BAttachedFunction function) {
        invocationArguments.forEach(expr -> checkExpr(expr, env, symTable.noType));

        if (function == null) {
            return invocationArguments.isEmpty();
        }

        if (function.symbol.params.isEmpty() && invocationArguments.isEmpty()) {
            return true;
        }

        List<BLangNamedArgsExpression> namedArgs = new ArrayList<>();
        List<BLangExpression> positionalArgs = new ArrayList<>();
        for (BLangExpression argument : invocationArguments) {
            if (argument.getKind() == NodeKind.NAMED_ARGS_EXPR) {
                namedArgs.add((BLangNamedArgsExpression) argument);
            } else {
                positionalArgs.add(argument);
            }
        }

        List<BVarSymbol> requiredParams = function.symbol.params.stream()
                .filter(param -> !param.isDefaultable)
                .collect(Collectors.toList());
        // Given named and positional arguments are less than required parameters.
        if (requiredParams.size() > invocationArguments.size()) {
            return false;
        }

        List<BVarSymbol> defaultableParams = function.symbol.params.stream()
                .filter(param -> param.isDefaultable)
                .collect(Collectors.toList());

        int givenRequiredParamCount = 0;
        for (int i = 0; i < positionalArgs.size(); i++) {
            if (function.symbol.params.size() > i) {
                givenRequiredParamCount++;
                BVarSymbol functionParam = function.symbol.params.get(i);
                // check the type compatibility of positional args against function params.
                if (!types.isAssignable(positionalArgs.get(i).getBType(), functionParam.type)) {
                    return false;
                }
                requiredParams.remove(functionParam);
                defaultableParams.remove(functionParam);
                continue;
            }

            if (function.symbol.restParam != null) {
                BType restParamType = ((BArrayType) function.symbol.restParam.type).eType;
                if (!types.isAssignable(positionalArgs.get(i).getBType(), restParamType)) {
                    return false;
                }
                continue;
            }

            // additional positional args given for function with no rest param
            return false;
        }

        for (BLangNamedArgsExpression namedArg : namedArgs) {
            boolean foundNamedArg = false;
            // check the type compatibility of named args against function params.
            List<BVarSymbol> params = function.symbol.params;
            for (int i = givenRequiredParamCount; i < params.size(); i++) {
                BVarSymbol functionParam = params.get(i);
                if (!namedArg.name.value.equals(functionParam.name.value)) {
                    continue;
                }
                foundNamedArg = true;
                BType namedArgExprType = checkExpr(namedArg.expr, env);
                if (!types.isAssignable(functionParam.type, namedArgExprType)) {
                    // Name matched, type mismatched.
                    return false;
                }
                requiredParams.remove(functionParam);
                defaultableParams.remove(functionParam);
            }
            if (!foundNamedArg) {
                return false;
            }
        }

        // all required params are not given by positional or named args.
        return requiredParams.size() <= 0;
    }

    public void visit(BLangWaitForAllExpr waitForAllExpr) {
        setResultTypeForWaitForAllExpr(waitForAllExpr, expType);
        waitForAllExpr.setBType(resultType);

        if (resultType != null && resultType != symTable.semanticError) {
            types.setImplicitCastExpr(waitForAllExpr, waitForAllExpr.getBType(), expType);
        }
    }

    private void setResultTypeForWaitForAllExpr(BLangWaitForAllExpr waitForAllExpr, BType expType) {
        switch (expType.tag) {
            case TypeTags.RECORD:
                checkTypesForRecords(waitForAllExpr);
                break;
            case TypeTags.MAP:
                checkTypesForMap(waitForAllExpr, ((BMapType) expType).constraint);
                LinkedHashSet<BType> memberTypesForMap = collectWaitExprTypes(waitForAllExpr.keyValuePairs);
                if (memberTypesForMap.size() == 1) {
                    resultType = new BMapType(TypeTags.MAP,
                            memberTypesForMap.iterator().next(), symTable.mapType.tsymbol);
                    break;
                }
                BUnionType constraintTypeForMap = BUnionType.create(null, memberTypesForMap);
                resultType = new BMapType(TypeTags.MAP, constraintTypeForMap, symTable.mapType.tsymbol);
                break;
            case TypeTags.NONE:
            case TypeTags.ANY:
                checkTypesForMap(waitForAllExpr, expType);
                LinkedHashSet<BType> memberTypes = collectWaitExprTypes(waitForAllExpr.keyValuePairs);
                if (memberTypes.size() == 1) {
                    resultType = new BMapType(TypeTags.MAP, memberTypes.iterator().next(), symTable.mapType.tsymbol);
                    break;
                }
                BUnionType constraintType = BUnionType.create(null, memberTypes);
                resultType = new BMapType(TypeTags.MAP, constraintType, symTable.mapType.tsymbol);
                break;
            case TypeTags.TYPEREFDESC:
                setResultTypeForWaitForAllExpr(waitForAllExpr, types.getReferredType(expType));
                break;
            default:
                dlog.error(waitForAllExpr.pos, DiagnosticErrorCode.INCOMPATIBLE_TYPES, expType,
                        getWaitForAllExprReturnType(waitForAllExpr, waitForAllExpr.pos));
                resultType = symTable.semanticError;
                break;
        }
    }

    private BRecordType getWaitForAllExprReturnType(BLangWaitForAllExpr waitExpr,
                                                    Location pos) {
        BRecordType retType = new BRecordType(null, Flags.ANONYMOUS);
        List<BLangWaitForAllExpr.BLangWaitKeyValue> keyVals = waitExpr.keyValuePairs;

        for (BLangWaitForAllExpr.BLangWaitKeyValue keyVal : keyVals) {
            BLangIdentifier fieldName;
            if (keyVal.valueExpr == null || keyVal.valueExpr.getKind() != NodeKind.SIMPLE_VARIABLE_REF) {
                fieldName = keyVal.key;
            } else {
                fieldName = ((BLangSimpleVarRef) keyVal.valueExpr).variableName;
            }

            BSymbol symbol = symResolver.lookupSymbolInMainSpace(env, names.fromIdNode(fieldName));
            BType fieldType = symbol.type.tag == TypeTags.FUTURE ? ((BFutureType) symbol.type).constraint : symbol.type;
            BField field = new BField(names.fromIdNode(keyVal.key), null,
                                      new BVarSymbol(0, names.fromIdNode(keyVal.key),
                                                     names.originalNameFromIdNode(keyVal.key), env.enclPkg.packageID,
                                                     fieldType, null, keyVal.pos, VIRTUAL));
            retType.fields.put(field.name.value, field);
        }

        retType.restFieldType = symTable.noType;
        retType.sealed = true;
        retType.tsymbol = Symbols.createRecordSymbol(Flags.ANONYMOUS, Names.EMPTY, env.enclPkg.packageID, retType, null,
                                                     pos, VIRTUAL);
        return retType;
    }

    private LinkedHashSet<BType> collectWaitExprTypes(List<BLangWaitForAllExpr.BLangWaitKeyValue> keyVals) {
        LinkedHashSet<BType> memberTypes = new LinkedHashSet<>();
        for (BLangWaitForAllExpr.BLangWaitKeyValue keyVal : keyVals) {
            BType bType = keyVal.keyExpr != null ? keyVal.keyExpr.getBType() : keyVal.valueExpr.getBType();
            if (bType.tag == TypeTags.FUTURE) {
                memberTypes.add(((BFutureType) bType).constraint);
            } else {
                memberTypes.add(bType);
            }
        }
        return memberTypes;
    }

    private void checkTypesForMap(BLangWaitForAllExpr waitForAllExpr, BType expType) {
        List<BLangWaitForAllExpr.BLangWaitKeyValue> keyValuePairs = waitForAllExpr.keyValuePairs;
        keyValuePairs.forEach(keyVal -> checkWaitKeyValExpr(keyVal, expType));
    }

    private void checkTypesForRecords(BLangWaitForAllExpr waitExpr) {
        List<BLangWaitForAllExpr.BLangWaitKeyValue> rhsFields = waitExpr.getKeyValuePairs();
        Map<String, BField> lhsFields = ((BRecordType) types.getReferredType(expType)).fields;

        // check if the record is sealed, if so check if the fields in wait collection is more than the fields expected
        // by the lhs record
        if (((BRecordType) types.getReferredType(expType)).sealed &&
                rhsFields.size() > lhsFields.size()) {
            dlog.error(waitExpr.pos, DiagnosticErrorCode.INCOMPATIBLE_TYPES, expType,
                    getWaitForAllExprReturnType(waitExpr, waitExpr.pos));
            resultType = symTable.semanticError;
            return;
        }

        for (BLangWaitForAllExpr.BLangWaitKeyValue keyVal : rhsFields) {
            String key = keyVal.key.value;
            if (!lhsFields.containsKey(key)) {
                // Check if the field is sealed if so you cannot have dynamic fields
                if (((BRecordType) types.getReferredType(expType)).sealed) {
                    dlog.error(waitExpr.pos, DiagnosticErrorCode.INVALID_FIELD_NAME_RECORD_LITERAL, key, expType);
                    resultType = symTable.semanticError;
                } else {
                    // Else if the record is an open record, then check if the rest field type matches the expression
                    BType restFieldType = ((BRecordType) types.getReferredType(expType)).restFieldType;
                    checkWaitKeyValExpr(keyVal, restFieldType);
                }
            } else {
                checkWaitKeyValExpr(keyVal, lhsFields.get(key).type);
                keyVal.keySymbol = lhsFields.get(key).symbol;
            }
        }
        // If the record literal is of record type and types are validated for the fields, check if there are any
        // required fields missing.
        checkMissingReqFieldsForWait(((BRecordType) types.getReferredType(expType)),
                rhsFields, waitExpr.pos);

        if (symTable.semanticError != resultType) {
            resultType = expType;
        }
    }

    private void checkMissingReqFieldsForWait(BRecordType type, List<BLangWaitForAllExpr.BLangWaitKeyValue> keyValPairs,
                                              Location pos) {
        type.fields.values().forEach(field -> {
            // Check if `field` is explicitly assigned a value in the record literal
            boolean hasField = keyValPairs.stream().anyMatch(keyVal -> field.name.value.equals(keyVal.key.value));

            // If a required field is missing, it's a compile error
            if (!hasField && Symbols.isFlagOn(field.symbol.flags, Flags.REQUIRED)) {
                dlog.error(pos, DiagnosticErrorCode.MISSING_REQUIRED_RECORD_FIELD, field.name);
            }
        });
    }

    private void checkWaitKeyValExpr(BLangWaitForAllExpr.BLangWaitKeyValue keyVal, BType type) {
        BLangExpression expr;
        if (keyVal.keyExpr != null) {
            BSymbol symbol = symResolver.lookupSymbolInMainSpace(env, names.fromIdNode
                    (((BLangSimpleVarRef) keyVal.keyExpr).variableName));
            keyVal.keyExpr.setBType(symbol.type);
            expr = keyVal.keyExpr;
        } else {
            expr = keyVal.valueExpr;
        }
        BFutureType futureType = new BFutureType(TypeTags.FUTURE, type, null);
        checkExpr(expr, env, futureType);
        setEventualTypeForExpression(expr, type);
    }

    // eventual type if not directly referring a worker is T|error. future<T> --> T|error
    private void setEventualTypeForExpression(BLangExpression expression,
                                              BType currentExpectedType) {
        if (expression == null) {
            return;
        }
        if (isSimpleWorkerReference(expression)) {
            return;
        }
        BFutureType futureType = (BFutureType) expression.expectedType;
        BType currentType = futureType.constraint;
        if (types.containsErrorType(currentType)) {
            return;
        }

        BUnionType eventualType = BUnionType.create(null, currentType, symTable.errorType);
        if (((currentExpectedType.tag != TypeTags.NONE) && (currentExpectedType.tag != TypeTags.NIL)) &&
                !types.isAssignable(eventualType, currentExpectedType)) {
            dlog.error(expression.pos, DiagnosticErrorCode.INCOMPATIBLE_TYPE_WAIT_FUTURE_EXPR,
                    currentExpectedType, eventualType, expression);
        }
        futureType.constraint = eventualType;
    }

    private void setEventualTypeForWaitExpression(BLangExpression expression,
                                                  Location pos) {
        if ((resultType == symTable.semanticError) ||
                (types.containsErrorType(resultType))) {
            return;
        }
        if (isSimpleWorkerReference(expression)) {
            return;
        }
        BType currentExpectedType = ((BFutureType) expType).constraint;
        BUnionType eventualType = BUnionType.create(null, resultType, symTable.errorType);
        if ((currentExpectedType.tag == TypeTags.NONE) || (currentExpectedType.tag == TypeTags.NIL)) {
            resultType = eventualType;
            return;
        }

        if (!types.isAssignable(eventualType, currentExpectedType)) {
            dlog.error(pos, DiagnosticErrorCode.INCOMPATIBLE_TYPE_WAIT_FUTURE_EXPR, currentExpectedType,
                    eventualType, expression);
            resultType = symTable.semanticError;
            return;
        }
        if (resultType.tag == TypeTags.FUTURE) {
            ((BFutureType) resultType).constraint = eventualType;
        } else {
            resultType = eventualType;
        }
    }

    private void setEventualTypeForAlternateWaitExpression(BLangExpression expression, Location pos) {
        if ((resultType == symTable.semanticError) ||
                (expression.getKind() != NodeKind.BINARY_EXPR) ||
                (types.containsErrorType(resultType))) {
            return;
        }
        if (types.containsErrorType(resultType)) {
            return;
        }
        if (!isReferencingNonWorker((BLangBinaryExpr) expression)) {
            return;
        }

        BType currentExpectedType = ((BFutureType) expType).constraint;
        BUnionType eventualType = BUnionType.create(null, resultType, symTable.errorType);
        if ((currentExpectedType.tag == TypeTags.NONE) || (currentExpectedType.tag == TypeTags.NIL)) {
            resultType = eventualType;
            return;
        }

        if (!types.isAssignable(eventualType, currentExpectedType)) {
            dlog.error(pos, DiagnosticErrorCode.INCOMPATIBLE_TYPE_WAIT_FUTURE_EXPR, currentExpectedType,
                    eventualType, expression);
            resultType = symTable.semanticError;
            return;
        }
        if (resultType.tag == TypeTags.FUTURE) {
            ((BFutureType) resultType).constraint = eventualType;
        } else {
            resultType = eventualType;
        }
    }

    private boolean isSimpleWorkerReference(BLangExpression expression) {
        if (expression.getKind() != NodeKind.SIMPLE_VARIABLE_REF) {
            return false;
        }
        BLangSimpleVarRef simpleVarRef = ((BLangSimpleVarRef) expression);
        BSymbol varRefSymbol = simpleVarRef.symbol;
        if (varRefSymbol == null) {
            return false;
        }
        if (workerExists(env, simpleVarRef.variableName.value)) {
            return true;
        }
        return false;
    }

    private boolean isReferencingNonWorker(BLangBinaryExpr binaryExpr) {
        BLangExpression lhsExpr = binaryExpr.lhsExpr;
        BLangExpression rhsExpr = binaryExpr.rhsExpr;
        if (isReferencingNonWorker(lhsExpr)) {
            return true;
        }
        return isReferencingNonWorker(rhsExpr);
    }

    private boolean isReferencingNonWorker(BLangExpression expression) {
        if (expression.getKind() == NodeKind.BINARY_EXPR) {
            return isReferencingNonWorker((BLangBinaryExpr) expression);
        } else if (expression.getKind() == NodeKind.SIMPLE_VARIABLE_REF) {
            BLangSimpleVarRef simpleVarRef = (BLangSimpleVarRef) expression;
            BSymbol varRefSymbol = simpleVarRef.symbol;
            String varRefSymbolName = varRefSymbol.getName().value;
            if (workerExists(env, varRefSymbolName)) {
                return false;
            }
        }
        return true;
    }


    public void visit(BLangTernaryExpr ternaryExpr) {
        BType condExprType = checkExpr(ternaryExpr.expr, env, this.symTable.booleanType);

        SymbolEnv thenEnv = typeNarrower.evaluateTruth(ternaryExpr.expr, ternaryExpr.thenExpr, env);
        BType thenType = checkExpr(ternaryExpr.thenExpr, thenEnv, expType);

        SymbolEnv elseEnv = typeNarrower.evaluateFalsity(ternaryExpr.expr, ternaryExpr.elseExpr, env, false);
        BType elseType = checkExpr(ternaryExpr.elseExpr, elseEnv, expType);

        if (condExprType == symTable.semanticError || thenType == symTable.semanticError ||
                elseType == symTable.semanticError) {
            resultType = symTable.semanticError;
        } else if (expType == symTable.noType) {
            if (types.isAssignable(elseType, thenType)) {
                resultType = thenType;
            } else if (types.isAssignable(thenType, elseType)) {
                resultType = elseType;
            } else {
                resultType = BUnionType.create(null, thenType, elseType);
            }
        } else {
            resultType = expType;
        }
    }

    public void visit(BLangWaitExpr waitExpr) {
        expType = new BFutureType(TypeTags.FUTURE, expType, null);
        checkExpr(waitExpr.getExpression(), env, expType);
        // Handle union types in lhs
        if (resultType.tag == TypeTags.UNION) {
            LinkedHashSet<BType> memberTypes = collectMemberTypes((BUnionType) resultType, new LinkedHashSet<>());
            if (memberTypes.size() == 1) {
                resultType = memberTypes.toArray(new BType[0])[0];
            } else {
                resultType = BUnionType.create(null, memberTypes);
            }
        } else if (resultType != symTable.semanticError) {
            // Handle other types except for semantic errors
            resultType = ((BFutureType) resultType).constraint;
        }

        BLangExpression waitFutureExpression = waitExpr.getExpression();
        if (waitFutureExpression.getKind() == NodeKind.BINARY_EXPR) {
            setEventualTypeForAlternateWaitExpression(waitFutureExpression, waitExpr.pos);
        } else {
            setEventualTypeForWaitExpression(waitFutureExpression, waitExpr.pos);
        }
        waitExpr.setBType(resultType);

        if (resultType != null && resultType != symTable.semanticError) {
            types.setImplicitCastExpr(waitExpr, waitExpr.getBType(), ((BFutureType) expType).constraint);
        }
    }

    private LinkedHashSet<BType> collectMemberTypes(BUnionType unionType, LinkedHashSet<BType> memberTypes) {
        for (BType memberType : unionType.getMemberTypes()) {
            if (memberType.tag == TypeTags.FUTURE) {
                memberTypes.add(((BFutureType) memberType).constraint);
            } else {
                memberTypes.add(memberType);
            }
        }
        return memberTypes;
    }

    @Override
    public void visit(BLangTrapExpr trapExpr) {
        boolean firstVisit = trapExpr.expr.getBType() == null;
        BType actualType;
        BType exprType = checkExpr(trapExpr.expr, env, expType);
        boolean definedWithVar = expType == symTable.noType;

        if (trapExpr.expr.getKind() == NodeKind.WORKER_RECEIVE) {
            if (firstVisit) {
                isTypeChecked = false;
                resultType = expType;
                return;
            } else {
                expType = trapExpr.getBType();
                exprType = trapExpr.expr.getBType();
            }
        }

        if (expType == symTable.semanticError || exprType == symTable.semanticError) {
            actualType = symTable.semanticError;
        } else {
            LinkedHashSet<BType> resultTypes = new LinkedHashSet<>();
            if (exprType.tag == TypeTags.UNION) {
                resultTypes.addAll(((BUnionType) exprType).getMemberTypes());
            } else {
                resultTypes.add(exprType);
            }
            resultTypes.add(symTable.errorType);
            actualType = BUnionType.create(null, resultTypes);
        }

        resultType = types.checkType(trapExpr, actualType, expType);
        if (definedWithVar && resultType != null && resultType != symTable.semanticError) {
            types.setImplicitCastExpr(trapExpr.expr, trapExpr.expr.getBType(), resultType);
        }
    }

    public void visit(BLangBinaryExpr binaryExpr) {
        // Bitwise operator should be applied for the future types in the wait expression
        if (expType.tag == TypeTags.FUTURE && binaryExpr.opKind == OperatorKind.BITWISE_OR) {
            BType lhsResultType = checkExpr(binaryExpr.lhsExpr, env, expType);
            BType rhsResultType = checkExpr(binaryExpr.rhsExpr, env, expType);
            // Return if both or atleast one of lhs and rhs types are errors
            if (lhsResultType == symTable.semanticError || rhsResultType == symTable.semanticError) {
                resultType = symTable.semanticError;
                return;
            }
            resultType = BUnionType.create(null, lhsResultType, rhsResultType);
            return;
        }

        checkDecimalCompatibilityForBinaryArithmeticOverLiteralValues(binaryExpr);

        SymbolEnv rhsExprEnv;
        BType lhsType;
        if (binaryExpr.expectedType.tag == TypeTags.FLOAT || binaryExpr.expectedType.tag == TypeTags.DECIMAL ||
                isOptionalFloatOrDecimal(binaryExpr.expectedType)) {
            lhsType = checkAndGetType(binaryExpr.lhsExpr, env, binaryExpr);
        } else {
            lhsType = checkExpr(binaryExpr.lhsExpr, env);
        }

        if (binaryExpr.opKind == OperatorKind.AND) {
            rhsExprEnv = typeNarrower.evaluateTruth(binaryExpr.lhsExpr, binaryExpr.rhsExpr, env, true);
        } else if (binaryExpr.opKind == OperatorKind.OR) {
            rhsExprEnv = typeNarrower.evaluateFalsity(binaryExpr.lhsExpr, binaryExpr.rhsExpr, env, true);
        } else {
            rhsExprEnv = env;
        }

        BType rhsType;

        if (binaryExpr.expectedType.tag == TypeTags.FLOAT || binaryExpr.expectedType.tag == TypeTags.DECIMAL ||
                isOptionalFloatOrDecimal(binaryExpr.expectedType)) {
            rhsType = checkAndGetType(binaryExpr.rhsExpr, rhsExprEnv, binaryExpr);
        } else {
            rhsType = checkExpr(binaryExpr.rhsExpr, rhsExprEnv);
        }

        // Set error type as the actual type.
        BType actualType = symTable.semanticError;

        //noinspection SwitchStatementWithTooFewBranches
        switch (binaryExpr.opKind) {
            // Do not lookup operator symbol for xml sequence additions
            case ADD:
                BType leftConstituent = getXMLConstituents(lhsType);
                BType rightConstituent = getXMLConstituents(rhsType);

                if (leftConstituent != null && rightConstituent != null) {
                    actualType = new BXMLType(BUnionType.create(null, leftConstituent, rightConstituent), null);
                    break;
                }
                // Fall through
            default:
                if (lhsType != symTable.semanticError && rhsType != symTable.semanticError) {
                    // Look up operator symbol if both rhs and lhs types aren't error or xml types
                    BSymbol opSymbol = symResolver.resolveBinaryOperator(binaryExpr.opKind, lhsType, rhsType);

                    if (opSymbol == symTable.notFoundSymbol) {
                        opSymbol = symResolver.getBitwiseShiftOpsForTypeSets(binaryExpr.opKind, lhsType, rhsType);
                    }

                    if (opSymbol == symTable.notFoundSymbol) {
                        opSymbol = symResolver.getBinaryBitwiseOpsForTypeSets(binaryExpr.opKind, lhsType, rhsType);
                    }

                    if (opSymbol == symTable.notFoundSymbol) {
                        opSymbol = symResolver.getArithmeticOpsForTypeSets(binaryExpr.opKind, lhsType, rhsType);
                    }

                    if (opSymbol == symTable.notFoundSymbol) {
                        opSymbol = symResolver.getBinaryEqualityForTypeSets(binaryExpr.opKind, lhsType, rhsType,
                                binaryExpr, env);
                    }

                    if (opSymbol == symTable.notFoundSymbol) {
                        opSymbol = symResolver.getBinaryComparisonOpForTypeSets(binaryExpr.opKind, lhsType, rhsType);
                    }

                    if (opSymbol == symTable.notFoundSymbol) {
                        opSymbol = symResolver.getRangeOpsForTypeSets(binaryExpr.opKind, lhsType, rhsType);
                    }

                    if (opSymbol == symTable.notFoundSymbol) {
                        dlog.error(binaryExpr.pos, DiagnosticErrorCode.BINARY_OP_INCOMPATIBLE_TYPES, binaryExpr.opKind,
                                lhsType, rhsType);
                    } else {
                        binaryExpr.opSymbol = (BOperatorSymbol) opSymbol;
                        actualType = opSymbol.type.getReturnType();
                    }
                }
        }

        resultType = types.checkType(binaryExpr, actualType, expType);
    }

    private boolean isOptionalFloatOrDecimal(BType expectedType) {
        if (expectedType.tag == TypeTags.UNION && expectedType.isNullable() && expectedType.tag != TypeTags.ANY) {
            Iterator<BType> memberTypeIterator = ((BUnionType) expectedType).getMemberTypes().iterator();
            while (memberTypeIterator.hasNext()) {
                BType memberType = memberTypeIterator.next();
                if (memberType.tag == TypeTags.FLOAT || memberType.tag == TypeTags.DECIMAL) {
                    return true;
                }
            }

        }
        return false;
    }

    private BType checkAndGetType(BLangExpression expr, SymbolEnv env, BLangBinaryExpr binaryExpr) {
        boolean prevNonErrorLoggingCheck = this.nonErrorLoggingCheck;
        this.nonErrorLoggingCheck = true;
        int prevErrorCount = this.dlog.errorCount();
        this.dlog.resetErrorCount();
        this.dlog.mute();

        expr.cloneAttempt++;
        BType exprCompatibleType = checkExpr(nodeCloner.cloneNode(expr), env, binaryExpr.expectedType);
        this.nonErrorLoggingCheck = prevNonErrorLoggingCheck;
        int errorCount = this.dlog.errorCount();
        this.dlog.setErrorCount(prevErrorCount);
        if (!prevNonErrorLoggingCheck) {
            this.dlog.unmute();
        }
        if (errorCount == 0 && exprCompatibleType != symTable.semanticError) {
            return checkExpr(expr, env, binaryExpr.expectedType);
        } else {
            return checkExpr(expr, env);
        }
    }

    private SymbolEnv getEnvBeforeInputNode(SymbolEnv env, BLangNode node) {
        while (env != null && env.node != node) {
            env = env.enclEnv;
        }
        return env != null && env.enclEnv != null
                ? env.enclEnv.createClone()
                : new SymbolEnv(node, null);
    }

    private SymbolEnv getEnvAfterJoinNode(SymbolEnv env, BLangNode node) {
        SymbolEnv clone = env.createClone();
        while (clone != null && clone.node != node) {
            clone = clone.enclEnv;
        }
        if (clone != null) {
            clone.enclEnv = getEnvBeforeInputNode(clone.enclEnv, getLastInputNodeFromEnv(clone.enclEnv));
        } else {
            clone = new SymbolEnv(node, null);
        }
        return clone;
    }

    private BLangNode getLastInputNodeFromEnv(SymbolEnv env) {
        while (env != null && (env.node.getKind() != NodeKind.FROM && env.node.getKind() != NodeKind.JOIN)) {
            env = env.enclEnv;
        }
        return env != null ? env.node : null;
    }

    public void visit(BLangTransactionalExpr transactionalExpr) {
        resultType = types.checkType(transactionalExpr, symTable.booleanType, expType);
    }

    public void visit(BLangCommitExpr commitExpr) {
        BType actualType = BUnionType.create(null, symTable.errorType, symTable.nilType);
        resultType = types.checkType(commitExpr, actualType, expType);
    }

    private BType getXMLConstituents(BType bType) {
        BType type = types.getReferredType(bType);
        BType constituent = null;
        if (type.tag == TypeTags.XML) {
            constituent = ((BXMLType) type).constraint;
        } else if (TypeTags.isXMLNonSequenceType(type.tag)) {
            constituent = type;
        }
        return constituent;
    }

    private void checkDecimalCompatibilityForBinaryArithmeticOverLiteralValues(BLangBinaryExpr binaryExpr) {
        if (expType.tag != TypeTags.DECIMAL) {
            return;
        }

        switch (binaryExpr.opKind) {
            case ADD:
            case SUB:
            case MUL:
            case DIV:
                checkExpr(binaryExpr.lhsExpr, env, expType);
                checkExpr(binaryExpr.rhsExpr, env, expType);
                break;
            default:
                break;
        }
    }

    public void visit(BLangElvisExpr elvisExpr) {
        BType lhsType = checkExpr(elvisExpr.lhsExpr, env);
        BType actualType = symTable.semanticError;
        if (lhsType != symTable.semanticError) {
            if (lhsType.tag == TypeTags.UNION && lhsType.isNullable()) {
                BUnionType unionType = (BUnionType) lhsType;
                LinkedHashSet<BType> memberTypes = unionType.getMemberTypes().stream()
                        .filter(type -> type.tag != TypeTags.NIL)
                        .collect(Collectors.toCollection(LinkedHashSet::new));

                if (memberTypes.size() == 1) {
                    actualType = memberTypes.toArray(new BType[0])[0];
                } else {
                    actualType = BUnionType.create(null, memberTypes);
                }
            } else {
                dlog.error(elvisExpr.pos, DiagnosticErrorCode.OPERATOR_NOT_SUPPORTED, OperatorKind.ELVIS,
                        lhsType);
            }
        }
        BType rhsReturnType = checkExpr(elvisExpr.rhsExpr, env, expType);
        BType lhsReturnType = types.checkType(elvisExpr.lhsExpr.pos, actualType, expType,
                DiagnosticErrorCode.INCOMPATIBLE_TYPES);
        if (rhsReturnType == symTable.semanticError || lhsReturnType == symTable.semanticError) {
            resultType = symTable.semanticError;
        } else if (expType == symTable.noType) {
            if (types.isAssignable(rhsReturnType, lhsReturnType)) {
                resultType = lhsReturnType;
            } else if (types.isAssignable(lhsReturnType, rhsReturnType)) {
                resultType = rhsReturnType;
            } else {
                resultType = BUnionType.create(null, lhsReturnType, rhsReturnType);
            }
        } else {
            resultType = expType;
        }
    }

    @Override
    public void visit(BLangGroupExpr groupExpr) {
        resultType = checkExpr(groupExpr.expression, env, expType);
    }

    public void visit(BLangTypedescExpr accessExpr) {
        if (accessExpr.resolvedType == null) {
            accessExpr.resolvedType = symResolver.resolveTypeNode(accessExpr.typeNode, env);
        }

        int resolveTypeTag = accessExpr.resolvedType.tag;
        final BType actualType;
        if (resolveTypeTag != TypeTags.TYPEDESC && resolveTypeTag != TypeTags.NONE) {
            actualType = new BTypedescType(accessExpr.resolvedType, null);
        } else {
            actualType = accessExpr.resolvedType;
        }
        resultType = types.checkType(accessExpr, actualType, expType);
    }

    public void visit(BLangUnaryExpr unaryExpr) {
        BType exprType;
        BType actualType = symTable.semanticError;
        if (OperatorKind.UNTAINT.equals(unaryExpr.operator)) {
            exprType = checkExpr(unaryExpr.expr, env);
            if (exprType != symTable.semanticError) {
                actualType = exprType;
            }
        } else if (OperatorKind.TYPEOF.equals(unaryExpr.operator)) {
            exprType = checkExpr(unaryExpr.expr, env);
            if (exprType != symTable.semanticError) {
                actualType = new BTypedescType(exprType, null);
            }
        } else {
            //allow both addition and subtraction operators to get expected type as Decimal
            boolean decimalAddNegate = expType.tag == TypeTags.DECIMAL &&
                    (OperatorKind.ADD.equals(unaryExpr.operator) || OperatorKind.SUB.equals(unaryExpr.operator));
            exprType = decimalAddNegate ? checkExpr(unaryExpr.expr, env, expType) : checkExpr(unaryExpr.expr, env);
            if (exprType != symTable.semanticError) {
                BSymbol symbol = symResolver.resolveUnaryOperator(unaryExpr.pos, unaryExpr.operator, exprType);
                if (symbol == symTable.notFoundSymbol) {
                    symbol = symResolver.getUnaryOpsForTypeSets(unaryExpr.operator, exprType);
                }
                if (symbol == symTable.notFoundSymbol) {
                    dlog.error(unaryExpr.pos, DiagnosticErrorCode.UNARY_OP_INCOMPATIBLE_TYPES,
                            unaryExpr.operator, exprType);
                } else {
                    unaryExpr.opSymbol = (BOperatorSymbol) symbol;
                    actualType = symbol.type.getReturnType();
                }
            }
        }

        resultType = types.checkType(unaryExpr, actualType, expType);
    }

    public void visit(BLangTypeConversionExpr conversionExpr) {
        // Set error type as the actual type.
        BType actualType = symTable.semanticError;

        for (BLangAnnotationAttachment annAttachment : conversionExpr.annAttachments) {
            annAttachment.attachPoints.add(AttachPoint.Point.TYPE);
            semanticAnalyzer.analyzeNode(annAttachment, this.env);
        }

        // Annotation such as <@untainted [T]>, where T is not provided,
        // it's merely a annotation on contextually expected type.
        BLangExpression expr = conversionExpr.expr;
        if (conversionExpr.typeNode == null) {
            if (!conversionExpr.annAttachments.isEmpty()) {
                resultType = checkExpr(expr, env, this.expType);
            }
            return;
        }

        BType targetType = getEffectiveReadOnlyType(conversionExpr.typeNode.pos,
                                                    symResolver.resolveTypeNode(conversionExpr.typeNode, env));

        conversionExpr.targetType = targetType;

        boolean prevNonErrorLoggingCheck = this.nonErrorLoggingCheck;
        this.nonErrorLoggingCheck = true;
        int prevErrorCount = this.dlog.errorCount();
        this.dlog.resetErrorCount();
        this.dlog.mute();

        BType exprCompatibleType = checkExpr(nodeCloner.cloneNode(expr), env, targetType);
        this.nonErrorLoggingCheck = prevNonErrorLoggingCheck;
        int errorCount = this.dlog.errorCount();
        this.dlog.setErrorCount(prevErrorCount);

        if (!prevNonErrorLoggingCheck) {
            this.dlog.unmute();
        }

        if ((errorCount == 0 && exprCompatibleType != symTable.semanticError) || requireTypeInference(expr, false)) {
            checkExpr(expr, env, targetType);
        } else {
            checkExpr(expr, env, symTable.noType);
        }

        BType exprType = expr.getBType();
        if (types.isTypeCastable(expr, exprType, targetType, this.env)) {
            // We reach this block only if the cast is valid, so we set the target type as the actual type.
            actualType = targetType;
        } else if (exprType != symTable.semanticError && exprType != symTable.noType) {
            dlog.error(conversionExpr.pos, DiagnosticErrorCode.INCOMPATIBLE_TYPES_CAST, exprType, targetType);
        }
        resultType = types.checkType(conversionExpr, actualType, this.expType);
    }

    @Override
    public void visit(BLangLambdaFunction bLangLambdaFunction) {
        bLangLambdaFunction.setBType(bLangLambdaFunction.function.getBType());
        // creating a copy of the env to visit the lambda function later
        bLangLambdaFunction.capturedClosureEnv = env.createClone();

        if (!this.nonErrorLoggingCheck) {
            env.enclPkg.lambdaFunctions.add(bLangLambdaFunction);
        }

        resultType = types.checkType(bLangLambdaFunction, bLangLambdaFunction.getBType(), expType);
    }

    @Override
    public void visit(BLangArrowFunction bLangArrowFunction) {
        BType expectedType = types.getReferredType(expType);
        if (expectedType.tag == TypeTags.UNION) {
            BUnionType unionType = (BUnionType) expectedType;
            BType invokableType = unionType.getMemberTypes().stream().filter(type -> type.tag == TypeTags.INVOKABLE)
                    .collect(Collectors.collectingAndThen(Collectors.toList(), list -> {
                                if (list.size() != 1) {
                                    return null;
                                }
                                return list.get(0);
                            }
                    ));

            if (invokableType != null) {
                expectedType = invokableType;
            }
        }
        if (expectedType.tag != TypeTags.INVOKABLE || Symbols.isFlagOn(expectedType.flags, Flags.ANY_FUNCTION)) {
            dlog.error(bLangArrowFunction.pos,
                    DiagnosticErrorCode.ARROW_EXPRESSION_CANNOT_INFER_TYPE_FROM_LHS);
            resultType = symTable.semanticError;
            return;
        }

        BInvokableType expectedInvocation = (BInvokableType) expectedType;
        populateArrowExprParamTypes(bLangArrowFunction, expectedInvocation.paramTypes);
        bLangArrowFunction.body.expr.setBType(populateArrowExprReturn(bLangArrowFunction, expectedInvocation.retType));
        // if function return type is none, assign the inferred return type
        if (expectedInvocation.retType.tag == TypeTags.NONE) {
            expectedInvocation.retType = bLangArrowFunction.body.expr.getBType();
        }
        resultType = bLangArrowFunction.funcType = expectedInvocation;
    }

    public void visit(BLangXMLQName bLangXMLQName) {
        String prefix = bLangXMLQName.prefix.value;
        resultType = types.checkType(bLangXMLQName, symTable.stringType, expType);
        // TODO: check isLHS

        if (env.node.getKind() == NodeKind.XML_ATTRIBUTE && prefix.isEmpty()
                && bLangXMLQName.localname.value.equals(XMLConstants.XMLNS_ATTRIBUTE)) {
            ((BLangXMLAttribute) env.node).isNamespaceDeclr = true;
            return;
        }

        if (env.node.getKind() == NodeKind.XML_ATTRIBUTE && prefix.equals(XMLConstants.XMLNS_ATTRIBUTE)) {
            ((BLangXMLAttribute) env.node).isNamespaceDeclr = true;
            return;
        }

        if (prefix.equals(XMLConstants.XMLNS_ATTRIBUTE)) {
            dlog.error(bLangXMLQName.pos, DiagnosticErrorCode.INVALID_NAMESPACE_PREFIX, prefix);
            bLangXMLQName.setBType(symTable.semanticError);
            return;
        }

        // XML attributes without a namespace prefix does not inherit default namespace
        // https://www.w3.org/TR/xml-names/#defaulting
        if (bLangXMLQName.prefix.value.isEmpty()) {
            return;
        }

        BSymbol xmlnsSymbol = symResolver.lookupSymbolInPrefixSpace(env, names.fromIdNode(bLangXMLQName.prefix));
        if (prefix.isEmpty() && xmlnsSymbol == symTable.notFoundSymbol) {
            return;
        }

        if (!prefix.isEmpty() && xmlnsSymbol == symTable.notFoundSymbol) {
            logUndefinedSymbolError(bLangXMLQName.pos, prefix);
            bLangXMLQName.setBType(symTable.semanticError);
            return;
        }

        if (xmlnsSymbol.getKind() == SymbolKind.PACKAGE) {
            xmlnsSymbol = findXMLNamespaceFromPackageConst(bLangXMLQName.localname.value, bLangXMLQName.prefix.value,
                    (BPackageSymbol) xmlnsSymbol, bLangXMLQName.pos);
        }

        if (xmlnsSymbol == null || xmlnsSymbol.getKind() != SymbolKind.XMLNS) {
            resultType = symTable.semanticError;
            return;
        }

        bLangXMLQName.nsSymbol = (BXMLNSSymbol) xmlnsSymbol;
        bLangXMLQName.namespaceURI = bLangXMLQName.nsSymbol.namespaceURI;
    }

    private BSymbol findXMLNamespaceFromPackageConst(String localname, String prefix,
                                                     BPackageSymbol pkgSymbol, Location pos) {
        // Resolve a const from module scope.
        BSymbol constSymbol = symResolver.lookupMemberSymbol(pos, pkgSymbol.scope, env,
                names.fromString(localname), SymTag.CONSTANT);
        if (constSymbol == symTable.notFoundSymbol) {
            if (!missingNodesHelper.isMissingNode(prefix) && !missingNodesHelper.isMissingNode(localname)) {
                dlog.error(pos, DiagnosticErrorCode.UNDEFINED_SYMBOL, prefix + ":" + localname);
            }
            return null;
        }

        // If Resolved const is not a string, it is an error.
        BConstantSymbol constantSymbol = (BConstantSymbol) constSymbol;
        if (constantSymbol.literalType.tag != TypeTags.STRING) {
            dlog.error(pos, DiagnosticErrorCode.INCOMPATIBLE_TYPES, symTable.stringType, constantSymbol.literalType);
            return null;
        }

        // If resolve const contain a string in {namespace url}local form extract namespace uri and local part.
        String constVal = (String) constantSymbol.value.value;
        int s = constVal.indexOf('{');
        int e = constVal.lastIndexOf('}');
        if (e > s + 1) {
            pkgSymbol.isUsed = true;
            String nsURI = constVal.substring(s + 1, e);
            String local = constVal.substring(e);
            return new BXMLNSSymbol(names.fromString(local), nsURI, constantSymbol.pkgID, constantSymbol.owner, pos,
                                    SOURCE);
        }

        // Resolved const string is not in valid format.
        dlog.error(pos, DiagnosticErrorCode.INVALID_ATTRIBUTE_REFERENCE, prefix + ":" + localname);
        return null;
    }

    public void visit(BLangXMLAttribute bLangXMLAttribute) {
        SymbolEnv xmlAttributeEnv = SymbolEnv.getXMLAttributeEnv(bLangXMLAttribute, env);

        // check attribute name
        BLangXMLQName name = (BLangXMLQName) bLangXMLAttribute.name;
        checkExpr(name, xmlAttributeEnv, symTable.stringType);
        // XML attributes without a prefix does not belong to enclosing elements default namespace.
        // https://www.w3.org/TR/xml-names/#uniqAttrs
        if (name.prefix.value.isEmpty()) {
            name.namespaceURI = null;
        }

        // check attribute value
        checkExpr(bLangXMLAttribute.value, xmlAttributeEnv, symTable.stringType);

        symbolEnter.defineNode(bLangXMLAttribute, env);
    }

    public void visit(BLangXMLElementLiteral bLangXMLElementLiteral) {
        SymbolEnv xmlElementEnv = SymbolEnv.getXMLElementEnv(bLangXMLElementLiteral, env);

        // Keep track of used namespace prefixes in this element and only add namespace attr for those used ones.
        Set<String> usedPrefixes = new HashSet<>();
        BLangIdentifier elemNamePrefix = ((BLangXMLQName) bLangXMLElementLiteral.startTagName).prefix;
        if (elemNamePrefix != null && !elemNamePrefix.value.isEmpty()) {
            usedPrefixes.add(elemNamePrefix.value);
        }

        // Visit in-line namespace declarations and define the namespace.
        for (BLangXMLAttribute attribute : bLangXMLElementLiteral.attributes) {
            if (attribute.name.getKind() == NodeKind.XML_QNAME && isXmlNamespaceAttribute(attribute)) {
                BLangXMLQuotedString value = attribute.value;
                if (value.getKind() == NodeKind.XML_QUOTED_STRING && value.textFragments.size() > 1) {
                    dlog.error(value.pos, DiagnosticErrorCode.INVALID_XML_NS_INTERPOLATION);
                }
                checkExpr(attribute, xmlElementEnv, symTable.noType);
            }
            BLangIdentifier prefix = ((BLangXMLQName) attribute.name).prefix;
            if (prefix != null && !prefix.value.isEmpty()) {
                usedPrefixes.add(prefix.value);
            }
        }

        // Visit attributes, this may depend on the namespace defined in previous attribute iteration.
        bLangXMLElementLiteral.attributes.forEach(attribute -> {
            if (!(attribute.name.getKind() == NodeKind.XML_QNAME && isXmlNamespaceAttribute(attribute))) {
                checkExpr(attribute, xmlElementEnv, symTable.noType);
            }
        });

        Map<Name, BXMLNSSymbol> namespaces = symResolver.resolveAllNamespaces(xmlElementEnv);
        Name defaultNs = names.fromString(XMLConstants.DEFAULT_NS_PREFIX);
        if (namespaces.containsKey(defaultNs)) {
            bLangXMLElementLiteral.defaultNsSymbol = namespaces.remove(defaultNs);
        }
        for (Map.Entry<Name, BXMLNSSymbol> nsEntry : namespaces.entrySet()) {
            if (usedPrefixes.contains(nsEntry.getKey().value)) {
                bLangXMLElementLiteral.namespacesInScope.put(nsEntry.getKey(), nsEntry.getValue());
            }
        }

        // Visit the tag names
        validateTags(bLangXMLElementLiteral, xmlElementEnv);

        // Visit the children
        bLangXMLElementLiteral.modifiedChildren =
                concatSimilarKindXMLNodes(bLangXMLElementLiteral.children, xmlElementEnv);

        if (expType == symTable.noType) {
            resultType = types.checkType(bLangXMLElementLiteral, symTable.xmlElementType, expType);
            return;
        }

        resultType = checkXmlSubTypeLiteralCompatibility(bLangXMLElementLiteral.pos, symTable.xmlElementType,
                                                         this.expType);

        if (Symbols.isFlagOn(resultType.flags, Flags.READONLY)) {
            markChildrenAsImmutable(bLangXMLElementLiteral);
        }
    }

    private boolean isXmlNamespaceAttribute(BLangXMLAttribute attribute) {
        BLangXMLQName attrName = (BLangXMLQName) attribute.name;
        return (attrName.prefix.value.isEmpty()
                    && attrName.localname.value.equals(XMLConstants.XMLNS_ATTRIBUTE))
                || attrName.prefix.value.equals(XMLConstants.XMLNS_ATTRIBUTE);
    }

    public BType getXMLTypeFromLiteralKind(BLangExpression childXMLExpressions) {
        if (childXMLExpressions.getKind() == NodeKind.XML_ELEMENT_LITERAL) {
            return symTable.xmlElementType;
        }
        if (childXMLExpressions.getKind() == NodeKind.XML_TEXT_LITERAL) {
            return symTable.xmlTextType;
        }
        if (childXMLExpressions.getKind() == NodeKind.XML_PI_LITERAL) {
            return symTable.xmlPIType;
        }
        return symTable.xmlCommentType;
    }

    public void muteErrorLog() {
        this.nonErrorLoggingCheck = true;
        this.dlog.mute();
    }

    public void unMuteErrorLog(boolean prevNonErrorLoggingCheck, int errorCount) {
        this.nonErrorLoggingCheck = prevNonErrorLoggingCheck;
        this.dlog.setErrorCount(errorCount);
        if (!prevNonErrorLoggingCheck) {
            this.dlog.unmute();
        }
    }

    public BType getXMLSequenceType(BType xmlSubType) {
        switch (xmlSubType.tag) {
            case TypeTags.XML_ELEMENT:
                return new BXMLType(symTable.xmlElementType,  null);
            case TypeTags.XML_COMMENT:
                return new BXMLType(symTable.xmlCommentType,  null);
            case TypeTags.XML_PI:
                return new BXMLType(symTable.xmlPIType,  null);
            default:
                // Since 'xml:Text is same as xml<'xml:Text>
                return symTable.xmlTextType;
        }
    }

    public void visit(BLangXMLSequenceLiteral bLangXMLSequenceLiteral) {
        BType expType = types.getReferredType(this.expType);
        if (expType.tag != TypeTags.XML && expType.tag != TypeTags.UNION && expType.tag != TypeTags.XML_TEXT
        && expType != symTable.noType) {
            dlog.error(bLangXMLSequenceLiteral.pos, DiagnosticErrorCode.INCOMPATIBLE_TYPES, this.expType,
                    "XML Sequence");
            resultType = symTable.semanticError;
            return;
        }

        List<BType> xmlTypesInSequence = new ArrayList<>();

        for (BLangExpression expressionItem : bLangXMLSequenceLiteral.xmlItems) {
            resultType = checkExpr(expressionItem, env, this.expType);
            if (!xmlTypesInSequence.contains(resultType)) {
                xmlTypesInSequence.add(resultType);
            }
        }

        // Set type according to items in xml sequence and expected type
        if (expType.tag == TypeTags.XML || expType == symTable.noType) {
            if (xmlTypesInSequence.size() == 1) {
                resultType = getXMLSequenceType(xmlTypesInSequence.get(0));
                return;
            }
            resultType = symTable.xmlType;
            return;
        }
        // Since 'xml:Text is same as xml<'xml:Text>
        if (expType.tag == TypeTags.XML_TEXT) {
            resultType = symTable.xmlTextType;
            return;
        }
        // Disallow unions with 'xml:T (singleton) items
         for (BType item : ((BUnionType) expType).getMemberTypes()) {
             item = types.getReferredType(item);
             if (item.tag != TypeTags.XML_TEXT && item.tag != TypeTags.XML) {
                 dlog.error(bLangXMLSequenceLiteral.pos, DiagnosticErrorCode.INCOMPATIBLE_TYPES,
                         expType, symTable.xmlType);
                 resultType = symTable.semanticError;
                 return;
             }
         }
        resultType = symTable.xmlType;
    }

    public void visit(BLangXMLTextLiteral bLangXMLTextLiteral) {
        List<BLangExpression> literalValues = bLangXMLTextLiteral.textFragments;
        checkStringTemplateExprs(literalValues);
        BLangExpression xmlExpression = literalValues.get(0);
        if (literalValues.size() == 1 && xmlExpression.getKind() == NodeKind.LITERAL &&
                ((String) ((BLangLiteral) xmlExpression).value).isEmpty()) {
            resultType = types.checkType(bLangXMLTextLiteral, symTable.xmlNeverType, expType);
            return;
        }
        resultType = types.checkType(bLangXMLTextLiteral, symTable.xmlTextType, expType);
    }

    public void visit(BLangXMLCommentLiteral bLangXMLCommentLiteral) {
        checkStringTemplateExprs(bLangXMLCommentLiteral.textFragments);

        if (expType == symTable.noType) {
            resultType = types.checkType(bLangXMLCommentLiteral, symTable.xmlCommentType, expType);
            return;
        }
        resultType = checkXmlSubTypeLiteralCompatibility(bLangXMLCommentLiteral.pos, symTable.xmlCommentType,
                                                         this.expType);
    }

    public void visit(BLangXMLProcInsLiteral bLangXMLProcInsLiteral) {
        checkExpr(bLangXMLProcInsLiteral.target, env, symTable.stringType);
        checkStringTemplateExprs(bLangXMLProcInsLiteral.dataFragments);
        if (expType == symTable.noType) {
            resultType = types.checkType(bLangXMLProcInsLiteral, symTable.xmlPIType, expType);
            return;
        }
        resultType = checkXmlSubTypeLiteralCompatibility(bLangXMLProcInsLiteral.pos, symTable.xmlPIType, this.expType);
    }

    public void visit(BLangXMLQuotedString bLangXMLQuotedString) {
        checkStringTemplateExprs(bLangXMLQuotedString.textFragments);
        resultType = types.checkType(bLangXMLQuotedString, symTable.stringType, expType);
    }

    public void visit(BLangXMLAttributeAccess xmlAttributeAccessExpr) {
        dlog.error(xmlAttributeAccessExpr.pos,
                DiagnosticErrorCode.DEPRECATED_XML_ATTRIBUTE_ACCESS);
        resultType = symTable.semanticError;
    }

    public void visit(BLangStringTemplateLiteral stringTemplateLiteral) {
        checkStringTemplateExprs(stringTemplateLiteral.exprs);
        resultType = types.checkType(stringTemplateLiteral, symTable.stringType, expType);
    }

    @Override
    public void visit(BLangRawTemplateLiteral rawTemplateLiteral) {
        // First, ensure that the contextually expected type is compatible with the RawTemplate type.
        // The RawTemplate type should have just two fields: strings and insertions. There shouldn't be any methods.
        BType type = determineRawTemplateLiteralType(rawTemplateLiteral, expType);

        if (type == symTable.semanticError) {
            resultType = type;
            return;
        }

        // Once we ensure the types are compatible, need to ensure that the types of the strings and insertions are
        // compatible with the types of the strings and insertions fields.
        BObjectType literalType = (BObjectType) types.getReferredType(type);
        BType stringsType = literalType.fields.get("strings").type;

        if (evaluateRawTemplateExprs(rawTemplateLiteral.strings, stringsType, INVALID_NUM_STRINGS,
                                     rawTemplateLiteral.pos)) {
            type = symTable.semanticError;
        }

        BType insertionsType = literalType.fields.get("insertions").type;

        if (evaluateRawTemplateExprs(rawTemplateLiteral.insertions, insertionsType, INVALID_NUM_INSERTIONS,
                                     rawTemplateLiteral.pos)) {
            type = symTable.semanticError;
        }

        resultType = type;
    }

    private BType determineRawTemplateLiteralType(BLangRawTemplateLiteral rawTemplateLiteral, BType expType) {
        // Contextually expected type is NoType when `var` is used. When `var` is used, the literal is considered to
        // be of type `RawTemplate`.
        if (expType == symTable.noType || containsAnyType(expType)) {
            return symTable.rawTemplateType;
        }

        BType compatibleType = getCompatibleRawTemplateType(expType, rawTemplateLiteral.pos);
        BType type = types.checkType(rawTemplateLiteral, compatibleType, symTable.rawTemplateType,
                DiagnosticErrorCode.INVALID_RAW_TEMPLATE_TYPE);

        if (type == symTable.semanticError) {
            return type;
        }

        // Raw template literals can be directly assigned only to abstract object types
        if (Symbols.isFlagOn(type.tsymbol.flags, Flags.CLASS)) {
            dlog.error(rawTemplateLiteral.pos, DiagnosticErrorCode.INVALID_RAW_TEMPLATE_ASSIGNMENT, type);
            return symTable.semanticError;
        }

        // Ensure that only the two fields, strings and insertions, are there
        BObjectType litObjType = (BObjectType) types.getReferredType(type);
        BObjectTypeSymbol objTSymbol = (BObjectTypeSymbol) litObjType.tsymbol;

        if (litObjType.fields.size() > 2) {
            dlog.error(rawTemplateLiteral.pos, DiagnosticErrorCode.INVALID_NUM_FIELDS, litObjType);
            type = symTable.semanticError;
        }

        if (!objTSymbol.attachedFuncs.isEmpty()) {
            dlog.error(rawTemplateLiteral.pos, DiagnosticErrorCode.METHODS_NOT_ALLOWED, litObjType);
            type = symTable.semanticError;
        }

        return type;
    }

    private boolean evaluateRawTemplateExprs(List<? extends BLangExpression> exprs, BType fieldType,
                                             DiagnosticCode code, Location pos) {
        BType listType = types.getReferredType(fieldType);

        listType = listType.tag != TypeTags.INTERSECTION ? listType :
                ((BIntersectionType) listType).effectiveType;

        boolean errored = false;

        if (listType.tag == TypeTags.ARRAY) {
            BArrayType arrayType = (BArrayType) listType;

            if (arrayType.state == BArrayState.CLOSED && (exprs.size() != arrayType.size)) {
                dlog.error(pos, code, arrayType.size, exprs.size());
                return false;
            }

            for (BLangExpression expr : exprs) {
                errored = (checkExpr(expr, env, arrayType.eType) == symTable.semanticError) || errored;
            }
        } else if (listType.tag == TypeTags.TUPLE) {
            BTupleType tupleType = (BTupleType) listType;
            final int size = exprs.size();
            final int requiredItems = tupleType.tupleTypes.size();

            if (size < requiredItems || (size > requiredItems && tupleType.restType == null)) {
                dlog.error(pos, code, requiredItems, size);
                return false;
            }

            int i;
            List<BType> memberTypes = tupleType.tupleTypes;
            for (i = 0; i < requiredItems; i++) {
                errored = (checkExpr(exprs.get(i), env, memberTypes.get(i)) == symTable.semanticError) || errored;
            }

            if (size > requiredItems) {
                for (; i < size; i++) {
                    errored = (checkExpr(exprs.get(i), env, tupleType.restType) == symTable.semanticError) || errored;
                }
            }
        } else {
            throw new IllegalStateException("Expected a list type, but found: " + listType);
        }

        return errored;
    }

    private boolean containsAnyType(BType bType) {
        BType type = types.getReferredType(bType);
        if (type == symTable.anyType) {
            return true;
        }

        if (type.tag == TypeTags.UNION) {
            return ((BUnionType) type).getMemberTypes().contains(symTable.anyType);
        }

        return false;
    }

    private BType getCompatibleRawTemplateType(BType bType, Location pos) {
        BType expType = types.getReferredType(bType);
        if (expType.tag != TypeTags.UNION) {
            return bType;
        }

        BUnionType unionType = (BUnionType) expType;
        List<BType> compatibleTypes = new ArrayList<>();

        for (BType type : unionType.getMemberTypes()) {
            if (types.isAssignable(type, symTable.rawTemplateType)) {
                compatibleTypes.add(type);
            }
        }

        if (compatibleTypes.size() == 0) {
            return expType;
        }

        if (compatibleTypes.size() > 1) {
            dlog.error(pos, DiagnosticErrorCode.MULTIPLE_COMPATIBLE_RAW_TEMPLATE_TYPES, symTable.rawTemplateType,
                       expType);
            return symTable.semanticError;
        }

        return compatibleTypes.get(0);
    }

    @Override
    public void visit(BLangIntRangeExpression intRangeExpression) {
        checkExpr(intRangeExpression.startExpr, env, symTable.intType);
        checkExpr(intRangeExpression.endExpr, env, symTable.intType);
        resultType = new BArrayType(symTable.intType);
    }

    @Override
    public void visit(BLangRestArgsExpression bLangRestArgExpression) {
        resultType = checkExpr(bLangRestArgExpression.expr, env, expType);
    }

    @Override
    public void visit(BLangInferredTypedescDefaultNode inferTypedescExpr) {
        if (expType.tag != TypeTags.TYPEDESC) {
            dlog.error(inferTypedescExpr.pos, DiagnosticErrorCode.INCOMPATIBLE_TYPES, expType, symTable.typeDesc);
            resultType = symTable.semanticError;
            return;
        }
        resultType = expType;
    }

    @Override
    public void visit(BLangNamedArgsExpression bLangNamedArgsExpression) {
        resultType = checkExpr(bLangNamedArgsExpression.expr, env, expType);
        bLangNamedArgsExpression.setBType(bLangNamedArgsExpression.expr.getBType());
    }

    @Override
    public void visit(BLangMatchExpression bLangMatchExpression) {
        SymbolEnv matchExprEnv = SymbolEnv.createBlockEnv((BLangBlockStmt) TreeBuilder.createBlockNode(), env);
        checkExpr(bLangMatchExpression.expr, matchExprEnv);

        // Type check and resolve patterns and their expressions
        bLangMatchExpression.patternClauses.forEach(pattern -> {
            if (!pattern.variable.name.value.endsWith(Names.IGNORE.value)) {
                symbolEnter.defineNode(pattern.variable, matchExprEnv);
            }
            checkExpr(pattern.expr, matchExprEnv, expType);
            pattern.variable.setBType(symResolver.resolveTypeNode(pattern.variable.typeNode, matchExprEnv));
        });

        LinkedHashSet<BType> matchExprTypes = getMatchExpressionTypes(bLangMatchExpression);

        BType actualType;
        if (matchExprTypes.contains(symTable.semanticError)) {
            actualType = symTable.semanticError;
        } else if (matchExprTypes.size() == 1) {
            actualType = matchExprTypes.toArray(new BType[0])[0];
        } else {
            actualType = BUnionType.create(null, matchExprTypes);
        }

        resultType = types.checkType(bLangMatchExpression, actualType, expType);
    }

    @Override
    public void visit(BLangCheckedExpr checkedExpr) {
        checkWithinQueryExpr = isWithinQuery();
        visitCheckAndCheckPanicExpr(checkedExpr);
    }

    @Override
    public void visit(BLangCheckPanickedExpr checkedExpr) {
        visitCheckAndCheckPanicExpr(checkedExpr);
    }

    @Override
    public void visit(BLangQueryExpr queryExpr) {
        boolean cleanPrevEnvs = false;
        if (prevEnvs.empty()) {
            prevEnvs.push(env);
            cleanPrevEnvs = true;
        }

        if (breakToParallelQueryEnv) {
            queryEnvs.push(prevEnvs.peek());
        } else {
            queryEnvs.push(env);
        }
        queryFinalClauses.push(queryExpr.getSelectClause());
        List<BLangNode> clauses = queryExpr.getQueryClauses();
        BLangExpression collectionNode = (BLangExpression) ((BLangFromClause) clauses.get(0)).getCollection();
        clauses.forEach(clause -> clause.accept(this));
        BType actualType = resolveQueryType(queryEnvs.peek(), ((BLangSelectClause) queryFinalClauses.peek()).expression,
                collectionNode.getBType(), expType, queryExpr);
        actualType = (actualType == symTable.semanticError) ? actualType :
                types.checkType(queryExpr.pos, actualType, expType, DiagnosticErrorCode.INCOMPATIBLE_TYPES);
        queryFinalClauses.pop();
        queryEnvs.pop();
        if (cleanPrevEnvs) {
            prevEnvs.pop();
        }

        if (actualType.tag == TypeTags.TABLE) {
            BTableType tableType = (BTableType) actualType;
            tableType.constraintPos = queryExpr.pos;
            tableType.isTypeInlineDefined = true;
            if (!validateTableType(tableType)) {
                resultType = symTable.semanticError;
                return;
            }
        }
        checkWithinQueryExpr = false;
        resultType = actualType;
    }

    private boolean isWithinQuery() {
        return !queryEnvs.isEmpty() && !queryFinalClauses.isEmpty();
    }

    private BType resolveQueryType(SymbolEnv env, BLangExpression selectExp, BType collectionType,
                                   BType targetType, BLangQueryExpr queryExpr) {
        List<BType> resultTypes = types.getAllTypes(targetType, true).stream()
                .filter(t -> !types.isAssignable(t, symTable.errorType))
                .filter(t -> !types.isAssignable(t, symTable.nilType))
                .collect(Collectors.toList());
        // resultTypes will be empty if the targetType is `error?`
        if (resultTypes.isEmpty()) {
            resultTypes.add(symTable.noType);
        }
        BType actualType = symTable.semanticError;
        List<BType> selectTypes = new ArrayList<>();
        List<BType> resolvedTypes = new ArrayList<>();
        BType selectType, resolvedType;
        for (BType type : resultTypes) {
            switch (type.tag) {
                case TypeTags.ARRAY:
                    selectType = checkExpr(selectExp, env, ((BArrayType) type).eType);
                    resolvedType = new BArrayType(selectType);
                    break;
                case TypeTags.TABLE:
                    selectType = checkExpr(selectExp, env, types.getSafeType(((BTableType) type).constraint,
                            true, true));
                    resolvedType = symTable.tableType;
                    break;
                case TypeTags.STREAM:
                    selectType = checkExpr(selectExp, env, types.getSafeType(((BStreamType) type).constraint,
                            true, true));
                    resolvedType = symTable.streamType;
                    break;
                case TypeTags.STRING:
                case TypeTags.XML:
                    selectType = checkExpr(selectExp, env, type);
                    resolvedType = selectType;
                    break;
                case TypeTags.NONE:
                default:
                    // contextually expected type not given (i.e var).
                    selectType = checkExpr(selectExp, env, type);
                    resolvedType = getNonContextualQueryType(selectType, collectionType);
                    break;
            }
            if (selectType != symTable.semanticError) {
                if (resolvedType.tag == TypeTags.STREAM) {
                    queryExpr.isStream = true;
                }
                if (resolvedType.tag == TypeTags.TABLE) {
                    queryExpr.isTable = true;
                }
                selectTypes.add(selectType);
                resolvedTypes.add(resolvedType);
            }
        }

        if (selectTypes.size() == 1) {
            BType errorType = getErrorType(collectionType, queryExpr);
            selectType = selectTypes.get(0);
            if (queryExpr.isStream) {
                return new BStreamType(TypeTags.STREAM, selectType, errorType, null);
            } else if (queryExpr.isTable) {
                actualType = getQueryTableType(queryExpr, selectType);
            } else {
                actualType = resolvedTypes.get(0);
            }

            if (errorType != null && errorType.tag != TypeTags.NIL) {
                return BUnionType.create(null, actualType, errorType);
            } else {
                return actualType;
            }
        } else if (selectTypes.size() > 1) {
            dlog.error(selectExp.pos, DiagnosticErrorCode.AMBIGUOUS_TYPES, selectTypes);
            return actualType;
        } else {
            return actualType;
        }
    }

    private BType getQueryTableType(BLangQueryExpr queryExpr, BType constraintType) {
        final BTableType tableType = new BTableType(TypeTags.TABLE, constraintType, null);
        if (!queryExpr.fieldNameIdentifierList.isEmpty()) {
            validateKeySpecifier(queryExpr.fieldNameIdentifierList, constraintType);
            markReadOnlyForConstraintType(constraintType);
            tableType.fieldNameList = queryExpr.fieldNameIdentifierList.stream()
                    .map(identifier -> ((BLangIdentifier) identifier).value).collect(Collectors.toList());
            return BUnionType.create(null, tableType, symTable.errorType);
        }
        return tableType;
    }

    private void validateKeySpecifier(List<IdentifierNode> fieldList, BType constraintType) {
        for (IdentifierNode identifier : fieldList) {
            BField field = types.getTableConstraintField(constraintType, identifier.getValue());
            if (field == null) {
                dlog.error(identifier.getPosition(), DiagnosticErrorCode.INVALID_FIELD_NAMES_IN_KEY_SPECIFIER,
                        identifier.getValue(), constraintType);
            } else if (!Symbols.isFlagOn(field.symbol.flags, Flags.READONLY)) {
                field.symbol.flags |= Flags.READONLY;
            }
        }
    }

    private void markReadOnlyForConstraintType(BType constraintType) {
        if (constraintType.tag != TypeTags.RECORD) {
            return;
        }
        BRecordType recordType = (BRecordType) constraintType;
        for (BField field : recordType.fields.values()) {
            if (!Symbols.isFlagOn(field.symbol.flags, Flags.READONLY)) {
                return;
            }
        }
        if (recordType.sealed) {
            recordType.flags |= Flags.READONLY;
            recordType.tsymbol.flags |= Flags.READONLY;
        }
    }

    private BType getErrorType(BType collectionType, BLangQueryExpr queryExpr) {
        if (collectionType.tag == TypeTags.SEMANTIC_ERROR) {
            return null;
        }
        BType returnType = null, errorType = null;
        switch (collectionType.tag) {
            case TypeTags.STREAM:
                errorType = ((BStreamType) collectionType).completionType;
                break;
            case TypeTags.OBJECT:
                returnType = types.getVarTypeFromIterableObject((BObjectType) collectionType);
                break;
            default:
                BSymbol itrSymbol = symResolver.lookupLangLibMethod(collectionType,
                        names.fromString(BLangCompilerConstants.ITERABLE_COLLECTION_ITERATOR_FUNC));
                if (itrSymbol == this.symTable.notFoundSymbol) {
                    return null;
                }
                BInvokableSymbol invokableSymbol = (BInvokableSymbol) itrSymbol;
                returnType = types.getResultTypeOfNextInvocation(
                        (BObjectType) types.getReferredType(invokableSymbol.retType));
        }
        List<BType> errorTypes = new ArrayList<>();
        if (returnType != null) {
            types.getAllTypes(returnType, true).stream()
                    .filter(t -> types.isAssignable(t, symTable.errorType))
                    .forEach(errorTypes::add);
        }
        if (checkWithinQueryExpr && queryExpr.isStream) {
            if (errorTypes.isEmpty()) {
                // if there's no completion type at this point,
                // then () gets added as a valid completion type for streams.
                errorTypes.add(symTable.nilType);
            }
            errorTypes.add(symTable.errorType);
        }
        if (!errorTypes.isEmpty()) {
            if (errorTypes.size() == 1) {
                errorType = errorTypes.get(0);
            } else {
                errorType = BUnionType.create(null, errorTypes.toArray(new BType[0]));
            }
        }
        return errorType;
    }

    private BType getNonContextualQueryType(BType staticType, BType basicType) {
        BType resultType;
        switch (basicType.tag) {
            case TypeTags.TABLE:
                resultType = symTable.tableType;
                break;
            case TypeTags.STREAM:
                resultType = symTable.streamType;
                break;
            case TypeTags.XML:
                resultType = new BXMLType(staticType, null);
                break;
            case TypeTags.STRING:
                resultType = symTable.stringType;
                break;
            default:
                resultType = new BArrayType(staticType);
                break;
        }
        return resultType;
    }

    @Override
    public void visit(BLangQueryAction queryAction) {
        if (prevEnvs.empty()) {
            prevEnvs.push(env);
        } else {
            prevEnvs.push(prevEnvs.peek());
        }
        queryEnvs.push(prevEnvs.peek());
        BLangDoClause doClause = queryAction.getDoClause();
        queryFinalClauses.push(doClause);
        List<BLangNode> clauses = queryAction.getQueryClauses();
        clauses.forEach(clause -> clause.accept(this));
        // Analyze foreach node's statements.
        semanticAnalyzer.analyzeStmt(doClause.body, SymbolEnv.createBlockEnv(doClause.body, queryEnvs.peek()));
        BType actualType = BUnionType.create(null, symTable.errorType, symTable.nilType);
        resultType = types.checkType(doClause.pos, actualType, expType, DiagnosticErrorCode.INCOMPATIBLE_TYPES);
        queryFinalClauses.pop();
        queryEnvs.pop();
        prevEnvs.pop();
    }

    @Override
    public void visit(BLangFromClause fromClause) {
        boolean prevBreakToParallelEnv = this.breakToParallelQueryEnv;
        this.breakToParallelQueryEnv = true;
        SymbolEnv fromEnv = SymbolEnv.createTypeNarrowedEnv(fromClause, queryEnvs.pop());
        fromClause.env = fromEnv;
        queryEnvs.push(fromEnv);
        checkExpr(fromClause.collection, queryEnvs.peek());
        // Set the type of the foreach node's type node.
        types.setInputClauseTypedBindingPatternType(fromClause);
        handleInputClauseVariables(fromClause, queryEnvs.peek());
        this.breakToParallelQueryEnv = prevBreakToParallelEnv;
    }

    @Override
    public void visit(BLangJoinClause joinClause) {
        boolean prevBreakEnv = this.breakToParallelQueryEnv;
        this.breakToParallelQueryEnv = true;
        SymbolEnv joinEnv = SymbolEnv.createTypeNarrowedEnv(joinClause, queryEnvs.pop());
        joinClause.env = joinEnv;
        queryEnvs.push(joinEnv);
        checkExpr(joinClause.collection, queryEnvs.peek());
        // Set the type of the foreach node's type node.
        types.setInputClauseTypedBindingPatternType(joinClause);
        handleInputClauseVariables(joinClause, queryEnvs.peek());
        if (joinClause.onClause != null) {
            ((BLangOnClause) joinClause.onClause).accept(this);
        }
        this.breakToParallelQueryEnv = prevBreakEnv;
    }

    @Override
    public void visit(BLangLetClause letClause) {
        SymbolEnv letEnv = SymbolEnv.createTypeNarrowedEnv(letClause, queryEnvs.pop());
        letClause.env = letEnv;
        queryEnvs.push(letEnv);
        for (BLangLetVariable letVariable : letClause.letVarDeclarations) {
            semanticAnalyzer.analyzeDef((BLangNode) letVariable.definitionNode, letEnv);
        }
    }

    @Override
    public void visit(BLangWhereClause whereClause) {
        whereClause.env = handleFilterClauses(whereClause.expression);
    }

    @Override
    public void visit(BLangSelectClause selectClause) {
        SymbolEnv selectEnv = SymbolEnv.createTypeNarrowedEnv(selectClause, queryEnvs.pop());
        selectClause.env = selectEnv;
        queryEnvs.push(selectEnv);
    }

    @Override
    public void visit(BLangDoClause doClause) {
        SymbolEnv letEnv = SymbolEnv.createTypeNarrowedEnv(doClause, queryEnvs.pop());
        doClause.env = letEnv;
        queryEnvs.push(letEnv);
    }

    @Override
    public void visit(BLangOnConflictClause onConflictClause) {
        BType exprType = checkExpr(onConflictClause.expression, queryEnvs.peek(), symTable.errorType);
        if (!types.isAssignable(exprType, symTable.errorType)) {
            dlog.error(onConflictClause.expression.pos, DiagnosticErrorCode.ERROR_TYPE_EXPECTED,
                    symTable.errorType, exprType);
        }
    }

    @Override
    public void visit(BLangLimitClause limitClause) {
        BType exprType = checkExpr(limitClause.expression, queryEnvs.peek());
        if (!types.isAssignable(exprType, symTable.intType)) {
            dlog.error(limitClause.expression.pos, DiagnosticErrorCode.INCOMPATIBLE_TYPES,
                    symTable.intType, exprType);
        }
    }

    @Override
    public void visit(BLangOnClause onClause) {
        BType lhsType, rhsType;
        BLangNode joinNode = getLastInputNodeFromEnv(queryEnvs.peek());
        // lhsExprEnv should only contain scope entries before join condition.
        onClause.lhsEnv = getEnvBeforeInputNode(queryEnvs.peek(), joinNode);
        lhsType = checkExpr(onClause.lhsExpr, onClause.lhsEnv);
        // rhsExprEnv should only contain scope entries after join condition.
        onClause.rhsEnv = getEnvAfterJoinNode(queryEnvs.peek(), joinNode);
        rhsType = checkExpr(onClause.rhsExpr, onClause.rhsEnv != null ? onClause.rhsEnv : queryEnvs.peek());
        if (!types.isAssignable(lhsType, rhsType)) {
            dlog.error(onClause.rhsExpr.pos, DiagnosticErrorCode.INCOMPATIBLE_TYPES, lhsType, rhsType);
        }
    }

    @Override
    public void visit(BLangOrderByClause orderByClause) {
        orderByClause.env = queryEnvs.peek();
        for (OrderKeyNode orderKeyNode : orderByClause.getOrderKeyList()) {
            BType exprType = checkExpr((BLangExpression) orderKeyNode.getOrderKey(), orderByClause.env);
            if (!types.isOrderedType(exprType, false)) {
                dlog.error(((BLangOrderKey) orderKeyNode).expression.pos, DiagnosticErrorCode.ORDER_BY_NOT_SUPPORTED);
            }
        }
    }

    @Override
    public void visit(BLangDo doNode) {
        if (doNode.onFailClause != null) {
            doNode.onFailClause.accept(this);
        }
    }

    public void visit(BLangOnFailClause onFailClause) {
        onFailClause.body.stmts.forEach(stmt -> stmt.accept(this));
    }

    private SymbolEnv handleFilterClauses (BLangExpression filterExpression) {
        checkExpr(filterExpression, queryEnvs.peek(), symTable.booleanType);
        BType actualType = filterExpression.getBType();
        if (TypeTags.TUPLE == actualType.tag) {
            dlog.error(filterExpression.pos, DiagnosticErrorCode.INCOMPATIBLE_TYPES,
                    symTable.booleanType, actualType);
        }
        SymbolEnv filterEnv = typeNarrower.evaluateTruth(filterExpression, queryFinalClauses.peek(), queryEnvs.pop());
        queryEnvs.push(filterEnv);
        return filterEnv;
    }

    private void handleInputClauseVariables(BLangInputClause bLangInputClause, SymbolEnv blockEnv) {
        if (bLangInputClause.variableDefinitionNode == null) {
            //not-possible
            return;
        }

        BLangVariable variableNode = (BLangVariable) bLangInputClause.variableDefinitionNode.getVariable();
        // Check whether the foreach node's variables are declared with var.
        if (bLangInputClause.isDeclaredWithVar) {
            // If the foreach node's variables are declared with var, type is `varType`.
            semanticAnalyzer.handleDeclaredVarInForeach(variableNode, bLangInputClause.varType, blockEnv);
            return;
        }
        // If the type node is available, we get the type from it.
        BType typeNodeType = symResolver.resolveTypeNode(variableNode.typeNode, blockEnv);
        // Then we need to check whether the RHS type is assignable to LHS type.
        if (types.isAssignable(bLangInputClause.varType, typeNodeType)) {
            // If assignable, we set types to the variables.
            semanticAnalyzer.handleDeclaredVarInForeach(variableNode, bLangInputClause.varType, blockEnv);
            return;
        }
        // Log an error and define a symbol with the node's type to avoid undeclared symbol errors.
        if (typeNodeType != symTable.semanticError) {
            dlog.error(variableNode.typeNode.pos, DiagnosticErrorCode.INCOMPATIBLE_TYPES,
                    bLangInputClause.varType, typeNodeType);
        }
        semanticAnalyzer.handleDeclaredVarInForeach(variableNode, typeNodeType, blockEnv);
    }

    private void visitCheckAndCheckPanicExpr(BLangCheckedExpr checkedExpr) {
        String operatorType = checkedExpr.getKind() == NodeKind.CHECK_EXPR ? "check" : "checkpanic";
        BLangExpression exprWithCheckingKeyword = checkedExpr.expr;
        boolean firstVisit = exprWithCheckingKeyword.getBType() == null;

        BType checkExprCandidateType;
        if (expType == symTable.noType) {
            checkExprCandidateType = symTable.noType;
        } else {
            BType exprType = getCandidateType(checkedExpr, expType);
            if (exprType == symTable.semanticError) {
                checkExprCandidateType = BUnionType.create(null, expType, symTable.errorType);
            } else {
                checkExprCandidateType = addDefaultErrorIfNoErrorComponentFound(expType);
            }
        }

        if (checkedExpr.getKind() == NodeKind.CHECK_EXPR && types.isUnionOfSimpleBasicTypes(expType)) {
            rewriteWithEnsureTypeFunc(checkedExpr, checkExprCandidateType);
        }

        BType exprType = checkExpr(checkedExpr.expr, env, checkExprCandidateType);
        if (checkedExpr.expr.getKind() == NodeKind.WORKER_RECEIVE) {
            if (firstVisit) {
                isTypeChecked = false;
                resultType = expType;
                return;
            } else {
                expType = checkedExpr.getBType();
                exprType = checkedExpr.expr.getBType();
            }
        }

        boolean isErrorType = types.isAssignable(types.getReferredType(exprType), symTable.errorType);
        if (types.getReferredType(exprType).tag != TypeTags.UNION && !isErrorType) {
            if (exprType.tag == TypeTags.READONLY) {
                checkedExpr.equivalentErrorTypeList = new ArrayList<>(1) {{
                    add(symTable.errorType);
                }};
                resultType = symTable.anyAndReadonly;
                return;
            } else if (exprType != symTable.semanticError) {
                dlog.error(checkedExpr.expr.pos,
                        DiagnosticErrorCode.CHECKED_EXPR_INVALID_USAGE_NO_ERROR_TYPE_IN_RHS,
                        operatorType);
            }
            checkedExpr.setBType(symTable.semanticError);
            return;
        }

        // Filter out the list of types which are not equivalent with the error type.
        List<BType> errorTypes = new ArrayList<>();
        List<BType> nonErrorTypes = new ArrayList<>();
        if (!isErrorType) {
            for (BType memberType : ((BUnionType) types.getReferredType(exprType)).getMemberTypes()) {
                if (memberType.tag == TypeTags.READONLY) {
                    errorTypes.add(symTable.errorType);
                    nonErrorTypes.add(symTable.anyAndReadonly);
                    continue;
                }
                if (types.isAssignable(memberType, symTable.errorType)) {
                    errorTypes.add(memberType);
                    continue;
                }
                nonErrorTypes.add(memberType);
            }
        } else {
            errorTypes.add(exprType);
        }

        // This list will be used in the desugar phase
        checkedExpr.equivalentErrorTypeList = errorTypes;
        if (errorTypes.isEmpty()) {
            // No member types in this union is equivalent to the error type
            dlog.error(checkedExpr.expr.pos,
                    DiagnosticErrorCode.CHECKED_EXPR_INVALID_USAGE_NO_ERROR_TYPE_IN_RHS, operatorType);
            checkedExpr.setBType(symTable.semanticError);
            return;
        }

        BType actualType;
        if (nonErrorTypes.size() == 0) {
            actualType = symTable.neverType;
        } else if (nonErrorTypes.size() == 1) {
            actualType = nonErrorTypes.get(0);
        } else {
            actualType = BUnionType.create(null, new LinkedHashSet<>(nonErrorTypes));
        }

        resultType = types.checkType(checkedExpr, actualType, expType);
    }

    private void rewriteWithEnsureTypeFunc(BLangCheckedExpr checkedExpr, BType type) {
        BType rhsType = getCandidateType(checkedExpr, type);
        if (rhsType == symTable.semanticError) {
            rhsType = getCandidateType(checkedExpr, rhsType);
        }
        BType candidateLaxType = getCandidateLaxType(checkedExpr.expr, rhsType);
        if (!types.isLax(candidateLaxType)) {
            return;
        }
        ArrayList<BLangExpression> argExprs = new ArrayList<>();
        BType typedescType = new BTypedescType(expType, null);
        BLangTypedescExpr typedescExpr = new BLangTypedescExpr();
        typedescExpr.resolvedType = expType;
        typedescExpr.setBType(typedescType);
        argExprs.add(typedescExpr);
        BLangInvocation invocation = ASTBuilderUtil.createLangLibInvocationNode(FUNCTION_NAME_ENSURE_TYPE,
                argExprs, checkedExpr.expr, checkedExpr.pos);
        invocation.symbol = symResolver.lookupLangLibMethod(type,
                names.fromString(invocation.name.value));
        invocation.pkgAlias = (BLangIdentifier) TreeBuilder.createIdentifierNode();
        checkedExpr.expr = invocation;
    }

    private BType getCandidateLaxType(BLangNode expr, BType rhsType) {
        if (expr.getKind() == NodeKind.FIELD_BASED_ACCESS_EXPR) {
            return types.getSafeType(rhsType, false, true);
        }
        return rhsType;
    }

    private BType getCandidateType(BLangCheckedExpr checkedExpr, BType checkExprCandidateType) {
        boolean prevNonErrorLoggingCheck = this.nonErrorLoggingCheck;
        this.nonErrorLoggingCheck = true;
        int prevErrorCount = this.dlog.errorCount();
        this.dlog.resetErrorCount();
        this.dlog.mute();

        checkedExpr.expr.cloneAttempt++;
        BLangExpression clone = nodeCloner.cloneNode(checkedExpr.expr);
        BType rhsType;
        if (checkExprCandidateType == symTable.semanticError) {
            rhsType = checkExpr(clone, env);
        } else {
            rhsType = checkExpr(clone, env, checkExprCandidateType);
        }
        this.nonErrorLoggingCheck = prevNonErrorLoggingCheck;
        this.dlog.setErrorCount(prevErrorCount);
        if (!prevNonErrorLoggingCheck) {
            this.dlog.unmute();
        }
        return rhsType;
    }

    private BType addDefaultErrorIfNoErrorComponentFound(BType type) {
        for (BType t : types.getAllTypes(type, false)) {
            if (types.isAssignable(t, symTable.errorType)) {
                return type;
            }
        }
        return BUnionType.create(null, type, symTable.errorType);
    }

    @Override
    public void visit(BLangServiceConstructorExpr serviceConstructorExpr) {
        resultType = serviceConstructorExpr.serviceNode.symbol.type;
    }

    @Override
    public void visit(BLangTypeTestExpr typeTestExpr) {
        typeTestExpr.typeNode.setBType(symResolver.resolveTypeNode(typeTestExpr.typeNode, env));
        checkExpr(typeTestExpr.expr, env);

        resultType = types.checkType(typeTestExpr, symTable.booleanType, expType);
    }

    public void visit(BLangAnnotAccessExpr annotAccessExpr) {
        checkExpr(annotAccessExpr.expr, this.env, symTable.typeDesc);

        BType actualType = symTable.semanticError;
        BSymbol symbol =
                this.symResolver.resolveAnnotation(annotAccessExpr.pos, env,
                        names.fromString(annotAccessExpr.pkgAlias.getValue()),
                        names.fromString(annotAccessExpr.annotationName.getValue()));
        if (symbol == this.symTable.notFoundSymbol) {
            this.dlog.error(annotAccessExpr.pos, DiagnosticErrorCode.UNDEFINED_ANNOTATION,
                    annotAccessExpr.annotationName.getValue());
        } else {
            annotAccessExpr.annotationSymbol = (BAnnotationSymbol) symbol;
            BType annotType = ((BAnnotationSymbol) symbol).attachedType == null ? symTable.trueType :
                    ((BAnnotationSymbol) symbol).attachedType;
            actualType = BUnionType.create(null, annotType, symTable.nilType);
        }

        this.resultType = this.types.checkType(annotAccessExpr, actualType, this.expType);
    }

    // Private methods

    private boolean isValidVariableReference(BLangExpression varRef) {
        switch (varRef.getKind()) {
            case SIMPLE_VARIABLE_REF:
            case RECORD_VARIABLE_REF:
            case TUPLE_VARIABLE_REF:
            case ERROR_VARIABLE_REF:
            case FIELD_BASED_ACCESS_EXPR:
            case INDEX_BASED_ACCESS_EXPR:
            case XML_ATTRIBUTE_ACCESS_EXPR:
                return true;
            default:
                dlog.error(varRef.pos, DiagnosticErrorCode.INVALID_RECORD_BINDING_PATTERN, varRef.getBType());
                return false;
        }
    }

    private BType getEffectiveReadOnlyType(Location pos, BType type) {
        BType origTargetType = types.getReferredType(type);
        if (origTargetType == symTable.readonlyType) {
            if (types.isInherentlyImmutableType(expType) || !types.isSelectivelyImmutableType(expType)) {
                return origTargetType;
            }

            return ImmutableTypeCloner.getImmutableIntersectionType(pos, types, expType, env, symTable,
                    anonymousModelHelper, names, new HashSet<>());
        }

        if (origTargetType.tag != TypeTags.UNION) {
            return origTargetType;
        }

        boolean hasReadOnlyType = false;

        LinkedHashSet<BType> nonReadOnlyTypes = new LinkedHashSet<>();

        for (BType memberType : ((BUnionType) origTargetType).getMemberTypes()) {
            if (memberType == symTable.readonlyType) {
                hasReadOnlyType = true;
                continue;
            }

            nonReadOnlyTypes.add(memberType);
        }

        if (!hasReadOnlyType) {
            return origTargetType;
        }

        if (types.isInherentlyImmutableType(expType) || !types.isSelectivelyImmutableType(expType)) {
            return origTargetType;
        }

        BUnionType nonReadOnlyUnion = BUnionType.create(null, nonReadOnlyTypes);

        nonReadOnlyUnion.add(ImmutableTypeCloner.getImmutableIntersectionType(pos, types, expType, env, symTable,
                anonymousModelHelper, names, new HashSet<>()));
        return nonReadOnlyUnion;
    }

    private BType populateArrowExprReturn(BLangArrowFunction bLangArrowFunction, BType expectedRetType) {
        SymbolEnv arrowFunctionEnv = SymbolEnv.createArrowFunctionSymbolEnv(bLangArrowFunction, env);
        bLangArrowFunction.params.forEach(param -> symbolEnter.defineNode(param, arrowFunctionEnv));
        return checkExpr(bLangArrowFunction.body.expr, arrowFunctionEnv, expectedRetType);
    }

    private void populateArrowExprParamTypes(BLangArrowFunction bLangArrowFunction, List<BType> paramTypes) {
        if (paramTypes.size() != bLangArrowFunction.params.size()) {
            dlog.error(bLangArrowFunction.pos,
                    DiagnosticErrorCode.ARROW_EXPRESSION_MISMATCHED_PARAMETER_LENGTH,
                    paramTypes.size(), bLangArrowFunction.params.size());
            resultType = symTable.semanticError;
            bLangArrowFunction.params.forEach(param -> param.setBType(symTable.semanticError));
            return;
        }

        for (int i = 0; i < bLangArrowFunction.params.size(); i++) {
            BLangSimpleVariable paramIdentifier = bLangArrowFunction.params.get(i);
            BType bType = paramTypes.get(i);
            BLangValueType valueTypeNode = (BLangValueType) TreeBuilder.createValueTypeNode();
            valueTypeNode.setTypeKind(bType.getKind());
            valueTypeNode.pos = symTable.builtinPos;
            paramIdentifier.setTypeNode(valueTypeNode);
            paramIdentifier.setBType(bType);
        }
    }

    public void checkSelfReferences(Location pos, SymbolEnv env, BVarSymbol varSymbol) {
        if (env.enclVarSym == varSymbol) {
            dlog.error(pos, DiagnosticErrorCode.SELF_REFERENCE_VAR, varSymbol.name);
        }
    }

    public List<BType> getListWithErrorTypes(int count) {
        List<BType> list = new ArrayList<>(count);
        for (int i = 0; i < count; i++) {
            list.add(symTable.semanticError);
        }

        return list;
    }

    private void checkFunctionInvocationExpr(BLangInvocation iExpr) {
        Name funcName = names.fromIdNode(iExpr.name);
        Name pkgAlias = names.fromIdNode(iExpr.pkgAlias);
        BSymbol funcSymbol = symTable.notFoundSymbol;

        BSymbol pkgSymbol = symResolver.resolvePrefixSymbol(env, pkgAlias, getCurrentCompUnit(iExpr));
        if (pkgSymbol == symTable.notFoundSymbol) {
            dlog.error(iExpr.pos, DiagnosticErrorCode.UNDEFINED_MODULE, pkgAlias);
        } else {
            if (funcSymbol == symTable.notFoundSymbol) {
                BSymbol symbol = symResolver.lookupMainSpaceSymbolInPackage(iExpr.pos, env, pkgAlias, funcName);
                if ((symbol.tag & SymTag.VARIABLE) == SymTag.VARIABLE) {
                    funcSymbol = symbol;
                }
                if (symTable.rootPkgSymbol.pkgID.equals(symbol.pkgID) &&
                        (symbol.tag & SymTag.VARIABLE_NAME) == SymTag.VARIABLE_NAME) {
                    funcSymbol = symbol;
                }
            }
            if (funcSymbol == symTable.notFoundSymbol || ((funcSymbol.tag & SymTag.TYPE) == SymTag.TYPE)) {
                BSymbol ctor = symResolver.lookupConstructorSpaceSymbolInPackage(iExpr.pos, env, pkgAlias, funcName);
                funcSymbol = ctor != symTable.notFoundSymbol ? ctor : funcSymbol;
            }
        }

        if (funcSymbol == symTable.notFoundSymbol || isNotFunction(funcSymbol)) {
            if (!missingNodesHelper.isMissingNode(funcName)) {
                dlog.error(iExpr.pos, DiagnosticErrorCode.UNDEFINED_FUNCTION, funcName);
            }
            iExpr.argExprs.forEach(arg -> checkExpr(arg, env));
            resultType = symTable.semanticError;
            return;
        }
        if (isFunctionPointer(funcSymbol)) {
            iExpr.functionPointerInvocation = true;
            markAndRegisterClosureVariable(funcSymbol, iExpr.pos, env);
        }
        if (Symbols.isFlagOn(funcSymbol.flags, Flags.REMOTE)) {
            dlog.error(iExpr.pos, DiagnosticErrorCode.INVALID_ACTION_INVOCATION_SYNTAX, iExpr.name.value);
        }
        if (Symbols.isFlagOn(funcSymbol.flags, Flags.RESOURCE)) {
            dlog.error(iExpr.pos, DiagnosticErrorCode.INVALID_RESOURCE_FUNCTION_INVOCATION);
        }

        boolean langLibPackageID = PackageID.isLangLibPackageID(pkgSymbol.pkgID);

        if (langLibPackageID) {
            // This will enable, type param support, if the function is called directly.
            this.env = SymbolEnv.createInvocationEnv(iExpr, this.env);
        }
        // Set the resolved function symbol in the invocation expression.
        // This is used in the code generation phase.
        iExpr.symbol = funcSymbol;
        checkInvocationParamAndReturnType(iExpr);

        if (langLibPackageID && !iExpr.argExprs.isEmpty()) {
            checkInvalidImmutableValueUpdate(iExpr, iExpr.argExprs.get(0).getBType(), funcSymbol);
        }
    }

    protected void markAndRegisterClosureVariable(BSymbol symbol, Location pos, SymbolEnv env) {
        BLangInvokableNode encInvokable = env.enclInvokable;
        if (symbol.closure || (symbol.owner.tag & SymTag.PACKAGE) == SymTag.PACKAGE &&
                env.node.getKind() != NodeKind.ARROW_EXPR && env.node.getKind() != NodeKind.EXPR_FUNCTION_BODY &&
                encInvokable != null && !encInvokable.flagSet.contains(Flag.LAMBDA)) {
            return;
        }
        if (encInvokable != null && encInvokable.flagSet.contains(Flag.LAMBDA)
                && !isFunctionArgument(symbol, encInvokable.requiredParams)) {
            SymbolEnv encInvokableEnv = findEnclosingInvokableEnv(env, encInvokable);
            BSymbol resolvedSymbol = symResolver.lookupClosureVarSymbol(encInvokableEnv, symbol.name, SymTag.VARIABLE);
            if (resolvedSymbol != symTable.notFoundSymbol && !encInvokable.flagSet.contains(Flag.ATTACHED)) {
                resolvedSymbol.closure = true;
                ((BLangFunction) encInvokable).closureVarSymbols.add(new ClosureVarSymbol(resolvedSymbol, pos));
            }
        }
        if (env.node.getKind() == NodeKind.ARROW_EXPR
                && !isFunctionArgument(symbol, ((BLangArrowFunction) env.node).params)) {
            SymbolEnv encInvokableEnv = findEnclosingInvokableEnv(env, encInvokable);
            BSymbol resolvedSymbol = symResolver.lookupClosureVarSymbol(encInvokableEnv, symbol.name, SymTag.VARIABLE);
            if (resolvedSymbol != symTable.notFoundSymbol) {
                resolvedSymbol.closure = true;
                ((BLangArrowFunction) env.node).closureVarSymbols.add(new ClosureVarSymbol(resolvedSymbol, pos));
            }
        }
        if (env.enclType != null && env.enclType.getKind() == NodeKind.RECORD_TYPE) {
            SymbolEnv encInvokableEnv = findEnclosingInvokableEnv(env, (BLangRecordTypeNode) env.enclType);
            BSymbol resolvedSymbol = symResolver.lookupClosureVarSymbol(encInvokableEnv, symbol.name, SymTag.VARIABLE);
            if (resolvedSymbol != symTable.notFoundSymbol && encInvokable != null &&
                    !encInvokable.flagSet.contains(Flag.ATTACHED)) {
                resolvedSymbol.closure = true;
                ((BLangFunction) encInvokable).closureVarSymbols.add(new ClosureVarSymbol(resolvedSymbol, pos));
            }
        }
    }

    private boolean isNotFunction(BSymbol funcSymbol) {
        if ((funcSymbol.tag & SymTag.FUNCTION) == SymTag.FUNCTION
                || (funcSymbol.tag & SymTag.CONSTRUCTOR) == SymTag.CONSTRUCTOR) {
            return false;
        }

        if (isFunctionPointer(funcSymbol)) {
            return false;
        }

        return true;
    }

    private boolean isFunctionPointer(BSymbol funcSymbol) {
        if ((funcSymbol.tag & SymTag.FUNCTION) == SymTag.FUNCTION) {
            return false;
        }
        return (funcSymbol.tag & SymTag.FUNCTION) == SymTag.VARIABLE
                && funcSymbol.kind == SymbolKind.FUNCTION
                && (funcSymbol.flags & Flags.NATIVE) != Flags.NATIVE;
    }

    private List<BLangNamedArgsExpression> checkProvidedErrorDetails(BLangErrorConstructorExpr errorConstructorExpr,
                                                                     BType expectedType) {
        List<BLangNamedArgsExpression> namedArgs = new ArrayList<>(errorConstructorExpr.namedArgs.size());
        for (BLangNamedArgsExpression namedArgsExpression : errorConstructorExpr.namedArgs) {
            BType target = checkErrCtrTargetTypeAndSetSymbol(namedArgsExpression, expectedType);

            BLangNamedArgsExpression clone = nodeCloner.cloneNode(namedArgsExpression);
            BType type = checkExpr(clone, env, target);
            if (type == symTable.semanticError) {
                checkExpr(namedArgsExpression, env);
            } else {
                checkExpr(namedArgsExpression, env, target);
            }

            namedArgs.add(namedArgsExpression);
        }
        return namedArgs;
    }

    private BType checkErrCtrTargetTypeAndSetSymbol(BLangNamedArgsExpression namedArgsExpression, BType expectedType) {
        BType type = types.getReferredType(expectedType);
        if (type == symTable.semanticError) {
            return symTable.semanticError;
        }

        if (type.tag == TypeTags.MAP) {
            return ((BMapType) type).constraint;
        }

        if (type.tag != TypeTags.RECORD) {
            return symTable.semanticError;
        }

        BRecordType recordType = (BRecordType) type;
        BField targetField = recordType.fields.get(namedArgsExpression.name.value);
        if (targetField != null) {
            // Set the symbol of the namedArgsExpression, with the matching record field symbol.
            namedArgsExpression.varSymbol = targetField.symbol;
            return targetField.type;
        }

        if (!recordType.sealed && !recordType.fields.isEmpty()) {
            dlog.error(namedArgsExpression.pos, DiagnosticErrorCode.INVALID_REST_DETAIL_ARG, namedArgsExpression.name,
                    recordType);
        }

        return recordType.sealed ? symTable.noType : recordType.restFieldType;
    }

    private void checkObjectFunctionInvocationExpr(BLangInvocation iExpr, BObjectType objectType) {
        if (objectType.getKind() == TypeKind.SERVICE &&
                !(iExpr.expr.getKind() == NodeKind.SIMPLE_VARIABLE_REF &&
                (Names.SELF.equals(((BLangSimpleVarRef) iExpr.expr).symbol.name)))) {
            dlog.error(iExpr.pos, DiagnosticErrorCode.SERVICE_FUNCTION_INVALID_INVOCATION);
            return;
        }
        // check for object attached function
        Name funcName =
                names.fromString(Symbols.getAttachedFuncSymbolName(objectType.tsymbol.name.value, iExpr.name.value));
        BSymbol funcSymbol =
                symResolver.resolveObjectMethod(iExpr.pos, env, funcName, (BObjectTypeSymbol) objectType.tsymbol);

        if (funcSymbol == symTable.notFoundSymbol) {
            BSymbol invocableField = symResolver.resolveInvocableObjectField(
                    iExpr.pos, env, names.fromIdNode(iExpr.name), (BObjectTypeSymbol) objectType.tsymbol);

            if (invocableField != symTable.notFoundSymbol && invocableField.kind == SymbolKind.FUNCTION) {
                funcSymbol = invocableField;
                iExpr.functionPointerInvocation = true;
            }
        }

        if (funcSymbol == symTable.notFoundSymbol || funcSymbol.type.tag != TypeTags.INVOKABLE) {
            if (!checkLangLibMethodInvocationExpr(iExpr, objectType)) {
                dlog.error(iExpr.name.pos, DiagnosticErrorCode.UNDEFINED_METHOD_IN_OBJECT, iExpr.name.value,
                        objectType);
                resultType = symTable.semanticError;
                return;
            }
        } else {
            iExpr.symbol = funcSymbol;
        }

        // init method can be called in a method-call-expr only when the expression
        // preceding the . is self
        if (iExpr.name.value.equals(Names.USER_DEFINED_INIT_SUFFIX.value) &&
                !(iExpr.expr.getKind() == NodeKind.SIMPLE_VARIABLE_REF &&
                (Names.SELF.equals(((BLangSimpleVarRef) iExpr.expr).symbol.name)))) {
            dlog.error(iExpr.pos, DiagnosticErrorCode.INVALID_INIT_INVOCATION);
        }

        if (Symbols.isFlagOn(funcSymbol.flags, Flags.REMOTE)) {
            dlog.error(iExpr.pos, DiagnosticErrorCode.INVALID_ACTION_INVOCATION_SYNTAX, iExpr.name.value);
        }
        if (Symbols.isFlagOn(funcSymbol.flags, Flags.RESOURCE)) {
            dlog.error(iExpr.pos, DiagnosticErrorCode.INVALID_RESOURCE_FUNCTION_INVOCATION);
        }
        checkInvocationParamAndReturnType(iExpr);
    }

    // Here, an action invocation can be either of the following three forms:
    // - foo->bar();
    // - start foo.bar(); or start foo->bar(); or start (new Foo()).foo();
    private void checkActionInvocation(BLangInvocation.BLangActionInvocation aInv, BObjectType expType) {

        if (checkInvalidActionInvocation(aInv)) {
            dlog.error(aInv.pos, DiagnosticErrorCode.INVALID_ACTION_INVOCATION, aInv.expr.getBType());
            this.resultType = symTable.semanticError;
            aInv.symbol = symTable.notFoundSymbol;
            return;
        }

        Name remoteMethodQName = names
                .fromString(Symbols.getAttachedFuncSymbolName(expType.tsymbol.name.value, aInv.name.value));
        Name actionName = names.fromIdNode(aInv.name);
        BSymbol remoteFuncSymbol = symResolver.resolveObjectMethod(aInv.pos, env,
            remoteMethodQName, (BObjectTypeSymbol) types.getReferredType(expType).tsymbol);

        if (remoteFuncSymbol == symTable.notFoundSymbol) {
            BSymbol invocableField = symResolver.resolveInvocableObjectField(
                    aInv.pos, env, names.fromIdNode(aInv.name), (BObjectTypeSymbol) expType.tsymbol);

            if (invocableField != symTable.notFoundSymbol && invocableField.kind == SymbolKind.FUNCTION) {
                remoteFuncSymbol = invocableField;
                aInv.functionPointerInvocation = true;
            }
        }

        if (remoteFuncSymbol == symTable.notFoundSymbol && !checkLangLibMethodInvocationExpr(aInv, expType)) {
            dlog.error(aInv.name.pos, DiagnosticErrorCode.UNDEFINED_METHOD_IN_OBJECT, aInv.name.value, expType);
            resultType = symTable.semanticError;
            return;
        }

        if (!Symbols.isFlagOn(remoteFuncSymbol.flags, Flags.REMOTE) && !aInv.async) {
            dlog.error(aInv.pos, DiagnosticErrorCode.INVALID_METHOD_INVOCATION_SYNTAX, actionName);
            this.resultType = symTable.semanticError;
            return;
        }
        if (Symbols.isFlagOn(remoteFuncSymbol.flags, Flags.REMOTE) &&
                Symbols.isFlagOn(expType.flags, Flags.CLIENT) &&
                types.isNeverTypeOrStructureTypeWithARequiredNeverMember
                        ((BType) ((InvokableSymbol) remoteFuncSymbol).getReturnType())) {
            dlog.error(aInv.pos, DiagnosticErrorCode.INVALID_CLIENT_REMOTE_METHOD_CALL);
        }

        aInv.symbol = remoteFuncSymbol;
        checkInvocationParamAndReturnType(aInv);
    }

    private boolean checkInvalidActionInvocation(BLangInvocation.BLangActionInvocation aInv) {
        return aInv.expr.getKind() == NodeKind.SIMPLE_VARIABLE_REF &&
                (((((BLangSimpleVarRef) aInv.expr).symbol.tag & SymTag.ENDPOINT) !=
                        SymTag.ENDPOINT) && !aInv.async);
    }

    private boolean checkLangLibMethodInvocationExpr(BLangInvocation iExpr, BType bType) {
        return getLangLibMethod(iExpr, bType) != symTable.notFoundSymbol;
    }

    private BSymbol getLangLibMethod(BLangInvocation iExpr, BType bType) {

        Name funcName = names.fromString(iExpr.name.value);
        BSymbol funcSymbol = symResolver.lookupLangLibMethod(bType, funcName);

        if (funcSymbol == symTable.notFoundSymbol) {
            return symTable.notFoundSymbol;
        }

        iExpr.symbol = funcSymbol;
        iExpr.langLibInvocation = true;
        SymbolEnv enclEnv = this.env;
        this.env = SymbolEnv.createInvocationEnv(iExpr, this.env);
        iExpr.argExprs.add(0, iExpr.expr);
        checkInvocationParamAndReturnType(iExpr);
        this.env = enclEnv;

        return funcSymbol;
    }

    private void checkInvocationParamAndReturnType(BLangInvocation iExpr) {
        BType actualType = checkInvocationParam(iExpr);
        resultType = types.checkType(iExpr, actualType, this.expType);
    }

    private BVarSymbol incRecordParamAllowAdditionalFields(List<BVarSymbol> openIncRecordParams,
                                                           Set<String> requiredParamNames) {
        if (openIncRecordParams.size() != 1) {
            return null;
        }
        LinkedHashMap<String, BField> fields =
                ((BRecordType) types.getReferredType(openIncRecordParams.get(0).type)).fields;
        for (String paramName : requiredParamNames) {
            if (!fields.containsKey(paramName)) {
                return null;
            }
        }
        return openIncRecordParams.get(0);
    }

    private BVarSymbol checkForIncRecordParamAllowAdditionalFields(BInvokableSymbol invokableSymbol,
                                                                   List<BVarSymbol> incRecordParams) {
        Set<String> requiredParamNames = new HashSet<>();
        List<BVarSymbol> openIncRecordParams = new ArrayList<>();
        for (BVarSymbol paramSymbol : invokableSymbol.params) {
            BType paramType = types.getReferredType(paramSymbol.type);
            if (Symbols.isFlagOn(Flags.asMask(paramSymbol.getFlags()), Flags.INCLUDED) &&
                    paramType.getKind() == TypeKind.RECORD) {
                boolean recordWithDisallowFieldsOnly = true;
                LinkedHashMap<String, BField> fields = ((BRecordType) paramType).fields;
                for (String fieldName : fields.keySet()) {
                    BField field = fields.get(fieldName);
                    if (field.symbol.type.tag != TypeTags.NEVER) {
                        recordWithDisallowFieldsOnly = false;
                        incRecordParams.add(field.symbol);
                        requiredParamNames.add(fieldName);
                    }
                }
                if (recordWithDisallowFieldsOnly && ((BRecordType) paramType).restFieldType != symTable.noType) {
                    openIncRecordParams.add(paramSymbol);
                }
            } else {
                requiredParamNames.add(paramSymbol.name.value);
            }
        }
        return incRecordParamAllowAdditionalFields(openIncRecordParams, requiredParamNames);
    }

    private BType checkInvocationParam(BLangInvocation iExpr) {
        if (Symbols.isFlagOn(iExpr.symbol.type.flags, Flags.ANY_FUNCTION)) {
            dlog.error(iExpr.pos, DiagnosticErrorCode.INVALID_FUNCTION_POINTER_INVOCATION_WITH_TYPE);
            return symTable.semanticError;
        }
        BType invocableType = types.getReferredType(iExpr.symbol.type);
        if (invocableType.tag != TypeTags.INVOKABLE) {
            dlog.error(iExpr.pos, DiagnosticErrorCode.INVALID_FUNCTION_INVOCATION, iExpr.symbol.type);
            return symTable.noType;
        }

        BInvokableSymbol invokableSymbol = ((BInvokableSymbol) iExpr.symbol);
        List<BType> paramTypes = ((BInvokableType) invocableType).getParameterTypes();
        List<BVarSymbol> incRecordParams = new ArrayList<>();
        BVarSymbol incRecordParamAllowAdditionalFields = checkForIncRecordParamAllowAdditionalFields(invokableSymbol,
                                                                                                     incRecordParams);
        int parameterCountForPositionalArgs = paramTypes.size();
        int parameterCountForNamedArgs = parameterCountForPositionalArgs + incRecordParams.size();
        iExpr.requiredArgs = new ArrayList<>();
        for (BVarSymbol symbol : invokableSymbol.params) {
            if (!Symbols.isFlagOn(Flags.asMask(symbol.getFlags()), Flags.INCLUDED) ||
                    types.getReferredType(symbol.type).tag != TypeTags.RECORD) {
                continue;
            }
            LinkedHashMap<String, BField> fields =
                    ((BRecordType) types.getReferredType(symbol.type)).fields;
            if (fields.isEmpty()) {
                continue;
            }
            for (String field : fields.keySet()) {
                if (types.getReferredType(fields.get(field).type).tag != TypeTags.NEVER) {
                    parameterCountForNamedArgs = parameterCountForNamedArgs - 1;
                    break;
                }
            }
        }

        // Split the different argument types: required args, named args and rest args
        int i = 0;
        BLangExpression vararg = null;
        boolean foundNamedArg = false;
        for (BLangExpression expr : iExpr.argExprs) {
            switch (expr.getKind()) {
                case NAMED_ARGS_EXPR:
                    foundNamedArg = true;
                    if (i < parameterCountForNamedArgs || incRecordParamAllowAdditionalFields != null) {
                        iExpr.requiredArgs.add(expr);
                    } else {
                        // can not provide a rest parameters as named args
                        dlog.error(expr.pos, DiagnosticErrorCode.TOO_MANY_ARGS_FUNC_CALL, iExpr.name.value);
                    }
                    i++;
                    break;
                case REST_ARGS_EXPR:
                    if (foundNamedArg) {
                        dlog.error(expr.pos, DiagnosticErrorCode.REST_ARG_DEFINED_AFTER_NAMED_ARG);
                        continue;
                    }
                    vararg = expr;
                    break;
                default: // positional args
                    if (foundNamedArg) {
                        dlog.error(expr.pos, DiagnosticErrorCode.POSITIONAL_ARG_DEFINED_AFTER_NAMED_ARG);
                    }
                    if (i < parameterCountForPositionalArgs) {
                        iExpr.requiredArgs.add(expr);
                    } else {
                        iExpr.restArgs.add(expr);
                    }
                    i++;
                    break;
            }
        }

        return checkInvocationArgs(iExpr, paramTypes, vararg, incRecordParams,
                                    incRecordParamAllowAdditionalFields);
    }

    private BType checkInvocationArgs(BLangInvocation iExpr, List<BType> paramTypes, BLangExpression vararg,
                                      List<BVarSymbol> incRecordParams,
                                      BVarSymbol incRecordParamAllowAdditionalFields) {
        BInvokableSymbol invokableSymbol = (BInvokableSymbol) iExpr.symbol;
        BInvokableType bInvokableType = (BInvokableType) types.getReferredType(invokableSymbol.type);
        BInvokableTypeSymbol invokableTypeSymbol = (BInvokableTypeSymbol) bInvokableType.tsymbol;
        List<BVarSymbol> nonRestParams = new ArrayList<>(invokableTypeSymbol.params);

        List<BLangExpression> nonRestArgs = iExpr.requiredArgs;
        List<BVarSymbol> valueProvidedParams = new ArrayList<>();

        List<BVarSymbol> requiredParams = new ArrayList<>();
        List<BVarSymbol> requiredIncRecordParams = new ArrayList<>();

        for (BVarSymbol nonRestParam : nonRestParams) {
            if (nonRestParam.isDefaultable) {
                continue;
            }

            requiredParams.add(nonRestParam);
        }

        for (BVarSymbol incRecordParam : incRecordParams) {
            if (Symbols.isFlagOn(Flags.asMask(incRecordParam.getFlags()), Flags.REQUIRED)) {
                requiredIncRecordParams.add(incRecordParam);
            }
        }

        int i = 0;
        for (; i < nonRestArgs.size(); i++) {
            BLangExpression arg = nonRestArgs.get(i);

            // Special case handling for the first param because for parameterized invocations, we have added the
            // value on which the function is invoked as the first param of the function call. If we run checkExpr()
            // on it, it will recursively add the first param to argExprs again, resulting in a too many args in
            // function call error.
            if (i == 0 && arg.typeChecked && iExpr.expr != null && iExpr.expr == arg) {
                BType expectedType = paramTypes.get(i);
                BType actualType = arg.getBType();
                if (types.getReferredType(expectedType) == symTable.charStringType) {
                    arg.cloneAttempt++;
                    BLangExpression clonedArg = nodeCloner.cloneNode(arg);
                    BType argType = checkExprSilent(clonedArg, expectedType, env);
                    if (argType != symTable.semanticError) {
                        actualType = argType;
                    }
                }
                types.checkType(arg.pos, actualType, expectedType, DiagnosticErrorCode.INCOMPATIBLE_TYPES);
                types.setImplicitCastExpr(arg, arg.getBType(), expectedType);
            }

            if (arg.getKind() != NodeKind.NAMED_ARGS_EXPR) {
                // if arg is positional, corresponding parameter in the same position should be of same type.
                if (i < nonRestParams.size()) {
                    BVarSymbol param = nonRestParams.get(i);
                    checkTypeParamExpr(arg, this.env, param.type, iExpr.langLibInvocation);
                    valueProvidedParams.add(param);
                    requiredParams.remove(param);
                    continue;
                }
                // Arg count > required + defaultable param count.
                break;
            }

            if (arg.getKind() == NodeKind.NAMED_ARGS_EXPR) {
                // if arg is named, function should have a parameter with this name.
                BLangIdentifier argName = ((NamedArgNode) arg).getName();
                BVarSymbol varSym = checkParameterNameForDefaultArgument(argName, ((BLangNamedArgsExpression) arg).expr,
                                            nonRestParams, incRecordParams, incRecordParamAllowAdditionalFields);

                if (varSym == null) {
                    dlog.error(arg.pos, DiagnosticErrorCode.UNDEFINED_PARAMETER, argName);
                    break;
                }
                requiredParams.remove(varSym);
                requiredIncRecordParams.remove(varSym);
                if (valueProvidedParams.contains(varSym)) {
                    dlog.error(arg.pos, DiagnosticErrorCode.DUPLICATE_NAMED_ARGS, varSym.name.value);
                    continue;
                }
                checkTypeParamExpr(arg, this.env, varSym.type, iExpr.langLibInvocation);
                ((BLangNamedArgsExpression) arg).varSymbol = varSym;
                valueProvidedParams.add(varSym);
            }
        }

        BVarSymbol restParam = invokableTypeSymbol.restParam;

        boolean errored = false;

        if (!requiredParams.isEmpty() && vararg == null) {
            // Log errors if any required parameters are not given as positional/named args and there is
            // no vararg either.
            for (BVarSymbol requiredParam : requiredParams) {
                if (!Symbols.isFlagOn(Flags.asMask(requiredParam.getFlags()), Flags.INCLUDED)) {
                    dlog.error(iExpr.pos, DiagnosticErrorCode.MISSING_REQUIRED_PARAMETER, requiredParam.name,
                            iExpr.name.value);
                    errored = true;
                }
            }
        }

        if (!requiredIncRecordParams.isEmpty() && !requiredParams.isEmpty()) {
            // Log errors if any non-defaultable required record fields of included record parameters are not given as
            // named args.
            for (BVarSymbol requiredIncRecordParam : requiredIncRecordParams) {
                for (BVarSymbol requiredParam : requiredParams) {
                    if (types.getReferredType(requiredParam.type) ==
                            types.getReferredType(requiredIncRecordParam.owner.type)) {
                        dlog.error(iExpr.pos, DiagnosticErrorCode.MISSING_REQUIRED_PARAMETER,
                                requiredIncRecordParam.name, iExpr.name.value);
                        errored = true;
                    }
                }
            }
        }

        if (restParam == null &&
                (!iExpr.restArgs.isEmpty() ||
                         (vararg != null && valueProvidedParams.size() == nonRestParams.size()))) {
            dlog.error(iExpr.pos, DiagnosticErrorCode.TOO_MANY_ARGS_FUNC_CALL, iExpr.name.value);
            errored = true;
        }

        if (errored) {
            return symTable.semanticError;
        }

        BType listTypeRestArg = restParam == null ? null : restParam.type;
        BRecordType mappingTypeRestArg = null;

        if (vararg != null && nonRestArgs.size() < nonRestParams.size()) {
            // We only reach here if there are no named args and there is a vararg, and part of the non-rest params
            // are provided via the vararg.
            // Create a new tuple type and a closed record type as the expected rest param type with expected
            // required/defaultable paramtypes as members.
            PackageID pkgID = env.enclPkg.symbol.pkgID;
            List<BType> tupleMemberTypes = new ArrayList<>();
            BRecordTypeSymbol recordSymbol = createRecordTypeSymbol(pkgID, null, VIRTUAL);
            mappingTypeRestArg = new BRecordType(recordSymbol);
            LinkedHashMap<String, BField> fields = new LinkedHashMap<>();
            BType tupleRestType = null;
            BVarSymbol fieldSymbol;

            for (int j = nonRestArgs.size(); j < nonRestParams.size(); j++) {
                BType paramType = paramTypes.get(j);
                BVarSymbol nonRestParam = nonRestParams.get(j);
                Name paramName = nonRestParam.name;
                tupleMemberTypes.add(paramType);
                boolean required = requiredParams.contains(nonRestParam);
                fieldSymbol = new BVarSymbol(Flags.asMask(new HashSet<Flag>() {{
                                            add(required ? Flag.REQUIRED : Flag.OPTIONAL); }}), paramName,
                                            nonRestParam.getOriginalName(), pkgID, paramType, recordSymbol,
                                            symTable.builtinPos, VIRTUAL);
                fields.put(paramName.value, new BField(paramName, null, fieldSymbol));
            }

            if (listTypeRestArg != null) {
                if (listTypeRestArg.tag == TypeTags.ARRAY) {
                    tupleRestType = ((BArrayType) listTypeRestArg).eType;
                } else if (listTypeRestArg.tag == TypeTags.TUPLE) {
                    BTupleType restTupleType = (BTupleType) listTypeRestArg;
                    tupleMemberTypes.addAll(restTupleType.tupleTypes);
                    if (restTupleType.restType != null) {
                        tupleRestType = restTupleType.restType;
                    }
                }
            }

            BTupleType tupleType = new BTupleType(tupleMemberTypes);
            tupleType.restType = tupleRestType;
            listTypeRestArg = tupleType;
            mappingTypeRestArg.sealed = true;
            mappingTypeRestArg.restFieldType = symTable.noType;
            mappingTypeRestArg.fields = fields;
            recordSymbol.type = mappingTypeRestArg;
            mappingTypeRestArg.tsymbol = recordSymbol;
        }

        // Check whether the expected param count and the actual args counts are matching.
        if (listTypeRestArg == null && (vararg != null || !iExpr.restArgs.isEmpty())) {
            dlog.error(iExpr.pos, DiagnosticErrorCode.TOO_MANY_ARGS_FUNC_CALL, iExpr.name.value);
            return symTable.semanticError;
        }

        BType restType = null;
        if (vararg != null && !iExpr.restArgs.isEmpty()) {
            // We reach here if args are provided for the rest param as both individual rest args and a vararg.
            // Thus, the rest param type is the original rest param type which is an array type.
            BType elementType = ((BArrayType) listTypeRestArg).eType;

            for (BLangExpression restArg : iExpr.restArgs) {
                checkTypeParamExpr(restArg, this.env, elementType, true);
            }

            checkTypeParamExpr(vararg, this.env, listTypeRestArg, iExpr.langLibInvocation);
            iExpr.restArgs.add(vararg);
            restType = this.resultType;
        } else if (vararg != null) {
            iExpr.restArgs.add(vararg);
            if (mappingTypeRestArg != null) {
                LinkedHashSet<BType> restTypes = new LinkedHashSet<>();
                restTypes.add(listTypeRestArg);
                restTypes.add(mappingTypeRestArg);
                BType actualType = BUnionType.create(null, restTypes);
                checkTypeParamExpr(vararg, this.env, actualType, iExpr.langLibInvocation);
            } else {
                checkTypeParamExpr(vararg, this.env, listTypeRestArg, iExpr.langLibInvocation);
            }
            restType = this.resultType;
        } else if (!iExpr.restArgs.isEmpty()) {
            if (listTypeRestArg.tag == TypeTags.ARRAY) {
                BType elementType = ((BArrayType) listTypeRestArg).eType;
                for (BLangExpression restArg : iExpr.restArgs) {
                    checkTypeParamExpr(restArg, this.env, elementType, true);
                    if (restType != symTable.semanticError && this.resultType == symTable.semanticError) {
                        restType = this.resultType;
                    }
                }
            } else {
                BTupleType tupleType = (BTupleType) listTypeRestArg;
                List<BType> tupleMemberTypes = tupleType.tupleTypes;
                BType tupleRestType = tupleType.restType;

                int tupleMemCount = tupleMemberTypes.size();

                for (int j = 0; j < iExpr.restArgs.size(); j++) {
                    BLangExpression restArg = iExpr.restArgs.get(j);
                    BType memType = j < tupleMemCount ? tupleMemberTypes.get(j) : tupleRestType;
                    checkTypeParamExpr(restArg, this.env, memType, true);
                    if (restType != symTable.semanticError && this.resultType == symTable.semanticError) {
                        restType = this.resultType;
                    }
                }
            }
        }

        BType retType = typeParamAnalyzer.getReturnTypeParams(env, bInvokableType.getReturnType());
        if (restType != symTable.semanticError &&
                Symbols.isFlagOn(invokableSymbol.flags, Flags.NATIVE) &&
                Symbols.isFlagOn(retType.flags, Flags.PARAMETERIZED)) {
            retType = unifier.build(retType, expType, iExpr, types, symTable, dlog);
        }

        // check argument types in arr:sort function
        boolean langLibPackageID = PackageID.isLangLibPackageID(iExpr.symbol.pkgID);
        String sortFuncName = "sort";
        if (langLibPackageID && sortFuncName.equals(iExpr.name.value)) {
            checkArrayLibSortFuncArgs(iExpr);
        }

        if (iExpr instanceof ActionNode && ((BLangInvocation.BLangActionInvocation) iExpr).async) {
            return this.generateFutureType(invokableSymbol, retType);
        } else {
            return retType;
        }
    }

    private void checkArrayLibSortFuncArgs(BLangInvocation iExpr) {
        if (iExpr.argExprs.size() <= 2 && !types.isOrderedType(iExpr.argExprs.get(0).getBType(), false)) {
            dlog.error(iExpr.argExprs.get(0).pos, DiagnosticErrorCode.INVALID_SORT_ARRAY_MEMBER_TYPE,
                       iExpr.argExprs.get(0).getBType());
        }

        if (iExpr.argExprs.size() != 3) {
            return;
        }

        BLangExpression keyFunction = iExpr.argExprs.get(2);
        BType keyFunctionType = keyFunction.getBType();

        if (keyFunctionType.tag == TypeTags.SEMANTIC_ERROR) {
            return;
        }

        if (keyFunctionType.tag == TypeTags.NIL) {
            if (!types.isOrderedType(iExpr.argExprs.get(0).getBType(), false)) {
                dlog.error(iExpr.argExprs.get(0).pos, DiagnosticErrorCode.INVALID_SORT_ARRAY_MEMBER_TYPE,
                           iExpr.argExprs.get(0).getBType());
            }
            return;
        }

        Location pos;
        BType returnType;

        if (keyFunction.getKind() == NodeKind.SIMPLE_VARIABLE_REF) {
            pos = keyFunction.pos;
            returnType = keyFunction.getBType().getReturnType();
        } else if (keyFunction.getKind() == NodeKind.ARROW_EXPR) {
            BLangArrowFunction arrowFunction = ((BLangArrowFunction) keyFunction);
            pos = arrowFunction.body.expr.pos;
            returnType = arrowFunction.body.expr.getBType();
            if (returnType.tag == TypeTags.SEMANTIC_ERROR) {
                return;
            }
        } else {
            BLangLambdaFunction keyLambdaFunction = (BLangLambdaFunction) keyFunction;
            pos = keyLambdaFunction.function.pos;
            returnType = keyLambdaFunction.function.getBType().getReturnType();
        }

        if (!types.isOrderedType(returnType, false)) {
            dlog.error(pos, DiagnosticErrorCode.INVALID_SORT_FUNC_RETURN_TYPE, returnType);
        }
    }

    private BVarSymbol checkParameterNameForDefaultArgument(BLangIdentifier argName, BLangExpression expr,
                                                            List<BVarSymbol> nonRestParams,
                                                            List<BVarSymbol> incRecordParams,
                                                            BVarSymbol incRecordParamAllowAdditionalFields) {
        for (BVarSymbol nonRestParam : nonRestParams) {
            if (nonRestParam.getName().value.equals(argName.value)) {
                return nonRestParam;
            }
        }
        for (BVarSymbol incRecordParam : incRecordParams) {
            if (incRecordParam.getName().value.equals(argName.value)) {
                return incRecordParam;
            }
        }
        if (incRecordParamAllowAdditionalFields != null) {
            BRecordType incRecordType =
                    (BRecordType) types.getReferredType(incRecordParamAllowAdditionalFields.type);
            checkExpr(expr, env, incRecordType.restFieldType);
            if (!incRecordType.fields.containsKey(argName.value)) {
                return new BVarSymbol(0, names.fromIdNode(argName), names.originalNameFromIdNode(argName),
                                      null, symTable.noType, null, argName.pos, VIRTUAL);
            }
        }
        return null;
    }

    private BFutureType generateFutureType(BInvokableSymbol invocableSymbol, BType retType) {

        boolean isWorkerStart = invocableSymbol.name.value.startsWith(WORKER_LAMBDA_VAR_PREFIX);
        return new BFutureType(TypeTags.FUTURE, retType, null, isWorkerStart);
    }

    private void checkTypeParamExpr(BLangExpression arg, SymbolEnv env, BType expectedType,
                                    boolean inferTypeForNumericLiteral) {
        checkTypeParamExpr(arg.pos, arg, env, expectedType, inferTypeForNumericLiteral);
    }

    private void checkTypeParamExpr(Location pos, BLangExpression arg, SymbolEnv env, BType expectedType,
                                    boolean inferTypeForNumericLiteral) {

        if (typeParamAnalyzer.notRequireTypeParams(env)) {
            checkExpr(arg, env, expectedType);
            return;
        }
        if (requireTypeInference(arg, inferTypeForNumericLiteral)) {
            // Need to infer the type. Calculate matching bound type, with no type.
            BType expType = typeParamAnalyzer.getMatchingBoundType(expectedType, env);
            BType inferredType = checkExpr(arg, env, expType);
            typeParamAnalyzer.checkForTypeParamsInArg(pos, inferredType, this.env, expectedType);
            return;
        }
        checkExpr(arg, env, expectedType);
        typeParamAnalyzer.checkForTypeParamsInArg(pos, arg.getBType(), this.env, expectedType);
    }

    private boolean requireTypeInference(BLangExpression expr, boolean inferTypeForNumericLiteral) {

        switch (expr.getKind()) {
            case GROUP_EXPR:
                return requireTypeInference(((BLangGroupExpr) expr).expression, inferTypeForNumericLiteral);
            case ARROW_EXPR:
            case LIST_CONSTRUCTOR_EXPR:
            case RECORD_LITERAL_EXPR:
                return true;
            case ELVIS_EXPR:
            case TERNARY_EXPR:
            case NUMERIC_LITERAL:
                return inferTypeForNumericLiteral;
            default:
                return false;
        }
    }

    private BType checkMappingField(RecordLiteralNode.RecordField field, BType mappingType) {
        BType fieldType = symTable.semanticError;
        boolean keyValueField = field.isKeyValueField();
        boolean spreadOpField = field.getKind() == NodeKind.RECORD_LITERAL_SPREAD_OP;

        boolean readOnlyConstructorField = false;
        String fieldName = null;
        Location pos = null;

        BLangExpression valueExpr = null;

        if (keyValueField) {
            valueExpr = ((BLangRecordKeyValueField) field).valueExpr;
        } else if (!spreadOpField) {
            valueExpr = (BLangRecordVarNameField) field;
        }

        switch (mappingType.tag) {
            case TypeTags.RECORD:
                if (keyValueField) {
                    BLangRecordKeyValueField keyValField = (BLangRecordKeyValueField) field;
                    BLangRecordKey key = keyValField.key;
                    TypeSymbolPair typeSymbolPair = checkRecordLiteralKeyExpr(key.expr, key.computedKey,
                                                                              (BRecordType) mappingType);
                    fieldType = typeSymbolPair.determinedType;
                    key.fieldSymbol = typeSymbolPair.fieldSymbol;
                    readOnlyConstructorField = keyValField.readonly;
                    pos = key.expr.pos;
                    fieldName = getKeyValueFieldName(keyValField);
                } else if (spreadOpField) {
                    BLangExpression spreadExpr = ((BLangRecordLiteral.BLangRecordSpreadOperatorField) field).expr;
                    checkExpr(spreadExpr, this.env);

                    BType spreadExprType = types.getReferredType(spreadExpr.getBType());
                    if (spreadExprType.tag == TypeTags.MAP) {
                        return types.checkType(spreadExpr.pos, ((BMapType) spreadExprType).constraint,
                                getAllFieldType((BRecordType) mappingType),
                                DiagnosticErrorCode.INCOMPATIBLE_TYPES);
                    }

                    if (spreadExprType.tag != TypeTags.RECORD) {
                        dlog.error(spreadExpr.pos, DiagnosticErrorCode.INCOMPATIBLE_TYPES_SPREAD_OP,
                                spreadExprType);
                        return symTable.semanticError;
                    }

                    boolean errored = false;
                    for (BField bField : ((BRecordType) spreadExprType).fields.values()) {
                        BType specFieldType = bField.type;
                        BSymbol fieldSymbol = symResolver.resolveStructField(spreadExpr.pos, this.env, bField.name,
                                                                             mappingType.tsymbol);
                        BType expectedFieldType = checkRecordLiteralKeyByName(spreadExpr.pos, fieldSymbol, bField.name,
                                                                              (BRecordType) mappingType);
                        if (expectedFieldType != symTable.semanticError &&
                                !types.isAssignable(specFieldType, expectedFieldType)) {
                            dlog.error(spreadExpr.pos, DiagnosticErrorCode.INCOMPATIBLE_TYPES_FIELD,
                                       expectedFieldType, bField.name, specFieldType);
                            if (!errored) {
                                errored = true;
                            }
                        }
                    }
                    return errored ? symTable.semanticError : symTable.noType;
                } else {
                    BLangRecordVarNameField varNameField = (BLangRecordVarNameField) field;
                    TypeSymbolPair typeSymbolPair = checkRecordLiteralKeyExpr(varNameField, false,
                                                                              (BRecordType) mappingType);
                    fieldType = typeSymbolPair.determinedType;
                    readOnlyConstructorField = varNameField.readonly;
                    pos = varNameField.pos;
                    fieldName = getVarNameFieldName(varNameField);
                }
                break;
            case TypeTags.MAP:
                if (spreadOpField) {
                    BLangExpression spreadExp = ((BLangRecordLiteral.BLangRecordSpreadOperatorField) field).expr;
                    BType spreadOpType = checkExpr(spreadExp, this.env);
                    BType spreadOpMemberType = checkSpreadFieldWithMapType(spreadOpType);
                    if (spreadOpMemberType.tag == symTable.semanticError.tag) {
                        dlog.error(spreadExp.pos, DiagnosticErrorCode.INCOMPATIBLE_TYPES_SPREAD_OP,
                                spreadOpType);
                        return symTable.semanticError;
                    }

                    return types.checkType(spreadExp.pos, spreadOpMemberType, ((BMapType) mappingType).constraint,
                            DiagnosticErrorCode.INCOMPATIBLE_TYPES);
                }

                boolean validMapKey;
                if (keyValueField) {
                    BLangRecordKeyValueField keyValField = (BLangRecordKeyValueField) field;
                    BLangRecordKey key = keyValField.key;
                    validMapKey = checkValidJsonOrMapLiteralKeyExpr(key.expr, key.computedKey);
                    readOnlyConstructorField = keyValField.readonly;
                    pos = key.pos;
                    fieldName = getKeyValueFieldName(keyValField);
                } else {
                    BLangRecordVarNameField varNameField = (BLangRecordVarNameField) field;
                    validMapKey = checkValidJsonOrMapLiteralKeyExpr(varNameField, false);
                    readOnlyConstructorField = varNameField.readonly;
                    pos = varNameField.pos;
                    fieldName = getVarNameFieldName(varNameField);
                }

                fieldType = validMapKey ? ((BMapType) mappingType).constraint : symTable.semanticError;
                break;
        }


        if (readOnlyConstructorField) {
            if (types.isSelectivelyImmutableType(fieldType)) {
                fieldType =
                        ImmutableTypeCloner.getImmutableIntersectionType(pos, types, fieldType, env, symTable,
                                anonymousModelHelper, names, new HashSet<>());
            } else if (!types.isInherentlyImmutableType(fieldType)) {
                dlog.error(pos, DiagnosticErrorCode.INVALID_READONLY_MAPPING_FIELD, fieldName, fieldType);
                fieldType = symTable.semanticError;
            }
        }

        if (spreadOpField) {
            // If we reach this point for a spread operator it is due to the mapping type being a semantic error.
            // In such a scenario, valueExpr would be null here, and fieldType would be symTable.semanticError.
            // We set the spread op expression as the valueExpr here, to check it against symTable.semanticError.
            valueExpr = ((BLangRecordLiteral.BLangRecordSpreadOperatorField) field).expr;
        }

        BLangExpression exprToCheck = valueExpr;
        if (this.nonErrorLoggingCheck) {
            exprToCheck = nodeCloner.cloneNode(valueExpr);
        } else {
            ((BLangNode) field).setBType(fieldType);
        }

        return checkExpr(exprToCheck, this.env, fieldType);
    }

    private BType checkSpreadFieldWithMapType(BType spreadOpType) {
        switch (spreadOpType.tag) {
            case TypeTags.RECORD:
                List<BType> types = new ArrayList<>();
                BRecordType recordType = (BRecordType) spreadOpType;

                for (BField recField : recordType.fields.values()) {
                    types.add(recField.type);
                }

                if (!recordType.sealed) {
                    types.add(recordType.restFieldType);
                }

                return getRepresentativeBroadType(types);
            case TypeTags.MAP:
                return ((BMapType) spreadOpType).constraint;
            case TypeTags.TYPEREFDESC:
                return checkSpreadFieldWithMapType(this.types.getReferredType(spreadOpType));
            default:
                return symTable.semanticError;
        }
    }

    private TypeSymbolPair checkRecordLiteralKeyExpr(BLangExpression keyExpr, boolean computedKey,
                                                     BRecordType recordType) {
        Name fieldName;

        if (computedKey) {
            checkExpr(keyExpr, this.env, symTable.stringType);

            if (keyExpr.getBType() == symTable.semanticError) {
                return new TypeSymbolPair(null, symTable.semanticError);
            }

            LinkedHashSet<BType> fieldTypes = recordType.fields.values().stream()
                    .map(field -> field.type)
                    .collect(Collectors.toCollection(LinkedHashSet::new));

            if (recordType.restFieldType.tag != TypeTags.NONE) {
                fieldTypes.add(recordType.restFieldType);
            }

            return new TypeSymbolPair(null, BUnionType.create(null, fieldTypes));
        } else if (keyExpr.getKind() == NodeKind.SIMPLE_VARIABLE_REF) {
            BLangSimpleVarRef varRef = (BLangSimpleVarRef) keyExpr;
            fieldName = names.fromIdNode(varRef.variableName);
        } else if (keyExpr.getKind() == NodeKind.LITERAL && keyExpr.getBType().tag == TypeTags.STRING) {
            fieldName = names.fromString((String) ((BLangLiteral) keyExpr).value);
        } else {
            dlog.error(keyExpr.pos, DiagnosticErrorCode.INVALID_RECORD_LITERAL_KEY);
            return new TypeSymbolPair(null, symTable.semanticError);
        }

        // Check whether the struct field exists
        BSymbol fieldSymbol = symResolver.resolveStructField(keyExpr.pos, this.env, fieldName, recordType.tsymbol);
        BType type = checkRecordLiteralKeyByName(keyExpr.pos, fieldSymbol, fieldName, recordType);

        return new TypeSymbolPair(fieldSymbol instanceof BVarSymbol ? (BVarSymbol) fieldSymbol : null, type);
    }

    private BType checkRecordLiteralKeyByName(Location location, BSymbol fieldSymbol, Name key,
                                              BRecordType recordType) {
        if (fieldSymbol != symTable.notFoundSymbol) {
            return fieldSymbol.type;
        }

        if (recordType.sealed) {
            dlog.error(location, DiagnosticErrorCode.UNDEFINED_STRUCTURE_FIELD_WITH_TYPE, key,
                       recordType.tsymbol.type.getKind().typeName(), recordType);
            return symTable.semanticError;
        }

        return recordType.restFieldType;
    }

    private BType getAllFieldType(BRecordType recordType) {
        LinkedHashSet<BType> possibleTypes = new LinkedHashSet<>();

        for (BField field : recordType.fields.values()) {
            possibleTypes.add(field.type);
        }

        BType restFieldType = recordType.restFieldType;

        if (restFieldType != null && restFieldType != symTable.noType) {
            possibleTypes.add(restFieldType);
        }

        return BUnionType.create(null, possibleTypes);
    }

    private boolean checkValidJsonOrMapLiteralKeyExpr(BLangExpression keyExpr, boolean computedKey) {
        if (computedKey) {
            checkExpr(keyExpr, this.env, symTable.stringType);

            if (keyExpr.getBType() == symTable.semanticError) {
                return false;
            }
            return true;
        } else if (keyExpr.getKind() == NodeKind.SIMPLE_VARIABLE_REF ||
                (keyExpr.getKind() == NodeKind.LITERAL && ((BLangLiteral) keyExpr).getBType().tag == TypeTags.STRING)) {
            return true;
        }
        dlog.error(keyExpr.pos, DiagnosticErrorCode.INVALID_RECORD_LITERAL_KEY);
        return false;
    }

    private BType addNilForNillableAccessType(BType actualType) {
        // index based map/record access always returns a nil-able type for optional/rest fields.
        if (actualType.isNullable()) {
            return actualType;
        }

        return BUnionType.create(null, actualType, symTable.nilType);
    }

    private BType checkRecordRequiredFieldAccess(BLangAccessExpression varReferExpr, Name fieldName,
                                                 BRecordType recordType) {
        BSymbol fieldSymbol = symResolver.resolveStructField(varReferExpr.pos, this.env, fieldName, recordType.tsymbol);

        if (Symbols.isOptional(fieldSymbol) || fieldSymbol == symTable.notFoundSymbol) {
            return symTable.semanticError;
        }

        // Set the field symbol to use during the code generation phase.
        varReferExpr.symbol = fieldSymbol;
        return fieldSymbol.type;
    }

    private BType checkRecordOptionalFieldAccess(BLangAccessExpression varReferExpr, Name fieldName,
                                                 BRecordType recordType) {
        BSymbol fieldSymbol = symResolver.resolveStructField(varReferExpr.pos, this.env, fieldName, recordType.tsymbol);

        if (fieldSymbol == symTable.notFoundSymbol || !Symbols.isOptional(fieldSymbol)) {
            return symTable.semanticError;
        }

        // Set the field symbol to use during the code generation phase.
        varReferExpr.symbol = fieldSymbol;
        return fieldSymbol.type;
    }

    private BType checkRecordRestFieldAccess(BLangAccessExpression varReferExpr, Name fieldName,
                                             BRecordType recordType) {
        BSymbol fieldSymbol = symResolver.resolveStructField(varReferExpr.pos, this.env, fieldName, recordType.tsymbol);

        if (fieldSymbol != symTable.notFoundSymbol) {
            // The field should not exist as a required or optional field.
            return symTable.semanticError;
        }

        if (recordType.sealed) {
            return symTable.semanticError;
        }

        return recordType.restFieldType;
    }

    private BType checkObjectFieldAccess(BLangFieldBasedAccess bLangFieldBasedAccess,
                                         Name fieldName, BObjectType objectType) {
        BSymbol fieldSymbol = symResolver.resolveStructField(bLangFieldBasedAccess.pos,
                this.env, fieldName, objectType.tsymbol);

        if (fieldSymbol != symTable.notFoundSymbol) {
            // Setting the field symbol. This is used during the code generation phase
            bLangFieldBasedAccess.symbol = fieldSymbol;
            return fieldSymbol.type;
        }

        // check if it is an attached function pointer call
        Name objFuncName = names.fromString(Symbols.getAttachedFuncSymbolName(objectType.tsymbol.name.value,
                fieldName.value));
        fieldSymbol = symResolver.resolveObjectField(bLangFieldBasedAccess.pos, env, objFuncName, objectType.tsymbol);

        if (fieldSymbol == symTable.notFoundSymbol) {
            dlog.error(bLangFieldBasedAccess.field.pos,
                    DiagnosticErrorCode.UNDEFINED_STRUCTURE_FIELD_WITH_TYPE, fieldName,
                    objectType.tsymbol.type.getKind().typeName(), objectType.tsymbol);
            return symTable.semanticError;
        }

        if (Symbols.isFlagOn(fieldSymbol.type.flags, Flags.ISOLATED) &&
                !Symbols.isFlagOn(objectType.flags, Flags.ISOLATED)) {
            fieldSymbol = ASTBuilderUtil.duplicateInvokableSymbol((BInvokableSymbol) fieldSymbol);

            fieldSymbol.flags &= ~Flags.ISOLATED;
            fieldSymbol.type.flags &= ~Flags.ISOLATED;
        }

        // Setting the field symbol. This is used during the code generation phase
        bLangFieldBasedAccess.symbol = fieldSymbol;
        return fieldSymbol.type;
    }

    private BType checkTupleFieldType(BType tupleType, int indexValue) {
        BTupleType bTupleType = (BTupleType) tupleType;
        if (bTupleType.tupleTypes.size() <= indexValue && bTupleType.restType != null) {
            return bTupleType.restType;
        } else if (indexValue < 0 || bTupleType.tupleTypes.size() <= indexValue) {
            return symTable.semanticError;
        }
        return bTupleType.tupleTypes.get(indexValue);
    }

    private void validateTags(BLangXMLElementLiteral bLangXMLElementLiteral, SymbolEnv xmlElementEnv) {
        // check type for start and end tags
        BLangExpression startTagName = bLangXMLElementLiteral.startTagName;
        checkExpr(startTagName, xmlElementEnv, symTable.stringType);
        BLangExpression endTagName = bLangXMLElementLiteral.endTagName;
        if (endTagName == null) {
            return;
        }

        checkExpr(endTagName, xmlElementEnv, symTable.stringType);
        if (startTagName.getKind() == NodeKind.XML_QNAME && endTagName.getKind() == NodeKind.XML_QNAME &&
                startTagName.equals(endTagName)) {
            return;
        }

        if (startTagName.getKind() != NodeKind.XML_QNAME && endTagName.getKind() != NodeKind.XML_QNAME) {
            return;
        }

        dlog.error(bLangXMLElementLiteral.pos, DiagnosticErrorCode.XML_TAGS_MISMATCH);
    }

    private void checkStringTemplateExprs(List<? extends BLangExpression> exprs) {
        for (BLangExpression expr : exprs) {
            checkExpr(expr, env);

            BType type = expr.getBType();

            if (type == symTable.semanticError) {
                continue;
            }

            if (!types.isNonNilSimpleBasicTypeOrString(type)) {
                dlog.error(expr.pos, DiagnosticErrorCode.INCOMPATIBLE_TYPES,
                        BUnionType.create(null, symTable.intType, symTable.floatType,
                                symTable.decimalType, symTable.stringType,
                                symTable.booleanType), type);
            }
        }
    }

    /**
     * Concatenate the consecutive text type nodes, and get the reduced set of children.
     *
     * @param exprs         Child nodes
     * @param xmlElementEnv
     * @return Reduced set of children
     */
    private List<BLangExpression> concatSimilarKindXMLNodes(List<BLangExpression> exprs, SymbolEnv xmlElementEnv) {
        List<BLangExpression> newChildren = new ArrayList<>();
        List<BLangExpression> tempConcatExpressions = new ArrayList<>();

        for (BLangExpression expr : exprs) {
            BType exprType;
            if (expr.getKind() == NodeKind.QUERY_EXPR) {
                exprType = checkExpr(expr, xmlElementEnv, expType);
            } else {
                exprType = checkExpr(expr, xmlElementEnv);
            }
            if (TypeTags.isXMLTypeTag(exprType.tag)) {
                if (!tempConcatExpressions.isEmpty()) {
                    newChildren.add(getXMLTextLiteral(tempConcatExpressions));
                    tempConcatExpressions = new ArrayList<>();
                }
                newChildren.add(expr);
                continue;
            }

            BType type = expr.getBType();
            if (type.tag >= TypeTags.JSON &&
                    !TypeTags.isIntegerTypeTag(type.tag) && !TypeTags.isStringTypeTag(type.tag)) {
                if (type != symTable.semanticError && !TypeTags.isXMLTypeTag(type.tag)) {
                    dlog.error(expr.pos, DiagnosticErrorCode.INCOMPATIBLE_TYPES,
                            BUnionType.create(null, symTable.intType, symTable.floatType,
                                    symTable.decimalType, symTable.stringType,
                                    symTable.booleanType, symTable.xmlType), type);
                }
                continue;
            }

            tempConcatExpressions.add(expr);
        }

        // Add remaining concatenated text nodes as children
        if (!tempConcatExpressions.isEmpty()) {
            newChildren.add(getXMLTextLiteral(tempConcatExpressions));
        }

        return newChildren;
    }

    private BLangExpression getXMLTextLiteral(List<BLangExpression> exprs) {
        BLangXMLTextLiteral xmlTextLiteral = (BLangXMLTextLiteral) TreeBuilder.createXMLTextLiteralNode();
        xmlTextLiteral.textFragments = exprs;
        xmlTextLiteral.pos = exprs.get(0).pos;
        xmlTextLiteral.setBType(symTable.xmlType);
        return xmlTextLiteral;
    }

    private BType getAccessExprFinalType(BLangAccessExpression accessExpr, BType actualType) {

        // Cache the actual type of the field. This will be used in desuagr phase to create safe navigation.
        accessExpr.originalType = actualType;

        BUnionType unionType = BUnionType.create(null, actualType);

        if (returnsNull(accessExpr)) {
            unionType.add(symTable.nilType);
        }

        BType parentType = accessExpr.expr.getBType();
        if (accessExpr.errorSafeNavigation
                && (parentType.tag == TypeTags.SEMANTIC_ERROR || (parentType.tag == TypeTags.UNION
                && ((BUnionType) parentType).getMemberTypes().contains(symTable.errorType)))) {
            unionType.add(symTable.errorType);
        }

        // If there's only one member, and the one an only member is:
        //    a) nilType OR
        //    b) not-nullable
        // then return that only member, as the return type.
        if (unionType.getMemberTypes().size() == 1) {
            return unionType.getMemberTypes().toArray(new BType[0])[0];
        }

        return unionType;
    }

    private boolean returnsNull(BLangAccessExpression accessExpr) {
        BType parentType = accessExpr.expr.getBType();
        if (parentType.isNullable() && parentType.tag != TypeTags.JSON) {
            return true;
        }

        // Check whether this is a map access by index. If not, null is not a possible return type.
        if (parentType.tag != TypeTags.MAP) {
            return false;
        }

        // A map access with index, returns nullable type
        if (accessExpr.getKind() == NodeKind.INDEX_BASED_ACCESS_EXPR
                && accessExpr.expr.getBType().tag == TypeTags.MAP) {
            BType constraintType = ((BMapType) accessExpr.expr.getBType()).constraint;

            // JSON and any is special cased here, since those are two union types, with null within them.
            // Therefore return 'type' will not include null.
            return constraintType != null && constraintType.tag != TypeTags.ANY && constraintType.tag != TypeTags.JSON;
        }

        return false;
    }

    private BType checkObjectFieldAccessExpr(BLangFieldBasedAccess fieldAccessExpr, BType varRefType, Name fieldName) {
        if (varRefType.tag == TypeTags.OBJECT) {
            return checkObjectFieldAccess(fieldAccessExpr, fieldName, (BObjectType) varRefType);
        }

        // If the type is not an object, it needs to be a union of objects.
        // Resultant field type is calculated here.
        Set<BType> memberTypes = ((BUnionType) varRefType).getMemberTypes();

        LinkedHashSet<BType> fieldTypeMembers = new LinkedHashSet<>();

        for (BType memType : memberTypes) {
            BType individualFieldType = checkObjectFieldAccess(fieldAccessExpr, fieldName, (BObjectType) memType);

            if (individualFieldType == symTable.semanticError) {
                return individualFieldType;
            }

            fieldTypeMembers.add(individualFieldType);
        }

        if (fieldTypeMembers.size() == 1) {
            return fieldTypeMembers.iterator().next();
        }

        return BUnionType.create(null, fieldTypeMembers);
    }

    private BType checkRecordFieldAccessExpr(BLangFieldBasedAccess fieldAccessExpr, BType type, Name fieldName) {
        BType varRefType = types.getReferredType(type);
        if (varRefType.tag == TypeTags.RECORD) {
            BSymbol fieldSymbol = symResolver.resolveStructField(fieldAccessExpr.pos, this.env,
                    fieldName, varRefType.tsymbol);

            if (Symbols.isOptional(fieldSymbol) && !fieldSymbol.type.isNullable() && !fieldAccessExpr.isLValue) {
                fieldAccessExpr.symbol = fieldSymbol;
                return addNilForNillableAccessType(fieldSymbol.type);
            }
            return checkRecordRequiredFieldAccess(fieldAccessExpr, fieldName, (BRecordType) varRefType);
        }

        // If the type is not a record, it needs to be a union of records.
        // Resultant field type is calculated here.
        Set<BType> memberTypes = ((BUnionType) varRefType).getMemberTypes();

        // checks whether if the field symbol type is nilable and the field is optional in other records
        for (BType memType : memberTypes) {
            BSymbol fieldSymbol = symResolver.resolveStructField(fieldAccessExpr.pos, this.env,
                    fieldName, memType.tsymbol);
            if (fieldSymbol.type.isNullable() &&
                    isFieldOptionalInRecords(((BUnionType) varRefType), fieldName, fieldAccessExpr)) {
                return symTable.semanticError;
            }
        }

        LinkedHashSet<BType> fieldTypeMembers = new LinkedHashSet<>();

        for (BType memType : memberTypes) {
            BType individualFieldType = checkRecordFieldAccessExpr(fieldAccessExpr, memType, fieldName);

            if (individualFieldType == symTable.semanticError) {
                return individualFieldType;
            }

            fieldTypeMembers.add(individualFieldType);
        }

        if (fieldTypeMembers.size() == 1) {
            return fieldTypeMembers.iterator().next();
        }

        return BUnionType.create(null, fieldTypeMembers);
    }

    private boolean isFieldOptionalInRecords(BUnionType unionType, Name fieldName,
                                             BLangFieldBasedAccess fieldAccessExpr) {
        Set<BType> memberTypes = unionType.getMemberTypes();
        for (BType memType: memberTypes) {
            BSymbol fieldSymbol = symResolver.resolveStructField(fieldAccessExpr.pos, this.env,
                    fieldName, memType.tsymbol);
            if (Symbols.isOptional(fieldSymbol)) {
                return true;
            }
        }
        return false;
    }

    private BType checkRecordFieldAccessLhsExpr(BLangFieldBasedAccess fieldAccessExpr, BType varRefType,
                                                Name fieldName) {
        if (varRefType.tag == TypeTags.RECORD) {
            BType fieldType = checkRecordRequiredFieldAccess(fieldAccessExpr, fieldName, (BRecordType) varRefType);
            if (fieldType != symTable.semanticError) {
                return fieldType;
            }

            // For the LHS, the field could be optional.
            return checkRecordOptionalFieldAccess(fieldAccessExpr, fieldName, (BRecordType) varRefType);
        }

        // If the type is not an record, it needs to be a union of records.
        // Resultant field type is calculated here.
        Set<BType> memberTypes = ((BUnionType) varRefType).getMemberTypes();

        LinkedHashSet<BType> fieldTypeMembers = new LinkedHashSet<>();

        for (BType memType : memberTypes) {
            BType individualFieldType = checkRecordFieldAccessLhsExpr(fieldAccessExpr, memType, fieldName);

            if (individualFieldType == symTable.semanticError) {
                return symTable.semanticError;
            }

            fieldTypeMembers.add(individualFieldType);
        }

        if (fieldTypeMembers.size() == 1) {
            return fieldTypeMembers.iterator().next();
        }

        return BUnionType.create(null, fieldTypeMembers);
    }

    private BType checkOptionalRecordFieldAccessExpr(BLangFieldBasedAccess fieldAccessExpr, BType varRefType,
                                                     Name fieldName) {
        BType refType = types.getReferredType(varRefType);
        if (refType.tag == TypeTags.RECORD) {
            BType fieldType = checkRecordRequiredFieldAccess(fieldAccessExpr, fieldName, (BRecordType) refType);
            if (fieldType != symTable.semanticError) {
                return fieldType;
            }

            fieldType = checkRecordOptionalFieldAccess(fieldAccessExpr, fieldName, (BRecordType) refType);
            if (fieldType == symTable.semanticError) {
                return fieldType;
            }
            return addNilForNillableAccessType(fieldType);
        }

        // If the type is not an record, it needs to be a union of records.
        // Resultant field type is calculated here.
        Set<BType> memberTypes = ((BUnionType) refType).getMemberTypes();

        BType fieldType;

        boolean nonMatchedRecordExists = false;

        LinkedHashSet<BType> fieldTypeMembers = new LinkedHashSet<>();

        for (BType memType : memberTypes) {
            BType individualFieldType = checkOptionalRecordFieldAccessExpr(fieldAccessExpr, memType, fieldName);

            if (individualFieldType == symTable.semanticError) {
                nonMatchedRecordExists = true;
                continue;
            }

            fieldTypeMembers.add(individualFieldType);
        }

        if (fieldTypeMembers.isEmpty()) {
            return symTable.semanticError;
        }

        if (fieldTypeMembers.size() == 1) {
            fieldType = fieldTypeMembers.iterator().next();
        } else {
            fieldType = BUnionType.create(null, fieldTypeMembers);
        }

        return nonMatchedRecordExists ? addNilForNillableAccessType(fieldType) : fieldType;
    }

    private RecordUnionDiagnostics checkRecordUnion(BLangFieldBasedAccess fieldAccessExpr, Set<BType> memberTypes,
                                                    Name fieldName) {

        RecordUnionDiagnostics recordUnionDiagnostics = new RecordUnionDiagnostics();

        for (BType memberType : memberTypes) {
            BRecordType recordMember = (BRecordType) types.getReferredType(memberType);

            if (recordMember.getFields().containsKey(fieldName.getValue())) {

                if (isNilableType(fieldAccessExpr, memberType, fieldName)) {
                    recordUnionDiagnostics.nilableInRecords.add(recordMember);
                }

            } else {
                // The field being accessed is not declared in this record member type
                recordUnionDiagnostics.undeclaredInRecords.add(recordMember);
            }

        }

        return recordUnionDiagnostics;
    }

    private boolean isNilableType(BLangFieldBasedAccess fieldAccessExpr, BType memberType,
                              Name fieldName) {
        BSymbol fieldSymbol = symResolver.resolveStructField(fieldAccessExpr.pos, this.env,
                fieldName, memberType.tsymbol);
        return fieldSymbol.type.isNullable();
    }

    private void logRhsFieldAccExprErrors(BLangFieldBasedAccess fieldAccessExpr, BType varRefType, Name fieldName) {
        if (varRefType.tag == TypeTags.RECORD) {

            BRecordType recordVarRefType = (BRecordType) varRefType;
            boolean isFieldDeclared = recordVarRefType.getFields().containsKey(fieldName.getValue());

            if (isFieldDeclared) {
                // The field being accessed using the field access expression is declared as an optional field
                dlog.error(fieldAccessExpr.pos,
                        DiagnosticErrorCode.FIELD_ACCESS_CANNOT_BE_USED_TO_ACCESS_OPTIONAL_FIELDS);
            } else if (recordVarRefType.sealed) {
                // Accessing an undeclared field in a close record
                dlog.error(fieldAccessExpr.pos, DiagnosticErrorCode.UNDECLARED_FIELD_IN_RECORD, fieldName, varRefType);

            } else {
                // The field accessed is either not declared or maybe declared as a rest field in an open record
                dlog.error(fieldAccessExpr.pos, DiagnosticErrorCode.INVALID_FIELD_ACCESS_IN_RECORD_TYPE, fieldName,
                        varRefType);
            }

        } else {
            // If the type is not a record, it needs to be a union of records
            LinkedHashSet<BType> memberTypes = ((BUnionType) varRefType).getMemberTypes();
            RecordUnionDiagnostics recUnionInfo = checkRecordUnion(fieldAccessExpr, memberTypes, fieldName);

            if (recUnionInfo.hasNilableAndUndeclared()) {

                dlog.error(fieldAccessExpr.pos,
                        DiagnosticErrorCode.UNDECLARED_AND_NILABLE_FIELDS_IN_UNION_OF_RECORDS, fieldName,
                        recUnionInfo.recordsToString(recUnionInfo.undeclaredInRecords),
                        recUnionInfo.recordsToString(recUnionInfo.nilableInRecords));
            } else if (recUnionInfo.hasUndeclared()) {

                dlog.error(fieldAccessExpr.pos, DiagnosticErrorCode.UNDECLARED_FIELD_IN_UNION_OF_RECORDS, fieldName,
                        recUnionInfo.recordsToString(recUnionInfo.undeclaredInRecords));
            } else if (recUnionInfo.hasNilable()) {

                dlog.error(fieldAccessExpr.pos, DiagnosticErrorCode.NILABLE_FIELD_IN_UNION_OF_RECORDS, fieldName,
                        recUnionInfo.recordsToString(recUnionInfo.nilableInRecords));
            }
        }
    }

    private BType checkFieldAccessExpr(BLangFieldBasedAccess fieldAccessExpr, BType varRefType, Name fieldName) {
        BType actualType = symTable.semanticError;
        varRefType = types.getReferredType(varRefType);

        if (types.isSubTypeOfBaseType(varRefType, TypeTags.OBJECT)) {
            actualType = checkObjectFieldAccessExpr(fieldAccessExpr, varRefType, fieldName);
            fieldAccessExpr.originalType = actualType;
        } else if (types.isSubTypeOfBaseType(varRefType, TypeTags.RECORD)) {
            actualType = checkRecordFieldAccessExpr(fieldAccessExpr, varRefType, fieldName);

            if (actualType != symTable.semanticError) {
                fieldAccessExpr.originalType = actualType;
                return actualType;
            }

            if (!fieldAccessExpr.isLValue) {
                logRhsFieldAccExprErrors(fieldAccessExpr, varRefType, fieldName);
                return actualType;
            }

            // If this is an LHS expression, check if there is a required and/ optional field by the specified field
            // name in all records.
            actualType = checkRecordFieldAccessLhsExpr(fieldAccessExpr, varRefType, fieldName);
            fieldAccessExpr.originalType = actualType;
            if (actualType == symTable.semanticError) {
                dlog.error(fieldAccessExpr.pos, DiagnosticErrorCode.UNDEFINED_STRUCTURE_FIELD_WITH_TYPE,
                        fieldName, varRefType.tsymbol.type.getKind().typeName(), varRefType);
            }
        } else if (types.isLax(varRefType)) {
            if (fieldAccessExpr.isLValue) {
                dlog.error(fieldAccessExpr.pos,
                        DiagnosticErrorCode.OPERATION_DOES_NOT_SUPPORT_FIELD_ACCESS_FOR_ASSIGNMENT,
                        varRefType);
                return symTable.semanticError;
            }
            if (fieldAccessExpr.fieldKind == FieldKind.WITH_NS) {
                resolveXMLNamespace((BLangFieldBasedAccess.BLangNSPrefixedFieldBasedAccess) fieldAccessExpr);
            }
            BType laxFieldAccessType = getLaxFieldAccessType(varRefType);
            actualType = BUnionType.create(null, laxFieldAccessType, symTable.errorType);
            fieldAccessExpr.originalType = laxFieldAccessType;
        } else if (fieldAccessExpr.expr.getKind() == NodeKind.FIELD_BASED_ACCESS_EXPR &&
                hasLaxOriginalType(((BLangFieldBasedAccess) fieldAccessExpr.expr))) {
            BType laxFieldAccessType =
                    getLaxFieldAccessType(((BLangFieldBasedAccess) fieldAccessExpr.expr).originalType);
            if (fieldAccessExpr.fieldKind == FieldKind.WITH_NS) {
                resolveXMLNamespace((BLangFieldBasedAccess.BLangNSPrefixedFieldBasedAccess) fieldAccessExpr);
            }
            actualType = BUnionType.create(null, laxFieldAccessType, symTable.errorType);
            fieldAccessExpr.errorSafeNavigation = true;
            fieldAccessExpr.originalType = laxFieldAccessType;
        } else if (TypeTags.isXMLTypeTag(varRefType.tag)) {
            if (fieldAccessExpr.isLValue) {
                dlog.error(fieldAccessExpr.pos, DiagnosticErrorCode.CANNOT_UPDATE_XML_SEQUENCE);
            }
            // todo: field access on a xml value is not attribute access, return type should be string?
            // `_` is a special field that refer to the element name.
            actualType = symTable.xmlType;
            fieldAccessExpr.originalType = actualType;
        } else if (varRefType.tag != TypeTags.SEMANTIC_ERROR) {
            dlog.error(fieldAccessExpr.pos, DiagnosticErrorCode.OPERATION_DOES_NOT_SUPPORT_FIELD_ACCESS,
                    varRefType);
        }

        return actualType;
    }

    private void resolveXMLNamespace(BLangFieldBasedAccess.BLangNSPrefixedFieldBasedAccess fieldAccessExpr) {
        BLangFieldBasedAccess.BLangNSPrefixedFieldBasedAccess nsPrefixedFieldAccess = fieldAccessExpr;
        String nsPrefix = nsPrefixedFieldAccess.nsPrefix.value;
        BSymbol nsSymbol = symResolver.lookupSymbolInPrefixSpace(env, names.fromString(nsPrefix));

        if (nsSymbol == symTable.notFoundSymbol) {
            dlog.error(nsPrefixedFieldAccess.nsPrefix.pos, DiagnosticErrorCode.CANNOT_FIND_XML_NAMESPACE,
                    nsPrefixedFieldAccess.nsPrefix);
        } else if (nsSymbol.getKind() == SymbolKind.PACKAGE) {
            nsPrefixedFieldAccess.nsSymbol = (BXMLNSSymbol) findXMLNamespaceFromPackageConst(
                    nsPrefixedFieldAccess.field.value, nsPrefixedFieldAccess.nsPrefix.value,
                    (BPackageSymbol) nsSymbol, fieldAccessExpr.pos);
        } else {
            nsPrefixedFieldAccess.nsSymbol = (BXMLNSSymbol) nsSymbol;
        }
    }

    private boolean hasLaxOriginalType(BLangFieldBasedAccess fieldBasedAccess) {
        return fieldBasedAccess.originalType != null && types.isLax(fieldBasedAccess.originalType);
    }

    private BType getLaxFieldAccessType(BType exprType) {
        switch (exprType.tag) {
            case TypeTags.JSON:
                return symTable.jsonType;
            case TypeTags.XML:
            case TypeTags.XML_ELEMENT:
                return symTable.stringType;
            case TypeTags.MAP:
                return ((BMapType) exprType).constraint;
            case TypeTags.UNION:
                BUnionType unionType = (BUnionType) exprType;
                if (types.isSameType(symTable.jsonType, unionType)) {
                    return symTable.jsonType;
                }
                LinkedHashSet<BType> memberTypes = new LinkedHashSet<>();
                unionType.getMemberTypes().forEach(bType -> memberTypes.add(getLaxFieldAccessType(bType)));
                return memberTypes.size() == 1 ? memberTypes.iterator().next() : BUnionType.create(null, memberTypes);
        }
        return symTable.semanticError;
    }

    private BType checkOptionalFieldAccessExpr(BLangFieldBasedAccess fieldAccessExpr, BType varRefType,
                                               Name fieldName) {
        BType actualType = symTable.semanticError;

        boolean nillableExprType = false;
        BType effectiveType = varRefType;

        if (varRefType.tag == TypeTags.UNION) {
            Set<BType> memTypes = ((BUnionType) varRefType).getMemberTypes();

            if (memTypes.contains(symTable.nilType)) {
                LinkedHashSet<BType> nilRemovedSet = new LinkedHashSet<>();
                for (BType bType : memTypes) {
                    if (bType != symTable.nilType) {
                        nilRemovedSet.add(bType);
                    } else {
                        nillableExprType = true;
                    }
                }

                effectiveType = nilRemovedSet.size() == 1 ? nilRemovedSet.iterator().next() :
                        BUnionType.create(null, nilRemovedSet);
            }
        }

        if (types.isSubTypeOfBaseType(effectiveType, TypeTags.RECORD)) {
            actualType = checkOptionalRecordFieldAccessExpr(fieldAccessExpr, effectiveType, fieldName);
            if (actualType == symTable.semanticError) {
                dlog.error(fieldAccessExpr.pos,
                        DiagnosticErrorCode.OPERATION_DOES_NOT_SUPPORT_OPTIONAL_FIELD_ACCESS_FOR_FIELD,
                        varRefType, fieldName);
            }
            fieldAccessExpr.nilSafeNavigation = nillableExprType;
            fieldAccessExpr.originalType = fieldAccessExpr.leafNode || !nillableExprType ? actualType :
                    types.getTypeWithoutNil(actualType);
        } else if (types.isLax(effectiveType)) {
            BType laxFieldAccessType = getLaxFieldAccessType(effectiveType);
            actualType = accessCouldResultInError(effectiveType) ?
                    BUnionType.create(null, laxFieldAccessType, symTable.errorType) : laxFieldAccessType;
            if (fieldAccessExpr.fieldKind == FieldKind.WITH_NS) {
                resolveXMLNamespace((BLangFieldBasedAccess.BLangNSPrefixedFieldBasedAccess) fieldAccessExpr);
            }
            fieldAccessExpr.originalType = laxFieldAccessType;
            fieldAccessExpr.nilSafeNavigation = true;
            nillableExprType = true;
        } else if (fieldAccessExpr.expr.getKind() == NodeKind.FIELD_BASED_ACCESS_EXPR &&
                hasLaxOriginalType(((BLangFieldBasedAccess) fieldAccessExpr.expr))) {
            BType laxFieldAccessType =
                    getLaxFieldAccessType(((BLangFieldBasedAccess) fieldAccessExpr.expr).originalType);
            actualType = accessCouldResultInError(effectiveType) ?
                    BUnionType.create(null, laxFieldAccessType, symTable.errorType) : laxFieldAccessType;
            if (fieldAccessExpr.fieldKind == FieldKind.WITH_NS) {
                resolveXMLNamespace((BLangFieldBasedAccess.BLangNSPrefixedFieldBasedAccess) fieldAccessExpr);
            }
            fieldAccessExpr.errorSafeNavigation = true;
            fieldAccessExpr.originalType = laxFieldAccessType;
            fieldAccessExpr.nilSafeNavigation = true;
            nillableExprType = true;
        } else if (varRefType.tag != TypeTags.SEMANTIC_ERROR) {
            dlog.error(fieldAccessExpr.pos,
                    DiagnosticErrorCode.OPERATION_DOES_NOT_SUPPORT_OPTIONAL_FIELD_ACCESS, varRefType);
        }

        if (nillableExprType && actualType != symTable.semanticError && !actualType.isNullable()) {
            actualType = BUnionType.create(null, actualType, symTable.nilType);
        }

        return actualType;
    }

    private boolean accessCouldResultInError(BType type) {
        if (type.tag == TypeTags.JSON) {
            return true;
        }

        if (type.tag == TypeTags.MAP) {
            return false;
        }

        if (type.tag == TypeTags.XML) {
            return true;
        }

        if (type.tag == TypeTags.UNION) {
            return ((BUnionType) type).getMemberTypes().stream().anyMatch(this::accessCouldResultInError);
        } else {
            return false;
        }
    }

    private BType checkIndexAccessExpr(BLangIndexBasedAccess indexBasedAccessExpr) {
        BType effectiveType = types.getTypeWithEffectiveIntersectionTypes(indexBasedAccessExpr.expr.getBType());
        BType varRefType = types.getReferredType(effectiveType);
        boolean nillableExprType = false;

        if (varRefType.tag == TypeTags.UNION) {
            Set<BType> memTypes = ((BUnionType) varRefType).getMemberTypes();

            if (memTypes.contains(symTable.nilType)) {
                LinkedHashSet<BType> nilRemovedSet = new LinkedHashSet<>();
                for (BType bType : memTypes) {
                    if (bType != symTable.nilType) {
                        nilRemovedSet.add(bType);
                    } else {
                        nillableExprType = true;
                    }
                }

                if (nillableExprType) {
                    varRefType = nilRemovedSet.size() == 1 ? nilRemovedSet.iterator().next() :
                            BUnionType.create(null, nilRemovedSet);

                    if (!types.isSubTypeOfMapping(varRefType)) {
                        // Member access is allowed on optional types only with mappings.
                        dlog.error(indexBasedAccessExpr.pos,
                                DiagnosticErrorCode.OPERATION_DOES_NOT_SUPPORT_MEMBER_ACCESS,
                                   indexBasedAccessExpr.expr.getBType());
                        return symTable.semanticError;
                    }

                    if (indexBasedAccessExpr.isLValue) {
                        dlog.error(indexBasedAccessExpr.pos,
                                DiagnosticErrorCode.OPERATION_DOES_NOT_SUPPORT_MEMBER_ACCESS_FOR_ASSIGNMENT,
                                   indexBasedAccessExpr.expr.getBType());
                        return symTable.semanticError;
                    }
                }
            }
        }


        BLangExpression indexExpr = indexBasedAccessExpr.indexExpr;
        BType actualType = symTable.semanticError;

        if (types.isSubTypeOfMapping(varRefType)) {
            checkExpr(indexExpr, this.env, symTable.stringType);

            if (indexExpr.getBType() == symTable.semanticError) {
                return symTable.semanticError;
            }

            actualType = checkMappingIndexBasedAccess(indexBasedAccessExpr, varRefType);

            if (actualType == symTable.semanticError) {
                if (types.getReferredType(indexExpr.getBType()).tag == TypeTags.STRING
                        && isConst(indexExpr)) {
                    String fieldName = getConstFieldName(indexExpr);
                    dlog.error(indexBasedAccessExpr.pos, DiagnosticErrorCode.UNDEFINED_STRUCTURE_FIELD,
                            fieldName, indexBasedAccessExpr.expr.getBType());
                    return actualType;
                }

                dlog.error(indexExpr.pos, DiagnosticErrorCode.INVALID_RECORD_MEMBER_ACCESS_EXPR, indexExpr.getBType());
                return actualType;
            }

            indexBasedAccessExpr.nilSafeNavigation = nillableExprType;
            indexBasedAccessExpr.originalType = indexBasedAccessExpr.leafNode || !nillableExprType ? actualType :
                    types.getTypeWithoutNil(actualType);
        } else if (types.isSubTypeOfList(varRefType)) {
            checkExpr(indexExpr, this.env, symTable.intType);

            if (indexExpr.getBType() == symTable.semanticError) {
                return symTable.semanticError;
            }

            actualType = checkListIndexBasedAccess(indexBasedAccessExpr, varRefType);
            indexBasedAccessExpr.originalType = actualType;

            if (actualType == symTable.semanticError) {
                if (indexExpr.getBType().tag == TypeTags.INT && isConst(indexExpr)) {
                    dlog.error(indexBasedAccessExpr.indexExpr.pos,
                            DiagnosticErrorCode.LIST_INDEX_OUT_OF_RANGE, getConstIndex(indexExpr));
                    return actualType;
                }
                dlog.error(indexExpr.pos, DiagnosticErrorCode.INVALID_LIST_MEMBER_ACCESS_EXPR, indexExpr.getBType());
                return actualType;
            }
        } else if (types.isAssignable(varRefType, symTable.stringType)) {
            if (indexBasedAccessExpr.isLValue) {
                dlog.error(indexBasedAccessExpr.pos,
                        DiagnosticErrorCode.OPERATION_DOES_NOT_SUPPORT_MEMBER_ACCESS_FOR_ASSIGNMENT,
                           indexBasedAccessExpr.expr.getBType());
                return symTable.semanticError;
            }

            checkExpr(indexExpr, this.env, symTable.intType);

            if (indexExpr.getBType() == symTable.semanticError) {
                return symTable.semanticError;
            }

            indexBasedAccessExpr.originalType = symTable.charStringType;
            actualType = symTable.charStringType;
        } else if (TypeTags.isXMLTypeTag(varRefType.tag)) {
            if (indexBasedAccessExpr.isLValue) {
                indexExpr.setBType(symTable.semanticError);
                dlog.error(indexBasedAccessExpr.pos, DiagnosticErrorCode.CANNOT_UPDATE_XML_SEQUENCE);
                return actualType;
            }

            BType type = checkExpr(indexExpr, this.env, symTable.intType);
            if (type == symTable.semanticError) {
                return type;
            }
            // Note: out of range member access returns empty xml value unlike lists
            // hence, this needs to be set to xml type
            indexBasedAccessExpr.originalType = varRefType;
            actualType = varRefType;
        } else if (varRefType.tag == TypeTags.TABLE) {
            if (indexBasedAccessExpr.isLValue) {
                dlog.error(indexBasedAccessExpr.pos, DiagnosticErrorCode.CANNOT_UPDATE_TABLE_USING_MEMBER_ACCESS,
                        varRefType);
                return symTable.semanticError;
            }
            BTableType tableType = (BTableType) types.getReferredType(indexBasedAccessExpr.expr.getBType());
            BType keyTypeConstraint = tableType.keyTypeConstraint;
            if (tableType.keyTypeConstraint == null) {
                keyTypeConstraint = createTableKeyConstraint(tableType.fieldNameList, tableType.constraint);

                if (keyTypeConstraint == symTable.semanticError) {
                    dlog.error(indexBasedAccessExpr.pos,
                               DiagnosticErrorCode.MEMBER_ACCESS_NOT_SUPPORT_FOR_KEYLESS_TABLE,
                               indexBasedAccessExpr.expr);
                    return symTable.semanticError;
                }
            }

            if (indexExpr.getKind() != NodeKind.TABLE_MULTI_KEY) {
                checkExpr(indexExpr, this.env, keyTypeConstraint);
                if (indexExpr.getBType() == symTable.semanticError) {
                    dlog.error(indexBasedAccessExpr.pos, DiagnosticErrorCode.INVALID_KEY_CONSTRAINT_PROVIDED_FOR_ACCESS,
                            keyTypeConstraint);
                    return symTable.semanticError;
                }
            } else {
                List<BLangExpression> multiKeyExpressionList = ((BLangTableMultiKeyExpr)
                        indexBasedAccessExpr.indexExpr).multiKeyIndexExprs;
                List<BType> keyConstraintTypes = ((BTupleType) keyTypeConstraint).tupleTypes;
                if (keyConstraintTypes.size() != multiKeyExpressionList.size()) {
                    dlog.error(indexBasedAccessExpr.pos, DiagnosticErrorCode.INVALID_KEY_CONSTRAINT_PROVIDED_FOR_ACCESS,
                            keyTypeConstraint);
                    return symTable.semanticError;
                }

                for (int i = 0; i < multiKeyExpressionList.size(); i++) {
                    BLangExpression keyExpr = multiKeyExpressionList.get(i);
                    checkExpr(keyExpr, this.env, keyConstraintTypes.get(i));
                    if (keyExpr.getBType() == symTable.semanticError) {
                        dlog.error(indexBasedAccessExpr.pos,
                                   DiagnosticErrorCode.INVALID_KEY_CONSTRAINT_PROVIDED_FOR_ACCESS,
                                   keyTypeConstraint);
                        return symTable.semanticError;
                    }
                }
            }

            if (expType.tag != TypeTags.NONE) {
                BType resultType = checkExpr(indexBasedAccessExpr.expr, env, expType);
                if (resultType == symTable.semanticError) {
                    return symTable.semanticError;
                }
            }
            BType constraint = tableType.constraint;
            actualType = addNilForNillableAccessType(constraint);
            indexBasedAccessExpr.originalType = indexBasedAccessExpr.leafNode || !nillableExprType ? actualType :
                    types.getTypeWithoutNil(actualType);
        } else if (varRefType == symTable.semanticError) {
            indexBasedAccessExpr.indexExpr.setBType(symTable.semanticError);
            return symTable.semanticError;
        } else {
            indexBasedAccessExpr.indexExpr.setBType(symTable.semanticError);
            dlog.error(indexBasedAccessExpr.pos, DiagnosticErrorCode.OPERATION_DOES_NOT_SUPPORT_MEMBER_ACCESS,
                       indexBasedAccessExpr.expr.getBType());
            return symTable.semanticError;
        }

        if (nillableExprType && !actualType.isNullable()) {
            actualType = BUnionType.create(null, actualType, symTable.nilType);
        }

        return actualType;
    }

    private Long getConstIndex(BLangExpression indexExpr) {
        return indexExpr.getKind() == NodeKind.NUMERIC_LITERAL ? (Long) ((BLangLiteral) indexExpr).value :
                (Long) ((BConstantSymbol) ((BLangSimpleVarRef) indexExpr).symbol).value.value;
    }

    private String getConstFieldName(BLangExpression indexExpr) {
        return indexExpr.getKind() == NodeKind.LITERAL ? (String) ((BLangLiteral) indexExpr).value :
                (String) ((BConstantSymbol) ((BLangSimpleVarRef) indexExpr).symbol).value.value;
    }

    private BType checkArrayIndexBasedAccess(BLangIndexBasedAccess indexBasedAccess, BType indexExprType,
                                             BArrayType arrayType) {
        BType actualType = symTable.semanticError;
        switch (indexExprType.tag) {
            case TypeTags.INT:
                BLangExpression indexExpr = indexBasedAccess.indexExpr;
                if (!isConst(indexExpr) || arrayType.state == BArrayState.OPEN) {
                    actualType = arrayType.eType;
                    break;
                }
                Long indexVal = getConstIndex(indexExpr);
                actualType = indexVal >= arrayType.size || indexVal < 0 ? symTable.semanticError : arrayType.eType;
                break;
            case TypeTags.FINITE:
                BFiniteType finiteIndexExpr = (BFiniteType) indexExprType;
                boolean validIndexExists = false;
                for (BLangExpression finiteMember : finiteIndexExpr.getValueSpace()) {
                    int indexValue = ((Long) ((BLangLiteral) finiteMember).value).intValue();
                    if (indexValue >= 0 &&
                            (arrayType.state == BArrayState.OPEN || indexValue < arrayType.size)) {
                        validIndexExists = true;
                        break;
                    }
                }
                if (!validIndexExists) {
                    return symTable.semanticError;
                }
                actualType = arrayType.eType;
                break;
            case TypeTags.UNION:
                // address the case where we have a union of finite types
                List<BFiniteType> finiteTypes = ((BUnionType) indexExprType).getMemberTypes().stream()
                        .filter(memType -> types.getReferredType(memType).tag == TypeTags.FINITE)
                        .map(matchedType -> (BFiniteType) types.getReferredType(matchedType))
                        .collect(Collectors.toList());

                BFiniteType finiteType;
                if (finiteTypes.size() == 1) {
                    finiteType = finiteTypes.get(0);
                } else {
                    Set<BLangExpression> valueSpace = new LinkedHashSet<>();
                    finiteTypes.forEach(constituent -> valueSpace.addAll(constituent.getValueSpace()));
                    finiteType = new BFiniteType(null, valueSpace);
                }

                BType elementType = checkArrayIndexBasedAccess(indexBasedAccess, finiteType, arrayType);
                if (elementType == symTable.semanticError) {
                    return symTable.semanticError;
                }
                actualType = arrayType.eType;
                break;
            case TypeTags.TYPEREFDESC:
                return checkArrayIndexBasedAccess(indexBasedAccess, types.getReferredType(indexExprType),
                        arrayType);
        }
        return actualType;
    }

    private BType checkListIndexBasedAccess(BLangIndexBasedAccess accessExpr, BType type) {
        if (type.tag == TypeTags.ARRAY) {
            return checkArrayIndexBasedAccess(accessExpr, accessExpr.indexExpr.getBType(), (BArrayType) type);
        }

        if (type.tag == TypeTags.TUPLE) {
            return checkTupleIndexBasedAccess(accessExpr, (BTupleType) type, accessExpr.indexExpr.getBType());
        }

        LinkedHashSet<BType> fieldTypeMembers = new LinkedHashSet<>();

        for (BType memType : ((BUnionType) type).getMemberTypes()) {
            BType individualFieldType = checkListIndexBasedAccess(accessExpr, memType);

            if (individualFieldType == symTable.semanticError) {
                continue;
            }

            fieldTypeMembers.add(individualFieldType);
        }

        if (fieldTypeMembers.size() == 0) {
            return symTable.semanticError;
        }

        if (fieldTypeMembers.size() == 1) {
            return fieldTypeMembers.iterator().next();
        }
        return BUnionType.create(null, fieldTypeMembers);
    }

    private BType checkTupleIndexBasedAccess(BLangIndexBasedAccess accessExpr, BTupleType tuple, BType currentType) {
        BType actualType = symTable.semanticError;
        BLangExpression indexExpr = accessExpr.indexExpr;
        switch (currentType.tag) {
            case TypeTags.INT:
                if (isConst(indexExpr)) {
                    actualType = checkTupleFieldType(tuple, getConstIndex(indexExpr).intValue());
                } else {
                    BTupleType tupleExpr = (BTupleType) accessExpr.expr.getBType();
                    LinkedHashSet<BType> tupleTypes = collectTupleFieldTypes(tupleExpr, new LinkedHashSet<>());
                    actualType = tupleTypes.size() == 1 ? tupleTypes.iterator().next() : BUnionType.create(null,
                                                                                                           tupleTypes);
                }
                break;
            case TypeTags.FINITE:
                BFiniteType finiteIndexExpr = (BFiniteType) currentType;
                LinkedHashSet<BType> possibleTypes = new LinkedHashSet<>();
                for (BLangExpression finiteMember : finiteIndexExpr.getValueSpace()) {
                    int indexValue = ((Long) ((BLangLiteral) finiteMember).value).intValue();
                    BType fieldType = checkTupleFieldType(tuple, indexValue);
                    if (fieldType.tag != TypeTags.SEMANTIC_ERROR) {
                        possibleTypes.add(fieldType);
                    }
                }
                if (possibleTypes.size() == 0) {
                    return symTable.semanticError;
                }
                actualType = possibleTypes.size() == 1 ? possibleTypes.iterator().next() :
                        BUnionType.create(null, possibleTypes);
                break;

            case TypeTags.UNION:
                LinkedHashSet<BType> possibleTypesByMember = new LinkedHashSet<>();
                List<BFiniteType> finiteTypes = new ArrayList<>();
                ((BUnionType) currentType).getMemberTypes().forEach(memType -> {
                    memType = types.getReferredType(memType);
                    if (memType.tag == TypeTags.FINITE) {
                        finiteTypes.add((BFiniteType) memType);
                    } else {
                        BType possibleType = checkTupleIndexBasedAccess(accessExpr, tuple, memType);
                        if (possibleType.tag == TypeTags.UNION) {
                            possibleTypesByMember.addAll(((BUnionType) possibleType).getMemberTypes());
                        } else {
                            possibleTypesByMember.add(possibleType);
                        }
                    }
                });

                BFiniteType finiteType;
                if (finiteTypes.size() == 1) {
                    finiteType = finiteTypes.get(0);
                } else {
                    Set<BLangExpression> valueSpace = new LinkedHashSet<>();
                    finiteTypes.forEach(constituent -> valueSpace.addAll(constituent.getValueSpace()));
                    finiteType = new BFiniteType(null, valueSpace);
                }

                BType possibleType = checkTupleIndexBasedAccess(accessExpr, tuple, finiteType);
                if (possibleType.tag == TypeTags.UNION) {
                    possibleTypesByMember.addAll(((BUnionType) possibleType).getMemberTypes());
                } else {
                    possibleTypesByMember.add(possibleType);
                }

                if (possibleTypesByMember.contains(symTable.semanticError)) {
                    return symTable.semanticError;
                }
                actualType = possibleTypesByMember.size() == 1 ? possibleTypesByMember.iterator().next() :
                        BUnionType.create(null, possibleTypesByMember);
                break;
            case TypeTags.TYPEREFDESC:
                return checkTupleIndexBasedAccess(accessExpr, tuple, types.getReferredType(currentType));
        }
        return actualType;
    }

    private LinkedHashSet<BType> collectTupleFieldTypes(BTupleType tupleType, LinkedHashSet<BType> memberTypes) {
        tupleType.tupleTypes
                .forEach(memberType -> {
                    if (memberType.tag == TypeTags.UNION) {
                        collectMemberTypes((BUnionType) memberType, memberTypes);
                    } else {
                        memberTypes.add(memberType);
                    }
                });
        return memberTypes;
    }

    private BType checkMappingIndexBasedAccess(BLangIndexBasedAccess accessExpr, BType bType) {
        BType type = types.getReferredType(bType);
        if (type.tag == TypeTags.MAP) {
            BType constraint = types.getReferredType(((BMapType) type).constraint);
            return accessExpr.isLValue ? constraint : addNilForNillableAccessType(constraint);
        }

        if (type.tag == TypeTags.RECORD) {
            return checkRecordIndexBasedAccess(accessExpr, (BRecordType) type, accessExpr.indexExpr.getBType());
        }

        BType fieldType;

        boolean nonMatchedRecordExists = false;

        LinkedHashSet<BType> fieldTypeMembers = new LinkedHashSet<>();

        for (BType memType : ((BUnionType) type).getMemberTypes()) {
            BType individualFieldType = checkMappingIndexBasedAccess(accessExpr, memType);

            if (individualFieldType == symTable.semanticError) {
                nonMatchedRecordExists = true;
                continue;
            }

            fieldTypeMembers.add(individualFieldType);
        }

        if (fieldTypeMembers.size() == 0) {
            return symTable.semanticError;
        }

        if (fieldTypeMembers.size() == 1) {
            fieldType = fieldTypeMembers.iterator().next();
        } else {
            fieldType = BUnionType.create(null, fieldTypeMembers);
        }

        return nonMatchedRecordExists ? addNilForNillableAccessType(fieldType) : fieldType;
    }

    private BType checkRecordIndexBasedAccess(BLangIndexBasedAccess accessExpr, BRecordType record, BType currentType) {
        BType actualType = symTable.semanticError;
        BLangExpression indexExpr = accessExpr.indexExpr;
        switch (currentType.tag) {
            case TypeTags.STRING:
                if (isConst(indexExpr)) {
                    String fieldName = IdentifierUtils.escapeSpecialCharacters(getConstFieldName(indexExpr));
                    actualType = checkRecordRequiredFieldAccess(accessExpr, names.fromString(fieldName), record);
                    if (actualType != symTable.semanticError) {
                        return actualType;
                    }

                    actualType = checkRecordOptionalFieldAccess(accessExpr, names.fromString(fieldName), record);
                    if (actualType == symTable.semanticError) {
                        actualType = checkRecordRestFieldAccess(accessExpr, names.fromString(fieldName), record);
                        if (actualType == symTable.semanticError) {
                            return actualType;
                        }
                        if (actualType == symTable.neverType) {
                            return actualType;
                        }
                        return addNilForNillableAccessType(actualType);
                    }

                    if (accessExpr.isLValue) {
                        return actualType;
                    }
                    return addNilForNillableAccessType(actualType);
                }

                LinkedHashSet<BType> fieldTypes = record.fields.values().stream()
                        .map(field -> field.type)
                        .collect(Collectors.toCollection(LinkedHashSet::new));

                if (record.restFieldType.tag != TypeTags.NONE) {
                    fieldTypes.add(record.restFieldType);
                }

                if (fieldTypes.stream().noneMatch(BType::isNullable)) {
                    fieldTypes.add(symTable.nilType);
                }

                actualType = BUnionType.create(null, fieldTypes);
                break;
            case TypeTags.FINITE:
                BFiniteType finiteIndexExpr = (BFiniteType) currentType;
                LinkedHashSet<BType> possibleTypes = new LinkedHashSet<>();
                for (BLangExpression finiteMember : finiteIndexExpr.getValueSpace()) {
                    String fieldName = (String) ((BLangLiteral) finiteMember).value;
                    BType fieldType = checkRecordRequiredFieldAccess(accessExpr, names.fromString(fieldName), record);
                    if (fieldType == symTable.semanticError) {
                        fieldType = checkRecordOptionalFieldAccess(accessExpr, names.fromString(fieldName), record);
                        if (fieldType == symTable.semanticError) {
                            fieldType = checkRecordRestFieldAccess(accessExpr, names.fromString(fieldName), record);
                        }

                        if (fieldType != symTable.semanticError) {
                            fieldType = addNilForNillableAccessType(fieldType);
                        }
                    }

                    if (fieldType.tag == TypeTags.SEMANTIC_ERROR) {
                        continue;
                    }
                    possibleTypes.add(fieldType);
                }

                if (possibleTypes.isEmpty()) {
                    return symTable.semanticError;
                }

                if (possibleTypes.stream().noneMatch(BType::isNullable)) {
                    possibleTypes.add(symTable.nilType);
                }

                actualType = possibleTypes.size() == 1 ? possibleTypes.iterator().next() :
                        BUnionType.create(null, possibleTypes);
                break;
            case TypeTags.UNION:
                LinkedHashSet<BType> possibleTypesByMember = new LinkedHashSet<>();
                List<BFiniteType> finiteTypes = new ArrayList<>();
                types.getAllTypes(currentType, true).forEach(memType -> {
                    if (memType.tag == TypeTags.FINITE) {
                        finiteTypes.add((BFiniteType) memType);
                    } else {
                        BType possibleType = checkRecordIndexBasedAccess(accessExpr, record, memType);
                        if (possibleType.tag == TypeTags.UNION) {
                            possibleTypesByMember.addAll(((BUnionType) possibleType).getMemberTypes());
                        } else {
                            possibleTypesByMember.add(possibleType);
                        }
                    }
                });

                BFiniteType finiteType;
                if (finiteTypes.size() == 1) {
                    finiteType = finiteTypes.get(0);
                } else {
                    Set<BLangExpression> valueSpace = new LinkedHashSet<>();
                    finiteTypes.forEach(constituent -> valueSpace.addAll(constituent.getValueSpace()));
                    finiteType = new BFiniteType(null, valueSpace);
                }

                BType possibleType = checkRecordIndexBasedAccess(accessExpr, record, finiteType);
                if (possibleType.tag == TypeTags.UNION) {
                    possibleTypesByMember.addAll(((BUnionType) possibleType).getMemberTypes());
                } else {
                    possibleTypesByMember.add(possibleType);
                }

                if (possibleTypesByMember.contains(symTable.semanticError)) {
                    return symTable.semanticError;
                }
                actualType = possibleTypesByMember.size() == 1 ? possibleTypesByMember.iterator().next() :
                        BUnionType.create(null, possibleTypesByMember);
                break;
            case TypeTags.TYPEREFDESC:
                return checkRecordIndexBasedAccess(accessExpr, record,
                        types.getReferredType(currentType));
        }
        return actualType;
    }

    private List<BType> getTypesList(BType type) {
        if (type.tag == TypeTags.UNION) {
            BUnionType unionType = (BUnionType) type;
            return new ArrayList<>(unionType.getMemberTypes());
        } else {
            return Lists.of(type);
        }
    }

    private LinkedHashSet<BType> getMatchExpressionTypes(BLangMatchExpression bLangMatchExpression) {
        List<BType> exprTypes = getTypesList(bLangMatchExpression.expr.getBType());
        LinkedHashSet<BType> matchExprTypes = new LinkedHashSet<>();
        for (BType type : exprTypes) {
            boolean assignable = false;
            for (BLangMatchExprPatternClause pattern : bLangMatchExpression.patternClauses) {
                BType patternExprType = pattern.expr.getBType();

                // Type of the pattern expression, becomes one of the types of the whole but expression
                matchExprTypes.addAll(getTypesList(patternExprType));

                if (type.tag == TypeTags.SEMANTIC_ERROR || patternExprType.tag == TypeTags.SEMANTIC_ERROR) {
                    return new LinkedHashSet<BType>() {
                        {
                            add(symTable.semanticError);
                        }
                    };
                }

                assignable = this.types.isAssignable(type, pattern.variable.getBType());
                if (assignable) {
                    break;
                }
            }

            // If the matching expr type is not matching to any pattern, it becomes one of the types
            // returned by the whole but expression
            if (!assignable) {
                matchExprTypes.add(type);
            }
        }

        return matchExprTypes;
    }

    private boolean couldHoldTableValues(BType type, List<BType> encounteredTypes) {
        if (encounteredTypes.contains(type)) {
            return false;
        }
        encounteredTypes.add(type);

        switch (type.tag) {
            case TypeTags.UNION:
                for (BType bType1 : ((BUnionType) type).getMemberTypes()) {
                    if (couldHoldTableValues(bType1, encounteredTypes)) {
                        return true;
                    }
                }
                return false;
            case TypeTags.MAP:
                return couldHoldTableValues(((BMapType) type).constraint, encounteredTypes);
            case TypeTags.RECORD:
                BRecordType recordType = (BRecordType) type;
                for (BField field : recordType.fields.values()) {
                    if (couldHoldTableValues(field.type, encounteredTypes)) {
                        return true;
                    }
                }
                return !recordType.sealed && couldHoldTableValues(recordType.restFieldType, encounteredTypes);
            case TypeTags.ARRAY:
                return couldHoldTableValues(((BArrayType) type).eType, encounteredTypes);
            case TypeTags.TUPLE:
                for (BType bType : ((BTupleType) type).getTupleTypes()) {
                    if (couldHoldTableValues(bType, encounteredTypes)) {
                        return true;
                    }
                }
                return false;
        }
        return false;
    }

    private boolean isConst(BLangExpression expression) {

        if (ConstantAnalyzer.isValidConstantExpressionNode(expression)) {
            return true;
        }

        if (expression.getKind() != NodeKind.SIMPLE_VARIABLE_REF) {
            return false;
        }

        return (((BLangSimpleVarRef) expression).symbol.tag & SymTag.CONSTANT) == SymTag.CONSTANT;
    }

    private Name getCurrentCompUnit(BLangNode node) {
        return names.fromString(node.pos.lineRange().filePath());
    }

    private BType getRepresentativeBroadType(List<BType> inferredTypeList) {
        for (int i = 0; i < inferredTypeList.size(); i++) {
            BType type = inferredTypeList.get(i);
            if (type.tag == TypeTags.SEMANTIC_ERROR) {
                return type;
            }

            for (int j = i + 1; j < inferredTypeList.size(); j++) {
                BType otherType = inferredTypeList.get(j);

                if (otherType.tag == TypeTags.SEMANTIC_ERROR) {
                    return otherType;
                }

                if (types.isAssignable(otherType, type)) {
                    inferredTypeList.remove(j);
                    j -= 1;
                    continue;
                }

                if (types.isAssignable(type, otherType)) {
                    inferredTypeList.remove(i);
                    i -= 1;
                    break;
                }
            }
        }

        if (inferredTypeList.size() == 1) {
            return inferredTypeList.get(0);
        }

        return BUnionType.create(null, inferredTypeList.toArray(new BType[0]));
    }

    private BType defineInferredRecordType(BLangRecordLiteral recordLiteral, BType expType) {
        PackageID pkgID = env.enclPkg.symbol.pkgID;
        BRecordTypeSymbol recordSymbol = createRecordTypeSymbol(pkgID, recordLiteral.pos, VIRTUAL);

        Map<String, FieldInfo> nonRestFieldTypes = new LinkedHashMap<>();
        List<BType> restFieldTypes = new ArrayList<>();

        for (RecordLiteralNode.RecordField field : recordLiteral.fields) {
            if (field.isKeyValueField()) {
                BLangRecordKeyValueField keyValue = (BLangRecordKeyValueField) field;
                BLangRecordKey key = keyValue.key;
                BLangExpression expression = keyValue.valueExpr;
                BLangExpression keyExpr = key.expr;
                if (key.computedKey) {
                    checkExpr(keyExpr, env, symTable.stringType);
                    BType exprType = checkExpr(expression, env, expType);
                    if (isUniqueType(restFieldTypes, exprType)) {
                        restFieldTypes.add(exprType);
                    }
                } else {
                    addToNonRestFieldTypes(nonRestFieldTypes, getKeyName(keyExpr),
                                           keyValue.readonly ? checkExpr(expression, env, symTable.readonlyType) :
                                                   checkExpr(expression, env, expType),
                                           true, keyValue.readonly);
                }
            } else if (field.getKind() == NodeKind.RECORD_LITERAL_SPREAD_OP) {
                BType spreadOpType = checkExpr(((BLangRecordLiteral.BLangRecordSpreadOperatorField) field).expr,
                        env, expType);
                BType type = types.getReferredType(spreadOpType);

                if (type.tag == TypeTags.MAP) {
                    BType constraintType = ((BMapType) type).constraint;

                    if (isUniqueType(restFieldTypes, constraintType)) {
                        restFieldTypes.add(constraintType);
                    }
                }

                if (type.tag != TypeTags.RECORD) {
                    continue;
                }

                BRecordType recordType = (BRecordType) type;
                for (BField recField : recordType.fields.values()) {
                    addToNonRestFieldTypes(nonRestFieldTypes, recField.name.value, recField.type,
                                           !Symbols.isOptional(recField.symbol), false);
                }

                if (!recordType.sealed) {
                    BType restFieldType = recordType.restFieldType;
                    if (isUniqueType(restFieldTypes, restFieldType)) {
                        restFieldTypes.add(restFieldType);
                    }
                }
            } else {
                BLangRecordVarNameField varNameField = (BLangRecordVarNameField) field;
                addToNonRestFieldTypes(nonRestFieldTypes, getKeyName(varNameField),
                                       varNameField.readonly ? checkExpr(varNameField, env, symTable.readonlyType) :
                                               checkExpr(varNameField, env, expType),
                                       true, varNameField.readonly);
            }
        }

        LinkedHashMap<String, BField> fields = new LinkedHashMap<>();
        boolean allReadOnlyNonRestFields = true;

        for (Map.Entry<String, FieldInfo> entry : nonRestFieldTypes.entrySet()) {
            FieldInfo fieldInfo = entry.getValue();
            List<BType> types = fieldInfo.types;

            if (types.contains(symTable.semanticError)) {
                return symTable.semanticError;
            }

            String key = entry.getKey();
            Name fieldName = names.fromString(key);
            BType type = types.size() == 1 ? types.get(0) : BUnionType.create(null, types.toArray(new BType[0]));

            Set<Flag> flags = new HashSet<>();

            if (fieldInfo.required) {
                flags.add(Flag.REQUIRED);
            } else {
                flags.add(Flag.OPTIONAL);
            }

            if (fieldInfo.readonly) {
                flags.add(Flag.READONLY);
            } else if (allReadOnlyNonRestFields) {
                allReadOnlyNonRestFields = false;
            }

            BVarSymbol fieldSymbol = new BVarSymbol(Flags.asMask(flags), fieldName, pkgID, type, recordSymbol,
                                                    symTable.builtinPos, VIRTUAL);
            fields.put(fieldName.value, new BField(fieldName, null, fieldSymbol));
            recordSymbol.scope.define(fieldName, fieldSymbol);
        }

        BRecordType recordType = new BRecordType(recordSymbol);
        recordType.fields = fields;

        if (restFieldTypes.contains(symTable.semanticError)) {
            return symTable.semanticError;
        }

        if (restFieldTypes.isEmpty()) {
            recordType.sealed = true;
            recordType.restFieldType = symTable.noType;
        } else if (restFieldTypes.size() == 1) {
            recordType.restFieldType = restFieldTypes.get(0);
        } else {
            recordType.restFieldType = BUnionType.create(null, restFieldTypes.toArray(new BType[0]));
        }
        recordSymbol.type = recordType;
        recordType.tsymbol = recordSymbol;

        if (expType == symTable.readonlyType || (recordType.sealed && allReadOnlyNonRestFields)) {
            recordType.flags |= Flags.READONLY;
            recordSymbol.flags |= Flags.READONLY;
        }

        BLangRecordTypeNode recordTypeNode = TypeDefBuilderHelper.createRecordTypeNode(recordType, pkgID, symTable,
                                                                                       recordLiteral.pos);
        recordTypeNode.initFunction = TypeDefBuilderHelper.createInitFunctionForRecordType(recordTypeNode, env,
                                                                                           names, symTable);
        TypeDefBuilderHelper.createTypeDefinitionForTSymbol(recordType, recordSymbol, recordTypeNode, env);

        return recordType;
    }

    private BRecordTypeSymbol createRecordTypeSymbol(PackageID pkgID, Location location,
                                                     SymbolOrigin origin) {
        BRecordTypeSymbol recordSymbol =
                Symbols.createRecordSymbol(Flags.ANONYMOUS,
                                           names.fromString(anonymousModelHelper.getNextAnonymousTypeKey(pkgID)),
                                           pkgID, null, env.scope.owner, location, origin);

        BInvokableType bInvokableType = new BInvokableType(new ArrayList<>(), symTable.nilType, null);
        BInvokableSymbol initFuncSymbol = Symbols.createFunctionSymbol(
                Flags.PUBLIC, Names.EMPTY, Names.EMPTY, env.enclPkg.symbol.pkgID, bInvokableType, env.scope.owner,
                false, symTable.builtinPos, VIRTUAL);
        initFuncSymbol.retType = symTable.nilType;
        recordSymbol.initializerFunc = new BAttachedFunction(Names.INIT_FUNCTION_SUFFIX, initFuncSymbol,
                                                             bInvokableType, location);

        recordSymbol.scope = new Scope(recordSymbol);
        recordSymbol.scope.define(
                names.fromString(recordSymbol.name.value + "." + recordSymbol.initializerFunc.funcName.value),
                recordSymbol.initializerFunc.symbol);
        return recordSymbol;
    }

    private String getKeyName(BLangExpression key) {
        return key.getKind() == NodeKind.SIMPLE_VARIABLE_REF ?
                ((BLangSimpleVarRef) key).variableName.value : (String) ((BLangLiteral) key).value;
    }

    private void addToNonRestFieldTypes(Map<String, FieldInfo> nonRestFieldTypes, String keyString,
                                        BType exprType, boolean required, boolean readonly) {
        if (!nonRestFieldTypes.containsKey(keyString)) {
            nonRestFieldTypes.put(keyString, new FieldInfo(new ArrayList<BType>() {{ add(exprType); }}, required,
                                                           readonly));
            return;
        }

        FieldInfo fieldInfo = nonRestFieldTypes.get(keyString);
        List<BType> typeList = fieldInfo.types;

        if (isUniqueType(typeList, exprType)) {
            typeList.add(exprType);
        }

        if (required && !fieldInfo.required) {
            fieldInfo.required = true;
        }
    }

    private boolean isUniqueType(List<BType> typeList, BType type) {
        boolean isRecord = type.tag == TypeTags.RECORD;

        for (BType bType : typeList) {

            if (isRecord) {
                if (type == bType) {
                    return false;
                }
            } else if (types.isSameType(type, bType)) {
                return false;
            }
        }
        return true;
    }

    private BType checkXmlSubTypeLiteralCompatibility(Location location, BXMLSubType mutableXmlSubType,
                                                      BType expType) {
        if (expType == symTable.semanticError) {
            return expType;
        }

        boolean unionExpType = expType.tag == TypeTags.UNION;

        if (expType == mutableXmlSubType) {
            return expType;
        }

        if (!unionExpType && types.isAssignable(mutableXmlSubType, expType)) {
            return mutableXmlSubType;
        }

        BXMLSubType immutableXmlSubType = (BXMLSubType)
                ImmutableTypeCloner.getEffectiveImmutableType(location, types, mutableXmlSubType, env, symTable,
                                                              anonymousModelHelper, names);

        if (expType == immutableXmlSubType) {
            return expType;
        }

        if (!unionExpType && types.isAssignable(immutableXmlSubType, expType)) {
            return immutableXmlSubType;
        }

        if (!unionExpType) {
            dlog.error(location, DiagnosticErrorCode.INCOMPATIBLE_TYPES, expType, mutableXmlSubType);
            return symTable.semanticError;
        }

        List<BType> compatibleTypes = new ArrayList<>();
        for (BType memberType : ((BUnionType) expType).getMemberTypes()) {
            if (compatibleTypes.contains(memberType)) {
                continue;
            }

            if (memberType == mutableXmlSubType || memberType == immutableXmlSubType) {
                compatibleTypes.add(memberType);
                continue;
            }

            if (types.isAssignable(mutableXmlSubType, memberType) && !compatibleTypes.contains(mutableXmlSubType)) {
                compatibleTypes.add(mutableXmlSubType);
                continue;
            }

            if (types.isAssignable(immutableXmlSubType, memberType) && !compatibleTypes.contains(immutableXmlSubType)) {
                compatibleTypes.add(immutableXmlSubType);
            }
        }

        if (compatibleTypes.isEmpty()) {
            dlog.error(location, DiagnosticErrorCode.INCOMPATIBLE_TYPES, expType, mutableXmlSubType);
            return symTable.semanticError;
        }

        if (compatibleTypes.size() == 1) {
            return compatibleTypes.get(0);
        }

        dlog.error(location, DiagnosticErrorCode.AMBIGUOUS_TYPES, expType);
        return symTable.semanticError;
    }

    private void markChildrenAsImmutable(BLangXMLElementLiteral bLangXMLElementLiteral) {
        for (BLangExpression modifiedChild : bLangXMLElementLiteral.modifiedChildren) {
            BType childType = modifiedChild.getBType();
            if (Symbols.isFlagOn(childType.flags, Flags.READONLY) || !types.isSelectivelyImmutableType(childType)) {
                continue;
            }
            modifiedChild.setBType(ImmutableTypeCloner.getEffectiveImmutableType(modifiedChild.pos, types, childType,
                                                                         env, symTable, anonymousModelHelper, names));

            if (modifiedChild.getKind() == NodeKind.XML_ELEMENT_LITERAL) {
                markChildrenAsImmutable((BLangXMLElementLiteral) modifiedChild);
            }
        }
    }

    private void logUndefinedSymbolError(Location pos, String name) {
        if (!missingNodesHelper.isMissingNode(name)) {
            dlog.error(pos, DiagnosticErrorCode.UNDEFINED_SYMBOL, name);
        }
    }

    private void markTypeAsIsolated(BType actualType) {
        actualType.flags |= Flags.ISOLATED;
        actualType.tsymbol.flags |= Flags.ISOLATED;
    }

    private boolean isObjectConstructorExpr(BLangTypeInit cIExpr, BType actualType) {
        return cIExpr.getType() != null && Symbols.isFlagOn(actualType.tsymbol.flags, Flags.ANONYMOUS);
    }

    private BLangClassDefinition getClassDefinitionForObjectConstructorExpr(BLangTypeInit cIExpr, SymbolEnv env) {
        List<BLangClassDefinition> classDefinitions = env.enclPkg.classDefinitions;

        BLangUserDefinedType userDefinedType = (BLangUserDefinedType) cIExpr.getType();
        BSymbol symbol = symResolver.lookupMainSpaceSymbolInPackage(userDefinedType.pos, env,
                                                                    names.fromIdNode(userDefinedType.pkgAlias),
                                                                    names.fromIdNode(userDefinedType.typeName));

        for (BLangClassDefinition classDefinition : classDefinitions) {
            if (classDefinition.symbol == symbol) {
                return classDefinition;
            }
        }
        return null; // Won't reach here.
    }

    private void handleObjectConstrExprForReadOnly(BLangTypeInit cIExpr, BObjectType actualObjectType,
                                                   BLangClassDefinition classDefForConstructor, SymbolEnv env,
                                                   boolean logErrors) {
        boolean hasNeverReadOnlyField = false;

        for (BField field : actualObjectType.fields.values()) {
            BType fieldType = field.type;
            if (!types.isInherentlyImmutableType(fieldType) && !types.isSelectivelyImmutableType(fieldType, false)) {
                analyzeObjectConstructor(classDefForConstructor, env);
                hasNeverReadOnlyField = true;

                if (!logErrors) {
                    return;
                }

                dlog.error(field.pos,
                           DiagnosticErrorCode.INVALID_FIELD_IN_OBJECT_CONSTUCTOR_EXPR_WITH_READONLY_REFERENCE,
                           fieldType);
            }
        }

        if (hasNeverReadOnlyField) {
            return;
        }

        classDefForConstructor.flagSet.add(Flag.READONLY);
        actualObjectType.flags |= Flags.READONLY;
        actualObjectType.tsymbol.flags |= Flags.READONLY;

        ImmutableTypeCloner.markFieldsAsImmutable(classDefForConstructor, env, actualObjectType, types,
                                                  anonymousModelHelper, symTable, names, cIExpr.pos);

        analyzeObjectConstructor(classDefForConstructor, env);
    }

    private void markConstructedObjectIsolatedness(BObjectType actualObjectType) {
        if (Symbols.isFlagOn(actualObjectType.flags, Flags.READONLY)) {
            markTypeAsIsolated(actualObjectType);
            return;
        }

        for (BField field : actualObjectType.fields.values()) {
            if (!Symbols.isFlagOn(field.symbol.flags, Flags.FINAL) ||
                    !types.isSubTypeOfReadOnlyOrIsolatedObjectUnion(field.type)) {
                return;
            }
        }

        markTypeAsIsolated(actualObjectType);
    }

    private void markLeafNode(BLangAccessExpression accessExpression) {
        BLangNode parent = accessExpression.parent;
        if (parent == null) {
            accessExpression.leafNode = true;
            return;
        }

        NodeKind kind = parent.getKind();

        while (kind == NodeKind.GROUP_EXPR) {
            parent = parent.parent;

            if (parent == null) {
                accessExpression.leafNode = true;
                break;
            }

            kind = parent.getKind();
        }

        if (kind != NodeKind.FIELD_BASED_ACCESS_EXPR && kind != NodeKind.INDEX_BASED_ACCESS_EXPR) {
            accessExpression.leafNode = true;
        }
    }

    private static class FieldInfo {
        List<BType> types;
        boolean required;
        boolean readonly;

        private FieldInfo(List<BType> types, boolean required, boolean readonly) {
            this.types = types;
            this.required = required;
            this.readonly = readonly;
        }
    }

    private static class TypeSymbolPair {
        private BVarSymbol fieldSymbol;
        private BType determinedType;

        public TypeSymbolPair(BVarSymbol fieldSymbol, BType determinedType) {
            this.fieldSymbol = fieldSymbol;
            this.determinedType = determinedType;
        }
    }

    private static class RecordUnionDiagnostics {
        // Set of record types which doesn't have the field name declared
        Set<BRecordType> undeclaredInRecords = new LinkedHashSet<>();

        // Set of record types which has the field type that includes nil
        Set<BRecordType> nilableInRecords = new LinkedHashSet<>();

        boolean hasUndeclared() {
            return undeclaredInRecords.size() > 0;
        }

        boolean hasNilable() {
            return nilableInRecords.size() > 0;
        }

        boolean hasNilableAndUndeclared() {
            return nilableInRecords.size() > 0 && undeclaredInRecords.size() > 0;
        }

        String recordsToString(Set<BRecordType> recordTypeSet) {
            StringBuilder recordNames = new StringBuilder();
            int recordSetSize = recordTypeSet.size();
            int index = 0;

            for (BRecordType recordType : recordTypeSet) {
                index++;
                recordNames.append(recordType.tsymbol.getName().getValue());

                if (recordSetSize > 1) {

                    if (index == recordSetSize - 1) {
                        recordNames.append("', and '");
                    } else if (index < recordSetSize) {
                        recordNames.append("', '");
                    }
                }
            }

            return recordNames.toString();
        }
    }
}<|MERGE_RESOLUTION|>--- conflicted
+++ resolved
@@ -1176,8 +1176,7 @@
                 pos);
         recordTypeNode.initFunction = TypeDefBuilderHelper.createInitFunctionForRecordType(recordTypeNode, env,
                                                                                            names, symTable);
-<<<<<<< HEAD
-        TypeDefBuilderHelper.addTypeDefinition(recordType, recordSymbol, recordTypeNode, env);
+        TypeDefBuilderHelper.createTypeDefinitionForTSymbol(recordType, recordSymbol, recordTypeNode, env);
 
         if (restFieldTypes.isEmpty()) {
             recordType.sealed = true;
@@ -1187,11 +1186,6 @@
         } else {
             recordType.restFieldType = BUnionType.create(null, restFieldTypes.toArray(new BType[0]));
         }
-=======
-        TypeDefBuilderHelper.createTypeDefinitionForTSymbol(recordType, recordSymbol, recordTypeNode, env);
-        recordType.sealed = true;
-        recordType.restFieldType = symTable.noType;
->>>>>>> 36a24604
         return recordType;
     }
 
