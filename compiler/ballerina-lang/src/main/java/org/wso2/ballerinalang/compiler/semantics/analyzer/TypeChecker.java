/*
 *  Copyright (c) 2017, WSO2 Inc. (http://www.wso2.org) All Rights Reserved.
 *
 *  WSO2 Inc. licenses this file to you under the Apache License,
 *  Version 2.0 (the "License"); you may not use this file except
 *  in compliance with the License.
 *  You may obtain a copy of the License at
 *
 *    http://www.apache.org/licenses/LICENSE-2.0
 *
 *  Unless required by applicable law or agreed to in writing,
 *  software distributed under the License is distributed on an
 *  "AS IS" BASIS, WITHOUT WARRANTIES OR CONDITIONS OF ANY
 *  KIND, either express or implied.  See the License for the
 *  specific language governing permissions and limitations
 *  under the License.
 */
package org.wso2.ballerinalang.compiler.semantics.analyzer;

import io.ballerina.identifier.Utils;
import io.ballerina.tools.diagnostics.DiagnosticCode;
import io.ballerina.tools.diagnostics.Location;
import org.ballerinalang.model.TreeBuilder;
import org.ballerinalang.model.clauses.OrderKeyNode;
import org.ballerinalang.model.elements.AttachPoint;
import org.ballerinalang.model.elements.Flag;
import org.ballerinalang.model.elements.PackageID;
import org.ballerinalang.model.symbols.InvokableSymbol;
import org.ballerinalang.model.symbols.SymbolKind;
import org.ballerinalang.model.symbols.SymbolOrigin;
import org.ballerinalang.model.tree.ActionNode;
import org.ballerinalang.model.tree.IdentifierNode;
import org.ballerinalang.model.tree.NodeKind;
import org.ballerinalang.model.tree.OperatorKind;
import org.ballerinalang.model.tree.expressions.NamedArgNode;
import org.ballerinalang.model.tree.expressions.RecordLiteralNode;
import org.ballerinalang.model.tree.expressions.XMLNavigationAccess;
import org.ballerinalang.model.types.TupleType;
import org.ballerinalang.model.types.Type;
import org.ballerinalang.model.types.TypeKind;
import org.ballerinalang.util.BLangCompilerConstants;
import org.ballerinalang.util.diagnostic.DiagnosticErrorCode;
import org.ballerinalang.util.diagnostic.DiagnosticWarningCode;
import org.wso2.ballerinalang.compiler.desugar.ASTBuilderUtil;
import org.wso2.ballerinalang.compiler.diagnostic.BLangDiagnosticLog;
import org.wso2.ballerinalang.compiler.parser.BLangAnonymousModelHelper;
import org.wso2.ballerinalang.compiler.parser.BLangMissingNodesHelper;
import org.wso2.ballerinalang.compiler.parser.NodeCloner;
import org.wso2.ballerinalang.compiler.semantics.model.Scope;
import org.wso2.ballerinalang.compiler.semantics.model.SymbolEnv;
import org.wso2.ballerinalang.compiler.semantics.model.SymbolTable;
import org.wso2.ballerinalang.compiler.semantics.model.symbols.BAnnotationSymbol;
import org.wso2.ballerinalang.compiler.semantics.model.symbols.BAttachedFunction;
import org.wso2.ballerinalang.compiler.semantics.model.symbols.BConstantSymbol;
import org.wso2.ballerinalang.compiler.semantics.model.symbols.BInvokableSymbol;
import org.wso2.ballerinalang.compiler.semantics.model.symbols.BInvokableTypeSymbol;
import org.wso2.ballerinalang.compiler.semantics.model.symbols.BLetSymbol;
import org.wso2.ballerinalang.compiler.semantics.model.symbols.BObjectTypeSymbol;
import org.wso2.ballerinalang.compiler.semantics.model.symbols.BOperatorSymbol;
import org.wso2.ballerinalang.compiler.semantics.model.symbols.BPackageSymbol;
import org.wso2.ballerinalang.compiler.semantics.model.symbols.BRecordTypeSymbol;
import org.wso2.ballerinalang.compiler.semantics.model.symbols.BSymbol;
import org.wso2.ballerinalang.compiler.semantics.model.symbols.BTypeSymbol;
import org.wso2.ballerinalang.compiler.semantics.model.symbols.BVarSymbol;
import org.wso2.ballerinalang.compiler.semantics.model.symbols.BXMLNSSymbol;
import org.wso2.ballerinalang.compiler.semantics.model.symbols.SymTag;
import org.wso2.ballerinalang.compiler.semantics.model.symbols.Symbols;
import org.wso2.ballerinalang.compiler.semantics.model.types.BArrayType;
import org.wso2.ballerinalang.compiler.semantics.model.types.BErrorType;
import org.wso2.ballerinalang.compiler.semantics.model.types.BField;
import org.wso2.ballerinalang.compiler.semantics.model.types.BFiniteType;
import org.wso2.ballerinalang.compiler.semantics.model.types.BFutureType;
import org.wso2.ballerinalang.compiler.semantics.model.types.BIntersectionType;
import org.wso2.ballerinalang.compiler.semantics.model.types.BInvokableType;
import org.wso2.ballerinalang.compiler.semantics.model.types.BMapType;
import org.wso2.ballerinalang.compiler.semantics.model.types.BObjectType;
import org.wso2.ballerinalang.compiler.semantics.model.types.BRecordType;
import org.wso2.ballerinalang.compiler.semantics.model.types.BStreamType;
import org.wso2.ballerinalang.compiler.semantics.model.types.BTableType;
import org.wso2.ballerinalang.compiler.semantics.model.types.BTupleType;
import org.wso2.ballerinalang.compiler.semantics.model.types.BType;
import org.wso2.ballerinalang.compiler.semantics.model.types.BTypeIdSet;
import org.wso2.ballerinalang.compiler.semantics.model.types.BTypedescType;
import org.wso2.ballerinalang.compiler.semantics.model.types.BUnionType;
import org.wso2.ballerinalang.compiler.semantics.model.types.BXMLSubType;
import org.wso2.ballerinalang.compiler.semantics.model.types.BXMLType;
import org.wso2.ballerinalang.compiler.tree.BLangAnnotationAttachment;
import org.wso2.ballerinalang.compiler.tree.BLangClassDefinition;
import org.wso2.ballerinalang.compiler.tree.BLangFunction;
import org.wso2.ballerinalang.compiler.tree.BLangIdentifier;
import org.wso2.ballerinalang.compiler.tree.BLangInvokableNode;
import org.wso2.ballerinalang.compiler.tree.BLangNode;
import org.wso2.ballerinalang.compiler.tree.BLangPackage;
import org.wso2.ballerinalang.compiler.tree.BLangSimpleVariable;
import org.wso2.ballerinalang.compiler.tree.BLangTableKeySpecifier;
import org.wso2.ballerinalang.compiler.tree.BLangVariable;
import org.wso2.ballerinalang.compiler.tree.OCEDynamicEnvironmentData;
import org.wso2.ballerinalang.compiler.tree.SimpleBLangNodeAnalyzer;
import org.wso2.ballerinalang.compiler.tree.clauses.BLangDoClause;
import org.wso2.ballerinalang.compiler.tree.clauses.BLangFromClause;
import org.wso2.ballerinalang.compiler.tree.clauses.BLangInputClause;
import org.wso2.ballerinalang.compiler.tree.clauses.BLangJoinClause;
import org.wso2.ballerinalang.compiler.tree.clauses.BLangLetClause;
import org.wso2.ballerinalang.compiler.tree.clauses.BLangLimitClause;
import org.wso2.ballerinalang.compiler.tree.clauses.BLangOnClause;
import org.wso2.ballerinalang.compiler.tree.clauses.BLangOnConflictClause;
import org.wso2.ballerinalang.compiler.tree.clauses.BLangOnFailClause;
import org.wso2.ballerinalang.compiler.tree.clauses.BLangOrderByClause;
import org.wso2.ballerinalang.compiler.tree.clauses.BLangOrderKey;
import org.wso2.ballerinalang.compiler.tree.clauses.BLangSelectClause;
import org.wso2.ballerinalang.compiler.tree.clauses.BLangWhereClause;
import org.wso2.ballerinalang.compiler.tree.expressions.BLangAccessExpression;
import org.wso2.ballerinalang.compiler.tree.expressions.BLangAnnotAccessExpr;
import org.wso2.ballerinalang.compiler.tree.expressions.BLangArrowFunction;
import org.wso2.ballerinalang.compiler.tree.expressions.BLangBinaryExpr;
import org.wso2.ballerinalang.compiler.tree.expressions.BLangCheckPanickedExpr;
import org.wso2.ballerinalang.compiler.tree.expressions.BLangCheckedExpr;
import org.wso2.ballerinalang.compiler.tree.expressions.BLangCommitExpr;
import org.wso2.ballerinalang.compiler.tree.expressions.BLangConstRef;
import org.wso2.ballerinalang.compiler.tree.expressions.BLangElvisExpr;
import org.wso2.ballerinalang.compiler.tree.expressions.BLangErrorConstructorExpr;
import org.wso2.ballerinalang.compiler.tree.expressions.BLangErrorVarRef;
import org.wso2.ballerinalang.compiler.tree.expressions.BLangExpression;
import org.wso2.ballerinalang.compiler.tree.expressions.BLangFieldBasedAccess;
import org.wso2.ballerinalang.compiler.tree.expressions.BLangGroupExpr;
import org.wso2.ballerinalang.compiler.tree.expressions.BLangIndexBasedAccess;
import org.wso2.ballerinalang.compiler.tree.expressions.BLangInferredTypedescDefaultNode;
import org.wso2.ballerinalang.compiler.tree.expressions.BLangInvocation;
import org.wso2.ballerinalang.compiler.tree.expressions.BLangLambdaFunction;
import org.wso2.ballerinalang.compiler.tree.expressions.BLangLetExpression;
import org.wso2.ballerinalang.compiler.tree.expressions.BLangListConstructorExpr;
import org.wso2.ballerinalang.compiler.tree.expressions.BLangLiteral;
import org.wso2.ballerinalang.compiler.tree.expressions.BLangMatchExpression;
import org.wso2.ballerinalang.compiler.tree.expressions.BLangMatchExpression.BLangMatchExprPatternClause;
import org.wso2.ballerinalang.compiler.tree.expressions.BLangNamedArgsExpression;
import org.wso2.ballerinalang.compiler.tree.expressions.BLangNumericLiteral;
import org.wso2.ballerinalang.compiler.tree.expressions.BLangObjectConstructorExpression;
import org.wso2.ballerinalang.compiler.tree.expressions.BLangQueryAction;
import org.wso2.ballerinalang.compiler.tree.expressions.BLangQueryExpr;
import org.wso2.ballerinalang.compiler.tree.expressions.BLangRawTemplateLiteral;
import org.wso2.ballerinalang.compiler.tree.expressions.BLangRecordLiteral;
import org.wso2.ballerinalang.compiler.tree.expressions.BLangRecordLiteral.BLangRecordKey;
import org.wso2.ballerinalang.compiler.tree.expressions.BLangRecordLiteral.BLangRecordKeyValueField;
import org.wso2.ballerinalang.compiler.tree.expressions.BLangRecordLiteral.BLangRecordVarNameField;
import org.wso2.ballerinalang.compiler.tree.expressions.BLangRecordVarRef;
import org.wso2.ballerinalang.compiler.tree.expressions.BLangRestArgsExpression;
import org.wso2.ballerinalang.compiler.tree.expressions.BLangServiceConstructorExpr;
import org.wso2.ballerinalang.compiler.tree.expressions.BLangSimpleVarRef;
import org.wso2.ballerinalang.compiler.tree.expressions.BLangStringTemplateLiteral;
import org.wso2.ballerinalang.compiler.tree.expressions.BLangTableConstructorExpr;
import org.wso2.ballerinalang.compiler.tree.expressions.BLangTableMultiKeyExpr;
import org.wso2.ballerinalang.compiler.tree.expressions.BLangTernaryExpr;
import org.wso2.ballerinalang.compiler.tree.expressions.BLangTransactionalExpr;
import org.wso2.ballerinalang.compiler.tree.expressions.BLangTrapExpr;
import org.wso2.ballerinalang.compiler.tree.expressions.BLangTupleVarRef;
import org.wso2.ballerinalang.compiler.tree.expressions.BLangTypeConversionExpr;
import org.wso2.ballerinalang.compiler.tree.expressions.BLangTypeInit;
import org.wso2.ballerinalang.compiler.tree.expressions.BLangTypeTestExpr;
import org.wso2.ballerinalang.compiler.tree.expressions.BLangTypedescExpr;
import org.wso2.ballerinalang.compiler.tree.expressions.BLangUnaryExpr;
import org.wso2.ballerinalang.compiler.tree.expressions.BLangValueExpression;
import org.wso2.ballerinalang.compiler.tree.expressions.BLangVariableReference;
import org.wso2.ballerinalang.compiler.tree.expressions.BLangWaitExpr;
import org.wso2.ballerinalang.compiler.tree.expressions.BLangWaitForAllExpr;
import org.wso2.ballerinalang.compiler.tree.expressions.BLangWorkerFlushExpr;
import org.wso2.ballerinalang.compiler.tree.expressions.BLangWorkerReceive;
import org.wso2.ballerinalang.compiler.tree.expressions.BLangWorkerSyncSendExpr;
import org.wso2.ballerinalang.compiler.tree.expressions.BLangXMLAttribute;
import org.wso2.ballerinalang.compiler.tree.expressions.BLangXMLCommentLiteral;
import org.wso2.ballerinalang.compiler.tree.expressions.BLangXMLElementAccess;
import org.wso2.ballerinalang.compiler.tree.expressions.BLangXMLElementFilter;
import org.wso2.ballerinalang.compiler.tree.expressions.BLangXMLElementLiteral;
import org.wso2.ballerinalang.compiler.tree.expressions.BLangXMLNavigationAccess;
import org.wso2.ballerinalang.compiler.tree.expressions.BLangXMLProcInsLiteral;
import org.wso2.ballerinalang.compiler.tree.expressions.BLangXMLQName;
import org.wso2.ballerinalang.compiler.tree.expressions.BLangXMLQuotedString;
import org.wso2.ballerinalang.compiler.tree.expressions.BLangXMLSequenceLiteral;
import org.wso2.ballerinalang.compiler.tree.expressions.BLangXMLTextLiteral;
import org.wso2.ballerinalang.compiler.tree.statements.BLangBlockStmt;
import org.wso2.ballerinalang.compiler.tree.statements.BLangDo;
import org.wso2.ballerinalang.compiler.tree.types.BLangLetVariable;
import org.wso2.ballerinalang.compiler.tree.types.BLangRecordTypeNode;
import org.wso2.ballerinalang.compiler.tree.types.BLangType;
import org.wso2.ballerinalang.compiler.tree.types.BLangUserDefinedType;
import org.wso2.ballerinalang.compiler.tree.types.BLangValueType;
import org.wso2.ballerinalang.compiler.util.BArrayState;
import org.wso2.ballerinalang.compiler.util.ClosureVarSymbol;
import org.wso2.ballerinalang.compiler.util.CompilerContext;
import org.wso2.ballerinalang.compiler.util.FieldKind;
import org.wso2.ballerinalang.compiler.util.ImmutableTypeCloner;
import org.wso2.ballerinalang.compiler.util.Name;
import org.wso2.ballerinalang.compiler.util.Names;
import org.wso2.ballerinalang.compiler.util.NumericLiteralSupport;
import org.wso2.ballerinalang.compiler.util.TypeDefBuilderHelper;
import org.wso2.ballerinalang.compiler.util.TypeTags;
import org.wso2.ballerinalang.compiler.util.Unifier;
import org.wso2.ballerinalang.util.Flags;
import org.wso2.ballerinalang.util.Lists;

import java.util.ArrayList;
import java.util.Collections;
import java.util.HashMap;
import java.util.HashSet;
import java.util.Iterator;
import java.util.LinkedHashMap;
import java.util.LinkedHashSet;
import java.util.LinkedList;
import java.util.List;
import java.util.Map;
import java.util.Set;
import java.util.Stack;
import java.util.function.BinaryOperator;
import java.util.function.Function;
import java.util.stream.Collector;
import java.util.stream.Collectors;

import javax.xml.XMLConstants;

import static org.ballerinalang.model.symbols.SymbolOrigin.SOURCE;
import static org.ballerinalang.model.symbols.SymbolOrigin.VIRTUAL;
import static org.ballerinalang.util.diagnostic.DiagnosticErrorCode.INVALID_NUM_INSERTIONS;
import static org.ballerinalang.util.diagnostic.DiagnosticErrorCode.INVALID_NUM_STRINGS;
import static org.wso2.ballerinalang.compiler.tree.BLangInvokableNode.DEFAULT_WORKER_NAME;
import static org.wso2.ballerinalang.compiler.util.Constants.WORKER_LAMBDA_VAR_PREFIX;

/**
 * @since 0.94
 */
public class TypeChecker extends SimpleBLangNodeAnalyzer<TypeChecker.AnalyzerData> {

    private static final CompilerContext.Key<TypeChecker> TYPE_CHECKER_KEY = new CompilerContext.Key<>();
    private static Set<String> listLengthModifierFunctions = new HashSet<>();
    private static Map<String, HashSet<String>> modifierFunctions = new HashMap<>();

    private static final String LIST_LANG_LIB = "lang.array";
    private static final String MAP_LANG_LIB = "lang.map";
    private static final String TABLE_LANG_LIB = "lang.table";
    private static final String VALUE_LANG_LIB = "lang.value";
    private static final String XML_LANG_LIB = "lang.xml";

    private static final String FUNCTION_NAME_PUSH = "push";
    private static final String FUNCTION_NAME_POP = "pop";
    private static final String FUNCTION_NAME_SHIFT = "shift";
    private static final String FUNCTION_NAME_UNSHIFT = "unshift";
    private static final String FUNCTION_NAME_ENSURE_TYPE = "ensureType";

    private final BLangAnonymousModelHelper anonymousModelHelper;
    private final BLangDiagnosticLog dlog;
    private final BLangMissingNodesHelper missingNodesHelper;
    private final Names names;
    private final NodeCloner nodeCloner;
    private final SemanticAnalyzer semanticAnalyzer;
    private final SymbolEnter symbolEnter;
    private final SymbolResolver symResolver;
    private final SymbolTable symTable;
    private final TypeNarrower typeNarrower;
    private final TypeParamAnalyzer typeParamAnalyzer;
    private final Types types;
    private final Unifier unifier;

    static {
        listLengthModifierFunctions.add(FUNCTION_NAME_PUSH);
        listLengthModifierFunctions.add(FUNCTION_NAME_POP);
        listLengthModifierFunctions.add(FUNCTION_NAME_SHIFT);
        listLengthModifierFunctions.add(FUNCTION_NAME_UNSHIFT);

        modifierFunctions.put(LIST_LANG_LIB, new HashSet<String>() {{
            add("remove");
            add("removeAll");
            add("setLength");
            add("reverse");
            add("sort");
            add("pop");
            add("push");
            add("shift");
            add("unshift");
        }});

        modifierFunctions.put(MAP_LANG_LIB, new HashSet<String>() {{
            add("remove");
            add("removeIfHasKey");
            add("removeAll");
        }});

        modifierFunctions.put(TABLE_LANG_LIB, new HashSet<String>() {{
            add("put");
            add("add");
            add("remove");
            add("removeIfHasKey");
            add("removeAll");
        }});

        modifierFunctions.put(VALUE_LANG_LIB, new HashSet<String>() {{
            add("mergeJson");
        }});

        modifierFunctions.put(XML_LANG_LIB, new HashSet<String>() {{
            add("setName");
            add("setChildren");
            add("strip");
        }});
    }

    public static TypeChecker getInstance(CompilerContext context) {
        TypeChecker typeChecker = context.get(TYPE_CHECKER_KEY);
        if (typeChecker == null) {
            typeChecker = new TypeChecker(context);
        }

        return typeChecker;
    }

    public TypeChecker(CompilerContext context) {
        context.put(TYPE_CHECKER_KEY, this);

        this.names = Names.getInstance(context);
        this.symTable = SymbolTable.getInstance(context);
        this.symbolEnter = SymbolEnter.getInstance(context);
        this.symResolver = SymbolResolver.getInstance(context);
        this.nodeCloner = NodeCloner.getInstance(context);
        this.types = Types.getInstance(context);
        this.dlog = BLangDiagnosticLog.getInstance(context);
        this.typeNarrower = TypeNarrower.getInstance(context);
        this.typeParamAnalyzer = TypeParamAnalyzer.getInstance(context);
        this.anonymousModelHelper = BLangAnonymousModelHelper.getInstance(context);
        this.semanticAnalyzer = SemanticAnalyzer.getInstance(context);
        this.missingNodesHelper = BLangMissingNodesHelper.getInstance(context);
        this.unifier = new Unifier();
    }

    private BType checkExpr(BLangExpression expr, SymbolEnv env, AnalyzerData data) {
        return checkExpr(expr, env, symTable.noType, data);
    }

    private BType checkExpr(BLangExpression expr, AnalyzerData data) {
        return checkExpr(expr, data.env, symTable.noType, data);
    }

    private BType checkExpr(BLangExpression expr, SymbolEnv env, BType expType, AnalyzerData data) {
        return checkExpr(expr, env, expType, DiagnosticErrorCode.INCOMPATIBLE_TYPES, data);
    }

    private BType checkExpr(BLangExpression expr, BType expType, AnalyzerData data) {
        return checkExpr(expr, data.env, expType, DiagnosticErrorCode.INCOMPATIBLE_TYPES, data);
    }

    public BType checkExpr(BLangExpression expr, SymbolEnv env) {
        return checkExpr(expr, env, symTable.noType, new Stack<>());
    }

    public BType checkExpr(BLangExpression expr, SymbolEnv env, Stack<SymbolEnv> prevEnvs) {
        return checkExpr(expr, env, symTable.noType, prevEnvs);
    }

    public BType checkExpr(BLangExpression expr, SymbolEnv env, BType expType, Stack<SymbolEnv> prevEnvs) {
        final AnalyzerData data = new AnalyzerData();
        data.env = env;
        data.prevEnvs = prevEnvs;
        data.queryFinalClauses = new Stack<>();
        data.queryEnvs = new Stack<>();
        return checkExpr(expr, env, expType, DiagnosticErrorCode.INCOMPATIBLE_TYPES, data);
    }

    @Override
    public void analyzeNode(BLangNode node, AnalyzerData data) {
        // Ignore
    }

    @Override
    public void visit(BLangPackage node, AnalyzerData data) {
    }

    public BType checkExpr(BLangExpression expr, SymbolEnv env, BType expType, DiagnosticCode diagCode,
                           AnalyzerData data) {
        if (expr.typeChecked) {
            return expr.getBType();
        }

        if (expType.tag == TypeTags.INTERSECTION) {
            expType = ((BIntersectionType) expType).effectiveType;
        }

        SymbolEnv prevEnv = data.env;
        BType preExpType = data.expType;
        DiagnosticCode preDiagCode = data.diagCode;
        data.env = env;
        data.diagCode = diagCode;
        data.expType = expType;
        data.isTypeChecked = true;

        BType referredExpType = Types.getReferredType(expType);
        if (referredExpType.tag == TypeTags.INTERSECTION) {
            expType = ((BIntersectionType) referredExpType).effectiveType;
        }
        expr.expectedType = expType;

        expr.accept(this, data);

        BType resultRefType = Types.getReferredType(data.resultType);
        if (resultRefType.tag == TypeTags.INTERSECTION) {
            data.resultType = ((BIntersectionType) resultRefType).effectiveType;
        }

        expr.setTypeCheckedType(data.resultType);
        expr.typeChecked = data.isTypeChecked;
        data.env = prevEnv;
        data.expType = preExpType;
        data.diagCode = preDiagCode;

        validateAndSetExprExpectedType(expr, data);

        return data.resultType;
    }

    private void analyzeObjectConstructor(BLangNode node, SymbolEnv env, AnalyzerData data) {
        if (!data.nonErrorLoggingCheck) {
            semanticAnalyzer.analyzeNode(node, env);
        }
    }

    private void validateAndSetExprExpectedType(BLangExpression expr, AnalyzerData data) {
        if (data.resultType.tag == TypeTags.SEMANTIC_ERROR) {
            return;
        }

        // If the expected type is a map, but a record type is inferred due to the presence of `readonly` fields in
        // the mapping constructor expression, we don't override the expected type.
        if (expr.getKind() == NodeKind.RECORD_LITERAL_EXPR && expr.expectedType != null &&
                Types.getReferredType(expr.expectedType).tag == TypeTags.MAP
                && Types.getReferredType(expr.getBType()).tag == TypeTags.RECORD) {
            return;
        }

        expr.expectedType = data.resultType;
    }


    // Expressions

    public void visit(BLangLiteral literalExpr, AnalyzerData data) {

        BType literalType = setLiteralValueAndGetType(literalExpr, data.expType, data);
        if (literalType == symTable.semanticError || literalExpr.isFiniteContext) {
            return;
        }
        data.resultType = types.checkType(literalExpr, literalType, data.expType);
    }

    @Override
    public void visit(BLangXMLElementAccess xmlElementAccess, AnalyzerData data) {
        // check for undeclared namespaces.
        checkXMLNamespacePrefixes(xmlElementAccess.filters, data);
        checkExpr(xmlElementAccess.expr, symTable.xmlType, data);
        data.resultType = types.checkType(xmlElementAccess, symTable.xmlElementSeqType, data.expType);
    }

    @Override
    public void visit(BLangXMLNavigationAccess xmlNavigation, AnalyzerData data) {
        checkXMLNamespacePrefixes(xmlNavigation.filters, data);
        if (xmlNavigation.childIndex != null) {
            checkExpr(xmlNavigation.childIndex, symTable.intType, data);
        }
        BType exprType = checkExpr(xmlNavigation.expr, symTable.xmlType, data);

        if (Types.getReferredType(exprType).tag == TypeTags.UNION) {
            dlog.error(xmlNavigation.pos, DiagnosticErrorCode.TYPE_DOES_NOT_SUPPORT_XML_NAVIGATION_ACCESS,
                       xmlNavigation.expr.getBType());
        }

        BType actualType = xmlNavigation.navAccessType == XMLNavigationAccess.NavAccessType.CHILDREN
                ? symTable.xmlType : symTable.xmlElementSeqType;

        types.checkType(xmlNavigation, actualType, data.expType);
        if (xmlNavigation.navAccessType == XMLNavigationAccess.NavAccessType.CHILDREN) {
            data.resultType = symTable.xmlType;
        } else {
            data.resultType = symTable.xmlElementSeqType;
        }
    }

    private void checkXMLNamespacePrefixes(List<BLangXMLElementFilter> filters, AnalyzerData data) {
        for (BLangXMLElementFilter filter : filters) {
            if (!filter.namespace.isEmpty()) {
                Name nsName = names.fromString(filter.namespace);
                BSymbol nsSymbol = symResolver.lookupSymbolInPrefixSpace(data.env, nsName);
                filter.namespaceSymbol = nsSymbol;
                if (nsSymbol == symTable.notFoundSymbol) {
                    dlog.error(filter.nsPos, DiagnosticErrorCode.CANNOT_FIND_XML_NAMESPACE, nsName);
                }
            }
        }
    }

    private int getPreferredMemberTypeTag(BFiniteType finiteType) {
        for (BLangExpression valueExpr : finiteType.getValueSpace()) {
            int typeTag = Types.getReferredType(valueExpr.getBType()).tag;
            if (typeTag > TypeTags.DECIMAL) {
                continue;
            }
            for (int i = TypeTags.INT; i <= TypeTags.DECIMAL; i++) {
                if (typeTag == i) {
                    return i;
                }
            }
        }
        return TypeTags.NONE;
    }

    private BType getFiniteTypeMatchWithIntType(BLangLiteral literalExpr, BFiniteType finiteType, AnalyzerData data) {
        if (literalAssignableToFiniteType(literalExpr, finiteType, TypeTags.INT)) {
            setLiteralValueForFiniteType(literalExpr, symTable.intType, data);
            return symTable.intType;
        } else if (literalAssignableToFiniteType(literalExpr, finiteType, TypeTags.BYTE)) {
            setLiteralValueForFiniteType(literalExpr, symTable.byteType, data);
            return symTable.byteType;
        } else {
            for (int tag = TypeTags.SIGNED32_INT; tag <= TypeTags.UNSIGNED8_INT; tag++) {
                if (literalAssignableToFiniteType(literalExpr, finiteType, tag)) {
                    setLiteralValueForFiniteType(literalExpr, symTable.getTypeFromTag(tag), data);
                    return symTable.getTypeFromTag(tag);
                }
            }
        }
        return symTable.noType;
    }

    private BType getFiniteTypeMatchWithIntLiteral(BLangLiteral literalExpr, BFiniteType finiteType,
                                                   Object literalValue, AnalyzerData data) {
        BType intLiteralType = getFiniteTypeMatchWithIntType(literalExpr, finiteType, data);
        if (intLiteralType != symTable.noType) {
            return intLiteralType;
        }
        int typeTag = getPreferredMemberTypeTag(finiteType);
        if (typeTag == TypeTags.NONE) {
            return symTable.intType;
        }
        if (literalAssignableToFiniteType(literalExpr, finiteType, typeTag)) {
            BType type = symTable.getTypeFromTag(typeTag);
            setLiteralValueForFiniteType(literalExpr, type, data);
            literalExpr.value = String.valueOf(literalValue);
            return type;
        }
        return symTable.intType;
    }

    private BType getIntegerLiteralType(BLangLiteral literalExpr, Object literalValue, BType expType,
                                        AnalyzerData data) {
        BType expectedType = Types.getReferredType(expType);
        if (expectedType.tag == TypeTags.BYTE || TypeTags.isIntegerTypeTag(expectedType.tag)) {
            return getIntLiteralType(expType, literalValue);
        } else if (expectedType.tag == TypeTags.FLOAT) {
            literalExpr.value = ((Long) literalValue).doubleValue();
            return symTable.floatType;
        } else if (expectedType.tag == TypeTags.DECIMAL) {
            literalExpr.value = String.valueOf(literalValue);
            return symTable.decimalType;
        } else if (expectedType.tag == TypeTags.FINITE) {
            BFiniteType finiteType = (BFiniteType) expectedType;
            return getFiniteTypeMatchWithIntLiteral(literalExpr, finiteType, literalValue, data);
        } else if (expectedType.tag == TypeTags.UNION) {
            for (BType memType : types.getAllTypes(expectedType, true)) {
                BType memberRefType = Types.getReferredType(memType);
                if (TypeTags.isIntegerTypeTag(memberRefType.tag) || memberRefType.tag == TypeTags.BYTE) {
                    BType intLiteralType = getIntLiteralType(memType, literalValue);
                    if (intLiteralType == memberRefType) {
                        return intLiteralType;
                    }
                } else if (memberRefType.tag == TypeTags.JSON || memberRefType.tag == TypeTags.ANYDATA ||
                        memberRefType.tag == TypeTags.ANY) {
                    return symTable.intType;
                }
            }

            BType finiteType = getFiniteTypeWithValuesOfSingleType((BUnionType) expectedType, symTable.intType);
            if (finiteType != symTable.semanticError) {
                BType setType = setLiteralValueAndGetType(literalExpr, finiteType, data);
                if (literalExpr.isFiniteContext) {
                    // i.e., a match was found for a finite type
                    return setType;
                }
            }

            BType finiteTypeMatchingByte = getFiniteTypeWithValuesOfSingleType((BUnionType) expectedType,
                    symTable.byteType);
            if (finiteTypeMatchingByte != symTable.semanticError) {
                finiteType = finiteTypeMatchingByte;
                BType setType = setLiteralValueAndGetType(literalExpr, finiteType, data);
                if (literalExpr.isFiniteContext) {
                    // i.e., a match was found for a finite type
                    return setType;
                }
            }

            Set<BType> memberTypes = ((BUnionType) expectedType).getMemberTypes();
            return getTypeMatchingFloatOrDecimal(finiteType, memberTypes, literalExpr, (BUnionType) expectedType, data);
        }
        return symTable.intType;
    }

    private BType getTypeOfLiteralWithFloatDiscriminator(BLangLiteral literalExpr, Object literalValue,
                                                         BType expType, AnalyzerData data) {
        String numericLiteral = NumericLiteralSupport.stripDiscriminator(String.valueOf(literalValue));
        if (!types.validateFloatLiteral(literalExpr.pos, numericLiteral)) {
            data.resultType = symTable.semanticError;
            return symTable.semanticError;
        }
        literalExpr.value = Double.parseDouble(numericLiteral);
        BType referredType = Types.getReferredType(expType);
        if (referredType.tag == TypeTags.FINITE) {
            BFiniteType finiteType = (BFiniteType) referredType;
            if (literalAssignableToFiniteType(literalExpr, finiteType, TypeTags.FLOAT)) {
                setLiteralValueForFiniteType(literalExpr, symTable.floatType, data);
                return symTable.floatType;
            }
        } else if (referredType.tag == TypeTags.UNION) {
            BUnionType unionType = (BUnionType) referredType;
            BType unionMember = getAndSetAssignableUnionMember(literalExpr, unionType, symTable.floatType, data);
            if (unionMember != symTable.noType) {
                return unionMember;
            }
        }
        return symTable.floatType;
    }

    private BType getTypeOfLiteralWithDecimalDiscriminator(BLangLiteral literalExpr, Object literalValue,
                                                           BType expType, AnalyzerData data) {
        literalExpr.value = NumericLiteralSupport.stripDiscriminator(String.valueOf(literalValue));
        BType referredType = Types.getReferredType(expType);
        if (referredType.tag == TypeTags.FINITE) {
            BFiniteType finiteType = (BFiniteType) referredType;
            if (literalAssignableToFiniteType(literalExpr, finiteType, TypeTags.DECIMAL)) {
                setLiteralValueForFiniteType(literalExpr, symTable.decimalType, data);
                return symTable.decimalType;
            }
        } else if (referredType.tag == TypeTags.UNION) {
            BUnionType unionType = (BUnionType) expType;
            BType unionMember = getAndSetAssignableUnionMember(literalExpr, unionType, symTable.decimalType, data);
            if (unionMember != symTable.noType) {
                return unionMember;
            }
        }
        return symTable.decimalType;
    }

    private BType getTypeOfDecimalFloatingPointLiteral(BLangLiteral literalExpr, Object literalValue, BType expType,
                                                       AnalyzerData data) {
        BType expectedType = Types.getReferredType(expType);
        String numericLiteral = String.valueOf(literalValue);
        if (expectedType.tag == TypeTags.DECIMAL) {
            return symTable.decimalType;
        } else if (expectedType.tag == TypeTags.FLOAT) {
            if (!types.validateFloatLiteral(literalExpr.pos, numericLiteral)) {
                data.resultType = symTable.semanticError;
                return symTable.semanticError;
            }
            return symTable.floatType;
        } else if (expectedType.tag == TypeTags.FINITE) {
            BFiniteType finiteType = (BFiniteType) expectedType;
            for (int tag = TypeTags.FLOAT; tag <= TypeTags.DECIMAL; tag++) {
                if (literalAssignableToFiniteType(literalExpr, finiteType, tag)) {
                    BType valueType = setLiteralValueAndGetType(literalExpr,  symTable.getTypeFromTag(tag), data);
                    setLiteralValueForFiniteType(literalExpr, valueType, data);
                    return valueType;
                }
            }
        } else if (expectedType.tag == TypeTags.UNION) {
            BUnionType unionType = (BUnionType) expectedType;
            for (int tag = TypeTags.FLOAT; tag <= TypeTags.DECIMAL; tag++) {
                BType unionMember =
                        getAndSetAssignableUnionMember(literalExpr, unionType, symTable.getTypeFromTag(tag), data);
                if (unionMember == symTable.floatType && !types.validateFloatLiteral(literalExpr.pos, numericLiteral)) {
                    data.resultType = symTable.semanticError;
                    return symTable.semanticError;
                } else if (unionMember != symTable.noType) {
                    return unionMember;
                }
            }
        }
        if (!types.validateFloatLiteral(literalExpr.pos, numericLiteral)) {
            data.resultType = symTable.semanticError;
            return symTable.semanticError;
        }
        return symTable.floatType;
    }

    private BType getTypeOfHexFloatingPointLiteral(BLangLiteral literalExpr, Object literalValue, BType expType,
                                                   AnalyzerData data) {
        String numericLiteral = String.valueOf(literalValue);
        if (!types.validateFloatLiteral(literalExpr.pos, numericLiteral)) {
            data.resultType = symTable.semanticError;
            return symTable.semanticError;
        }
        literalExpr.value = Double.parseDouble(numericLiteral);
        BType referredType = Types.getReferredType(expType);
        if (referredType.tag == TypeTags.FINITE) {
            BFiniteType finiteType = (BFiniteType) referredType;
            if (literalAssignableToFiniteType(literalExpr, finiteType, TypeTags.FLOAT)) {
                setLiteralValueForFiniteType(literalExpr, symTable.floatType, data);
                return symTable.floatType;
            }
        } else if (referredType.tag == TypeTags.UNION) {
            BUnionType unionType = (BUnionType) referredType;
            BType unionMember = getAndSetAssignableUnionMember(literalExpr, unionType, symTable.floatType, data);
            if (unionMember != symTable.noType) {
                return unionMember;
            }
        }
        return symTable.floatType;
    }

    public BType setLiteralValueAndGetType(BLangLiteral literalExpr, BType expType, AnalyzerData data) {
        Object literalValue = literalExpr.value;
        BType expectedType = Types.getReferredType(expType);

        if (literalExpr.getKind() == NodeKind.NUMERIC_LITERAL) {
            NodeKind kind = ((BLangNumericLiteral) literalExpr).kind;
            if (kind == NodeKind.INTEGER_LITERAL) {
                return getIntegerLiteralType(literalExpr, literalValue, expectedType, data);
            } else if (kind == NodeKind.DECIMAL_FLOATING_POINT_LITERAL) {
                if (NumericLiteralSupport.isFloatDiscriminated(literalExpr.originalValue)) {
                    return getTypeOfLiteralWithFloatDiscriminator(literalExpr, literalValue, expectedType, data);
                } else if (NumericLiteralSupport.isDecimalDiscriminated(literalExpr.originalValue)) {
                    return getTypeOfLiteralWithDecimalDiscriminator(literalExpr, literalValue, expectedType, data);
                } else {
                    return getTypeOfDecimalFloatingPointLiteral(literalExpr, literalValue, expectedType, data);
                }
            } else {
                return getTypeOfHexFloatingPointLiteral(literalExpr, literalValue, expectedType, data);
            }
        }

        // Get the type matching to the tag from the symbol table.
        BType literalType = symTable.getTypeFromTag(literalExpr.getBType().tag);
        if (literalType.tag == TypeTags.STRING && types.isCharLiteralValue((String) literalValue)) {
            if (expectedType.tag == TypeTags.CHAR_STRING) {
                return symTable.charStringType;
            }
            if (expectedType.tag == TypeTags.UNION) {
                Set<BType> memberTypes = new HashSet<>(types.getAllTypes(expectedType, true));
                for (BType memType : memberTypes) {
                    memType = Types.getReferredType(memType);
                    if (TypeTags.isStringTypeTag(memType.tag)) {
                        return setLiteralValueAndGetType(literalExpr, memType, data);
                    } else if (memType.tag == TypeTags.JSON || memType.tag == TypeTags.ANYDATA ||
                            memType.tag == TypeTags.ANY) {
                        return setLiteralValueAndGetType(literalExpr, symTable.charStringType, data);
                    } else if (memType.tag == TypeTags.FINITE && types.isAssignableToFiniteType(memType,
                            literalExpr)) {
                        setLiteralValueForFiniteType(literalExpr, symTable.charStringType, data);
                        return literalType;
                    }
                }
            }
            boolean foundMember = types.isAssignableToFiniteType(expectedType, literalExpr);
            if (foundMember) {
                setLiteralValueForFiniteType(literalExpr, literalType, data);
                return literalType;
            }
        } else {
            if (expectedType.tag == TypeTags.FINITE) {
                boolean foundMember = types.isAssignableToFiniteType(expectedType, literalExpr);
                if (foundMember) {
                    setLiteralValueForFiniteType(literalExpr, literalType, data);
                    return literalType;
                }
            } else if (expectedType.tag == TypeTags.UNION) {
                BUnionType unionType = (BUnionType) expectedType;
                boolean foundMember = types.getAllTypes(unionType, true)
                        .stream()
                        .anyMatch(memberType -> types.isAssignableToFiniteType(memberType, literalExpr));
                if (foundMember) {
                    setLiteralValueForFiniteType(literalExpr, literalType, data);
                    return literalType;
                }
            }
        }

        if (literalExpr.getBType().tag == TypeTags.BYTE_ARRAY) {
            // check whether this is a byte array
            literalType = new BArrayType(symTable.byteType);
        }

        return literalType;
    }

    private BType getTypeMatchingFloatOrDecimal(BType finiteType, Set<BType> memberTypes, BLangLiteral literalExpr,
                                                BUnionType expType, AnalyzerData data) {
        for (int tag = TypeTags.FLOAT; tag <= TypeTags.DECIMAL; tag++) {
            if (finiteType == symTable.semanticError) {
                BType type = symTable.getTypeFromTag(tag);
                for (BType memType : memberTypes) {
                    if (memType.tag == tag) {
                        return setLiteralValueAndGetType(literalExpr, type, data);
                    }
                }

                finiteType = getFiniteTypeWithValuesOfSingleType((BUnionType) expType, type);
                if (finiteType != symTable.semanticError) {
                    BType setType = setLiteralValueAndGetType(literalExpr, finiteType, data);
                    if (literalExpr.isFiniteContext) {
                        // i.e., a match was found for a finite type
                        return setType;
                    }
                }
            }
        }
        return symTable.intType;
    }

    private BType getAndSetAssignableUnionMember(BLangLiteral literalExpr, BUnionType expType, BType desiredType,
                                                 AnalyzerData data) {
        List<BType> members = types.getAllTypes(expType, true);
        Set<BType> memberTypes = new HashSet<>();
        members.forEach(member -> memberTypes.addAll(members));
        if (memberTypes.stream()
                .anyMatch(memType -> memType.tag == desiredType.tag
                        || memType.tag == TypeTags.JSON
                        || memType.tag == TypeTags.ANYDATA
                        || memType.tag == TypeTags.ANY)) {
            return desiredType;
        }

        BType finiteType = getFiniteTypeWithValuesOfSingleType(expType, desiredType);
        if (finiteType != symTable.semanticError) {
            BType setType = setLiteralValueAndGetType(literalExpr, finiteType, data);
            if (literalExpr.isFiniteContext) {
                // i.e., a match was found for a finite type
                return setType;
            }
        }
        return symTable.noType;
    }

    private boolean literalAssignableToFiniteType(BLangLiteral literalExpr, BFiniteType finiteType,
                                                  int targetMemberTypeTag) {
        for (BLangExpression valueExpr : finiteType.getValueSpace()) {
            if (valueExpr.getBType().tag == targetMemberTypeTag &&
                    types.checkLiteralAssignabilityBasedOnType((BLangLiteral) valueExpr, literalExpr)) {
                return true;
            }
        }
        return false;
    }

    private void setLiteralValueForFiniteType(BLangLiteral literalExpr, BType type, AnalyzerData data) {
        types.setImplicitCastExpr(literalExpr, type, data.expType);
        data.resultType = type;
        literalExpr.isFiniteContext = true;
    }

    private BType getFiniteTypeWithValuesOfSingleType(BUnionType unionType, BType matchType) {
        List<BFiniteType> finiteTypeMembers = types.getAllTypes(unionType, true).stream()
                .filter(memType -> memType.tag == TypeTags.FINITE)
                .map(memFiniteType -> (BFiniteType) memFiniteType)
                .collect(Collectors.toList());

        if (finiteTypeMembers.isEmpty()) {
            return symTable.semanticError;
        }

        int tag = matchType.tag;
        Set<BLangExpression> matchedValueSpace = new LinkedHashSet<>();

        for (BFiniteType finiteType : finiteTypeMembers) {
            Set<BLangExpression> set = new HashSet<>();
            for (BLangExpression expression : finiteType.getValueSpace()) {
                if (expression.getBType().tag == tag) {
                    set.add(expression);
                }
            }
            matchedValueSpace.addAll(set);
        }

        if (matchedValueSpace.isEmpty()) {
            return symTable.semanticError;
        }

        return new BFiniteType(null, matchedValueSpace);
    }

    private BType getIntLiteralType(BType expType, Object literalValue) {
        switch (expType.tag) {
            case TypeTags.INT:
                return symTable.intType;
            case TypeTags.BYTE:
                if (types.isByteLiteralValue((Long) literalValue)) {
                    return symTable.byteType;
                }
                break;
            case TypeTags.SIGNED32_INT:
                if (types.isSigned32LiteralValue((Long) literalValue)) {
                    return symTable.signed32IntType;
                }
                break;
            case TypeTags.SIGNED16_INT:
                if (types.isSigned16LiteralValue((Long) literalValue)) {
                    return symTable.signed16IntType;
                }
                break;
            case TypeTags.SIGNED8_INT:
                if (types.isSigned8LiteralValue((Long) literalValue)) {
                    return symTable.signed8IntType;
                }
                break;
            case TypeTags.UNSIGNED32_INT:
                if (types.isUnsigned32LiteralValue((Long) literalValue)) {
                    return symTable.unsigned32IntType;
                }
                break;
            case TypeTags.UNSIGNED16_INT:
                if (types.isUnsigned16LiteralValue((Long) literalValue)) {
                    return symTable.unsigned16IntType;
                }
                break;
            case TypeTags.UNSIGNED8_INT:
                if (types.isUnsigned8LiteralValue((Long) literalValue)) {
                    return symTable.unsigned8IntType;
                }
                break;
            case TypeTags.TYPEREFDESC:
                return getIntLiteralType(Types.getReferredType(expType), literalValue);
            default:
        }
        return symTable.intType;
    }

    @Override
    public void visit(BLangListConstructorExpr listConstructor, AnalyzerData data) {
        BType expType = data.expType;
        if (expType.tag == TypeTags.NONE || expType.tag == TypeTags.READONLY) {
            BType inferredType = getInferredTupleType(listConstructor, expType, data);
            data.resultType = inferredType == symTable.semanticError ?
                    symTable.semanticError : types.checkType(listConstructor, inferredType, expType);
            return;
        }

        data.resultType = checkListConstructorCompatibility(expType, listConstructor, data);
    }

    @Override
    public void visit(BLangTableConstructorExpr tableConstructorExpr, AnalyzerData data) {
        BType expType = data.expType;
        if (expType.tag == TypeTags.NONE || expType.tag == TypeTags.ANY || expType.tag == TypeTags.ANYDATA) {
            List<BType> memTypes = checkExprList(new ArrayList<>(tableConstructorExpr.recordLiteralList), data.env,
                                                 data);
            for (BType memType : memTypes) {
                if (memType == symTable.semanticError) {
                    data.resultType = symTable.semanticError;
                    return;
                }
            }

            if (tableConstructorExpr.recordLiteralList.size() == 0) {
                dlog.error(tableConstructorExpr.pos, DiagnosticErrorCode.CANNOT_INFER_MEMBER_TYPE_FOR_TABLE);
                data.resultType = symTable.semanticError;
                return;
            }

            BType inherentMemberType = inferTableMemberType(memTypes, tableConstructorExpr, data);
            BTableType tableType = new BTableType(TypeTags.TABLE, inherentMemberType, null);
            for (BLangRecordLiteral recordLiteral : tableConstructorExpr.recordLiteralList) {
                recordLiteral.setBType(inherentMemberType);
            }

            if (!validateTableConstructorExpr(tableConstructorExpr, tableType, data)) {
                data.resultType = symTable.semanticError;
                return;
            }

            if (checkKeySpecifier(tableConstructorExpr, tableType, data)) {
                return;
            }
            data.resultType = tableType;
            return;
        }

        BType applicableExpType = Types.getReferredType(expType);

        applicableExpType = applicableExpType.tag == TypeTags.INTERSECTION ?
                ((BIntersectionType) applicableExpType).effectiveType : applicableExpType;

        if (applicableExpType.tag == TypeTags.TABLE) {
            List<BType> memTypes = new ArrayList<>();
            for (BLangRecordLiteral recordLiteral : tableConstructorExpr.recordLiteralList) {
                BLangRecordLiteral clonedExpr = recordLiteral;
                if (data.nonErrorLoggingCheck) {
                    clonedExpr.cloneAttempt++;
                    clonedExpr = nodeCloner.cloneNode(recordLiteral);
                }
                BType recordType = checkExpr(clonedExpr, ((BTableType) applicableExpType).constraint, data);
                if (recordType == symTable.semanticError) {
                    data.resultType = symTable.semanticError;
                    return;
                }
                memTypes.add(recordType);
            }

            BTableType expectedTableType = (BTableType) applicableExpType;
            if (expectedTableType.constraint.tag == TypeTags.MAP && expectedTableType.isTypeInlineDefined) {
                if (validateMapConstraintTable(applicableExpType)) {
                    data.resultType = symTable.semanticError;
                    return;
                }
                data.resultType = expType;
                return;
            }

            if (!(validateKeySpecifierInTableConstructor((BTableType) applicableExpType,
                    tableConstructorExpr.recordLiteralList, data) &&
                    validateTableConstructorExpr(tableConstructorExpr, (BTableType) applicableExpType, data))) {
                data.resultType = symTable.semanticError;
                return;
            }

            BTableType tableType = new BTableType(TypeTags.TABLE, inferTableMemberType(memTypes, applicableExpType),
                                                  null);

            if (Symbols.isFlagOn(applicableExpType.flags, Flags.READONLY)) {
                tableType.flags |= Flags.READONLY;
            }

            if (checkKeySpecifier(tableConstructorExpr, tableType, data)) {
                return;
            }

            if (expectedTableType.fieldNameList != null && tableType.fieldNameList == null) {
                tableType.fieldNameList = expectedTableType.fieldNameList;
            }
            data.resultType = tableType;
        } else if (applicableExpType.tag == TypeTags.UNION) {

            boolean prevNonErrorLoggingCheck = data.nonErrorLoggingCheck;
            data.nonErrorLoggingCheck = true;
            int errorCount = this.dlog.errorCount();
            this.dlog.mute();

            List<BType> matchingTypes = new ArrayList<>();
            BUnionType expectedType = (BUnionType) applicableExpType;
            for (BType memType : expectedType.getMemberTypes()) {
                dlog.resetErrorCount();

                BLangTableConstructorExpr clonedTableExpr = tableConstructorExpr;
                if (data.nonErrorLoggingCheck) {
                    tableConstructorExpr.cloneAttempt++;
                    clonedTableExpr = nodeCloner.cloneNode(tableConstructorExpr);
                }

                BType resultType = checkExpr(clonedTableExpr, memType, data);
                if (resultType != symTable.semanticError && dlog.errorCount() == 0 &&
                        isUniqueType(matchingTypes, resultType)) {
                    matchingTypes.add(resultType);
                }
            }

            data.nonErrorLoggingCheck = prevNonErrorLoggingCheck;
            this.dlog.setErrorCount(errorCount);
            if (!prevNonErrorLoggingCheck) {
                this.dlog.unmute();
            }

            if (matchingTypes.isEmpty()) {
                BLangTableConstructorExpr exprToLog = tableConstructorExpr;
                if (data.nonErrorLoggingCheck) {
                    tableConstructorExpr.cloneAttempt++;
                    exprToLog = nodeCloner.cloneNode(tableConstructorExpr);
                }

                dlog.error(tableConstructorExpr.pos, DiagnosticErrorCode.INCOMPATIBLE_TYPES, expType,
                        getInferredTableType(exprToLog, data));

            } else if (matchingTypes.size() != 1) {
                dlog.error(tableConstructorExpr.pos, DiagnosticErrorCode.AMBIGUOUS_TYPES,
                        expType);
            } else {
                data.resultType = checkExpr(tableConstructorExpr, matchingTypes.get(0), data);
                return;
            }
            data.resultType = symTable.semanticError;
        } else {
            data.resultType = symTable.semanticError;
        }
    }

    private BType getInferredTableType(BLangTableConstructorExpr exprToLog, AnalyzerData data) {
        List<BType> memTypes = checkExprList(new ArrayList<>(exprToLog.recordLiteralList), data.env, data);
        for (BType memType : memTypes) {
            if (memType == symTable.semanticError) {
                return  symTable.semanticError;
            }
        }

        return new BTableType(TypeTags.TABLE, inferTableMemberType(memTypes, exprToLog, data), null);
    }

    private boolean checkKeySpecifier(BLangTableConstructorExpr tableConstructorExpr, BTableType tableType,
                                      AnalyzerData data) {
        if (tableConstructorExpr.tableKeySpecifier != null) {
            if (!(validateTableKeyValue(getTableKeyNameList(tableConstructorExpr.
                    tableKeySpecifier), tableConstructorExpr.recordLiteralList, data))) {
                data.resultType = symTable.semanticError;
                return true;
            }
            tableType.fieldNameList = getTableKeyNameList(tableConstructorExpr.tableKeySpecifier);
        }
        return false;
    }

    private BType inferTableMemberType(List<BType> memTypes, BType expType) {

        if (memTypes.isEmpty()) {
            return ((BTableType) expType).constraint;
        }

        LinkedHashSet<BType> result = new LinkedHashSet<>();

        result.add(memTypes.get(0));

        BUnionType unionType = BUnionType.create(null, result);
        for (int i = 1; i < memTypes.size(); i++) {
            BType source = memTypes.get(i);
            if (!types.isAssignable(source, unionType)) {
                result.add(source);
                unionType = BUnionType.create(null, result);
            }
        }

        if (unionType.getMemberTypes().size() == 1) {
            return memTypes.get(0);
        }

        return unionType;
    }

    private BType inferTableMemberType(List<BType> memTypes, BLangTableConstructorExpr tableConstructorExpr,
                                       AnalyzerData data) {
        BLangTableKeySpecifier keySpecifier = tableConstructorExpr.tableKeySpecifier;
        List<String> keySpecifierFieldNames = new ArrayList<>();
        List<BType> restFieldTypes = new ArrayList<>();


        if (keySpecifier != null) {
            for (IdentifierNode identifierNode : keySpecifier.fieldNameIdentifierList) {
                keySpecifierFieldNames.add(((BLangIdentifier) identifierNode).value);
            }
        }

        LinkedHashMap<String, List<BField>> fieldNameToFields = new LinkedHashMap<>();
        for (BType memType : memTypes) {
            BRecordType member = (BRecordType) memType;
            for (Map.Entry<String, BField> entry : member.fields.entrySet()) {
                String key = entry.getKey();
                BField field = entry.getValue();

                if (fieldNameToFields.containsKey(key)) {
                    fieldNameToFields.get(key).add(field);
                } else {
                    fieldNameToFields.put(key, new ArrayList<>() {{
                        add(field);
                    }});
                }
            }

            if (!member.sealed) {
                restFieldTypes.add(member.restFieldType);
            }
        }

        LinkedHashSet<BField> inferredFields = new LinkedHashSet<>();
        int memTypesSize = memTypes.size();

        for (Map.Entry<String, List<BField>> entry : fieldNameToFields.entrySet()) {
            String fieldName = entry.getKey();
            List<BField> fields = entry.getValue();

            List<BType> types = new ArrayList<>();
            for (BField field : fields) {
                types.add(field.getType());
            }

            for (BType memType : memTypes) {
                BRecordType bMemType = (BRecordType) memType;
                if (bMemType.sealed || bMemType.fields.containsKey(fieldName)) {
                    continue;
                }

                BType restFieldType = bMemType.restFieldType;
                types.add(restFieldType);
            }

            BField resultantField = createFieldWithType(fields.get(0), types);
            boolean isOptional = hasOptionalFields(fields) || fields.size() != memTypesSize;

            if (isOptional) {
                resultantField.symbol.flags = Flags.OPTIONAL;
            } else if (keySpecifierFieldNames.contains(fieldName)) {
                resultantField.symbol.flags = Flags.REQUIRED | Flags.READONLY;
            } else {
                resultantField.symbol.flags = Flags.REQUIRED;
            }

            inferredFields.add(resultantField);
        }

        return createTableConstraintRecordType(inferredFields, restFieldTypes, tableConstructorExpr.pos, data);
    }

    /**
     * Create a new {@code BField} out of existing {@code BField}, while changing its type.
     * The new type is derived from the given list of bTypes.
     *
     * @param field  - existing {@code BField}
     * @param bTypes - list of bTypes
     * @return a {@code BField}
     */
    private BField createFieldWithType(BField field, List<BType> bTypes) {
        BType resultantType = getResultantType(bTypes);

        BVarSymbol originalSymbol = field.symbol;
        BVarSymbol fieldSymbol = new BVarSymbol(originalSymbol.flags, originalSymbol.name, originalSymbol.pkgID,
                resultantType, originalSymbol.owner, originalSymbol.pos, VIRTUAL);

        return new BField(field.name, field.pos, fieldSymbol);
    }

    /**
     * Get the resultant type from a {@code List<BType>}.
     *
     * @param bTypes bType list (size > 0)
     * @return {@code BUnionType} if effective members in list is > 1. {@code BType} Otherwise.
     */
    private BType getResultantType(List<BType> bTypes) {
        LinkedHashSet<BType> bTypeSet = new LinkedHashSet<>(bTypes);
        List<BType> flattenBTypes = new ArrayList<>(bTypes.size());
        addFlattenMemberTypes(flattenBTypes, bTypeSet);

        return getRepresentativeBroadType(flattenBTypes);
    }

    private void addFlattenMemberTypes(List<BType> flattenBTypes, LinkedHashSet<BType> bTypes) {
        for (BType memberType : bTypes) {
            BType bType;
            switch (memberType.tag) {
                case TypeTags.UNION:
                    addFlattenMemberTypes(flattenBTypes, ((BUnionType) memberType).getMemberTypes());
                    continue;
                case TypeTags.TYPEREFDESC:
                    BType constraint = Types.getReferredType(memberType);
                    if (constraint.tag == TypeTags.UNION) {
                        addFlattenMemberTypes(flattenBTypes, ((BUnionType) constraint).getMemberTypes());
                        continue;
                    }
                    bType = constraint;
                    break;
                default:
                    bType = memberType;
                    break;
            }

            flattenBTypes.add(bType);
        }
    }

    private boolean hasOptionalFields(List<BField> fields) {
        for (BField field : fields) {
            if (field.symbol.getFlags().contains(Flag.OPTIONAL)) {
                return true;
            }
        }
        return false;
    }

    private BRecordType createTableConstraintRecordType(Set<BField> inferredFields, List<BType> restFieldTypes,
                                                        Location pos, AnalyzerData data) {
        PackageID pkgID = data.env.enclPkg.symbol.pkgID;
        BRecordTypeSymbol recordSymbol = createRecordTypeSymbol(pkgID, pos, VIRTUAL, data);

        for (BField field : inferredFields) {
            recordSymbol.scope.define(field.name, field.symbol);
        }

        BRecordType recordType = new BRecordType(recordSymbol);
        recordType.fields = inferredFields.stream().collect(getFieldCollector());

        recordSymbol.type = recordType;
        recordType.tsymbol = recordSymbol;

        BLangRecordTypeNode recordTypeNode = TypeDefBuilderHelper.createRecordTypeNode(recordType, pkgID, symTable,
                pos);
        recordTypeNode.initFunction = TypeDefBuilderHelper.createInitFunctionForRecordType(recordTypeNode, data.env,
                                                                                           names, symTable);
        TypeDefBuilderHelper.createTypeDefinitionForTSymbol(recordType, recordSymbol, recordTypeNode, data.env);

        if (restFieldTypes.isEmpty()) {
            recordType.sealed = true;
            recordType.restFieldType = symTable.noType;
        } else {
            recordType.restFieldType = getResultantType(restFieldTypes);
        }

        return recordType;
    }

    private Collector<BField, ?, LinkedHashMap<String, BField>> getFieldCollector() {
        BinaryOperator<BField> mergeFunc = (u, v) -> {
            throw new IllegalStateException(String.format("Duplicate key %s", u));
        };
        return Collectors.toMap(field -> field.name.value, Function.identity(), mergeFunc, LinkedHashMap::new);
    }

    private boolean validateTableType(BTableType tableType, AnalyzerData data) {
        BType constraint = Types.getReferredType(tableType.constraint);
        if (tableType.isTypeInlineDefined && !types.isAssignable(constraint, symTable.mapAllType)) {
            dlog.error(tableType.constraintPos, DiagnosticErrorCode.TABLE_CONSTRAINT_INVALID_SUBTYPE, constraint);
            data.resultType = symTable.semanticError;
            return false;
        }
        return true;
    }

    private boolean validateKeySpecifierInTableConstructor(BTableType tableType,
                                                         List<BLangRecordLiteral> recordLiterals, AnalyzerData data) {
        List<String> fieldNameList = tableType.fieldNameList;
        if (fieldNameList != null) {
            return validateTableKeyValue(fieldNameList, recordLiterals, data);
        }
        return true;
    }

    private boolean validateTableKeyValue(List<String> keySpecifierFieldNames,
                                                           List<BLangRecordLiteral> recordLiterals, AnalyzerData data) {

        for (String fieldName : keySpecifierFieldNames) {
            for (BLangRecordLiteral recordLiteral : recordLiterals) {
                BLangExpression recordKeyValueField = getRecordKeyValueField(recordLiteral, fieldName);
                if (recordKeyValueField != null && isConstExpression(recordKeyValueField)) {
                    continue;
                }

                dlog.error(recordLiteral.pos,
                        DiagnosticErrorCode.KEY_SPECIFIER_FIELD_VALUE_MUST_BE_CONSTANT_EXPR, fieldName);
                data.resultType = symTable.semanticError;
                return false;
            }
        }

        return true;
    }

    private boolean isConstExpression(BLangExpression expression) {
        switch(expression.getKind()) {
            case LITERAL:
            case NUMERIC_LITERAL:
            case STRING_TEMPLATE_LITERAL:
            case XML_ELEMENT_LITERAL:
            case XML_TEXT_LITERAL:
            case LIST_CONSTRUCTOR_EXPR:
            case TABLE_CONSTRUCTOR_EXPR:
            case RECORD_LITERAL_EXPR:
            case TYPE_CONVERSION_EXPR:
            case UNARY_EXPR:
            case BINARY_EXPR:
            case TYPE_TEST_EXPR:
            case TERNARY_EXPR:
                return true;
            case SIMPLE_VARIABLE_REF:
                return (((BLangSimpleVarRef) expression).symbol.tag & SymTag.CONSTANT) == SymTag.CONSTANT;
            case GROUP_EXPR:
                return isConstExpression(((BLangGroupExpr) expression).expression);
            default:
                return false;
        }
    }

    private BLangExpression getRecordKeyValueField(BLangRecordLiteral recordLiteral,
                                                            String fieldName) {
        for (RecordLiteralNode.RecordField recordField : recordLiteral.fields) {
            if (recordField.isKeyValueField()) {
                BLangRecordLiteral.BLangRecordKeyValueField recordKeyValueField =
                        (BLangRecordLiteral.BLangRecordKeyValueField) recordField;
                if (fieldName.equals(recordKeyValueField.key.toString())) {
                    return recordKeyValueField.valueExpr;
                }
            } else if (recordField.getKind() == NodeKind.SIMPLE_VARIABLE_REF) {
                if (fieldName.equals(((BLangRecordVarNameField) recordField).variableName.value)) {
                    return (BLangRecordLiteral.BLangRecordVarNameField) recordField;
                }
            } else if (recordField.getKind() == NodeKind.RECORD_LITERAL_SPREAD_OP) {
                BLangRecordLiteral.BLangRecordSpreadOperatorField spreadOperatorField =
                        (BLangRecordLiteral.BLangRecordSpreadOperatorField) recordField;
                BType spreadOpExprType = Types.getReferredType(spreadOperatorField.expr.getBType());
                if (spreadOpExprType.tag != TypeTags.RECORD) {
                    continue;
                }
                BRecordType recordType = (BRecordType) spreadOpExprType;
                for (BField recField : recordType.fields.values()) {
                    if (fieldName.equals(recField.name.value)) {
                        return recordLiteral;
                    }
                }
            }
        }

        return null;
    }

    public boolean validateKeySpecifier(List<String> fieldNameList, BType constraint,
                                         Location pos) {
        for (String fieldName : fieldNameList) {
            BField field = types.getTableConstraintField(constraint, fieldName);
            if (field == null) {
                dlog.error(pos,
                        DiagnosticErrorCode.INVALID_FIELD_NAMES_IN_KEY_SPECIFIER, fieldName, constraint);
                return true;
            }

            if (!Symbols.isFlagOn(field.symbol.flags, Flags.READONLY)) {
                dlog.error(pos,
                        DiagnosticErrorCode.KEY_SPECIFIER_FIELD_MUST_BE_READONLY, fieldName);
                return true;
            }

            if (!Symbols.isFlagOn(field.symbol.flags, Flags.REQUIRED)) {
                dlog.error(pos,
                        DiagnosticErrorCode.KEY_SPECIFIER_FIELD_MUST_BE_REQUIRED, fieldName);
                return true;
            }

            if (!types.isAssignable(field.type, symTable.anydataType)) {
                dlog.error(pos,
                        DiagnosticErrorCode.KEY_SPECIFIER_FIELD_MUST_BE_ANYDATA, fieldName, constraint);
                return true;
            }
        }
        return false;
    }

    private boolean validateTableConstructorExpr(BLangTableConstructorExpr tableConstructorExpr, BTableType tableType,
                                                 AnalyzerData data) {
        BType constraintType = Types.getReferredType(tableType.constraint);
        List<String> fieldNameList = new ArrayList<>();
        boolean isKeySpecifierEmpty = tableConstructorExpr.tableKeySpecifier == null;
        if (!isKeySpecifierEmpty) {
            fieldNameList.addAll(getTableKeyNameList(tableConstructorExpr.tableKeySpecifier));

            if (tableType.fieldNameList == null &&
                    validateKeySpecifier(fieldNameList,
                                          constraintType.tag != TypeTags.INTERSECTION ? constraintType :
                                                  ((BIntersectionType) constraintType).effectiveType,
                                          tableConstructorExpr.tableKeySpecifier.pos)) {
                data.resultType = symTable.semanticError;
                return false;
            }

            if (tableType.fieldNameList != null && !tableType.fieldNameList.equals(fieldNameList)) {
                dlog.error(tableConstructorExpr.tableKeySpecifier.pos, DiagnosticErrorCode.TABLE_KEY_SPECIFIER_MISMATCH,
                        tableType.fieldNameList.toString(), fieldNameList.toString());
                data.resultType = symTable.semanticError;
                return false;
            }
        }

        BType keyTypeConstraint = tableType.keyTypeConstraint;
        if (keyTypeConstraint != null) {
            keyTypeConstraint = Types.getReferredType(keyTypeConstraint);
            List<BType> memberTypes = new ArrayList<>();

            switch (keyTypeConstraint.tag) {
                case TypeTags.TUPLE:
                    for (Type type : ((TupleType) keyTypeConstraint).getTupleTypes()) {
                        memberTypes.add((BType) type);
                    }
                    break;
                case TypeTags.RECORD:
                    Map<String, BField> fieldList = ((BRecordType) keyTypeConstraint).getFields();
                    memberTypes = fieldList.entrySet().stream()
                            .filter(e -> fieldNameList.contains(e.getKey())).map(entry -> entry.getValue().type)
                            .collect(Collectors.toList());
                    if (memberTypes.isEmpty()) {
                        memberTypes.add(keyTypeConstraint);
                    }
                    break;
                default:
                    memberTypes.add(keyTypeConstraint);
            }

            if (isKeySpecifierEmpty && keyTypeConstraint.tag == TypeTags.NEVER) {
                return true;
            }

            if (isKeySpecifierEmpty ||
                    tableConstructorExpr.tableKeySpecifier.fieldNameIdentifierList.size() != memberTypes.size()) {
                if (isKeySpecifierEmpty) {
                    dlog.error(tableConstructorExpr.pos,
                            DiagnosticErrorCode.KEY_SPECIFIER_EMPTY_FOR_PROVIDED_KEY_CONSTRAINT, memberTypes);
                } else {
                    dlog.error(tableConstructorExpr.pos,
                            DiagnosticErrorCode.KEY_SPECIFIER_SIZE_MISMATCH_WITH_KEY_CONSTRAINT,
                            memberTypes, tableConstructorExpr.tableKeySpecifier.fieldNameIdentifierList);
                }
                data.resultType = symTable.semanticError;
                return false;
            }

            List<IdentifierNode> fieldNameIdentifierList = tableConstructorExpr.tableKeySpecifier.
                    fieldNameIdentifierList;

            int index = 0;
            for (IdentifierNode identifier : fieldNameIdentifierList) {
                BField field = types.getTableConstraintField(constraintType, ((BLangIdentifier) identifier).value);
                if (field == null || !types.isAssignable(field.type, memberTypes.get(index))) {
                    dlog.error(tableConstructorExpr.tableKeySpecifier.pos,
                            DiagnosticErrorCode.KEY_SPECIFIER_MISMATCH_WITH_KEY_CONSTRAINT,
                            fieldNameIdentifierList.toString(), memberTypes.toString());
                    data.resultType = symTable.semanticError;
                    return false;
                }
                index++;
            }
        }

        return true;
    }

    public boolean validateMapConstraintTable(BType expType) {
        if (expType != null && (((BTableType) expType).fieldNameList != null ||
                ((BTableType) expType).keyTypeConstraint != null) &&
                !expType.tsymbol.owner.getFlags().contains(Flag.LANG_LIB)) {
            dlog.error(((BTableType) expType).keyPos,
                    DiagnosticErrorCode.KEY_CONSTRAINT_NOT_SUPPORTED_FOR_TABLE_WITH_MAP_CONSTRAINT);
            return true;
        }
        return false;
    }

    private List<String> getTableKeyNameList(BLangTableKeySpecifier tableKeySpecifier) {
        List<String> fieldNamesList = new ArrayList<>();
        for (IdentifierNode identifier : tableKeySpecifier.fieldNameIdentifierList) {
            fieldNamesList.add(((BLangIdentifier) identifier).value);
        }

        return fieldNamesList;
    }

    private BType createTableKeyConstraint(List<String> fieldNames, BType constraintType) {
        if (fieldNames == null) {
            return symTable.semanticError;
        }

        List<BType> memTypes = new ArrayList<>();
        for (String fieldName : fieldNames) {
            //null is not possible for field
            BField tableConstraintField = types.getTableConstraintField(constraintType, fieldName);

            if (tableConstraintField == null) {
                return symTable.semanticError;
            }

            BType fieldType = tableConstraintField.type;
            memTypes.add(fieldType);
        }

        if (memTypes.size() == 1) {
            return memTypes.get(0);
        }

        return new BTupleType(memTypes);
    }

    private BType checkListConstructorCompatibility(BType bType, BLangListConstructorExpr listConstructor,
                                                    AnalyzerData data) {
        int tag = bType.tag;
        if (tag == TypeTags.UNION) {
            boolean prevNonErrorLoggingCheck = data.nonErrorLoggingCheck;
            int errorCount = this.dlog.errorCount();
            data.nonErrorLoggingCheck = true;
            this.dlog.mute();

            List<BType> compatibleTypes = new ArrayList<>();
            boolean erroredExpType = false;
            for (BType memberType : ((BUnionType) bType).getMemberTypes()) {
                if (memberType == symTable.semanticError) {
                    if (!erroredExpType) {
                        erroredExpType = true;
                    }
                    continue;
                }

                BType listCompatibleMemType = getListConstructorCompatibleNonUnionType(memberType, data);
                if (listCompatibleMemType == symTable.semanticError) {
                    continue;
                }

                dlog.resetErrorCount();
                BType memCompatibiltyType = checkListConstructorCompatibility(listCompatibleMemType, listConstructor,
                                                                              data);
                if (memCompatibiltyType != symTable.semanticError && dlog.errorCount() == 0 &&
                        isUniqueType(compatibleTypes, memCompatibiltyType)) {
                    compatibleTypes.add(memCompatibiltyType);
                }
            }

            data.nonErrorLoggingCheck = prevNonErrorLoggingCheck;
            this.dlog.setErrorCount(errorCount);
            if (!prevNonErrorLoggingCheck) {
                this.dlog.unmute();
            }

            if (compatibleTypes.isEmpty()) {
                BLangListConstructorExpr exprToLog = listConstructor;
                if (data.nonErrorLoggingCheck) {
                    listConstructor.cloneAttempt++;
                    exprToLog = nodeCloner.cloneNode(listConstructor);
                }

                BType inferredTupleType = getInferredTupleType(exprToLog, symTable.noType, data);

                if (!erroredExpType && inferredTupleType != symTable.semanticError) {
                    dlog.error(listConstructor.pos, DiagnosticErrorCode.INCOMPATIBLE_TYPES, data.expType,
                               inferredTupleType);
                }
                return symTable.semanticError;
            } else if (compatibleTypes.size() != 1) {
                dlog.error(listConstructor.pos, DiagnosticErrorCode.AMBIGUOUS_TYPES,
                        data.expType);
                return symTable.semanticError;
            }

            return checkListConstructorCompatibility(compatibleTypes.get(0), listConstructor, data);
        }

        if (tag == TypeTags.TYPEREFDESC) {
            return checkListConstructorCompatibility(Types.getReferredType(bType), listConstructor, data);
        }

        if (tag == TypeTags.INTERSECTION) {
            return checkListConstructorCompatibility(((BIntersectionType) bType).effectiveType, listConstructor, data);
        }

        BType possibleType = getListConstructorCompatibleNonUnionType(bType, data);

        switch (possibleType.tag) {
            case TypeTags.ARRAY:
                return checkArrayType(listConstructor, (BArrayType) possibleType, data);
            case TypeTags.TUPLE:
                return checkTupleType(listConstructor, (BTupleType) possibleType, data);
            case TypeTags.READONLY:
                return checkReadOnlyListType(listConstructor, data);
            case TypeTags.TYPEDESC:
                // i.e typedesc t = [int, string]
                List<BType> results = new ArrayList<>();
                listConstructor.isTypedescExpr = true;
                for (int i = 0; i < listConstructor.exprs.size(); i++) {
                    results.add(checkExpr(listConstructor.exprs.get(i), symTable.noType, data));
                }
                List<BType> actualTypes = new ArrayList<>();
                for (int i = 0; i < listConstructor.exprs.size(); i++) {
                    final BLangExpression expr = listConstructor.exprs.get(i);
                    if (expr.getKind() == NodeKind.TYPEDESC_EXPRESSION) {
                        actualTypes.add(((BLangTypedescExpr) expr).resolvedType);
                    } else if (expr.getKind() == NodeKind.SIMPLE_VARIABLE_REF) {
                        actualTypes.add(((BLangSimpleVarRef) expr).symbol.type);
                    } else {
                        actualTypes.add(results.get(i));
                    }
                }
                if (actualTypes.size() == 1) {
                    listConstructor.typedescType = actualTypes.get(0);
                } else {
                    listConstructor.typedescType = new BTupleType(actualTypes);
                }
                return new BTypedescType(listConstructor.typedescType, null);
        }

        BLangListConstructorExpr exprToLog = listConstructor;
        if (data.nonErrorLoggingCheck) {
            listConstructor.cloneAttempt++;
            exprToLog = nodeCloner.cloneNode(listConstructor);
        }

        if (bType == symTable.semanticError) {
            // Ignore the return value, we only need to visit the expressions.
            getInferredTupleType(exprToLog, symTable.semanticError, data);
        } else {
            dlog.error(listConstructor.pos, DiagnosticErrorCode.INCOMPATIBLE_TYPES, bType,
                    getInferredTupleType(exprToLog, symTable.noType, data));
        }

        return symTable.semanticError;
    }

    private BType getListConstructorCompatibleNonUnionType(BType type, AnalyzerData data) {
        switch (type.tag) {
            case TypeTags.ARRAY:
            case TypeTags.TUPLE:
            case TypeTags.READONLY:
            case TypeTags.TYPEDESC:
                return type;
            case TypeTags.JSON:
                return !Symbols.isFlagOn(type.flags, Flags.READONLY) ? symTable.arrayJsonType :
                        ImmutableTypeCloner.getEffectiveImmutableType(null, types, symTable.arrayJsonType,
                                data.env, symTable, anonymousModelHelper, names);
            case TypeTags.ANYDATA:
                return !Symbols.isFlagOn(type.flags, Flags.READONLY) ? symTable.arrayAnydataType :
                        ImmutableTypeCloner.getEffectiveImmutableType(null, types, symTable.arrayAnydataType,
                                data.env, symTable, anonymousModelHelper, names);
            case TypeTags.ANY:
                return !Symbols.isFlagOn(type.flags, Flags.READONLY) ? symTable.arrayAllType :
                        ImmutableTypeCloner.getEffectiveImmutableType(null, types, symTable.arrayAllType, data.env,
                                                                      symTable, anonymousModelHelper, names);
            case TypeTags.INTERSECTION:
                return ((BIntersectionType) type).effectiveType;
            case TypeTags.TYPEREFDESC:
                return Types.getReferredType(type);
        }
        return symTable.semanticError;
    }

    private BType checkArrayType(BLangListConstructorExpr listConstructor, BArrayType arrayType, AnalyzerData data) {
        BType eType = arrayType.eType;

        if (arrayType.state == BArrayState.INFERRED) {
            arrayType.size = listConstructor.exprs.size();
            arrayType.state = BArrayState.CLOSED;
        } else if ((arrayType.state != BArrayState.OPEN) && (arrayType.size != listConstructor.exprs.size())) {
            if (arrayType.size < listConstructor.exprs.size()) {
                dlog.error(listConstructor.pos,
                        DiagnosticErrorCode.MISMATCHING_ARRAY_LITERAL_VALUES, arrayType.size,
                        listConstructor.exprs.size());
                return symTable.semanticError;
            }

            if (!types.hasFillerValue(eType)) {
                dlog.error(listConstructor.pos,
                        DiagnosticErrorCode.INVALID_LIST_CONSTRUCTOR_ELEMENT_TYPE, data.expType);
                return symTable.semanticError;
            }
        }

        boolean errored = false;
        for (BLangExpression expr : listConstructor.exprs) {
            if (exprIncompatible(eType, expr, data) && !errored) {
                errored = true;
            }
        }

        return errored ? symTable.semanticError : arrayType;
    }

    private BType checkTupleType(BLangListConstructorExpr listConstructor, BTupleType tupleType, AnalyzerData data) {
        List<BLangExpression> exprs = listConstructor.exprs;
        List<BType> memberTypes = tupleType.tupleTypes;
        BType restType = tupleType.restType;

        int listExprSize = exprs.size();
        int memberTypeSize = memberTypes.size();

        if (listExprSize < memberTypeSize) {
            for (int i = listExprSize; i < memberTypeSize; i++) {
                if (!types.hasFillerValue(memberTypes.get(i))) {
                    dlog.error(listConstructor.pos, DiagnosticErrorCode.SYNTAX_ERROR,
                            "tuple and expression size does not match");
                    return symTable.semanticError;
                }
            }
        } else if (listExprSize > memberTypeSize && restType == null) {
            dlog.error(listConstructor.pos, DiagnosticErrorCode.SYNTAX_ERROR,
                    "tuple and expression size does not match");
            return symTable.semanticError;
        }

        boolean errored = false;

        int nonRestCountToCheck = listExprSize < memberTypeSize ? listExprSize : memberTypeSize;

        for (int i = 0; i < nonRestCountToCheck; i++) {
            if (exprIncompatible(memberTypes.get(i), exprs.get(i), data) && !errored) {
                errored = true;
            }
        }

        for (int i = nonRestCountToCheck; i < exprs.size(); i++) {
            if (exprIncompatible(restType, exprs.get(i), data) && !errored) {
                errored = true;
            }
        }
        return errored ? symTable.semanticError : tupleType;
    }

    private BType checkReadOnlyListType(BLangListConstructorExpr listConstructor, AnalyzerData data) {
        if (!data.nonErrorLoggingCheck) {
            BType inferredType = getInferredTupleType(listConstructor, symTable.readonlyType, data);

            if (inferredType == symTable.semanticError) {
                return symTable.semanticError;
            }
            return types.checkType(listConstructor, inferredType, symTable.readonlyType);
        }

        for (BLangExpression expr : listConstructor.exprs) {
            if (exprIncompatible(symTable.readonlyType, expr, data)) {
                return symTable.semanticError;
            }
        }

        return symTable.readonlyType;
    }

    private boolean exprIncompatible(BType eType, BLangExpression expr, AnalyzerData data) {
        if (expr.typeChecked) {
            return expr.getBType() == symTable.semanticError;
        }

        BLangExpression exprToCheck = expr;

        if (data.nonErrorLoggingCheck) {
            expr.cloneAttempt++;
            exprToCheck = nodeCloner.cloneNode(expr);
        }

        return checkExpr(exprToCheck, eType, data) == symTable.semanticError;
    }

    private List<BType> checkExprList(List<BLangExpression> exprs, SymbolEnv env, AnalyzerData data) {
        return checkExprList(exprs, env, symTable.noType, data);
    }

    private List<BType> checkExprList(List<BLangExpression> exprs, SymbolEnv env, BType expType, AnalyzerData data) {
        List<BType> types = new ArrayList<>();
        SymbolEnv prevEnv = data.env;
        BType preExpType = data.expType;
        data.env = env;
        data.expType = expType;
        for (BLangExpression e : exprs) {
            checkExpr(e, expType, data);
            types.add(data.resultType);
        }
        data.env = prevEnv;
        data.expType = preExpType;
        return types;
    }

    private BType getInferredTupleType(BLangListConstructorExpr listConstructor, BType expType, AnalyzerData data) {
        List<BType> memTypes = checkExprList(listConstructor.exprs, data.env, expType, data);

        for (BType memType : memTypes) {
            if (memType == symTable.semanticError) {
                return symTable.semanticError;
            }
        }

        BTupleType tupleType = new BTupleType(memTypes);

        if (expType.tag != TypeTags.READONLY) {
            return tupleType;
        }

        tupleType.flags |= Flags.READONLY;
        return tupleType;
    }

    public void visit(BLangRecordLiteral recordLiteral, AnalyzerData data) {
        BType expType = data.expType;
        int expTypeTag = Types.getReferredType(expType).tag;

        if (expTypeTag == TypeTags.NONE || expTypeTag == TypeTags.READONLY) {
            expType = defineInferredRecordType(recordLiteral, expType, data);
        } else if (expTypeTag == TypeTags.OBJECT) {
            dlog.error(recordLiteral.pos, DiagnosticErrorCode.INVALID_RECORD_LITERAL, expType);
            data.resultType = symTable.semanticError;
            return;
        }

        data.resultType = getEffectiveMappingType(recordLiteral,
                                             checkMappingConstructorCompatibility(expType, recordLiteral, data), data);
    }

    private BType getEffectiveMappingType(BLangRecordLiteral recordLiteral, BType applicableMappingType,
                                          AnalyzerData data) {
        BType refType = Types.getReferredType(applicableMappingType);
        if (applicableMappingType == symTable.semanticError ||
                (refType.tag == TypeTags.RECORD && Symbols.isFlagOn(applicableMappingType.flags,
                                                                                  Flags.READONLY))) {
            return applicableMappingType;
        }

        Map<String, RecordLiteralNode.RecordField> readOnlyFields = new LinkedHashMap<>();
        LinkedHashMap<String, BField> applicableTypeFields =
                refType.tag == TypeTags.RECORD ? ((BRecordType) refType).fields :
                        new LinkedHashMap<>();

        for (RecordLiteralNode.RecordField field : recordLiteral.fields) {
            if (field.getKind() == NodeKind.RECORD_LITERAL_SPREAD_OP) {
                continue;
            }

            String name;
            if (field.isKeyValueField()) {
                BLangRecordKeyValueField keyValueField = (BLangRecordKeyValueField) field;

                if (!keyValueField.readonly) {
                    continue;
                }

                BLangExpression keyExpr = keyValueField.key.expr;
                if (keyExpr.getKind() == NodeKind.SIMPLE_VARIABLE_REF) {
                    name = ((BLangSimpleVarRef) keyExpr).variableName.value;
                } else {
                    name = (String) ((BLangLiteral) keyExpr).value;
                }
            } else {
                BLangRecordVarNameField varNameField = (BLangRecordVarNameField) field;

                if (!varNameField.readonly) {
                    continue;
                }
                name = varNameField.variableName.value;
            }

            if (applicableTypeFields.containsKey(name) &&
                    Symbols.isFlagOn(applicableTypeFields.get(name).symbol.flags, Flags.READONLY)) {
                continue;
            }

            readOnlyFields.put(name, field);
        }

        if (readOnlyFields.isEmpty()) {
            return applicableMappingType;
        }

        PackageID pkgID = data.env.enclPkg.symbol.pkgID;
        Location pos = recordLiteral.pos;
        BRecordTypeSymbol recordSymbol = createRecordTypeSymbol(pkgID, pos, VIRTUAL, data);

        LinkedHashMap<String, BField> newFields = new LinkedHashMap<>();

        for (Map.Entry<String, RecordLiteralNode.RecordField> readOnlyEntry : readOnlyFields.entrySet()) {
            RecordLiteralNode.RecordField field = readOnlyEntry.getValue();

            String key = readOnlyEntry.getKey();
            Name fieldName = names.fromString(key);

            BType readOnlyFieldType;
            if (field.isKeyValueField()) {
                readOnlyFieldType = ((BLangRecordKeyValueField) field).valueExpr.getBType();
            } else {
                // Has to be a varname field.
                readOnlyFieldType = ((BLangRecordVarNameField) field).getBType();
            }

            BVarSymbol fieldSymbol = new BVarSymbol(Flags.asMask(new HashSet<Flag>() {{
                add(Flag.REQUIRED);
                add(Flag.READONLY);
            }}), fieldName, pkgID, readOnlyFieldType, recordSymbol,
                                                    ((BLangNode) field).pos, VIRTUAL);
            newFields.put(key, new BField(fieldName, null, fieldSymbol));
            recordSymbol.scope.define(fieldName, fieldSymbol);
        }

        BRecordType recordType = new BRecordType(recordSymbol, recordSymbol.flags);
        if (refType.tag == TypeTags.MAP) {
            recordType.sealed = false;
            recordType.restFieldType = ((BMapType) refType).constraint;
        } else {
            BRecordType applicableRecordType = (BRecordType) refType;
            boolean allReadOnlyFields = true;

            for (Map.Entry<String, BField> origEntry : applicableRecordType.fields.entrySet()) {
                String fieldName = origEntry.getKey();
                BField field = origEntry.getValue();

                if (readOnlyFields.containsKey(fieldName)) {
                    // Already defined.
                    continue;
                }

                BVarSymbol origFieldSymbol = field.symbol;
                long origFieldFlags = origFieldSymbol.flags;

                if (allReadOnlyFields && !Symbols.isFlagOn(origFieldFlags, Flags.READONLY)) {
                    allReadOnlyFields = false;
                }

                BVarSymbol fieldSymbol = new BVarSymbol(origFieldFlags, field.name, pkgID,
                                                        origFieldSymbol.type, recordSymbol, field.pos, VIRTUAL);
                newFields.put(fieldName, new BField(field.name, null, fieldSymbol));
                recordSymbol.scope.define(field.name, fieldSymbol);
            }

            recordType.sealed = applicableRecordType.sealed;
            recordType.restFieldType = applicableRecordType.restFieldType;

            if (recordType.sealed && allReadOnlyFields) {
                recordType.flags |= Flags.READONLY;
                recordType.tsymbol.flags |= Flags.READONLY;
            }

        }

        recordType.fields = newFields;
        recordSymbol.type = recordType;
        recordType.tsymbol = recordSymbol;

        BLangRecordTypeNode recordTypeNode = TypeDefBuilderHelper.createRecordTypeNode(recordType, pkgID, symTable,
                                                                                       pos);
        recordTypeNode.initFunction = TypeDefBuilderHelper.createInitFunctionForRecordType(recordTypeNode, data.env,
                                                                                           names, symTable);
        TypeDefBuilderHelper.createTypeDefinitionForTSymbol(recordType, recordSymbol, recordTypeNode, data.env);

        if (refType.tag == TypeTags.RECORD) {
            BRecordType applicableRecordType = (BRecordType) refType;
            BTypeSymbol applicableRecordTypeSymbol = applicableRecordType.tsymbol;
            BLangUserDefinedType origTypeRef = new BLangUserDefinedType(
                    ASTBuilderUtil.createIdentifier(
                            pos,
                            TypeDefBuilderHelper.getPackageAlias(data.env, pos.lineRange().filePath(),
                                                                 applicableRecordTypeSymbol.pkgID)),
                    ASTBuilderUtil.createIdentifier(pos, applicableRecordTypeSymbol.name.value));
            origTypeRef.pos = pos;
            origTypeRef.setBType(applicableRecordType);
            recordTypeNode.typeRefs.add(origTypeRef);
        } else if (refType.tag == TypeTags.MAP) {
            recordLiteral.expectedType = applicableMappingType;
        }

        return recordType;
    }

    private BType checkMappingConstructorCompatibility(BType bType, BLangRecordLiteral mappingConstructor,
                                                       AnalyzerData data) {
        int tag = bType.tag;
        if (tag == TypeTags.UNION) {
            boolean prevNonErrorLoggingCheck = data.nonErrorLoggingCheck;
            data.nonErrorLoggingCheck = true;
            int errorCount = this.dlog.errorCount();
            this.dlog.mute();

            List<BType> compatibleTypes = new ArrayList<>();
            boolean erroredExpType = false;
            for (BType memberType : ((BUnionType) bType).getMemberTypes()) {
                if (memberType == symTable.semanticError) {
                    if (!erroredExpType) {
                        erroredExpType = true;
                    }
                    continue;
                }

                BType listCompatibleMemType = getMappingConstructorCompatibleNonUnionType(memberType, data);
                if (listCompatibleMemType == symTable.semanticError) {
                    continue;
                }

                dlog.resetErrorCount();
                BType memCompatibiltyType = checkMappingConstructorCompatibility(listCompatibleMemType,
                                                                                 mappingConstructor, data);

                if (memCompatibiltyType != symTable.semanticError && dlog.errorCount() == 0 &&
                        isUniqueType(compatibleTypes, memCompatibiltyType)) {
                    compatibleTypes.add(memCompatibiltyType);
                }
            }

            data.nonErrorLoggingCheck = prevNonErrorLoggingCheck;
            dlog.setErrorCount(errorCount);
            if (!prevNonErrorLoggingCheck) {
                this.dlog.unmute();
            }

            if (compatibleTypes.isEmpty()) {
                if (!erroredExpType) {
                    reportIncompatibleMappingConstructorError(mappingConstructor, bType, data);
                }
                validateSpecifiedFields(mappingConstructor, symTable.semanticError, data);
                return symTable.semanticError;
            } else if (compatibleTypes.size() != 1) {
                dlog.error(mappingConstructor.pos, DiagnosticErrorCode.AMBIGUOUS_TYPES, bType);
                validateSpecifiedFields(mappingConstructor, symTable.semanticError, data);
                return symTable.semanticError;
            }

            return checkMappingConstructorCompatibility(compatibleTypes.get(0), mappingConstructor, data);
        }

        if (tag == TypeTags.TYPEREFDESC) {
            BType refType = Types.getReferredType(bType);
            BType compatibleType = checkMappingConstructorCompatibility(refType, mappingConstructor, data);
            return (refType.tag != TypeTags.UNION && refType.tag != TypeTags.INTERSECTION) ? bType : compatibleType;
        }

        if (tag == TypeTags.INTERSECTION) {
            return checkMappingConstructorCompatibility(((BIntersectionType) bType).effectiveType, mappingConstructor,
                                                        data);
        }

        BType possibleType = getMappingConstructorCompatibleNonUnionType(bType, data);

        switch (possibleType.tag) {
            case TypeTags.MAP:
                return validateSpecifiedFields(mappingConstructor, possibleType, data) ? possibleType :
                        symTable.semanticError;
            case TypeTags.RECORD:
                boolean isSpecifiedFieldsValid = validateSpecifiedFields(mappingConstructor, possibleType, data);

                boolean hasAllRequiredFields = validateRequiredFields((BRecordType) possibleType,
                                                                      mappingConstructor.fields,
                                                                      mappingConstructor.pos, data);

                return isSpecifiedFieldsValid && hasAllRequiredFields ? possibleType : symTable.semanticError;
            case TypeTags.READONLY:
                return checkReadOnlyMappingType(mappingConstructor, data);
        }
        reportIncompatibleMappingConstructorError(mappingConstructor, bType, data);
        validateSpecifiedFields(mappingConstructor, symTable.semanticError, data);
        return symTable.semanticError;
    }

    private BType checkReadOnlyMappingType(BLangRecordLiteral mappingConstructor, AnalyzerData data) {
        if (!data.nonErrorLoggingCheck) {
            BType inferredType = defineInferredRecordType(mappingConstructor, symTable.readonlyType, data);

            if (inferredType == symTable.semanticError) {
                return symTable.semanticError;
            }
            return checkMappingConstructorCompatibility(inferredType, mappingConstructor, data);
        }

        for (RecordLiteralNode.RecordField field : mappingConstructor.fields) {
            BLangExpression exprToCheck;

            if (field.isKeyValueField()) {
                exprToCheck = ((BLangRecordKeyValueField) field).valueExpr;
            } else if (field.getKind() == NodeKind.RECORD_LITERAL_SPREAD_OP) {
                exprToCheck = ((BLangRecordLiteral.BLangRecordSpreadOperatorField) field).expr;
            } else {
                exprToCheck = (BLangRecordVarNameField) field;
            }

            if (exprIncompatible(symTable.readonlyType, exprToCheck, data)) {
                return symTable.semanticError;
            }
        }

        return symTable.readonlyType;
    }

    private BType getMappingConstructorCompatibleNonUnionType(BType type, AnalyzerData data) {
        switch (type.tag) {
            case TypeTags.MAP:
            case TypeTags.RECORD:
            case TypeTags.READONLY:
                return type;
            case TypeTags.JSON:
                return !Symbols.isFlagOn(type.flags, Flags.READONLY) ? symTable.mapJsonType :
                        ImmutableTypeCloner.getEffectiveImmutableType(null, types, symTable.mapJsonType, data.env,
                                                                      symTable, anonymousModelHelper, names);
            case TypeTags.ANYDATA:
                return !Symbols.isFlagOn(type.flags, Flags.READONLY) ? symTable.mapAnydataType :
                        ImmutableTypeCloner.getEffectiveImmutableType(null, types, symTable.mapAnydataType,
                                data.env, symTable, anonymousModelHelper, names);
            case TypeTags.ANY:
                return !Symbols.isFlagOn(type.flags, Flags.READONLY) ? symTable.mapAllType :
                        ImmutableTypeCloner.getEffectiveImmutableType(null, types, symTable.mapAllType, data.env,
                                                                      symTable, anonymousModelHelper, names);
            case TypeTags.INTERSECTION:
                return ((BIntersectionType) type).effectiveType;
            case TypeTags.TYPEREFDESC:
                return Types.getReferredType(type);
        }
        return symTable.semanticError;
    }

    private boolean isMappingConstructorCompatibleType(BType type) {
        return Types.getReferredType(type).tag == TypeTags.RECORD
                || Types.getReferredType(type).tag == TypeTags.MAP;
    }

    private void reportIncompatibleMappingConstructorError(BLangRecordLiteral mappingConstructorExpr, BType expType,
                                                           AnalyzerData data) {
        if (expType == symTable.semanticError) {
            return;
        }

        if (expType.tag != TypeTags.UNION) {
            dlog.error(mappingConstructorExpr.pos,
                    DiagnosticErrorCode.MAPPING_CONSTRUCTOR_COMPATIBLE_TYPE_NOT_FOUND, expType);
            return;
        }

        BUnionType unionType = (BUnionType) expType;
        BType[] memberTypes = types.getAllTypes(unionType, true).toArray(new BType[0]);

        // Special case handling for `T?` where T is a record type. This is done to give more user friendly error
        // messages for this common scenario.
        if (memberTypes.length == 2) {
            BRecordType recType = null;

            if (memberTypes[0].tag == TypeTags.RECORD && memberTypes[1].tag == TypeTags.NIL) {
                recType = (BRecordType) memberTypes[0];
            } else if (memberTypes[1].tag == TypeTags.RECORD && memberTypes[0].tag == TypeTags.NIL) {
                recType = (BRecordType) memberTypes[1];
            }

            if (recType != null) {
                validateSpecifiedFields(mappingConstructorExpr, recType, data);
                validateRequiredFields(recType, mappingConstructorExpr.fields, mappingConstructorExpr.pos, data);
                return;
            }
        }

        // By this point, we know there aren't any types to which we can assign the mapping constructor. If this is
        // case where there is at least one type with which we can use mapping constructors, but this particular
        // mapping constructor is incompatible, we give an incompatible mapping constructor error.
        for (BType bType : memberTypes) {
            if (isMappingConstructorCompatibleType(bType)) {
                dlog.error(mappingConstructorExpr.pos, DiagnosticErrorCode.INCOMPATIBLE_MAPPING_CONSTRUCTOR,
                        unionType);
                return;
            }
        }

        dlog.error(mappingConstructorExpr.pos,
                DiagnosticErrorCode.MAPPING_CONSTRUCTOR_COMPATIBLE_TYPE_NOT_FOUND, unionType);
    }

    private boolean validateSpecifiedFields(BLangRecordLiteral mappingConstructor, BType possibleType,
                                            AnalyzerData data) {
        boolean isFieldsValid = true;

        for (RecordLiteralNode.RecordField field : mappingConstructor.fields) {
            BType checkedType = checkMappingField(field, Types.getReferredType(possibleType), data);
            if (isFieldsValid && checkedType == symTable.semanticError) {
                isFieldsValid = false;
            }
        }

        return isFieldsValid;
    }

    private boolean validateRequiredFields(BRecordType type, List<RecordLiteralNode.RecordField> specifiedFields,
                                           Location pos, AnalyzerData data) {
        HashSet<String> specFieldNames = getFieldNames(specifiedFields, data);
        boolean hasAllRequiredFields = true;

        for (BField field : type.fields.values()) {
            String fieldName = field.name.value;
            if (!specFieldNames.contains(fieldName) && Symbols.isFlagOn(field.symbol.flags, Flags.REQUIRED)
                    && !types.isNeverTypeOrStructureTypeWithARequiredNeverMember(field.type)) {
                // Check if `field` is explicitly assigned a value in the record literal
                // If a required field is missing, it's a compile error
                dlog.error(pos, DiagnosticErrorCode.MISSING_REQUIRED_RECORD_FIELD, field.name);
                if (hasAllRequiredFields) {
                    hasAllRequiredFields = false;
                }
            }
        }
        return hasAllRequiredFields;
    }

    private HashSet<String> getFieldNames(List<RecordLiteralNode.RecordField> specifiedFields, AnalyzerData data) {
        HashSet<String> fieldNames = new HashSet<>();

        for (RecordLiteralNode.RecordField specifiedField : specifiedFields) {
            if (specifiedField.isKeyValueField()) {
                String name = getKeyValueFieldName((BLangRecordKeyValueField) specifiedField);
                if (name == null) {
                    continue; // computed key
                }

                fieldNames.add(name);
            } else if (specifiedField.getKind() == NodeKind.SIMPLE_VARIABLE_REF) {
                fieldNames.add(getVarNameFieldName((BLangRecordVarNameField) specifiedField));
            } else {
                fieldNames.addAll(getSpreadOpFieldRequiredFieldNames(
                        (BLangRecordLiteral.BLangRecordSpreadOperatorField) specifiedField, data));
            }
        }

        return fieldNames;
    }

    private String getKeyValueFieldName(BLangRecordKeyValueField field) {
        BLangRecordKey key = field.key;
        if (key.computedKey) {
            return null;
        }

        BLangExpression keyExpr = key.expr;

        if (keyExpr.getKind() == NodeKind.SIMPLE_VARIABLE_REF) {
            return ((BLangSimpleVarRef) keyExpr).variableName.value;
        } else if (keyExpr.getKind() == NodeKind.LITERAL) {
            return (String) ((BLangLiteral) keyExpr).value;
        }
        return null;
    }

    private String getVarNameFieldName(BLangRecordVarNameField field) {
        return field.variableName.value;
    }

    private List<String> getSpreadOpFieldRequiredFieldNames(BLangRecordLiteral.BLangRecordSpreadOperatorField field,
                                                            AnalyzerData data) {
        BType spreadType = Types.getReferredType(checkExpr(field.expr, data));

        if (spreadType.tag != TypeTags.RECORD) {
            return Collections.emptyList();
        }

        List<String> fieldNames = new ArrayList<>();
        for (BField bField : ((BRecordType) spreadType).getFields().values()) {
            if (!Symbols.isOptional(bField.symbol)) {
                fieldNames.add(bField.name.value);
            }
        }
        return fieldNames;
    }

    @Override
    public void visit(BLangWorkerFlushExpr workerFlushExpr, AnalyzerData data) {
        if (workerFlushExpr.workerIdentifier != null) {
            String workerName = workerFlushExpr.workerIdentifier.getValue();
            if (!this.workerExists(data.env, workerName)) {
                this.dlog.error(workerFlushExpr.pos, DiagnosticErrorCode.UNDEFINED_WORKER, workerName);
            } else {
                BSymbol symbol = symResolver.lookupSymbolInMainSpace(data.env, names.fromString(workerName));
                if (symbol != symTable.notFoundSymbol) {
                    workerFlushExpr.workerSymbol = symbol;
                }
            }
        }
        BType actualType = BUnionType.create(null, symTable.errorType, symTable.nilType);
        data.resultType = types.checkType(workerFlushExpr, actualType, data.expType);
    }

    @Override
    public void visit(BLangWorkerSyncSendExpr syncSendExpr, AnalyzerData data) {
        BSymbol symbol = symResolver.lookupSymbolInMainSpace(data.env, names.fromIdNode(syncSendExpr.workerIdentifier));

        if (symTable.notFoundSymbol.equals(symbol)) {
            syncSendExpr.workerType = symTable.semanticError;
        } else {
            syncSendExpr.workerType = symbol.type;
            syncSendExpr.workerSymbol = symbol;
        }

        // TODO Need to remove this cached env
        syncSendExpr.env = data.env;
        checkExpr(syncSendExpr.expr, data);

        // Validate if the send expression type is cloneableType
        if (!types.isAssignable(syncSendExpr.expr.getBType(), symTable.cloneableType)) {
            this.dlog.error(syncSendExpr.pos, DiagnosticErrorCode.INVALID_TYPE_FOR_SEND,
                            syncSendExpr.expr.getBType());
        }

        String workerName = syncSendExpr.workerIdentifier.getValue();
        if (!this.workerExists(data.env, workerName)) {
            this.dlog.error(syncSendExpr.pos, DiagnosticErrorCode.UNDEFINED_WORKER, workerName);
        }

        syncSendExpr.expectedType = data.expType;

        // Type checking against the matching receive is done during code analysis.
        // When the expected type is noType, set the result type as nil to avoid variable assignment is required errors.
        data.resultType = data.expType == symTable.noType ? symTable.nilType : data.expType;
    }

    @Override
    public void visit(BLangWorkerReceive workerReceiveExpr, AnalyzerData data) {
        BSymbol symbol =
                symResolver.lookupSymbolInMainSpace(data.env, names.fromIdNode(workerReceiveExpr.workerIdentifier));

        // TODO Need to remove this cached env
        workerReceiveExpr.env = data.env;

        if (symTable.notFoundSymbol.equals(symbol)) {
            workerReceiveExpr.workerType = symTable.semanticError;
        } else {
            workerReceiveExpr.workerType = symbol.type;
            workerReceiveExpr.workerSymbol = symbol;
        }
        // The receive expression cannot be assigned to var, since we cannot infer the type.
        if (symTable.noType == data.expType) {
            this.dlog.error(workerReceiveExpr.pos, DiagnosticErrorCode.INVALID_USAGE_OF_RECEIVE_EXPRESSION);
        }
        // We cannot predict the type of the receive expression as it depends on the type of the data sent by the other
        // worker/channel. Since receive is an expression now we infer the type of it from the lhs of the statement.
        workerReceiveExpr.setBType(data.expType);
        data.resultType = data.expType;
    }

    private boolean workerExists(SymbolEnv env, String workerName) {
        //TODO: move this method to CodeAnalyzer
        if (workerName.equals(DEFAULT_WORKER_NAME)) {
           return true;
        }
        BSymbol symbol = this.symResolver.lookupSymbolInMainSpace(env, new Name(workerName));
        return symbol != this.symTable.notFoundSymbol &&
               symbol.type.tag == TypeTags.FUTURE &&
               ((BFutureType) symbol.type).workerDerivative;
    }

    @Override
    public void visit(BLangConstRef constRef, AnalyzerData data) {
        constRef.symbol = symResolver.lookupMainSpaceSymbolInPackage(constRef.pos, data.env,
                names.fromIdNode(constRef.pkgAlias), names.fromIdNode(constRef.variableName));

        types.setImplicitCastExpr(constRef, constRef.getBType(), data.expType);
        data.resultType = constRef.getBType();
    }

    public void visit(BLangSimpleVarRef varRefExpr, AnalyzerData data) {
        // Set error type as the actual type.
        BType actualType = symTable.semanticError;

        Name varName = names.fromIdNode(varRefExpr.variableName);
        if (varName == Names.IGNORE) {
            varRefExpr.setBType(this.symTable.anyType);

            // If the variable name is a wildcard('_'), the symbol should be ignorable.
            varRefExpr.symbol = new BVarSymbol(0, true, varName,
                                               names.originalNameFromIdNode(varRefExpr.variableName),
                    data.env.enclPkg.symbol.pkgID, varRefExpr.getBType(), data.env.scope.owner,
                                               varRefExpr.pos, VIRTUAL);

            data.resultType = varRefExpr.getBType();
            return;
        }

        Name compUnitName = getCurrentCompUnit(varRefExpr);
        varRefExpr.pkgSymbol =
                symResolver.resolvePrefixSymbol(data.env, names.fromIdNode(varRefExpr.pkgAlias), compUnitName);
        if (varRefExpr.pkgSymbol == symTable.notFoundSymbol) {
            varRefExpr.symbol = symTable.notFoundSymbol;
            dlog.error(varRefExpr.pos, DiagnosticErrorCode.UNDEFINED_MODULE, varRefExpr.pkgAlias);
        }

        if (varRefExpr.pkgSymbol.tag == SymTag.XMLNS) {
            actualType = symTable.stringType;
        } else if (varRefExpr.pkgSymbol != symTable.notFoundSymbol) {
            BSymbol symbol = symResolver.lookupMainSpaceSymbolInPackage(varRefExpr.pos, data.env,
                    names.fromIdNode(varRefExpr.pkgAlias), varName);
            // if no symbol, check same for object attached function
            if (symbol == symTable.notFoundSymbol && data.env.enclType != null) {
                Name objFuncName = names.fromString(Symbols
                        .getAttachedFuncSymbolName(data.env.enclType.getBType().tsymbol.name.value, varName.value));
                symbol = symResolver.resolveStructField(varRefExpr.pos, data.env, objFuncName,
                        data.env.enclType.getBType().tsymbol);
            }

            // TODO: call to isInLocallyDefinedRecord() is a temporary fix done to disallow local var references in
            //  locally defined record type defs. This check should be removed once local var referencing is supported.
            if (((symbol.tag & SymTag.VARIABLE) == SymTag.VARIABLE)) {
                BVarSymbol varSym = (BVarSymbol) symbol;
                checkSelfReferences(varRefExpr.pos, data.env, varSym);
                varRefExpr.symbol = varSym;
                actualType = varSym.type;
                markAndRegisterClosureVariable(symbol, varRefExpr.pos, data.env, data);
            } else if ((symbol.tag & SymTag.TYPE_DEF) == SymTag.TYPE_DEF) {
                actualType = symbol.type.tag == TypeTags.TYPEDESC ? symbol.type : new BTypedescType(symbol.type, null);
                varRefExpr.symbol = symbol;
            } else if ((symbol.tag & SymTag.CONSTANT) == SymTag.CONSTANT) {
                BConstantSymbol constSymbol = (BConstantSymbol) symbol;
                varRefExpr.symbol = constSymbol;
                BType symbolType = symbol.type;
                BType expectedType = Types.getReferredType(data.expType);
                if (symbolType != symTable.noType && expectedType.tag == TypeTags.FINITE ||
                        (expectedType.tag == TypeTags.UNION && types.getAllTypes(expectedType, true).stream()
                                .anyMatch(memType -> memType.tag == TypeTags.FINITE &&
                                        types.isAssignable(symbolType, memType)))) {
                    actualType = symbolType;
                } else {
                    actualType = constSymbol.literalType;
                }

                // If the constant is on the LHS, modifications are not allowed.
                // E.g. m.k = "10"; // where `m` is a constant.
                if (varRefExpr.isLValue || varRefExpr.isCompoundAssignmentLValue) {
                    actualType = symTable.semanticError;
                    dlog.error(varRefExpr.pos, DiagnosticErrorCode.CANNOT_UPDATE_CONSTANT_VALUE);
                }
            } else {
                varRefExpr.symbol = symbol; // Set notFoundSymbol
                logUndefinedSymbolError(varRefExpr.pos, varName.value);
            }
        }

        // Check type compatibility
        if (data.expType.tag == TypeTags.ARRAY && isArrayOpenSealedType((BArrayType) data.expType)) {
            dlog.error(varRefExpr.pos, DiagnosticErrorCode.CLOSED_ARRAY_TYPE_CAN_NOT_INFER_SIZE);
            data.resultType = symTable.semanticError;
            return;

        }
        data.resultType = types.checkType(varRefExpr, actualType, data.expType);
    }

    @Override
    public void visit(BLangRecordVarRef varRefExpr, AnalyzerData data) {
        LinkedHashMap<String, BField> fields = new LinkedHashMap<>();

        String recordName = this.anonymousModelHelper.getNextAnonymousTypeKey(data.env.enclPkg.symbol.pkgID);
        BRecordTypeSymbol recordSymbol = Symbols.createRecordSymbol(Flags.ANONYMOUS, names.fromString(recordName),
                data.env.enclPkg.symbol.pkgID, null, data.env.scope.owner,
                                                                    varRefExpr.pos, SOURCE);
        symbolEnter.defineSymbol(varRefExpr.pos, recordSymbol, data.env);

        boolean unresolvedReference = false;
        for (BLangRecordVarRef.BLangRecordVarRefKeyValue recordRefField : varRefExpr.recordRefFields) {
            BLangVariableReference bLangVarReference = (BLangVariableReference) recordRefField.variableReference;
            bLangVarReference.isLValue = true;
            checkExpr(recordRefField.variableReference, data);
            if (bLangVarReference.symbol == null || bLangVarReference.symbol == symTable.notFoundSymbol ||
                    !isValidVariableReference(recordRefField.variableReference)) {
                unresolvedReference = true;
                continue;
            }
            BVarSymbol bVarSymbol = (BVarSymbol) bLangVarReference.symbol;
            BField field = new BField(names.fromIdNode(recordRefField.variableName), varRefExpr.pos,
                                      new BVarSymbol(0, names.fromIdNode(recordRefField.variableName),
                                                     names.originalNameFromIdNode(recordRefField.variableName),
                                              data.env.enclPkg.symbol.pkgID, bVarSymbol.type, recordSymbol,
                                                     varRefExpr.pos, SOURCE));
            fields.put(field.name.value, field);
        }

        BLangExpression restParam = (BLangExpression) varRefExpr.restParam;
        if (restParam != null) {
            checkExpr(restParam, data);
            unresolvedReference = !isValidVariableReference(restParam);
        }

        if (unresolvedReference) {
            data.resultType = symTable.semanticError;
            return;
        }

        BRecordType bRecordType = new BRecordType(recordSymbol);
        bRecordType.fields = fields;
        recordSymbol.type = bRecordType;
        varRefExpr.symbol = new BVarSymbol(0, recordSymbol.name, recordSymbol.getOriginalName(),
                data.env.enclPkg.symbol.pkgID, bRecordType, data.env.scope.owner, varRefExpr.pos,
                                           SOURCE);

        if (restParam == null) {
            bRecordType.sealed = true;
            bRecordType.restFieldType = symTable.noType;
        } else if (restParam.getBType() == symTable.semanticError) {
            bRecordType.restFieldType = symTable.mapType;
        } else {
            // Rest variable type of Record ref (record destructuring assignment) is a record where T is the broad
            // type of all fields that are not specified in the destructuring pattern. Here we set the rest type of
            // record type to T.
            BType restFieldType;
            if (restParam.getBType().tag == TypeTags.RECORD) {
                restFieldType = ((BRecordType) restParam.getBType()).restFieldType;
            } else if (restParam.getBType().tag == TypeTags.MAP) {
                restFieldType = ((BMapType) restParam.getBType()).constraint;
            } else {
                restFieldType = restParam.getBType();
            }
            bRecordType.restFieldType = restFieldType;
        }

        data.resultType = bRecordType;
    }

    @Override
    public void visit(BLangErrorVarRef varRefExpr, AnalyzerData data) {
        if (varRefExpr.typeNode != null) {
            BType bType = symResolver.resolveTypeNode(varRefExpr.typeNode, data.env);
            varRefExpr.setBType(bType);
            checkIndirectErrorVarRef(varRefExpr, data);
            data.resultType = bType;
            return;
        }

        if (varRefExpr.message != null) {
            varRefExpr.message.isLValue = true;
            checkExpr(varRefExpr.message, data);
            if (!types.isAssignable(symTable.stringType, varRefExpr.message.getBType())) {
                dlog.error(varRefExpr.message.pos, DiagnosticErrorCode.INCOMPATIBLE_TYPES, symTable.stringType,
                           varRefExpr.message.getBType());
            }
        }

        if (varRefExpr.cause != null) {
            varRefExpr.cause.isLValue = true;
            checkExpr(varRefExpr.cause, data);
            if (!types.isAssignable(symTable.errorOrNilType, varRefExpr.cause.getBType())) {
                dlog.error(varRefExpr.cause.pos, DiagnosticErrorCode.INCOMPATIBLE_TYPES, symTable.errorOrNilType,
                           varRefExpr.cause.getBType());
            }
        }

        boolean unresolvedReference = false;

        for (BLangNamedArgsExpression detailItem : varRefExpr.detail) {
            BLangVariableReference refItem = (BLangVariableReference) detailItem.expr;
            refItem.isLValue = true;
            checkExpr(refItem, data);

            if (!isValidVariableReference(refItem)) {
                unresolvedReference = true;
                continue;
            }

            if (refItem.getKind() == NodeKind.FIELD_BASED_ACCESS_EXPR
                    || refItem.getKind() == NodeKind.INDEX_BASED_ACCESS_EXPR) {
                dlog.error(refItem.pos, DiagnosticErrorCode.INVALID_VARIABLE_REFERENCE_IN_BINDING_PATTERN,
                        refItem);
                unresolvedReference = true;
                continue;
            }

            if (refItem.symbol == null) {
                unresolvedReference = true;
            }
        }

        if (varRefExpr.restVar != null) {
            varRefExpr.restVar.isLValue = true;
            if (varRefExpr.restVar.getKind() == NodeKind.SIMPLE_VARIABLE_REF) {
                checkExpr(varRefExpr.restVar, data);
                unresolvedReference = unresolvedReference
                        || varRefExpr.restVar.symbol == null
                        || !isValidVariableReference(varRefExpr.restVar);
            }
        }

        if (unresolvedReference) {
            data.resultType = symTable.semanticError;
            return;
        }

        BType errorRefRestFieldType;
        if (varRefExpr.restVar == null) {
            errorRefRestFieldType = symTable.anydataOrReadonly;
        } else if (varRefExpr.restVar.getKind() == NodeKind.SIMPLE_VARIABLE_REF
                && ((BLangSimpleVarRef) varRefExpr.restVar).variableName.value.equals(Names.IGNORE.value)) {
            errorRefRestFieldType = symTable.anydataOrReadonly;
        } else if (varRefExpr.restVar.getKind() == NodeKind.INDEX_BASED_ACCESS_EXPR
            || varRefExpr.restVar.getKind() == NodeKind.FIELD_BASED_ACCESS_EXPR) {
            errorRefRestFieldType = varRefExpr.restVar.getBType();
        } else if (varRefExpr.restVar.getBType().tag == TypeTags.MAP) {
            errorRefRestFieldType = ((BMapType) varRefExpr.restVar.getBType()).constraint;
        } else {
            dlog.error(varRefExpr.restVar.pos, DiagnosticErrorCode.INCOMPATIBLE_TYPES,
                       varRefExpr.restVar.getBType(), symTable.detailType);
            data.resultType = symTable.semanticError;
            return;
        }

        BType errorDetailType = errorRefRestFieldType == symTable.anydataOrReadonly
                ? symTable.errorType.detailType
                : new BMapType(TypeTags.MAP, errorRefRestFieldType, null, Flags.PUBLIC);
        data.resultType = new BErrorType(symTable.errorType.tsymbol, errorDetailType);
    }

    private void checkIndirectErrorVarRef(BLangErrorVarRef varRefExpr, AnalyzerData data) {
        for (BLangNamedArgsExpression detailItem : varRefExpr.detail) {
            checkExpr(detailItem.expr, data);
            checkExpr(detailItem, detailItem.expr.getBType(), data);
        }

        if (varRefExpr.restVar != null) {
            checkExpr(varRefExpr.restVar, data);
        }

        if (varRefExpr.message != null) {
            varRefExpr.message.isLValue = true;
            checkExpr(varRefExpr.message, data);
        }

        if (varRefExpr.cause != null) {
            varRefExpr.cause.isLValue = true;
            checkExpr(varRefExpr.cause, data);
        }
    }

    @Override
    public void visit(BLangTupleVarRef varRefExpr, AnalyzerData data) {
        List<BType> results = new ArrayList<>();
        for (int i = 0; i < varRefExpr.expressions.size(); i++) {
            ((BLangVariableReference) varRefExpr.expressions.get(i)).isLValue = true;
            results.add(checkExpr(varRefExpr.expressions.get(i), symTable.noType, data));
        }
        BTupleType actualType = new BTupleType(results);
        if (varRefExpr.restParam != null) {
            BLangExpression restExpr = varRefExpr.restParam;
            ((BLangVariableReference) restExpr).isLValue = true;
            BType checkedType = checkExpr(restExpr, symTable.noType, data);
            if (!(checkedType.tag == TypeTags.ARRAY || checkedType.tag == TypeTags.TUPLE)) {
                dlog.error(varRefExpr.pos, DiagnosticErrorCode.INVALID_TYPE_FOR_REST_DESCRIPTOR, checkedType);
                data.resultType = symTable.semanticError;
                return;
            }
            if (checkedType.tag == TypeTags.ARRAY) {
                actualType.restType = ((BArrayType) checkedType).eType;
            } else {
                actualType.restType = checkedType;
            }
        }
        data.resultType = types.checkType(varRefExpr, actualType, data.expType);
    }

    /**
     * This method will recursively check if a multidimensional array has at least one open sealed dimension.
     *
     * @param arrayType array to check if open sealed
     * @return true if at least one dimension is open sealed
     */
    public boolean isArrayOpenSealedType(BArrayType arrayType) {
        if (arrayType.state == BArrayState.INFERRED) {
            return true;
        }
        if (arrayType.eType.tag == TypeTags.ARRAY) {
            return isArrayOpenSealedType((BArrayType) arrayType.eType);
        }
        return false;
    }

    /**
     * This method will recursively traverse and find the symbol environment of a lambda node (which is given as the
     * enclosing invokable node) which is needed to lookup closure variables. The variable lookup will start from the
     * enclosing invokable node's environment, which are outside of the scope of a lambda function.
     */
    private SymbolEnv findEnclosingInvokableEnv(SymbolEnv env, BLangInvokableNode encInvokable) {
        if (env.enclEnv.node == null) {
            return env;
        }
        NodeKind kind = env.enclEnv.node.getKind();
        if (kind == NodeKind.ARROW_EXPR || kind == NodeKind.ON_FAIL) {
            // TODO : check if we need ON_FAIL now
            return env.enclEnv;
        }

        if (kind == NodeKind.CLASS_DEFN) {
            return env.enclEnv.enclEnv;
        }

        if (env.enclInvokable != null && env.enclInvokable == encInvokable) {
            return findEnclosingInvokableEnv(env.enclEnv, encInvokable);
        }
        return env;
    }

    private SymbolEnv findEnclosingInvokableEnv(SymbolEnv env, BLangRecordTypeNode recordTypeNode) {
        if (env.enclEnv.node != null) {
            NodeKind kind = env.enclEnv.node.getKind();
            if (kind == NodeKind.ARROW_EXPR || kind == NodeKind.ON_FAIL || kind == NodeKind.CLASS_DEFN) {
                return env.enclEnv;
            }
        }

        if (env.enclType != null && env.enclType == recordTypeNode) {
            return findEnclosingInvokableEnv(env.enclEnv, recordTypeNode);
        }
        return env;
    }

    private boolean isFunctionArgument(BSymbol symbol, List<BLangSimpleVariable> params) {
        return params.stream().anyMatch(param -> (param.symbol.name.equals(symbol.name) &&
                param.getBType().tag == symbol.type.tag));
    }

    @Override
    public void visit(BLangFieldBasedAccess.BLangNSPrefixedFieldBasedAccess nsPrefixedFieldBasedAccess,
                      AnalyzerData data) {
        checkFieldBasedAccess(nsPrefixedFieldBasedAccess, true, data);
    }

    public void visit(BLangFieldBasedAccess fieldAccessExpr, AnalyzerData data) {
        checkFieldBasedAccess(fieldAccessExpr, false, data);
    }

    private void checkFieldBasedAccess(BLangFieldBasedAccess fieldAccessExpr, boolean isNsPrefixed, AnalyzerData data) {
        markLeafNode(fieldAccessExpr);

        // First analyze the accessible expression.
        BLangExpression containerExpression = fieldAccessExpr.expr;

        if (containerExpression instanceof BLangValueExpression) {
            ((BLangValueExpression) containerExpression).isLValue = fieldAccessExpr.isLValue;
            ((BLangValueExpression) containerExpression).isCompoundAssignmentLValue =
                    fieldAccessExpr.isCompoundAssignmentLValue;
        }

        BType varRefType = types.getTypeWithEffectiveIntersectionTypes(checkExpr(containerExpression, data));

        // Disallow `expr.ns:attrname` syntax on non xml expressions.
        if (isNsPrefixed && !isXmlAccess(fieldAccessExpr)) {
            dlog.error(fieldAccessExpr.pos, DiagnosticErrorCode.INVALID_FIELD_ACCESS_EXPRESSION);
            data.resultType = symTable.semanticError;
            return;
        }

        BType actualType;
        if (fieldAccessExpr.optionalFieldAccess) {
            if (fieldAccessExpr.isLValue || fieldAccessExpr.isCompoundAssignmentLValue) {
                dlog.error(fieldAccessExpr.pos, DiagnosticErrorCode.OPTIONAL_FIELD_ACCESS_NOT_REQUIRED_ON_LHS);
                data.resultType = symTable.semanticError;
                return;
            }
            actualType = checkOptionalFieldAccessExpr(fieldAccessExpr, varRefType,
                    names.fromIdNode(fieldAccessExpr.field), data);
        } else {
            actualType = checkFieldAccessExpr(fieldAccessExpr, varRefType, names.fromIdNode(fieldAccessExpr.field),
                                              data);

            if (actualType != symTable.semanticError &&
                    (fieldAccessExpr.isLValue || fieldAccessExpr.isCompoundAssignmentLValue)) {
                if (isAllReadonlyTypes(varRefType)) {
                    if (varRefType.tag != TypeTags.OBJECT || !isInitializationInInit(varRefType, data)) {
                        dlog.error(fieldAccessExpr.pos, DiagnosticErrorCode.CANNOT_UPDATE_READONLY_VALUE_OF_TYPE,
                                varRefType);
                        data.resultType = symTable.semanticError;
                        return;
                    }

                } else if (types.isSubTypeOfBaseType(varRefType, TypeTags.RECORD) &&
                        isInvalidReadonlyFieldUpdate(varRefType, fieldAccessExpr.field.value)) {
                    dlog.error(fieldAccessExpr.pos, DiagnosticErrorCode.CANNOT_UPDATE_READONLY_RECORD_FIELD,
                            fieldAccessExpr.field.value, varRefType);
                    data.resultType = symTable.semanticError;
                    return;
                }
                // Object final field updates will be analyzed at dataflow analysis.
            }
        }

        data.resultType = types.checkType(fieldAccessExpr, actualType, data.expType);
    }

    private boolean isAllReadonlyTypes(BType type) {
        if (type.tag != TypeTags.UNION) {
            return Symbols.isFlagOn(type.flags, Flags.READONLY);
        }

        for (BType memberType : ((BUnionType) type).getMemberTypes()) {
            if (!isAllReadonlyTypes(memberType)) {
                return false;
            }
        }
        return true;
    }

    private boolean isInitializationInInit(BType type, AnalyzerData data) {
        BObjectType objectType = (BObjectType) type;
        BObjectTypeSymbol objectTypeSymbol = (BObjectTypeSymbol) objectType.tsymbol;
        BAttachedFunction initializerFunc = objectTypeSymbol.initializerFunc;

        return data.env.enclInvokable != null && initializerFunc != null &&
                data.env.enclInvokable.symbol == initializerFunc.symbol;
    }

    private boolean isInvalidReadonlyFieldUpdate(BType type, String fieldName) {
        if (Types.getReferredType(type).tag == TypeTags.RECORD) {
            if (Symbols.isFlagOn(type.flags, Flags.READONLY)) {
                return true;
            }

            BRecordType recordType = (BRecordType) Types.getReferredType(type);
            for (BField field : recordType.fields.values()) {
                if (!field.name.value.equals(fieldName)) {
                    continue;
                }

                return Symbols.isFlagOn(field.symbol.flags, Flags.READONLY);
            }
            return recordType.sealed;
        }

        // For unions, we consider this an invalid update only if it is invalid for all member types. If for at least
        // one member this is valid, we allow this at compile time with the potential to fail at runtime.
        boolean allInvalidUpdates = true;
        for (BType memberType : ((BUnionType) Types.getReferredType(type)).getMemberTypes()) {
            if (!isInvalidReadonlyFieldUpdate(memberType, fieldName)) {
                allInvalidUpdates = false;
            }
        }
        return allInvalidUpdates;
    }

    private boolean isXmlAccess(BLangFieldBasedAccess fieldAccessExpr) {
        BLangExpression expr = fieldAccessExpr.expr;
        BType exprType = Types.getReferredType(expr.getBType());

        if (exprType.tag == TypeTags.XML || exprType.tag == TypeTags.XML_ELEMENT) {
            return true;
        }

        if (expr.getKind() == NodeKind.FIELD_BASED_ACCESS_EXPR  && hasLaxOriginalType((BLangFieldBasedAccess) expr)
                && exprType.tag == TypeTags.UNION) {
            Set<BType> memberTypes = ((BUnionType) exprType).getMemberTypes();
            return memberTypes.contains(symTable.xmlType) || memberTypes.contains(symTable.xmlElementType);
          }

        return false;
    }

    public void visit(BLangIndexBasedAccess indexBasedAccessExpr, AnalyzerData data) {
        markLeafNode(indexBasedAccessExpr);

        // First analyze the variable reference expression.
        BLangExpression containerExpression = indexBasedAccessExpr.expr;
        if (containerExpression.getKind() ==  NodeKind.TYPEDESC_EXPRESSION) {
            dlog.error(indexBasedAccessExpr.pos, DiagnosticErrorCode.OPERATION_DOES_NOT_SUPPORT_MEMBER_ACCESS,
                    ((BLangTypedescExpr) containerExpression).typeNode);
            data.resultType = symTable.semanticError;
            return;
        }

        if (containerExpression instanceof BLangValueExpression) {
            ((BLangValueExpression) containerExpression).isLValue = indexBasedAccessExpr.isLValue;
            ((BLangValueExpression) containerExpression).isCompoundAssignmentLValue =
                    indexBasedAccessExpr.isCompoundAssignmentLValue;
        }

        boolean isStringValue = containerExpression.getBType() != null
                && Types.getReferredType(containerExpression.getBType()).tag == TypeTags.STRING;
        if (!isStringValue) {
            checkExpr(containerExpression, symTable.noType, data);
        }

        if (indexBasedAccessExpr.indexExpr.getKind() == NodeKind.TABLE_MULTI_KEY &&
                Types.getReferredType(containerExpression.getBType()).tag != TypeTags.TABLE) {
            dlog.error(indexBasedAccessExpr.pos, DiagnosticErrorCode.MULTI_KEY_MEMBER_ACCESS_NOT_SUPPORTED,
                       containerExpression.getBType());
            data.resultType = symTable.semanticError;
            return;
        }

        BType actualType = checkIndexAccessExpr(indexBasedAccessExpr, data);

        BType exprType = containerExpression.getBType();
        BLangExpression indexExpr = indexBasedAccessExpr.indexExpr;

        if (actualType != symTable.semanticError &&
                (indexBasedAccessExpr.isLValue || indexBasedAccessExpr.isCompoundAssignmentLValue)) {
            if (isAllReadonlyTypes(exprType)) {
                dlog.error(indexBasedAccessExpr.pos, DiagnosticErrorCode.CANNOT_UPDATE_READONLY_VALUE_OF_TYPE,
                        exprType);
                data.resultType = symTable.semanticError;
                return;
            } else if (types.isSubTypeOfBaseType(exprType, TypeTags.RECORD) && isConstExpr(indexExpr) &&
                    isInvalidReadonlyFieldUpdate(exprType, getConstFieldName(indexExpr))) {
                dlog.error(indexBasedAccessExpr.pos, DiagnosticErrorCode.CANNOT_UPDATE_READONLY_RECORD_FIELD,
                        getConstFieldName(indexExpr), exprType);
                data.resultType = symTable.semanticError;
                return;
            }
        }

        // If this is on lhs, no need to do type checking further. And null/error
        // will not propagate from parent expressions
        if (indexBasedAccessExpr.isLValue) {
            indexBasedAccessExpr.originalType = actualType;
            indexBasedAccessExpr.setBType(actualType);
            data.resultType = actualType;
            return;
        }

        data.resultType = this.types.checkType(indexBasedAccessExpr, actualType, data.expType);
    }

    public void visit(BLangInvocation iExpr, AnalyzerData data) {
        // Variable ref expression null means this is the leaf node of the variable ref expression tree
        // e.g. foo();, foo(), foo().k;
        if (iExpr.expr == null) {
            // This is a function invocation expression. e.g. foo()
            checkFunctionInvocationExpr(iExpr, data);
            return;
        }

        // Module aliases cannot be used with methods
        if (invalidModuleAliasUsage(iExpr)) {
            return;
        }

        // Find the variable reference expression type
        checkExpr(iExpr.expr, symTable.noType, data);

        BType varRefType = iExpr.expr.getBType();
        visitInvocation(iExpr, varRefType, data);
    }

    private void visitInvocation(BLangInvocation iExpr, BType varRefType, AnalyzerData data) {
        switch (varRefType.tag) {
            case TypeTags.OBJECT:
                // Invoking a function bound to an object
                // First check whether there exist a function with this name
                // Then perform arg and param matching
                checkObjectFunctionInvocationExpr(iExpr, (BObjectType) varRefType, data);
                break;
            case TypeTags.RECORD:
                checkFieldFunctionPointer(iExpr, data);
                break;
            case TypeTags.NONE:
                dlog.error(iExpr.pos, DiagnosticErrorCode.UNDEFINED_FUNCTION, iExpr.name);
                break;
            case TypeTags.TYPEREFDESC:
                visitInvocation(iExpr, Types.getReferredType(varRefType), data);
                break;
            case TypeTags.INTERSECTION:
                visitInvocation(iExpr, ((BIntersectionType) varRefType).effectiveType, data);
                break;
            case TypeTags.SEMANTIC_ERROR:
                break;
            default:
                checkInLangLib(iExpr, varRefType, data);
        }
    }

    public void visit(BLangErrorConstructorExpr errorConstructorExpr, AnalyzerData data) {
        BLangUserDefinedType userProvidedTypeRef = errorConstructorExpr.errorTypeRef;
        if (userProvidedTypeRef != null) {
            symResolver.resolveTypeNode(userProvidedTypeRef, data.env,
                                        DiagnosticErrorCode.UNDEFINED_ERROR_TYPE_DESCRIPTOR);
        }
        validateErrorConstructorPositionalArgs(errorConstructorExpr, data);

        List<BType> expandedCandidates = getTypeCandidatesForErrorConstructor(errorConstructorExpr, data);

        List<BType> errorDetailTypes = new ArrayList<>(expandedCandidates.size());
        for (BType expandedCandidate : expandedCandidates) {
            BType detailType = ((BErrorType) Types.getReferredType(expandedCandidate)).detailType;
            errorDetailTypes.add(Types.getReferredType(detailType));
        }

        BType detailCandidate;
        if (errorDetailTypes.size() == 1) {
            detailCandidate = errorDetailTypes.get(0);
        } else {
            detailCandidate = BUnionType.create(null, new LinkedHashSet<>(errorDetailTypes));
        }

        BLangRecordLiteral recordLiteral = createRecordLiteralForErrorConstructor(errorConstructorExpr);
        BType inferredDetailType = checkExprSilent(recordLiteral, detailCandidate, data);

        int index = errorDetailTypes.indexOf(inferredDetailType);
        BType selectedCandidate = index < 0 ? symTable.semanticError : expandedCandidates.get(index);

        if (selectedCandidate != symTable.semanticError
                && (userProvidedTypeRef == null
                || Types.getReferredType(userProvidedTypeRef.getBType()) == Types.getReferredType(selectedCandidate))) {
            checkProvidedErrorDetails(errorConstructorExpr, inferredDetailType, data);
            // TODO: When the `userProvidedTypeRef` is present diagnostic message is provided for just `error`
            // https://github.com/ballerina-platform/ballerina-lang/issues/33574
            data.resultType = types.checkType(errorConstructorExpr.pos, selectedCandidate, data.expType,
                    DiagnosticErrorCode.INCOMPATIBLE_TYPES);
            return;
        }

        if (userProvidedTypeRef == null && errorDetailTypes.size() > 1) {
            dlog.error(errorConstructorExpr.pos, DiagnosticErrorCode.CANNOT_INFER_ERROR_TYPE, data.expType);
        }

        boolean validTypeRefFound = false;
        // Error details provided does not match the contextually expected error type.
        // if type reference is not provided let's take the `ballerina/lang.error:error` as the expected type.
        BErrorType errorType;
        if (userProvidedTypeRef != null
                && Types.getReferredType(userProvidedTypeRef.getBType()).tag == TypeTags.ERROR) {
            errorType = (BErrorType) Types.getReferredType(userProvidedTypeRef.getBType());
            validTypeRefFound = true;
        } else if (expandedCandidates.size() == 1) {
            errorType = (BErrorType) Types.getReferredType(expandedCandidates.get(0));
        } else {
            errorType = symTable.errorType;
        }
        List<BLangNamedArgsExpression> namedArgs =
                checkProvidedErrorDetails(errorConstructorExpr, errorType.detailType, data);

        BType detailType = errorType.detailType;

        if (Types.getReferredType(detailType).tag == TypeTags.MAP) {
            BType errorDetailTypeConstraint = ((BMapType) Types.getReferredType(detailType)).constraint;
            for (BLangNamedArgsExpression namedArgExpr: namedArgs) {
                if (!types.isAssignable(namedArgExpr.expr.getBType(), errorDetailTypeConstraint)) {
                    dlog.error(namedArgExpr.pos, DiagnosticErrorCode.INVALID_ERROR_DETAIL_ARG_TYPE,
                               namedArgExpr.name, errorDetailTypeConstraint, namedArgExpr.expr.getBType());
                }
            }
        } else if (Types.getReferredType(detailType).tag == TypeTags.RECORD) {
            BRecordType targetErrorDetailRec = (BRecordType) Types.getReferredType(errorType.detailType);

            LinkedList<String> missingRequiredFields = targetErrorDetailRec.fields.values().stream()
                    .filter(f -> (f.symbol.flags & Flags.REQUIRED) == Flags.REQUIRED)
                    .map(f -> f.name.value)
                    .collect(Collectors.toCollection(LinkedList::new));

            LinkedHashMap<String, BField> targetFields = targetErrorDetailRec.fields;
            for (BLangNamedArgsExpression namedArg : namedArgs) {
                BField field = targetFields.get(namedArg.name.value);
                Location pos = namedArg.pos;
                if (field == null) {
                    if (targetErrorDetailRec.sealed) {
                        dlog.error(pos, DiagnosticErrorCode.UNKNOWN_DETAIL_ARG_TO_CLOSED_ERROR_DETAIL_REC,
                                namedArg.name, targetErrorDetailRec);
                    } else if (targetFields.isEmpty()
                            && !types.isAssignable(namedArg.expr.getBType(), targetErrorDetailRec.restFieldType)) {
                        dlog.error(pos, DiagnosticErrorCode.INVALID_ERROR_DETAIL_REST_ARG_TYPE,
                                namedArg.name, targetErrorDetailRec);
                    }
                } else {
                    missingRequiredFields.remove(namedArg.name.value);
                    if (!types.isAssignable(namedArg.expr.getBType(), field.type)) {
                        dlog.error(pos, DiagnosticErrorCode.INVALID_ERROR_DETAIL_ARG_TYPE,
                                   namedArg.name, field.type, namedArg.expr.getBType());
                    }
                }
            }

            for (String requiredField : missingRequiredFields) {
                dlog.error(errorConstructorExpr.pos, DiagnosticErrorCode.MISSING_ERROR_DETAIL_ARG, requiredField);
            }
        }

        if (userProvidedTypeRef != null) {
            errorConstructorExpr.setBType(Types.getReferredType(userProvidedTypeRef.getBType()));
        } else {
            errorConstructorExpr.setBType(errorType);
        }

        BType resolvedType = errorConstructorExpr.getBType();
        if (resolvedType != symTable.semanticError && data.expType != symTable.noType &&
                !types.isAssignable(resolvedType, data.expType)) {
            if (validTypeRefFound) {
                dlog.error(errorConstructorExpr.pos, DiagnosticErrorCode.INCOMPATIBLE_TYPES,
                        data.expType, userProvidedTypeRef);
            } else {
                dlog.error(errorConstructorExpr.pos,
                        DiagnosticErrorCode.ERROR_CONSTRUCTOR_COMPATIBLE_TYPE_NOT_FOUND, data.expType);
            }
            data.resultType = symTable.semanticError;
            return;
        }
        data.resultType = resolvedType;
    }

    private void validateErrorConstructorPositionalArgs(BLangErrorConstructorExpr errorConstructorExpr,
                                                        AnalyzerData data) {
        // Parser handle the missing error message case, and too many positional argument cases.
        if (errorConstructorExpr.positionalArgs.isEmpty()) {
            return;
        }

        checkExpr(errorConstructorExpr.positionalArgs.get(0), symTable.stringType, data);

        int positionalArgCount = errorConstructorExpr.positionalArgs.size();
        if (positionalArgCount > 1) {
            checkExpr(errorConstructorExpr.positionalArgs.get(1), symTable.errorOrNilType, data);
        }

        // todo: Need to add type-checking when fixing #29247 for positional args beyond second arg.
    }

    private BType checkExprSilent(BLangExpression expr, BType expType, AnalyzerData data) {
        boolean prevNonErrorLoggingCheck = data.nonErrorLoggingCheck;
        data.nonErrorLoggingCheck = true;
        int errorCount = this.dlog.errorCount();
        this.dlog.mute();

        BType type = checkExpr(expr, expType, data);

        data.nonErrorLoggingCheck = prevNonErrorLoggingCheck;
        dlog.setErrorCount(errorCount);
        if (!prevNonErrorLoggingCheck) {
            this.dlog.unmute();
        }

        return type;
    }

    private BLangRecordLiteral createRecordLiteralForErrorConstructor(BLangErrorConstructorExpr errorConstructorExpr) {
        BLangRecordLiteral recordLiteral = (BLangRecordLiteral) TreeBuilder.createRecordLiteralNode();
        for (NamedArgNode namedArg : errorConstructorExpr.getNamedArgs()) {
            BLangRecordKeyValueField field =
                    (BLangRecordKeyValueField) TreeBuilder.createRecordKeyValue();
            field.valueExpr = (BLangExpression) namedArg.getExpression();
            BLangLiteral expr = new BLangLiteral();
            expr.value = namedArg.getName().value;
            expr.setBType(symTable.stringType);
            field.key = new BLangRecordKey(expr);
            recordLiteral.fields.add(field);
        }
        return recordLiteral;
    }

    private List<BType> getTypeCandidatesForErrorConstructor(BLangErrorConstructorExpr errorConstructorExpr,
                                                             AnalyzerData data) {
        BLangUserDefinedType errorTypeRef = errorConstructorExpr.errorTypeRef;
        if (errorTypeRef == null) {
            // If contextually expected type for error constructor without type-ref contain errors take it.
            // Else take default error type as the contextually expected type.
            if (Types.getReferredType(data.expType).tag == TypeTags.ERROR) {
                return List.of(data.expType);
            } else if (types.isAssignable(data.expType, symTable.errorType) || data.expType.tag == TypeTags.UNION) {
                return expandExpectedErrorTypes(data.expType);
            }
        } else {
            // if `errorTypeRef.type == semanticError` then an error is already logged.
            BType errorType = Types.getReferredType(errorTypeRef.getBType());
            if (errorType.tag != TypeTags.ERROR) {
                if (errorType.tag != TypeTags.SEMANTIC_ERROR) {
                    dlog.error(errorTypeRef.pos, DiagnosticErrorCode.INVALID_ERROR_TYPE_REFERENCE, errorTypeRef);
                    errorConstructorExpr.errorTypeRef.setBType(symTable.semanticError);
                }
            } else {
                return List.of(errorTypeRef.getBType());
            }
        }

        return List.of(symTable.errorType);
    }

    private List<BType> expandExpectedErrorTypes(BType candidateType) {
        BType referredType = Types.getReferredType(candidateType);
        List<BType> expandedCandidates = new ArrayList<>();
        if (referredType.tag == TypeTags.UNION) {
            for (BType memberType : ((BUnionType) referredType).getMemberTypes()) {
                memberType = Types.getReferredType(memberType);
                if (types.isAssignable(memberType, symTable.errorType)) {
                    if (memberType.tag == TypeTags.INTERSECTION) {
                        expandedCandidates.add(((BIntersectionType) memberType).effectiveType);
                    } else {
                        expandedCandidates.add(memberType);
                    }
                }
            }
        } else if (types.isAssignable(candidateType, symTable.errorType)) {
            if (referredType.tag == TypeTags.INTERSECTION) {
                expandedCandidates.add(((BIntersectionType) referredType).effectiveType);
            } else {
                expandedCandidates.add(candidateType);
            }
        }
        return expandedCandidates;
    }

    public void visit(BLangInvocation.BLangActionInvocation aInv, AnalyzerData data) {
        // For an action invocation, this will only be satisfied when it's an async call of a function.
        // e.g., start foo();
        if (aInv.expr == null) {
            checkFunctionInvocationExpr(aInv, data);
            return;
        }

        // Module aliases cannot be used with remote method call actions
        if (invalidModuleAliasUsage(aInv)) {
            return;
        }

        // Find the variable reference expression type
        checkExpr(aInv.expr, symTable.noType, data);
        BLangExpression varRef = aInv.expr;

        checkActionInvocation(aInv, varRef.getBType(), data);
    }

    private void checkActionInvocation(BLangInvocation.BLangActionInvocation aInv, BType type, AnalyzerData data) {
        switch (type.tag) {
            case TypeTags.OBJECT:
                checkActionInvocation(aInv, (BObjectType) type, data);
                break;
            case TypeTags.RECORD:
                checkFieldFunctionPointer(aInv, data);
                break;
            case TypeTags.NONE:
                dlog.error(aInv.pos, DiagnosticErrorCode.UNDEFINED_FUNCTION, aInv.name);
                data.resultType = symTable.semanticError;
                break;
            case TypeTags.TYPEREFDESC:
                checkActionInvocation(aInv, Types.getReferredType(type), data);
                break;
            case TypeTags.SEMANTIC_ERROR:
            default:
                dlog.error(aInv.pos, DiagnosticErrorCode.INVALID_ACTION_INVOCATION, type);
                data.resultType = symTable.semanticError;
                break;
        }
    }

    private boolean invalidModuleAliasUsage(BLangInvocation invocation) {
        Name pkgAlias = names.fromIdNode(invocation.pkgAlias);
        if (pkgAlias != Names.EMPTY) {
            dlog.error(invocation.pos, DiagnosticErrorCode.PKG_ALIAS_NOT_ALLOWED_HERE);
            return true;
        }
        return false;
    }

    public void visit(BLangLetExpression letExpression, AnalyzerData data) {
        BLetSymbol letSymbol = new BLetSymbol(SymTag.LET, Flags.asMask(new HashSet<>(Lists.of())),
                                              new Name(String.format("$let_symbol_%d$", data.letCount++)),
                data.env.enclPkg.symbol.pkgID, letExpression.getBType(), data.env.scope.owner,
                                              letExpression.pos);
        letExpression.env = SymbolEnv.createExprEnv(letExpression, data.env, letSymbol);
        for (BLangLetVariable letVariable : letExpression.letVarDeclarations) {
            semanticAnalyzer.analyzeNode((BLangNode) letVariable.definitionNode, letExpression.env);
        }
        BType exprType = checkExpr(letExpression.expr, letExpression.env, data.expType, data);
        types.checkType(letExpression, exprType, data.expType);
    }

    private void checkInLangLib(BLangInvocation iExpr, BType varRefType, AnalyzerData data) {
        BSymbol langLibMethodSymbol = getLangLibMethod(iExpr, Types.getReferredType(varRefType), data);
        if (langLibMethodSymbol == symTable.notFoundSymbol) {
            dlog.error(iExpr.name.pos, DiagnosticErrorCode.UNDEFINED_FUNCTION_IN_TYPE, iExpr.name.value,
                       iExpr.expr.getBType());
            data.resultType = symTable.semanticError;
            return;
        }

        if (checkInvalidImmutableValueUpdate(iExpr, varRefType, langLibMethodSymbol, data)) {
            return;
        }

        checkIllegalStorageSizeChangeMethodCall(iExpr, varRefType, data);
    }

    private boolean checkInvalidImmutableValueUpdate(BLangInvocation iExpr, BType varRefType,
                                                     BSymbol langLibMethodSymbol, AnalyzerData data) {
        if (!Symbols.isFlagOn(varRefType.flags, Flags.READONLY)) {
            return false;
        }

        String packageId = langLibMethodSymbol.pkgID.name.value;

        if (!modifierFunctions.containsKey(packageId)) {
            return false;
        }

        String funcName = langLibMethodSymbol.name.value;
        if (!modifierFunctions.get(packageId).contains(funcName)) {
            return false;
        }

        if (funcName.equals("mergeJson") && Types.getReferredType(varRefType).tag != TypeTags.MAP) {
            return false;
        }
        if (funcName.equals("strip") && TypeTags.isXMLTypeTag(Types.getReferredType(varRefType).tag)) {
            return false;
        }

        dlog.error(iExpr.pos, DiagnosticErrorCode.CANNOT_UPDATE_READONLY_VALUE_OF_TYPE, varRefType);
        data.resultType = symTable.semanticError;
        return true;
    }

    private boolean isFixedLengthList(BType type) {
        switch(type.tag) {
            case TypeTags.ARRAY:
                return (((BArrayType) type).state != BArrayState.OPEN);
            case TypeTags.TUPLE:
                return (((BTupleType) type).restType == null);
            case TypeTags.UNION:
                BUnionType unionType = (BUnionType) type;
                for (BType member : unionType.getMemberTypes()) {
                    if (!isFixedLengthList(member)) {
                        return false;
                    }
                }
                return true;
            default:
                return false;
        }
    }

    private void checkIllegalStorageSizeChangeMethodCall(BLangInvocation iExpr, BType varRefType, AnalyzerData data) {
        String invocationName = iExpr.name.getValue();
        if (!listLengthModifierFunctions.contains(invocationName)) {
            return;
        }

        if (isFixedLengthList(varRefType)) {
            dlog.error(iExpr.name.pos, DiagnosticErrorCode.ILLEGAL_FUNCTION_CHANGE_LIST_SIZE, invocationName,
                       varRefType);
            data.resultType = symTable.semanticError;
            return;
        }

        if (isShiftOnIncompatibleTuples(varRefType, invocationName)) {
            dlog.error(iExpr.name.pos, DiagnosticErrorCode.ILLEGAL_FUNCTION_CHANGE_TUPLE_SHAPE, invocationName,
                    varRefType);
            data.resultType = symTable.semanticError;
            return;
        }
    }

    private boolean isShiftOnIncompatibleTuples(BType varRefType, String invocationName) {
        if ((varRefType.tag == TypeTags.TUPLE) && (invocationName.compareTo(FUNCTION_NAME_SHIFT) == 0) &&
                hasDifferentTypeThanRest((BTupleType) varRefType)) {
            return true;
        }

        if ((varRefType.tag == TypeTags.UNION) && (invocationName.compareTo(FUNCTION_NAME_SHIFT) == 0)) {
            BUnionType unionVarRef = (BUnionType) varRefType;
            boolean allMemberAreFixedShapeTuples = true;
            for (BType member : unionVarRef.getMemberTypes()) {
                if (member.tag != TypeTags.TUPLE) {
                    allMemberAreFixedShapeTuples = false;
                    break;
                }
                if (!hasDifferentTypeThanRest((BTupleType) member)) {
                    allMemberAreFixedShapeTuples = false;
                    break;
                }
            }
            return allMemberAreFixedShapeTuples;
        }
        return false;
    }

    private boolean hasDifferentTypeThanRest(BTupleType tupleType) {
        if (tupleType.restType == null) {
            return false;
        }

        for (BType member : tupleType.getTupleTypes()) {
            if (!types.isSameType(tupleType.restType, member)) {
                return true;
            }
        }
        return false;
    }

    private void checkFieldFunctionPointer(BLangInvocation iExpr, AnalyzerData data) {
        BType type = checkExpr(iExpr.expr, data);

        BLangIdentifier invocationIdentifier = iExpr.name;

        if (type == symTable.semanticError) {
            return;
        }
        BSymbol fieldSymbol = symResolver.resolveStructField(iExpr.pos, data.env,
                                                             names.fromIdNode(invocationIdentifier),
                                                             Types.getReferredType(type).tsymbol);

        if (fieldSymbol == symTable.notFoundSymbol) {
            checkIfLangLibMethodExists(iExpr, type, iExpr.name.pos, DiagnosticErrorCode.UNDEFINED_FIELD_IN_RECORD, data,
                                       invocationIdentifier, type);
            return;
        }

        if (fieldSymbol.kind != SymbolKind.FUNCTION) {
            checkIfLangLibMethodExists(iExpr, type, iExpr.pos, DiagnosticErrorCode.INVALID_METHOD_CALL_EXPR_ON_FIELD,
                                       data, fieldSymbol.type);
            return;
        }

        iExpr.symbol = fieldSymbol;
        iExpr.setBType(((BInvokableSymbol) fieldSymbol).retType);
        checkInvocationParamAndReturnType(iExpr, data);
        iExpr.functionPointerInvocation = true;
    }

    private void checkIfLangLibMethodExists(BLangInvocation iExpr, BType varRefType, Location pos,
                                            DiagnosticErrorCode errCode, AnalyzerData data, Object... diagMsgArgs) {
        BSymbol langLibMethodSymbol = getLangLibMethod(iExpr, varRefType, data);
        if (langLibMethodSymbol == symTable.notFoundSymbol) {
            dlog.error(pos, errCode, diagMsgArgs);
            data.resultType = symTable.semanticError;
        } else {
            checkInvalidImmutableValueUpdate(iExpr, varRefType, langLibMethodSymbol, data);
        }
    }

    @Override
    public void visit(BLangObjectConstructorExpression objectCtorExpression, AnalyzerData data) {
        BLangClassDefinition classNode = objectCtorExpression.classNode;
        classNode.oceEnvData.capturedClosureEnv = data.env;
        BLangClassDefinition originalClass = classNode.oceEnvData.originalClass;
        if (originalClass.cloneRef != null && !objectCtorExpression.defined) {
            classNode = (BLangClassDefinition) originalClass.cloneRef;
            symbolEnter.defineClassDefinition(classNode, data.env);
            objectCtorExpression.defined = true;
        }

        // TODO: check referenced type
        BObjectType objectType;
        if (objectCtorExpression.referenceType == null && objectCtorExpression.expectedType != null) {
            objectType = (BObjectType) objectCtorExpression.classNode.getBType();
            if (Types.getReferredType(objectCtorExpression.expectedType).tag == TypeTags.OBJECT) {
                BObjectType expObjType = (BObjectType) types
                        .getReferredType(objectCtorExpression.expectedType);
                objectType.typeIdSet = expObjType.typeIdSet;
            } else if (objectCtorExpression.expectedType.tag != TypeTags.NONE) {
                if (!checkAndLoadTypeIdSet(objectCtorExpression.expectedType, objectType)) {
                    dlog.error(objectCtorExpression.pos, DiagnosticErrorCode.INVALID_TYPE_OBJECT_CONSTRUCTOR,
                            objectCtorExpression.expectedType);
                    data.resultType = symTable.semanticError;
                    return;
                }
            }
        }
        BLangTypeInit cIExpr = objectCtorExpression.typeInit;
        BType actualType = symResolver.resolveTypeNode(cIExpr.userDefinedType, data.env);
        if (actualType == symTable.semanticError) {
            data.resultType = symTable.semanticError;
            return;
        }

        BObjectType actualObjectType = (BObjectType) actualType;
        List<BLangType> typeRefs = classNode.typeRefs;
        SymbolEnv typeDefEnv = SymbolEnv.createObjectConstructorObjectEnv(classNode, data.env);
        classNode.oceEnvData.typeInit = objectCtorExpression.typeInit;

        dlog.unmute();
        if (Symbols.isFlagOn(data.expType.flags, Flags.READONLY)) {
            handleObjectConstrExprForReadOnly(objectCtorExpression, actualObjectType, typeDefEnv, false, data);
        } else if (!typeRefs.isEmpty() && Symbols.isFlagOn(typeRefs.get(0).getBType().flags,
                Flags.READONLY)) {
            handleObjectConstrExprForReadOnly(objectCtorExpression, actualObjectType, typeDefEnv, true, data);
        } else {
            semanticAnalyzer.analyzeNode(classNode, typeDefEnv);
        }
        dlog.unmute();
        markConstructedObjectIsolatedness(actualObjectType);

        if (((BObjectTypeSymbol) actualType.tsymbol).initializerFunc != null) {
            cIExpr.initInvocation.symbol = ((BObjectTypeSymbol) actualType.tsymbol).initializerFunc.symbol;
            checkInvocationParam(cIExpr.initInvocation, data);
            cIExpr.initInvocation.setBType(((BInvokableSymbol) cIExpr.initInvocation.symbol).retType);
        } else {
            // If the initializerFunc is null then this is a default constructor invocation. Hence should not
            // pass any arguments.
            if (!isValidInitInvocation(cIExpr, (BObjectType) actualType, data)) {
                return;
            }
        }
        if (cIExpr.initInvocation.getBType() == null) {
            cIExpr.initInvocation.setBType(symTable.nilType);
        }
        BType actualTypeInitType = getObjectConstructorReturnType(actualType, cIExpr.initInvocation.getBType(), data);
        data.resultType = types.checkType(cIExpr, actualTypeInitType, data.expType);
    }

    private boolean isDefiniteObjectType(BType bType, Set<BTypeIdSet> typeIdSets) {
        BType type = Types.getReferredType(bType);
        if (type.tag != TypeTags.OBJECT && type.tag != TypeTags.UNION) {
            return false;
        }

        Set<BType> visitedTypes = new HashSet<>();
        if (!collectObjectTypeIds(type, typeIdSets, visitedTypes)) {
            return false;
        }
        return typeIdSets.size() <= 1;
    }

    private boolean collectObjectTypeIds(BType type, Set<BTypeIdSet> typeIdSets, Set<BType> visitedTypes) {
        if (type.tag == TypeTags.OBJECT) {
            var objectType = (BObjectType) type;
            typeIdSets.add(objectType.typeIdSet);
            return true;
        }
        if (type.tag == TypeTags.UNION) {
            if (!visitedTypes.add(type)) {
                return true;
            }
            for (BType member : ((BUnionType) type).getMemberTypes()) {
                if (!collectObjectTypeIds(member, typeIdSets, visitedTypes)) {
                    return false;
                }
            }
            return true;
        }
        return false;
    }

    private boolean checkAndLoadTypeIdSet(BType type, BObjectType objectType) {
        Set<BTypeIdSet> typeIdSets = new HashSet<>();
        if (!isDefiniteObjectType(type, typeIdSets)) {
            return false;
        }
        if (typeIdSets.isEmpty()) {
            objectType.typeIdSet = BTypeIdSet.emptySet();
            return true;
        }
        var typeIdIterator = typeIdSets.iterator();
        if (typeIdIterator.hasNext()) {
            BTypeIdSet typeIdSet = typeIdIterator.next();
            objectType.typeIdSet = typeIdSet;
            return true;
        }
        return true;
    }

    public void visit(BLangTypeInit cIExpr, AnalyzerData data) {
        if ((data.expType.tag == TypeTags.ANY && cIExpr.userDefinedType == null) ||
                data.expType.tag == TypeTags.RECORD) {
            dlog.error(cIExpr.pos, DiagnosticErrorCode.INVALID_TYPE_NEW_LITERAL, data.expType);
            data.resultType = symTable.semanticError;
            return;
        }

        BType actualType;
        if (cIExpr.userDefinedType != null) {
            actualType = symResolver.resolveTypeNode(cIExpr.userDefinedType, data.env);
        } else {
            actualType = data.expType;
        }

        if (actualType == symTable.semanticError) {
            //TODO dlog error?
            data.resultType = symTable.semanticError;
            return;
        }

        actualType = Types.getReferredType(actualType);

        if (actualType.tag == TypeTags.INTERSECTION) {
            actualType = ((BIntersectionType) actualType).effectiveType;
        }

        switch (actualType.tag) {
            case TypeTags.OBJECT:
                BObjectType actualObjectType = (BObjectType) actualType;

                if ((actualType.tsymbol.flags & Flags.CLASS) != Flags.CLASS) {
                    dlog.error(cIExpr.pos, DiagnosticErrorCode.CANNOT_INITIALIZE_ABSTRACT_OBJECT,
                            actualType.tsymbol);
                    cIExpr.initInvocation.argExprs.forEach(expr -> checkExpr(expr, symTable.noType, data));
                    data.resultType = symTable.semanticError;
                    return;
                }

                if (actualObjectType.classDef != null && actualObjectType.classDef.flagSet.contains(Flag.OBJECT_CTOR)) {
                    if (cIExpr.initInvocation != null && actualObjectType.classDef.oceEnvData.typeInit != null) {
                        actualObjectType.classDef.oceEnvData.typeInit = cIExpr;
                    }
                    markConstructedObjectIsolatedness(actualObjectType);
                }
                if (((BObjectTypeSymbol) actualType.tsymbol).initializerFunc != null) {
                    cIExpr.initInvocation.symbol = ((BObjectTypeSymbol) actualType.tsymbol).initializerFunc.symbol;
                    checkInvocationParam(cIExpr.initInvocation, data);
                    cIExpr.initInvocation.setBType(((BInvokableSymbol) cIExpr.initInvocation.symbol).retType);
                } else {
                    // If the initializerFunc is null then this is a default constructor invocation. Hence should not
                    // pass any arguments.
                    if (!isValidInitInvocation(cIExpr, (BObjectType) actualType, data)) {
                        return;
                    }
                }
                break;
            case TypeTags.STREAM:
                if (cIExpr.initInvocation.argExprs.size() > 1) {
                    dlog.error(cIExpr.pos, DiagnosticErrorCode.INVALID_STREAM_CONSTRUCTOR, cIExpr.initInvocation);
                    data.resultType = symTable.semanticError;
                    return;
                }

                BStreamType actualStreamType = (BStreamType) actualType;
                if (actualStreamType.completionType != null) {
                    BType completionType = actualStreamType.completionType;
                    if (completionType.tag != symTable.nilType.tag && !types.containsErrorType(completionType)) {
                        dlog.error(cIExpr.pos, DiagnosticErrorCode.ERROR_TYPE_EXPECTED, completionType.toString());
                        data.resultType = symTable.semanticError;
                        return;
                    }
                }

                if (!cIExpr.initInvocation.argExprs.isEmpty()) {
                    BLangExpression iteratorExpr = cIExpr.initInvocation.argExprs.get(0);
                    BType constructType = checkExpr(iteratorExpr, symTable.noType, data);
                    BUnionType expectedNextReturnType =
                            createNextReturnType(cIExpr.pos, (BStreamType) actualType, data);
                    if (constructType.tag != TypeTags.OBJECT) {
                        dlog.error(iteratorExpr.pos, DiagnosticErrorCode.INVALID_STREAM_CONSTRUCTOR_ITERATOR,
                                expectedNextReturnType, constructType);
                        data.resultType = symTable.semanticError;
                        return;
                    }
                    BAttachedFunction closeFunc = types.getAttachedFuncFromObject((BObjectType) constructType,
                            BLangCompilerConstants.CLOSE_FUNC);
                    if (closeFunc != null) {
                        BType closeableIteratorType = symTable.langQueryModuleSymbol.scope
                                .lookup(Names.ABSTRACT_STREAM_CLOSEABLE_ITERATOR).symbol.type;
                        if (!types.isAssignable(constructType, closeableIteratorType)) {
                            dlog.error(iteratorExpr.pos,
                                       DiagnosticErrorCode.INVALID_STREAM_CONSTRUCTOR_CLOSEABLE_ITERATOR,
                                       expectedNextReturnType, constructType);
                            data.resultType = symTable.semanticError;
                            return;
                        }
                    } else {
                        BType iteratorType = symTable.langQueryModuleSymbol.scope
                                .lookup(Names.ABSTRACT_STREAM_ITERATOR).symbol.type;
                        if (!types.isAssignable(constructType, iteratorType)) {
                            dlog.error(iteratorExpr.pos, DiagnosticErrorCode.INVALID_STREAM_CONSTRUCTOR_ITERATOR,
                                    expectedNextReturnType, constructType);
                            data.resultType = symTable.semanticError;
                            return;
                        }
                    }
                    BUnionType nextReturnType = types.getVarTypeFromIteratorFuncReturnType(constructType);
                    if (nextReturnType != null) {
                        types.checkType(iteratorExpr.pos, nextReturnType, expectedNextReturnType,
                                DiagnosticErrorCode.INCOMPATIBLE_TYPES);
                    } else {
                        dlog.error(constructType.tsymbol.getPosition(),
                                DiagnosticErrorCode.INVALID_NEXT_METHOD_RETURN_TYPE, expectedNextReturnType);
                    }
                }
                if (data.expType.tag != TypeTags.NONE && !types.isAssignable(actualType, data.expType)) {
                    dlog.error(cIExpr.pos, DiagnosticErrorCode.INCOMPATIBLE_TYPES, data.expType,
                            actualType);
                    data.resultType = symTable.semanticError;
                    return;
                }
                data.resultType = actualType;
                return;
            case TypeTags.UNION:
                List<BType> matchingMembers = findMembersWithMatchingInitFunc(cIExpr, (BUnionType) actualType, data);
                BType matchedType = getMatchingType(matchingMembers, cIExpr, actualType, data);
                cIExpr.initInvocation.setBType(symTable.nilType);

                if (matchedType.tag == TypeTags.OBJECT) {
                    if (((BObjectTypeSymbol) matchedType.tsymbol).initializerFunc != null) {
                        cIExpr.initInvocation.symbol = ((BObjectTypeSymbol) matchedType.tsymbol).initializerFunc.symbol;
                        checkInvocationParam(cIExpr.initInvocation, data);
                        cIExpr.initInvocation.setBType(((BInvokableSymbol) cIExpr.initInvocation.symbol).retType);
                        actualType = matchedType;
                        break;
                    } else {
                        if (!isValidInitInvocation(cIExpr, (BObjectType) matchedType, data)) {
                            return;
                        }
                    }
                }
                types.checkType(cIExpr, matchedType, data.expType);
                cIExpr.setBType(matchedType);
                data.resultType = matchedType;
                return;
            default:
                dlog.error(cIExpr.pos, DiagnosticErrorCode.CANNOT_INFER_OBJECT_TYPE_FROM_LHS, actualType);
                data.resultType = symTable.semanticError;
                return;
        }

        if (cIExpr.initInvocation.getBType() == null) {
            cIExpr.initInvocation.setBType(symTable.nilType);
        }
        BType actualTypeInitType = getObjectConstructorReturnType(actualType, cIExpr.initInvocation.getBType(), data);
        data.resultType = types.checkType(cIExpr, actualTypeInitType, data.expType);
    }

    private BUnionType createNextReturnType(Location pos, BStreamType streamType, AnalyzerData data) {
        BRecordType recordType = new BRecordType(null, Flags.ANONYMOUS);
        recordType.restFieldType = symTable.noType;
        recordType.sealed = true;

        Name fieldName = Names.VALUE;
        BField field = new BField(fieldName, pos, new BVarSymbol(Flags.PUBLIC,
                                                                 fieldName, data.env.enclPkg.packageID,
                                                                 streamType.constraint, data.env.scope.owner, pos,
                                                                 VIRTUAL));
        field.type = streamType.constraint;
        recordType.fields.put(field.name.value, field);

        recordType.tsymbol = Symbols.createRecordSymbol(Flags.ANONYMOUS, Names.EMPTY, data.env.enclPkg.packageID,
                                                        recordType, data.env.scope.owner, pos, VIRTUAL);
        recordType.tsymbol.scope = new Scope(data.env.scope.owner);
        recordType.tsymbol.scope.define(fieldName, field.symbol);

        LinkedHashSet<BType> retTypeMembers = new LinkedHashSet<>();
        retTypeMembers.add(recordType);
        retTypeMembers.addAll(types.getAllTypes(streamType.completionType, false));

        BUnionType unionType = BUnionType.create(null);
        unionType.addAll(retTypeMembers);
        unionType.tsymbol = Symbols.createTypeSymbol(SymTag.UNION_TYPE, 0, Names.EMPTY,
                data.env.enclPkg.symbol.pkgID, unionType, data.env.scope.owner, pos, VIRTUAL);

        return unionType;
    }

    private boolean isValidInitInvocation(BLangTypeInit cIExpr, BObjectType objType, AnalyzerData data) {

        if (!cIExpr.initInvocation.argExprs.isEmpty()
                && ((BObjectTypeSymbol) objType.tsymbol).initializerFunc == null) {
            dlog.error(cIExpr.pos, DiagnosticErrorCode.TOO_MANY_ARGS_FUNC_CALL,
                    cIExpr.initInvocation.name.value);
            cIExpr.initInvocation.argExprs.forEach(expr -> checkExpr(expr, symTable.noType, data));
            data.resultType = symTable.semanticError;
            return false;
        }
        return true;
    }

    private BType getObjectConstructorReturnType(BType objType, BType initRetType, AnalyzerData data) {
        if (initRetType.tag == TypeTags.UNION) {
            LinkedHashSet<BType> retTypeMembers = new LinkedHashSet<>();
            retTypeMembers.add(objType);

            retTypeMembers.addAll(((BUnionType) initRetType).getMemberTypes());
            retTypeMembers.remove(symTable.nilType);

            BUnionType unionType = BUnionType.create(null, retTypeMembers);
            unionType.tsymbol = Symbols.createTypeSymbol(SymTag.UNION_TYPE, 0,
                                                         Names.EMPTY, data.env.enclPkg.symbol.pkgID, unionType,
                    data.env.scope.owner, symTable.builtinPos, VIRTUAL);
            return unionType;
        } else if (initRetType.tag == TypeTags.NIL) {
            return objType;
        }
        return symTable.semanticError;
    }

    private List<BType> findMembersWithMatchingInitFunc(BLangTypeInit cIExpr, BUnionType lhsUnionType,
                                                        AnalyzerData data) {
        int objectCount = 0;

        for (BType type : lhsUnionType.getMemberTypes()) {
            BType memberType = Types.getReferredType(type);
            int tag = memberType.tag;

            if (tag == TypeTags.OBJECT) {
                objectCount++;
                continue;
            }

            if (tag != TypeTags.INTERSECTION) {
                continue;
            }

            if (((BIntersectionType) memberType).effectiveType.tag == TypeTags.OBJECT) {
                objectCount++;
            }
        }

        boolean containsSingleObject = objectCount == 1;

        List<BType> matchingLhsMemberTypes = new ArrayList<>();
        for (BType type : lhsUnionType.getMemberTypes()) {
            BType memberType = Types.getReferredType(type);
            if (memberType.tag != TypeTags.OBJECT) {
                // member is not an object.
                continue;
            }
            if ((memberType.tsymbol.flags & Flags.CLASS) != Flags.CLASS) {
                dlog.error(cIExpr.pos, DiagnosticErrorCode.CANNOT_INITIALIZE_ABSTRACT_OBJECT,
                        lhsUnionType.tsymbol);
            }

            if (containsSingleObject) {
                return Collections.singletonList(memberType);
            }

            BAttachedFunction initializerFunc = ((BObjectTypeSymbol) memberType.tsymbol).initializerFunc;
            if (isArgsMatchesFunction(cIExpr.argsExpr, initializerFunc, data)) {
                matchingLhsMemberTypes.add(memberType);
            }
        }
        return matchingLhsMemberTypes;
    }

    private BType getMatchingType(List<BType> matchingLhsMembers, BLangTypeInit cIExpr, BType lhsUnion,
                                  AnalyzerData data) {
        if (matchingLhsMembers.isEmpty()) {
            // No union type member found which matches with initializer expression.
            dlog.error(cIExpr.pos, DiagnosticErrorCode.CANNOT_INFER_OBJECT_TYPE_FROM_LHS, lhsUnion);
            data.resultType = symTable.semanticError;
            return symTable.semanticError;
        } else if (matchingLhsMembers.size() == 1) {
            // We have a correct match.
            return matchingLhsMembers.get(0).tsymbol.type;
        } else {
            // Multiple matches found.
            dlog.error(cIExpr.pos, DiagnosticErrorCode.AMBIGUOUS_TYPES, lhsUnion);
            data.resultType = symTable.semanticError;
            return symTable.semanticError;
        }
    }

    private boolean isArgsMatchesFunction(List<BLangExpression> invocationArguments, BAttachedFunction function,
                                          AnalyzerData data) {
        invocationArguments.forEach(expr -> checkExpr(expr, symTable.noType, data));

        if (function == null) {
            return invocationArguments.isEmpty();
        }

        if (function.symbol.params.isEmpty() && invocationArguments.isEmpty()) {
            return true;
        }

        List<BLangNamedArgsExpression> namedArgs = new ArrayList<>();
        List<BLangExpression> positionalArgs = new ArrayList<>();
        for (BLangExpression argument : invocationArguments) {
            if (argument.getKind() == NodeKind.NAMED_ARGS_EXPR) {
                namedArgs.add((BLangNamedArgsExpression) argument);
            } else {
                positionalArgs.add(argument);
            }
        }

        List<BVarSymbol> requiredParams = function.symbol.params.stream()
                .filter(param -> !param.isDefaultable)
                .collect(Collectors.toList());
        // Given named and positional arguments are less than required parameters.
        if (requiredParams.size() > invocationArguments.size()) {
            return false;
        }

        List<BVarSymbol> defaultableParams = function.symbol.params.stream()
                .filter(param -> param.isDefaultable)
                .collect(Collectors.toList());

        int givenRequiredParamCount = 0;
        for (int i = 0; i < positionalArgs.size(); i++) {
            if (function.symbol.params.size() > i) {
                givenRequiredParamCount++;
                BVarSymbol functionParam = function.symbol.params.get(i);
                // check the type compatibility of positional args against function params.
                if (!types.isAssignable(positionalArgs.get(i).getBType(), functionParam.type)) {
                    return false;
                }
                requiredParams.remove(functionParam);
                defaultableParams.remove(functionParam);
                continue;
            }

            if (function.symbol.restParam != null) {
                BType restParamType = ((BArrayType) function.symbol.restParam.type).eType;
                if (!types.isAssignable(positionalArgs.get(i).getBType(), restParamType)) {
                    return false;
                }
                continue;
            }

            // additional positional args given for function with no rest param
            return false;
        }

        for (BLangNamedArgsExpression namedArg : namedArgs) {
            boolean foundNamedArg = false;
            // check the type compatibility of named args against function params.
            List<BVarSymbol> params = function.symbol.params;
            for (int i = givenRequiredParamCount; i < params.size(); i++) {
                BVarSymbol functionParam = params.get(i);
                if (!namedArg.name.value.equals(functionParam.name.value)) {
                    continue;
                }
                foundNamedArg = true;
                BType namedArgExprType = checkExpr(namedArg.expr, data);
                if (!types.isAssignable(functionParam.type, namedArgExprType)) {
                    // Name matched, type mismatched.
                    return false;
                }
                requiredParams.remove(functionParam);
                defaultableParams.remove(functionParam);
            }
            if (!foundNamedArg) {
                return false;
            }
        }

        // all required params are not given by positional or named args.
        return requiredParams.size() <= 0;
    }

    public void visit(BLangWaitForAllExpr waitForAllExpr, AnalyzerData data) {
        setResultTypeForWaitForAllExpr(waitForAllExpr, data.expType, data);
        waitForAllExpr.setBType(data.resultType);

        if (data.resultType != null && data.resultType != symTable.semanticError) {
            types.setImplicitCastExpr(waitForAllExpr, waitForAllExpr.getBType(), data.expType);
        }
    }

    private void setResultTypeForWaitForAllExpr(BLangWaitForAllExpr waitForAllExpr, BType expType, AnalyzerData data) {
        switch (expType.tag) {
            case TypeTags.RECORD:
                checkTypesForRecords(waitForAllExpr, data);
                break;
            case TypeTags.MAP:
                checkTypesForMap(waitForAllExpr, ((BMapType) expType).constraint, data);
                LinkedHashSet<BType> memberTypesForMap = collectWaitExprTypes(waitForAllExpr.keyValuePairs);
                if (memberTypesForMap.size() == 1) {
                    data.resultType = new BMapType(TypeTags.MAP,
                            memberTypesForMap.iterator().next(), symTable.mapType.tsymbol);
                    break;
                }
                BUnionType constraintTypeForMap = BUnionType.create(null, memberTypesForMap);
                data.resultType = new BMapType(TypeTags.MAP, constraintTypeForMap, symTable.mapType.tsymbol);
                break;
            case TypeTags.NONE:
            case TypeTags.ANY:
                checkTypesForMap(waitForAllExpr, expType, data);
                LinkedHashSet<BType> memberTypes = collectWaitExprTypes(waitForAllExpr.keyValuePairs);
                if (memberTypes.size() == 1) {
                    data.resultType =
                            new BMapType(TypeTags.MAP, memberTypes.iterator().next(), symTable.mapType.tsymbol);
                    break;
                }
                BUnionType constraintType = BUnionType.create(null, memberTypes);
                data.resultType = new BMapType(TypeTags.MAP, constraintType, symTable.mapType.tsymbol);
                break;
            case TypeTags.TYPEREFDESC:
                setResultTypeForWaitForAllExpr(waitForAllExpr, Types.getReferredType(expType), data);
                break;
            default:
                dlog.error(waitForAllExpr.pos, DiagnosticErrorCode.INCOMPATIBLE_TYPES, expType,
                        getWaitForAllExprReturnType(waitForAllExpr, waitForAllExpr.pos, data));
                data.resultType = symTable.semanticError;
                break;
        }
    }

    private BRecordType getWaitForAllExprReturnType(BLangWaitForAllExpr waitExpr,
                                                    Location pos, AnalyzerData data) {
        BRecordType retType = new BRecordType(null, Flags.ANONYMOUS);
        List<BLangWaitForAllExpr.BLangWaitKeyValue> keyVals = waitExpr.keyValuePairs;

        for (BLangWaitForAllExpr.BLangWaitKeyValue keyVal : keyVals) {
            BLangIdentifier fieldName;
            if (keyVal.valueExpr == null || keyVal.valueExpr.getKind() != NodeKind.SIMPLE_VARIABLE_REF) {
                fieldName = keyVal.key;
            } else {
                fieldName = ((BLangSimpleVarRef) keyVal.valueExpr).variableName;
            }

            BSymbol symbol = symResolver.lookupSymbolInMainSpace(data.env, names.fromIdNode(fieldName));
            BType fieldType = symbol.type.tag == TypeTags.FUTURE ? ((BFutureType) symbol.type).constraint : symbol.type;
            BField field = new BField(names.fromIdNode(keyVal.key), null,
                                      new BVarSymbol(0, names.fromIdNode(keyVal.key),
                                                     names.originalNameFromIdNode(keyVal.key),
                                                     data.env.enclPkg.packageID, fieldType, null, keyVal.pos, VIRTUAL));
            retType.fields.put(field.name.value, field);
        }

        retType.restFieldType = symTable.noType;
        retType.sealed = true;
        retType.tsymbol = Symbols.createRecordSymbol(Flags.ANONYMOUS, Names.EMPTY, data.env.enclPkg.packageID, retType,
                                                     null, pos, VIRTUAL);
        return retType;
    }

    private LinkedHashSet<BType> collectWaitExprTypes(List<BLangWaitForAllExpr.BLangWaitKeyValue> keyVals) {
        LinkedHashSet<BType> memberTypes = new LinkedHashSet<>();
        for (BLangWaitForAllExpr.BLangWaitKeyValue keyVal : keyVals) {
            BType bType = keyVal.keyExpr != null ? keyVal.keyExpr.getBType() : keyVal.valueExpr.getBType();
            if (bType.tag == TypeTags.FUTURE) {
                memberTypes.add(((BFutureType) bType).constraint);
            } else {
                memberTypes.add(bType);
            }
        }
        return memberTypes;
    }

    private void checkTypesForMap(BLangWaitForAllExpr waitForAllExpr, BType expType, AnalyzerData data) {
        List<BLangWaitForAllExpr.BLangWaitKeyValue> keyValuePairs = waitForAllExpr.keyValuePairs;
        keyValuePairs.forEach(keyVal -> checkWaitKeyValExpr(keyVal, expType, data));
    }

    private void checkTypesForRecords(BLangWaitForAllExpr waitExpr, AnalyzerData data) {
        List<BLangWaitForAllExpr.BLangWaitKeyValue> rhsFields = waitExpr.getKeyValuePairs();
        Map<String, BField> lhsFields = ((BRecordType) Types.getReferredType(data.expType)).fields;

        // check if the record is sealed, if so check if the fields in wait collection is more than the fields expected
        // by the lhs record
        if (((BRecordType) Types.getReferredType(data.expType)).sealed &&
                rhsFields.size() > lhsFields.size()) {
            dlog.error(waitExpr.pos, DiagnosticErrorCode.INCOMPATIBLE_TYPES, data.expType,
                    getWaitForAllExprReturnType(waitExpr, waitExpr.pos, data));
            data.resultType = symTable.semanticError;
            return;
        }

        for (BLangWaitForAllExpr.BLangWaitKeyValue keyVal : rhsFields) {
            String key = keyVal.key.value;
            if (!lhsFields.containsKey(key)) {
                // Check if the field is sealed if so you cannot have dynamic fields
                if (((BRecordType) Types.getReferredType(data.expType)).sealed) {
                    dlog.error(waitExpr.pos, DiagnosticErrorCode.INVALID_FIELD_NAME_RECORD_LITERAL, key, data.expType);
                    data.resultType = symTable.semanticError;
                } else {
                    // Else if the record is an open record, then check if the rest field type matches the expression
                    BType restFieldType = ((BRecordType) Types.getReferredType(data.expType)).restFieldType;
                    checkWaitKeyValExpr(keyVal, restFieldType, data);
                }
            } else {
                checkWaitKeyValExpr(keyVal, lhsFields.get(key).type, data);
                keyVal.keySymbol = lhsFields.get(key).symbol;
            }
        }
        // If the record literal is of record type and types are validated for the fields, check if there are any
        // required fields missing.
        checkMissingReqFieldsForWait(((BRecordType) Types.getReferredType(data.expType)),
                rhsFields, waitExpr.pos);

        if (symTable.semanticError != data.resultType) {
            data.resultType = data.expType;
        }
    }

    private void checkMissingReqFieldsForWait(BRecordType type, List<BLangWaitForAllExpr.BLangWaitKeyValue> keyValPairs,
                                              Location pos) {
        type.fields.values().forEach(field -> {
            // Check if `field` is explicitly assigned a value in the record literal
            boolean hasField = keyValPairs.stream().anyMatch(keyVal -> field.name.value.equals(keyVal.key.value));

            // If a required field is missing, it's a compile error
            if (!hasField && Symbols.isFlagOn(field.symbol.flags, Flags.REQUIRED)) {
                dlog.error(pos, DiagnosticErrorCode.MISSING_REQUIRED_RECORD_FIELD, field.name);
            }
        });
    }

    private void checkWaitKeyValExpr(BLangWaitForAllExpr.BLangWaitKeyValue keyVal, BType type, AnalyzerData data) {
        BLangExpression expr;
        if (keyVal.keyExpr != null) {
            BSymbol symbol = symResolver.lookupSymbolInMainSpace(data.env, names.fromIdNode
                    (((BLangSimpleVarRef) keyVal.keyExpr).variableName));
            keyVal.keyExpr.setBType(symbol.type);
            expr = keyVal.keyExpr;
        } else {
            expr = keyVal.valueExpr;
        }
        BFutureType futureType = new BFutureType(TypeTags.FUTURE, type, null);
        checkExpr(expr, futureType, data);
        setEventualTypeForExpression(expr, type, data);
    }

    // eventual type if not directly referring a worker is T|error. future<T> --> T|error
    private void setEventualTypeForExpression(BLangExpression expression,
                                              BType currentExpectedType, AnalyzerData data) {
        if (expression == null) {
            return;
        }
        if (isSimpleWorkerReference(expression, data)) {
            return;
        }
        BFutureType futureType = (BFutureType) expression.expectedType;
        BType currentType = futureType.constraint;
        if (types.containsErrorType(currentType)) {
            return;
        }

        BUnionType eventualType = BUnionType.create(null, currentType, symTable.errorType);
        if (((currentExpectedType.tag != TypeTags.NONE) && (currentExpectedType.tag != TypeTags.NIL)) &&
                !types.isAssignable(eventualType, currentExpectedType)) {
            dlog.error(expression.pos, DiagnosticErrorCode.INCOMPATIBLE_TYPE_WAIT_FUTURE_EXPR,
                    currentExpectedType, eventualType, expression);
        }
        futureType.constraint = eventualType;
    }

    private void setEventualTypeForWaitExpression(BLangExpression expression, Location pos, AnalyzerData data) {
        if ((data.resultType == symTable.semanticError) ||
                (types.containsErrorType(data.resultType))) {
            return;
        }
        if (isSimpleWorkerReference(expression, data)) {
            return;
        }
        BType currentExpectedType = ((BFutureType) data.expType).constraint;
        BUnionType eventualType = BUnionType.create(null, data.resultType, symTable.errorType);
        if ((currentExpectedType.tag == TypeTags.NONE) || (currentExpectedType.tag == TypeTags.NIL)) {
            data.resultType = eventualType;
            return;
        }

        if (!types.isAssignable(eventualType, currentExpectedType)) {
            dlog.error(pos, DiagnosticErrorCode.INCOMPATIBLE_TYPE_WAIT_FUTURE_EXPR, currentExpectedType,
                    eventualType, expression);
            data.resultType = symTable.semanticError;
            return;
        }
        if (data.resultType.tag == TypeTags.FUTURE) {
            ((BFutureType) data.resultType).constraint = eventualType;
        } else {
            data.resultType = eventualType;
        }
    }

    private void setEventualTypeForAlternateWaitExpression(BLangExpression expression, Location pos,
                                                           AnalyzerData data) {
        if ((data.resultType == symTable.semanticError) ||
                (expression.getKind() != NodeKind.BINARY_EXPR) ||
                (types.containsErrorType(data.resultType))) {
            return;
        }
        if (types.containsErrorType(data.resultType)) {
            return;
        }
        if (!isReferencingNonWorker((BLangBinaryExpr) expression, data)) {
            return;
        }

        BType currentExpectedType = ((BFutureType) data.expType).constraint;
        BUnionType eventualType = BUnionType.create(null, data.resultType, symTable.errorType);
        if ((currentExpectedType.tag == TypeTags.NONE) || (currentExpectedType.tag == TypeTags.NIL)) {
            data.resultType = eventualType;
            return;
        }

        if (!types.isAssignable(eventualType, currentExpectedType)) {
            dlog.error(pos, DiagnosticErrorCode.INCOMPATIBLE_TYPE_WAIT_FUTURE_EXPR, currentExpectedType,
                    eventualType, expression);
            data.resultType = symTable.semanticError;
            return;
        }
        if (data.resultType.tag == TypeTags.FUTURE) {
            ((BFutureType) data.resultType).constraint = eventualType;
        } else {
            data.resultType = eventualType;
        }
    }

    private boolean isSimpleWorkerReference(BLangExpression expression, AnalyzerData data) {
        if (expression.getKind() != NodeKind.SIMPLE_VARIABLE_REF) {
            return false;
        }
        BLangSimpleVarRef simpleVarRef = ((BLangSimpleVarRef) expression);
        BSymbol varRefSymbol = simpleVarRef.symbol;
        if (varRefSymbol == null) {
            return false;
        }
        if (workerExists(data.env, simpleVarRef.variableName.value)) {
            return true;
        }
        return false;
    }

    private boolean isReferencingNonWorker(BLangBinaryExpr binaryExpr, AnalyzerData data) {
        BLangExpression lhsExpr = binaryExpr.lhsExpr;
        BLangExpression rhsExpr = binaryExpr.rhsExpr;
        if (isReferencingNonWorker(lhsExpr, data)) {
            return true;
        }
        return isReferencingNonWorker(rhsExpr, data);
    }

    private boolean isReferencingNonWorker(BLangExpression expression, AnalyzerData data) {
        if (expression.getKind() == NodeKind.BINARY_EXPR) {
            return isReferencingNonWorker((BLangBinaryExpr) expression, data);
        } else if (expression.getKind() == NodeKind.SIMPLE_VARIABLE_REF) {
            BLangSimpleVarRef simpleVarRef = (BLangSimpleVarRef) expression;
            BSymbol varRefSymbol = simpleVarRef.symbol;
            String varRefSymbolName = varRefSymbol.getName().value;
            if (workerExists(data.env, varRefSymbolName)) {
                return false;
            }
        }
        return true;
    }


    public void visit(BLangTernaryExpr ternaryExpr, AnalyzerData data) {
        BType condExprType = checkExpr(ternaryExpr.expr, this.symTable.booleanType, data);

        SymbolEnv thenEnv = typeNarrower.evaluateTruth(ternaryExpr.expr, ternaryExpr.thenExpr, data.env);
        BType thenType = checkExpr(ternaryExpr.thenExpr, thenEnv, data.expType, data);

        SymbolEnv elseEnv = typeNarrower.evaluateFalsity(ternaryExpr.expr, ternaryExpr.elseExpr, data.env, false);
        BType elseType = checkExpr(ternaryExpr.elseExpr, elseEnv, data.expType, data);

        if (condExprType == symTable.semanticError || thenType == symTable.semanticError ||
                elseType == symTable.semanticError) {
            data.resultType = symTable.semanticError;
        } else if (data.expType == symTable.noType) {
            if (types.isAssignable(elseType, thenType)) {
                data.resultType = thenType;
            } else if (types.isAssignable(thenType, elseType)) {
                data.resultType = elseType;
            } else {
                data.resultType = BUnionType.create(null, thenType, elseType);
            }
        } else {
            data.resultType = data.expType;
        }
    }

    public void visit(BLangWaitExpr waitExpr, AnalyzerData data) {
        data.expType = new BFutureType(TypeTags.FUTURE, data.expType, null);
        checkExpr(waitExpr.getExpression(), data.expType, data);
        // Handle union types in lhs
        if (data.resultType.tag == TypeTags.UNION) {
            LinkedHashSet<BType> memberTypes = collectMemberTypes((BUnionType) data.resultType, new LinkedHashSet<>());
            if (memberTypes.size() == 1) {
                data.resultType = memberTypes.toArray(new BType[0])[0];
            } else {
                data.resultType = BUnionType.create(null, memberTypes);
            }
        } else if (data.resultType != symTable.semanticError) {
            // Handle other types except for semantic errors
            data.resultType = ((BFutureType) data.resultType).constraint;
        }

        BLangExpression waitFutureExpression = waitExpr.getExpression();
        if (waitFutureExpression.getKind() == NodeKind.BINARY_EXPR) {
            setEventualTypeForAlternateWaitExpression(waitFutureExpression, waitExpr.pos, data);
        } else {
            setEventualTypeForWaitExpression(waitFutureExpression, waitExpr.pos, data);
        }
        waitExpr.setBType(data.resultType);

        if (data.resultType != null && data.resultType != symTable.semanticError) {
            types.setImplicitCastExpr(waitExpr, waitExpr.getBType(), ((BFutureType) data.expType).constraint);
        }
    }

    private LinkedHashSet<BType> collectMemberTypes(BUnionType unionType, LinkedHashSet<BType> memberTypes) {
        for (BType memberType : unionType.getMemberTypes()) {
            if (memberType.tag == TypeTags.FUTURE) {
                memberTypes.add(((BFutureType) memberType).constraint);
            } else {
                memberTypes.add(memberType);
            }
        }
        return memberTypes;
    }

    @Override
    public void visit(BLangTrapExpr trapExpr, AnalyzerData data) {
        boolean firstVisit = trapExpr.expr.getBType() == null;
        BType actualType;
        BType exprType = checkExpr(trapExpr.expr, data.expType, data);
        boolean definedWithVar = data.expType == symTable.noType;

        if (trapExpr.expr.getKind() == NodeKind.WORKER_RECEIVE) {
            if (firstVisit) {
                data.isTypeChecked = false;
                data.resultType = data.expType;
                return;
            } else {
                data.expType = trapExpr.getBType();
                exprType = trapExpr.expr.getBType();
            }
        }

        if (data.expType == symTable.semanticError || exprType == symTable.semanticError) {
            actualType = symTable.semanticError;
        } else {
            LinkedHashSet<BType> resultTypes = new LinkedHashSet<>();
            if (exprType.tag == TypeTags.UNION) {
                resultTypes.addAll(((BUnionType) exprType).getMemberTypes());
            } else {
                resultTypes.add(exprType);
            }
            resultTypes.add(symTable.errorType);
            actualType = BUnionType.create(null, resultTypes);
        }

        data.resultType = types.checkType(trapExpr, actualType, data.expType);
        if (definedWithVar && data.resultType != null && data.resultType != symTable.semanticError) {
            types.setImplicitCastExpr(trapExpr.expr, trapExpr.expr.getBType(), data.resultType);
        }
    }

    public void visit(BLangBinaryExpr binaryExpr, AnalyzerData data) {
        // Bitwise operator should be applied for the future types in the wait expression
        if (data.expType.tag == TypeTags.FUTURE && binaryExpr.opKind == OperatorKind.BITWISE_OR) {
            BType lhsResultType = checkExpr(binaryExpr.lhsExpr, data.expType, data);
            BType rhsResultType = checkExpr(binaryExpr.rhsExpr, data.expType, data);
            // Return if both or atleast one of lhs and rhs types are errors
            if (lhsResultType == symTable.semanticError || rhsResultType == symTable.semanticError) {
                data.resultType = symTable.semanticError;
                return;
            }
            data.resultType = BUnionType.create(null, lhsResultType, rhsResultType);
            return;
        }

        checkDecimalCompatibilityForBinaryArithmeticOverLiteralValues(binaryExpr, data);

        SymbolEnv rhsExprEnv;
        BType lhsType;
        BType referredExpType = Types.getReferredType(binaryExpr.expectedType);
        if (referredExpType.tag == TypeTags.FLOAT || referredExpType.tag == TypeTags.DECIMAL ||
                isOptionalFloatOrDecimal(referredExpType)) {
            lhsType = checkAndGetType(binaryExpr.lhsExpr, data.env, binaryExpr, data);
        } else {
            lhsType = checkExpr(binaryExpr.lhsExpr, data);
        }

        if (binaryExpr.opKind == OperatorKind.AND) {
            rhsExprEnv = typeNarrower.evaluateTruth(binaryExpr.lhsExpr, binaryExpr.rhsExpr, data.env, true);
        } else if (binaryExpr.opKind == OperatorKind.OR) {
            rhsExprEnv = typeNarrower.evaluateFalsity(binaryExpr.lhsExpr, binaryExpr.rhsExpr, data.env, true);
        } else {
            rhsExprEnv = data.env;
        }

        BType rhsType;

        if (referredExpType.tag == TypeTags.FLOAT || referredExpType.tag == TypeTags.DECIMAL ||
                isOptionalFloatOrDecimal(referredExpType)) {
            rhsType = checkAndGetType(binaryExpr.rhsExpr, rhsExprEnv, binaryExpr, data);
        } else {
            rhsType = checkExpr(binaryExpr.rhsExpr, rhsExprEnv, data);
        }

        // Set error type as the actual type.
        BType actualType = symTable.semanticError;

        //noinspection SwitchStatementWithTooFewBranches
        switch (binaryExpr.opKind) {
            // Do not lookup operator symbol for xml sequence additions
            case ADD:
                BType leftConstituent = getXMLConstituents(lhsType);
                BType rightConstituent = getXMLConstituents(rhsType);

                if (leftConstituent != null && rightConstituent != null) {
                    actualType = new BXMLType(BUnionType.create(null, leftConstituent, rightConstituent), null);
                    break;
                }
                // Fall through
            default:
                if (lhsType != symTable.semanticError && rhsType != symTable.semanticError) {
                    // Look up operator symbol if both rhs and lhs types aren't error or xml types
                    BSymbol opSymbol = symResolver.resolveBinaryOperator(binaryExpr.opKind, lhsType, rhsType);

                    if (opSymbol == symTable.notFoundSymbol) {
                        opSymbol = symResolver.getBitwiseShiftOpsForTypeSets(binaryExpr.opKind, lhsType, rhsType);
                    }

                    if (opSymbol == symTable.notFoundSymbol) {
                        opSymbol = symResolver.getBinaryBitwiseOpsForTypeSets(binaryExpr.opKind, lhsType, rhsType);
                    }

                    if (opSymbol == symTable.notFoundSymbol) {
                        opSymbol = symResolver.getArithmeticOpsForTypeSets(binaryExpr.opKind, lhsType, rhsType);
                    }

                    if (opSymbol == symTable.notFoundSymbol) {
                        opSymbol = symResolver.getBinaryEqualityForTypeSets(binaryExpr.opKind, lhsType, rhsType,
                                binaryExpr, data.env);
                    }

                    if (opSymbol == symTable.notFoundSymbol) {
                        opSymbol = symResolver.getBinaryComparisonOpForTypeSets(binaryExpr.opKind, lhsType, rhsType);
                    }

                    if (opSymbol == symTable.notFoundSymbol) {
                        opSymbol = symResolver.getRangeOpsForTypeSets(binaryExpr.opKind, lhsType, rhsType);
                    }

                    if (opSymbol == symTable.notFoundSymbol) {
                        dlog.error(binaryExpr.pos, DiagnosticErrorCode.BINARY_OP_INCOMPATIBLE_TYPES, binaryExpr.opKind,
                                lhsType, rhsType);
                    } else {
                        binaryExpr.opSymbol = (BOperatorSymbol) opSymbol;
                        actualType = opSymbol.type.getReturnType();
                    }
                }
        }

        data.resultType = types.checkType(binaryExpr, actualType, data.expType);
    }

    private boolean isOptionalFloatOrDecimal(BType expectedType) {
        if (expectedType.tag == TypeTags.UNION && expectedType.isNullable() && expectedType.tag != TypeTags.ANY) {
            Iterator<BType> memberTypeIterator = ((BUnionType) expectedType).getMemberTypes().iterator();
            while (memberTypeIterator.hasNext()) {
                BType memberType = memberTypeIterator.next();
                if (memberType.tag == TypeTags.FLOAT || memberType.tag == TypeTags.DECIMAL) {
                    return true;
                }
            }

        }
        return false;
    }

    private BType checkAndGetType(BLangExpression expr, SymbolEnv env, BLangBinaryExpr binaryExpr, AnalyzerData data) {
        boolean prevNonErrorLoggingCheck = data.nonErrorLoggingCheck;
        data.nonErrorLoggingCheck = true;
        int prevErrorCount = this.dlog.errorCount();
        this.dlog.resetErrorCount();
        this.dlog.mute();

        expr.cloneAttempt++;
        BType exprCompatibleType = checkExpr(nodeCloner.cloneNode(expr), env, binaryExpr.expectedType, data);
        data.nonErrorLoggingCheck = prevNonErrorLoggingCheck;
        int errorCount = this.dlog.errorCount();
        this.dlog.setErrorCount(prevErrorCount);
        if (!prevNonErrorLoggingCheck) {
            this.dlog.unmute();
        }
        if (errorCount == 0 && exprCompatibleType != symTable.semanticError) {
            return checkExpr(expr, env, binaryExpr.expectedType, data);
        } else {
            return checkExpr(expr, env, data);
        }
    }

    private SymbolEnv getEnvBeforeInputNode(SymbolEnv env, BLangNode node) {
        while (env != null && env.node != node) {
            env = env.enclEnv;
        }
        return env != null && env.enclEnv != null
                ? env.enclEnv.createClone()
                : new SymbolEnv(node, null);
    }

    private SymbolEnv getEnvAfterJoinNode(SymbolEnv env, BLangNode node) {
        SymbolEnv clone = env.createClone();
        while (clone != null && clone.node != node) {
            clone = clone.enclEnv;
        }
        if (clone != null) {
            clone.enclEnv = getEnvBeforeInputNode(clone.enclEnv, getLastInputNodeFromEnv(clone.enclEnv));
        } else {
            clone = new SymbolEnv(node, null);
        }
        return clone;
    }

    private BLangNode getLastInputNodeFromEnv(SymbolEnv env) {
        while (env != null && (env.node.getKind() != NodeKind.FROM && env.node.getKind() != NodeKind.JOIN)) {
            env = env.enclEnv;
        }
        return env != null ? env.node : null;
    }

    public void visit(BLangTransactionalExpr transactionalExpr, AnalyzerData data) {
        data.resultType = types.checkType(transactionalExpr, symTable.booleanType, data.expType);
    }

    public void visit(BLangCommitExpr commitExpr, AnalyzerData data) {
        BType actualType = BUnionType.create(null, symTable.errorType, symTable.nilType);
        data.resultType = types.checkType(commitExpr, actualType, data.expType);
    }

    private BType getXMLConstituents(BType bType) {
        BType type = Types.getReferredType(bType);
        BType constituent = null;
        if (type.tag == TypeTags.XML) {
            constituent = ((BXMLType) type).constraint;
        } else if (TypeTags.isXMLNonSequenceType(type.tag)) {
            constituent = type;
        }
        return constituent;
    }

    private void checkDecimalCompatibilityForBinaryArithmeticOverLiteralValues(BLangBinaryExpr binaryExpr,
                                                                               AnalyzerData data) {
        if (data.expType.tag != TypeTags.DECIMAL) {
            return;
        }

        switch (binaryExpr.opKind) {
            case ADD:
            case SUB:
            case MUL:
            case DIV:
                checkExpr(binaryExpr.lhsExpr, data.expType, data);
                checkExpr(binaryExpr.rhsExpr, data.expType, data);
                break;
            default:
                break;
        }
    }

    public void visit(BLangElvisExpr elvisExpr, AnalyzerData data) {
        BType lhsType = checkExpr(elvisExpr.lhsExpr, data);
        BType actualType = symTable.semanticError;
        if (lhsType != symTable.semanticError) {
            if (lhsType.tag == TypeTags.UNION && lhsType.isNullable()) {
                BUnionType unionType = (BUnionType) lhsType;
                LinkedHashSet<BType> memberTypes = unionType.getMemberTypes().stream()
                        .filter(type -> type.tag != TypeTags.NIL)
                        .collect(Collectors.toCollection(LinkedHashSet::new));

                if (memberTypes.size() == 1) {
                    actualType = memberTypes.toArray(new BType[0])[0];
                } else {
                    actualType = BUnionType.create(null, memberTypes);
                }
            } else {
                dlog.error(elvisExpr.pos, DiagnosticErrorCode.OPERATOR_NOT_SUPPORTED, OperatorKind.ELVIS,
                        lhsType);
            }
        }
        BType rhsReturnType = checkExpr(elvisExpr.rhsExpr, data.expType, data);
        BType lhsReturnType = types.checkType(elvisExpr.lhsExpr.pos, actualType, data.expType,
                DiagnosticErrorCode.INCOMPATIBLE_TYPES);
        if (rhsReturnType == symTable.semanticError || lhsReturnType == symTable.semanticError) {
            data.resultType = symTable.semanticError;
        } else if (data.expType == symTable.noType) {
            if (types.isAssignable(rhsReturnType, lhsReturnType)) {
                data.resultType = lhsReturnType;
            } else if (types.isAssignable(lhsReturnType, rhsReturnType)) {
                data.resultType = rhsReturnType;
            } else {
                data.resultType = BUnionType.create(null, lhsReturnType, rhsReturnType);
            }
        } else {
            data.resultType = data.expType;
        }
    }

    @Override
    public void visit(BLangGroupExpr groupExpr, AnalyzerData data) {
        data.resultType = checkExpr(groupExpr.expression, data.expType, data);
    }

    public void visit(BLangTypedescExpr accessExpr, AnalyzerData data) {
        if (accessExpr.resolvedType == null) {
            accessExpr.resolvedType = symResolver.resolveTypeNode(accessExpr.typeNode, data.env);
        }

        int resolveTypeTag = accessExpr.resolvedType.tag;
        final BType actualType;
        if (resolveTypeTag != TypeTags.TYPEDESC && resolveTypeTag != TypeTags.NONE) {
            actualType = new BTypedescType(accessExpr.resolvedType, null);
        } else {
            actualType = accessExpr.resolvedType;
        }
        data.resultType = types.checkType(accessExpr, actualType, data.expType);
    }

    public void visit(BLangUnaryExpr unaryExpr, AnalyzerData data) {
        BType exprType;
        BType actualType = symTable.semanticError;
        if (OperatorKind.UNTAINT.equals(unaryExpr.operator)) {
            exprType = checkExpr(unaryExpr.expr, data);
            if (exprType != symTable.semanticError) {
                actualType = exprType;
            }
        } else if (OperatorKind.TYPEOF.equals(unaryExpr.operator)) {
            exprType = checkExpr(unaryExpr.expr, data);
            if (exprType != symTable.semanticError) {
                actualType = new BTypedescType(exprType, null);
            }
        } else {
            //allow both addition and subtraction operators to get expected type as Decimal
            boolean decimalAddNegate = data.expType.tag == TypeTags.DECIMAL &&
                    (OperatorKind.ADD.equals(unaryExpr.operator) || OperatorKind.SUB.equals(unaryExpr.operator));
            exprType = decimalAddNegate ? checkExpr(unaryExpr.expr, data.expType, data) :
                                                                                        checkExpr(unaryExpr.expr, data);
            if (exprType != symTable.semanticError) {
                BSymbol symbol = symResolver.resolveUnaryOperator(unaryExpr.operator, exprType);
                if (symbol == symTable.notFoundSymbol) {
                    symbol = symResolver.getUnaryOpsForTypeSets(unaryExpr.operator, exprType);
                }
                if (symbol == symTable.notFoundSymbol) {
                    dlog.error(unaryExpr.pos, DiagnosticErrorCode.UNARY_OP_INCOMPATIBLE_TYPES,
                            unaryExpr.operator, exprType);
                } else {
                    unaryExpr.opSymbol = (BOperatorSymbol) symbol;
                    actualType = symbol.type.getReturnType();
                }
            }
        }

        data.resultType = types.checkType(unaryExpr, actualType, data.expType);
    }

    public void visit(BLangTypeConversionExpr conversionExpr, AnalyzerData data) {
        // Set error type as the actual type.
        BType actualType = symTable.semanticError;

        for (BLangAnnotationAttachment annAttachment : conversionExpr.annAttachments) {
            annAttachment.attachPoints.add(AttachPoint.Point.TYPE);
            semanticAnalyzer.analyzeNode(annAttachment, data.env);
        }

        // Annotation such as <@untainted [T]>, where T is not provided,
        // it's merely a annotation on contextually expected type.
        BLangExpression expr = conversionExpr.expr;
        if (conversionExpr.typeNode == null) {
            if (!conversionExpr.annAttachments.isEmpty()) {
                data.resultType = checkExpr(expr, data.expType, data);
            }
            return;
        }

        BType targetType = getEffectiveReadOnlyType(conversionExpr.typeNode.pos,
                                                  symResolver.resolveTypeNode(conversionExpr.typeNode, data.env), data);

        conversionExpr.targetType = targetType;

        boolean prevNonErrorLoggingCheck = data.nonErrorLoggingCheck;
        data.nonErrorLoggingCheck = true;
        int prevErrorCount = this.dlog.errorCount();
        this.dlog.resetErrorCount();
        this.dlog.mute();

        BType exprCompatibleType = checkExpr(nodeCloner.cloneNode(expr), targetType, data);
        data.nonErrorLoggingCheck = prevNonErrorLoggingCheck;
        int errorCount = this.dlog.errorCount();
        this.dlog.setErrorCount(prevErrorCount);

        if (!prevNonErrorLoggingCheck) {
            this.dlog.unmute();
        }

        if ((errorCount == 0 && exprCompatibleType != symTable.semanticError) || requireTypeInference(expr, false)) {
            checkExpr(expr, targetType, data);
        } else {
            checkExpr(expr, symTable.noType, data);
        }

        BType exprType = expr.getBType();
        if (types.isTypeCastable(expr, exprType, targetType, data.env)) {
            // We reach this block only if the cast is valid, so we set the target type as the actual type.
            actualType = targetType;
        } else if (exprType != symTable.semanticError && exprType != symTable.noType) {
            dlog.error(conversionExpr.pos, DiagnosticErrorCode.INCOMPATIBLE_TYPES_CAST, exprType, targetType);
        }
        data.resultType = types.checkType(conversionExpr, actualType, data.expType);
    }

    @Override
    public void visit(BLangLambdaFunction bLangLambdaFunction, AnalyzerData data) {
        bLangLambdaFunction.setBType(bLangLambdaFunction.function.getBType());
        // creating a copy of the env to visit the lambda function later
        bLangLambdaFunction.capturedClosureEnv = data.env.createClone();

        BLangFunction function = bLangLambdaFunction.function;
        symResolver.checkRedeclaredSymbols(bLangLambdaFunction);

        if (!data.nonErrorLoggingCheck) {
            data.env.enclPkg.lambdaFunctions.add(bLangLambdaFunction);
        }

        data.resultType = types.checkType(bLangLambdaFunction, bLangLambdaFunction.getBType(), data.expType);
    }

    @Override
    public void visit(BLangArrowFunction bLangArrowFunction, AnalyzerData data) {
        BType expectedType = Types.getReferredType(data.expType);
        if (expectedType.tag == TypeTags.UNION) {
            BUnionType unionType = (BUnionType) expectedType;
            BType invokableType = unionType.getMemberTypes().stream().filter(type -> type.tag == TypeTags.INVOKABLE)
                    .collect(Collectors.collectingAndThen(Collectors.toList(), list -> {
                                if (list.size() != 1) {
                                    return null;
                                }
                                return list.get(0);
                            }
                    ));

            if (invokableType != null) {
                expectedType = invokableType;
            }
        }
        if (expectedType.tag != TypeTags.INVOKABLE || Symbols.isFlagOn(expectedType.flags, Flags.ANY_FUNCTION)) {
            dlog.error(bLangArrowFunction.pos,
                    DiagnosticErrorCode.ARROW_EXPRESSION_CANNOT_INFER_TYPE_FROM_LHS);
            data.resultType = symTable.semanticError;
            return;
        }

        BInvokableType expectedInvocation = (BInvokableType) expectedType;
        populateArrowExprParamTypes(bLangArrowFunction, expectedInvocation.paramTypes, data);
        bLangArrowFunction.body.expr.setBType(populateArrowExprReturn(bLangArrowFunction, expectedInvocation.retType,
                                              data));
        // if function return type is none, assign the inferred return type
        if (expectedInvocation.retType.tag == TypeTags.NONE) {
            expectedInvocation.retType = bLangArrowFunction.body.expr.getBType();
        }
        for (BLangSimpleVariable simpleVariable : bLangArrowFunction.params) {
            if (simpleVariable.symbol != null) {
                symResolver.checkForUniqueSymbol(simpleVariable.pos, data.env, simpleVariable.symbol);
            }
        }
        data.resultType = bLangArrowFunction.funcType = expectedInvocation;
    }

    public void visit(BLangXMLQName bLangXMLQName, AnalyzerData data) {
        String prefix = bLangXMLQName.prefix.value;
        data.resultType = types.checkType(bLangXMLQName, symTable.stringType, data.expType);
        // TODO: check isLHS

        if (data.env.node.getKind() == NodeKind.XML_ATTRIBUTE && prefix.isEmpty()
                && bLangXMLQName.localname.value.equals(XMLConstants.XMLNS_ATTRIBUTE)) {
            ((BLangXMLAttribute) data.env.node).isNamespaceDeclr = true;
            return;
        }

        if (data.env.node.getKind() == NodeKind.XML_ATTRIBUTE && prefix.equals(XMLConstants.XMLNS_ATTRIBUTE)) {
            ((BLangXMLAttribute) data.env.node).isNamespaceDeclr = true;
            return;
        }

        if (prefix.equals(XMLConstants.XMLNS_ATTRIBUTE)) {
            dlog.error(bLangXMLQName.pos, DiagnosticErrorCode.INVALID_NAMESPACE_PREFIX, prefix);
            bLangXMLQName.setBType(symTable.semanticError);
            return;
        }

        // XML attributes without a namespace prefix does not inherit default namespace
        // https://www.w3.org/TR/xml-names/#defaulting
        if (bLangXMLQName.prefix.value.isEmpty()) {
            return;
        }

        BSymbol xmlnsSymbol = symResolver.lookupSymbolInPrefixSpace(data.env, names.fromIdNode(bLangXMLQName.prefix));
        if (prefix.isEmpty() && xmlnsSymbol == symTable.notFoundSymbol) {
            return;
        }

        if (!prefix.isEmpty() && xmlnsSymbol == symTable.notFoundSymbol) {
            logUndefinedSymbolError(bLangXMLQName.pos, prefix);
            bLangXMLQName.setBType(symTable.semanticError);
            return;
        }

        if (xmlnsSymbol.getKind() == SymbolKind.PACKAGE) {
            xmlnsSymbol = findXMLNamespaceFromPackageConst(bLangXMLQName.localname.value, bLangXMLQName.prefix.value,
                    (BPackageSymbol) xmlnsSymbol, bLangXMLQName.pos, data);
        }

        if (xmlnsSymbol == null || xmlnsSymbol.getKind() != SymbolKind.XMLNS) {
            data.resultType = symTable.semanticError;
            return;
        }

        bLangXMLQName.nsSymbol = (BXMLNSSymbol) xmlnsSymbol;
        bLangXMLQName.namespaceURI = bLangXMLQName.nsSymbol.namespaceURI;
    }

    private BSymbol findXMLNamespaceFromPackageConst(String localname, String prefix,
                                                     BPackageSymbol pkgSymbol, Location pos, AnalyzerData data) {
        // Resolve a const from module scope.
        BSymbol constSymbol = symResolver.lookupMemberSymbol(pos, pkgSymbol.scope, data.env,
                names.fromString(localname), SymTag.CONSTANT);
        if (constSymbol == symTable.notFoundSymbol) {
            if (!missingNodesHelper.isMissingNode(prefix) && !missingNodesHelper.isMissingNode(localname)) {
                dlog.error(pos, DiagnosticErrorCode.UNDEFINED_SYMBOL, prefix + ":" + localname);
            }
            return null;
        }

        // If Resolved const is not a string, it is an error.
        BConstantSymbol constantSymbol = (BConstantSymbol) constSymbol;
        if (constantSymbol.literalType.tag != TypeTags.STRING) {
            dlog.error(pos, DiagnosticErrorCode.INCOMPATIBLE_TYPES, symTable.stringType, constantSymbol.literalType);
            return null;
        }

        // If resolve const contain a string in {namespace url}local form extract namespace uri and local part.
        String constVal = (String) constantSymbol.value.value;
        int s = constVal.indexOf('{');
        int e = constVal.lastIndexOf('}');
        if (e > s + 1) {
            pkgSymbol.isUsed = true;
            String nsURI = constVal.substring(s + 1, e);
            String local = constVal.substring(e);
            return new BXMLNSSymbol(names.fromString(local), nsURI, constantSymbol.pkgID, constantSymbol.owner, pos,
                                    SOURCE);
        }

        // Resolved const string is not in valid format.
        dlog.error(pos, DiagnosticErrorCode.INVALID_ATTRIBUTE_REFERENCE, prefix + ":" + localname);
        return null;
    }

    public void visit(BLangXMLAttribute bLangXMLAttribute, AnalyzerData data) {
        SymbolEnv xmlAttributeEnv = SymbolEnv.getXMLAttributeEnv(bLangXMLAttribute, data.env);

        // check attribute name
        BLangXMLQName name = (BLangXMLQName) bLangXMLAttribute.name;
        checkExpr(name, xmlAttributeEnv, symTable.stringType, data);
        // XML attributes without a prefix does not belong to enclosing elements default namespace.
        // https://www.w3.org/TR/xml-names/#uniqAttrs
        if (name.prefix.value.isEmpty()) {
            name.namespaceURI = null;
        }

        // check attribute value
        checkExpr(bLangXMLAttribute.value, xmlAttributeEnv, symTable.stringType, data);

        symbolEnter.defineNode(bLangXMLAttribute, data.env);
    }

    public void visit(BLangXMLElementLiteral bLangXMLElementLiteral, AnalyzerData data) {
        SymbolEnv xmlElementEnv = SymbolEnv.getXMLElementEnv(bLangXMLElementLiteral, data.env);

        // Keep track of used namespace prefixes in this element and only add namespace attr for those used ones.
        Set<String> usedPrefixes = new HashSet<>();
        BLangIdentifier elemNamePrefix = ((BLangXMLQName) bLangXMLElementLiteral.startTagName).prefix;
        if (elemNamePrefix != null && !elemNamePrefix.value.isEmpty()) {
            usedPrefixes.add(elemNamePrefix.value);
        }

        // Visit in-line namespace declarations and define the namespace.
        for (BLangXMLAttribute attribute : bLangXMLElementLiteral.attributes) {
            if (attribute.name.getKind() == NodeKind.XML_QNAME && isXmlNamespaceAttribute(attribute)) {
                BLangXMLQuotedString value = attribute.value;
                if (value.getKind() == NodeKind.XML_QUOTED_STRING && value.textFragments.size() > 1) {
                    dlog.error(value.pos, DiagnosticErrorCode.INVALID_XML_NS_INTERPOLATION);
                }
                checkExpr(attribute, xmlElementEnv, symTable.noType, data);
            }
            BLangIdentifier prefix = ((BLangXMLQName) attribute.name).prefix;
            if (prefix != null && !prefix.value.isEmpty()) {
                usedPrefixes.add(prefix.value);
            }
        }

        // Visit attributes, this may depend on the namespace defined in previous attribute iteration.
        bLangXMLElementLiteral.attributes.forEach(attribute -> {
            if (!(attribute.name.getKind() == NodeKind.XML_QNAME && isXmlNamespaceAttribute(attribute))) {
                checkExpr(attribute, xmlElementEnv, symTable.noType, data);
            }
        });

        Map<Name, BXMLNSSymbol> namespaces = symResolver.resolveAllNamespaces(xmlElementEnv);
        Name defaultNs = names.fromString(XMLConstants.DEFAULT_NS_PREFIX);
        if (namespaces.containsKey(defaultNs)) {
            bLangXMLElementLiteral.defaultNsSymbol = namespaces.remove(defaultNs);
        }
        for (Map.Entry<Name, BXMLNSSymbol> nsEntry : namespaces.entrySet()) {
            if (usedPrefixes.contains(nsEntry.getKey().value)) {
                bLangXMLElementLiteral.namespacesInScope.put(nsEntry.getKey(), nsEntry.getValue());
            }
        }

        // Visit the tag names
        validateTags(bLangXMLElementLiteral, xmlElementEnv, data);

        // Visit the children
        bLangXMLElementLiteral.modifiedChildren =
                concatSimilarKindXMLNodes(bLangXMLElementLiteral.children, xmlElementEnv, data);

        if (data.expType == symTable.noType) {
            data.resultType = types.checkType(bLangXMLElementLiteral, symTable.xmlElementType, data.expType);
            return;
        }

        data.resultType = checkXmlSubTypeLiteralCompatibility(bLangXMLElementLiteral.pos, symTable.xmlElementType,
                                                         data.expType, data);

        if (Symbols.isFlagOn(data.resultType.flags, Flags.READONLY)) {
            markChildrenAsImmutable(bLangXMLElementLiteral, data);
        }
    }

    private boolean isXmlNamespaceAttribute(BLangXMLAttribute attribute) {
        BLangXMLQName attrName = (BLangXMLQName) attribute.name;
        return (attrName.prefix.value.isEmpty()
                    && attrName.localname.value.equals(XMLConstants.XMLNS_ATTRIBUTE))
                || attrName.prefix.value.equals(XMLConstants.XMLNS_ATTRIBUTE);
    }

    public BType getXMLTypeFromLiteralKind(BLangExpression childXMLExpressions) {
        if (childXMLExpressions.getKind() == NodeKind.XML_ELEMENT_LITERAL) {
            return symTable.xmlElementType;
        }
        if (childXMLExpressions.getKind() == NodeKind.XML_TEXT_LITERAL) {
            return symTable.xmlTextType;
        }
        if (childXMLExpressions.getKind() == NodeKind.XML_PI_LITERAL) {
            return symTable.xmlPIType;
        }
        return symTable.xmlCommentType;
    }

    public BType getXMLSequenceType(BType xmlSubType) {
        switch (xmlSubType.tag) {
            case TypeTags.XML_ELEMENT:
                return new BXMLType(symTable.xmlElementType,  null);
            case TypeTags.XML_COMMENT:
                return new BXMLType(symTable.xmlCommentType,  null);
            case TypeTags.XML_PI:
                return new BXMLType(symTable.xmlPIType,  null);
            default:
                // Since 'xml:Text is same as xml<'xml:Text>
                return symTable.xmlTextType;
        }
    }

    public void visit(BLangXMLSequenceLiteral bLangXMLSequenceLiteral, AnalyzerData data) {
        BType expType = Types.getReferredType(data.expType);
        if (expType.tag != TypeTags.XML && expType.tag != TypeTags.UNION && expType.tag != TypeTags.XML_TEXT
        && expType != symTable.noType) {
            dlog.error(bLangXMLSequenceLiteral.pos, DiagnosticErrorCode.INCOMPATIBLE_TYPES, data.expType,
                    "XML Sequence");
            data.resultType = symTable.semanticError;
            return;
        }

        List<BType> xmlTypesInSequence = new ArrayList<>();

        for (BLangExpression expressionItem : bLangXMLSequenceLiteral.xmlItems) {
            data.resultType = checkExpr(expressionItem, data.expType, data);
            if (!xmlTypesInSequence.contains(data.resultType)) {
                xmlTypesInSequence.add(data.resultType);
            }
        }

        // Set type according to items in xml sequence and expected type
        if (expType.tag == TypeTags.XML || expType == symTable.noType) {
            if (xmlTypesInSequence.size() == 1) {
                data.resultType = getXMLSequenceType(xmlTypesInSequence.get(0));
                return;
            }
            data.resultType = symTable.xmlType;
            return;
        }
        // Since 'xml:Text is same as xml<'xml:Text>
        if (expType.tag == TypeTags.XML_TEXT) {
            data.resultType = symTable.xmlTextType;
            return;
        }
        // Disallow unions with 'xml:T (singleton) items
         for (BType item : ((BUnionType) expType).getMemberTypes()) {
             item = Types.getReferredType(item);
             if (item.tag != TypeTags.XML_TEXT && item.tag != TypeTags.XML) {
                 dlog.error(bLangXMLSequenceLiteral.pos, DiagnosticErrorCode.INCOMPATIBLE_TYPES,
                         expType, symTable.xmlType);
                 data.resultType = symTable.semanticError;
                 return;
             }
         }
        data.resultType = symTable.xmlType;
    }

    public void visit(BLangXMLTextLiteral bLangXMLTextLiteral, AnalyzerData data) {
        List<BLangExpression> literalValues = bLangXMLTextLiteral.textFragments;
        checkStringTemplateExprs(literalValues, data);
        BLangExpression xmlExpression = literalValues.get(0);
        if (literalValues.size() == 1 && xmlExpression.getKind() == NodeKind.LITERAL &&
                ((String) ((BLangLiteral) xmlExpression).value).isEmpty()) {
            data.resultType = types.checkType(bLangXMLTextLiteral, symTable.xmlNeverType, data.expType);
            return;
        }
        data.resultType = types.checkType(bLangXMLTextLiteral, symTable.xmlTextType, data.expType);
    }

    public void visit(BLangXMLCommentLiteral bLangXMLCommentLiteral, AnalyzerData data) {
        checkStringTemplateExprs(bLangXMLCommentLiteral.textFragments, data);

        if (data.expType == symTable.noType) {
            data.resultType = types.checkType(bLangXMLCommentLiteral, symTable.xmlCommentType, data.expType);
            return;
        }
        data.resultType = checkXmlSubTypeLiteralCompatibility(bLangXMLCommentLiteral.pos, symTable.xmlCommentType,
                                                         data.expType, data);
    }

    public void visit(BLangXMLProcInsLiteral bLangXMLProcInsLiteral, AnalyzerData data) {
        checkExpr(bLangXMLProcInsLiteral.target, symTable.stringType, data);
        checkStringTemplateExprs(bLangXMLProcInsLiteral.dataFragments, data);
        if (data.expType == symTable.noType) {
            data.resultType = types.checkType(bLangXMLProcInsLiteral, symTable.xmlPIType, data.expType);
            return;
        }
        data.resultType =
                checkXmlSubTypeLiteralCompatibility(bLangXMLProcInsLiteral.pos, symTable.xmlPIType, data.expType, data);
    }

    public void visit(BLangXMLQuotedString bLangXMLQuotedString, AnalyzerData data) {
        checkStringTemplateExprs(bLangXMLQuotedString.textFragments, data);
        data.resultType = types.checkType(bLangXMLQuotedString, symTable.stringType, data.expType);
    }

    public void visit(BLangStringTemplateLiteral stringTemplateLiteral, AnalyzerData data) {
        checkStringTemplateExprs(stringTemplateLiteral.exprs, data);
        data.resultType = types.checkType(stringTemplateLiteral, symTable.stringType, data.expType);
    }

    @Override
    public void visit(BLangRawTemplateLiteral rawTemplateLiteral, AnalyzerData data) {
        // First, ensure that the contextually expected type is compatible with the RawTemplate type.
        // The RawTemplate type should have just two fields: strings and insertions. There shouldn't be any methods.
        BType type = determineRawTemplateLiteralType(rawTemplateLiteral, data.expType);

        if (type == symTable.semanticError) {
            data.resultType = type;
            return;
        }

        // Once we ensure the types are compatible, need to ensure that the types of the strings and insertions are
        // compatible with the types of the strings and insertions fields.
        BObjectType literalType = (BObjectType) Types.getReferredType(type);
        BType stringsType = literalType.fields.get("strings").type;

        if (evaluateRawTemplateExprs(rawTemplateLiteral.strings, stringsType, INVALID_NUM_STRINGS,
                                     rawTemplateLiteral.pos, data)) {
            type = symTable.semanticError;
        }

        BType insertionsType = literalType.fields.get("insertions").type;

        if (evaluateRawTemplateExprs(rawTemplateLiteral.insertions, insertionsType, INVALID_NUM_INSERTIONS,
                                     rawTemplateLiteral.pos, data)) {
            type = symTable.semanticError;
        }

        data.resultType = type;
    }

    private BType determineRawTemplateLiteralType(BLangRawTemplateLiteral rawTemplateLiteral, BType expType) {
        // Contextually expected type is NoType when `var` is used. When `var` is used, the literal is considered to
        // be of type `RawTemplate`.
        if (expType == symTable.noType || containsAnyType(expType)) {
            return symTable.rawTemplateType;
        }

        BType compatibleType = getCompatibleRawTemplateType(expType, rawTemplateLiteral.pos);
        BType type = types.checkType(rawTemplateLiteral, compatibleType, symTable.rawTemplateType,
                DiagnosticErrorCode.INVALID_RAW_TEMPLATE_TYPE);

        if (type == symTable.semanticError) {
            return type;
        }

        // Raw template literals can be directly assigned only to abstract object types
        if (Symbols.isFlagOn(type.tsymbol.flags, Flags.CLASS)) {
            dlog.error(rawTemplateLiteral.pos, DiagnosticErrorCode.INVALID_RAW_TEMPLATE_ASSIGNMENT, type);
            return symTable.semanticError;
        }

        // Ensure that only the two fields, strings and insertions, are there
        BObjectType litObjType = (BObjectType) Types.getReferredType(type);
        BObjectTypeSymbol objTSymbol = (BObjectTypeSymbol) litObjType.tsymbol;

        if (litObjType.fields.size() > 2) {
            dlog.error(rawTemplateLiteral.pos, DiagnosticErrorCode.INVALID_NUM_FIELDS, litObjType);
            type = symTable.semanticError;
        }

        if (!objTSymbol.attachedFuncs.isEmpty()) {
            dlog.error(rawTemplateLiteral.pos, DiagnosticErrorCode.METHODS_NOT_ALLOWED, litObjType);
            type = symTable.semanticError;
        }

        return type;
    }

    private boolean evaluateRawTemplateExprs(List<? extends BLangExpression> exprs, BType fieldType,
                                             DiagnosticCode code, Location pos, AnalyzerData data) {
        BType listType = Types.getReferredType(fieldType);

        listType = listType.tag != TypeTags.INTERSECTION ? listType :
                ((BIntersectionType) listType).effectiveType;

        boolean errored = false;

        if (listType.tag == TypeTags.ARRAY) {
            BArrayType arrayType = (BArrayType) listType;

            if (arrayType.state == BArrayState.CLOSED && (exprs.size() != arrayType.size)) {
                dlog.error(pos, code, arrayType.size, exprs.size());
                return false;
            }

            for (BLangExpression expr : exprs) {
                errored = (checkExpr(expr, arrayType.eType, data) == symTable.semanticError) || errored;
            }
        } else if (listType.tag == TypeTags.TUPLE) {
            BTupleType tupleType = (BTupleType) listType;
            final int size = exprs.size();
            final int requiredItems = tupleType.tupleTypes.size();

            if (size < requiredItems || (size > requiredItems && tupleType.restType == null)) {
                dlog.error(pos, code, requiredItems, size);
                return false;
            }

            int i;
            List<BType> memberTypes = tupleType.tupleTypes;
            for (i = 0; i < requiredItems; i++) {
                errored = (checkExpr(exprs.get(i), memberTypes.get(i), data) == symTable.semanticError) ||
                                                                                                                errored;
            }

            if (size > requiredItems) {
                for (; i < size; i++) {
                    errored = (checkExpr(exprs.get(i), tupleType.restType, data) == symTable.semanticError) ||
                                                                                                                errored;
                }
            }
        } else {
            throw new IllegalStateException("Expected a list type, but found: " + listType);
        }

        return errored;
    }

    private boolean containsAnyType(BType bType) {
        BType type = Types.getReferredType(bType);
        if (type == symTable.anyType) {
            return true;
        }

        if (type.tag == TypeTags.UNION) {
            return ((BUnionType) type).getMemberTypes().contains(symTable.anyType);
        }

        return false;
    }

    private BType getCompatibleRawTemplateType(BType bType, Location pos) {
        BType expType = Types.getReferredType(bType);
        if (expType.tag != TypeTags.UNION) {
            return bType;
        }

        BUnionType unionType = (BUnionType) expType;
        List<BType> compatibleTypes = new ArrayList<>();

        for (BType type : unionType.getMemberTypes()) {
            if (types.isAssignable(type, symTable.rawTemplateType)) {
                compatibleTypes.add(type);
            }
        }

        if (compatibleTypes.size() == 0) {
            return expType;
        }

        if (compatibleTypes.size() > 1) {
            dlog.error(pos, DiagnosticErrorCode.MULTIPLE_COMPATIBLE_RAW_TEMPLATE_TYPES, symTable.rawTemplateType,
                       expType);
            return symTable.semanticError;
        }

        return compatibleTypes.get(0);
    }

    @Override
    public void visit(BLangRestArgsExpression bLangRestArgExpression, AnalyzerData data) {
        data.resultType = checkExpr(bLangRestArgExpression.expr, data.expType, data);
    }

    @Override
    public void visit(BLangInferredTypedescDefaultNode inferTypedescExpr, AnalyzerData data) {
        BType referredType = Types.getReferredType(data.expType);
        if (referredType.tag != TypeTags.TYPEDESC) {
            dlog.error(inferTypedescExpr.pos, DiagnosticErrorCode.INCOMPATIBLE_TYPES, data.expType, symTable.typeDesc);
            data.resultType = symTable.semanticError;
            return;
        }
        data.resultType = referredType;
    }

    @Override
    public void visit(BLangNamedArgsExpression bLangNamedArgsExpression, AnalyzerData data) {
        data.resultType = checkExpr(bLangNamedArgsExpression.expr, data.env, data.expType, data);
        bLangNamedArgsExpression.setBType(bLangNamedArgsExpression.expr.getBType());
    }

    @Override
    public void visit(BLangMatchExpression bLangMatchExpression, AnalyzerData data) {
        SymbolEnv matchExprEnv = SymbolEnv.createBlockEnv((BLangBlockStmt) TreeBuilder.createBlockNode(), data.env);
        checkExpr(bLangMatchExpression.expr, matchExprEnv, data);

        // Type check and resolve patterns and their expressions
        bLangMatchExpression.patternClauses.forEach(pattern -> {
            if (!pattern.variable.name.value.endsWith(Names.IGNORE.value)) {
                symbolEnter.defineNode(pattern.variable, matchExprEnv);
            }
            checkExpr(pattern.expr, matchExprEnv, data.expType, data);
            pattern.variable.setBType(symResolver.resolveTypeNode(pattern.variable.typeNode, matchExprEnv));
        });

        LinkedHashSet<BType> matchExprTypes = getMatchExpressionTypes(bLangMatchExpression);

        BType actualType;
        if (matchExprTypes.contains(symTable.semanticError)) {
            actualType = symTable.semanticError;
        } else if (matchExprTypes.size() == 1) {
            actualType = matchExprTypes.toArray(new BType[0])[0];
        } else {
            actualType = BUnionType.create(null, matchExprTypes);
        }

        data.resultType = types.checkType(bLangMatchExpression, actualType, data.expType);
    }

    @Override
    public void visit(BLangCheckedExpr checkedExpr, AnalyzerData data) {
        data.checkWithinQueryExpr = isWithinQuery(data);
        visitCheckAndCheckPanicExpr(checkedExpr, data);
    }

    @Override
    public void visit(BLangCheckPanickedExpr checkedExpr, AnalyzerData data) {
        visitCheckAndCheckPanicExpr(checkedExpr, data);
    }

    @Override
<<<<<<< HEAD
    public void visit(BLangQueryExpr queryExpr) {
        if (breakToParallelQueryEnv) {
            queryEnvs.push(prevEnvs.peek());
        } else {
            queryEnvs.push(env);
            prevEnvs.push(env);
=======
    public void visit(BLangQueryExpr queryExpr, AnalyzerData data) {
        boolean cleanPrevEnvs = false;
        if (data.prevEnvs.empty()) {
            data.prevEnvs.push(data.env);
            cleanPrevEnvs = true;
        }

        if (data.breakToParallelQueryEnv) {
            data.queryEnvs.push(data.prevEnvs.peek());
        } else {
            data.queryEnvs.push(data.env);
>>>>>>> a3d1b646
        }
        data.queryFinalClauses.push(queryExpr.getSelectClause());
        List<BLangNode> clauses = queryExpr.getQueryClauses();
        BLangExpression collectionNode = (BLangExpression) ((BLangFromClause) clauses.get(0)).getCollection();
        clauses.forEach(clause -> clause.accept(this, data));
        BType actualType = resolveQueryType(data.queryEnvs.peek(),
                                            ((BLangSelectClause) data.queryFinalClauses.peek()).expression,
                                            collectionNode.getBType(), data.expType, queryExpr, data);
        actualType = (actualType == symTable.semanticError) ? actualType :
<<<<<<< HEAD
                types.checkType(queryExpr.pos, actualType, expType, DiagnosticErrorCode.INCOMPATIBLE_TYPES);
        queryFinalClauses.pop();
        queryEnvs.pop();
        if (!breakToParallelQueryEnv) {
            prevEnvs.pop();
=======
                types.checkType(queryExpr.pos, actualType, data.expType, DiagnosticErrorCode.INCOMPATIBLE_TYPES);
        data.queryFinalClauses.pop();
        data.queryEnvs.pop();
        if (cleanPrevEnvs) {
            data.prevEnvs.pop();
>>>>>>> a3d1b646
        }

        if (actualType.tag == TypeTags.TABLE) {
            BTableType tableType = (BTableType) actualType;
            tableType.constraintPos = queryExpr.pos;
            tableType.isTypeInlineDefined = true;
            if (!validateTableType(tableType, data)) {
                data.resultType = symTable.semanticError;
                return;
            }
        }
        data.checkWithinQueryExpr = false;
        data.resultType = actualType;
    }

    private boolean isWithinQuery(AnalyzerData data) {
        return !data.queryEnvs.isEmpty() && !data.queryFinalClauses.isEmpty();
    }

    private BType resolveQueryType(SymbolEnv env, BLangExpression selectExp, BType collectionType,
                                   BType targetType, BLangQueryExpr queryExpr, AnalyzerData data) {
        List<BType> resultTypes = types.getAllTypes(targetType, true).stream()
                .filter(t -> !types.isAssignable(t, symTable.errorType))
                .filter(t -> !types.isAssignable(t, symTable.nilType))
                .collect(Collectors.toList());
        // resultTypes will be empty if the targetType is `error?`
        if (resultTypes.isEmpty()) {
            resultTypes.add(symTable.noType);
        }
        BType actualType = symTable.semanticError;
        List<BType> selectTypes = new ArrayList<>();
        List<BType> resolvedTypes = new ArrayList<>();
        BType selectType, resolvedType;
        for (BType type : resultTypes) {
            switch (type.tag) {
                case TypeTags.ARRAY:
                    selectType = checkExpr(selectExp, env, ((BArrayType) type).eType, data);
                    resolvedType = new BArrayType(selectType);
                    break;
                case TypeTags.TABLE:
                    selectType = checkExpr(selectExp, env, types.getSafeType(((BTableType) type).constraint,
                            true, true), data);
                    resolvedType = symTable.tableType;
                    break;
                case TypeTags.STREAM:
                    selectType = checkExpr(selectExp, env, types.getSafeType(((BStreamType) type).constraint,
                            true, true), data);
                    resolvedType = symTable.streamType;
                    break;
                case TypeTags.STRING:
                case TypeTags.XML:
                    selectType = checkExpr(selectExp, env, type, data);
                    resolvedType = selectType;
                    break;
                case TypeTags.NONE:
                default:
                    // contextually expected type not given (i.e var).
                    selectType = checkExpr(selectExp, env, type, data);
                    resolvedType = getNonContextualQueryType(selectType, collectionType);
                    break;
            }
            if (selectType != symTable.semanticError) {
                if (resolvedType.tag == TypeTags.STREAM) {
                    queryExpr.isStream = true;
                }
                if (resolvedType.tag == TypeTags.TABLE) {
                    queryExpr.isTable = true;
                }
                selectTypes.add(selectType);
                resolvedTypes.add(resolvedType);
            }
        }

        if (selectTypes.size() == 1) {
            BType errorType = getErrorType(collectionType, queryExpr, data);
            selectType = selectTypes.get(0);
            if (queryExpr.isStream) {
                return new BStreamType(TypeTags.STREAM, selectType, errorType, null);
            } else if (queryExpr.isTable) {
                actualType = getQueryTableType(queryExpr, selectType);
            } else {
                actualType = resolvedTypes.get(0);
            }

            if (errorType != null && errorType.tag != TypeTags.NIL) {
                return BUnionType.create(null, actualType, errorType);
            } else {
                return actualType;
            }
        } else if (selectTypes.size() > 1) {
            dlog.error(selectExp.pos, DiagnosticErrorCode.AMBIGUOUS_TYPES, selectTypes);
            return actualType;
        } else {
            return actualType;
        }
    }

    private BType getQueryTableType(BLangQueryExpr queryExpr, BType constraintType) {
        final BTableType tableType = new BTableType(TypeTags.TABLE, constraintType, null);
        if (!queryExpr.fieldNameIdentifierList.isEmpty()) {
            validateKeySpecifier(queryExpr.fieldNameIdentifierList, constraintType);
            markReadOnlyForConstraintType(constraintType);
            tableType.fieldNameList = queryExpr.fieldNameIdentifierList.stream()
                    .map(identifier -> ((BLangIdentifier) identifier).value).collect(Collectors.toList());
            return BUnionType.create(null, tableType, symTable.errorType);
        }
        return tableType;
    }

    private void validateKeySpecifier(List<IdentifierNode> fieldList, BType constraintType) {
        for (IdentifierNode identifier : fieldList) {
            BField field = types.getTableConstraintField(constraintType, identifier.getValue());
            if (field == null) {
                dlog.error(identifier.getPosition(), DiagnosticErrorCode.INVALID_FIELD_NAMES_IN_KEY_SPECIFIER,
                        identifier.getValue(), constraintType);
            } else if (!Symbols.isFlagOn(field.symbol.flags, Flags.READONLY)) {
                field.symbol.flags |= Flags.READONLY;
            }
        }
    }

    private void markReadOnlyForConstraintType(BType constraintType) {
        if (constraintType.tag != TypeTags.RECORD) {
            return;
        }
        BRecordType recordType = (BRecordType) constraintType;
        for (BField field : recordType.fields.values()) {
            if (!Symbols.isFlagOn(field.symbol.flags, Flags.READONLY)) {
                return;
            }
        }
        if (recordType.sealed) {
            recordType.flags |= Flags.READONLY;
            recordType.tsymbol.flags |= Flags.READONLY;
        }
    }

    private BType getErrorType(BType collectionType, BLangQueryExpr queryExpr, AnalyzerData data) {
        if (collectionType.tag == TypeTags.SEMANTIC_ERROR) {
            return null;
        }
        BType returnType = null, errorType = null;
        switch (collectionType.tag) {
            case TypeTags.STREAM:
                errorType = ((BStreamType) collectionType).completionType;
                break;
            case TypeTags.OBJECT:
                returnType = types.getVarTypeFromIterableObject((BObjectType) collectionType);
                break;
            default:
                BSymbol itrSymbol = symResolver.lookupLangLibMethod(collectionType,
                        names.fromString(BLangCompilerConstants.ITERABLE_COLLECTION_ITERATOR_FUNC), data.env);
                if (itrSymbol == this.symTable.notFoundSymbol) {
                    return null;
                }
                BInvokableSymbol invokableSymbol = (BInvokableSymbol) itrSymbol;
                returnType = types.getResultTypeOfNextInvocation(
                        (BObjectType) Types.getReferredType(invokableSymbol.retType));
        }
        List<BType> errorTypes = new ArrayList<>();
        if (returnType != null) {
            types.getAllTypes(returnType, true).stream()
                    .filter(t -> types.isAssignable(t, symTable.errorType))
                    .forEach(errorTypes::add);
        }
        if (data.checkWithinQueryExpr && queryExpr.isStream) {
            if (errorTypes.isEmpty()) {
                // if there's no completion type at this point,
                // then () gets added as a valid completion type for streams.
                errorTypes.add(symTable.nilType);
            }
            errorTypes.add(symTable.errorType);
        }
        if (!errorTypes.isEmpty()) {
            if (errorTypes.size() == 1) {
                errorType = errorTypes.get(0);
            } else {
                errorType = BUnionType.create(null, errorTypes.toArray(new BType[0]));
            }
        }
        return errorType;
    }

    private BType getNonContextualQueryType(BType staticType, BType basicType) {
        BType resultType;
        switch (basicType.tag) {
            case TypeTags.TABLE:
                resultType = symTable.tableType;
                break;
            case TypeTags.STREAM:
                resultType = symTable.streamType;
                break;
            case TypeTags.XML:
                resultType = new BXMLType(staticType, null);
                break;
            case TypeTags.STRING:
                resultType = symTable.stringType;
                break;
            default:
                resultType = new BArrayType(staticType);
                break;
        }
        return resultType;
    }

    @Override
<<<<<<< HEAD
    public void visit(BLangQueryAction queryAction) {
        if (breakToParallelQueryEnv) {
            queryEnvs.push(prevEnvs.peek());
        } else {
            queryEnvs.push(env);
            prevEnvs.push(env);
        }
=======
    public void visit(BLangQueryAction queryAction, AnalyzerData data) {
        data.prevEnvs.push(data.env);
        data.queryEnvs.push(data.prevEnvs.peek());
>>>>>>> a3d1b646
        BLangDoClause doClause = queryAction.getDoClause();
        data.queryFinalClauses.push(doClause);
        List<BLangNode> clauses = queryAction.getQueryClauses();
        clauses.forEach(clause -> clause.accept(this, data));
        // Analyze foreach node's statements.
        semanticAnalyzer.analyzeNode(doClause.body, SymbolEnv.createBlockEnv(doClause.body, data.queryEnvs.peek()),
                                     data.prevEnvs);
        BType actualType = BUnionType.create(null, symTable.errorType, symTable.nilType);
<<<<<<< HEAD
        resultType = types.checkType(doClause.pos, actualType, expType, DiagnosticErrorCode.INCOMPATIBLE_TYPES);
        queryFinalClauses.pop();
        queryEnvs.pop();
        if (!breakToParallelQueryEnv) {
            prevEnvs.pop();
        }
    }

    @Override
    public void visit(BLangFromClause fromClause) {
        boolean prevBreakToParallelEnv = this.breakToParallelQueryEnv;
        if (fromClause.collection.getKind() == NodeKind.QUERY_EXPR ||
                (fromClause.collection.getKind() == NodeKind.GROUP_EXPR
                        && ((BLangGroupExpr) fromClause.collection).expression.getKind() == NodeKind.QUERY_EXPR)) {
            this.breakToParallelQueryEnv = true;
        }
        SymbolEnv fromEnv = SymbolEnv.createTypeNarrowedEnv(fromClause, queryEnvs.pop());
=======
        data.resultType =
                types.checkType(doClause.pos, actualType, data.expType, DiagnosticErrorCode.INCOMPATIBLE_TYPES);
        data.queryFinalClauses.pop();
        data.queryEnvs.pop();
        data.prevEnvs.pop();
    }

    @Override
    public void visit(BLangFromClause fromClause, AnalyzerData data) {
        boolean prevBreakToParallelEnv = data.breakToParallelQueryEnv;
        data.breakToParallelQueryEnv = true;
        SymbolEnv fromEnv = SymbolEnv.createTypeNarrowedEnv(fromClause, data.queryEnvs.pop());
>>>>>>> a3d1b646
        fromClause.env = fromEnv;
        data.queryEnvs.push(fromEnv);
        checkExpr(fromClause.collection, data.queryEnvs.peek(), data);
        // Set the type of the foreach node's type node.
        types.setInputClauseTypedBindingPatternType(fromClause);
        handleInputClauseVariables(fromClause, data.queryEnvs.peek());
        data.breakToParallelQueryEnv = prevBreakToParallelEnv;
    }

    @Override
<<<<<<< HEAD
    public void visit(BLangJoinClause joinClause) {
        boolean prevBreakEnv = this.breakToParallelQueryEnv;
        if (joinClause.collection.getKind() == NodeKind.QUERY_EXPR ||
                (joinClause.collection.getKind() == NodeKind.GROUP_EXPR
                        && ((BLangGroupExpr) joinClause.collection).expression.getKind() == NodeKind.QUERY_EXPR)) {
            this.breakToParallelQueryEnv = true;
        }
        SymbolEnv joinEnv = SymbolEnv.createTypeNarrowedEnv(joinClause, queryEnvs.pop());
=======
    public void visit(BLangJoinClause joinClause, AnalyzerData data) {
        boolean prevBreakEnv = data.breakToParallelQueryEnv;
        data.breakToParallelQueryEnv = true;
        SymbolEnv joinEnv = SymbolEnv.createTypeNarrowedEnv(joinClause, data.queryEnvs.pop());
>>>>>>> a3d1b646
        joinClause.env = joinEnv;
        data.queryEnvs.push(joinEnv);
        checkExpr(joinClause.collection, data.queryEnvs.peek(), data);
        // Set the type of the foreach node's type node.
        types.setInputClauseTypedBindingPatternType(joinClause);
        handleInputClauseVariables(joinClause, data.queryEnvs.peek());
        if (joinClause.onClause != null) {
            ((BLangOnClause) joinClause.onClause).accept(this, data);
        }
        data.breakToParallelQueryEnv = prevBreakEnv;
    }

    @Override
    public void visit(BLangLetClause letClause, AnalyzerData data) {
        SymbolEnv letEnv = SymbolEnv.createTypeNarrowedEnv(letClause, data.queryEnvs.pop());
        letClause.env = letEnv;
        data.queryEnvs.push(letEnv);
        for (BLangLetVariable letVariable : letClause.letVarDeclarations) {
            semanticAnalyzer.analyzeNode((BLangNode) letVariable.definitionNode, letEnv);
        }
    }

    @Override
    public void visit(BLangWhereClause whereClause, AnalyzerData data) {
        whereClause.env = handleFilterClauses(whereClause.expression, data);
    }

    @Override
    public void visit(BLangSelectClause selectClause, AnalyzerData data) {
        SymbolEnv selectEnv = SymbolEnv.createTypeNarrowedEnv(selectClause, data.queryEnvs.pop());
        selectClause.env = selectEnv;
        data.queryEnvs.push(selectEnv);
    }

    @Override
    public void visit(BLangDoClause doClause, AnalyzerData data) {
        SymbolEnv letEnv = SymbolEnv.createTypeNarrowedEnv(doClause, data.queryEnvs.pop());
        doClause.env = letEnv;
        data.queryEnvs.push(letEnv);
    }

    @Override
    public void visit(BLangOnConflictClause onConflictClause, AnalyzerData data) {
        BType exprType = checkExpr(onConflictClause.expression, data.queryEnvs.peek(), symTable.errorType, data);
        if (!types.isAssignable(exprType, symTable.errorType)) {
            dlog.error(onConflictClause.expression.pos, DiagnosticErrorCode.ERROR_TYPE_EXPECTED,
                    symTable.errorType, exprType);
        }
    }

    @Override
    public void visit(BLangLimitClause limitClause, AnalyzerData data) {
        BType exprType = checkExpr(limitClause.expression, data.queryEnvs.peek(), data);
        if (!types.isAssignable(exprType, symTable.intType)) {
            dlog.error(limitClause.expression.pos, DiagnosticErrorCode.INCOMPATIBLE_TYPES,
                    symTable.intType, exprType);
        }
    }

    @Override
    public void visit(BLangOnClause onClause, AnalyzerData data) {
        BType lhsType, rhsType;
        BLangNode joinNode = getLastInputNodeFromEnv(data.queryEnvs.peek());
        // lhsExprEnv should only contain scope entries before join condition.
        onClause.lhsEnv = getEnvBeforeInputNode(data.queryEnvs.peek(), joinNode);
        lhsType = checkExpr(onClause.lhsExpr, onClause.lhsEnv, data);
        // rhsExprEnv should only contain scope entries after join condition.
        onClause.rhsEnv = getEnvAfterJoinNode(data.queryEnvs.peek(), joinNode);
        rhsType = checkExpr(onClause.rhsExpr, onClause.rhsEnv != null ? onClause.rhsEnv : data.queryEnvs.peek(), data);
        if (!types.isAssignable(lhsType, rhsType)) {
            dlog.error(onClause.rhsExpr.pos, DiagnosticErrorCode.INCOMPATIBLE_TYPES, lhsType, rhsType);
        }
    }

    @Override
    public void visit(BLangOrderByClause orderByClause, AnalyzerData data) {
        orderByClause.env = data.queryEnvs.peek();
        for (OrderKeyNode orderKeyNode : orderByClause.getOrderKeyList()) {
            BType exprType = checkExpr((BLangExpression) orderKeyNode.getOrderKey(), orderByClause.env, data);
            if (!types.isOrderedType(exprType, false)) {
                dlog.error(((BLangOrderKey) orderKeyNode).expression.pos, DiagnosticErrorCode.ORDER_BY_NOT_SUPPORTED);
            }
        }
    }

    @Override
    public void visit(BLangDo doNode, AnalyzerData data) {
        if (doNode.onFailClause != null) {
            doNode.onFailClause.accept(this, data);
        }
    }

    public void visit(BLangOnFailClause onFailClause, AnalyzerData data) {
        onFailClause.body.stmts.forEach(stmt -> stmt.accept(this, data));
    }

    private SymbolEnv handleFilterClauses (BLangExpression filterExpression, AnalyzerData data) {
        checkExpr(filterExpression, data.queryEnvs.peek(), symTable.booleanType, data);
        BType actualType = filterExpression.getBType();
        if (TypeTags.TUPLE == actualType.tag) {
            dlog.error(filterExpression.pos, DiagnosticErrorCode.INCOMPATIBLE_TYPES,
                    symTable.booleanType, actualType);
        }
        SymbolEnv filterEnv = typeNarrower.evaluateTruth(filterExpression, data.queryFinalClauses.peek(),
                                                         data.queryEnvs.pop());
        data.queryEnvs.push(filterEnv);
        return filterEnv;
    }

    private void handleInputClauseVariables(BLangInputClause bLangInputClause, SymbolEnv blockEnv) {
        if (bLangInputClause.variableDefinitionNode == null) {
            //not-possible
            return;
        }

        BLangVariable variableNode = (BLangVariable) bLangInputClause.variableDefinitionNode.getVariable();
        // Check whether the foreach node's variables are declared with var.
        if (bLangInputClause.isDeclaredWithVar) {
            // If the foreach node's variables are declared with var, type is `varType`.
            semanticAnalyzer.handleDeclaredVarInForeach(variableNode, bLangInputClause.varType, blockEnv);
            return;
        }
        // If the type node is available, we get the type from it.
        BType typeNodeType = symResolver.resolveTypeNode(variableNode.typeNode, blockEnv);
        // Then we need to check whether the RHS type is assignable to LHS type.
        if (types.isAssignable(bLangInputClause.varType, typeNodeType)) {
            // If assignable, we set types to the variables.
            semanticAnalyzer.handleDeclaredVarInForeach(variableNode, bLangInputClause.varType, blockEnv);
            return;
        }
        // Log an error and define a symbol with the node's type to avoid undeclared symbol errors.
        if (typeNodeType != symTable.semanticError) {
            dlog.error(variableNode.typeNode.pos, DiagnosticErrorCode.INCOMPATIBLE_TYPES,
                    bLangInputClause.varType, typeNodeType);
        }
        semanticAnalyzer.handleDeclaredVarInForeach(variableNode, typeNodeType, blockEnv);
    }

    private void visitCheckAndCheckPanicExpr(BLangCheckedExpr checkedExpr, AnalyzerData data) {
        String operatorType = checkedExpr.getKind() == NodeKind.CHECK_EXPR ? "check" : "checkpanic";
        BLangExpression exprWithCheckingKeyword = checkedExpr.expr;
        boolean firstVisit = exprWithCheckingKeyword.getBType() == null;

        BType checkExprCandidateType;
        if (data.expType == symTable.noType) {
            checkExprCandidateType = symTable.noType;
        } else {
            BType exprType = getCandidateType(checkedExpr, data.expType, data);
            if (exprType == symTable.semanticError) {
                checkExprCandidateType = BUnionType.create(null, data.expType, symTable.errorType);
            } else {
                checkExprCandidateType = addDefaultErrorIfNoErrorComponentFound(data.expType);
            }
        }

        if (checkedExpr.getKind() == NodeKind.CHECK_EXPR && types.isUnionOfSimpleBasicTypes(data.expType)) {
            rewriteWithEnsureTypeFunc(checkedExpr, checkExprCandidateType, data);
        }

        BType exprType = checkExpr(checkedExpr.expr, checkExprCandidateType, data);
        if (checkedExpr.expr.getKind() == NodeKind.WORKER_RECEIVE) {
            if (firstVisit) {
                data.isTypeChecked = false;
                data.resultType = data.expType;
                return;
            } else {
                data.expType = checkedExpr.getBType();
                exprType = checkedExpr.expr.getBType();
            }
        }

        boolean isErrorType = types.isAssignable(Types.getReferredType(exprType), symTable.errorType);
        if (Types.getReferredType(exprType).tag != TypeTags.UNION && !isErrorType) {
            if (exprType.tag == TypeTags.READONLY) {
                checkedExpr.equivalentErrorTypeList = new ArrayList<>(1) {{
                    add(symTable.errorType);
                }};
                data.resultType = symTable.anyAndReadonly;
                return;
            } else if (exprType != symTable.semanticError) {
                dlog.warning(checkedExpr.expr.pos,
                        DiagnosticWarningCode.CHECKED_EXPR_INVALID_USAGE_NO_ERROR_TYPE_IN_RHS,
                        operatorType);
                data.resultType = checkedExpr.expr.getBType();
            }
            checkedExpr.setBType(symTable.semanticError);
            return;
        }

        // Filter out the list of types which are not equivalent with the error type.
        List<BType> errorTypes = new ArrayList<>();
        List<BType> nonErrorTypes = new ArrayList<>();
        if (!isErrorType) {
            for (BType memberType : types.getAllTypes(exprType, true)) {
                if (memberType.tag == TypeTags.READONLY) {
                    errorTypes.add(symTable.errorType);
                    nonErrorTypes.add(symTable.anyAndReadonly);
                    continue;
                }
                if (types.isAssignable(memberType, symTable.errorType)) {
                    errorTypes.add(memberType);
                    continue;
                }
                nonErrorTypes.add(memberType);
            }
        } else {
            errorTypes.add(exprType);
        }

        // This list will be used in the desugar phase
        checkedExpr.equivalentErrorTypeList = errorTypes;
        if (errorTypes.isEmpty()) {
            // No member types in this union is equivalent to the error type
            dlog.warning(checkedExpr.expr.pos,
                    DiagnosticWarningCode.CHECKED_EXPR_INVALID_USAGE_NO_ERROR_TYPE_IN_RHS, operatorType);
            checkedExpr.setBType(symTable.semanticError);
            return;
        }

        BType actualType;
        if (nonErrorTypes.size() == 0) {
            actualType = symTable.neverType;
        } else if (nonErrorTypes.size() == 1) {
            actualType = nonErrorTypes.get(0);
        } else {
            actualType = BUnionType.create(null, new LinkedHashSet<>(nonErrorTypes));
        }

        data.resultType = types.checkType(checkedExpr, actualType, data.expType);
    }

    private void rewriteWithEnsureTypeFunc(BLangCheckedExpr checkedExpr, BType type, AnalyzerData data) {
        BType rhsType = getCandidateType(checkedExpr, type, data);
        if (rhsType == symTable.semanticError) {
            rhsType = getCandidateType(checkedExpr, rhsType, data);
        }
        BType candidateLaxType = getCandidateLaxType(checkedExpr.expr, rhsType);
        if (!types.isLax(candidateLaxType)) {
            return;
        }
        ArrayList<BLangExpression> argExprs = new ArrayList<>();
        BType typedescType = new BTypedescType(data.expType, null);
        BLangTypedescExpr typedescExpr = new BLangTypedescExpr();
        typedescExpr.resolvedType = data.expType;
        typedescExpr.setBType(typedescType);
        argExprs.add(typedescExpr);
        BLangInvocation invocation = ASTBuilderUtil.createLangLibInvocationNode(FUNCTION_NAME_ENSURE_TYPE,
                argExprs, checkedExpr.expr, checkedExpr.pos);
        invocation.symbol = symResolver.lookupLangLibMethod(type, names.fromString(invocation.name.value), data.env);
        invocation.pkgAlias = (BLangIdentifier) TreeBuilder.createIdentifierNode();
        checkedExpr.expr = invocation;
    }

    private BType getCandidateLaxType(BLangNode expr, BType rhsType) {
        if (expr.getKind() == NodeKind.FIELD_BASED_ACCESS_EXPR) {
            return types.getSafeType(rhsType, false, true);
        }
        return rhsType;
    }

    private BType getCandidateType(BLangCheckedExpr checkedExpr, BType checkExprCandidateType, AnalyzerData data) {
        boolean prevNonErrorLoggingCheck = data.nonErrorLoggingCheck;
        data.nonErrorLoggingCheck = true;
        int prevErrorCount = this.dlog.errorCount();
        this.dlog.resetErrorCount();
        this.dlog.mute();

        checkedExpr.expr.cloneAttempt++;
        BLangExpression clone = nodeCloner.cloneNode(checkedExpr.expr);
        BType rhsType;
        if (checkExprCandidateType == symTable.semanticError) {
            rhsType = checkExpr(clone, data);
        } else {
            rhsType = checkExpr(clone, checkExprCandidateType, data);
        }
        data.nonErrorLoggingCheck = prevNonErrorLoggingCheck;
        this.dlog.setErrorCount(prevErrorCount);
        if (!prevNonErrorLoggingCheck) {
            this.dlog.unmute();
        }
        return rhsType;
    }

    private BType addDefaultErrorIfNoErrorComponentFound(BType type) {
        for (BType t : types.getAllTypes(type, false)) {
            if (types.isAssignable(t, symTable.errorType)) {
                return type;
            }
        }
        return BUnionType.create(null, type, symTable.errorType);
    }

    @Override
    public void visit(BLangServiceConstructorExpr serviceConstructorExpr, AnalyzerData data) {
        data.resultType = serviceConstructorExpr.serviceNode.symbol.type;
    }

    @Override
    public void visit(BLangTypeTestExpr typeTestExpr, AnalyzerData data) {
        typeTestExpr.typeNode.setBType(symResolver.resolveTypeNode(typeTestExpr.typeNode, data.env));
        checkExpr(typeTestExpr.expr, data);

        data.resultType = types.checkType(typeTestExpr, symTable.booleanType, data.expType);
    }

    public void visit(BLangAnnotAccessExpr annotAccessExpr, AnalyzerData data) {
        checkExpr(annotAccessExpr.expr, symTable.typeDesc, data);

        BType actualType = symTable.semanticError;
        BSymbol symbol =
                this.symResolver.resolveAnnotation(annotAccessExpr.pos, data.env,
                        names.fromString(annotAccessExpr.pkgAlias.getValue()),
                        names.fromString(annotAccessExpr.annotationName.getValue()));
        if (symbol == this.symTable.notFoundSymbol) {
            this.dlog.error(annotAccessExpr.pos, DiagnosticErrorCode.UNDEFINED_ANNOTATION,
                    annotAccessExpr.annotationName.getValue());
        } else {
            annotAccessExpr.annotationSymbol = (BAnnotationSymbol) symbol;
            BType annotType = ((BAnnotationSymbol) symbol).attachedType == null ? symTable.trueType :
                    ((BAnnotationSymbol) symbol).attachedType;
            actualType = BUnionType.create(null, annotType, symTable.nilType);
        }

        data.resultType = this.types.checkType(annotAccessExpr, actualType, data.expType);
    }

    // Private methods

    private boolean isValidVariableReference(BLangExpression varRef) {
        switch (varRef.getKind()) {
            case SIMPLE_VARIABLE_REF:
            case RECORD_VARIABLE_REF:
            case TUPLE_VARIABLE_REF:
            case ERROR_VARIABLE_REF:
            case FIELD_BASED_ACCESS_EXPR:
            case INDEX_BASED_ACCESS_EXPR:
            case XML_ATTRIBUTE_ACCESS_EXPR:
                return true;
            default:
                dlog.error(varRef.pos, DiagnosticErrorCode.INVALID_RECORD_BINDING_PATTERN, varRef.getBType());
                return false;
        }
    }

    private BType getEffectiveReadOnlyType(Location pos, BType type, AnalyzerData data) {
        BType origTargetType = Types.getReferredType(type);
        if (origTargetType == symTable.readonlyType) {
            if (types.isInherentlyImmutableType(data.expType) || !types.isSelectivelyImmutableType(data.expType)) {
                return origTargetType;
            }

            return ImmutableTypeCloner.getImmutableIntersectionType(pos, types, data.expType, data.env, symTable,
                    anonymousModelHelper, names, new HashSet<>());
        }

        if (origTargetType.tag != TypeTags.UNION) {
            return origTargetType;
        }

        boolean hasReadOnlyType = false;

        LinkedHashSet<BType> nonReadOnlyTypes = new LinkedHashSet<>();

        for (BType memberType : ((BUnionType) origTargetType).getMemberTypes()) {
            if (memberType == symTable.readonlyType) {
                hasReadOnlyType = true;
                continue;
            }

            nonReadOnlyTypes.add(memberType);
        }

        if (!hasReadOnlyType) {
            return origTargetType;
        }

        if (types.isInherentlyImmutableType(data.expType) || !types.isSelectivelyImmutableType(data.expType)) {
            return origTargetType;
        }

        BUnionType nonReadOnlyUnion = BUnionType.create(null, nonReadOnlyTypes);

        nonReadOnlyUnion.add(ImmutableTypeCloner.getImmutableIntersectionType(pos, types, data.expType, data.env,
                             symTable, anonymousModelHelper, names, new HashSet<>()));
        return nonReadOnlyUnion;
    }

    private BType populateArrowExprReturn(BLangArrowFunction bLangArrowFunction, BType expectedRetType,
                                          AnalyzerData data) {
        SymbolEnv arrowFunctionEnv = SymbolEnv.createArrowFunctionSymbolEnv(bLangArrowFunction, data.env);
        bLangArrowFunction.params.forEach(param -> symbolEnter.defineNode(param, arrowFunctionEnv));
        return checkExpr(bLangArrowFunction.body.expr, arrowFunctionEnv, expectedRetType, data);
    }

    private void populateArrowExprParamTypes(BLangArrowFunction bLangArrowFunction, List<BType> paramTypes,
                                             AnalyzerData data) {
        if (paramTypes.size() != bLangArrowFunction.params.size()) {
            dlog.error(bLangArrowFunction.pos,
                    DiagnosticErrorCode.ARROW_EXPRESSION_MISMATCHED_PARAMETER_LENGTH,
                    paramTypes.size(), bLangArrowFunction.params.size());
            data.resultType = symTable.semanticError;
            bLangArrowFunction.params.forEach(param -> param.setBType(symTable.semanticError));
            return;
        }

        for (int i = 0; i < bLangArrowFunction.params.size(); i++) {
            BLangSimpleVariable paramIdentifier = bLangArrowFunction.params.get(i);
            BType bType = paramTypes.get(i);
            BLangValueType valueTypeNode = (BLangValueType) TreeBuilder.createValueTypeNode();
            valueTypeNode.setTypeKind(bType.getKind());
            valueTypeNode.pos = symTable.builtinPos;
            paramIdentifier.setTypeNode(valueTypeNode);
            paramIdentifier.setBType(bType);
        }
    }

    public void checkSelfReferences(Location pos, SymbolEnv env, BVarSymbol varSymbol) {
        if (env.enclVarSym == varSymbol) {
            dlog.error(pos, DiagnosticErrorCode.SELF_REFERENCE_VAR, varSymbol.name);
        }
    }

    public List<BType> getListWithErrorTypes(int count) {
        List<BType> list = new ArrayList<>(count);
        for (int i = 0; i < count; i++) {
            list.add(symTable.semanticError);
        }

        return list;
    }

    private void checkFunctionInvocationExpr(BLangInvocation iExpr, AnalyzerData data) {
        Name funcName = names.fromIdNode(iExpr.name);
        Name pkgAlias = names.fromIdNode(iExpr.pkgAlias);
        BSymbol funcSymbol = symTable.notFoundSymbol;

        BSymbol pkgSymbol = symResolver.resolvePrefixSymbol(data.env, pkgAlias, getCurrentCompUnit(iExpr));
        if (pkgSymbol == symTable.notFoundSymbol) {
            dlog.error(iExpr.pos, DiagnosticErrorCode.UNDEFINED_MODULE, pkgAlias);
        } else {
            if (funcSymbol == symTable.notFoundSymbol) {
                BSymbol symbol = symResolver.lookupMainSpaceSymbolInPackage(iExpr.pos, data.env, pkgAlias, funcName);
                if ((symbol.tag & SymTag.VARIABLE) == SymTag.VARIABLE) {
                    funcSymbol = symbol;
                }
                if (symTable.rootPkgSymbol.pkgID.equals(symbol.pkgID) &&
                        (symbol.tag & SymTag.VARIABLE_NAME) == SymTag.VARIABLE_NAME) {
                    funcSymbol = symbol;
                }
            }
            if (funcSymbol == symTable.notFoundSymbol || ((funcSymbol.tag & SymTag.TYPE) == SymTag.TYPE)) {
                BSymbol ctor =
                        symResolver.lookupConstructorSpaceSymbolInPackage(iExpr.pos, data.env, pkgAlias, funcName);
                funcSymbol = ctor != symTable.notFoundSymbol ? ctor : funcSymbol;
            }
        }

        if (funcSymbol == symTable.notFoundSymbol || isNotFunction(funcSymbol)) {
            if (!missingNodesHelper.isMissingNode(funcName)) {
                dlog.error(iExpr.pos, DiagnosticErrorCode.UNDEFINED_FUNCTION, funcName);
            }
            iExpr.argExprs.forEach(arg -> checkExpr(arg, data));
            data.resultType = symTable.semanticError;
            return;
        }
        if (isFunctionPointer(funcSymbol)) {
            iExpr.functionPointerInvocation = true;
            markAndRegisterClosureVariable(funcSymbol, iExpr.pos, data.env, data);
        }
        if (Symbols.isFlagOn(funcSymbol.flags, Flags.REMOTE)) {
            dlog.error(iExpr.pos, DiagnosticErrorCode.INVALID_ACTION_INVOCATION_SYNTAX, iExpr.name.value);
        }
        if (Symbols.isFlagOn(funcSymbol.flags, Flags.RESOURCE)) {
            dlog.error(iExpr.pos, DiagnosticErrorCode.INVALID_RESOURCE_FUNCTION_INVOCATION);
        }

        boolean langLibPackageID = PackageID.isLangLibPackageID(pkgSymbol.pkgID);

        if (langLibPackageID) {
            // This will enable, type param support, if the function is called directly.
            data.env = SymbolEnv.createInvocationEnv(iExpr, data.env);
        }
        // Set the resolved function symbol in the invocation expression.
        // This is used in the code generation phase.
        iExpr.symbol = funcSymbol;
        checkInvocationParamAndReturnType(iExpr, data);

        if (langLibPackageID && !iExpr.argExprs.isEmpty()) {
            checkInvalidImmutableValueUpdate(iExpr, iExpr.argExprs.get(0).getBType(), funcSymbol, data);
        }
    }

    protected void markAndRegisterClosureVariable(BSymbol symbol, Location pos, SymbolEnv env, AnalyzerData data) {
        BLangInvokableNode encInvokable = env.enclInvokable;
        BLangNode bLangNode = env.node;
        if ((symbol.owner.tag & SymTag.PACKAGE) == SymTag.PACKAGE &&
                bLangNode.getKind() != NodeKind.ARROW_EXPR && bLangNode.getKind() != NodeKind.EXPR_FUNCTION_BODY &&
                encInvokable != null && !encInvokable.flagSet.contains(Flag.LAMBDA) &&
                !encInvokable.flagSet.contains(Flag.OBJECT_CTOR)) {
            return;
        }
        if (!symbol.closure) {
            if (searchClosureVariableInExpressions(symbol, pos, env, encInvokable, bLangNode)) {
                return;
            }
        }

        BLangNode node = bLangNode;
        if (isObjectCtorClass(node))  {
            BLangClassDefinition classDef = (BLangClassDefinition) node;
            OCEDynamicEnvironmentData oceData = classDef.oceEnvData;
            BLangFunction currentFunc = (BLangFunction) encInvokable;
            if ((currentFunc != null) && !currentFunc.attachedFunction &&
                    !(currentFunc.symbol.receiverSymbol == symbol)) {
                BSymbol resolvedSymbol = symResolver.lookupClosureVarSymbol(oceData.capturedClosureEnv, symbol.name,
                        SymTag.VARIABLE);
                if (resolvedSymbol != symTable.notFoundSymbol && !resolvedSymbol.closure) {
                    if (resolvedSymbol.owner.getKind() != SymbolKind.PACKAGE) {
                        updateObjectCtorClosureSymbols(pos, currentFunc, resolvedSymbol, classDef, data);
                        return;
                    }
                }
            }
        }

        SymbolEnv cEnv = env;
        while (node != null) {
            if (node.getKind() == NodeKind.FUNCTION) {
                BLangFunction function = (BLangFunction) node;
                if (!function.flagSet.contains(Flag.OBJECT_CTOR) && !function.flagSet.contains(Flag.ATTACHED)) {
                    break;
                }
            }
            if (!symbol.closure) {
                if (searchClosureVariableInExpressions(symbol, pos, env, encInvokable, node)) {
                    return;
                }
            }
            if (isObjectCtorClass(node)) {
                BLangFunction currentFunction = (BLangFunction) encInvokable;
                if ((currentFunction != null) && currentFunction.attachedFunction &&
                        (currentFunction.symbol.receiverSymbol == symbol)) {
                    // self symbol
                    return;
                }
                SymbolEnv encInvokableEnv = findEnclosingInvokableEnv(env, encInvokable);
                BSymbol resolvedSymbol = symResolver.lookupClosureVarSymbol(encInvokableEnv, symbol.name,
                        SymTag.VARIABLE);
                BLangClassDefinition classDef = (BLangClassDefinition) node;
                if (resolvedSymbol != symTable.notFoundSymbol) {
                    if (resolvedSymbol.owner.getKind() == SymbolKind.PACKAGE) {
                        break;
                    }
                    updateObjectCtorClosureSymbols(pos, currentFunction, resolvedSymbol, classDef, data);
                    return;
                }
                break;
            }
            SymbolEnv enclEnv = cEnv.enclEnv;
            if (enclEnv == null) {
                break;
            }
            cEnv = enclEnv;
            node = cEnv.node;
        }
    }

    private boolean isObjectCtorClass(BLangNode node) {
        return node.getKind() == NodeKind.CLASS_DEFN &&
                ((BLangClassDefinition) node).flagSet.contains(Flag.OBJECT_CTOR);
    }

    private boolean searchClosureVariableInExpressions(BSymbol symbol, Location pos, SymbolEnv env,
                                                       BLangInvokableNode encInvokable, BLangNode bLangNode) {
        if (encInvokable != null && encInvokable.flagSet.contains(Flag.LAMBDA)
                && !isFunctionArgument(symbol, encInvokable.requiredParams)) {
            SymbolEnv encInvokableEnv = findEnclosingInvokableEnv(env, encInvokable);
            BSymbol resolvedSymbol =
                    symResolver.lookupClosureVarSymbol(encInvokableEnv, symbol.name, SymTag.VARIABLE);
            if (resolvedSymbol != symTable.notFoundSymbol && !encInvokable.flagSet.contains(Flag.ATTACHED)) {
                resolvedSymbol.closure = true;
                ((BLangFunction) encInvokable).closureVarSymbols.add(new ClosureVarSymbol(resolvedSymbol, pos));
                return true;
            }
        }

        if (bLangNode.getKind() == NodeKind.ARROW_EXPR
                && !isFunctionArgument(symbol, ((BLangArrowFunction) bLangNode).params)) {
            SymbolEnv encInvokableEnv = findEnclosingInvokableEnv(env, encInvokable);
            BSymbol resolvedSymbol =
                    symResolver.lookupClosureVarSymbol(encInvokableEnv, symbol.name, SymTag.VARIABLE);
            if (resolvedSymbol != symTable.notFoundSymbol) {
                resolvedSymbol.closure = true;
                ((BLangArrowFunction) bLangNode).closureVarSymbols.add(new ClosureVarSymbol(resolvedSymbol, pos));
                return true;
            }
        }

        if (env.enclType != null && env.enclType.getKind() == NodeKind.RECORD_TYPE) {
            SymbolEnv encInvokableEnv = findEnclosingInvokableEnv(env, (BLangRecordTypeNode) env.enclType);
            BSymbol resolvedSymbol =
                    symResolver.lookupClosureVarSymbol(encInvokableEnv, symbol.name, SymTag.VARIABLE);
            if (resolvedSymbol != symTable.notFoundSymbol && encInvokable != null &&
                    !encInvokable.flagSet.contains(Flag.ATTACHED)) {
                resolvedSymbol.closure = true;
                ((BLangFunction) encInvokable).closureVarSymbols.add(new ClosureVarSymbol(resolvedSymbol, pos));
                return true;
            }
        }
        return false;
    }

    private void updateObjectCtorClosureSymbols(Location pos, BLangFunction currentFunction, BSymbol resolvedSymbol,
                                                BLangClassDefinition classDef, AnalyzerData data) {
        classDef.hasClosureVars = true;
        resolvedSymbol.closure = true;
        if (currentFunction != null) {
            currentFunction.closureVarSymbols.add(new ClosureVarSymbol(resolvedSymbol, pos));
            // TODO: can identify if attached here
        }
        OCEDynamicEnvironmentData oceEnvData = classDef.oceEnvData;
        if (currentFunction != null && (currentFunction.symbol.params.contains(resolvedSymbol)
                || (currentFunction.symbol.restParam == resolvedSymbol))) {
            oceEnvData.closureFuncSymbols.add(resolvedSymbol);
        } else {
             oceEnvData.closureBlockSymbols.add(resolvedSymbol);
        }
        updateProceedingClasses(data.env.enclEnv, oceEnvData, classDef);
    }

    private void updateProceedingClasses(SymbolEnv envArg, OCEDynamicEnvironmentData oceEnvData,
                                         BLangClassDefinition origClassDef) {
        SymbolEnv localEnv = envArg;
        while (localEnv != null) {
            BLangNode node = localEnv.node;
            if (node.getKind() == NodeKind.PACKAGE) {
                break;
            }

            if (node.getKind() == NodeKind.CLASS_DEFN) {
                BLangClassDefinition classDef = (BLangClassDefinition) node;
                if (classDef != origClassDef) {
                    classDef.hasClosureVars = true;
                    OCEDynamicEnvironmentData parentOceData = classDef.oceEnvData;
                    oceEnvData.parents.push(classDef);
                    parentOceData.closureFuncSymbols.addAll(oceEnvData.closureFuncSymbols);
                    parentOceData.closureBlockSymbols.addAll(oceEnvData.closureBlockSymbols);
                }
            }
            localEnv = localEnv.enclEnv;
        }
    }

    private boolean isNotFunction(BSymbol funcSymbol) {
        if ((funcSymbol.tag & SymTag.FUNCTION) == SymTag.FUNCTION
                || (funcSymbol.tag & SymTag.CONSTRUCTOR) == SymTag.CONSTRUCTOR) {
            return false;
        }

        if (isFunctionPointer(funcSymbol)) {
            return false;
        }

        return true;
    }

    private boolean isFunctionPointer(BSymbol funcSymbol) {
        if ((funcSymbol.tag & SymTag.FUNCTION) == SymTag.FUNCTION) {
            return false;
        }
        return (funcSymbol.tag & SymTag.FUNCTION) == SymTag.VARIABLE
                && funcSymbol.kind == SymbolKind.FUNCTION
                && !Symbols.isNative(funcSymbol);
    }

    private List<BLangNamedArgsExpression> checkProvidedErrorDetails(BLangErrorConstructorExpr errorConstructorExpr,
                                                                     BType expectedType, AnalyzerData data) {
        List<BLangNamedArgsExpression> namedArgs = new ArrayList<>(errorConstructorExpr.namedArgs.size());
        for (BLangNamedArgsExpression namedArgsExpression : errorConstructorExpr.namedArgs) {
            BType target = checkErrCtrTargetTypeAndSetSymbol(namedArgsExpression, expectedType);

            BLangNamedArgsExpression clone = nodeCloner.cloneNode(namedArgsExpression);
            BType type = checkExpr(clone, target, data);
            if (type == symTable.semanticError) {
                checkExpr(namedArgsExpression, data);
            } else {
                checkExpr(namedArgsExpression, target, data);
            }

            namedArgs.add(namedArgsExpression);
        }
        return namedArgs;
    }

    private BType checkErrCtrTargetTypeAndSetSymbol(BLangNamedArgsExpression namedArgsExpression, BType expectedType) {
        BType type = Types.getReferredType(expectedType);
        if (type == symTable.semanticError) {
            return symTable.semanticError;
        }

        if (type.tag == TypeTags.MAP) {
            return ((BMapType) type).constraint;
        }

        if (type.tag != TypeTags.RECORD) {
            return symTable.semanticError;
        }

        BRecordType recordType = (BRecordType) type;
        BField targetField = recordType.fields.get(namedArgsExpression.name.value);
        if (targetField != null) {
            // Set the symbol of the namedArgsExpression, with the matching record field symbol.
            namedArgsExpression.varSymbol = targetField.symbol;
            return targetField.type;
        }

        if (!recordType.sealed && !recordType.fields.isEmpty()) {
            dlog.error(namedArgsExpression.pos, DiagnosticErrorCode.INVALID_REST_DETAIL_ARG, namedArgsExpression.name,
                    recordType);
        }

        return recordType.sealed ? symTable.noType : recordType.restFieldType;
    }

    private void checkObjectFunctionInvocationExpr(BLangInvocation iExpr, BObjectType objectType, AnalyzerData data) {
        if (objectType.getKind() == TypeKind.SERVICE &&
                !(iExpr.expr.getKind() == NodeKind.SIMPLE_VARIABLE_REF &&
                (Names.SELF.equals(((BLangSimpleVarRef) iExpr.expr).symbol.name)))) {
            dlog.error(iExpr.pos, DiagnosticErrorCode.SERVICE_FUNCTION_INVALID_INVOCATION);
            return;
        }
        // check for object attached function
        Name funcName =
                names.fromString(Symbols.getAttachedFuncSymbolName(objectType.tsymbol.name.value, iExpr.name.value));
        BSymbol funcSymbol =
                symResolver.resolveObjectMethod(iExpr.pos, data.env, funcName, (BObjectTypeSymbol) objectType.tsymbol);

        if (funcSymbol == symTable.notFoundSymbol) {
            BSymbol invocableField = symResolver.resolveInvocableObjectField(
                    iExpr.pos, data.env, names.fromIdNode(iExpr.name), (BObjectTypeSymbol) objectType.tsymbol);

            if (invocableField != symTable.notFoundSymbol && invocableField.kind == SymbolKind.FUNCTION) {
                funcSymbol = invocableField;
                iExpr.functionPointerInvocation = true;
            }
        }

        if (funcSymbol == symTable.notFoundSymbol || Types.getReferredType(funcSymbol.type).tag != TypeTags.INVOKABLE) {
            if (!checkLangLibMethodInvocationExpr(iExpr, objectType, data)) {
                dlog.error(iExpr.name.pos, DiagnosticErrorCode.UNDEFINED_METHOD_IN_OBJECT, iExpr.name.value,
                        objectType);
                data.resultType = symTable.semanticError;
                return;
            }
        } else {
            iExpr.symbol = funcSymbol;
        }

        // init method can be called in a method-call-expr only when the expression
        // preceding the . is self
        if (iExpr.name.value.equals(Names.USER_DEFINED_INIT_SUFFIX.value) &&
                !(iExpr.expr.getKind() == NodeKind.SIMPLE_VARIABLE_REF &&
                (Names.SELF.equals(((BLangSimpleVarRef) iExpr.expr).symbol.name)))) {
            dlog.error(iExpr.pos, DiagnosticErrorCode.INVALID_INIT_INVOCATION);
        }

        if (Symbols.isFlagOn(funcSymbol.flags, Flags.REMOTE)) {
            dlog.error(iExpr.pos, DiagnosticErrorCode.INVALID_ACTION_INVOCATION_SYNTAX, iExpr.name.value);
        }
        if (Symbols.isFlagOn(funcSymbol.flags, Flags.RESOURCE)) {
            dlog.error(iExpr.pos, DiagnosticErrorCode.INVALID_RESOURCE_FUNCTION_INVOCATION);
        }
        checkInvocationParamAndReturnType(iExpr, data);
    }

    // Here, an action invocation can be either of the following three forms:
    // - foo->bar();
    // - start foo.bar(); or start foo->bar(); or start (new Foo()).foo();
    private void checkActionInvocation(BLangInvocation.BLangActionInvocation aInv, BObjectType expType,
                                       AnalyzerData data) {

        if (checkInvalidActionInvocation(aInv)) {
            dlog.error(aInv.pos, DiagnosticErrorCode.INVALID_ACTION_INVOCATION, aInv.expr.getBType());
            data.resultType = symTable.semanticError;
            aInv.symbol = symTable.notFoundSymbol;
            return;
        }

        Name remoteMethodQName = names
                .fromString(Symbols.getAttachedFuncSymbolName(expType.tsymbol.name.value, aInv.name.value));
        Name actionName = names.fromIdNode(aInv.name);
        BSymbol remoteFuncSymbol = symResolver.resolveObjectMethod(aInv.pos, data.env,
            remoteMethodQName, (BObjectTypeSymbol) Types.getReferredType(expType).tsymbol);

        if (remoteFuncSymbol == symTable.notFoundSymbol) {
            BSymbol invocableField = symResolver.resolveInvocableObjectField(
                    aInv.pos, data.env, names.fromIdNode(aInv.name), (BObjectTypeSymbol) expType.tsymbol);

            if (invocableField != symTable.notFoundSymbol && invocableField.kind == SymbolKind.FUNCTION) {
                remoteFuncSymbol = invocableField;
                aInv.functionPointerInvocation = true;
            }
        }

        if (remoteFuncSymbol == symTable.notFoundSymbol && !checkLangLibMethodInvocationExpr(aInv, expType, data)) {
            dlog.error(aInv.name.pos, DiagnosticErrorCode.UNDEFINED_METHOD_IN_OBJECT, aInv.name.value, expType);
            data.resultType = symTable.semanticError;
            return;
        }

        if (!Symbols.isFlagOn(remoteFuncSymbol.flags, Flags.REMOTE) && !aInv.async) {
            dlog.error(aInv.pos, DiagnosticErrorCode.INVALID_METHOD_INVOCATION_SYNTAX, actionName);
            data.resultType = symTable.semanticError;
            return;
        }
        if (Symbols.isFlagOn(remoteFuncSymbol.flags, Flags.REMOTE) &&
                Symbols.isFlagOn(expType.flags, Flags.CLIENT) &&
                types.isNeverTypeOrStructureTypeWithARequiredNeverMember
                        ((BType) ((InvokableSymbol) remoteFuncSymbol).getReturnType())) {
            dlog.error(aInv.pos, DiagnosticErrorCode.INVALID_CLIENT_REMOTE_METHOD_CALL);
        }

        aInv.symbol = remoteFuncSymbol;
        checkInvocationParamAndReturnType(aInv, data);
    }

    private boolean checkInvalidActionInvocation(BLangInvocation.BLangActionInvocation aInv) {
        return aInv.expr.getKind() == NodeKind.SIMPLE_VARIABLE_REF &&
                (((((BLangSimpleVarRef) aInv.expr).symbol.tag & SymTag.ENDPOINT) !=
                        SymTag.ENDPOINT) && !aInv.async);
    }

    private boolean checkLangLibMethodInvocationExpr(BLangInvocation iExpr, BType bType, AnalyzerData data) {
        return getLangLibMethod(iExpr, bType, data) != symTable.notFoundSymbol;
    }

    private BSymbol getLangLibMethod(BLangInvocation iExpr, BType bType, AnalyzerData data) {

        Name funcName = names.fromString(iExpr.name.value);
        BSymbol funcSymbol = symResolver.lookupLangLibMethod(bType, funcName, data.env);

        if (funcSymbol == symTable.notFoundSymbol) {
            return symTable.notFoundSymbol;
        }

        iExpr.symbol = funcSymbol;
        iExpr.langLibInvocation = true;
        SymbolEnv enclEnv = data.env;
        data.env = SymbolEnv.createInvocationEnv(iExpr, data.env);
        iExpr.argExprs.add(0, iExpr.expr);
        checkInvocationParamAndReturnType(iExpr, data);
        data.env = enclEnv;

        return funcSymbol;
    }

    private void checkInvocationParamAndReturnType(BLangInvocation iExpr, AnalyzerData data) {
        BType actualType = checkInvocationParam(iExpr, data);
        data.resultType = types.checkType(iExpr, actualType, data.expType);
    }

    private BVarSymbol incRecordParamAllowAdditionalFields(List<BVarSymbol> openIncRecordParams,
                                                           Set<String> requiredParamNames) {
        if (openIncRecordParams.size() != 1) {
            return null;
        }
        LinkedHashMap<String, BField> fields =
                ((BRecordType) Types.getReferredType(openIncRecordParams.get(0).type)).fields;
        for (String paramName : requiredParamNames) {
            if (!fields.containsKey(paramName)) {
                return null;
            }
        }
        return openIncRecordParams.get(0);
    }

    private BVarSymbol checkForIncRecordParamAllowAdditionalFields(BInvokableSymbol invokableSymbol,
                                                                   List<BVarSymbol> incRecordParams) {
        Set<String> requiredParamNames = new HashSet<>();
        List<BVarSymbol> openIncRecordParams = new ArrayList<>();
        for (BVarSymbol paramSymbol : invokableSymbol.params) {
            BType paramType = Types.getReferredType(paramSymbol.type);
            if (Symbols.isFlagOn(Flags.asMask(paramSymbol.getFlags()), Flags.INCLUDED) &&
                    paramType.getKind() == TypeKind.RECORD) {
                boolean recordWithDisallowFieldsOnly = true;
                LinkedHashMap<String, BField> fields = ((BRecordType) paramType).fields;
                for (String fieldName : fields.keySet()) {
                    BField field = fields.get(fieldName);
                    if (field.symbol.type.tag != TypeTags.NEVER) {
                        recordWithDisallowFieldsOnly = false;
                        incRecordParams.add(field.symbol);
                        requiredParamNames.add(fieldName);
                    }
                }
                if (recordWithDisallowFieldsOnly && ((BRecordType) paramType).restFieldType != symTable.noType) {
                    openIncRecordParams.add(paramSymbol);
                }
            } else {
                requiredParamNames.add(paramSymbol.name.value);
            }
        }
        return incRecordParamAllowAdditionalFields(openIncRecordParams, requiredParamNames);
    }

    private BType checkInvocationParam(BLangInvocation iExpr, AnalyzerData data) {
        if (Symbols.isFlagOn(iExpr.symbol.type.flags, Flags.ANY_FUNCTION)) {
            dlog.error(iExpr.pos, DiagnosticErrorCode.INVALID_FUNCTION_POINTER_INVOCATION_WITH_TYPE);
            return symTable.semanticError;
        }
        BType invocableType = Types.getReferredType(iExpr.symbol.type);
        if (invocableType.tag != TypeTags.INVOKABLE) {
            dlog.error(iExpr.pos, DiagnosticErrorCode.INVALID_FUNCTION_INVOCATION, iExpr.symbol.type);
            return symTable.noType;
        }

        BInvokableSymbol invokableSymbol = ((BInvokableSymbol) iExpr.symbol);
        List<BType> paramTypes = ((BInvokableType) invocableType).getParameterTypes();
        List<BVarSymbol> incRecordParams = new ArrayList<>();
        BVarSymbol incRecordParamAllowAdditionalFields = checkForIncRecordParamAllowAdditionalFields(invokableSymbol,
                                                                                                     incRecordParams);
        int parameterCountForPositionalArgs = paramTypes.size();
        int parameterCountForNamedArgs = parameterCountForPositionalArgs + incRecordParams.size();
        iExpr.requiredArgs = new ArrayList<>();
        for (BVarSymbol symbol : invokableSymbol.params) {
            if (!Symbols.isFlagOn(Flags.asMask(symbol.getFlags()), Flags.INCLUDED) ||
                    Types.getReferredType(symbol.type).tag != TypeTags.RECORD) {
                continue;
            }
            LinkedHashMap<String, BField> fields =
                    ((BRecordType) Types.getReferredType(symbol.type)).fields;
            if (fields.isEmpty()) {
                continue;
            }
            for (String field : fields.keySet()) {
                if (Types.getReferredType(fields.get(field).type).tag != TypeTags.NEVER) {
                    parameterCountForNamedArgs = parameterCountForNamedArgs - 1;
                    break;
                }
            }
        }

        // Split the different argument types: required args, named args and rest args
        int i = 0;
        BLangExpression vararg = null;
        boolean foundNamedArg = false;
        for (BLangExpression expr : iExpr.argExprs) {
            switch (expr.getKind()) {
                case NAMED_ARGS_EXPR:
                    foundNamedArg = true;
                    if (i < parameterCountForNamedArgs || incRecordParamAllowAdditionalFields != null) {
                        iExpr.requiredArgs.add(expr);
                    } else {
                        // can not provide a rest parameters as named args
                        dlog.error(expr.pos, DiagnosticErrorCode.TOO_MANY_ARGS_FUNC_CALL, iExpr.name.value);
                    }
                    i++;
                    break;
                case REST_ARGS_EXPR:
                    if (foundNamedArg) {
                        dlog.error(expr.pos, DiagnosticErrorCode.REST_ARG_DEFINED_AFTER_NAMED_ARG);
                        continue;
                    }
                    vararg = expr;
                    break;
                default: // positional args
                    if (foundNamedArg) {
                        dlog.error(expr.pos, DiagnosticErrorCode.POSITIONAL_ARG_DEFINED_AFTER_NAMED_ARG);
                    }
                    if (i < parameterCountForPositionalArgs) {
                        iExpr.requiredArgs.add(expr);
                    } else {
                        iExpr.restArgs.add(expr);
                    }
                    i++;
                    break;
            }
        }

        return checkInvocationArgs(iExpr, paramTypes, vararg, incRecordParams,
                                    incRecordParamAllowAdditionalFields, data);
    }

    private BType checkInvocationArgs(BLangInvocation iExpr, List<BType> paramTypes, BLangExpression vararg,
                                      List<BVarSymbol> incRecordParams,
                                      BVarSymbol incRecordParamAllowAdditionalFields, AnalyzerData data) {
        BInvokableSymbol invokableSymbol = (BInvokableSymbol) iExpr.symbol;
        BInvokableType bInvokableType = (BInvokableType) Types.getReferredType(invokableSymbol.type);
        BInvokableTypeSymbol invokableTypeSymbol = (BInvokableTypeSymbol) bInvokableType.tsymbol;
        List<BVarSymbol> nonRestParams = new ArrayList<>(invokableTypeSymbol.params);

        List<BLangExpression> nonRestArgs = iExpr.requiredArgs;
        List<BVarSymbol> valueProvidedParams = new ArrayList<>();

        int nonRestArgCount = nonRestArgs.size();
        List<BVarSymbol> requiredParams = new ArrayList<>(nonRestParams.size() + nonRestArgCount);
        List<BVarSymbol> requiredIncRecordParams = new ArrayList<>(incRecordParams.size() + nonRestArgCount);

        for (BVarSymbol nonRestParam : nonRestParams) {
            if (nonRestParam.isDefaultable) {
                continue;
            }

            requiredParams.add(nonRestParam);
        }

        for (BVarSymbol incRecordParam : incRecordParams) {
            if (Symbols.isFlagOn(Flags.asMask(incRecordParam.getFlags()), Flags.REQUIRED)) {
                requiredIncRecordParams.add(incRecordParam);
            }
        }

        int i = 0;
        for (; i < nonRestArgCount; i++) {
            BLangExpression arg = nonRestArgs.get(i);

            // Special case handling for the first param because for parameterized invocations, we have added the
            // value on which the function is invoked as the first param of the function call. If we run checkExpr()
            // on it, it will recursively add the first param to argExprs again, resulting in a too many args in
            // function call error.
            if (i == 0 && arg.typeChecked && iExpr.expr != null && iExpr.expr == arg) {
                BType expectedType = paramTypes.get(i);
                BType actualType = arg.getBType();
                if (Types.getReferredType(expectedType) == symTable.charStringType) {
                    arg.cloneAttempt++;
                    BLangExpression clonedArg = nodeCloner.cloneNode(arg);
                    BType argType = checkExprSilent(clonedArg, expectedType, data);
                    if (argType != symTable.semanticError) {
                        actualType = argType;
                    }
                }
                types.checkType(arg.pos, actualType, expectedType, DiagnosticErrorCode.INCOMPATIBLE_TYPES);
                types.setImplicitCastExpr(arg, arg.getBType(), expectedType);
            }

            if (arg.getKind() != NodeKind.NAMED_ARGS_EXPR) {
                // if arg is positional, corresponding parameter in the same position should be of same type.
                if (i < nonRestParams.size()) {
                    BVarSymbol param = nonRestParams.get(i);
                    checkTypeParamExpr(arg, param.type, iExpr.langLibInvocation, data);
                    valueProvidedParams.add(param);
                    requiredParams.remove(param);
                    continue;
                }
                // Arg count > required + defaultable param count.
                break;
            }

            if (arg.getKind() == NodeKind.NAMED_ARGS_EXPR) {
                // if arg is named, function should have a parameter with this name.
                BLangIdentifier argName = ((NamedArgNode) arg).getName();
                BVarSymbol varSym = checkParameterNameForDefaultArgument(argName, ((BLangNamedArgsExpression) arg).expr,
                                            nonRestParams, incRecordParams, incRecordParamAllowAdditionalFields, data);

                if (varSym == null) {
                    dlog.error(arg.pos, DiagnosticErrorCode.UNDEFINED_PARAMETER, argName);
                    break;
                }
                requiredParams.remove(varSym);
                requiredIncRecordParams.remove(varSym);
                if (valueProvidedParams.contains(varSym)) {
                    dlog.error(arg.pos, DiagnosticErrorCode.DUPLICATE_NAMED_ARGS, varSym.name.value);
                    continue;
                }
                checkTypeParamExpr(arg, varSym.type, iExpr.langLibInvocation, data);
                ((BLangNamedArgsExpression) arg).varSymbol = varSym;
                valueProvidedParams.add(varSym);
            }
        }

        BVarSymbol restParam = invokableTypeSymbol.restParam;

        boolean errored = false;

        if (!requiredParams.isEmpty() && vararg == null) {
            // Log errors if any required parameters are not given as positional/named args and there is
            // no vararg either.
            for (BVarSymbol requiredParam : requiredParams) {
                if (!Symbols.isFlagOn(Flags.asMask(requiredParam.getFlags()), Flags.INCLUDED)) {
                    dlog.error(iExpr.pos, DiagnosticErrorCode.MISSING_REQUIRED_PARAMETER, requiredParam.name,
                            iExpr.name.value);
                    errored = true;
                }
            }
        }

        if (!requiredIncRecordParams.isEmpty() && !requiredParams.isEmpty()) {
            // Log errors if any non-defaultable required record fields of included record parameters are not given as
            // named args.
            for (BVarSymbol requiredIncRecordParam : requiredIncRecordParams) {
                for (BVarSymbol requiredParam : requiredParams) {
                    if (Types.getReferredType(requiredParam.type) ==
                            Types.getReferredType(requiredIncRecordParam.owner.type)) {
                        dlog.error(iExpr.pos, DiagnosticErrorCode.MISSING_REQUIRED_PARAMETER,
                                requiredIncRecordParam.name, iExpr.name.value);
                        errored = true;
                    }
                }
            }
        }

        if (restParam == null &&
                (!iExpr.restArgs.isEmpty() ||
                         (vararg != null && valueProvidedParams.size() == nonRestParams.size()))) {
            dlog.error(iExpr.pos, DiagnosticErrorCode.TOO_MANY_ARGS_FUNC_CALL, iExpr.name.value);
            errored = true;
        }

        if (errored) {
            return symTable.semanticError;
        }

        BType listTypeRestArg = restParam == null ? null : restParam.type;
        BRecordType mappingTypeRestArg = null;

        if (vararg != null && nonRestArgs.size() < nonRestParams.size()) {
            // We only reach here if there are no named args and there is a vararg, and part of the non-rest params
            // are provided via the vararg.
            // Create a new tuple type and a closed record type as the expected rest param type with expected
            // required/defaultable paramtypes as members.
            PackageID pkgID = data.env.enclPkg.symbol.pkgID;
            List<BType> tupleMemberTypes = new ArrayList<>();
            BRecordTypeSymbol recordSymbol = createRecordTypeSymbol(pkgID, null, VIRTUAL, data);
            mappingTypeRestArg = new BRecordType(recordSymbol);
            LinkedHashMap<String, BField> fields = new LinkedHashMap<>();
            BType tupleRestType = null;
            BVarSymbol fieldSymbol;

            for (int j = nonRestArgs.size(); j < nonRestParams.size(); j++) {
                BType paramType = paramTypes.get(j);
                BVarSymbol nonRestParam = nonRestParams.get(j);
                Name paramName = nonRestParam.name;
                tupleMemberTypes.add(paramType);
                boolean required = requiredParams.contains(nonRestParam);
                fieldSymbol = new BVarSymbol(Flags.asMask(new HashSet<Flag>() {{
                                            add(required ? Flag.REQUIRED : Flag.OPTIONAL); }}), paramName,
                                            nonRestParam.getOriginalName(), pkgID, paramType, recordSymbol,
                                            symTable.builtinPos, VIRTUAL);
                fields.put(paramName.value, new BField(paramName, null, fieldSymbol));
            }

            if (listTypeRestArg != null) {
                if (listTypeRestArg.tag == TypeTags.ARRAY) {
                    tupleRestType = ((BArrayType) listTypeRestArg).eType;
                } else if (listTypeRestArg.tag == TypeTags.TUPLE) {
                    BTupleType restTupleType = (BTupleType) listTypeRestArg;
                    tupleMemberTypes.addAll(restTupleType.tupleTypes);
                    if (restTupleType.restType != null) {
                        tupleRestType = restTupleType.restType;
                    }
                }
            }

            BTupleType tupleType = new BTupleType(tupleMemberTypes);
            tupleType.restType = tupleRestType;
            listTypeRestArg = tupleType;
            mappingTypeRestArg.sealed = true;
            mappingTypeRestArg.restFieldType = symTable.noType;
            mappingTypeRestArg.fields = fields;
            recordSymbol.type = mappingTypeRestArg;
            mappingTypeRestArg.tsymbol = recordSymbol;
        }

        // Check whether the expected param count and the actual args counts are matching.
        if (listTypeRestArg == null && (vararg != null || !iExpr.restArgs.isEmpty())) {
            dlog.error(iExpr.pos, DiagnosticErrorCode.TOO_MANY_ARGS_FUNC_CALL, iExpr.name.value);
            return symTable.semanticError;
        }

        BType restType = null;
        if (vararg != null && !iExpr.restArgs.isEmpty()) {
            // We reach here if args are provided for the rest param as both individual rest args and a vararg.
            // Thus, the rest param type is the original rest param type which is an array type.
            BType elementType = ((BArrayType) listTypeRestArg).eType;

            for (BLangExpression restArg : iExpr.restArgs) {
                checkTypeParamExpr(restArg, elementType, true, data);
            }

            checkTypeParamExpr(vararg, listTypeRestArg, iExpr.langLibInvocation, data);
            iExpr.restArgs.add(vararg);
            restType = data.resultType;
        } else if (vararg != null) {
            iExpr.restArgs.add(vararg);
            if (mappingTypeRestArg != null) {
                LinkedHashSet<BType> restTypes = new LinkedHashSet<>();
                restTypes.add(listTypeRestArg);
                restTypes.add(mappingTypeRestArg);
                BType actualType = BUnionType.create(null, restTypes);
                checkTypeParamExpr(vararg, actualType, iExpr.langLibInvocation, data);
            } else {
                checkTypeParamExpr(vararg, listTypeRestArg, iExpr.langLibInvocation, data);
            }
            restType = data.resultType;
        } else if (!iExpr.restArgs.isEmpty()) {
            if (listTypeRestArg.tag == TypeTags.ARRAY) {
                BType elementType = ((BArrayType) listTypeRestArg).eType;
                for (BLangExpression restArg : iExpr.restArgs) {
                    checkTypeParamExpr(restArg, elementType, true, data);
                    if (restType != symTable.semanticError && data.resultType == symTable.semanticError) {
                        restType = data.resultType;
                    }
                }
            } else {
                BTupleType tupleType = (BTupleType) listTypeRestArg;
                List<BType> tupleMemberTypes = tupleType.tupleTypes;
                BType tupleRestType = tupleType.restType;

                int tupleMemCount = tupleMemberTypes.size();

                for (int j = 0; j < iExpr.restArgs.size(); j++) {
                    BLangExpression restArg = iExpr.restArgs.get(j);
                    BType memType = j < tupleMemCount ? tupleMemberTypes.get(j) : tupleRestType;
                    checkTypeParamExpr(restArg, memType, true, data);
                    if (restType != symTable.semanticError && data.resultType == symTable.semanticError) {
                        restType = data.resultType;
                    }
                }
            }
        }

        BType retType = typeParamAnalyzer.getReturnTypeParams(data.env, bInvokableType.getReturnType());
        long invokableSymbolFlags = invokableSymbol.flags;
        if (restType != symTable.semanticError && (Symbols.isFlagOn(invokableSymbolFlags, Flags.INTERFACE)
                || Symbols.isFlagOn(invokableSymbolFlags, Flags.NATIVE)) &&
                Symbols.isFlagOn(retType.flags, Flags.PARAMETERIZED)) {
            retType = unifier.build(retType, data.expType, iExpr, types, symTable, dlog);
        }

        // check argument types in arr:sort function
        boolean langLibPackageID = PackageID.isLangLibPackageID(iExpr.symbol.pkgID);
        String sortFuncName = "sort";
        if (langLibPackageID && sortFuncName.equals(iExpr.name.value)) {
            checkArrayLibSortFuncArgs(iExpr);
        }

        if (iExpr instanceof ActionNode && (iExpr).async) {
            return this.generateFutureType(invokableSymbol, retType);
        } else {
            return retType;
        }
    }

    private void checkArrayLibSortFuncArgs(BLangInvocation iExpr) {
        if (iExpr.argExprs.size() <= 2 && !types.isOrderedType(iExpr.argExprs.get(0).getBType(), false)) {
            dlog.error(iExpr.argExprs.get(0).pos, DiagnosticErrorCode.INVALID_SORT_ARRAY_MEMBER_TYPE,
                       iExpr.argExprs.get(0).getBType());
        }

        if (iExpr.argExprs.size() != 3) {
            return;
        }

        BLangExpression keyFunction = iExpr.argExprs.get(2);
        BType keyFunctionType = keyFunction.getBType();

        if (keyFunctionType.tag == TypeTags.SEMANTIC_ERROR) {
            return;
        }

        if (keyFunctionType.tag == TypeTags.NIL) {
            if (!types.isOrderedType(iExpr.argExprs.get(0).getBType(), false)) {
                dlog.error(iExpr.argExprs.get(0).pos, DiagnosticErrorCode.INVALID_SORT_ARRAY_MEMBER_TYPE,
                           iExpr.argExprs.get(0).getBType());
            }
            return;
        }

        Location pos;
        BType returnType;

        if (keyFunction.getKind() == NodeKind.SIMPLE_VARIABLE_REF) {
            pos = keyFunction.pos;
            returnType = keyFunction.getBType().getReturnType();
        } else if (keyFunction.getKind() == NodeKind.ARROW_EXPR) {
            BLangArrowFunction arrowFunction = ((BLangArrowFunction) keyFunction);
            pos = arrowFunction.body.expr.pos;
            returnType = arrowFunction.body.expr.getBType();
            if (returnType.tag == TypeTags.SEMANTIC_ERROR) {
                return;
            }
        } else {
            BLangLambdaFunction keyLambdaFunction = (BLangLambdaFunction) keyFunction;
            pos = keyLambdaFunction.function.pos;
            returnType = keyLambdaFunction.function.getBType().getReturnType();
        }

        if (!types.isOrderedType(returnType, false)) {
            dlog.error(pos, DiagnosticErrorCode.INVALID_SORT_FUNC_RETURN_TYPE, returnType);
        }
    }

    private BVarSymbol checkParameterNameForDefaultArgument(BLangIdentifier argName, BLangExpression expr,
                                                            List<BVarSymbol> nonRestParams,
                                                            List<BVarSymbol> incRecordParams,
                                                            BVarSymbol incRecordParamAllowAdditionalFields,
                                                            AnalyzerData data) {
        for (BVarSymbol nonRestParam : nonRestParams) {
            if (nonRestParam.getName().value.equals(argName.value)) {
                return nonRestParam;
            }
        }
        for (BVarSymbol incRecordParam : incRecordParams) {
            if (incRecordParam.getName().value.equals(argName.value)) {
                return incRecordParam;
            }
        }
        if (incRecordParamAllowAdditionalFields != null) {
            BRecordType incRecordType =
                    (BRecordType) Types.getReferredType(incRecordParamAllowAdditionalFields.type);
            checkExpr(expr, incRecordType.restFieldType, data);
            if (!incRecordType.fields.containsKey(argName.value)) {
                return new BVarSymbol(0, names.fromIdNode(argName), names.originalNameFromIdNode(argName),
                                      null, symTable.noType, null, argName.pos, VIRTUAL);
            }
        }
        return null;
    }

    private BFutureType generateFutureType(BInvokableSymbol invocableSymbol, BType retType) {

        boolean isWorkerStart = invocableSymbol.name.value.startsWith(WORKER_LAMBDA_VAR_PREFIX);
        return new BFutureType(TypeTags.FUTURE, retType, null, isWorkerStart);
    }

    private void checkTypeParamExpr(BLangExpression arg, BType expectedType,
                                    boolean inferTypeForNumericLiteral, AnalyzerData data) {
        checkTypeParamExpr(arg.pos, arg, expectedType, inferTypeForNumericLiteral, data);
    }

    private void checkTypeParamExpr(Location pos, BLangExpression arg, BType expectedType,
                                    boolean inferTypeForNumericLiteral, AnalyzerData data) {

        SymbolEnv env = data.env;
        if (typeParamAnalyzer.notRequireTypeParams(env)) {
            checkExpr(arg, expectedType, data);
            return;
        }
        if (requireTypeInference(arg, inferTypeForNumericLiteral)) {
            // Need to infer the type. Calculate matching bound type, with no type.
            BType expType = typeParamAnalyzer.getMatchingBoundType(expectedType, env);
            BType inferredType = checkExpr(arg, expType, data);
            typeParamAnalyzer.checkForTypeParamsInArg(pos, inferredType, data.env, expectedType);
            types.checkType(arg.pos, inferredType, expectedType, DiagnosticErrorCode.INCOMPATIBLE_TYPES);
            return;
        }
        checkExpr(arg, expectedType, data);
        typeParamAnalyzer.checkForTypeParamsInArg(pos, arg.getBType(), data.env, expectedType);
    }

    private boolean requireTypeInference(BLangExpression expr, boolean inferTypeForNumericLiteral) {

        switch (expr.getKind()) {
            case GROUP_EXPR:
                return requireTypeInference(((BLangGroupExpr) expr).expression, inferTypeForNumericLiteral);
            case ARROW_EXPR:
            case LIST_CONSTRUCTOR_EXPR:
            case RECORD_LITERAL_EXPR:
                return true;
            case ELVIS_EXPR:
            case TERNARY_EXPR:
            case NUMERIC_LITERAL:
                return inferTypeForNumericLiteral;
            default:
                return false;
        }
    }

    private BType checkMappingField(RecordLiteralNode.RecordField field, BType mappingType, AnalyzerData data) {
        BType fieldType = symTable.semanticError;
        boolean keyValueField = field.isKeyValueField();
        boolean spreadOpField = field.getKind() == NodeKind.RECORD_LITERAL_SPREAD_OP;

        boolean readOnlyConstructorField = false;
        String fieldName = null;
        Location pos = null;

        BLangExpression valueExpr = null;

        if (keyValueField) {
            valueExpr = ((BLangRecordKeyValueField) field).valueExpr;
        } else if (!spreadOpField) {
            valueExpr = (BLangRecordVarNameField) field;
        }

        switch (mappingType.tag) {
            case TypeTags.RECORD:
                if (keyValueField) {
                    BLangRecordKeyValueField keyValField = (BLangRecordKeyValueField) field;
                    BLangRecordKey key = keyValField.key;
                    TypeSymbolPair typeSymbolPair = checkRecordLiteralKeyExpr(key.expr, key.computedKey,
                                                                              (BRecordType) mappingType, data);
                    fieldType = typeSymbolPair.determinedType;
                    key.fieldSymbol = typeSymbolPair.fieldSymbol;
                    readOnlyConstructorField = keyValField.readonly;
                    pos = key.expr.pos;
                    fieldName = getKeyValueFieldName(keyValField);
                } else if (spreadOpField) {
                    BLangExpression spreadExpr = ((BLangRecordLiteral.BLangRecordSpreadOperatorField) field).expr;
                    checkExpr(spreadExpr, data);

                    BType spreadExprType = Types.getReferredType(spreadExpr.getBType());
                    if (spreadExprType.tag == TypeTags.MAP) {
                        return types.checkType(spreadExpr.pos, ((BMapType) spreadExprType).constraint,
                                getAllFieldType((BRecordType) mappingType),
                                DiagnosticErrorCode.INCOMPATIBLE_TYPES);
                    }

                    if (spreadExprType.tag != TypeTags.RECORD) {
                        dlog.error(spreadExpr.pos, DiagnosticErrorCode.INCOMPATIBLE_TYPES_SPREAD_OP,
                                spreadExprType);
                        return symTable.semanticError;
                    }

                    boolean errored = false;
                    for (BField bField : ((BRecordType) spreadExprType).fields.values()) {
                        BType specFieldType = bField.type;
                        BSymbol fieldSymbol = symResolver.resolveStructField(spreadExpr.pos, data.env, bField.name,
                                                                             mappingType.tsymbol);
                        BType expectedFieldType = checkRecordLiteralKeyByName(spreadExpr.pos, fieldSymbol, bField.name,
                                                                              (BRecordType) mappingType);
                        if (expectedFieldType != symTable.semanticError &&
                                !types.isAssignable(specFieldType, expectedFieldType)) {
                            dlog.error(spreadExpr.pos, DiagnosticErrorCode.INCOMPATIBLE_TYPES_FIELD,
                                       expectedFieldType, bField.name, specFieldType);
                            if (!errored) {
                                errored = true;
                            }
                        }
                    }
                    return errored ? symTable.semanticError : symTable.noType;
                } else {
                    BLangRecordVarNameField varNameField = (BLangRecordVarNameField) field;
                    TypeSymbolPair typeSymbolPair = checkRecordLiteralKeyExpr(varNameField, false,
                                                                              (BRecordType) mappingType, data);
                    fieldType = typeSymbolPair.determinedType;
                    readOnlyConstructorField = varNameField.readonly;
                    pos = varNameField.pos;
                    fieldName = getVarNameFieldName(varNameField);
                }
                break;
            case TypeTags.MAP:
                if (spreadOpField) {
                    BLangExpression spreadExp = ((BLangRecordLiteral.BLangRecordSpreadOperatorField) field).expr;
                    BType spreadOpType = checkExpr(spreadExp, data);
                    BType spreadOpMemberType = checkSpreadFieldWithMapType(spreadOpType);
                    if (spreadOpMemberType.tag == symTable.semanticError.tag) {
                        dlog.error(spreadExp.pos, DiagnosticErrorCode.INCOMPATIBLE_TYPES_SPREAD_OP,
                                spreadOpType);
                        return symTable.semanticError;
                    }

                    return types.checkType(spreadExp.pos, spreadOpMemberType, ((BMapType) mappingType).constraint,
                            DiagnosticErrorCode.INCOMPATIBLE_TYPES);
                }

                boolean validMapKey;
                if (keyValueField) {
                    BLangRecordKeyValueField keyValField = (BLangRecordKeyValueField) field;
                    BLangRecordKey key = keyValField.key;
                    validMapKey = checkValidJsonOrMapLiteralKeyExpr(key.expr, key.computedKey, data);
                    readOnlyConstructorField = keyValField.readonly;
                    pos = key.pos;
                    fieldName = getKeyValueFieldName(keyValField);
                } else {
                    BLangRecordVarNameField varNameField = (BLangRecordVarNameField) field;
                    validMapKey = checkValidJsonOrMapLiteralKeyExpr(varNameField, false, data);
                    readOnlyConstructorField = varNameField.readonly;
                    pos = varNameField.pos;
                    fieldName = getVarNameFieldName(varNameField);
                }

                fieldType = validMapKey ? ((BMapType) mappingType).constraint : symTable.semanticError;
                break;
        }


        if (readOnlyConstructorField) {
            if (types.isSelectivelyImmutableType(fieldType)) {
                fieldType =
                        ImmutableTypeCloner.getImmutableIntersectionType(pos, types, fieldType, data.env, symTable,
                                anonymousModelHelper, names, new HashSet<>());
            } else if (!types.isInherentlyImmutableType(fieldType)) {
                dlog.error(pos, DiagnosticErrorCode.INVALID_READONLY_MAPPING_FIELD, fieldName, fieldType);
                fieldType = symTable.semanticError;
            }
        }

        if (spreadOpField) {
            // If we reach this point for a spread operator it is due to the mapping type being a semantic error.
            // In such a scenario, valueExpr would be null here, and fieldType would be symTable.semanticError.
            // We set the spread op expression as the valueExpr here, to check it against symTable.semanticError.
            valueExpr = ((BLangRecordLiteral.BLangRecordSpreadOperatorField) field).expr;
        }

        BLangExpression exprToCheck = valueExpr;
        if (data.nonErrorLoggingCheck) {
            exprToCheck = nodeCloner.cloneNode(valueExpr);
        } else {
            ((BLangNode) field).setBType(fieldType);
        }

        return checkExpr(exprToCheck, data.env, fieldType, data);
    }

    private BType checkSpreadFieldWithMapType(BType spreadOpType) {
        switch (spreadOpType.tag) {
            case TypeTags.RECORD:
                List<BType> types = new ArrayList<>();
                BRecordType recordType = (BRecordType) spreadOpType;

                for (BField recField : recordType.fields.values()) {
                    types.add(recField.type);
                }

                if (!recordType.sealed) {
                    types.add(recordType.restFieldType);
                }

                return getRepresentativeBroadType(types);
            case TypeTags.MAP:
                return ((BMapType) spreadOpType).constraint;
            case TypeTags.TYPEREFDESC:
                return checkSpreadFieldWithMapType(Types.getReferredType(spreadOpType));
            default:
                return symTable.semanticError;
        }
    }

    private TypeSymbolPair checkRecordLiteralKeyExpr(BLangExpression keyExpr, boolean computedKey,
                                                     BRecordType recordType, AnalyzerData data) {
        Name fieldName;

        if (computedKey) {
            checkExpr(keyExpr, symTable.stringType, data);

            if (keyExpr.getBType() == symTable.semanticError) {
                return new TypeSymbolPair(null, symTable.semanticError);
            }

            LinkedHashSet<BType> fieldTypes = recordType.fields.values().stream()
                    .map(field -> field.type)
                    .collect(Collectors.toCollection(LinkedHashSet::new));

            if (recordType.restFieldType.tag != TypeTags.NONE) {
                fieldTypes.add(recordType.restFieldType);
            }

            return new TypeSymbolPair(null, BUnionType.create(null, fieldTypes));
        } else if (keyExpr.getKind() == NodeKind.SIMPLE_VARIABLE_REF) {
            BLangSimpleVarRef varRef = (BLangSimpleVarRef) keyExpr;
            fieldName = names.fromIdNode(varRef.variableName);
        } else if (keyExpr.getKind() == NodeKind.LITERAL && keyExpr.getBType().tag == TypeTags.STRING) {
            fieldName = names.fromString((String) ((BLangLiteral) keyExpr).value);
        } else {
            dlog.error(keyExpr.pos, DiagnosticErrorCode.INVALID_RECORD_LITERAL_KEY);
            return new TypeSymbolPair(null, symTable.semanticError);
        }

        // Check whether the struct field exists
        BSymbol fieldSymbol = symResolver.resolveStructField(keyExpr.pos, data.env, fieldName, recordType.tsymbol);
        BType type = checkRecordLiteralKeyByName(keyExpr.pos, fieldSymbol, fieldName, recordType);

        return new TypeSymbolPair(fieldSymbol instanceof BVarSymbol ? (BVarSymbol) fieldSymbol : null, type);
    }

    private BType checkRecordLiteralKeyByName(Location location, BSymbol fieldSymbol, Name key,
                                              BRecordType recordType) {
        if (fieldSymbol != symTable.notFoundSymbol) {
            return fieldSymbol.type;
        }

        if (recordType.sealed) {
            dlog.error(location, DiagnosticErrorCode.UNDEFINED_STRUCTURE_FIELD_WITH_TYPE, key,
                       recordType.tsymbol.type.getKind().typeName(), recordType);
            return symTable.semanticError;
        }

        return recordType.restFieldType;
    }

    private BType getAllFieldType(BRecordType recordType) {
        LinkedHashSet<BType> possibleTypes = new LinkedHashSet<>();

        for (BField field : recordType.fields.values()) {
            possibleTypes.add(field.type);
        }

        BType restFieldType = recordType.restFieldType;

        if (restFieldType != null && restFieldType != symTable.noType) {
            possibleTypes.add(restFieldType);
        }

        return BUnionType.create(null, possibleTypes);
    }

    private boolean checkValidJsonOrMapLiteralKeyExpr(BLangExpression keyExpr, boolean computedKey, AnalyzerData data) {
        if (computedKey) {
            checkExpr(keyExpr, symTable.stringType, data);

            if (keyExpr.getBType() == symTable.semanticError) {
                return false;
            }
            return true;
        } else if (keyExpr.getKind() == NodeKind.SIMPLE_VARIABLE_REF ||
                (keyExpr.getKind() == NodeKind.LITERAL && ((BLangLiteral) keyExpr).getBType().tag == TypeTags.STRING)) {
            return true;
        }
        dlog.error(keyExpr.pos, DiagnosticErrorCode.INVALID_RECORD_LITERAL_KEY);
        return false;
    }

    private BType addNilForNillableAccessType(BType actualType) {
        // index based map/record access always returns a nil-able type for optional/rest fields.
        if (actualType.isNullable()) {
            return actualType;
        }

        return BUnionType.create(null, actualType, symTable.nilType);
    }

    private BType checkRecordRequiredFieldAccess(BLangAccessExpression varReferExpr, Name fieldName,
                                                 BRecordType recordType, AnalyzerData data) {
        BSymbol fieldSymbol = symResolver.resolveStructField(varReferExpr.pos, data.env, fieldName, recordType.tsymbol);

        if (Symbols.isOptional(fieldSymbol) || fieldSymbol == symTable.notFoundSymbol) {
            return symTable.semanticError;
        }

        // Set the field symbol to use during the code generation phase.
        varReferExpr.symbol = fieldSymbol;
        return fieldSymbol.type;
    }

    private BType checkRecordOptionalFieldAccess(BLangAccessExpression varReferExpr, Name fieldName,
                                                 BRecordType recordType, AnalyzerData data) {
        BSymbol fieldSymbol = symResolver.resolveStructField(varReferExpr.pos, data.env, fieldName, recordType.tsymbol);

        if (fieldSymbol == symTable.notFoundSymbol || !Symbols.isOptional(fieldSymbol)) {
            return symTable.semanticError;
        }

        // Set the field symbol to use during the code generation phase.
        varReferExpr.symbol = fieldSymbol;
        return fieldSymbol.type;
    }

    private BType checkRecordRestFieldAccess(BLangAccessExpression varReferExpr, Name fieldName,
                                             BRecordType recordType, AnalyzerData data) {
        BSymbol fieldSymbol = symResolver.resolveStructField(varReferExpr.pos, data.env, fieldName, recordType.tsymbol);

        if (fieldSymbol != symTable.notFoundSymbol) {
            // The field should not exist as a required or optional field.
            return symTable.semanticError;
        }

        if (recordType.sealed) {
            return symTable.semanticError;
        }

        return recordType.restFieldType;
    }

    private BType checkObjectFieldAccess(BLangFieldBasedAccess bLangFieldBasedAccess,
                                         Name fieldName, BObjectType objectType, AnalyzerData data) {
        BSymbol fieldSymbol = symResolver.resolveStructField(bLangFieldBasedAccess.pos,
                data.env, fieldName, objectType.tsymbol);

        if (fieldSymbol != symTable.notFoundSymbol) {
            // Setting the field symbol. This is used during the code generation phase
            bLangFieldBasedAccess.symbol = fieldSymbol;
            return fieldSymbol.type;
        }

        // check if it is an attached function pointer call
        Name objFuncName = names.fromString(Symbols.getAttachedFuncSymbolName(objectType.tsymbol.name.value,
                fieldName.value));
        fieldSymbol =
                symResolver.resolveObjectField(bLangFieldBasedAccess.pos, data.env, objFuncName, objectType.tsymbol);

        if (fieldSymbol == symTable.notFoundSymbol) {
            dlog.error(bLangFieldBasedAccess.field.pos,
                    DiagnosticErrorCode.UNDEFINED_STRUCTURE_FIELD_WITH_TYPE, fieldName,
                    objectType.tsymbol.type.getKind().typeName(), objectType.tsymbol);
            return symTable.semanticError;
        }

        if (Symbols.isFlagOn(fieldSymbol.type.flags, Flags.ISOLATED) &&
                !Symbols.isFlagOn(objectType.flags, Flags.ISOLATED)) {
            fieldSymbol = ASTBuilderUtil.duplicateInvokableSymbol((BInvokableSymbol) fieldSymbol);

            fieldSymbol.flags &= ~Flags.ISOLATED;
            fieldSymbol.type.flags &= ~Flags.ISOLATED;
        }

        // Setting the field symbol. This is used during the code generation phase
        bLangFieldBasedAccess.symbol = fieldSymbol;
        return fieldSymbol.type;
    }

    private BType checkTupleFieldType(BType tupleType, int indexValue) {
        BTupleType bTupleType = (BTupleType) tupleType;
        if (bTupleType.tupleTypes.size() <= indexValue && bTupleType.restType != null) {
            return bTupleType.restType;
        } else if (indexValue < 0 || bTupleType.tupleTypes.size() <= indexValue) {
            return symTable.semanticError;
        }
        return bTupleType.tupleTypes.get(indexValue);
    }

    private void validateTags(BLangXMLElementLiteral bLangXMLElementLiteral, SymbolEnv xmlElementEnv,
                              AnalyzerData data) {
        // check type for start and end tags
        BLangExpression startTagName = bLangXMLElementLiteral.startTagName;
        checkExpr(startTagName, xmlElementEnv, symTable.stringType, data);
        BLangExpression endTagName = bLangXMLElementLiteral.endTagName;
        if (endTagName == null) {
            return;
        }

        checkExpr(endTagName, xmlElementEnv, symTable.stringType, data);
        if (startTagName.getKind() == NodeKind.XML_QNAME && endTagName.getKind() == NodeKind.XML_QNAME &&
                startTagName.equals(endTagName)) {
            return;
        }

        if (startTagName.getKind() != NodeKind.XML_QNAME && endTagName.getKind() != NodeKind.XML_QNAME) {
            return;
        }

        dlog.error(bLangXMLElementLiteral.pos, DiagnosticErrorCode.XML_TAGS_MISMATCH);
    }

    private void checkStringTemplateExprs(List<? extends BLangExpression> exprs, AnalyzerData data) {
        for (BLangExpression expr : exprs) {
            checkExpr(expr, data);

            BType type = expr.getBType();

            if (type == symTable.semanticError) {
                continue;
            }

            if (!types.isNonNilSimpleBasicTypeOrString(type)) {
                dlog.error(expr.pos, DiagnosticErrorCode.INCOMPATIBLE_TYPES,
                        BUnionType.create(null, symTable.intType, symTable.floatType,
                                symTable.decimalType, symTable.stringType,
                                symTable.booleanType), type);
            }
        }
    }

    /**
     * Concatenate the consecutive text type nodes, and get the reduced set of children.
     *
     * @param exprs         Child nodes
     * @param xmlElementEnv
     * @return Reduced set of children
     */
    private List<BLangExpression> concatSimilarKindXMLNodes(List<BLangExpression> exprs, SymbolEnv xmlElementEnv,
                                                            AnalyzerData data) {
        List<BLangExpression> newChildren = new ArrayList<>();
        List<BLangExpression> tempConcatExpressions = new ArrayList<>();

        for (BLangExpression expr : exprs) {
            BType exprType;
            if (expr.getKind() == NodeKind.QUERY_EXPR) {
                exprType = checkExpr(expr, xmlElementEnv, data.expType, data);
            } else {
                exprType = checkExpr(expr, xmlElementEnv, data);
            }
            if (TypeTags.isXMLTypeTag(exprType.tag)) {
                if (!tempConcatExpressions.isEmpty()) {
                    newChildren.add(getXMLTextLiteral(tempConcatExpressions));
                    tempConcatExpressions = new ArrayList<>();
                }
                newChildren.add(expr);
                continue;
            }

            BType type = expr.getBType();
            if (type.tag >= TypeTags.JSON &&
                    !TypeTags.isIntegerTypeTag(type.tag) && !TypeTags.isStringTypeTag(type.tag)) {
                if (type != symTable.semanticError && !TypeTags.isXMLTypeTag(type.tag)) {
                    dlog.error(expr.pos, DiagnosticErrorCode.INCOMPATIBLE_TYPES,
                            BUnionType.create(null, symTable.intType, symTable.floatType,
                                    symTable.decimalType, symTable.stringType,
                                    symTable.booleanType, symTable.xmlType), type);
                }
                continue;
            }

            tempConcatExpressions.add(expr);
        }

        // Add remaining concatenated text nodes as children
        if (!tempConcatExpressions.isEmpty()) {
            newChildren.add(getXMLTextLiteral(tempConcatExpressions));
        }

        return newChildren;
    }

    private BLangExpression getXMLTextLiteral(List<BLangExpression> exprs) {
        BLangXMLTextLiteral xmlTextLiteral = (BLangXMLTextLiteral) TreeBuilder.createXMLTextLiteralNode();
        xmlTextLiteral.textFragments = exprs;
        xmlTextLiteral.pos = exprs.get(0).pos;
        xmlTextLiteral.setBType(symTable.xmlType);
        return xmlTextLiteral;
    }

    private BType getAccessExprFinalType(BLangAccessExpression accessExpr, BType actualType) {

        // Cache the actual type of the field. This will be used in desuagr phase to create safe navigation.
        accessExpr.originalType = actualType;

        BUnionType unionType = BUnionType.create(null, actualType);

        if (returnsNull(accessExpr)) {
            unionType.add(symTable.nilType);
        }

        BType parentType = accessExpr.expr.getBType();
        if (accessExpr.errorSafeNavigation
                && (parentType.tag == TypeTags.SEMANTIC_ERROR || (parentType.tag == TypeTags.UNION
                && ((BUnionType) parentType).getMemberTypes().contains(symTable.errorType)))) {
            unionType.add(symTable.errorType);
        }

        // If there's only one member, and the one an only member is:
        //    a) nilType OR
        //    b) not-nullable
        // then return that only member, as the return type.
        if (unionType.getMemberTypes().size() == 1) {
            return unionType.getMemberTypes().toArray(new BType[0])[0];
        }

        return unionType;
    }

    private boolean returnsNull(BLangAccessExpression accessExpr) {
        BType parentType = accessExpr.expr.getBType();
        if (parentType.isNullable() && parentType.tag != TypeTags.JSON) {
            return true;
        }

        // Check whether this is a map access by index. If not, null is not a possible return type.
        if (parentType.tag != TypeTags.MAP) {
            return false;
        }

        // A map access with index, returns nullable type
        if (accessExpr.getKind() == NodeKind.INDEX_BASED_ACCESS_EXPR
                && accessExpr.expr.getBType().tag == TypeTags.MAP) {
            BType constraintType = ((BMapType) accessExpr.expr.getBType()).constraint;

            // JSON and any is special cased here, since those are two union types, with null within them.
            // Therefore return 'type' will not include null.
            return constraintType != null && constraintType.tag != TypeTags.ANY && constraintType.tag != TypeTags.JSON;
        }

        return false;
    }

    private BType checkObjectFieldAccessExpr(BLangFieldBasedAccess fieldAccessExpr, BType varRefType, Name fieldName,
                                             AnalyzerData data) {
        if (varRefType.tag == TypeTags.OBJECT) {
            return checkObjectFieldAccess(fieldAccessExpr, fieldName, (BObjectType) varRefType, data);
        }

        // If the type is not an object, it needs to be a union of objects.
        // Resultant field type is calculated here.
        Set<BType> memberTypes = ((BUnionType) varRefType).getMemberTypes();

        LinkedHashSet<BType> fieldTypeMembers = new LinkedHashSet<>();

        for (BType memType : memberTypes) {
            BType individualFieldType = checkObjectFieldAccess(fieldAccessExpr, fieldName, (BObjectType) memType, data);

            if (individualFieldType == symTable.semanticError) {
                return individualFieldType;
            }

            fieldTypeMembers.add(individualFieldType);
        }

        if (fieldTypeMembers.size() == 1) {
            return fieldTypeMembers.iterator().next();
        }

        return BUnionType.create(null, fieldTypeMembers);
    }

    private BType checkRecordFieldAccessExpr(BLangFieldBasedAccess fieldAccessExpr, BType type, Name fieldName,
                                             AnalyzerData data) {
        BType varRefType = Types.getReferredType(type);
        if (varRefType.tag == TypeTags.RECORD) {
            BSymbol fieldSymbol = symResolver.resolveStructField(fieldAccessExpr.pos, data.env,
                    fieldName, varRefType.tsymbol);

            if (Symbols.isOptional(fieldSymbol) && !fieldSymbol.type.isNullable() && !fieldAccessExpr.isLValue) {
                fieldAccessExpr.symbol = fieldSymbol;
                return addNilForNillableAccessType(fieldSymbol.type);
            }
            return checkRecordRequiredFieldAccess(fieldAccessExpr, fieldName, (BRecordType) varRefType, data);
        }

        // If the type is not a record, it needs to be a union of records.
        // Resultant field type is calculated here.
        Set<BType> memberTypes = ((BUnionType) varRefType).getMemberTypes();

        // checks whether if the field symbol type is nilable and the field is optional in other records
        for (BType memType : memberTypes) {
            BSymbol fieldSymbol = symResolver.resolveStructField(fieldAccessExpr.pos, data.env,
                    fieldName, memType.tsymbol);
            if (fieldSymbol.type.isNullable() &&
                    isFieldOptionalInRecords(((BUnionType) varRefType), fieldName, fieldAccessExpr, data)) {
                return symTable.semanticError;
            }
        }

        LinkedHashSet<BType> fieldTypeMembers = new LinkedHashSet<>();

        for (BType memType : memberTypes) {
            BType individualFieldType = checkRecordFieldAccessExpr(fieldAccessExpr, memType, fieldName, data);

            if (individualFieldType == symTable.semanticError) {
                return individualFieldType;
            }

            fieldTypeMembers.add(individualFieldType);
        }

        if (fieldTypeMembers.size() == 1) {
            return fieldTypeMembers.iterator().next();
        }

        return BUnionType.create(null, fieldTypeMembers);
    }

    private boolean isFieldOptionalInRecords(BUnionType unionType, Name fieldName,
                                             BLangFieldBasedAccess fieldAccessExpr, AnalyzerData data) {
        Set<BType> memberTypes = unionType.getMemberTypes();
        for (BType memType: memberTypes) {
            BSymbol fieldSymbol = symResolver.resolveStructField(fieldAccessExpr.pos, data.env,
                    fieldName, memType.tsymbol);
            if (Symbols.isOptional(fieldSymbol)) {
                return true;
            }
        }
        return false;
    }

    private BType checkRecordFieldAccessLhsExpr(BLangFieldBasedAccess fieldAccessExpr, BType varRefType,
                                                Name fieldName, AnalyzerData data) {
        if (varRefType.tag == TypeTags.RECORD) {
            BType fieldType =
                    checkRecordRequiredFieldAccess(fieldAccessExpr, fieldName, (BRecordType) varRefType, data);
            if (fieldType != symTable.semanticError) {
                return fieldType;
            }

            // For the LHS, the field could be optional.
            return checkRecordOptionalFieldAccess(fieldAccessExpr, fieldName, (BRecordType) varRefType, data);
        }

        // If the type is not an record, it needs to be a union of records.
        // Resultant field type is calculated here.
        Set<BType> memberTypes = ((BUnionType) varRefType).getMemberTypes();

        LinkedHashSet<BType> fieldTypeMembers = new LinkedHashSet<>();

        for (BType memType : memberTypes) {
            BType individualFieldType = checkRecordFieldAccessLhsExpr(fieldAccessExpr, memType, fieldName, data);

            if (individualFieldType == symTable.semanticError) {
                return symTable.semanticError;
            }

            fieldTypeMembers.add(individualFieldType);
        }

        if (fieldTypeMembers.size() == 1) {
            return fieldTypeMembers.iterator().next();
        }

        return BUnionType.create(null, fieldTypeMembers);
    }

    private BType checkOptionalRecordFieldAccessExpr(BLangFieldBasedAccess fieldAccessExpr, BType varRefType,
                                                     Name fieldName, AnalyzerData data) {
        BType refType = Types.getReferredType(varRefType);
        if (refType.tag == TypeTags.RECORD) {
            BType fieldType = checkRecordRequiredFieldAccess(fieldAccessExpr, fieldName, (BRecordType) refType, data);
            if (fieldType != symTable.semanticError) {
                return fieldType;
            }

            fieldType = checkRecordOptionalFieldAccess(fieldAccessExpr, fieldName, (BRecordType) refType, data);
            if (fieldType == symTable.semanticError) {
                return fieldType;
            }
            return addNilForNillableAccessType(fieldType);
        }

        // If the type is not an record, it needs to be a union of records.
        // Resultant field type is calculated here.
        Set<BType> memberTypes = ((BUnionType) refType).getMemberTypes();

        BType fieldType;

        boolean nonMatchedRecordExists = false;

        LinkedHashSet<BType> fieldTypeMembers = new LinkedHashSet<>();

        for (BType memType : memberTypes) {
            BType individualFieldType = checkOptionalRecordFieldAccessExpr(fieldAccessExpr, memType, fieldName, data);

            if (individualFieldType == symTable.semanticError) {
                nonMatchedRecordExists = true;
                continue;
            }

            fieldTypeMembers.add(individualFieldType);
        }

        if (fieldTypeMembers.isEmpty()) {
            return symTable.semanticError;
        }

        if (fieldTypeMembers.size() == 1) {
            fieldType = fieldTypeMembers.iterator().next();
        } else {
            fieldType = BUnionType.create(null, fieldTypeMembers);
        }

        return nonMatchedRecordExists ? addNilForNillableAccessType(fieldType) : fieldType;
    }

    private RecordUnionDiagnostics checkRecordUnion(BLangFieldBasedAccess fieldAccessExpr, Set<BType> memberTypes,
                                                    Name fieldName, AnalyzerData data) {

        RecordUnionDiagnostics recordUnionDiagnostics = new RecordUnionDiagnostics();

        for (BType memberType : memberTypes) {
            BRecordType recordMember = (BRecordType) Types.getReferredType(memberType);

            if (recordMember.getFields().containsKey(fieldName.getValue())) {

                if (isNilableType(fieldAccessExpr, memberType, fieldName, data)) {
                    recordUnionDiagnostics.nilableInRecords.add(recordMember);
                }

            } else {
                // The field being accessed is not declared in this record member type
                recordUnionDiagnostics.undeclaredInRecords.add(recordMember);
            }

        }

        return recordUnionDiagnostics;
    }

    private boolean isNilableType(BLangFieldBasedAccess fieldAccessExpr, BType memberType,
                              Name fieldName, AnalyzerData data) {
        BSymbol fieldSymbol = symResolver.resolveStructField(fieldAccessExpr.pos, data.env,
                fieldName, memberType.tsymbol);
        return fieldSymbol.type.isNullable();
    }

    private void logRhsFieldAccExprErrors(BLangFieldBasedAccess fieldAccessExpr, BType varRefType, Name fieldName,
                                          AnalyzerData data) {
        if (varRefType.tag == TypeTags.RECORD) {

            BRecordType recordVarRefType = (BRecordType) varRefType;
            boolean isFieldDeclared = recordVarRefType.getFields().containsKey(fieldName.getValue());

            if (isFieldDeclared) {
                // The field being accessed using the field access expression is declared as an optional field
                dlog.error(fieldAccessExpr.pos,
                        DiagnosticErrorCode.FIELD_ACCESS_CANNOT_BE_USED_TO_ACCESS_OPTIONAL_FIELDS);
            } else if (recordVarRefType.sealed) {
                // Accessing an undeclared field in a close record
                dlog.error(fieldAccessExpr.pos, DiagnosticErrorCode.UNDECLARED_FIELD_IN_RECORD, fieldName, varRefType);

            } else {
                // The field accessed is either not declared or maybe declared as a rest field in an open record
                dlog.error(fieldAccessExpr.pos, DiagnosticErrorCode.INVALID_FIELD_ACCESS_IN_RECORD_TYPE, fieldName,
                        varRefType);
            }

        } else {
            // If the type is not a record, it needs to be a union of records
            LinkedHashSet<BType> memberTypes = ((BUnionType) varRefType).getMemberTypes();
            RecordUnionDiagnostics recUnionInfo = checkRecordUnion(fieldAccessExpr, memberTypes, fieldName, data);

            if (recUnionInfo.hasNilableAndUndeclared()) {

                dlog.error(fieldAccessExpr.pos,
                        DiagnosticErrorCode.UNDECLARED_AND_NILABLE_FIELDS_IN_UNION_OF_RECORDS, fieldName,
                        recUnionInfo.recordsToString(recUnionInfo.undeclaredInRecords),
                        recUnionInfo.recordsToString(recUnionInfo.nilableInRecords));
            } else if (recUnionInfo.hasUndeclared()) {

                dlog.error(fieldAccessExpr.pos, DiagnosticErrorCode.UNDECLARED_FIELD_IN_UNION_OF_RECORDS, fieldName,
                        recUnionInfo.recordsToString(recUnionInfo.undeclaredInRecords));
            } else if (recUnionInfo.hasNilable()) {

                dlog.error(fieldAccessExpr.pos, DiagnosticErrorCode.NILABLE_FIELD_IN_UNION_OF_RECORDS, fieldName,
                        recUnionInfo.recordsToString(recUnionInfo.nilableInRecords));
            }
        }
    }

    private BType checkFieldAccessExpr(BLangFieldBasedAccess fieldAccessExpr, BType varRefType, Name fieldName,
                                       AnalyzerData data) {
        BType actualType = symTable.semanticError;
        varRefType = Types.getReferredType(varRefType);

        if (types.isSubTypeOfBaseType(varRefType, TypeTags.OBJECT)) {
            actualType = checkObjectFieldAccessExpr(fieldAccessExpr, varRefType, fieldName, data);
            fieldAccessExpr.originalType = actualType;
        } else if (types.isSubTypeOfBaseType(varRefType, TypeTags.RECORD)) {
            actualType = checkRecordFieldAccessExpr(fieldAccessExpr, varRefType, fieldName, data);

            if (actualType != symTable.semanticError) {
                fieldAccessExpr.originalType = actualType;
                return actualType;
            }

            if (!fieldAccessExpr.isLValue) {
                logRhsFieldAccExprErrors(fieldAccessExpr, varRefType, fieldName, data);
                return actualType;
            }

            // If this is an LHS expression, check if there is a required and/ optional field by the specified field
            // name in all records.
            actualType = checkRecordFieldAccessLhsExpr(fieldAccessExpr, varRefType, fieldName, data);
            fieldAccessExpr.originalType = actualType;
            if (actualType == symTable.semanticError) {
                dlog.error(fieldAccessExpr.pos, DiagnosticErrorCode.UNDEFINED_STRUCTURE_FIELD_WITH_TYPE,
                        fieldName, varRefType.tsymbol.type.getKind().typeName(), varRefType);
            }
        } else if (types.isLax(varRefType)) {
            if (fieldAccessExpr.isLValue) {
                dlog.error(fieldAccessExpr.pos,
                        DiagnosticErrorCode.OPERATION_DOES_NOT_SUPPORT_FIELD_ACCESS_FOR_ASSIGNMENT,
                        varRefType);
                return symTable.semanticError;
            }
            if (fieldAccessExpr.fieldKind == FieldKind.WITH_NS) {
                resolveXMLNamespace((BLangFieldBasedAccess.BLangNSPrefixedFieldBasedAccess) fieldAccessExpr, data);
            }
            BType laxFieldAccessType = getLaxFieldAccessType(varRefType);
            actualType = BUnionType.create(null, laxFieldAccessType, symTable.errorType);
            fieldAccessExpr.originalType = laxFieldAccessType;
        } else if (fieldAccessExpr.expr.getKind() == NodeKind.FIELD_BASED_ACCESS_EXPR &&
                hasLaxOriginalType(((BLangFieldBasedAccess) fieldAccessExpr.expr))) {
            BType laxFieldAccessType =
                    getLaxFieldAccessType(((BLangFieldBasedAccess) fieldAccessExpr.expr).originalType);
            if (fieldAccessExpr.fieldKind == FieldKind.WITH_NS) {
                resolveXMLNamespace((BLangFieldBasedAccess.BLangNSPrefixedFieldBasedAccess) fieldAccessExpr, data);
            }
            actualType = BUnionType.create(null, laxFieldAccessType, symTable.errorType);
            fieldAccessExpr.errorSafeNavigation = true;
            fieldAccessExpr.originalType = laxFieldAccessType;
        } else if (TypeTags.isXMLTypeTag(varRefType.tag)) {
            if (fieldAccessExpr.isLValue) {
                dlog.error(fieldAccessExpr.pos, DiagnosticErrorCode.CANNOT_UPDATE_XML_SEQUENCE);
            }
            // todo: field access on a xml value is not attribute access, return type should be string?
            // `_` is a special field that refer to the element name.
            actualType = symTable.xmlType;
            fieldAccessExpr.originalType = actualType;
        } else if (varRefType.tag != TypeTags.SEMANTIC_ERROR) {
            dlog.error(fieldAccessExpr.pos, DiagnosticErrorCode.OPERATION_DOES_NOT_SUPPORT_FIELD_ACCESS,
                    varRefType);
        }

        return actualType;
    }

    private void resolveXMLNamespace(BLangFieldBasedAccess.BLangNSPrefixedFieldBasedAccess fieldAccessExpr,
                                     AnalyzerData data) {
        BLangFieldBasedAccess.BLangNSPrefixedFieldBasedAccess nsPrefixedFieldAccess = fieldAccessExpr;
        String nsPrefix = nsPrefixedFieldAccess.nsPrefix.value;
        BSymbol nsSymbol = symResolver.lookupSymbolInPrefixSpace(data.env, names.fromString(nsPrefix));

        if (nsSymbol == symTable.notFoundSymbol) {
            dlog.error(nsPrefixedFieldAccess.nsPrefix.pos, DiagnosticErrorCode.CANNOT_FIND_XML_NAMESPACE,
                    nsPrefixedFieldAccess.nsPrefix);
        } else if (nsSymbol.getKind() == SymbolKind.PACKAGE) {
            nsPrefixedFieldAccess.nsSymbol = (BXMLNSSymbol) findXMLNamespaceFromPackageConst(
                    nsPrefixedFieldAccess.field.value, nsPrefixedFieldAccess.nsPrefix.value,
                    (BPackageSymbol) nsSymbol, fieldAccessExpr.pos, data);
        } else {
            nsPrefixedFieldAccess.nsSymbol = (BXMLNSSymbol) nsSymbol;
        }
    }

    private boolean hasLaxOriginalType(BLangFieldBasedAccess fieldBasedAccess) {
        return fieldBasedAccess.originalType != null && types.isLax(fieldBasedAccess.originalType);
    }

    private BType getLaxFieldAccessType(BType exprType) {
        switch (exprType.tag) {
            case TypeTags.JSON:
                return symTable.jsonType;
            case TypeTags.XML:
            case TypeTags.XML_ELEMENT:
                return symTable.stringType;
            case TypeTags.MAP:
                return ((BMapType) exprType).constraint;
            case TypeTags.UNION:
                BUnionType unionType = (BUnionType) exprType;
                if (types.isSameType(symTable.jsonType, unionType)) {
                    return symTable.jsonType;
                }
                LinkedHashSet<BType> memberTypes = new LinkedHashSet<>();
                unionType.getMemberTypes().forEach(bType -> memberTypes.add(getLaxFieldAccessType(bType)));
                return memberTypes.size() == 1 ? memberTypes.iterator().next() : BUnionType.create(null, memberTypes);
        }
        return symTable.semanticError;
    }

    private BType checkOptionalFieldAccessExpr(BLangFieldBasedAccess fieldAccessExpr, BType varRefType, Name fieldName,
                                               AnalyzerData data) {
        BType actualType = symTable.semanticError;

        boolean nillableExprType = false;
        BType effectiveType = varRefType;

        if (varRefType.tag == TypeTags.UNION) {
            Set<BType> memTypes = ((BUnionType) varRefType).getMemberTypes();

            if (memTypes.contains(symTable.nilType)) {
                LinkedHashSet<BType> nilRemovedSet = new LinkedHashSet<>();
                for (BType bType : memTypes) {
                    if (bType != symTable.nilType) {
                        nilRemovedSet.add(bType);
                    } else {
                        nillableExprType = true;
                    }
                }

                effectiveType = nilRemovedSet.size() == 1 ? nilRemovedSet.iterator().next() :
                        BUnionType.create(null, nilRemovedSet);
            }
        }

        if (types.isSubTypeOfBaseType(effectiveType, TypeTags.RECORD)) {
            actualType = checkOptionalRecordFieldAccessExpr(fieldAccessExpr, effectiveType, fieldName, data);
            if (actualType == symTable.semanticError) {
                dlog.error(fieldAccessExpr.pos,
                        DiagnosticErrorCode.OPERATION_DOES_NOT_SUPPORT_OPTIONAL_FIELD_ACCESS_FOR_FIELD,
                        varRefType, fieldName);
            }
            fieldAccessExpr.nilSafeNavigation = nillableExprType;
            fieldAccessExpr.originalType = fieldAccessExpr.leafNode || !nillableExprType ? actualType :
                    types.getTypeWithoutNil(actualType);
        } else if (types.isLax(effectiveType)) {
            BType laxFieldAccessType = getLaxFieldAccessType(effectiveType);
            actualType = accessCouldResultInError(effectiveType) ?
                    BUnionType.create(null, laxFieldAccessType, symTable.errorType) : laxFieldAccessType;
            if (fieldAccessExpr.fieldKind == FieldKind.WITH_NS) {
                resolveXMLNamespace((BLangFieldBasedAccess.BLangNSPrefixedFieldBasedAccess) fieldAccessExpr, data);
            }
            fieldAccessExpr.originalType = laxFieldAccessType;
            fieldAccessExpr.nilSafeNavigation = true;
            nillableExprType = true;
        } else if (fieldAccessExpr.expr.getKind() == NodeKind.FIELD_BASED_ACCESS_EXPR &&
                hasLaxOriginalType(((BLangFieldBasedAccess) fieldAccessExpr.expr))) {
            BType laxFieldAccessType =
                    getLaxFieldAccessType(((BLangFieldBasedAccess) fieldAccessExpr.expr).originalType);
            actualType = accessCouldResultInError(effectiveType) ?
                    BUnionType.create(null, laxFieldAccessType, symTable.errorType) : laxFieldAccessType;
            if (fieldAccessExpr.fieldKind == FieldKind.WITH_NS) {
                resolveXMLNamespace((BLangFieldBasedAccess.BLangNSPrefixedFieldBasedAccess) fieldAccessExpr, data);
            }
            fieldAccessExpr.errorSafeNavigation = true;
            fieldAccessExpr.originalType = laxFieldAccessType;
            fieldAccessExpr.nilSafeNavigation = true;
            nillableExprType = true;
        } else if (varRefType.tag != TypeTags.SEMANTIC_ERROR) {
            dlog.error(fieldAccessExpr.pos,
                    DiagnosticErrorCode.OPERATION_DOES_NOT_SUPPORT_OPTIONAL_FIELD_ACCESS, varRefType);
        }

        if (nillableExprType && actualType != symTable.semanticError && !actualType.isNullable()) {
            actualType = BUnionType.create(null, actualType, symTable.nilType);
        }

        return actualType;
    }

    private boolean accessCouldResultInError(BType type) {
        if (type.tag == TypeTags.JSON) {
            return true;
        }

        if (type.tag == TypeTags.MAP) {
            return false;
        }

        if (type.tag == TypeTags.XML) {
            return true;
        }

        if (type.tag == TypeTags.UNION) {
            return ((BUnionType) type).getMemberTypes().stream().anyMatch(this::accessCouldResultInError);
        } else {
            return false;
        }
    }

    private BType checkIndexAccessExpr(BLangIndexBasedAccess indexBasedAccessExpr, AnalyzerData data) {
        BType effectiveType = types.getTypeWithEffectiveIntersectionTypes(indexBasedAccessExpr.expr.getBType());
        BType varRefType = Types.getReferredType(effectiveType);
        boolean nillableExprType = false;

        if (varRefType.tag == TypeTags.UNION) {
            Set<BType> memTypes = ((BUnionType) varRefType).getMemberTypes();

            if (memTypes.contains(symTable.nilType)) {
                LinkedHashSet<BType> nilRemovedSet = new LinkedHashSet<>();
                for (BType bType : memTypes) {
                    if (bType != symTable.nilType) {
                        nilRemovedSet.add(bType);
                    } else {
                        nillableExprType = true;
                    }
                }

                if (nillableExprType) {
                    varRefType = nilRemovedSet.size() == 1 ? nilRemovedSet.iterator().next() :
                            BUnionType.create(null, nilRemovedSet);

                    if (!types.isSubTypeOfMapping(varRefType)) {
                        // Member access is allowed on optional types only with mappings.
                        dlog.error(indexBasedAccessExpr.pos,
                                DiagnosticErrorCode.OPERATION_DOES_NOT_SUPPORT_MEMBER_ACCESS,
                                   indexBasedAccessExpr.expr.getBType());
                        return symTable.semanticError;
                    }

                    if (indexBasedAccessExpr.isLValue || indexBasedAccessExpr.isCompoundAssignmentLValue) {
                        dlog.error(indexBasedAccessExpr.pos,
                                DiagnosticErrorCode.OPERATION_DOES_NOT_SUPPORT_MEMBER_ACCESS_FOR_ASSIGNMENT,
                                   indexBasedAccessExpr.expr.getBType());
                        return symTable.semanticError;
                    }
                }
            }
        }


        BLangExpression indexExpr = indexBasedAccessExpr.indexExpr;
        BType actualType = symTable.semanticError;

        if (types.isSubTypeOfMapping(varRefType)) {
            checkExpr(indexExpr, symTable.stringType, data);

            if (indexExpr.getBType() == symTable.semanticError) {
                return symTable.semanticError;
            }

            actualType = checkMappingIndexBasedAccess(indexBasedAccessExpr, varRefType, data);

            if (actualType == symTable.semanticError) {
                if (Types.getReferredType(indexExpr.getBType()).tag == TypeTags.STRING
                        && isConstExpr(indexExpr)) {
                    String fieldName = getConstFieldName(indexExpr);
                    dlog.error(indexBasedAccessExpr.pos, DiagnosticErrorCode.UNDEFINED_STRUCTURE_FIELD,
                            fieldName, indexBasedAccessExpr.expr.getBType());
                    return actualType;
                }

                dlog.error(indexExpr.pos, DiagnosticErrorCode.INVALID_RECORD_MEMBER_ACCESS_EXPR, indexExpr.getBType());
                return actualType;
            }

            indexBasedAccessExpr.nilSafeNavigation = nillableExprType;
            indexBasedAccessExpr.originalType = indexBasedAccessExpr.leafNode || !nillableExprType ? actualType :
                    types.getTypeWithoutNil(actualType);
        } else if (types.isSubTypeOfList(varRefType)) {
            checkExpr(indexExpr, symTable.intType, data);

            if (indexExpr.getBType() == symTable.semanticError) {
                return symTable.semanticError;
            }

            actualType = checkListIndexBasedAccess(indexBasedAccessExpr, varRefType);
            indexBasedAccessExpr.originalType = actualType;

            if (actualType == symTable.semanticError) {
                if (indexExpr.getBType().tag == TypeTags.INT && isConstExpr(indexExpr)) {
                    dlog.error(indexBasedAccessExpr.indexExpr.pos,
                            DiagnosticErrorCode.LIST_INDEX_OUT_OF_RANGE, getConstIndex(indexExpr));
                    return actualType;
                }
                dlog.error(indexExpr.pos, DiagnosticErrorCode.INVALID_LIST_MEMBER_ACCESS_EXPR, indexExpr.getBType());
                return actualType;
            }
        } else if (types.isAssignable(varRefType, symTable.stringType)) {
            if (indexBasedAccessExpr.isLValue) {
                dlog.error(indexBasedAccessExpr.pos,
                        DiagnosticErrorCode.OPERATION_DOES_NOT_SUPPORT_MEMBER_ACCESS_FOR_ASSIGNMENT,
                           indexBasedAccessExpr.expr.getBType());
                return symTable.semanticError;
            }

            checkExpr(indexExpr, symTable.intType, data);

            if (indexExpr.getBType() == symTable.semanticError) {
                return symTable.semanticError;
            }

            indexBasedAccessExpr.originalType = symTable.charStringType;
            actualType = symTable.charStringType;
        } else if (TypeTags.isXMLTypeTag(varRefType.tag)) {
            if (indexBasedAccessExpr.isLValue) {
                indexExpr.setBType(symTable.semanticError);
                dlog.error(indexBasedAccessExpr.pos, DiagnosticErrorCode.CANNOT_UPDATE_XML_SEQUENCE);
                return actualType;
            }

            BType type = checkExpr(indexExpr, symTable.intType, data);
            if (type == symTable.semanticError) {
                return type;
            }
            // Note: out of range member access returns empty xml value unlike lists
            // hence, this needs to be set to xml type
            indexBasedAccessExpr.originalType = varRefType;
            actualType = varRefType;
        } else if (varRefType.tag == TypeTags.TABLE) {
            if (indexBasedAccessExpr.isLValue) {
                dlog.error(indexBasedAccessExpr.pos, DiagnosticErrorCode.CANNOT_UPDATE_TABLE_USING_MEMBER_ACCESS,
                        varRefType);
                return symTable.semanticError;
            }
            BTableType tableType = (BTableType) Types.getReferredType(indexBasedAccessExpr.expr.getBType());
            BType keyTypeConstraint = tableType.keyTypeConstraint;
            if (tableType.keyTypeConstraint == null) {
                keyTypeConstraint = createTableKeyConstraint(tableType.fieldNameList, tableType.constraint);

                if (keyTypeConstraint == symTable.semanticError) {
                    dlog.error(indexBasedAccessExpr.pos,
                               DiagnosticErrorCode.MEMBER_ACCESS_NOT_SUPPORT_FOR_KEYLESS_TABLE,
                               indexBasedAccessExpr.expr);
                    return symTable.semanticError;
                }
            }

            if (indexExpr.getKind() != NodeKind.TABLE_MULTI_KEY) {
                checkExpr(indexExpr, keyTypeConstraint, data);
                if (indexExpr.getBType() == symTable.semanticError) {
                    dlog.error(indexBasedAccessExpr.pos, DiagnosticErrorCode.INVALID_KEY_CONSTRAINT_PROVIDED_FOR_ACCESS,
                            keyTypeConstraint);
                    return symTable.semanticError;
                }
            } else {
                List<BLangExpression> multiKeyExpressionList = ((BLangTableMultiKeyExpr)
                        indexBasedAccessExpr.indexExpr).multiKeyIndexExprs;
                List<BType> keyConstraintTypes = ((BTupleType) keyTypeConstraint).tupleTypes;
                if (keyConstraintTypes.size() != multiKeyExpressionList.size()) {
                    dlog.error(indexBasedAccessExpr.pos, DiagnosticErrorCode.INVALID_KEY_CONSTRAINT_PROVIDED_FOR_ACCESS,
                            keyTypeConstraint);
                    return symTable.semanticError;
                }

                for (int i = 0; i < multiKeyExpressionList.size(); i++) {
                    BLangExpression keyExpr = multiKeyExpressionList.get(i);
                    checkExpr(keyExpr, keyConstraintTypes.get(i), data);
                    if (keyExpr.getBType() == symTable.semanticError) {
                        dlog.error(indexBasedAccessExpr.pos,
                                   DiagnosticErrorCode.INVALID_KEY_CONSTRAINT_PROVIDED_FOR_ACCESS,
                                   keyTypeConstraint);
                        return symTable.semanticError;
                    }
                }
            }

            if (data.expType.tag != TypeTags.NONE) {
                BType resultType = checkExpr(indexBasedAccessExpr.expr, data.expType, data);
                if (resultType == symTable.semanticError) {
                    return symTable.semanticError;
                }
            }
            BType constraint = tableType.constraint;
            actualType = addNilForNillableAccessType(constraint);
            indexBasedAccessExpr.originalType = indexBasedAccessExpr.leafNode || !nillableExprType ? actualType :
                    types.getTypeWithoutNil(actualType);
        } else if (varRefType == symTable.semanticError) {
            indexBasedAccessExpr.indexExpr.setBType(symTable.semanticError);
            return symTable.semanticError;
        } else {
            indexBasedAccessExpr.indexExpr.setBType(symTable.semanticError);
            dlog.error(indexBasedAccessExpr.pos, DiagnosticErrorCode.OPERATION_DOES_NOT_SUPPORT_MEMBER_ACCESS,
                       indexBasedAccessExpr.expr.getBType());
            return symTable.semanticError;
        }

        if (nillableExprType && !actualType.isNullable()) {
            actualType = BUnionType.create(null, actualType, symTable.nilType);
        }

        return actualType;
    }

    private Long getConstIndex(BLangExpression indexExpr) {
        switch (indexExpr.getKind()) {
            case GROUP_EXPR:
                BLangGroupExpr groupExpr = (BLangGroupExpr) indexExpr;
                return getConstIndex(groupExpr.expression);
            case NUMERIC_LITERAL:
                return (Long) ((BLangLiteral) indexExpr).value;
            default:
                return (Long) ((BConstantSymbol) ((BLangSimpleVarRef) indexExpr).symbol).value.value;
        }
    }

    private String getConstFieldName(BLangExpression indexExpr) {
        switch (indexExpr.getKind()) {
            case GROUP_EXPR:
                BLangGroupExpr groupExpr = (BLangGroupExpr) indexExpr;
                return getConstFieldName(groupExpr.expression);
            case LITERAL:
                return (String) ((BLangLiteral) indexExpr).value;
            default:
                return (String) ((BConstantSymbol) ((BLangSimpleVarRef) indexExpr).symbol).value.value;
        }
    }

    private BType checkArrayIndexBasedAccess(BLangIndexBasedAccess indexBasedAccess, BType indexExprType,
                                             BArrayType arrayType) {
        BType actualType = symTable.semanticError;
        switch (indexExprType.tag) {
            case TypeTags.INT:
                BLangExpression indexExpr = indexBasedAccess.indexExpr;
                if (!isConstExpr(indexExpr) || arrayType.state == BArrayState.OPEN) {
                    actualType = arrayType.eType;
                    break;
                }
                Long indexVal = getConstIndex(indexExpr);
                actualType = indexVal >= arrayType.size || indexVal < 0 ? symTable.semanticError : arrayType.eType;
                break;
            case TypeTags.FINITE:
                BFiniteType finiteIndexExpr = (BFiniteType) indexExprType;
                boolean validIndexExists = false;
                for (BLangExpression finiteMember : finiteIndexExpr.getValueSpace()) {
                    int indexValue = ((Long) ((BLangLiteral) finiteMember).value).intValue();
                    if (indexValue >= 0 &&
                            (arrayType.state == BArrayState.OPEN || indexValue < arrayType.size)) {
                        validIndexExists = true;
                        break;
                    }
                }
                if (!validIndexExists) {
                    return symTable.semanticError;
                }
                actualType = arrayType.eType;
                break;
            case TypeTags.UNION:
                // address the case where we have a union of finite types
                List<BFiniteType> finiteTypes = ((BUnionType) indexExprType).getMemberTypes().stream()
                        .filter(memType -> Types.getReferredType(memType).tag == TypeTags.FINITE)
                        .map(matchedType -> (BFiniteType) Types.getReferredType(matchedType))
                        .collect(Collectors.toList());

                BFiniteType finiteType;
                if (finiteTypes.size() == 1) {
                    finiteType = finiteTypes.get(0);
                } else {
                    Set<BLangExpression> valueSpace = new LinkedHashSet<>();
                    finiteTypes.forEach(constituent -> valueSpace.addAll(constituent.getValueSpace()));
                    finiteType = new BFiniteType(null, valueSpace);
                }

                BType elementType = checkArrayIndexBasedAccess(indexBasedAccess, finiteType, arrayType);
                if (elementType == symTable.semanticError) {
                    return symTable.semanticError;
                }
                actualType = arrayType.eType;
                break;
            case TypeTags.TYPEREFDESC:
                return checkArrayIndexBasedAccess(indexBasedAccess, Types.getReferredType(indexExprType),
                        arrayType);
        }
        return actualType;
    }

    private BType checkListIndexBasedAccess(BLangIndexBasedAccess accessExpr, BType type) {
        if (type.tag == TypeTags.ARRAY) {
            return checkArrayIndexBasedAccess(accessExpr, accessExpr.indexExpr.getBType(), (BArrayType) type);
        }

        if (type.tag == TypeTags.TUPLE) {
            return checkTupleIndexBasedAccess(accessExpr, (BTupleType) type, accessExpr.indexExpr.getBType());
        }

        LinkedHashSet<BType> fieldTypeMembers = new LinkedHashSet<>();

        for (BType memType : ((BUnionType) type).getMemberTypes()) {
            BType individualFieldType = checkListIndexBasedAccess(accessExpr, memType);

            if (individualFieldType == symTable.semanticError) {
                continue;
            }

            fieldTypeMembers.add(individualFieldType);
        }

        if (fieldTypeMembers.size() == 0) {
            return symTable.semanticError;
        }

        if (fieldTypeMembers.size() == 1) {
            return fieldTypeMembers.iterator().next();
        }
        return BUnionType.create(null, fieldTypeMembers);
    }

    private BType checkTupleIndexBasedAccess(BLangIndexBasedAccess accessExpr, BTupleType tuple, BType currentType) {
        BType actualType = symTable.semanticError;
        BLangExpression indexExpr = accessExpr.indexExpr;
        switch (currentType.tag) {
            case TypeTags.INT:
                if (isConstExpr(indexExpr)) {
                    actualType = checkTupleFieldType(tuple, getConstIndex(indexExpr).intValue());
                } else {
                    BTupleType tupleExpr = (BTupleType) accessExpr.expr.getBType();
                    LinkedHashSet<BType> tupleTypes = collectTupleFieldTypes(tupleExpr, new LinkedHashSet<>());
                    actualType = tupleTypes.size() == 1 ? tupleTypes.iterator().next() : BUnionType.create(null,
                                                                                                           tupleTypes);
                }
                break;
            case TypeTags.FINITE:
                BFiniteType finiteIndexExpr = (BFiniteType) currentType;
                LinkedHashSet<BType> possibleTypes = new LinkedHashSet<>();
                for (BLangExpression finiteMember : finiteIndexExpr.getValueSpace()) {
                    int indexValue = ((Long) ((BLangLiteral) finiteMember).value).intValue();
                    BType fieldType = checkTupleFieldType(tuple, indexValue);
                    if (fieldType.tag != TypeTags.SEMANTIC_ERROR) {
                        possibleTypes.add(fieldType);
                    }
                }
                if (possibleTypes.size() == 0) {
                    return symTable.semanticError;
                }
                actualType = possibleTypes.size() == 1 ? possibleTypes.iterator().next() :
                        BUnionType.create(null, possibleTypes);
                break;

            case TypeTags.UNION:
                LinkedHashSet<BType> possibleTypesByMember = new LinkedHashSet<>();
                List<BFiniteType> finiteTypes = new ArrayList<>();
                ((BUnionType) currentType).getMemberTypes().forEach(memType -> {
                    memType = Types.getReferredType(memType);
                    if (memType.tag == TypeTags.FINITE) {
                        finiteTypes.add((BFiniteType) memType);
                    } else {
                        BType possibleType = checkTupleIndexBasedAccess(accessExpr, tuple, memType);
                        if (possibleType.tag == TypeTags.UNION) {
                            possibleTypesByMember.addAll(((BUnionType) possibleType).getMemberTypes());
                        } else {
                            possibleTypesByMember.add(possibleType);
                        }
                    }
                });

                BFiniteType finiteType;
                if (finiteTypes.size() == 1) {
                    finiteType = finiteTypes.get(0);
                } else {
                    Set<BLangExpression> valueSpace = new LinkedHashSet<>();
                    finiteTypes.forEach(constituent -> valueSpace.addAll(constituent.getValueSpace()));
                    finiteType = new BFiniteType(null, valueSpace);
                }

                BType possibleType = checkTupleIndexBasedAccess(accessExpr, tuple, finiteType);
                if (possibleType.tag == TypeTags.UNION) {
                    possibleTypesByMember.addAll(((BUnionType) possibleType).getMemberTypes());
                } else {
                    possibleTypesByMember.add(possibleType);
                }

                if (possibleTypesByMember.contains(symTable.semanticError)) {
                    return symTable.semanticError;
                }
                actualType = possibleTypesByMember.size() == 1 ? possibleTypesByMember.iterator().next() :
                        BUnionType.create(null, possibleTypesByMember);
                break;
            case TypeTags.TYPEREFDESC:
                return checkTupleIndexBasedAccess(accessExpr, tuple, Types.getReferredType(currentType));
        }
        return actualType;
    }

    private LinkedHashSet<BType> collectTupleFieldTypes(BTupleType tupleType, LinkedHashSet<BType> memberTypes) {
        tupleType.tupleTypes
                .forEach(memberType -> {
                    if (memberType.tag == TypeTags.UNION) {
                        collectMemberTypes((BUnionType) memberType, memberTypes);
                    } else {
                        memberTypes.add(memberType);
                    }
                });
        return memberTypes;
    }

    private BType checkMappingIndexBasedAccess(BLangIndexBasedAccess accessExpr, BType bType, AnalyzerData data) {
        BType type = Types.getReferredType(bType);
        if (type.tag == TypeTags.MAP) {
            BType constraint = Types.getReferredType(((BMapType) type).constraint);
            return accessExpr.isLValue ? constraint : addNilForNillableAccessType(constraint);
        }

        if (type.tag == TypeTags.RECORD) {
            return checkRecordIndexBasedAccess(accessExpr, (BRecordType) type, accessExpr.indexExpr.getBType(), data);
        }

        BType fieldType;

        boolean nonMatchedRecordExists = false;

        LinkedHashSet<BType> fieldTypeMembers = new LinkedHashSet<>();

        for (BType memType : ((BUnionType) type).getMemberTypes()) {
            BType individualFieldType = checkMappingIndexBasedAccess(accessExpr, memType, data);

            if (individualFieldType == symTable.semanticError) {
                nonMatchedRecordExists = true;
                continue;
            }

            fieldTypeMembers.add(individualFieldType);
        }

        if (fieldTypeMembers.size() == 0) {
            return symTable.semanticError;
        }

        if (fieldTypeMembers.size() == 1) {
            fieldType = fieldTypeMembers.iterator().next();
        } else {
            fieldType = BUnionType.create(null, fieldTypeMembers);
        }

        return nonMatchedRecordExists ? addNilForNillableAccessType(fieldType) : fieldType;
    }

    private BType checkRecordIndexBasedAccess(BLangIndexBasedAccess accessExpr, BRecordType record, BType currentType,
                                              AnalyzerData data) {
        BType actualType = symTable.semanticError;
        BLangExpression indexExpr = accessExpr.indexExpr;
        switch (currentType.tag) {
            case TypeTags.STRING:
                if (isConstExpr(indexExpr)) {
                    String fieldName = Utils.escapeSpecialCharacters(getConstFieldName(indexExpr));
                    actualType = checkRecordRequiredFieldAccess(accessExpr, names.fromString(fieldName), record, data);
                    if (actualType != symTable.semanticError) {
                        return actualType;
                    }

                    actualType = checkRecordOptionalFieldAccess(accessExpr, names.fromString(fieldName), record, data);
                    if (actualType == symTable.semanticError) {
                        actualType = checkRecordRestFieldAccess(accessExpr, names.fromString(fieldName), record, data);
                        if (actualType == symTable.semanticError) {
                            return actualType;
                        }
                        if (actualType == symTable.neverType) {
                            return actualType;
                        }
                        return addNilForNillableAccessType(actualType);
                    }

                    if (accessExpr.isLValue) {
                        return actualType;
                    }
                    return addNilForNillableAccessType(actualType);
                }

                LinkedHashSet<BType> fieldTypes = record.fields.values().stream()
                        .map(field -> field.type)
                        .collect(Collectors.toCollection(LinkedHashSet::new));

                if (record.restFieldType.tag != TypeTags.NONE) {
                    fieldTypes.add(record.restFieldType);
                }

                if (fieldTypes.stream().noneMatch(BType::isNullable)) {
                    fieldTypes.add(symTable.nilType);
                }

                actualType = BUnionType.create(null, fieldTypes);
                break;
            case TypeTags.FINITE:
                BFiniteType finiteIndexExpr = (BFiniteType) currentType;
                LinkedHashSet<BType> possibleTypes = new LinkedHashSet<>();
                for (BLangExpression finiteMember : finiteIndexExpr.getValueSpace()) {
                    String fieldName = (String) ((BLangLiteral) finiteMember).value;
                    BType fieldType =
                            checkRecordRequiredFieldAccess(accessExpr, names.fromString(fieldName), record, data);
                    if (fieldType == symTable.semanticError) {
                        fieldType =
                                checkRecordOptionalFieldAccess(accessExpr, names.fromString(fieldName), record, data);
                        if (fieldType == symTable.semanticError) {
                            fieldType =
                                    checkRecordRestFieldAccess(accessExpr, names.fromString(fieldName), record, data);
                        }

                        if (fieldType != symTable.semanticError) {
                            fieldType = addNilForNillableAccessType(fieldType);
                        }
                    }

                    if (fieldType.tag == TypeTags.SEMANTIC_ERROR) {
                        continue;
                    }
                    possibleTypes.add(fieldType);
                }

                if (possibleTypes.isEmpty()) {
                    return symTable.semanticError;
                }

                if (possibleTypes.stream().noneMatch(BType::isNullable)) {
                    possibleTypes.add(symTable.nilType);
                }

                actualType = possibleTypes.size() == 1 ? possibleTypes.iterator().next() :
                        BUnionType.create(null, possibleTypes);
                break;
            case TypeTags.UNION:
                LinkedHashSet<BType> possibleTypesByMember = new LinkedHashSet<>();
                List<BFiniteType> finiteTypes = new ArrayList<>();
                types.getAllTypes(currentType, true).forEach(memType -> {
                    if (memType.tag == TypeTags.FINITE) {
                        finiteTypes.add((BFiniteType) memType);
                    } else {
                        BType possibleType = checkRecordIndexBasedAccess(accessExpr, record, memType, data);
                        if (possibleType.tag == TypeTags.UNION) {
                            possibleTypesByMember.addAll(((BUnionType) possibleType).getMemberTypes());
                        } else {
                            possibleTypesByMember.add(possibleType);
                        }
                    }
                });

                BFiniteType finiteType;
                if (finiteTypes.size() == 1) {
                    finiteType = finiteTypes.get(0);
                } else {
                    Set<BLangExpression> valueSpace = new LinkedHashSet<>();
                    finiteTypes.forEach(constituent -> valueSpace.addAll(constituent.getValueSpace()));
                    finiteType = new BFiniteType(null, valueSpace);
                }

                BType possibleType = checkRecordIndexBasedAccess(accessExpr, record, finiteType, data);
                if (possibleType.tag == TypeTags.UNION) {
                    possibleTypesByMember.addAll(((BUnionType) possibleType).getMemberTypes());
                } else {
                    possibleTypesByMember.add(possibleType);
                }

                if (possibleTypesByMember.contains(symTable.semanticError)) {
                    return symTable.semanticError;
                }
                actualType = possibleTypesByMember.size() == 1 ? possibleTypesByMember.iterator().next() :
                        BUnionType.create(null, possibleTypesByMember);
                break;
            case TypeTags.TYPEREFDESC:
                return checkRecordIndexBasedAccess(accessExpr, record,
                        Types.getReferredType(currentType), data);
        }
        return actualType;
    }

    private List<BType> getTypesList(BType type) {
        if (type.tag == TypeTags.UNION) {
            BUnionType unionType = (BUnionType) type;
            return new ArrayList<>(unionType.getMemberTypes());
        } else {
            return Lists.of(type);
        }
    }

    private LinkedHashSet<BType> getMatchExpressionTypes(BLangMatchExpression bLangMatchExpression) {
        List<BType> exprTypes = getTypesList(bLangMatchExpression.expr.getBType());
        LinkedHashSet<BType> matchExprTypes = new LinkedHashSet<>();
        for (BType type : exprTypes) {
            boolean assignable = false;
            for (BLangMatchExprPatternClause pattern : bLangMatchExpression.patternClauses) {
                BType patternExprType = pattern.expr.getBType();

                // Type of the pattern expression, becomes one of the types of the whole but expression
                matchExprTypes.addAll(getTypesList(patternExprType));

                if (type.tag == TypeTags.SEMANTIC_ERROR || patternExprType.tag == TypeTags.SEMANTIC_ERROR) {
                    return new LinkedHashSet<BType>() {
                        {
                            add(symTable.semanticError);
                        }
                    };
                }

                assignable = this.types.isAssignable(type, pattern.variable.getBType());
                if (assignable) {
                    break;
                }
            }

            // If the matching expr type is not matching to any pattern, it becomes one of the types
            // returned by the whole but expression
            if (!assignable) {
                matchExprTypes.add(type);
            }
        }

        return matchExprTypes;
    }

    private boolean couldHoldTableValues(BType type, List<BType> encounteredTypes) {
        if (encounteredTypes.contains(type)) {
            return false;
        }
        encounteredTypes.add(type);

        switch (type.tag) {
            case TypeTags.UNION:
                for (BType bType1 : ((BUnionType) type).getMemberTypes()) {
                    if (couldHoldTableValues(bType1, encounteredTypes)) {
                        return true;
                    }
                }
                return false;
            case TypeTags.MAP:
                return couldHoldTableValues(((BMapType) type).constraint, encounteredTypes);
            case TypeTags.RECORD:
                BRecordType recordType = (BRecordType) type;
                for (BField field : recordType.fields.values()) {
                    if (couldHoldTableValues(field.type, encounteredTypes)) {
                        return true;
                    }
                }
                return !recordType.sealed && couldHoldTableValues(recordType.restFieldType, encounteredTypes);
            case TypeTags.ARRAY:
                return couldHoldTableValues(((BArrayType) type).eType, encounteredTypes);
            case TypeTags.TUPLE:
                for (BType bType : ((BTupleType) type).getTupleTypes()) {
                    if (couldHoldTableValues(bType, encounteredTypes)) {
                        return true;
                    }
                }
                return false;
        }
        return false;
    }

    private boolean isConstExpr(BLangExpression expression) {
        switch (expression.getKind()) {
            case LITERAL:
            case NUMERIC_LITERAL:
                return true;
            case GROUP_EXPR:
                BLangGroupExpr groupExpr = (BLangGroupExpr) expression;
                return isConstExpr(groupExpr.expression);
            case SIMPLE_VARIABLE_REF:
                return (((BLangSimpleVarRef) expression).symbol.tag & SymTag.CONSTANT) == SymTag.CONSTANT;
            default:
                return false;
        }
    }

    private Name getCurrentCompUnit(BLangNode node) {
        return names.fromString(node.pos.lineRange().filePath());
    }

    private BType getRepresentativeBroadType(List<BType> inferredTypeList) {
        for (int i = 0; i < inferredTypeList.size(); i++) {
            BType type = inferredTypeList.get(i);
            if (type.tag == TypeTags.SEMANTIC_ERROR) {
                return type;
            }

            for (int j = i + 1; j < inferredTypeList.size(); j++) {
                BType otherType = inferredTypeList.get(j);

                if (otherType.tag == TypeTags.SEMANTIC_ERROR) {
                    return otherType;
                }

                if (types.isAssignable(otherType, type)) {
                    inferredTypeList.remove(j);
                    j -= 1;
                    continue;
                }

                if (types.isAssignable(type, otherType)) {
                    inferredTypeList.remove(i);
                    i -= 1;
                    break;
                }
            }
        }

        if (inferredTypeList.size() == 1) {
            return inferredTypeList.get(0);
        }

        return BUnionType.create(null, inferredTypeList.toArray(new BType[0]));
    }

    private BType defineInferredRecordType(BLangRecordLiteral recordLiteral, BType expType, AnalyzerData data) {
        SymbolEnv env = data.env;
        PackageID pkgID = env.enclPkg.symbol.pkgID;
        BRecordTypeSymbol recordSymbol = createRecordTypeSymbol(pkgID, recordLiteral.pos, VIRTUAL, data);

        Map<String, FieldInfo> nonRestFieldTypes = new LinkedHashMap<>();
        List<BType> restFieldTypes = new ArrayList<>();

        for (RecordLiteralNode.RecordField field : recordLiteral.fields) {
            if (field.isKeyValueField()) {
                BLangRecordKeyValueField keyValue = (BLangRecordKeyValueField) field;
                BLangRecordKey key = keyValue.key;
                BLangExpression expression = keyValue.valueExpr;
                BLangExpression keyExpr = key.expr;
                if (key.computedKey) {
                    checkExpr(keyExpr, symTable.stringType, data);
                    BType exprType = checkExpr(expression, expType, data);
                    if (isUniqueType(restFieldTypes, exprType)) {
                        restFieldTypes.add(exprType);
                    }
                } else {
                    addToNonRestFieldTypes(nonRestFieldTypes, getKeyName(keyExpr),
                                           keyValue.readonly ? checkExpr(expression, symTable.readonlyType, data) :
                                                   checkExpr(expression, expType, data),
                                           true, keyValue.readonly);
                }
            } else if (field.getKind() == NodeKind.RECORD_LITERAL_SPREAD_OP) {
                BType spreadOpType = checkExpr(((BLangRecordLiteral.BLangRecordSpreadOperatorField) field).expr,
                                                expType, data);
                BType type = Types.getReferredType(spreadOpType);

                if (type.tag == TypeTags.MAP) {
                    BType constraintType = ((BMapType) type).constraint;

                    if (isUniqueType(restFieldTypes, constraintType)) {
                        restFieldTypes.add(constraintType);
                    }
                }

                if (type.tag != TypeTags.RECORD) {
                    continue;
                }

                BRecordType recordType = (BRecordType) type;
                for (BField recField : recordType.fields.values()) {
                    addToNonRestFieldTypes(nonRestFieldTypes, recField.name.value, recField.type,
                                           !Symbols.isOptional(recField.symbol), false);
                }

                if (!recordType.sealed) {
                    BType restFieldType = recordType.restFieldType;
                    if (isUniqueType(restFieldTypes, restFieldType)) {
                        restFieldTypes.add(restFieldType);
                    }
                }
            } else {
                BLangRecordVarNameField varNameField = (BLangRecordVarNameField) field;
                addToNonRestFieldTypes(nonRestFieldTypes, getKeyName(varNameField), varNameField.readonly ?
                                       checkExpr(varNameField, symTable.readonlyType, data) :
                                       checkExpr(varNameField, expType, data),
                                       true, varNameField.readonly);
            }
        }

        LinkedHashMap<String, BField> fields = new LinkedHashMap<>();
        boolean allReadOnlyNonRestFields = true;

        for (Map.Entry<String, FieldInfo> entry : nonRestFieldTypes.entrySet()) {
            FieldInfo fieldInfo = entry.getValue();
            List<BType> types = fieldInfo.types;

            if (types.contains(symTable.semanticError)) {
                return symTable.semanticError;
            }

            String key = entry.getKey();
            Name fieldName = names.fromString(key);
            BType type = types.size() == 1 ? types.get(0) : BUnionType.create(null, types.toArray(new BType[0]));

            Set<Flag> flags = new HashSet<>();

            if (fieldInfo.required) {
                flags.add(Flag.REQUIRED);
            } else {
                flags.add(Flag.OPTIONAL);
            }

            if (fieldInfo.readonly) {
                flags.add(Flag.READONLY);
            } else if (allReadOnlyNonRestFields) {
                allReadOnlyNonRestFields = false;
            }

            BVarSymbol fieldSymbol = new BVarSymbol(Flags.asMask(flags), fieldName, pkgID, type, recordSymbol,
                                                    symTable.builtinPos, VIRTUAL);
            fields.put(fieldName.value, new BField(fieldName, null, fieldSymbol));
            recordSymbol.scope.define(fieldName, fieldSymbol);
        }

        BRecordType recordType = new BRecordType(recordSymbol);
        recordType.fields = fields;

        if (restFieldTypes.contains(symTable.semanticError)) {
            return symTable.semanticError;
        }

        if (restFieldTypes.isEmpty()) {
            recordType.sealed = true;
            recordType.restFieldType = symTable.noType;
        } else if (restFieldTypes.size() == 1) {
            recordType.restFieldType = restFieldTypes.get(0);
        } else {
            recordType.restFieldType = BUnionType.create(null, restFieldTypes.toArray(new BType[0]));
        }
        recordSymbol.type = recordType;
        recordType.tsymbol = recordSymbol;

        if (expType == symTable.readonlyType || (recordType.sealed && allReadOnlyNonRestFields)) {
            recordType.flags |= Flags.READONLY;
            recordSymbol.flags |= Flags.READONLY;
        }

        BLangRecordTypeNode recordTypeNode = TypeDefBuilderHelper.createRecordTypeNode(recordType, pkgID, symTable,
                                                                                       recordLiteral.pos);
        recordTypeNode.initFunction = TypeDefBuilderHelper.createInitFunctionForRecordType(recordTypeNode, env,
                                                                                           names, symTable);
        TypeDefBuilderHelper.createTypeDefinitionForTSymbol(recordType, recordSymbol, recordTypeNode, env);

        return recordType;
    }

    private BRecordTypeSymbol createRecordTypeSymbol(PackageID pkgID, Location location,
                                                     SymbolOrigin origin, AnalyzerData data) {
        SymbolEnv env = data.env;
        BRecordTypeSymbol recordSymbol =
                Symbols.createRecordSymbol(Flags.ANONYMOUS,
                                           names.fromString(anonymousModelHelper.getNextAnonymousTypeKey(pkgID)),
                                           pkgID, null, env.scope.owner, location, origin);

        BInvokableType bInvokableType = new BInvokableType(new ArrayList<>(), symTable.nilType, null);
        BInvokableSymbol initFuncSymbol = Symbols.createFunctionSymbol(
                Flags.PUBLIC, Names.EMPTY, Names.EMPTY, env.enclPkg.symbol.pkgID, bInvokableType, env.scope.owner,
                false, symTable.builtinPos, VIRTUAL);
        initFuncSymbol.retType = symTable.nilType;
        recordSymbol.initializerFunc = new BAttachedFunction(Names.INIT_FUNCTION_SUFFIX, initFuncSymbol,
                                                             bInvokableType, location);

        recordSymbol.scope = new Scope(recordSymbol);
        recordSymbol.scope.define(
                names.fromString(recordSymbol.name.value + "." + recordSymbol.initializerFunc.funcName.value),
                recordSymbol.initializerFunc.symbol);
        return recordSymbol;
    }

    private String getKeyName(BLangExpression key) {
        return key.getKind() == NodeKind.SIMPLE_VARIABLE_REF ?
                ((BLangSimpleVarRef) key).variableName.value : (String) ((BLangLiteral) key).value;
    }

    private void addToNonRestFieldTypes(Map<String, FieldInfo> nonRestFieldTypes, String keyString,
                                        BType exprType, boolean required, boolean readonly) {
        if (!nonRestFieldTypes.containsKey(keyString)) {
            nonRestFieldTypes.put(keyString, new FieldInfo(new ArrayList<BType>() {{ add(exprType); }}, required,
                                                           readonly));
            return;
        }

        FieldInfo fieldInfo = nonRestFieldTypes.get(keyString);
        List<BType> typeList = fieldInfo.types;

        if (isUniqueType(typeList, exprType)) {
            typeList.add(exprType);
        }

        if (required && !fieldInfo.required) {
            fieldInfo.required = true;
        }
    }

    private boolean isUniqueType(Iterable<BType> typeList, BType type) {
        boolean isRecord = type.tag == TypeTags.RECORD;

        for (BType bType : typeList) {

            if (isRecord) {
                if (type == bType) {
                    return false;
                }
            } else if (types.isSameType(type, bType)) {
                return false;
            }
        }
        return true;
    }

    private BType checkXmlSubTypeLiteralCompatibility(Location location, BXMLSubType mutableXmlSubType,
                                                      BType expType, AnalyzerData data) {
        if (expType == symTable.semanticError) {
            return expType;
        }

        boolean unionExpType = expType.tag == TypeTags.UNION;

        if (expType == mutableXmlSubType) {
            return expType;
        }

        if (!unionExpType && types.isAssignable(mutableXmlSubType, expType)) {
            return mutableXmlSubType;
        }

        BXMLSubType immutableXmlSubType = (BXMLSubType)
                ImmutableTypeCloner.getEffectiveImmutableType(location, types, mutableXmlSubType, data.env, symTable,
                                                              anonymousModelHelper, names);

        if (expType == immutableXmlSubType) {
            return expType;
        }

        if (!unionExpType && types.isAssignable(immutableXmlSubType, expType)) {
            return immutableXmlSubType;
        }

        if (!unionExpType) {
            dlog.error(location, DiagnosticErrorCode.INCOMPATIBLE_TYPES, expType, mutableXmlSubType);
            return symTable.semanticError;
        }

        List<BType> compatibleTypes = new ArrayList<>();
        for (BType memberType : ((BUnionType) expType).getMemberTypes()) {
            if (compatibleTypes.contains(memberType)) {
                continue;
            }

            if (memberType == mutableXmlSubType || memberType == immutableXmlSubType) {
                compatibleTypes.add(memberType);
                continue;
            }

            if (types.isAssignable(mutableXmlSubType, memberType) && !compatibleTypes.contains(mutableXmlSubType)) {
                compatibleTypes.add(mutableXmlSubType);
                continue;
            }

            if (types.isAssignable(immutableXmlSubType, memberType) && !compatibleTypes.contains(immutableXmlSubType)) {
                compatibleTypes.add(immutableXmlSubType);
            }
        }

        if (compatibleTypes.isEmpty()) {
            dlog.error(location, DiagnosticErrorCode.INCOMPATIBLE_TYPES, expType, mutableXmlSubType);
            return symTable.semanticError;
        }

        if (compatibleTypes.size() == 1) {
            return compatibleTypes.get(0);
        }

        dlog.error(location, DiagnosticErrorCode.AMBIGUOUS_TYPES, expType);
        return symTable.semanticError;
    }

    private void markChildrenAsImmutable(BLangXMLElementLiteral bLangXMLElementLiteral, AnalyzerData data) {
        for (BLangExpression modifiedChild : bLangXMLElementLiteral.modifiedChildren) {
            BType childType = modifiedChild.getBType();
            if (Symbols.isFlagOn(childType.flags, Flags.READONLY) || !types.isSelectivelyImmutableType(childType)) {
                continue;
            }
            modifiedChild.setBType(ImmutableTypeCloner.getEffectiveImmutableType(modifiedChild.pos, types, childType,
                    data.env, symTable, anonymousModelHelper, names));

            if (modifiedChild.getKind() == NodeKind.XML_ELEMENT_LITERAL) {
                markChildrenAsImmutable((BLangXMLElementLiteral) modifiedChild, data);
            }
        }
    }

    private void logUndefinedSymbolError(Location pos, String name) {
        if (!missingNodesHelper.isMissingNode(name)) {
            dlog.error(pos, DiagnosticErrorCode.UNDEFINED_SYMBOL, name);
        }
    }

    private void markTypeAsIsolated(BType actualType) {
        actualType.flags |= Flags.ISOLATED;
        actualType.tsymbol.flags |= Flags.ISOLATED;
    }

    private void handleObjectConstrExprForReadOnly(
            BLangObjectConstructorExpression objectCtorExpr, BObjectType actualObjectType, SymbolEnv env,
            boolean logErrors, AnalyzerData data) {

        BLangClassDefinition classDefForConstructor = objectCtorExpr.classNode;
        boolean hasNeverReadOnlyField = false;

        for (BField field : actualObjectType.fields.values()) {
            BType fieldType = field.type;
            if (!types.isInherentlyImmutableType(fieldType) && !types.isSelectivelyImmutableType(fieldType, false)) {
                analyzeObjectConstructor(classDefForConstructor, env, data);
                hasNeverReadOnlyField = true;

                if (!logErrors) {
                    return;
                }

                dlog.error(field.pos,
                           DiagnosticErrorCode.INVALID_FIELD_IN_OBJECT_CONSTUCTOR_EXPR_WITH_READONLY_REFERENCE,
                           fieldType);
            }
        }

        if (hasNeverReadOnlyField) {
            return;
        }

        classDefForConstructor.flagSet.add(Flag.READONLY);
        actualObjectType.flags |= Flags.READONLY;
        actualObjectType.tsymbol.flags |= Flags.READONLY;

        ImmutableTypeCloner.markFieldsAsImmutable(classDefForConstructor, env, actualObjectType, types,
                                                  anonymousModelHelper, symTable, names, objectCtorExpr.pos);

        analyzeObjectConstructor(classDefForConstructor, env, data);
    }

    private void markConstructedObjectIsolatedness(BObjectType actualObjectType) {
        if (actualObjectType.markedIsolatedness) {
            return;
        }
        if (Symbols.isFlagOn(actualObjectType.flags, Flags.READONLY)) {
            markTypeAsIsolated(actualObjectType);
            return;
        }

        for (BField field : actualObjectType.fields.values()) {
            if (!Symbols.isFlagOn(field.symbol.flags, Flags.FINAL) ||
                    !types.isSubTypeOfReadOnlyOrIsolatedObjectUnion(field.type)) {
                return;
            }
        }

        markTypeAsIsolated(actualObjectType);
        actualObjectType.markedIsolatedness = true;
    }

    private void markLeafNode(BLangAccessExpression accessExpression) {
        BLangNode parent = accessExpression.parent;
        if (parent == null) {
            accessExpression.leafNode = true;
            return;
        }

        NodeKind kind = parent.getKind();

        while (kind == NodeKind.GROUP_EXPR) {
            parent = parent.parent;

            if (parent == null) {
                accessExpression.leafNode = true;
                break;
            }

            kind = parent.getKind();
        }

        if (kind != NodeKind.FIELD_BASED_ACCESS_EXPR && kind != NodeKind.INDEX_BASED_ACCESS_EXPR) {
            accessExpression.leafNode = true;
        }
    }

    private static class FieldInfo {
        List<BType> types;
        boolean required;
        boolean readonly;

        private FieldInfo(List<BType> types, boolean required, boolean readonly) {
            this.types = types;
            this.required = required;
            this.readonly = readonly;
        }
    }

    private static class TypeSymbolPair {
        private BVarSymbol fieldSymbol;
        private BType determinedType;

        public TypeSymbolPair(BVarSymbol fieldSymbol, BType determinedType) {
            this.fieldSymbol = fieldSymbol;
            this.determinedType = determinedType;
        }
    }

    private static class RecordUnionDiagnostics {
        // Set of record types which doesn't have the field name declared
        Set<BRecordType> undeclaredInRecords = new LinkedHashSet<>();

        // Set of record types which has the field type that includes nil
        Set<BRecordType> nilableInRecords = new LinkedHashSet<>();

        boolean hasUndeclared() {
            return undeclaredInRecords.size() > 0;
        }

        boolean hasNilable() {
            return nilableInRecords.size() > 0;
        }

        boolean hasNilableAndUndeclared() {
            return nilableInRecords.size() > 0 && undeclaredInRecords.size() > 0;
        }

        String recordsToString(Set<BRecordType> recordTypeSet) {
            StringBuilder recordNames = new StringBuilder();
            int recordSetSize = recordTypeSet.size();
            int index = 0;

            for (BRecordType recordType : recordTypeSet) {
                index++;
                recordNames.append(recordType.tsymbol.getName().getValue());

                if (recordSetSize > 1) {

                    if (index == recordSetSize - 1) {
                        recordNames.append("', and '");
                    } else if (index < recordSetSize) {
                        recordNames.append("', '");
                    }
                }
            }

            return recordNames.toString();
        }
    }

    /**
     * @since 2.0.0
     */
    public static class AnalyzerData {
        public SymbolEnv env;
        boolean isTypeChecked;
        Stack<SymbolEnv> queryEnvs, prevEnvs;
        Stack<BLangNode> queryFinalClauses;
        boolean nonErrorLoggingCheck = false;
        boolean checkWithinQueryExpr = false;
        boolean breakToParallelQueryEnv = false;
        int letCount = 0;
        DiagnosticCode diagCode;
        BType expType;
        BType resultType;
    }
}<|MERGE_RESOLUTION|>--- conflicted
+++ resolved
@@ -5281,26 +5281,12 @@
     }
 
     @Override
-<<<<<<< HEAD
     public void visit(BLangQueryExpr queryExpr) {
         if (breakToParallelQueryEnv) {
             queryEnvs.push(prevEnvs.peek());
         } else {
             queryEnvs.push(env);
             prevEnvs.push(env);
-=======
-    public void visit(BLangQueryExpr queryExpr, AnalyzerData data) {
-        boolean cleanPrevEnvs = false;
-        if (data.prevEnvs.empty()) {
-            data.prevEnvs.push(data.env);
-            cleanPrevEnvs = true;
-        }
-
-        if (data.breakToParallelQueryEnv) {
-            data.queryEnvs.push(data.prevEnvs.peek());
-        } else {
-            data.queryEnvs.push(data.env);
->>>>>>> a3d1b646
         }
         data.queryFinalClauses.push(queryExpr.getSelectClause());
         List<BLangNode> clauses = queryExpr.getQueryClauses();
@@ -5310,19 +5296,11 @@
                                             ((BLangSelectClause) data.queryFinalClauses.peek()).expression,
                                             collectionNode.getBType(), data.expType, queryExpr, data);
         actualType = (actualType == symTable.semanticError) ? actualType :
-<<<<<<< HEAD
-                types.checkType(queryExpr.pos, actualType, expType, DiagnosticErrorCode.INCOMPATIBLE_TYPES);
-        queryFinalClauses.pop();
-        queryEnvs.pop();
-        if (!breakToParallelQueryEnv) {
-            prevEnvs.pop();
-=======
                 types.checkType(queryExpr.pos, actualType, data.expType, DiagnosticErrorCode.INCOMPATIBLE_TYPES);
         data.queryFinalClauses.pop();
         data.queryEnvs.pop();
-        if (cleanPrevEnvs) {
+        if (!breakToParallelQueryEnv) {
             data.prevEnvs.pop();
->>>>>>> a3d1b646
         }
 
         if (actualType.tag == TypeTags.TABLE) {
@@ -5529,19 +5507,13 @@
     }
 
     @Override
-<<<<<<< HEAD
-    public void visit(BLangQueryAction queryAction) {
+    public void visit(BLangQueryAction queryAction, AnalyzerData data) {
         if (breakToParallelQueryEnv) {
-            queryEnvs.push(prevEnvs.peek());
+            data.queryEnvs.push(prevEnvs.peek());
         } else {
-            queryEnvs.push(env);
-            prevEnvs.push(env);
-        }
-=======
-    public void visit(BLangQueryAction queryAction, AnalyzerData data) {
-        data.prevEnvs.push(data.env);
-        data.queryEnvs.push(data.prevEnvs.peek());
->>>>>>> a3d1b646
+            data.queryEnvs.push(env);
+            data.prevEnvs.push(env);
+        }
         BLangDoClause doClause = queryAction.getDoClause();
         data.queryFinalClauses.push(doClause);
         List<BLangNode> clauses = queryAction.getQueryClauses();
@@ -5550,38 +5522,23 @@
         semanticAnalyzer.analyzeNode(doClause.body, SymbolEnv.createBlockEnv(doClause.body, data.queryEnvs.peek()),
                                      data.prevEnvs);
         BType actualType = BUnionType.create(null, symTable.errorType, symTable.nilType);
-<<<<<<< HEAD
-        resultType = types.checkType(doClause.pos, actualType, expType, DiagnosticErrorCode.INCOMPATIBLE_TYPES);
-        queryFinalClauses.pop();
-        queryEnvs.pop();
-        if (!breakToParallelQueryEnv) {
-            prevEnvs.pop();
+        data.resultType = types.checkType(doClause.pos, actualType, expType, DiagnosticErrorCode.INCOMPATIBLE_TYPES);
+        data.queryFinalClauses.pop();
+        data.queryEnvs.pop();
+        if (!data.breakToParallelQueryEnv) {
+            data.prevEnvs.pop();
         }
     }
 
     @Override
-    public void visit(BLangFromClause fromClause) {
-        boolean prevBreakToParallelEnv = this.breakToParallelQueryEnv;
+    public void visit(BLangFromClause fromClause, AnalyzerData data) {
+        boolean prevBreakToParallelEnv = data.breakToParallelQueryEnv;
         if (fromClause.collection.getKind() == NodeKind.QUERY_EXPR ||
                 (fromClause.collection.getKind() == NodeKind.GROUP_EXPR
                         && ((BLangGroupExpr) fromClause.collection).expression.getKind() == NodeKind.QUERY_EXPR)) {
-            this.breakToParallelQueryEnv = true;
-        }
-        SymbolEnv fromEnv = SymbolEnv.createTypeNarrowedEnv(fromClause, queryEnvs.pop());
-=======
-        data.resultType =
-                types.checkType(doClause.pos, actualType, data.expType, DiagnosticErrorCode.INCOMPATIBLE_TYPES);
-        data.queryFinalClauses.pop();
-        data.queryEnvs.pop();
-        data.prevEnvs.pop();
-    }
-
-    @Override
-    public void visit(BLangFromClause fromClause, AnalyzerData data) {
-        boolean prevBreakToParallelEnv = data.breakToParallelQueryEnv;
-        data.breakToParallelQueryEnv = true;
+            data.breakToParallelQueryEnv = true;
+        }
         SymbolEnv fromEnv = SymbolEnv.createTypeNarrowedEnv(fromClause, data.queryEnvs.pop());
->>>>>>> a3d1b646
         fromClause.env = fromEnv;
         data.queryEnvs.push(fromEnv);
         checkExpr(fromClause.collection, data.queryEnvs.peek(), data);
@@ -5592,21 +5549,14 @@
     }
 
     @Override
-<<<<<<< HEAD
-    public void visit(BLangJoinClause joinClause) {
-        boolean prevBreakEnv = this.breakToParallelQueryEnv;
+    public void visit(BLangJoinClause joinClause, AnalyzerData data) {
+        boolean prevBreakEnv = data.breakToParallelQueryEnv;
         if (joinClause.collection.getKind() == NodeKind.QUERY_EXPR ||
                 (joinClause.collection.getKind() == NodeKind.GROUP_EXPR
                         && ((BLangGroupExpr) joinClause.collection).expression.getKind() == NodeKind.QUERY_EXPR)) {
-            this.breakToParallelQueryEnv = true;
-        }
-        SymbolEnv joinEnv = SymbolEnv.createTypeNarrowedEnv(joinClause, queryEnvs.pop());
-=======
-    public void visit(BLangJoinClause joinClause, AnalyzerData data) {
-        boolean prevBreakEnv = data.breakToParallelQueryEnv;
-        data.breakToParallelQueryEnv = true;
+            data.breakToParallelQueryEnv = true;
+        }
         SymbolEnv joinEnv = SymbolEnv.createTypeNarrowedEnv(joinClause, data.queryEnvs.pop());
->>>>>>> a3d1b646
         joinClause.env = joinEnv;
         data.queryEnvs.push(joinEnv);
         checkExpr(joinClause.collection, data.queryEnvs.peek(), data);
