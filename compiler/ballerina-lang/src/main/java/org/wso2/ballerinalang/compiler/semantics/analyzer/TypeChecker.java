/*
 *  Copyright (c) 2017, WSO2 Inc. (http://www.wso2.org) All Rights Reserved.
 *
 *  WSO2 Inc. licenses this file to you under the Apache License,
 *  Version 2.0 (the "License"); you may not use this file except
 *  in compliance with the License.
 *  You may obtain a copy of the License at
 *
 *    http://www.apache.org/licenses/LICENSE-2.0
 *
 *  Unless required by applicable law or agreed to in writing,
 *  software distributed under the License is distributed on an
 *  "AS IS" BASIS, WITHOUT WARRANTIES OR CONDITIONS OF ANY
 *  KIND, either express or implied.  See the License for the
 *  specific language governing permissions and limitations
 *  under the License.
 */
package org.wso2.ballerinalang.compiler.semantics.analyzer;

import org.ballerinalang.model.TreeBuilder;
import org.ballerinalang.model.clauses.FromClauseNode;
import org.ballerinalang.model.clauses.LetClauseNode;
import org.ballerinalang.model.clauses.WhereClauseNode;
import org.ballerinalang.model.elements.Flag;
import org.ballerinalang.model.elements.PackageID;
import org.ballerinalang.model.elements.TableColumnFlag;
import org.ballerinalang.model.symbols.SymbolKind;
import org.ballerinalang.model.tree.NodeKind;
import org.ballerinalang.model.tree.OperatorKind;
import org.ballerinalang.model.tree.expressions.NamedArgNode;
import org.ballerinalang.model.tree.expressions.RecordLiteralNode;
import org.ballerinalang.model.types.TypeKind;
import org.ballerinalang.util.diagnostic.DiagnosticCode;
import org.wso2.ballerinalang.compiler.parser.BLangAnonymousModelHelper;
import org.wso2.ballerinalang.compiler.parser.NodeCloner;
import org.wso2.ballerinalang.compiler.semantics.model.Scope;
import org.wso2.ballerinalang.compiler.semantics.model.SymbolEnv;
import org.wso2.ballerinalang.compiler.semantics.model.SymbolTable;
import org.wso2.ballerinalang.compiler.semantics.model.symbols.BAnnotationSymbol;
import org.wso2.ballerinalang.compiler.semantics.model.symbols.BAttachedFunction;
import org.wso2.ballerinalang.compiler.semantics.model.symbols.BConstantSymbol;
import org.wso2.ballerinalang.compiler.semantics.model.symbols.BErrorTypeSymbol;
import org.wso2.ballerinalang.compiler.semantics.model.symbols.BInvokableSymbol;
import org.wso2.ballerinalang.compiler.semantics.model.symbols.BInvokableTypeSymbol;
import org.wso2.ballerinalang.compiler.semantics.model.symbols.BLetSymbol;
import org.wso2.ballerinalang.compiler.semantics.model.symbols.BObjectTypeSymbol;
import org.wso2.ballerinalang.compiler.semantics.model.symbols.BOperatorSymbol;
import org.wso2.ballerinalang.compiler.semantics.model.symbols.BPackageSymbol;
import org.wso2.ballerinalang.compiler.semantics.model.symbols.BRecordTypeSymbol;
import org.wso2.ballerinalang.compiler.semantics.model.symbols.BSymbol;
import org.wso2.ballerinalang.compiler.semantics.model.symbols.BVarSymbol;
import org.wso2.ballerinalang.compiler.semantics.model.symbols.BXMLNSSymbol;
import org.wso2.ballerinalang.compiler.semantics.model.symbols.SymTag;
import org.wso2.ballerinalang.compiler.semantics.model.symbols.Symbols;
import org.wso2.ballerinalang.compiler.semantics.model.types.BArrayType;
import org.wso2.ballerinalang.compiler.semantics.model.types.BErrorType;
import org.wso2.ballerinalang.compiler.semantics.model.types.BField;
import org.wso2.ballerinalang.compiler.semantics.model.types.BFiniteType;
import org.wso2.ballerinalang.compiler.semantics.model.types.BFutureType;
import org.wso2.ballerinalang.compiler.semantics.model.types.BInvokableType;
import org.wso2.ballerinalang.compiler.semantics.model.types.BMapType;
import org.wso2.ballerinalang.compiler.semantics.model.types.BObjectType;
import org.wso2.ballerinalang.compiler.semantics.model.types.BRecordType;
import org.wso2.ballerinalang.compiler.semantics.model.types.BStreamType;
import org.wso2.ballerinalang.compiler.semantics.model.types.BTableType;
import org.wso2.ballerinalang.compiler.semantics.model.types.BTupleType;
import org.wso2.ballerinalang.compiler.semantics.model.types.BType;
import org.wso2.ballerinalang.compiler.semantics.model.types.BTypedescType;
import org.wso2.ballerinalang.compiler.semantics.model.types.BUnionType;
import org.wso2.ballerinalang.compiler.tree.BLangFunction;
import org.wso2.ballerinalang.compiler.tree.BLangIdentifier;
import org.wso2.ballerinalang.compiler.tree.BLangInvokableNode;
import org.wso2.ballerinalang.compiler.tree.BLangNode;
import org.wso2.ballerinalang.compiler.tree.BLangNodeVisitor;
import org.wso2.ballerinalang.compiler.tree.BLangSimpleVariable;
import org.wso2.ballerinalang.compiler.tree.BLangVariable;
import org.wso2.ballerinalang.compiler.tree.clauses.BLangFromClause;
import org.wso2.ballerinalang.compiler.tree.clauses.BLangLetClause;
import org.wso2.ballerinalang.compiler.tree.clauses.BLangSelectClause;
import org.wso2.ballerinalang.compiler.tree.clauses.BLangWhereClause;
import org.wso2.ballerinalang.compiler.tree.expressions.BLangAccessExpression;
import org.wso2.ballerinalang.compiler.tree.expressions.BLangAnnotAccessExpr;
import org.wso2.ballerinalang.compiler.tree.expressions.BLangArrowFunction;
import org.wso2.ballerinalang.compiler.tree.expressions.BLangBinaryExpr;
import org.wso2.ballerinalang.compiler.tree.expressions.BLangCheckPanickedExpr;
import org.wso2.ballerinalang.compiler.tree.expressions.BLangCheckedExpr;
import org.wso2.ballerinalang.compiler.tree.expressions.BLangConstRef;
import org.wso2.ballerinalang.compiler.tree.expressions.BLangElvisExpr;
import org.wso2.ballerinalang.compiler.tree.expressions.BLangErrorVarRef;
import org.wso2.ballerinalang.compiler.tree.expressions.BLangExpression;
import org.wso2.ballerinalang.compiler.tree.expressions.BLangFieldBasedAccess;
import org.wso2.ballerinalang.compiler.tree.expressions.BLangGroupExpr;
import org.wso2.ballerinalang.compiler.tree.expressions.BLangIndexBasedAccess;
import org.wso2.ballerinalang.compiler.tree.expressions.BLangIntRangeExpression;
import org.wso2.ballerinalang.compiler.tree.expressions.BLangInvocation;
import org.wso2.ballerinalang.compiler.tree.expressions.BLangLambdaFunction;
import org.wso2.ballerinalang.compiler.tree.expressions.BLangLetExpression;
import org.wso2.ballerinalang.compiler.tree.expressions.BLangListConstructorExpr;
import org.wso2.ballerinalang.compiler.tree.expressions.BLangLiteral;
import org.wso2.ballerinalang.compiler.tree.expressions.BLangMatchExpression;
import org.wso2.ballerinalang.compiler.tree.expressions.BLangMatchExpression.BLangMatchExprPatternClause;
import org.wso2.ballerinalang.compiler.tree.expressions.BLangNamedArgsExpression;
import org.wso2.ballerinalang.compiler.tree.expressions.BLangQueryExpr;
import org.wso2.ballerinalang.compiler.tree.expressions.BLangRecordLiteral;
import org.wso2.ballerinalang.compiler.tree.expressions.BLangRecordLiteral.BLangRecordKey;
import org.wso2.ballerinalang.compiler.tree.expressions.BLangRecordLiteral.BLangRecordKeyValueField;
import org.wso2.ballerinalang.compiler.tree.expressions.BLangRecordVarRef;
import org.wso2.ballerinalang.compiler.tree.expressions.BLangRestArgsExpression;
import org.wso2.ballerinalang.compiler.tree.expressions.BLangServiceConstructorExpr;
import org.wso2.ballerinalang.compiler.tree.expressions.BLangSimpleVarRef;
import org.wso2.ballerinalang.compiler.tree.expressions.BLangStringTemplateLiteral;
import org.wso2.ballerinalang.compiler.tree.expressions.BLangTableLiteral;
import org.wso2.ballerinalang.compiler.tree.expressions.BLangTernaryExpr;
import org.wso2.ballerinalang.compiler.tree.expressions.BLangTrapExpr;
import org.wso2.ballerinalang.compiler.tree.expressions.BLangTupleVarRef;
import org.wso2.ballerinalang.compiler.tree.expressions.BLangTypeConversionExpr;
import org.wso2.ballerinalang.compiler.tree.expressions.BLangTypeInit;
import org.wso2.ballerinalang.compiler.tree.expressions.BLangTypeTestExpr;
import org.wso2.ballerinalang.compiler.tree.expressions.BLangTypedescExpr;
import org.wso2.ballerinalang.compiler.tree.expressions.BLangUnaryExpr;
import org.wso2.ballerinalang.compiler.tree.expressions.BLangVariableReference;
import org.wso2.ballerinalang.compiler.tree.expressions.BLangWaitExpr;
import org.wso2.ballerinalang.compiler.tree.expressions.BLangWaitForAllExpr;
import org.wso2.ballerinalang.compiler.tree.expressions.BLangWorkerFlushExpr;
import org.wso2.ballerinalang.compiler.tree.expressions.BLangWorkerReceive;
import org.wso2.ballerinalang.compiler.tree.expressions.BLangWorkerSyncSendExpr;
import org.wso2.ballerinalang.compiler.tree.expressions.BLangXMLAttribute;
import org.wso2.ballerinalang.compiler.tree.expressions.BLangXMLAttributeAccess;
import org.wso2.ballerinalang.compiler.tree.expressions.BLangXMLCommentLiteral;
import org.wso2.ballerinalang.compiler.tree.expressions.BLangXMLElementAccess;
import org.wso2.ballerinalang.compiler.tree.expressions.BLangXMLElementFilter;
import org.wso2.ballerinalang.compiler.tree.expressions.BLangXMLElementLiteral;
import org.wso2.ballerinalang.compiler.tree.expressions.BLangXMLNavigationAccess;
import org.wso2.ballerinalang.compiler.tree.expressions.BLangXMLProcInsLiteral;
import org.wso2.ballerinalang.compiler.tree.expressions.BLangXMLQName;
import org.wso2.ballerinalang.compiler.tree.expressions.BLangXMLQuotedString;
import org.wso2.ballerinalang.compiler.tree.expressions.BLangXMLTextLiteral;
import org.wso2.ballerinalang.compiler.tree.statements.BLangBlockStmt;
import org.wso2.ballerinalang.compiler.tree.types.BLangLetVariable;
import org.wso2.ballerinalang.compiler.tree.types.BLangRecordTypeNode;
import org.wso2.ballerinalang.compiler.tree.types.BLangValueType;
import org.wso2.ballerinalang.compiler.util.BArrayState;
import org.wso2.ballerinalang.compiler.util.ClosureVarSymbol;
import org.wso2.ballerinalang.compiler.util.CompilerContext;
import org.wso2.ballerinalang.compiler.util.FieldKind;
import org.wso2.ballerinalang.compiler.util.Name;
import org.wso2.ballerinalang.compiler.util.Names;
import org.wso2.ballerinalang.compiler.util.NumericLiteralSupport;
import org.wso2.ballerinalang.compiler.util.TypeDefBuilderHelper;
import org.wso2.ballerinalang.compiler.util.TypeTags;
import org.wso2.ballerinalang.compiler.util.diagnotic.BLangDiagnosticLog;
import org.wso2.ballerinalang.compiler.util.diagnotic.BLangDiagnosticLogHelper;
import org.wso2.ballerinalang.compiler.util.diagnotic.DiagnosticPos;
import org.wso2.ballerinalang.util.Flags;
import org.wso2.ballerinalang.util.Lists;

import java.util.ArrayList;
import java.util.Arrays;
import java.util.Collections;
import java.util.HashMap;
import java.util.HashSet;
import java.util.LinkedHashMap;
import java.util.LinkedHashSet;
import java.util.List;
import java.util.Map;
import java.util.Set;
import java.util.stream.Collectors;

import javax.xml.XMLConstants;

import static org.wso2.ballerinalang.compiler.tree.BLangInvokableNode.DEFAULT_WORKER_NAME;
import static org.wso2.ballerinalang.compiler.util.Constants.WORKER_LAMBDA_VAR_PREFIX;

/**
 * @since 0.94
 */
public class TypeChecker extends BLangNodeVisitor {

    private static final CompilerContext.Key<TypeChecker> TYPE_CHECKER_KEY =
            new CompilerContext.Key<>();
    private static final String TABLE_TNAME = "table";

    private Names names;
    private SymbolTable symTable;
    private SymbolEnter symbolEnter;
    private SymbolResolver symResolver;
    private NodeCloner nodeCloner;
    private Types types;
    private BLangDiagnosticLogHelper dlog;
    private SymbolEnv env;
    private boolean isTypeChecked;
    private TypeNarrower typeNarrower;
    private TypeParamAnalyzer typeParamAnalyzer;
    private BLangAnonymousModelHelper anonymousModelHelper;
    private SemanticAnalyzer semanticAnalyzer;
    private boolean nonErrorLoggingCheck = false;

    private int letCount = 0;
    /**
     * Expected types or inherited types.
     */
    private BType expType;
    private BType resultType;

    private DiagnosticCode diagCode;

    public static TypeChecker getInstance(CompilerContext context) {
        TypeChecker typeChecker = context.get(TYPE_CHECKER_KEY);
        if (typeChecker == null) {
            typeChecker = new TypeChecker(context);
        }

        return typeChecker;
    }

    public TypeChecker(CompilerContext context) {
        context.put(TYPE_CHECKER_KEY, this);

        this.names = Names.getInstance(context);
        this.symTable = SymbolTable.getInstance(context);
        this.symbolEnter = SymbolEnter.getInstance(context);
        this.symResolver = SymbolResolver.getInstance(context);
        this.nodeCloner = NodeCloner.getInstance(context);
        this.types = Types.getInstance(context);
        this.dlog = BLangDiagnosticLogHelper.getInstance(context);
        this.typeNarrower = TypeNarrower.getInstance(context);
        this.typeParamAnalyzer = TypeParamAnalyzer.getInstance(context);
        this.anonymousModelHelper = BLangAnonymousModelHelper.getInstance(context);
        this.semanticAnalyzer = SemanticAnalyzer.getInstance(context);
    }

    public BType checkExpr(BLangExpression expr, SymbolEnv env) {
        return checkExpr(expr, env, symTable.noType);
    }

    public BType checkExpr(BLangExpression expr, SymbolEnv env, BType expType) {
        return checkExpr(expr, env, expType, DiagnosticCode.INCOMPATIBLE_TYPES);
    }

    /**
     * Check the given list of expressions against the given expected types.
     *
     * @param exprs   list of expressions to be analyzed
     * @param env     current symbol environment
     * @param expType expected type
     * @return the actual types of the given list of expressions
     */
    public List<BType> checkExprs(List<BLangExpression> exprs, SymbolEnv env, BType expType) {
        List<BType> resTypes = new ArrayList<>(exprs.size());
        for (BLangExpression expr : exprs) {
            resTypes.add(checkExpr(expr, env, expType));
        }
        return resTypes;
    }

    public BType checkExpr(BLangExpression expr, SymbolEnv env, BType expType, DiagnosticCode diagCode) {
        if (expr.typeChecked) {
            return expr.type;
        }

        SymbolEnv prevEnv = this.env;
        BType preExpType = this.expType;
        DiagnosticCode preDiagCode = this.diagCode;
        this.env = env;
        this.diagCode = diagCode;
        this.expType = expType;
        this.isTypeChecked = true;
        expr.expectedType = expType;

        expr.accept(this);

        expr.type = resultType;
        expr.typeChecked = isTypeChecked;
        this.env = prevEnv;
        this.expType = preExpType;
        this.diagCode = preDiagCode;
        if (resultType.tag != TypeTags.SEMANTIC_ERROR) {
            expr.expectedType = resultType;
        }
        return resultType;
    }


    // Expressions

    public void visit(BLangLiteral literalExpr) {

        BType literalType = setLiteralValueAndGetType(literalExpr, expType);
        if (literalType == symTable.semanticError || literalExpr.isFiniteContext) {
            return;
        }
        resultType = types.checkType(literalExpr, literalType, expType);
    }

    @Override
    public void visit(BLangXMLElementAccess xmlElementAccess) {
        // check for undeclared namespaces.
        checkXMLNamespacePrefixes(xmlElementAccess.filters);
        resultType = checkExpr(xmlElementAccess.expr, env, expType);
        // todo: we may need to add some logic to constrain result type to xml @namedSubType type.
    }

    @Override
    public void visit(BLangXMLNavigationAccess xmlNavigation) {
        if (xmlNavigation.lhsVar) {
            dlog.error(xmlNavigation.pos, DiagnosticCode.CANNOT_UPDATE_XML_SEQUENCE);
        }
        checkXMLNamespacePrefixes(xmlNavigation.filters);
        if (xmlNavigation.childIndex != null) {
            checkExpr(xmlNavigation.childIndex, env, symTable.intType);
        }
        resultType = checkExpr(xmlNavigation.expr, env, expType);
        // todo: we may need to add some logic to constrain result type to  @namedSubType type.
    }

    private void checkXMLNamespacePrefixes(List<BLangXMLElementFilter> filters) {
        for (BLangXMLElementFilter filter : filters) {
            if (!filter.namespace.isEmpty()) {
                Name nsName = names.fromString(filter.namespace);
                BSymbol nsSymbol = symResolver.lookupSymbolInPrefixSpace(env, nsName);
                filter.namespaceSymbol = nsSymbol;
                if (nsSymbol == symTable.notFoundSymbol) {
                    dlog.error(filter.nsPos, DiagnosticCode.CANNOT_FIND_XML_NAMESPACE, nsName);
                }
            }
        }
    }

    private BType setLiteralValueAndGetType(BLangLiteral literalExpr, BType expType) {
        // Get the type matching to the tag from the symbol table.
        BType literalType = symTable.getTypeFromTag(literalExpr.type.tag);
        Object literalValue = literalExpr.value;
        literalExpr.isJSONContext = types.isJSONContext(expType);

        if (literalType.tag == TypeTags.INT) {
            if (expType.tag == TypeTags.FLOAT) {
                literalType = symTable.floatType;
                literalExpr.value = ((Long) literalValue).doubleValue();
            } else if (expType.tag == TypeTags.DECIMAL) {
                literalType = symTable.decimalType;
                literalExpr.value = String.valueOf(literalValue);
            } else if (TypeTags.isIntegerTypeTag(expType.tag) || expType.tag == TypeTags.BYTE) {
                literalType = getIntLiteralType(literalExpr.pos, expType, literalType, literalValue);
                if (literalType == symTable.semanticError) {
                    return symTable.semanticError;
                }
            } else if (expType.tag == TypeTags.FINITE && types.isAssignableToFiniteType(expType, literalExpr)) {
                BFiniteType finiteType = (BFiniteType) expType;
                if (literalAssignableToFiniteType(literalExpr, finiteType, TypeTags.INT)) {
                    BType valueType = setLiteralValueAndGetType(literalExpr, symTable.intType);
                    setLiteralValueForFiniteType(literalExpr, valueType);
                    return valueType;
                } else if (literalAssignableToFiniteType(literalExpr, finiteType, TypeTags.BYTE)) {
                    BType valueType = setLiteralValueAndGetType(literalExpr, symTable.byteType);
                    setLiteralValueForFiniteType(literalExpr, valueType);
                    return valueType;
                } else if (literalAssignableToFiniteType(literalExpr, finiteType, TypeTags.FLOAT)) {
                    BType valueType = setLiteralValueAndGetType(literalExpr, symTable.floatType);
                    setLiteralValueForFiniteType(literalExpr, valueType);
                    return valueType;
                } else if (literalAssignableToFiniteType(literalExpr, finiteType, TypeTags.DECIMAL)) {
                    BType valueType = setLiteralValueAndGetType(literalExpr, symTable.decimalType);
                    setLiteralValueForFiniteType(literalExpr, valueType);
                    return valueType;
                } else if (literalAssignableToFiniteType(literalExpr, finiteType, TypeTags.SIGNED32_INT)) {
                    BType valueType = setLiteralValueAndGetType(literalExpr, symTable.signed32IntType);
                    setLiteralValueForFiniteType(literalExpr, valueType);
                    return valueType;
                } else if (literalAssignableToFiniteType(literalExpr, finiteType, TypeTags.SIGNED16_INT)) {
                    BType valueType = setLiteralValueAndGetType(literalExpr, symTable.signed16IntType);
                    setLiteralValueForFiniteType(literalExpr, valueType);
                    return valueType;
                } else if (literalAssignableToFiniteType(literalExpr, finiteType, TypeTags.SIGNED8_INT)) {
                    BType valueType = setLiteralValueAndGetType(literalExpr, symTable.signed8IntType);
                    setLiteralValueForFiniteType(literalExpr, valueType);
                    return valueType;
                } else if (literalAssignableToFiniteType(literalExpr, finiteType, TypeTags.UNSIGNED32_INT)) {
                    BType valueType = setLiteralValueAndGetType(literalExpr, symTable.unsigned32IntType);
                    setLiteralValueForFiniteType(literalExpr, valueType);
                    return valueType;
                } else if (literalAssignableToFiniteType(literalExpr, finiteType, TypeTags.UNSIGNED16_INT)) {
                    BType valueType = setLiteralValueAndGetType(literalExpr, symTable.unsigned16IntType);
                    setLiteralValueForFiniteType(literalExpr, valueType);
                    return valueType;
                } else if (literalAssignableToFiniteType(literalExpr, finiteType, TypeTags.UNSIGNED8_INT)) {
                    BType valueType = setLiteralValueAndGetType(literalExpr, symTable.unsigned8IntType);
                    setLiteralValueForFiniteType(literalExpr, valueType);
                    return valueType;
                }
            } else if (expType.tag == TypeTags.UNION) {
                Set<BType> memberTypes = ((BUnionType) expType).getMemberTypes();
                if (memberTypes.stream()
                        .anyMatch(memType -> memType.tag == TypeTags.INT || memType.tag == TypeTags.JSON ||
                                memType.tag == TypeTags.ANYDATA || memType.tag == TypeTags.ANY)) {
                    return setLiteralValueAndGetType(literalExpr, symTable.intType);
                }

                BType finiteType = getFiniteTypeWithValuesOfSingleType((BUnionType) expType, symTable.intType);
                if (finiteType != symTable.semanticError) {
                    BType setType = setLiteralValueAndGetType(literalExpr, finiteType);
                    if (literalExpr.isFiniteContext) {
                        // i.e., a match was found for a finite type
                        return setType;
                    }
                }

                if (memberTypes.stream().anyMatch(memType -> memType.tag == TypeTags.BYTE)) {
                    return setLiteralValueAndGetType(literalExpr, symTable.byteType);
                }

                finiteType = getFiniteTypeWithValuesOfSingleType((BUnionType) expType, symTable.byteType);
                if (finiteType != symTable.semanticError) {
                    BType setType = setLiteralValueAndGetType(literalExpr, finiteType);
                    if (literalExpr.isFiniteContext) {
                        // i.e., a match was found for a finite type
                        return setType;
                    }
                }

                if (memberTypes.stream().anyMatch(memType -> memType.tag == TypeTags.FLOAT)) {
                    return setLiteralValueAndGetType(literalExpr, symTable.floatType);
                }

                finiteType = getFiniteTypeWithValuesOfSingleType((BUnionType) expType, symTable.floatType);
                if (finiteType != symTable.semanticError) {
                    BType setType = setLiteralValueAndGetType(literalExpr, finiteType);
                    if (literalExpr.isFiniteContext) {
                        // i.e., a match was found for a finite type
                        return setType;
                    }
                }

                if (memberTypes.stream().anyMatch(memType -> memType.tag == TypeTags.DECIMAL)) {
                    return setLiteralValueAndGetType(literalExpr, symTable.decimalType);
                }

                finiteType = getFiniteTypeWithValuesOfSingleType((BUnionType) expType, symTable.decimalType);
                if (finiteType != symTable.semanticError) {
                    BType setType = setLiteralValueAndGetType(literalExpr, finiteType);
                    if (literalExpr.isFiniteContext) {
                        // i.e., a match was found for a finite type
                        return setType;
                    }
                }
            }
        } else if (literalType.tag == TypeTags.FLOAT) {
            String literal = String.valueOf(literalValue);
            String numericLiteral = NumericLiteralSupport.stripDiscriminator(literal);
            boolean isDiscriminatedFloat = NumericLiteralSupport.isFloatDiscriminated(literal);

            if (expType.tag == TypeTags.DECIMAL) {
                // It's illegal to assign discriminated float literal or hex literal to a decimal LHS.
                if (isDiscriminatedFloat || NumericLiteralSupport.isHexLiteral(numericLiteral)) {
                    dlog.error(literalExpr.pos, DiagnosticCode.INCOMPATIBLE_TYPES, expType,
                               symTable.floatType);
                    resultType = symTable.semanticError;
                    return resultType;
                }
                // LHS expecting decimal value and RHS offer non discriminated float, consider RHS as decimal.
                literalType = symTable.decimalType;
                literalExpr.value = numericLiteral;
            } else if (expType.tag == TypeTags.FLOAT) {
                literalExpr.value = Double.parseDouble(String.valueOf(numericLiteral));
            } else if (expType.tag == TypeTags.FINITE && types.isAssignableToFiniteType(expType, literalExpr)) {
                BFiniteType finiteType = (BFiniteType) expType;
                if (literalAssignableToFiniteType(literalExpr, finiteType, TypeTags.FLOAT)) {
                    BType valueType = setLiteralValueAndGetType(literalExpr, symTable.floatType);
                    setLiteralValueForFiniteType(literalExpr, valueType);
                    return valueType;
                } else if (!isDiscriminatedFloat
                        && literalAssignableToFiniteType(literalExpr, finiteType, TypeTags.DECIMAL)) {
                    BType valueType = setLiteralValueAndGetType(literalExpr, symTable.decimalType);
                    setLiteralValueForFiniteType(literalExpr, valueType);
                    return valueType;
                }
            } else if (expType.tag == TypeTags.UNION) {
                BUnionType unionType = (BUnionType) expType;
                BType unionMember = getAndSetAssignableUnionMember(literalExpr, unionType, symTable.floatType);
                if (unionMember != symTable.noType) {
                    return unionMember;
                }
            }
        } else if (literalType.tag == TypeTags.DECIMAL) {
            return decimalLiteral(literalValue, literalExpr, expType);
        } else if (literalType.tag == TypeTags.STRING && this.expType.tag == TypeTags.CHAR_STRING &&
                types.isCharLiteralValue((String) literalValue)) {
            return symTable.charStringType;
        } else {
            if (this.expType.tag == TypeTags.FINITE) {
                boolean foundMember = types.isAssignableToFiniteType(this.expType, literalExpr);
                if (foundMember) {
                    setLiteralValueForFiniteType(literalExpr, literalType);
                    return literalType;
                }
            } else if (this.expType.tag == TypeTags.UNION) {
                BUnionType unionType = (BUnionType) this.expType;
                boolean foundMember = unionType.getMemberTypes()
                        .stream()
                        .anyMatch(memberType -> types.isAssignableToFiniteType(memberType, literalExpr));
                if (foundMember) {
                    setLiteralValueForFiniteType(literalExpr, literalType);
                    return literalType;
                }
            }
        }

        if (literalExpr.type.tag == TypeTags.BYTE_ARRAY) {
            // check whether this is a byte array
            literalType = new BArrayType(symTable.byteType);
        }

        return literalType;
    }

    private BType getAndSetAssignableUnionMember(BLangLiteral literalExpr, BUnionType expType, BType desiredType) {
        Set<BType> memberTypes = expType.getMemberTypes();
        if (memberTypes.stream()
                .anyMatch(memType -> memType.tag == desiredType.tag
                        || memType.tag == TypeTags.JSON
                        || memType.tag == TypeTags.ANYDATA
                        || memType.tag == TypeTags.ANY)) {
            return setLiteralValueAndGetType(literalExpr, desiredType);
        }

        BType finiteType = getFiniteTypeWithValuesOfSingleType(expType, symTable.floatType);
        if (finiteType != symTable.semanticError) {
            BType setType = setLiteralValueAndGetType(literalExpr, finiteType);
            if (literalExpr.isFiniteContext) {
                // i.e., a match was found for a finite type
                return setType;
            }
        }

        if (memberTypes.stream().anyMatch(memType -> memType.tag == TypeTags.DECIMAL)) {
            return setLiteralValueAndGetType(literalExpr, symTable.decimalType);
        }

        finiteType = getFiniteTypeWithValuesOfSingleType(expType, symTable.decimalType);
        if (finiteType != symTable.semanticError) {
            BType setType = setLiteralValueAndGetType(literalExpr, finiteType);
            if (literalExpr.isFiniteContext) {
                // i.e., a match was found for a finite type
                return setType;
            }
        }
        return symTable.noType;
    }

    private boolean literalAssignableToFiniteType(BLangLiteral literalExpr, BFiniteType finiteType,
                                                  int targetMemberTypeTag) {

        for (BLangExpression valueExpr : finiteType.getValueSpace()) {
            if (valueExpr.type.tag == targetMemberTypeTag &&
                    types.checkLiteralAssignabilityBasedOnType((BLangLiteral) valueExpr, literalExpr)) {
                return true;
            }
        }
        return false;
    }

    private BType decimalLiteral(Object literalValue, BLangLiteral literalExpr, BType expType) {
        String literal = String.valueOf(literalValue);
        if (expType.tag == TypeTags.FLOAT && NumericLiteralSupport.isDecimalDiscriminated(literal)) {
            dlog.error(literalExpr.pos, DiagnosticCode.INCOMPATIBLE_TYPES, expType,
                       symTable.decimalType);
            resultType = symTable.semanticError;
            return resultType;
        }
        if (expType.tag == TypeTags.FINITE && types.isAssignableToFiniteType(expType, literalExpr)) {
            BFiniteType finiteType = (BFiniteType) expType;
            if (literalAssignableToFiniteType(literalExpr, finiteType, TypeTags.DECIMAL)) {
                BType valueType = setLiteralValueAndGetType(literalExpr, symTable.decimalType);
                setLiteralValueForFiniteType(literalExpr, valueType);
                return valueType;
            }
        } else if (expType.tag == TypeTags.UNION) {
            BUnionType unionType = (BUnionType) expType;
            BType unionMember = getAndSetAssignableUnionMember(literalExpr, unionType, symTable.decimalType);
            if (unionMember != symTable.noType) {
                return unionMember;
            }
        }
        literalExpr.value = NumericLiteralSupport.stripDiscriminator(literal);
        resultType = symTable.decimalType;
        return symTable.decimalType;
    }

    private void setLiteralValueForFiniteType(BLangLiteral literalExpr, BType type) {
        types.setImplicitCastExpr(literalExpr, type, this.expType);
        this.resultType = type;
        literalExpr.isFiniteContext = true;
    }

    private BType getFiniteTypeWithValuesOfSingleType(BUnionType unionType, BType matchType) {
        List<BFiniteType> finiteTypeMembers = unionType.getMemberTypes().stream()
                .filter(memType -> memType.tag == TypeTags.FINITE)
                .map(memFiniteType -> (BFiniteType) memFiniteType)
                .collect(Collectors.toList());

        if (finiteTypeMembers.isEmpty()) {
            return symTable.semanticError;
        }

        int tag = matchType.tag;
        Set<BLangExpression> matchedValueSpace = new LinkedHashSet<>();

        for (BFiniteType finiteType : finiteTypeMembers) {
            Set<BLangExpression> set = new HashSet<>();
            for (BLangExpression expression : finiteType.getValueSpace()) {
                if (expression.type.tag == tag) {
                    set.add(expression);
                }
            }
            matchedValueSpace.addAll(set);
        }

        if (matchedValueSpace.isEmpty()) {
            return symTable.semanticError;
        }

        return new BFiniteType(null, matchedValueSpace);
    }

    private BType getIntLiteralType(DiagnosticPos pos, BType expType, BType literalType, Object literalValue) {

        switch (expType.tag) {
            case TypeTags.INT:
                return symTable.intType;
            case TypeTags.BYTE:
                if (types.isByteLiteralValue((Long) literalValue)) {
                    return symTable.byteType;
                }
                break;
            case TypeTags.SIGNED32_INT:
                if (types.isSigned32LiteralValue((Long) literalValue)) {
                    return symTable.signed32IntType;
                }
                break;
            case TypeTags.SIGNED16_INT:
                if (types.isSigned16LiteralValue((Long) literalValue)) {
                    return symTable.signed16IntType;
                }
                break;
            case TypeTags.SIGNED8_INT:
                if (types.isSigned8LiteralValue((Long) literalValue)) {
                    return symTable.signed8IntType;
                }
                break;
            case TypeTags.UNSIGNED32_INT:
                if (types.isUnsigned32LiteralValue((Long) literalValue)) {
                    return symTable.unsigned32IntType;
                }
                break;
            case TypeTags.UNSIGNED16_INT:
                if (types.isUnsigned16LiteralValue((Long) literalValue)) {
                    return symTable.unsigned16IntType;
                }
                break;
            case TypeTags.UNSIGNED8_INT:
                if (types.isUnsigned8LiteralValue((Long) literalValue)) {
                    return symTable.unsigned8IntType;
                }
                break;
            default:
        }
        dlog.error(pos, DiagnosticCode.INCOMPATIBLE_TYPES, expType, literalType);
        resultType = symTable.semanticError;
        return resultType;
    }

    public void visit(BLangTableLiteral tableLiteral) {

        if (expType.tag == symTable.semanticError.tag) {
            return;
        }
        if (expType.getKind() != TypeKind.TABLE) {
            dlog.error(tableLiteral.pos, DiagnosticCode.CANNOT_INFER_TABLE_TYPE);
            resultType = symTable.semanticError;
            return;
        }
        BType tableConstraint = ((BTableType) expType).getConstraint();
        if (tableConstraint.tag == TypeTags.NONE) {
            dlog.error(tableLiteral.pos, DiagnosticCode.TABLE_CANNOT_BE_CREATED_WITHOUT_CONSTRAINT);
            return;
        } else if (tableConstraint.tag != TypeTags.RECORD) {
            dlog.error(tableLiteral.pos, DiagnosticCode.TABLE_CONSTRAINT_MUST_BE_A_RECORD_TYPE);
            return;
        }
        validateTableColumns(tableConstraint, tableLiteral);
        checkExprs(tableLiteral.tableDataRows, this.env, tableConstraint);
        resultType = types.checkType(tableLiteral, expType, symTable.noType);
    }

    private void validateTableColumns(BType tableConstraint, BLangTableLiteral tableLiteral) {
        if (tableConstraint.tag != TypeTags.SEMANTIC_ERROR) {
            List<String> columnNames = new ArrayList<>();
            for (BField field : ((BRecordType) tableConstraint).fields) {
                columnNames.add(field.getName().getValue());
                //Check for valid column types
                if (!(field.type.tag == TypeTags.INT || field.type.tag == TypeTags.STRING ||
                        field.type.tag == TypeTags.FLOAT || field.type.tag == TypeTags.DECIMAL ||
                        field.type.tag == TypeTags.XML || field.type.tag == TypeTags.JSON ||
                        field.type.tag == TypeTags.BOOLEAN || field.type.tag == TypeTags.ARRAY)) {
                    dlog.error(tableLiteral.pos, DiagnosticCode.FIELD_NOT_ALLOWED_WITH_TABLE_COLUMN,
                               field.name.value, field.type);
                }
                //Check for valid array types as columns
                if (field.type.tag == TypeTags.ARRAY) {
                    BType arrayType = ((BArrayType) field.type).eType;
                    if (!(arrayType.tag == TypeTags.INT || arrayType.tag == TypeTags.FLOAT ||
                            arrayType.tag == TypeTags.DECIMAL || arrayType.tag == TypeTags.STRING ||
                            arrayType.tag == TypeTags.BOOLEAN || arrayType.tag == TypeTags.BYTE)) {
                        dlog.error(tableLiteral.pos, DiagnosticCode.FIELD_NOT_ALLOWED_WITH_TABLE_COLUMN,
                                   field.name.value, field.type);
                    }
                }
            }
            for (BLangTableLiteral.BLangTableColumn column : tableLiteral.columns) {
                boolean contains = columnNames.contains(column.columnName);
                if (!contains) {
                    dlog.error(column.pos, DiagnosticCode.UNDEFINED_TABLE_COLUMN, column.columnName,
                               tableConstraint);
                }
                //Check for valid primary key column types
                if (column.flagSet.contains(TableColumnFlag.PRIMARYKEY)) {
                    for (BField field : ((BRecordType) tableConstraint).fields) {
                        if (field.name.value.equals(column.columnName)) {
                            if (!(field.type.tag == TypeTags.INT || field.type.tag == TypeTags.STRING)) {
                                dlog.error(column.pos, DiagnosticCode.TYPE_NOT_ALLOWED_WITH_PRIMARYKEY,
                                           column.columnName, field.type);
                            }
                            break;
                        }
                    }
                }
            }
        }
    }

    @Override
    public void visit(BLangListConstructorExpr listConstructor) {
        if (expType.tag == TypeTags.NONE) {
            BType inferredType = getInferredTupleType(listConstructor);
            if (inferredType != symTable.semanticError) {
                resultType = types.checkType(listConstructor, inferredType, expType);
            }
            return;
        }

        resultType = checkListConstructorCompatibility(expType, listConstructor);
    }

    private BType checkListConstructorCompatibility(BType bType, BLangListConstructorExpr listConstructor) {
        if (bType.tag == TypeTags.UNION) {
            boolean prevNonErrorLoggingCheck = this.nonErrorLoggingCheck;
            this.nonErrorLoggingCheck = true;

            BLangDiagnosticLog prevDLog = this.dlog.getCurrentLog();
            this.dlog.setNonConsoleDLog();

            List<BType> compatibleTypes = new ArrayList<>();
            for (BType memberType : ((BUnionType) bType).getMemberTypes()) {
                BType listCompatibleMemType = getListConstructorCompatibleNonUnionType(memberType);

                if (listCompatibleMemType == symTable.semanticError) {
                    continue;
                }

                BType memCompatibiltyType = checkListConstructorCompatibility(listCompatibleMemType, listConstructor);

                if (memCompatibiltyType != symTable.semanticError && dlog.getErrorCount() == 0 &&
                        isUniqueType(compatibleTypes, memCompatibiltyType)) {
                    compatibleTypes.add(memCompatibiltyType);
                }
                dlog.resetErrorCount();
            }

            this.dlog.setCurrentLog(prevDLog);
            this.nonErrorLoggingCheck = prevNonErrorLoggingCheck;

            if (compatibleTypes.isEmpty()) {
                dlog.error(listConstructor.pos,
                           DiagnosticCode.INCOMPATIBLE_TYPES, expType,
                           getInferredTupleType(listConstructor));
                return symTable.semanticError;
            } else if (compatibleTypes.size() != 1) {
                dlog.error(listConstructor.pos, DiagnosticCode.AMBIGUOUS_TYPES,
                           expType);
                return symTable.semanticError;
            }

            return checkListConstructorCompatibility(compatibleTypes.get(0), listConstructor);
        }

        BType possibleType = getListConstructorCompatibleNonUnionType(bType);

        switch (possibleType.tag) {
            case TypeTags.ARRAY:
                return checkArrayType(listConstructor, (BArrayType) possibleType);
            case TypeTags.TUPLE:
                return checkTupleType(listConstructor, (BTupleType) possibleType);
            case TypeTags.TYPEDESC:
                // i.e typedesc t = [int, string]
                List<BType> results = new ArrayList<>();
                listConstructor.isTypedescExpr = true;
                for (int i = 0; i < listConstructor.exprs.size(); i++) {
                    results.add(checkExpr(listConstructor.exprs.get(i), env, symTable.noType));
                }
                List<BType> actualTypes = new ArrayList<>();
                for (int i = 0; i < listConstructor.exprs.size(); i++) {
                    final BLangExpression expr = listConstructor.exprs.get(i);
                    if (expr.getKind() == NodeKind.TYPEDESC_EXPRESSION) {
                        actualTypes.add(((BLangTypedescExpr) expr).resolvedType);
                    } else if (expr.getKind() == NodeKind.SIMPLE_VARIABLE_REF) {
                        actualTypes.add(((BLangSimpleVarRef) expr).symbol.type);
                    } else {
                        actualTypes.add(results.get(i));
                    }
                }
                if (actualTypes.size() == 1) {
                    listConstructor.typedescType = actualTypes.get(0);
                } else {
                    listConstructor.typedescType = new BTupleType(actualTypes);
                }
                return new BTypedescType(listConstructor.typedescType, null);
        }
        dlog.error(listConstructor.pos, DiagnosticCode.INCOMPATIBLE_TYPES, bType,
                   getInferredTupleType(listConstructor));
        return symTable.semanticError;
    }

    private BType getListConstructorCompatibleNonUnionType(BType type) {
        switch (type.tag) {
            case TypeTags.ARRAY:
            case TypeTags.TUPLE:
            case TypeTags.TYPEDESC:
                return type;
            case TypeTags.JSON:
                return symTable.arrayJsonType;
            case TypeTags.ANYDATA:
                return symTable.arrayAnydataType;
            case TypeTags.ANY:
                return symTable.arrayType;
        }
        return symTable.semanticError;
    }

    private BType checkArrayType(BLangListConstructorExpr listConstructor, BArrayType arrayType) {
        BType eType = arrayType.eType;

        if (arrayType.state == BArrayState.OPEN_SEALED) {
            arrayType.size = listConstructor.exprs.size();
            arrayType.state = BArrayState.CLOSED_SEALED;
        } else if ((arrayType.state != BArrayState.UNSEALED) && (arrayType.size != listConstructor.exprs.size())) {
            if (arrayType.size < listConstructor.exprs.size()) {
                dlog.error(listConstructor.pos,
                           DiagnosticCode.MISMATCHING_ARRAY_LITERAL_VALUES, arrayType.size,
                           listConstructor.exprs.size());
                return symTable.semanticError;
            }

            if (!types.hasFillerValue(eType)) {
                dlog.error(listConstructor.pos,
                           DiagnosticCode.INVALID_LIST_CONSTRUCTOR_ELEMENT_TYPE, expType);
                return symTable.semanticError;
            }
        }

        boolean errored = false;
        for (BLangExpression expr : listConstructor.exprs) {
            if (exprIncompatible(eType, expr) && !errored) {
                errored = true;
            }
        }

        return errored ? symTable.semanticError : arrayType;
    }

    private BType checkTupleType(BLangListConstructorExpr listConstructor, BTupleType tupleType) {
        List<BLangExpression> exprs = listConstructor.exprs;
        List<BType> memberTypes = tupleType.tupleTypes;
        BType restType = tupleType.restType;

        int listExprSize = exprs.size();
        int memberTypeSize = memberTypes.size();

        if (listExprSize < memberTypeSize) {
            for (int i = listExprSize; i < memberTypeSize; i++) {
                if (!types.hasFillerValue(memberTypes.get(i))) {
                    dlog.error(listConstructor.pos, DiagnosticCode.SYNTAX_ERROR,
                               "tuple and expression size does not match");
                    return symTable.semanticError;
                }
            }
        } else if (listExprSize > memberTypeSize && restType == null) {
            dlog.error(listConstructor.pos, DiagnosticCode.SYNTAX_ERROR,
                       "tuple and expression size does not match");
            return symTable.semanticError;
        }

        boolean errored = false;

        int nonRestCountToCheck = listExprSize < memberTypeSize ? listExprSize : memberTypeSize;

        for (int i = 0; i < nonRestCountToCheck; i++) {
            if (exprIncompatible(memberTypes.get(i), exprs.get(i)) && !errored) {
                errored = true;
            }
        }

        for (int i = nonRestCountToCheck; i < exprs.size(); i++) {
            if (exprIncompatible(restType, exprs.get(i)) && !errored) {
                errored = true;
            }
        }
        return errored ? symTable.semanticError : tupleType;
    }

    private boolean exprIncompatible(BType eType, BLangExpression expr) {
        if (expr.typeChecked) {
            return expr.type == symTable.semanticError;
        }

        BLangExpression exprToCheck = expr;

        if (this.nonErrorLoggingCheck) {
            expr.cloneAttempt++;
            exprToCheck = nodeCloner.clone(expr);
        }

        return checkExpr(exprToCheck, this.env, eType) == symTable.semanticError;
    }

    private BType[] getExprListUniqueTypes(List<BLangExpression> exprs, SymbolEnv env) {
        LinkedHashSet<BType> typesSet = new LinkedHashSet<>(checkExprList(exprs, env));
        return typesSet.toArray(new BType[0]);
    }

    private List<BType> checkExprList(List<BLangExpression> exprs, SymbolEnv env) {
        List<BType> types = new ArrayList<>();
        SymbolEnv prevEnv = this.env;
        BType preExpType = this.expType;
        this.env = env;
        this.expType = symTable.noType;
        for (BLangExpression e : exprs) {
            e.accept(this);
            types.add(resultType);
        }
        this.env = prevEnv;
        this.expType = preExpType;
        return types;
    }

    private BType getInferredTupleType(BLangListConstructorExpr listConstructor) {
        List<BType> memTypes = checkExprList(listConstructor.exprs, env);

        for (BType memType : memTypes) {
            if (memType == symTable.semanticError) {
                return symTable.semanticError;
            }
        }

        return new BTupleType(memTypes);
    }

    public void visit(BLangRecordLiteral recordLiteral) {
        int expTypeTag = expType.tag;

        if (expTypeTag == TypeTags.NONE) {
            expType = defineInferredRecordType(recordLiteral);
        } else if (expTypeTag == TypeTags.OBJECT) {
            dlog.error(recordLiteral.pos,
                       DiagnosticCode.INVALID_RECORD_LITERAL, expType);
            resultType = symTable.semanticError;
            return;
        }

        resultType = checkMappingConstructorCompatibility(expType, recordLiteral);
    }

    private BType checkMappingConstructorCompatibility(BType bType, BLangRecordLiteral mappingConstructor) {
        if (bType.tag == TypeTags.UNION) {
            boolean prevNonErrorLoggingCheck = this.nonErrorLoggingCheck;
            this.nonErrorLoggingCheck = true;

            BLangDiagnosticLog prevDLog = this.dlog.getCurrentLog();
            this.dlog.setNonConsoleDLog();

            List<BType> compatibleTypes = new ArrayList<>();
            for (BType memberType : ((BUnionType) bType).getMemberTypes()) {
                BType listCompatibleMemType = getMappingConstructorCompatibleNonUnionType(memberType);

                if (listCompatibleMemType == symTable.semanticError) {
                    continue;
                }

                BType memCompatibiltyType = checkMappingConstructorCompatibility(listCompatibleMemType,
                                                                                 mappingConstructor);

                if (memCompatibiltyType != symTable.semanticError && dlog.getErrorCount() == 0 &&
                        isUniqueType(compatibleTypes, memCompatibiltyType)) {
                    compatibleTypes.add(memCompatibiltyType);
                }
                dlog.resetErrorCount();
            }

            this.dlog.setCurrentLog(prevDLog);
            this.nonErrorLoggingCheck = prevNonErrorLoggingCheck;

            if (compatibleTypes.isEmpty()) {
                reportIncompatibleMappingConstructorError(mappingConstructor, bType);
                validateSpecifiedFields(mappingConstructor, symTable.semanticError);
                return symTable.semanticError;
            } else if (compatibleTypes.size() != 1) {
                dlog.error(mappingConstructor.pos, DiagnosticCode.AMBIGUOUS_TYPES, bType);
                validateSpecifiedFields(mappingConstructor, symTable.semanticError);
                return symTable.semanticError;
            }

            return checkMappingConstructorCompatibility(compatibleTypes.get(0), mappingConstructor);
        }

        BType possibleType = getMappingConstructorCompatibleNonUnionType(bType);

        switch (possibleType.tag) {
            case TypeTags.MAP:
                return validateSpecifiedFields(mappingConstructor, possibleType) ? possibleType :
                        symTable.semanticError;
            case TypeTags.RECORD:
                boolean isSpecifiedFieldsValid = validateSpecifiedFields(mappingConstructor, possibleType);

                boolean hasAllRequiredFields = validateRequiredFields((BRecordType) possibleType,
                                                                      mappingConstructor.fields,
                                                                      mappingConstructor.pos);

                return isSpecifiedFieldsValid && hasAllRequiredFields ? possibleType : symTable.semanticError;
        }
        reportIncompatibleMappingConstructorError(mappingConstructor, bType);
        validateSpecifiedFields(mappingConstructor, symTable.semanticError);
        return symTable.semanticError;
    }

    private BType getMappingConstructorCompatibleNonUnionType(BType type) {
        switch (type.tag) {
            case TypeTags.MAP:
            case TypeTags.RECORD:
                return type;
            case TypeTags.JSON:
                return symTable.mapJsonType;
            case TypeTags.ANYDATA:
                return symTable.mapAnydataType;
            case TypeTags.ANY:
                return symTable.mapType;
        }
        return symTable.semanticError;
    }

    private boolean isMappingConstructorCompatibleType(BType type) {
        return type.tag == TypeTags.RECORD || type.tag == TypeTags.MAP;
    }

    private void reportIncompatibleMappingConstructorError(BLangRecordLiteral mappingConstructorExpr, BType expType) {
        if (expType.tag != TypeTags.UNION) {
            dlog.error(mappingConstructorExpr.pos,
                       DiagnosticCode.MAPPING_CONSTRUCTOR_COMPATIBLE_TYPE_NOT_FOUND, expType);
            return;
        }

        BUnionType unionType = (BUnionType) expType;
        BType[] memberTypes = unionType.getMemberTypes().toArray(new BType[0]);

        // Special case handling for `T?` where T is a record type. This is done to give more user friendly error
        // messages for this common scenario.
        if (memberTypes.length == 2) {
            BRecordType recType = null;

            if (memberTypes[0].tag == TypeTags.RECORD && memberTypes[1].tag == TypeTags.NIL) {
                recType = (BRecordType) memberTypes[0];
            } else if (memberTypes[1].tag == TypeTags.RECORD && memberTypes[0].tag == TypeTags.NIL) {
                recType = (BRecordType) memberTypes[1];
            }

            if (recType != null) {
                validateSpecifiedFields(mappingConstructorExpr, recType);
                validateRequiredFields(recType, mappingConstructorExpr.fields, mappingConstructorExpr.pos);
                return;
            }
        }

        // By this point, we know there aren't any types to which we can assign the mapping constructor. If this is
        // case where there is at least one type with which we can use mapping constructors, but this particular
        // mapping constructor is incompatible, we give an incompatible mapping constructor error.
        for (BType bType : memberTypes) {
            if (isMappingConstructorCompatibleType(bType)) {
                dlog.error(mappingConstructorExpr.pos, DiagnosticCode.INCOMPATIBLE_MAPPING_CONSTRUCTOR,
                           unionType);
                return;
            }
        }

        dlog.error(mappingConstructorExpr.pos,
                   DiagnosticCode.MAPPING_CONSTRUCTOR_COMPATIBLE_TYPE_NOT_FOUND, unionType);
    }

    private boolean validateSpecifiedFields(BLangRecordLiteral mappingConstructor, BType possibleType) {
        boolean isFieldsValid = true;

        for (RecordLiteralNode.RecordField field : mappingConstructor.fields) {
            BType checkedType = checkMappingField(field, possibleType);
            if (isFieldsValid && checkedType == symTable.semanticError) {
                isFieldsValid = false;
            }
        }

        return isFieldsValid;
    }

    private boolean validateRequiredFields(BRecordType type, List<RecordLiteralNode.RecordField> specifiedFields,
                                           DiagnosticPos pos) {
        HashSet<String> specFieldNames = getFieldNames(specifiedFields);
        boolean hasAllRequiredFields = true;

        for (BField field : type.fields) {
            // Check if `field` is explicitly assigned a value in the record literal
            // If a required field is missing, it's a compile error
            if (!specFieldNames.contains(field.name.value) && Symbols.isFlagOn(field.symbol.flags, Flags.REQUIRED)) {
                dlog.error(pos, DiagnosticCode.MISSING_REQUIRED_RECORD_FIELD, field.name);
                if (hasAllRequiredFields) {
                    hasAllRequiredFields = false;
                }
            }
        }
        return hasAllRequiredFields;
    }

    private HashSet<String> getFieldNames(List<RecordLiteralNode.RecordField> specifiedFields) {
        HashSet<String> fieldNames = new HashSet<>();

        for (RecordLiteralNode.RecordField specifiedField : specifiedFields) {
            if (specifiedField.isKeyValueField()) {
                String name = getKeyValueFieldName((BLangRecordKeyValueField) specifiedField);
                if (name == null) {
                    continue; // computed key
                }

                fieldNames.add(name);
            } else if (specifiedField.getKind() == NodeKind.SIMPLE_VARIABLE_REF) {
                fieldNames.add(getVarNameFieldName((BLangRecordLiteral.BLangRecordVarNameField) specifiedField));
            } else {
                fieldNames.addAll(getSpreadOpFieldRequiredFieldNames(
                        (BLangRecordLiteral.BLangRecordSpreadOperatorField) specifiedField));
            }
        }

        return fieldNames;
    }

    private String getKeyValueFieldName(BLangRecordKeyValueField field) {
        BLangRecordKey key = field.key;
        if (key.computedKey) {
            return null;
        }

        BLangExpression keyExpr = key.expr;

        if (keyExpr.getKind() == NodeKind.SIMPLE_VARIABLE_REF) {
            return ((BLangSimpleVarRef) keyExpr).variableName.value;
        } else if (keyExpr.getKind() == NodeKind.LITERAL) {
            return (String) ((BLangLiteral) keyExpr).value;
        }
        return null;
    }

    private String getVarNameFieldName(BLangRecordLiteral.BLangRecordVarNameField field) {
        return field.variableName.value;
    }

    private List<String> getSpreadOpFieldRequiredFieldNames(BLangRecordLiteral.BLangRecordSpreadOperatorField field) {
        BType spreadType = checkExpr(field.expr, env);

        if (spreadType.tag != TypeTags.RECORD) {
            return Collections.emptyList();
        }

        List<String> fieldNames = new ArrayList<>();
        for (BField bField : ((BRecordType) spreadType).getFields()) {
            if (!Symbols.isOptional(bField.symbol)) {
                fieldNames.add(bField.name.value);
            }
        }
        return fieldNames;
    }

    @Override
    public void visit(BLangWorkerFlushExpr workerFlushExpr) {
        if (workerFlushExpr.workerIdentifier != null) {
            String workerName = workerFlushExpr.workerIdentifier.getValue();
            if (!this.workerExists(this.env, workerName)) {
                this.dlog.error(workerFlushExpr.pos, DiagnosticCode.UNDEFINED_WORKER, workerName);
            }
        }
        BType actualType = BUnionType.create(null, symTable.errorType, symTable.nilType);
        resultType = types.checkType(workerFlushExpr, actualType, expType);
    }

    @Override
    public void visit(BLangWorkerSyncSendExpr syncSendExpr) {
        BSymbol symbol = symResolver.lookupSymbolInMainSpace(env, names.fromIdNode(syncSendExpr.workerIdentifier));

        if (symTable.notFoundSymbol.equals(symbol)) {
            syncSendExpr.workerType = symTable.semanticError;
        } else {
            syncSendExpr.workerType = symbol.type;
        }

        // TODO Need to remove this cached env
        syncSendExpr.env = this.env;
        checkExpr(syncSendExpr.expr, this.env);

        // Validate if the send expression type is anydata
        if (!syncSendExpr.expr.type.isAnydata()) {
            this.dlog.error(syncSendExpr.pos, DiagnosticCode.INVALID_TYPE_FOR_SEND,
                            syncSendExpr.expr.type);
        }

        String workerName = syncSendExpr.workerIdentifier.getValue();
        if (!this.workerExists(this.env, workerName)) {
            this.dlog.error(syncSendExpr.pos, DiagnosticCode.UNDEFINED_WORKER, workerName);
        }

        syncSendExpr.expectedType = expType;

        // Type checking against the matching receive is done during code analysis.
        // When the expected type is noType, set the result type as nil to avoid variable assignment is required errors.
        resultType = expType == symTable.noType ? symTable.nilType : expType;
    }

    @Override
    public void visit(BLangWorkerReceive workerReceiveExpr) {
        BSymbol symbol = symResolver.lookupSymbolInMainSpace(env, names.fromIdNode(workerReceiveExpr.workerIdentifier));

        if (workerReceiveExpr.isChannel) {
            this.dlog.error(workerReceiveExpr.pos, DiagnosticCode.UNDEFINED_ACTION);
            return;
        }
        // TODO Need to remove this cached env
        workerReceiveExpr.env = this.env;

        if (symTable.notFoundSymbol.equals(symbol)) {
            workerReceiveExpr.workerType = symTable.semanticError;
        } else {
            workerReceiveExpr.workerType = symbol.type;
        }
        // The receive expression cannot be assigned to var, since we cannot infer the type.
        if (symTable.noType == this.expType) {
            this.dlog.error(workerReceiveExpr.pos, DiagnosticCode.INVALID_USAGE_OF_RECEIVE_EXPRESSION);
        }
        // We cannot predict the type of the receive expression as it depends on the type of the data sent by the other
        // worker/channel. Since receive is an expression now we infer the type of it from the lhs of the statement.
        workerReceiveExpr.type = this.expType;
        resultType = this.expType;
    }

    private boolean workerExists(SymbolEnv env, String workerName) {
        //TODO: move this method to CodeAnalyzer
        if (workerName.equals(DEFAULT_WORKER_NAME)) {
           return true;
        }
        BSymbol symbol = this.symResolver.lookupSymbolInMainSpace(env, new Name(workerName));
        return symbol != this.symTable.notFoundSymbol &&
               symbol.type.tag == TypeTags.FUTURE &&
               ((BFutureType) symbol.type).workerDerivative;
    }

    @Override
    public void visit(BLangConstRef constRef) {
        constRef.symbol = symResolver.lookupMainSpaceSymbolInPackage(constRef.pos, env,
                names.fromIdNode(constRef.pkgAlias), names.fromIdNode(constRef.variableName));

        types.setImplicitCastExpr(constRef, constRef.type, expType);
        resultType = constRef.type;
    }

    public void visit(BLangSimpleVarRef varRefExpr) {
        // Set error type as the actual type.
        BType actualType = symTable.semanticError;

        Name varName = names.fromIdNode(varRefExpr.variableName);
        if (varName == Names.IGNORE) {
            if (varRefExpr.lhsVar) {
                varRefExpr.type = this.symTable.anyType;
            } else {
                varRefExpr.type = this.symTable.semanticError;
                dlog.error(varRefExpr.pos, DiagnosticCode.UNDERSCORE_NOT_ALLOWED);
            }
            varRefExpr.symbol = new BVarSymbol(0, varName, env.enclPkg.symbol.pkgID, varRefExpr.type, env.scope.owner);
            resultType = varRefExpr.type;
            return;
        }

        Name compUnitName = getCurrentCompUnit(varRefExpr);
        varRefExpr.pkgSymbol =
                symResolver.resolvePrefixSymbol(env, names.fromIdNode(varRefExpr.pkgAlias), compUnitName);
        if (varRefExpr.pkgSymbol == symTable.notFoundSymbol) {
            dlog.error(varRefExpr.pos, DiagnosticCode.UNDEFINED_MODULE, varRefExpr.pkgAlias);
        }

        if (varRefExpr.pkgSymbol.tag == SymTag.XMLNS) {
            actualType = symTable.stringType;
        } else if (varRefExpr.pkgSymbol != symTable.notFoundSymbol) {
            BSymbol symbol = symResolver.lookupMainSpaceSymbolInPackage(varRefExpr.pos, env,
                    names.fromIdNode(varRefExpr.pkgAlias), varName);
            // if no symbol, check same for object attached function
            if (symbol == symTable.notFoundSymbol && env.enclType != null) {
                Name objFuncName = names.fromString(Symbols
                        .getAttachedFuncSymbolName(env.enclType.type.tsymbol.name.value, varName.value));
                symbol = symResolver.resolveStructField(varRefExpr.pos, env, objFuncName,
                        env.enclType.type.tsymbol);
            }
            if ((symbol.tag & SymTag.VARIABLE) == SymTag.VARIABLE) {
                BVarSymbol varSym = (BVarSymbol) symbol;
                checkSefReferences(varRefExpr.pos, env, varSym);
                varRefExpr.symbol = varSym;
                actualType = varSym.type;
                markAndRegisterClosureVariable(symbol, varRefExpr.pos);
            } else if ((symbol.tag & SymTag.TYPE_DEF) == SymTag.TYPE_DEF) {
                actualType = new BTypedescType(symbol.type, null);
                varRefExpr.symbol = symbol;
            } else if ((symbol.tag & SymTag.CONSTANT) == SymTag.CONSTANT) {
                BConstantSymbol constSymbol = (BConstantSymbol) symbol;
                varRefExpr.symbol = constSymbol;
                BType symbolType = symbol.type;
                if (symbolType != symTable.noType && expType.tag == TypeTags.FINITE ||
                        (expType.tag == TypeTags.UNION && ((BUnionType) expType).getMemberTypes().stream()
                                .anyMatch(memType -> memType.tag == TypeTags.FINITE &&
                                        types.isAssignable(symbolType, memType)))) {
                    actualType = symbolType;
                } else {
                    actualType = constSymbol.literalType;
                }

                // If the constant is on the LHS, modifications are not allowed.
                // E.g. m.k = "10"; // where `m` is a constant.
                if (varRefExpr.lhsVar || varRefExpr.compoundAssignmentLhsVar) {
                    actualType = symTable.semanticError;
                    dlog.error(varRefExpr.pos, DiagnosticCode.CANNOT_UPDATE_CONSTANT_VALUE);
                }
            } else {
                dlog.error(varRefExpr.pos, DiagnosticCode.UNDEFINED_SYMBOL, varName.toString());
            }
        }

        // Check type compatibility
        if (expType.tag == TypeTags.ARRAY && isArrayOpenSealedType((BArrayType) expType)) {
            dlog.error(varRefExpr.pos, DiagnosticCode.SEALED_ARRAY_TYPE_CAN_NOT_INFER_SIZE);
            return;

        }
        resultType = types.checkType(varRefExpr, actualType, expType);
    }

    @Override
    public void visit(BLangRecordVarRef varRefExpr) {
        List<BField> fields = new ArrayList<>();
        BRecordTypeSymbol recordSymbol = Symbols.createRecordSymbol(0,
                names.fromString(this.anonymousModelHelper.getNextAnonymousTypeKey(env.enclPkg.symbol.pkgID)),
                env.enclPkg.symbol.pkgID, null, env.scope.owner);
        boolean unresolvedReference = false;
        for (BLangRecordVarRef.BLangRecordVarRefKeyValue recordRefField : varRefExpr.recordRefFields) {
            ((BLangVariableReference) recordRefField.variableReference).lhsVar = true;
            checkExpr(recordRefField.variableReference, env);
            if (((BLangVariableReference) recordRefField.variableReference).symbol == null ||
                    !isValidVariableReference(recordRefField.variableReference)) {
                unresolvedReference = true;
                continue;
            }
            BVarSymbol bVarSymbol = (BVarSymbol) ((BLangVariableReference) recordRefField.variableReference).symbol;
            fields.add(new BField(names.fromIdNode(recordRefField.variableName), varRefExpr.pos,
                    new BVarSymbol(0, names.fromIdNode(recordRefField.variableName), env.enclPkg.symbol.pkgID,
                            bVarSymbol.type, recordSymbol)));
        }

        if (varRefExpr.restParam != null) {
            BLangExpression restParam = (BLangExpression) varRefExpr.restParam;
            checkExpr(restParam, env);
            unresolvedReference = !isValidVariableReference(restParam);
        }

        if (unresolvedReference) {
            resultType = symTable.semanticError;
            return;
        }

        BRecordType bRecordType = new BRecordType(recordSymbol);
        bRecordType.fields = fields;
        recordSymbol.type = bRecordType;
        varRefExpr.symbol = new BVarSymbol(0, recordSymbol.name,
                env.enclPkg.symbol.pkgID, bRecordType, env.scope.owner);

        if (varRefExpr.restParam == null) {
            bRecordType.sealed = true;
            bRecordType.restFieldType = symTable.noType;
        } else {
            bRecordType.restFieldType = symTable.mapType;
        }

        resultType = bRecordType;
    }

    @Override
    public void visit(BLangErrorVarRef varRefExpr) {
        if (varRefExpr.typeNode != null) {
            BType bType = symResolver.resolveTypeNode(varRefExpr.typeNode, env);
            varRefExpr.type = bType;
            checkIndirectErrorVarRef(varRefExpr);
            resultType = bType;
            return;
        }

        if (varRefExpr.reason != null) {
            varRefExpr.reason.lhsVar = true;
            checkExpr(varRefExpr.reason, env);
        }

        boolean unresolvedReference = false;

        for (BLangNamedArgsExpression detailItem : varRefExpr.detail) {
            BLangVariableReference refItem = (BLangVariableReference) detailItem.expr;
            refItem.lhsVar = true;
            checkExpr(refItem, env);

            if (!isValidVariableReference(refItem)) {
                unresolvedReference = true;
                continue;
            }

            if (refItem.getKind() == NodeKind.FIELD_BASED_ACCESS_EXPR
                    || refItem.getKind() == NodeKind.INDEX_BASED_ACCESS_EXPR) {
                dlog.error(refItem.pos, DiagnosticCode.INVALID_VARIABLE_REFERENCE_IN_BINDING_PATTERN,
                           refItem);
                unresolvedReference = true;
                continue;
            }

            if (refItem.symbol == null) {
                unresolvedReference = true;
                continue;
            }
        }

        if (varRefExpr.restVar != null) {
            varRefExpr.restVar.lhsVar = true;
            if (varRefExpr.restVar.getKind() == NodeKind.SIMPLE_VARIABLE_REF) {
                checkExpr(varRefExpr.restVar, env);
                unresolvedReference = unresolvedReference
                        || varRefExpr.restVar.symbol == null
                        || !isValidVariableReference(varRefExpr.restVar);

            } else if (varRefExpr.restVar.getKind() == NodeKind.FIELD_BASED_ACCESS_EXPR
                    || varRefExpr.restVar.getKind() == NodeKind.INDEX_BASED_ACCESS_EXPR) {
                unresolvedReference = checkErrorRestParamVarRef(varRefExpr, unresolvedReference);
            }
        }

        if (unresolvedReference) {
            resultType = symTable.semanticError;
            return;
        }

        BType errorRefRestFieldType;
        if (varRefExpr.restVar == null) {
            errorRefRestFieldType = symTable.pureType;
        } else if (varRefExpr.restVar.getKind() == NodeKind.SIMPLE_VARIABLE_REF
                && ((BLangSimpleVarRef) varRefExpr.restVar).variableName.value.equals(Names.IGNORE.value)) {
            errorRefRestFieldType = symTable.pureType;
        } else if (varRefExpr.restVar.getKind() == NodeKind.INDEX_BASED_ACCESS_EXPR
            || varRefExpr.restVar.getKind() == NodeKind.FIELD_BASED_ACCESS_EXPR) {
            errorRefRestFieldType = varRefExpr.restVar.type;
        } else if (varRefExpr.restVar.type.tag == TypeTags.MAP) {
            errorRefRestFieldType = ((BMapType) varRefExpr.restVar.type).constraint;
        } else {
            dlog.error(varRefExpr.restVar.pos, DiagnosticCode.INCOMPATIBLE_TYPES,
                       varRefExpr.restVar.type, symTable.detailType);
            resultType = symTable.semanticError;
            return;
        }

        BType errorDetailType = getCompatibleDetailType(errorRefRestFieldType);
        resultType = new BErrorType(symTable.errorType.tsymbol, varRefExpr.reason.type, errorDetailType);
    }

    private void checkIndirectErrorVarRef(BLangErrorVarRef varRefExpr) {
        for (BLangNamedArgsExpression detailItem : varRefExpr.detail) {
            checkExpr(detailItem.expr, env);
            checkExpr(detailItem, env, detailItem.expr.type);
        }

        if (varRefExpr.restVar != null) {
            checkExpr(varRefExpr.restVar, env);
        }

        // Indirect error binding pattern does not have an error reason binding fragment
        varRefExpr.reason.type = symTable.noType;
    }

    private BRecordType getCompatibleDetailType(BType errorRefRestFieldType) {

        PackageID packageID = env.enclPkg.packageID;
        BRecordTypeSymbol detailSymbol = new BRecordTypeSymbol(SymTag.RECORD, Flags.PUBLIC, Names.EMPTY,
                packageID, null, env.scope.owner);
        detailSymbol.scope = new Scope(env.scope.owner);
        BRecordType detailType = new BRecordType(detailSymbol);

        int flags = Flags.asMask(new HashSet<>(Lists.of(Flag.OPTIONAL, Flag.PUBLIC)));
        BField messageField = new BField(Names.DETAIL_MESSAGE, null,
                new BVarSymbol(flags, Names.DETAIL_MESSAGE, packageID, symTable.stringType, detailSymbol));
        detailType.fields.add(messageField);
        detailSymbol.scope.define(Names.DETAIL_MESSAGE, messageField.symbol);

        BField causeField = new BField(Names.DETAIL_CAUSE, null,
                new BVarSymbol(flags, Names.DETAIL_CAUSE, packageID, symTable.errorType, detailSymbol));
        detailType.fields.add(causeField);
        detailSymbol.scope.define(Names.DETAIL_CAUSE, causeField.symbol);

        detailType.restFieldType = errorRefRestFieldType;

        // TODO : Remove this. Had to add this due to BIR codegen requires this.
        BInvokableType invokableType = new BInvokableType(new ArrayList<>(), symTable.nilType, null);
        BInvokableSymbol initSymbol = Symbols.createFunctionSymbol(0, Names.INIT_FUNCTION_SUFFIX, packageID,
                invokableType, detailSymbol, false);
        detailSymbol.initializerFunc = new BAttachedFunction(Names.INIT_FUNCTION_SUFFIX, initSymbol, invokableType);
        detailSymbol.scope.define(initSymbol.name, initSymbol);
        return detailType;
    }

    private boolean checkErrorRestParamVarRef(BLangErrorVarRef varRefExpr, boolean unresolvedReference) {
        BLangAccessExpression accessExpression = (BLangAccessExpression) varRefExpr.restVar;
        Name exprName = names.fromIdNode(((BLangSimpleVarRef) accessExpression.expr).variableName);
        BSymbol fSym = symResolver.lookupSymbolInMainSpace(env, exprName);
        if (fSym != null) {
            if (fSym.type.getKind() == TypeKind.MAP) {
                BType constraint = ((BMapType) fSym.type).constraint;
                if (types.isAssignable(constraint, symTable.pureType)) {
                    varRefExpr.restVar.type = constraint;
                } else {
                    varRefExpr.restVar.type = symTable.pureType;
                }
            } else {
                throw new UnsupportedOperationException("rec field base access");
            }
        } else {
            unresolvedReference = true;
        }
        return unresolvedReference;
    }

    @Override
    public void visit(BLangTupleVarRef varRefExpr) {
        List<BType> results = new ArrayList<>();
        for (int i = 0; i < varRefExpr.expressions.size(); i++) {
            ((BLangVariableReference) varRefExpr.expressions.get(i)).lhsVar = true;
            results.add(checkExpr(varRefExpr.expressions.get(i), env, symTable.noType));
        }
        BTupleType actualType = new BTupleType(results);
        if (varRefExpr.restParam != null) {
            BLangExpression restExpr = (BLangExpression) varRefExpr.restParam;
            ((BLangVariableReference) restExpr).lhsVar = true;
            BType checkedType = checkExpr(restExpr, env, symTable.noType);
            if (checkedType.tag != TypeTags.ARRAY) {
                dlog.error(varRefExpr.pos, DiagnosticCode.INVALID_TYPE_FOR_REST_DESCRIPTOR, checkedType);
                resultType = symTable.semanticError;
                return;
            }
            actualType.restType = ((BArrayType) checkedType).eType;
        }
        resultType = types.checkType(varRefExpr, actualType, expType);
    }

    /**
     * This method will recursively check if a multidimensional array has at least one open sealed dimension.
     *
     * @param arrayType array to check if open sealed
     * @return true if at least one dimension is open sealed
     */
    public boolean isArrayOpenSealedType(BArrayType arrayType) {
        if (arrayType.state == BArrayState.OPEN_SEALED) {
            return true;
        }
        if (arrayType.eType.tag == TypeTags.ARRAY) {
            return isArrayOpenSealedType((BArrayType) arrayType.eType);
        }
        return false;
    }

    /**
     * This method will recursively traverse and find the symbol environment of a lambda node (which is given as the
     * enclosing invokable node) which is needed to lookup closure variables. The variable lookup will start from the
     * enclosing invokable node's environment, which are outside of the scope of a lambda function.
     */
    private SymbolEnv findEnclosingInvokableEnv(SymbolEnv env, BLangInvokableNode encInvokable) {
        if (env.enclEnv.node != null && env.enclEnv.node.getKind() == NodeKind.ARROW_EXPR) {
            // if enclosing env's node is arrow expression
            return env.enclEnv;
        }

        if (env.enclEnv.node != null && env.enclEnv.node.getKind() == NodeKind.TRANSACTION) {
            // if enclosing env's node is a transaction
            return env.enclEnv;
        }

        if (env.enclInvokable != null && env.enclInvokable == encInvokable) {
            return findEnclosingInvokableEnv(env.enclEnv, encInvokable);
        }
        return env;
    }

    private boolean isFunctionArgument(BSymbol symbol, List<BLangSimpleVariable> params) {
        return params.stream().anyMatch(param -> (param.symbol.name.equals(symbol.name) &&
                param.type.tag == symbol.type.tag));
    }

    public void visit(BLangFieldBasedAccess fieldAccessExpr) {
        // First analyze the variable reference expression.
        ((BLangVariableReference) fieldAccessExpr.expr).lhsVar = fieldAccessExpr.lhsVar;
        ((BLangVariableReference) fieldAccessExpr.expr).compoundAssignmentLhsVar =
                fieldAccessExpr.compoundAssignmentLhsVar;
        BType varRefType = getTypeOfExprInFieldAccess(fieldAccessExpr.expr);

        // Disallow `expr.ns:attrname` syntax on non xml expressions.
        if (fieldAccessExpr instanceof BLangFieldBasedAccess.BLangNSPrefixedFieldBasedAccess
                && fieldAccessExpr.expr.type.tag != TypeTags.XML) {
            dlog.error(fieldAccessExpr.pos, DiagnosticCode.INVALID_FIELD_ACCESS_EXPRESSION);
            resultType = symTable.semanticError;
            return;
        }

        BType actualType;
        // Accessing all fields using * is only supported for XML.
        // todo: remove this, this is no longer supported, this is moved to xml.<*>
        if (fieldAccessExpr.fieldKind == FieldKind.ALL && varRefType.tag != TypeTags.XML) {
            dlog.error(fieldAccessExpr.pos, DiagnosticCode.CANNOT_GET_ALL_FIELDS, varRefType);
            actualType = symTable.semanticError;
        } else {
            if (fieldAccessExpr.optionalFieldAccess) {
                if (fieldAccessExpr.lhsVar || fieldAccessExpr.compoundAssignmentLhsVar) {
                    dlog.error(fieldAccessExpr.pos,
                               DiagnosticCode.OPTIONAL_FIELD_ACCESS_NOT_REQUIRED_ON_LHS);
                    resultType = symTable.semanticError;
                    return;
                }
                actualType = checkOptionalFieldAccessExpr(fieldAccessExpr, varRefType,
                                                          names.fromIdNode(fieldAccessExpr.field));
            } else {
                actualType = checkFieldAccessExpr(fieldAccessExpr, varRefType, names.fromIdNode(fieldAccessExpr.field));
            }
        }

        resultType = types.checkType(fieldAccessExpr, actualType, this.expType);
    }

    public void visit(BLangIndexBasedAccess indexBasedAccessExpr) {
        // First analyze the variable reference expression.
        ((BLangVariableReference) indexBasedAccessExpr.expr).lhsVar = indexBasedAccessExpr.lhsVar;
        ((BLangVariableReference) indexBasedAccessExpr.expr).compoundAssignmentLhsVar =
                indexBasedAccessExpr.compoundAssignmentLhsVar;
        checkExpr(indexBasedAccessExpr.expr, this.env, symTable.noType);

        BType actualType = checkIndexAccessExpr(indexBasedAccessExpr);

        // If this is on lhs, no need to do type checking further. And null/error
        // will not propagate from parent expressions
        if (indexBasedAccessExpr.lhsVar) {
            indexBasedAccessExpr.originalType = actualType;
            indexBasedAccessExpr.type = actualType;
            resultType = actualType;
            return;
        }

        this.resultType = this.types.checkType(indexBasedAccessExpr, actualType, this.expType);
    }

    public void visit(BLangInvocation iExpr) {
        // Variable ref expression null means this is the leaf node of the variable ref expression tree
        // e.g. foo();, foo(), foo().k;
        if (iExpr.expr == null) {
            // This is a function invocation expression. e.g. foo()
            checkFunctionInvocationExpr(iExpr);
            return;
        }

        Name pkgAlias = names.fromIdNode(iExpr.pkgAlias);
        if (pkgAlias != Names.EMPTY) {
            dlog.error(iExpr.pos, DiagnosticCode.PKG_ALIAS_NOT_ALLOWED_HERE);
            return;
        }

        // Find the variable reference expression type
        final BType exprType = checkExpr(iExpr.expr, this.env, symTable.noType);

        if (iExpr.actionInvocation) {
            checkActionInvocationExpr(iExpr, exprType);
            return;
        }

        BType varRefType = iExpr.expr.type;

        switch (varRefType.tag) {
            case TypeTags.OBJECT:
                // Invoking a function bound to an object
                // First check whether there exist a function with this name
                // Then perform arg and param matching
                checkObjectFunctionInvocationExpr(iExpr, (BObjectType) varRefType);
                break;
            case TypeTags.RECORD:
                boolean methodFound = checkFieldFunctionPointer(iExpr);
                if (!methodFound) {
                    checkInLangLib(iExpr, varRefType);
                }
                break;
            case TypeTags.NONE:
                dlog.error(iExpr.pos, DiagnosticCode.UNDEFINED_FUNCTION, iExpr.name);
                break;
            case TypeTags.SEMANTIC_ERROR:
                break;
            default:
                checkInLangLib(iExpr, varRefType);
        }
    }

    public void visit(BLangLetExpression letExpression) {
        BLetSymbol letSymbol = new BLetSymbol(SymTag.LET, Flags.asMask(new HashSet<>(Lists.of())),
                new Name(String.format("$let_symbol_%d$", letCount++)), env.enclPkg.symbol.pkgID,
                letExpression.type, env.scope.owner);
        letExpression.env = SymbolEnv.createExprEnv(letExpression, env, letSymbol);
        for (BLangLetVariable letVariable : letExpression.letVarDeclarations) {
            semanticAnalyzer.analyzeDef((BLangNode) letVariable.definitionNode, letExpression.env);
        }
        checkExpr(letExpression.expr, letExpression.env);
    }

    private void checkInLangLib(BLangInvocation iExpr, BType varRefType) {
        boolean langLibMethodExists = checkLangLibMethodInvocationExpr(iExpr, varRefType);
        if (!langLibMethodExists) {
            dlog.error(iExpr.name.pos, DiagnosticCode.UNDEFINED_FUNCTION, iExpr.name.value);
            resultType = symTable.semanticError;
        }
    }

    private boolean checkFieldFunctionPointer(BLangInvocation iExpr) {
        BType type = checkExpr(iExpr.expr, this.env);
        if (type == symTable.semanticError) {
            return false;
        }
        BSymbol funcSymbol = symResolver.resolveStructField(iExpr.pos, env, names.fromIdNode(iExpr.name), type.tsymbol);
        if (funcSymbol == symTable.notFoundSymbol) {
            return false;
        }
        iExpr.symbol = funcSymbol;
        iExpr.type = ((BInvokableSymbol) funcSymbol).retType;
        checkInvocationParamAndReturnType(iExpr);
        iExpr.functionPointerInvocation = true;
        return true;
    }

    public void visit(BLangTypeInit cIExpr) {
        if ((expType.tag == TypeTags.ANY && cIExpr.userDefinedType == null) || expType.tag == TypeTags.RECORD) {
            dlog.error(cIExpr.pos, DiagnosticCode.INVALID_TYPE_NEW_LITERAL, expType);
            resultType = symTable.semanticError;
            return;
        }

        BType actualType;
        if (cIExpr.userDefinedType != null) {
            actualType = symResolver.resolveTypeNode(cIExpr.userDefinedType, env);
        } else {
            actualType = expType;
        }

        if (actualType == symTable.semanticError) {
            //TODO dlog error?
            resultType = symTable.semanticError;
            return;
        }

        switch (actualType.tag) {
            case TypeTags.OBJECT:
                if ((actualType.tsymbol.flags & Flags.ABSTRACT) == Flags.ABSTRACT) {
                    dlog.error(cIExpr.pos, DiagnosticCode.CANNOT_INITIALIZE_ABSTRACT_OBJECT,
                               actualType.tsymbol);
                    cIExpr.initInvocation.argExprs.forEach(expr -> checkExpr(expr, env, symTable.noType));
                    resultType = symTable.semanticError;
                    return;
                }

                if (((BObjectTypeSymbol) actualType.tsymbol).initializerFunc != null) {
                    cIExpr.initInvocation.symbol = ((BObjectTypeSymbol) actualType.tsymbol).initializerFunc.symbol;
                    checkInvocationParam(cIExpr.initInvocation);
                    cIExpr.initInvocation.type = ((BInvokableSymbol) cIExpr.initInvocation.symbol).retType;
                } else {
                    // If the initializerFunc is null then this is a default constructor invocation. Hence should not
                    // pass any arguments.
                    if (!isValidInitInvocation(cIExpr, (BObjectType) actualType)) {
                        return;
                    }
                }
                break;
            case TypeTags.STREAM:
                if (cIExpr.initInvocation.argExprs.size() != 1) {
                    dlog.error(cIExpr.pos, DiagnosticCode.INVALID_STREAM_CONSTRUCTOR, cIExpr.initInvocation.name);
                    resultType = symTable.semanticError;
                    return;
                }

                BStreamType actualStreamType = (BStreamType) actualType;
                if (actualStreamType.error != null) {
                    BType error = actualStreamType.error;
                    if (!types.containsErrorType(error)) {
                        dlog.error(cIExpr.pos, DiagnosticCode.ERROR_TYPE_EXPECTED, error.toString());
                        resultType = symTable.semanticError;
                        return;
                    }
                }

                BLangExpression iteratorExpr = cIExpr.initInvocation.argExprs.get(0);
                BType constructType = checkExpr(iteratorExpr, env, symTable.noType);
                BUnionType nextReturnType = types.getVarTypeFromIteratorFuncReturnType(constructType);
                BUnionType expectedReturnType = createNextReturnType(cIExpr.pos, (BStreamType) actualType);
                if (nextReturnType == null) {
                    dlog.error(iteratorExpr.pos, DiagnosticCode.MISSING_REQUIRED_METHOD_NEXT,
                            constructType, expectedReturnType);
                    resultType = symTable.semanticError;
                    return;
                }

                types.checkType(iteratorExpr.pos, nextReturnType, expectedReturnType,
                        DiagnosticCode.INCOMPATIBLE_TYPES);
                resultType = actualType;
                return;
            case TypeTags.UNION:
                List<BType> matchingMembers = findMembersWithMatchingInitFunc(cIExpr, (BUnionType) actualType);
                BType matchedType = getMatchingType(matchingMembers, cIExpr, actualType);
                cIExpr.initInvocation.type = symTable.nilType;

                if (matchedType.tag == TypeTags.OBJECT) {
                    if (((BObjectTypeSymbol) matchedType.tsymbol).initializerFunc != null) {
                        cIExpr.initInvocation.symbol = ((BObjectTypeSymbol) matchedType.tsymbol).initializerFunc.symbol;
                        checkInvocationParam(cIExpr.initInvocation);
                        cIExpr.initInvocation.type = ((BInvokableSymbol) cIExpr.initInvocation.symbol).retType;
                        actualType = matchedType;
                        break;
                    } else {
                        if (!isValidInitInvocation(cIExpr, (BObjectType) matchedType)) {
                            return;
                        }
                    }
                }
                types.checkType(cIExpr, matchedType, expType);
                cIExpr.type = matchedType;
                resultType = matchedType;
                return;
            default:
                dlog.error(cIExpr.pos, DiagnosticCode.CANNOT_INFER_OBJECT_TYPE_FROM_LHS, actualType);
                resultType = symTable.semanticError;
                return;
        }

        if (cIExpr.initInvocation.type == null) {
            cIExpr.initInvocation.type = symTable.nilType;
        }
        BType actualTypeInitType = getObjectConstructorReturnType(actualType, cIExpr.initInvocation.type);
        resultType = types.checkType(cIExpr, actualTypeInitType, expType);
    }

    private BUnionType createNextReturnType(DiagnosticPos pos, BStreamType streamType) {
        BRecordType recordType = new BRecordType(null);
        recordType.restFieldType = symTable.noType;
        recordType.sealed = true;

        Name fieldName = Names.VALUE;
        BField field = new BField(fieldName, pos, new BVarSymbol(Flags.PUBLIC,
                fieldName, env.enclPkg.packageID, streamType.constraint, env.scope.owner));
        field.type = streamType.constraint;
        recordType.fields.add(field);

        recordType.tsymbol = Symbols.createRecordSymbol(0, Names.EMPTY, env.enclPkg.packageID,
                recordType, env.scope.owner);
        recordType.tsymbol.scope = new Scope(env.scope.owner);
        recordType.tsymbol.scope.define(fieldName, field.symbol);

        LinkedHashSet<BType> retTypeMembers = new LinkedHashSet<>();
        retTypeMembers.add(recordType);
        if (streamType.error != null) {
            retTypeMembers.add(streamType.error);
        }
        retTypeMembers.add(symTable.nilType);

        BUnionType unionType = BUnionType.create(null, retTypeMembers);
        unionType.tsymbol = Symbols.createTypeSymbol(SymTag.UNION_TYPE, 0, Names.EMPTY,
                env.enclPkg.symbol.pkgID, unionType, env.scope.owner);

        return unionType;
    }

    private boolean isValidInitInvocation(BLangTypeInit cIExpr, BObjectType objType) {

        if (!cIExpr.initInvocation.argExprs.isEmpty()
                && ((BObjectTypeSymbol) objType.tsymbol).initializerFunc == null) {
            dlog.error(cIExpr.pos, DiagnosticCode.TOO_MANY_ARGS_FUNC_CALL,
                       cIExpr.initInvocation.exprSymbol);
            cIExpr.initInvocation.argExprs.forEach(expr -> checkExpr(expr, env, symTable.noType));
            resultType = symTable.semanticError;
            return false;
        }
        return true;
    }

    private BType getObjectConstructorReturnType(BType objType, BType initRetType) {
        if (initRetType.tag == TypeTags.UNION) {
            LinkedHashSet<BType> retTypeMembers = new LinkedHashSet<>();
            retTypeMembers.add(objType);

            retTypeMembers.addAll(((BUnionType) initRetType).getMemberTypes());
            retTypeMembers.remove(symTable.nilType);

            BUnionType unionType = BUnionType.create(null, retTypeMembers);
            unionType.tsymbol = Symbols.createTypeSymbol(SymTag.UNION_TYPE, 0,
                                                         Names.EMPTY, env.enclPkg.symbol.pkgID, unionType,
                                                         env.scope.owner);
            return unionType;
        } else if (initRetType.tag == TypeTags.NIL) {
            return objType;
        }
        return symTable.semanticError;
    }

    private List<BType> findMembersWithMatchingInitFunc(BLangTypeInit cIExpr, BUnionType lhsUnionType) {
        boolean containsSingleObject = lhsUnionType.getMemberTypes().stream()
                .filter(x -> x.tag == TypeTags.OBJECT)
                .count() == 1;

        List<BType> matchingLhsMemberTypes = new ArrayList<>();
        for (BType memberType : lhsUnionType.getMemberTypes()) {
            if (memberType.tag != TypeTags.OBJECT) {
                // member is not an object.
                continue;
            }
            if ((memberType.tsymbol.flags & Flags.ABSTRACT) == Flags.ABSTRACT) {
                dlog.error(cIExpr.pos, DiagnosticCode.CANNOT_INITIALIZE_ABSTRACT_OBJECT,
                           lhsUnionType.tsymbol);
            }

            if (containsSingleObject) {
                return Collections.singletonList(memberType);
            }

            BAttachedFunction initializerFunc = ((BObjectTypeSymbol) memberType.tsymbol).initializerFunc;
            if (isArgsMatchesFunction(cIExpr.argsExpr, initializerFunc)) {
                matchingLhsMemberTypes.add(memberType);
            }
        }
        return matchingLhsMemberTypes;
    }

    private BType getMatchingType(List<BType> matchingLhsMembers, BLangTypeInit cIExpr, BType lhsUnion) {
        if (matchingLhsMembers.isEmpty()) {
            // No union type member found which matches with initializer expression.
            dlog.error(cIExpr.pos, DiagnosticCode.CANNOT_INFER_OBJECT_TYPE_FROM_LHS, lhsUnion);
            resultType = symTable.semanticError;
            return symTable.semanticError;
        } else if (matchingLhsMembers.size() == 1) {
            // We have a correct match.
            return matchingLhsMembers.get(0).tsymbol.type;
        } else {
            // Multiple matches found.
            dlog.error(cIExpr.pos, DiagnosticCode.AMBIGUOUS_TYPES, lhsUnion);
            resultType = symTable.semanticError;
            return symTable.semanticError;
        }
    }

    private boolean isArgsMatchesFunction(List<BLangExpression> invocationArguments, BAttachedFunction function) {
        invocationArguments.forEach(expr -> checkExpr(expr, env, symTable.noType));

        if (function == null) {
            return invocationArguments.isEmpty();
        }

        if (function.symbol.params.isEmpty() && invocationArguments.isEmpty()) {
            return true;
        }

        List<BLangNamedArgsExpression> namedArgs = new ArrayList<>();
        List<BLangExpression> positionalArgs = new ArrayList<>();
        for (BLangExpression argument : invocationArguments) {
            if (argument.getKind() == NodeKind.NAMED_ARGS_EXPR) {
                namedArgs.add((BLangNamedArgsExpression) argument);
            } else {
                positionalArgs.add(argument);
            }
        }

        List<BVarSymbol> requiredParams = function.symbol.params.stream()
                .filter(param -> !param.defaultableParam)
                .collect(Collectors.toList());
        // Given named and positional arguments are less than required parameters.
        if (requiredParams.size() > invocationArguments.size()) {
            return false;
        }

        List<BVarSymbol> defaultableParams = function.symbol.params.stream()
                .filter(param -> param.defaultableParam)
                .collect(Collectors.toList());

        int givenRequiredParamCount = 0;
        for (int i = 0; i < positionalArgs.size(); i++) {
            if (function.symbol.params.size() > i) {
                givenRequiredParamCount++;
                BVarSymbol functionParam = function.symbol.params.get(i);
                // check the type compatibility of positional args against function params.
                if (!types.isAssignable(positionalArgs.get(i).type, functionParam.type)) {
                    return false;
                }
                requiredParams.remove(functionParam);
                defaultableParams.remove(functionParam);
                continue;
            }

            if (function.symbol.restParam != null) {
                BType restParamType = ((BArrayType) function.symbol.restParam.type).eType;
                if (!types.isAssignable(positionalArgs.get(i).type, restParamType)) {
                    return false;
                }
                continue;
            }

            // additional positional args given for function with no rest param
            return false;
        }

        for (BLangNamedArgsExpression namedArg : namedArgs) {
            boolean foundNamedArg = false;
            // check the type compatibility of named args against function params.
            List<BVarSymbol> params = function.symbol.params;
            for (int i = givenRequiredParamCount; i < params.size(); i++) {
                BVarSymbol functionParam = params.get(i);
                if (!namedArg.name.value.equals(functionParam.name.value)) {
                    continue;
                }
                foundNamedArg = true;
                BType namedArgExprType = checkExpr(namedArg.expr, env);
                if (!types.isAssignable(functionParam.type, namedArgExprType)) {
                    // Name matched, type mismatched.
                    return false;
                }
                requiredParams.remove(functionParam);
                defaultableParams.remove(functionParam);
            }
            if (!foundNamedArg) {
                return false;
            }
        }

        // all required params are not given by positional or named args.
        return requiredParams.size() <= 0;
    }

    public void visit(BLangWaitForAllExpr waitForAllExpr) {
        switch (expType.tag) {
            case TypeTags.RECORD:
                checkTypesForRecords(waitForAllExpr);
                break;
            case TypeTags.MAP:
                checkTypesForMap(waitForAllExpr.keyValuePairs, ((BMapType) expType).constraint);
                LinkedHashSet<BType> memberTypesForMap = collectWaitExprTypes(waitForAllExpr.keyValuePairs);
                if (memberTypesForMap.size() == 1) {
                    resultType = new BMapType(TypeTags.MAP,
                            memberTypesForMap.iterator().next(), symTable.mapType.tsymbol);
                    break;
                }
                BUnionType constraintTypeForMap = BUnionType.create(null, memberTypesForMap);
                resultType = new BMapType(TypeTags.MAP, constraintTypeForMap, symTable.mapType.tsymbol);
                break;
            case TypeTags.NONE:
            case TypeTags.ANY:
                checkTypesForMap(waitForAllExpr.keyValuePairs, expType);
                LinkedHashSet<BType> memberTypes = collectWaitExprTypes(waitForAllExpr.keyValuePairs);
                if (memberTypes.size() == 1) {
                    resultType = new BMapType(TypeTags.MAP, memberTypes.iterator().next(), symTable.mapType.tsymbol);
                    break;
                }
                BUnionType constraintType = BUnionType.create(null, memberTypes);
                resultType = new BMapType(TypeTags.MAP, constraintType, symTable.mapType.tsymbol);
                break;
            default:
                dlog.error(waitForAllExpr.pos, DiagnosticCode.INCOMPATIBLE_TYPES, expType,
                           getWaitForAllExprReturnType(waitForAllExpr.keyValuePairs));
                resultType = symTable.semanticError;
                break;
        }
        waitForAllExpr.type = resultType;

        if (resultType != null && resultType != symTable.semanticError) {
            types.setImplicitCastExpr(waitForAllExpr, waitForAllExpr.type, expType);
        }
    }

    private BRecordType getWaitForAllExprReturnType(List<BLangWaitForAllExpr.BLangWaitKeyValue> keyVals) {
        BRecordType retType = new BRecordType(null);
        
        for (BLangWaitForAllExpr.BLangWaitKeyValue keyVal : keyVals) {
            BLangIdentifier fieldName;
            if (keyVal.valueExpr == null || keyVal.valueExpr.getKind() != NodeKind.SIMPLE_VARIABLE_REF) {
                fieldName = keyVal.key;
            } else {
                fieldName = ((BLangSimpleVarRef) keyVal.valueExpr).variableName;
            }

            BSymbol symbol = symResolver.lookupSymbolInMainSpace(env, names.fromIdNode(fieldName));
            BType fieldType = symbol.type.tag == TypeTags.FUTURE ? ((BFutureType) symbol.type).constraint : symbol.type;
            BField field = new BField(names.fromIdNode(keyVal.key), null,
                                      new BVarSymbol(0, names.fromIdNode(keyVal.key), env.enclPkg.packageID,
                                                     fieldType, null));
            retType.fields.add(field);
        }

        retType.restFieldType = symTable.noType;
        retType.sealed = true;
        retType.tsymbol = Symbols.createRecordSymbol(0, Names.EMPTY, env.enclPkg.packageID, retType, null);
        return retType;
    }

    private LinkedHashSet<BType> collectWaitExprTypes(List<BLangWaitForAllExpr.BLangWaitKeyValue> keyVals) {
        LinkedHashSet<BType> memberTypes = new LinkedHashSet<>();
        for (BLangWaitForAllExpr.BLangWaitKeyValue keyVal : keyVals) {
            BType bType = keyVal.keyExpr != null ? keyVal.keyExpr.type : keyVal.valueExpr.type;
            if (bType.tag == TypeTags.FUTURE) {
                memberTypes.add(((BFutureType) bType).constraint);
            } else {
                memberTypes.add(bType);
            }
        }
        return memberTypes;
    }

    private void checkTypesForMap(List<BLangWaitForAllExpr.BLangWaitKeyValue> keyValuePairs, BType expType) {
        keyValuePairs.forEach(keyVal -> checkWaitKeyValExpr(keyVal, expType));
    }

    private void checkTypesForRecords(BLangWaitForAllExpr waitExpr) {
        List<BLangWaitForAllExpr.BLangWaitKeyValue> rhsFields = waitExpr.getKeyValuePairs();
        Map<String, BType> lhsFields = new HashMap<>();
        ((BRecordType) expType).getFields().forEach(field -> lhsFields.put(field.name.value, field.type));

        // check if the record is sealed, if so check if the fields in wait collection is more than the fields expected
        // by the lhs record
        if (((BRecordType) expType).sealed && rhsFields.size() > lhsFields.size()) {
            dlog.error(waitExpr.pos, DiagnosticCode.INCOMPATIBLE_TYPES, expType,
                       getWaitForAllExprReturnType(waitExpr.keyValuePairs));
            resultType = symTable.semanticError;
            return;
        }

        for (BLangWaitForAllExpr.BLangWaitKeyValue keyVal : rhsFields) {
            String key = keyVal.key.value;
            if (!lhsFields.containsKey(key)) {
                // Check if the field is sealed if so you cannot have dynamic fields
                if (((BRecordType) expType).sealed) {
                    dlog.error(waitExpr.pos, DiagnosticCode.INVALID_FIELD_NAME_RECORD_LITERAL, key,
                               expType);
                    resultType = symTable.semanticError;
                } else {
                    // Else if the record is an open record, then check if the rest field type matches the expression
                    BType restFieldType = ((BRecordType) expType).restFieldType;
                    checkWaitKeyValExpr(keyVal, restFieldType);
                }
            } else {
                checkWaitKeyValExpr(keyVal, lhsFields.get(key));
            }
        }
        // If the record literal is of record type and types are validated for the fields, check if there are any
        // required fields missing.
        checkMissingReqFieldsForWait(((BRecordType) expType), rhsFields, waitExpr.pos);

        if (symTable.semanticError != resultType) {
            resultType = expType;
        }
    }

    private void checkMissingReqFieldsForWait(BRecordType type, List<BLangWaitForAllExpr.BLangWaitKeyValue> keyValPairs,
                                              DiagnosticPos pos) {
        type.fields.forEach(field -> {
            // Check if `field` is explicitly assigned a value in the record literal
            boolean hasField = keyValPairs.stream().anyMatch(keyVal -> field.name.value.equals(keyVal.key.value));

            // If a required field is missing, it's a compile error
            if (!hasField && Symbols.isFlagOn(field.symbol.flags, Flags.REQUIRED)) {
                dlog.error(pos, DiagnosticCode.MISSING_REQUIRED_RECORD_FIELD, field.name);
            }
        });
    }

    private void checkWaitKeyValExpr(BLangWaitForAllExpr.BLangWaitKeyValue keyVal, BType type) {
        BLangExpression expr;
        if (keyVal.keyExpr != null) {
            BSymbol symbol = symResolver.lookupSymbolInMainSpace(env, names.fromIdNode
                    (((BLangSimpleVarRef) keyVal.keyExpr).variableName));
            keyVal.keyExpr.type = symbol.type;
            expr = keyVal.keyExpr;
        } else {
            expr = keyVal.valueExpr;
        }
        BFutureType futureType = new BFutureType(TypeTags.FUTURE, type, null);
        checkExpr(expr, env, futureType);
    }

    public void visit(BLangTernaryExpr ternaryExpr) {
        BType condExprType = checkExpr(ternaryExpr.expr, env, this.symTable.booleanType);

        SymbolEnv thenEnv = typeNarrower.evaluateTruth(ternaryExpr.expr, ternaryExpr.thenExpr, env);
        BType thenType = checkExpr(ternaryExpr.thenExpr, thenEnv, expType);

        SymbolEnv elseEnv = typeNarrower.evaluateFalsity(ternaryExpr.expr, ternaryExpr.elseExpr, env);
        BType elseType = checkExpr(ternaryExpr.elseExpr, elseEnv, expType);

        if (condExprType == symTable.semanticError || thenType == symTable.semanticError ||
                elseType == symTable.semanticError) {
            resultType = symTable.semanticError;
        } else if (expType == symTable.noType) {
            if (types.isAssignable(elseType, thenType)) {
                resultType = thenType;
            } else if (types.isAssignable(thenType, elseType)) {
                resultType = elseType;
            } else {
                dlog.error(ternaryExpr.pos, DiagnosticCode.INCOMPATIBLE_TYPES, thenType, elseType);
                resultType = symTable.semanticError;
            }
        } else {
            resultType = expType;
        }
    }

    public void visit(BLangWaitExpr waitExpr) {
        expType = new BFutureType(TypeTags.FUTURE, expType, null);
        checkExpr(waitExpr.getExpression(), env, expType);
        // Handle union types in lhs
        if (resultType.tag == TypeTags.UNION) {
            LinkedHashSet<BType> memberTypes = collectMemberTypes((BUnionType) resultType, new LinkedHashSet<>());
            if (memberTypes.size() == 1) {
                resultType = memberTypes.toArray(new BType[0])[0];
            } else {
                resultType = BUnionType.create(null, memberTypes);
            }
        } else if (resultType != symTable.semanticError) {
            // Handle other types except for semantic errors
            resultType = ((BFutureType) resultType).constraint;
        }
        waitExpr.type = resultType;

        if (resultType != null && resultType != symTable.semanticError) {
            types.setImplicitCastExpr(waitExpr, waitExpr.type, ((BFutureType) expType).constraint);
        }
    }

    private LinkedHashSet<BType> collectMemberTypes(BUnionType unionType, LinkedHashSet<BType> memberTypes) {
        for (BType memberType : unionType.getMemberTypes()) {
            if (memberType.tag == TypeTags.FUTURE) {
                memberTypes.add(((BFutureType) memberType).constraint);
            } else {
                memberTypes.add(memberType);
            }
        }
        return memberTypes;
    }

    @Override
    public void visit(BLangTrapExpr trapExpr) {
        boolean firstVisit = trapExpr.expr.type == null;
        BType actualType;
        BType exprType = checkExpr(trapExpr.expr, env, expType);
        boolean definedWithVar = expType == symTable.noType;

        if (trapExpr.expr.getKind() == NodeKind.WORKER_RECEIVE) {
            if (firstVisit) {
                isTypeChecked = false;
                resultType = expType;
                return;
            } else {
                expType = trapExpr.type;
                exprType = trapExpr.expr.type;
            }
        }

        if (expType == symTable.semanticError || exprType == symTable.semanticError) {
            actualType = symTable.semanticError;
        } else {
            LinkedHashSet<BType> resultTypes = new LinkedHashSet<>();
            if (exprType.tag == TypeTags.UNION) {
                resultTypes.addAll(((BUnionType) exprType).getMemberTypes());
            } else {
                resultTypes.add(exprType);
            }
            resultTypes.add(symTable.errorType);
            actualType = BUnionType.create(null, resultTypes);
        }

        resultType = types.checkType(trapExpr, actualType, expType);
        if (definedWithVar && resultType != null && resultType != symTable.semanticError) {
            types.setImplicitCastExpr(trapExpr.expr, trapExpr.expr.type, resultType);
        }
    }

    public void visit(BLangBinaryExpr binaryExpr) {
        // Bitwise operator should be applied for the future types in the wait expression
        if (expType.tag == TypeTags.FUTURE && binaryExpr.opKind == OperatorKind.BITWISE_OR) {
            BType lhsResultType = checkExpr(binaryExpr.lhsExpr, env, expType);
            BType rhsResultType = checkExpr(binaryExpr.rhsExpr, env, expType);
            // Return if both or atleast one of lhs and rhs types are errors
            if (lhsResultType == symTable.semanticError || rhsResultType == symTable.semanticError) {
                resultType = symTable.semanticError;
                return;
            }
            resultType = BUnionType.create(null, lhsResultType, rhsResultType);
            return;
        }

        checkDecimalCompatibilityForBinaryArithmeticOverLiteralValues(binaryExpr);

        SymbolEnv rhsExprEnv;
        BType lhsType = checkExpr(binaryExpr.lhsExpr, env);
        if (binaryExpr.opKind == OperatorKind.AND) {
            rhsExprEnv = typeNarrower.evaluateTruth(binaryExpr.lhsExpr, binaryExpr.rhsExpr, env);
        } else if (binaryExpr.opKind == OperatorKind.OR) {
            rhsExprEnv = typeNarrower.evaluateFalsity(binaryExpr.lhsExpr, binaryExpr.rhsExpr, env);
        } else {
            rhsExprEnv = env;
        }

        BType rhsType = checkExpr(binaryExpr.rhsExpr, rhsExprEnv);

        // Set error type as the actual type.
        BType actualType = symTable.semanticError;

        // Look up operator symbol if both rhs and lhs types are error types
        if (lhsType != symTable.semanticError && rhsType != symTable.semanticError) {
            BSymbol opSymbol = symResolver.resolveBinaryOperator(binaryExpr.opKind, lhsType, rhsType);

            if (opSymbol == symTable.notFoundSymbol) {
                opSymbol = symResolver.getBinaryEqualityForTypeSets(binaryExpr.opKind, lhsType, rhsType, binaryExpr);
            }

            if (opSymbol == symTable.notFoundSymbol) {
                dlog.error(binaryExpr.pos, DiagnosticCode.BINARY_OP_INCOMPATIBLE_TYPES, binaryExpr.opKind,
                           lhsType, rhsType);
            } else {
                if ((binaryExpr.opKind == OperatorKind.EQUAL || binaryExpr.opKind == OperatorKind.NOT_EQUAL) &&
                        (couldHoldTableValues(lhsType, new ArrayList<>()) &&
                                 couldHoldTableValues(rhsType, new ArrayList<>()))) {
                    dlog.error(binaryExpr.pos, DiagnosticCode.EQUALITY_NOT_YET_SUPPORTED, TABLE_TNAME);
                }

                binaryExpr.opSymbol = (BOperatorSymbol) opSymbol;
                actualType = opSymbol.type.getReturnType();
            }
        }

        resultType = types.checkType(binaryExpr, actualType, expType);
    }

    private void checkDecimalCompatibilityForBinaryArithmeticOverLiteralValues(BLangBinaryExpr binaryExpr) {
        if (expType.tag != TypeTags.DECIMAL) {
            return;
        }

        switch (binaryExpr.opKind) {
            case ADD:
            case SUB:
            case MUL:
            case DIV:
                checkExpr(binaryExpr.lhsExpr, env, expType);
                checkExpr(binaryExpr.rhsExpr, env, expType);
                break;
            default:
                break;
        }
    }

    public void visit(BLangElvisExpr elvisExpr) {
        BType lhsType = checkExpr(elvisExpr.lhsExpr, env);
        BType actualType = symTable.semanticError;
        if (lhsType != symTable.semanticError) {
            if (lhsType.tag == TypeTags.UNION && lhsType.isNullable()) {
                BUnionType unionType = (BUnionType) lhsType;
                LinkedHashSet<BType> memberTypes = unionType.getMemberTypes().stream()
                        .filter(type -> type.tag != TypeTags.NIL)
                        .collect(Collectors.toCollection(LinkedHashSet::new));

                if (memberTypes.size() == 1) {
                    actualType = memberTypes.toArray(new BType[0])[0];
                } else {
                    actualType = BUnionType.create(null, memberTypes);
                }
            } else {
                dlog.error(elvisExpr.pos, DiagnosticCode.OPERATOR_NOT_SUPPORTED, OperatorKind.ELVIS,
                           lhsType);
            }
        }
        BType rhsReturnType = checkExpr(elvisExpr.rhsExpr, env, expType);
        BType lhsReturnType = types.checkType(elvisExpr.lhsExpr.pos, actualType, expType,
                DiagnosticCode.INCOMPATIBLE_TYPES);
        if (rhsReturnType == symTable.semanticError || lhsReturnType == symTable.semanticError) {
            resultType = symTable.semanticError;
        } else if (expType == symTable.noType) {
            if (types.isSameType(rhsReturnType, lhsReturnType)) {
                resultType = lhsReturnType;
            } else {
                dlog.error(elvisExpr.rhsExpr.pos, DiagnosticCode.INCOMPATIBLE_TYPES, lhsReturnType,
                           rhsReturnType);
                resultType = symTable.semanticError;
            }
        } else {
            resultType = expType;
        }
    }

    @Override
    public void visit(BLangGroupExpr groupExpr) {
        resultType = checkExpr(groupExpr.expression, env, expType);
    }

    public void visit(BLangTypedescExpr accessExpr) {
        accessExpr.resolvedType = symResolver.resolveTypeNode(accessExpr.typeNode, env);
        int resolveTypeTag = accessExpr.resolvedType.tag;
        final BType actualType;

        if (resolveTypeTag != TypeTags.TYPEDESC && resolveTypeTag != TypeTags.NONE) {
            actualType = new BTypedescType(accessExpr.resolvedType, null);
        } else {
            actualType = accessExpr.resolvedType;
        }
        resultType = types.checkType(accessExpr, actualType, expType);
    }

    public void visit(BLangUnaryExpr unaryExpr) {
        BType exprType;
        BType actualType = symTable.semanticError;
        if (OperatorKind.UNTAINT.equals(unaryExpr.operator)) {
            exprType = checkExpr(unaryExpr.expr, env);
            if (exprType != symTable.semanticError) {
                actualType = exprType;
            }
        } else if (OperatorKind.TYPEOF.equals(unaryExpr.operator)) {
            exprType = checkExpr(unaryExpr.expr, env);
            if (exprType != symTable.semanticError) {
                actualType = new BTypedescType(exprType, null);
            }
        } else {
            exprType = OperatorKind.ADD.equals(unaryExpr.operator) ? checkExpr(unaryExpr.expr, env, expType) :
                    checkExpr(unaryExpr.expr, env);
            if (exprType != symTable.semanticError) {
                BSymbol symbol = symResolver.resolveUnaryOperator(unaryExpr.pos, unaryExpr.operator, exprType);
                if (symbol == symTable.notFoundSymbol) {
                    dlog.error(unaryExpr.pos, DiagnosticCode.UNARY_OP_INCOMPATIBLE_TYPES,
                               unaryExpr.operator, exprType);
                } else {
                    unaryExpr.opSymbol = (BOperatorSymbol) symbol;
                    actualType = symbol.type.getReturnType();
                }
            }
        }

        resultType = types.checkType(unaryExpr, actualType, expType);
    }

    public void visit(BLangTypeConversionExpr conversionExpr) {
        // Set error type as the actual type.
        BType actualType = symTable.semanticError;

        // Annotation such as <@untainted [T]>, where T is not provided,
        // it's merely a annotation on contextually expected type.
        if (conversionExpr.typeNode == null && !conversionExpr.annAttachments.isEmpty()) {
            BType expType = checkExpr(conversionExpr.expr, env, this.expType);
            resultType = expType;
            return;
        }

        BType targetType = symResolver.resolveTypeNode(conversionExpr.typeNode, env);
        conversionExpr.targetType = targetType;
        BType expType = requireTypeInference(conversionExpr.expr) ? targetType : symTable.noType;
        BType sourceType = checkExpr(conversionExpr.expr, env, expType);

        if (types.isTypeCastable(conversionExpr.expr, sourceType, targetType)) {
            // We reach this block only if the cast is valid, so we set the target type as the actual type.
            actualType = targetType;
        } else {
            dlog.error(conversionExpr.pos, DiagnosticCode.INCOMPATIBLE_TYPES_CAST, sourceType, targetType);
        }
        resultType = types.checkType(conversionExpr, actualType, this.expType);
    }

    @Override
    public void visit(BLangLambdaFunction bLangLambdaFunction) {
        bLangLambdaFunction.type = bLangLambdaFunction.function.symbol.type;
        // creating a copy of the env to visit the lambda function later
        bLangLambdaFunction.cachedEnv = env.createClone();
        env.enclPkg.lambdaFunctions.add(bLangLambdaFunction);
        resultType = types.checkType(bLangLambdaFunction, bLangLambdaFunction.type, expType);
    }

    @Override
    public void visit(BLangArrowFunction bLangArrowFunction) {
        BType expectedType = expType;
        if (expectedType.tag == TypeTags.UNION) {
            BUnionType unionType = (BUnionType) expectedType;
            BType invokableType = unionType.getMemberTypes().stream().filter(type -> type.tag == TypeTags.INVOKABLE)
                    .collect(Collectors.collectingAndThen(Collectors.toList(), list -> {
                                if (list.size() != 1) {
                                    return null;
                                }
                                return list.get(0);
                            }
                    ));

            if (invokableType != null) {
                expectedType = invokableType;
            }
        }
        if (expectedType.tag != TypeTags.INVOKABLE) {
            dlog.error(bLangArrowFunction.pos,
                       DiagnosticCode.ARROW_EXPRESSION_CANNOT_INFER_TYPE_FROM_LHS);
            resultType = symTable.semanticError;
            return;
        }

        BInvokableType expectedInvocation = (BInvokableType) expectedType;
        populateArrowExprParamTypes(bLangArrowFunction, expectedInvocation.paramTypes);
        bLangArrowFunction.body.expr.type = populateArrowExprReturn(bLangArrowFunction, expectedInvocation.retType);
        // if function return type is none, assign the inferred return type
        if (expectedInvocation.retType.tag == TypeTags.NONE) {
            expectedInvocation.retType = bLangArrowFunction.body.expr.type;
        }
        resultType = bLangArrowFunction.funcType = expectedInvocation;
    }

    public void visit(BLangXMLQName bLangXMLQName) {
        String prefix = bLangXMLQName.prefix.value;
        resultType = types.checkType(bLangXMLQName, symTable.stringType, expType);
        // TODO: check isLHS

        if (env.node.getKind() == NodeKind.XML_ATTRIBUTE && prefix.isEmpty()
                && bLangXMLQName.localname.value.equals(XMLConstants.XMLNS_ATTRIBUTE)) {
            ((BLangXMLAttribute) env.node).isNamespaceDeclr = true;
            return;
        }

        if (env.node.getKind() == NodeKind.XML_ATTRIBUTE && prefix.equals(XMLConstants.XMLNS_ATTRIBUTE)) {
            ((BLangXMLAttribute) env.node).isNamespaceDeclr = true;
            return;
        }

        if (prefix.equals(XMLConstants.XMLNS_ATTRIBUTE)) {
            dlog.error(bLangXMLQName.pos, DiagnosticCode.INVALID_NAMESPACE_PREFIX, prefix);
            bLangXMLQName.type = symTable.semanticError;
            return;
        }

        BSymbol xmlnsSymbol = symResolver.lookupSymbolInPrefixSpace(env, names.fromIdNode(bLangXMLQName.prefix));
        if (prefix.isEmpty() && xmlnsSymbol == symTable.notFoundSymbol) {
            return;
        }

        if (!prefix.isEmpty() && xmlnsSymbol == symTable.notFoundSymbol) {
            dlog.error(bLangXMLQName.pos, DiagnosticCode.UNDEFINED_SYMBOL, prefix);
            bLangXMLQName.type = symTable.semanticError;
            return;
        }
        bLangXMLQName.namespaceURI = ((BXMLNSSymbol) xmlnsSymbol).namespaceURI;
        bLangXMLQName.nsSymbol = (BXMLNSSymbol) xmlnsSymbol;
    }

    public void visit(BLangXMLAttribute bLangXMLAttribute) {
        SymbolEnv xmlAttributeEnv = SymbolEnv.getXMLAttributeEnv(bLangXMLAttribute, env);

        // check attribute name
        checkExpr(bLangXMLAttribute.name, xmlAttributeEnv, symTable.stringType);

        // check attribute value
        checkExpr(bLangXMLAttribute.value, xmlAttributeEnv, symTable.stringType);

        symbolEnter.defineNode(bLangXMLAttribute, env);
    }

    public void visit(BLangXMLElementLiteral bLangXMLElementLiteral) {
        SymbolEnv xmlElementEnv = SymbolEnv.getXMLElementEnv(bLangXMLElementLiteral, env);

        // Keep track of used namespace prefixes in this element and only add namespace attr for those used ones.
        Set<String> usedPrefixes = new HashSet<>();
        BLangIdentifier elemNamePrefix = ((BLangXMLQName) bLangXMLElementLiteral.startTagName).prefix;
        if (elemNamePrefix != null && !elemNamePrefix.value.isEmpty()) {
            usedPrefixes.add(elemNamePrefix.value);
        }

        // Visit in-line namespace declarations and define the namespace.
        for (BLangXMLAttribute attribute : bLangXMLElementLiteral.attributes) {
            if (attribute.name.getKind() == NodeKind.XML_QNAME && isXmlNamespaceAttribute(attribute)) {
                BLangXMLQuotedString value = attribute.value;
                if (value.getKind() == NodeKind.XML_QUOTED_STRING && value.textFragments.size() > 1) {
                    dlog.error(value.pos, DiagnosticCode.INVALID_XML_NS_INTERPOLATION);
                }
                checkExpr(attribute, xmlElementEnv, symTable.noType);
            }
            BLangIdentifier prefix = ((BLangXMLQName) attribute.name).prefix;
            if (prefix != null && !prefix.value.isEmpty()) {
                usedPrefixes.add(prefix.value);
            }
        }

        // Visit attributes, this may depend on the namespace defined in previous attribute iteration.
        bLangXMLElementLiteral.attributes.forEach(attribute -> {
            if (!(attribute.name.getKind() == NodeKind.XML_QNAME && isXmlNamespaceAttribute(attribute))) {
                checkExpr(attribute, xmlElementEnv, symTable.noType);
            }
        });

        Map<Name, BXMLNSSymbol> namespaces = symResolver.resolveAllNamespaces(xmlElementEnv);
        Name defaultNs = names.fromString(XMLConstants.DEFAULT_NS_PREFIX);
        if (namespaces.containsKey(defaultNs)) {
            bLangXMLElementLiteral.defaultNsSymbol = namespaces.remove(defaultNs);
        }
        for (Map.Entry<Name, BXMLNSSymbol> nsEntry : namespaces.entrySet()) {
            if (usedPrefixes.contains(nsEntry.getKey().value)) {
                bLangXMLElementLiteral.namespacesInScope.put(nsEntry.getKey(), nsEntry.getValue());
            }
        }

        // Visit the tag names
        validateTags(bLangXMLElementLiteral, xmlElementEnv);

        // Visit the children
        bLangXMLElementLiteral.modifiedChildren =
                concatSimilarKindXMLNodes(bLangXMLElementLiteral.children, xmlElementEnv);
        resultType = types.checkType(bLangXMLElementLiteral, symTable.xmlType, expType);
    }

    private boolean isXmlNamespaceAttribute(BLangXMLAttribute attribute) {
        BLangXMLQName attrName = (BLangXMLQName) attribute.name;
        return (attrName.prefix.value.isEmpty()
                    && attrName.localname.value.equals(XMLConstants.XMLNS_ATTRIBUTE))
                || attrName.prefix.value.equals(XMLConstants.XMLNS_ATTRIBUTE);
    }

    public void visit(BLangXMLTextLiteral bLangXMLTextLiteral) {
        checkStringTemplateExprs(bLangXMLTextLiteral.textFragments, false);
        resultType = types.checkType(bLangXMLTextLiteral, symTable.xmlType, expType);
    }

    public void visit(BLangXMLCommentLiteral bLangXMLCommentLiteral) {
        checkStringTemplateExprs(bLangXMLCommentLiteral.textFragments, false);
        resultType = types.checkType(bLangXMLCommentLiteral, symTable.xmlType, expType);
    }

    public void visit(BLangXMLProcInsLiteral bLangXMLProcInsLiteral) {
        checkExpr(bLangXMLProcInsLiteral.target, env, symTable.stringType);
        checkStringTemplateExprs(bLangXMLProcInsLiteral.dataFragments, false);
        resultType = types.checkType(bLangXMLProcInsLiteral, symTable.xmlType, expType);
    }

    public void visit(BLangXMLQuotedString bLangXMLQuotedString) {
        checkStringTemplateExprs(bLangXMLQuotedString.textFragments, false);
        resultType = types.checkType(bLangXMLQuotedString, symTable.stringType, expType);
    }

    public void visit(BLangXMLAttributeAccess xmlAttributeAccessExpr) {
<<<<<<< HEAD
        BType actualType = symTable.semanticError;

        // First analyze the variable reference expression.
        checkExpr(xmlAttributeAccessExpr.expr, env, symTable.xmlType);

        // Then analyze the index expression.
        BLangExpression indexExpr = xmlAttributeAccessExpr.indexExpr;
        if (indexExpr == null) {
            if (xmlAttributeAccessExpr.lhsVar) {
                dlog.error(xmlAttributeAccessExpr.pos,
                           DiagnosticCode.XML_ATTRIBUTE_MAP_UPDATE_NOT_ALLOWED);
            } else {
                actualType = BUnionType.create(null, symTable.mapStringType, symTable.nilType);
            }
            resultType = types.checkType(xmlAttributeAccessExpr, actualType, expType);
            return;
        }

        checkExpr(indexExpr, env, symTable.stringType);

        if (indexExpr.type.tag == TypeTags.STRING) {
            if (xmlAttributeAccessExpr.lhsVar) {
                actualType = symTable.stringType;
            } else {
                actualType = BUnionType.create(null, symTable.stringType, symTable.nilType);
            }
        }

        xmlAttributeAccessExpr.namespaces.putAll(symResolver.resolveAllNamespaces(env));
        resultType = types.checkType(xmlAttributeAccessExpr, actualType, expType);
=======
        dlog.error(xmlAttributeAccessExpr.pos, DiagnosticCode.DEPRECATED_XML_ATTRIBUTE_ACCESS);
        resultType = symTable.semanticError;
>>>>>>> 15554810
    }

    public void visit(BLangStringTemplateLiteral stringTemplateLiteral) {
        checkStringTemplateExprs(stringTemplateLiteral.exprs, false);
        resultType = types.checkType(stringTemplateLiteral, symTable.stringType, expType);
    }

    @Override
    public void visit(BLangIntRangeExpression intRangeExpression) {
        checkExpr(intRangeExpression.startExpr, env, symTable.intType);
        checkExpr(intRangeExpression.endExpr, env, symTable.intType);
        resultType = new BArrayType(symTable.intType);
    }

    @Override
    public void visit(BLangRestArgsExpression bLangRestArgExpression) {
        resultType = checkExpr(bLangRestArgExpression.expr, env, expType);
    }

    @Override
    public void visit(BLangNamedArgsExpression bLangNamedArgsExpression) {
        resultType = checkExpr(bLangNamedArgsExpression.expr, env, expType);
        bLangNamedArgsExpression.type = bLangNamedArgsExpression.expr.type;
    }

    @Override
    public void visit(BLangMatchExpression bLangMatchExpression) {
        SymbolEnv matchExprEnv = SymbolEnv.createBlockEnv((BLangBlockStmt) TreeBuilder.createBlockNode(), env);
        checkExpr(bLangMatchExpression.expr, matchExprEnv);

        // Type check and resolve patterns and their expressions
        bLangMatchExpression.patternClauses.forEach(pattern -> {
            if (!pattern.variable.name.value.endsWith(Names.IGNORE.value)) {
                symbolEnter.defineNode(pattern.variable, matchExprEnv);
            }
            checkExpr(pattern.expr, matchExprEnv, expType);
            pattern.variable.type = symResolver.resolveTypeNode(pattern.variable.typeNode, matchExprEnv);
        });

        LinkedHashSet<BType> matchExprTypes = getMatchExpressionTypes(bLangMatchExpression);

        BType actualType;
        if (matchExprTypes.contains(symTable.semanticError)) {
            actualType = symTable.semanticError;
        } else if (matchExprTypes.size() == 1) {
            actualType = matchExprTypes.toArray(new BType[0])[0];
        } else {
            actualType = BUnionType.create(null, matchExprTypes);
        }

        resultType = types.checkType(bLangMatchExpression, actualType, expType);
    }

    @Override
    public void visit(BLangCheckedExpr checkedExpr) {
        visitCheckAndCheckPanicExpr(checkedExpr);
    }

    @Override
    public void visit(BLangCheckPanickedExpr checkedExpr) {
        visitCheckAndCheckPanicExpr(checkedExpr);
    }

    @Override
    public void visit(BLangQueryExpr queryExpr) {
        List<? extends FromClauseNode> fromClauseList = queryExpr.fromClauseList;
        List<? extends WhereClauseNode> whereClauseList = queryExpr.whereClauseList;
        List<? extends LetClauseNode> letClauseList = queryExpr.letClausesList;
        SymbolEnv parentEnv = env;
        for (FromClauseNode fromClause : fromClauseList) {
            parentEnv = typeCheckFromClause((BLangFromClause) fromClause, parentEnv);
        }
        for (LetClauseNode letClauseNode : letClauseList) {
            parentEnv = typeCheckLetClause((BLangLetClause) letClauseNode, parentEnv);
        }
        BLangSelectClause selectClause = queryExpr.selectClause;
        SymbolEnv whereEnv = parentEnv;
        for (WhereClauseNode whereClauseNode : whereClauseList) {
            whereEnv = typeCheckWhereClause((BLangWhereClause) whereClauseNode, selectClause, parentEnv);
        }

        BType expSelectType = expType;
        if (expType.tag == TypeTags.ARRAY) {
            expSelectType = ((BArrayType) expType).eType;
        }

        BType selectType = checkExpr(selectClause.expression, whereEnv, expSelectType);

        resultType = selectType == symTable.semanticError ? selectType : new BArrayType(selectType);
    }

    SymbolEnv typeCheckFromClause(BLangFromClause fromClause, SymbolEnv parentEnv) {
        checkExpr(fromClause.collection, parentEnv);

        // Set the type of the foreach node's type node.
        types.setFromClauseTypedBindingPatternType(fromClause);

        SymbolEnv fromClauseEnv = SymbolEnv.createTypeNarrowedEnv(fromClause, parentEnv);
        handleFromClauseVariables(fromClause, fromClauseEnv);

        return fromClauseEnv;
    }

    SymbolEnv typeCheckLetClause(BLangLetClause letClause, SymbolEnv parentEnv) {
        SymbolEnv letClauseEnv = SymbolEnv.createTypeNarrowedEnv(letClause, parentEnv);
        for (BLangLetVariable letVariable : letClause.letVarDeclarations) {
            semanticAnalyzer.analyzeDef((BLangNode) letVariable.definitionNode, letClauseEnv);
        }
        return letClauseEnv;
    }

    private SymbolEnv typeCheckWhereClause(BLangWhereClause whereClause, BLangSelectClause selectClause,
                                   SymbolEnv parentEnv) {
        checkExpr(whereClause.expression, parentEnv, symTable.booleanType);
        BType actualType = whereClause.expression.type;
        if (TypeTags.TUPLE == actualType.tag) {
            dlog.error(whereClause.expression.pos, DiagnosticCode.INCOMPATIBLE_TYPES,
                       symTable.booleanType, actualType);
        }
        return typeNarrower.evaluateTruth(whereClause.expression, selectClause, parentEnv);
    }

    private void handleFromClauseVariables(BLangFromClause fromClause, SymbolEnv blockEnv) {
        if (fromClause.variableDefinitionNode == null) {
            //not-possible
            return;
        }

        BLangVariable variableNode = (BLangVariable) fromClause.variableDefinitionNode.getVariable();
        // Check whether the foreach node's variables are declared with var.
        if (fromClause.isDeclaredWithVar) {
            // If the foreach node's variables are declared with var, type is `varType`.
            semanticAnalyzer.handleDeclaredVarInForeach(variableNode, fromClause.varType, blockEnv);
            return;
        }
        // If the type node is available, we get the type from it.
        BType typeNodeType = symResolver.resolveTypeNode(variableNode.typeNode, blockEnv);
        // Then we need to check whether the RHS type is assignable to LHS type.
        if (types.isAssignable(fromClause.varType, typeNodeType)) {
            // If assignable, we set types to the variables.
            semanticAnalyzer.handleDeclaredVarInForeach(variableNode, fromClause.varType, blockEnv);
            return;
        }
        // Log an error and define a symbol with the node's type to avoid undeclared symbol errors.
        if (typeNodeType != symTable.semanticError) {
            dlog.error(variableNode.typeNode.pos, DiagnosticCode.INCOMPATIBLE_TYPES, fromClause.varType, typeNodeType);
        }
        semanticAnalyzer.handleDeclaredVarInForeach(variableNode, typeNodeType, blockEnv);
    }

    private void visitCheckAndCheckPanicExpr(BLangCheckedExpr checkedExpr) {
        String operatorType = checkedExpr.getKind() == NodeKind.CHECK_EXPR ? "check" : "checkpanic";
        boolean firstVisit = checkedExpr.expr.type == null;
        BType exprExpType;
        if (expType == symTable.noType) {
            exprExpType = symTable.noType;
        } else {
            exprExpType = BUnionType.create(null, expType, symTable.errorType);
        }

        BType exprType = checkExpr(checkedExpr.expr, env, exprExpType);
        if (checkedExpr.expr.getKind() == NodeKind.WORKER_RECEIVE) {
            if (firstVisit) {
                isTypeChecked = false;
                resultType = expType;
                return;
            } else {
                expType = checkedExpr.type;
                exprType = checkedExpr.expr.type;
            }
        }

        if (exprType.tag != TypeTags.UNION) {
            if (types.isAssignable(exprType, symTable.errorType)) {
                dlog.error(checkedExpr.expr.pos,
                           DiagnosticCode.CHECKED_EXPR_INVALID_USAGE_ALL_ERROR_TYPES_IN_RHS,
                           operatorType);
            } else if (exprType != symTable.semanticError) {
                dlog.error(checkedExpr.expr.pos,
                           DiagnosticCode.CHECKED_EXPR_INVALID_USAGE_NO_ERROR_TYPE_IN_RHS,
                           operatorType);
            }
            checkedExpr.type = symTable.semanticError;
            return;
        }

        BUnionType unionType = (BUnionType) exprType;
        // Filter out the list of types which are not equivalent with the error type.
        Map<Boolean, List<BType>> resultTypeMap = unionType.getMemberTypes().stream()
                .collect(Collectors.groupingBy(memberType -> types.isAssignable(memberType, symTable.errorType)));

        // This list will be used in the desugar phase
        checkedExpr.equivalentErrorTypeList = resultTypeMap.get(true);
        if (checkedExpr.equivalentErrorTypeList == null ||
                checkedExpr.equivalentErrorTypeList.size() == 0) {
            // No member types in this union is equivalent to the error type
            dlog.error(checkedExpr.expr.pos,
                       DiagnosticCode.CHECKED_EXPR_INVALID_USAGE_NO_ERROR_TYPE_IN_RHS, operatorType);
            checkedExpr.type = symTable.semanticError;
            return;
        }

        List<BType> nonErrorTypeList = resultTypeMap.get(false);
        if (nonErrorTypeList == null || nonErrorTypeList.size() == 0) {
            // All member types in the union are equivalent to the error type.
            // Checked expression requires at least one type which is not equivalent to the error type.
            dlog.error(checkedExpr.expr.pos,
                       DiagnosticCode.CHECKED_EXPR_INVALID_USAGE_ALL_ERROR_TYPES_IN_RHS, operatorType);
            checkedExpr.type = symTable.semanticError;
            return;
        }

        BType actualType;
        if (nonErrorTypeList.size() == 1) {
            actualType = nonErrorTypeList.get(0);
        } else {
            actualType = BUnionType.create(null, new LinkedHashSet<>(nonErrorTypeList));
        }

        resultType = types.checkType(checkedExpr, actualType, expType);
    }

    @Override
    public void visit(BLangServiceConstructorExpr serviceConstructorExpr) {
        resultType = serviceConstructorExpr.serviceNode.symbol.type;
    }

    @Override
    public void visit(BLangTypeTestExpr typeTestExpr) {
        typeTestExpr.typeNode.type = symResolver.resolveTypeNode(typeTestExpr.typeNode, env);
        checkExpr(typeTestExpr.expr, env);

        resultType = types.checkType(typeTestExpr, symTable.booleanType, expType);
    }

    public void visit(BLangAnnotAccessExpr annotAccessExpr) {
        checkExpr(annotAccessExpr.expr, this.env, symTable.typeDesc);

        BType actualType = symTable.semanticError;
        BSymbol symbol =
                this.symResolver.resolveAnnotation(annotAccessExpr.pos, env,
                        names.fromString(annotAccessExpr.pkgAlias.getValue()),
                        names.fromString(annotAccessExpr.annotationName.getValue()));
        if (symbol == this.symTable.notFoundSymbol) {
            this.dlog.error(annotAccessExpr.pos, DiagnosticCode.UNDEFINED_ANNOTATION,
                            annotAccessExpr.annotationName.getValue());
        } else {
            annotAccessExpr.annotationSymbol = (BAnnotationSymbol) symbol;
            BType annotType = ((BAnnotationSymbol) symbol).attachedType == null ? symTable.trueType :
                    ((BAnnotationSymbol) symbol).attachedType.type;
            actualType = BUnionType.create(null, annotType, symTable.nilType);
        }

        this.resultType = this.types.checkType(annotAccessExpr, actualType, this.expType);
    }

    // Private methods

    private boolean isValidVariableReference(BLangExpression varRef) {
        switch (varRef.getKind()) {
            case SIMPLE_VARIABLE_REF:
            case RECORD_VARIABLE_REF:
            case TUPLE_VARIABLE_REF:
            case ERROR_VARIABLE_REF:
            case FIELD_BASED_ACCESS_EXPR:
            case INDEX_BASED_ACCESS_EXPR:
            case XML_ATTRIBUTE_ACCESS_EXPR:
                return true;
            default:
                dlog.error(varRef.pos, DiagnosticCode.INVALID_RECORD_BINDING_PATTERN, varRef.type);
                return false;
        }
    }

    private BType populateArrowExprReturn(BLangArrowFunction bLangArrowFunction, BType expectedRetType) {
        SymbolEnv arrowFunctionEnv = SymbolEnv.createArrowFunctionSymbolEnv(bLangArrowFunction, env);
        bLangArrowFunction.params.forEach(param -> symbolEnter.defineNode(param, arrowFunctionEnv));
        return checkExpr(bLangArrowFunction.body.expr, arrowFunctionEnv, expectedRetType);
    }

    private void populateArrowExprParamTypes(BLangArrowFunction bLangArrowFunction, List<BType> paramTypes) {
        if (paramTypes.size() != bLangArrowFunction.params.size()) {
            dlog.error(bLangArrowFunction.pos,
                       DiagnosticCode.ARROW_EXPRESSION_MISMATCHED_PARAMETER_LENGTH,
                       paramTypes.size(), bLangArrowFunction.params.size());
            resultType = symTable.semanticError;
            bLangArrowFunction.params.forEach(param -> param.type = symTable.semanticError);
            return;
        }

        for (int i = 0; i < bLangArrowFunction.params.size(); i++) {
            BLangSimpleVariable paramIdentifier = bLangArrowFunction.params.get(i);
            BType bType = paramTypes.get(i);
            BLangValueType valueTypeNode = (BLangValueType) TreeBuilder.createValueTypeNode();
            valueTypeNode.setTypeKind(bType.getKind());
            paramIdentifier.setTypeNode(valueTypeNode);
            paramIdentifier.type = bType;
        }
    }

    private void checkSefReferences(DiagnosticPos pos, SymbolEnv env, BVarSymbol varSymbol) {
        if (env.enclVarSym == varSymbol) {
            dlog.error(pos, DiagnosticCode.SELF_REFERENCE_VAR, varSymbol.name);
        }
    }

    public List<BType> getListWithErrorTypes(int count) {
        List<BType> list = new ArrayList<>(count);
        for (int i = 0; i < count; i++) {
            list.add(symTable.semanticError);
        }

        return list;
    }

    private void checkFunctionInvocationExpr(BLangInvocation iExpr) {
        Name funcName = names.fromIdNode(iExpr.name);
        Name pkgAlias = names.fromIdNode(iExpr.pkgAlias);
        BSymbol funcSymbol = symTable.notFoundSymbol;

        BSymbol pkgSymbol = symResolver.resolvePrefixSymbol(env, pkgAlias, getCurrentCompUnit(iExpr));
        if (pkgSymbol == symTable.notFoundSymbol) {
            dlog.error(iExpr.pos, DiagnosticCode.UNDEFINED_MODULE, pkgAlias);
        } else {
            if (funcSymbol == symTable.notFoundSymbol) {
                BSymbol symbol = symResolver.lookupMainSpaceSymbolInPackage(iExpr.pos, env, pkgAlias, funcName);
                if ((symbol.tag & SymTag.VARIABLE) == SymTag.VARIABLE) {
                    funcSymbol = symbol;
                }
                if (symTable.rootPkgSymbol.pkgID.equals(symbol.pkgID) &&
                        (symbol.tag & SymTag.VARIABLE_NAME) == SymTag.VARIABLE_NAME) {
                    funcSymbol = symbol;
                }
            }
            if (funcSymbol == symTable.notFoundSymbol) {
                funcSymbol = symResolver.lookupConstructorSpaceSymbolInPackage(iExpr.pos, env, pkgAlias, funcName);
            }
        }

        if ((funcSymbol.tag & SymTag.ERROR) == SymTag.ERROR
            || ((funcSymbol.tag & SymTag.CONSTRUCTOR) == SymTag.CONSTRUCTOR && funcSymbol.type.tag == TypeTags.ERROR)) {
            iExpr.symbol = funcSymbol;
            iExpr.type = funcSymbol.type;
            checkErrorConstructorInvocation(iExpr);
            return;
        } else if (funcSymbol == symTable.notFoundSymbol || isNotFunction(funcSymbol)) {
            dlog.error(iExpr.pos, DiagnosticCode.UNDEFINED_FUNCTION, funcName);
            iExpr.argExprs.forEach(arg -> checkExpr(arg, env));
            resultType = symTable.semanticError;
            return;
        }
        if (isFunctionPointer(funcSymbol)) {
            iExpr.functionPointerInvocation = true;
            markAndRegisterClosureVariable(funcSymbol, iExpr.pos);
        }
        if (Symbols.isFlagOn(funcSymbol.flags, Flags.REMOTE)) {
            dlog.error(iExpr.pos, DiagnosticCode.INVALID_ACTION_INVOCATION_SYNTAX);
        }
        if (Symbols.isFlagOn(funcSymbol.flags, Flags.RESOURCE)) {
            dlog.error(iExpr.pos, DiagnosticCode.INVALID_RESOURCE_FUNCTION_INVOCATION);
        }

        if (PackageID.isLangLibPackageID(pkgSymbol.pkgID)) {
            // This will enable, type param support, if the function is called directly.
            this.env = SymbolEnv.createInvocationEnv(iExpr, this.env);
        }
        // Set the resolved function symbol in the invocation expression.
        // This is used in the code generation phase.
        iExpr.symbol = funcSymbol;
        checkInvocationParamAndReturnType(iExpr);
    }

    private void markAndRegisterClosureVariable(BSymbol symbol, DiagnosticPos pos) {
        BLangInvokableNode encInvokable = env.enclInvokable;
        if (symbol.owner instanceof BPackageSymbol) {
            return;
        }
        if (encInvokable != null && encInvokable.flagSet.contains(Flag.LAMBDA)
                && !isFunctionArgument(symbol, encInvokable.requiredParams)) {
            SymbolEnv encInvokableEnv = findEnclosingInvokableEnv(env, encInvokable);
            BSymbol resolvedSymbol = symResolver.lookupClosureVarSymbol(encInvokableEnv, symbol.name, SymTag.VARIABLE);
            if (resolvedSymbol != symTable.notFoundSymbol && !encInvokable.flagSet.contains(Flag.ATTACHED)) {
                resolvedSymbol.closure = true;
                ((BLangFunction) encInvokable).closureVarSymbols.add(new ClosureVarSymbol(resolvedSymbol, pos));
            }
        }
        if (env.node.getKind() == NodeKind.ARROW_EXPR
                && !isFunctionArgument(symbol, ((BLangArrowFunction) env.node).params)) {
            SymbolEnv encInvokableEnv = findEnclosingInvokableEnv(env, encInvokable);
            BSymbol resolvedSymbol = symResolver.lookupClosureVarSymbol(encInvokableEnv, symbol.name, SymTag.VARIABLE);
            if (resolvedSymbol != symTable.notFoundSymbol) {
                resolvedSymbol.closure = true;
                ((BLangArrowFunction) env.node).closureVarSymbols.add(new ClosureVarSymbol(resolvedSymbol, pos));
            }
        }

        // Iterate through parent nodes until a function node is met to find if the variable is used inside
        // a transaction block to mark it as a closure, blocks inside transactions are desugared into functions later.
        BLangNode node = env.node;
        SymbolEnv cEnv = env;
        while (node != null && node.getKind() != NodeKind.FUNCTION) {
            if (node.getKind() == NodeKind.TRANSACTION) {
                SymbolEnv encInvokableEnv = findEnclosingInvokableEnv(env, encInvokable);
                BSymbol resolvedSymbol = symResolver.lookupClosureVarSymbol(encInvokableEnv, symbol.name,
                        SymTag.VARIABLE);
                if (resolvedSymbol != symTable.notFoundSymbol) {
                    resolvedSymbol.closure = true;
                }
                break;
            } else {
                SymbolEnv enclEnv = cEnv.enclEnv;
                if (enclEnv == null) {
                    break;
                }
                cEnv = enclEnv;
                node = cEnv.node;
            }
        }
    }

    private boolean isNotFunction(BSymbol funcSymbol) {
        if ((funcSymbol.tag & SymTag.FUNCTION) == SymTag.FUNCTION) {
            return false;
        }

        if (isFunctionPointer(funcSymbol)) {
            return false;
        }

        return true;
    }

    private boolean isFunctionPointer(BSymbol funcSymbol) {
        if ((funcSymbol.tag & SymTag.FUNCTION) == SymTag.FUNCTION) {
            return false;
        }
        return (funcSymbol.tag & SymTag.FUNCTION) == SymTag.VARIABLE
                && funcSymbol.kind == SymbolKind.FUNCTION
                && (funcSymbol.flags & Flags.NATIVE) != Flags.NATIVE;
    }

    private void checkErrorConstructorInvocation(BLangInvocation iExpr) {
        BType expectedType = this.expType;

        if (expType.getKind() == TypeKind.UNION) {
            BType[] errorMembers = ((BUnionType) expectedType).getMemberTypes()
                    .stream()
                    .filter(memberType -> types.isAssignable(memberType, symTable.errorType))
                    .toArray(BType[]::new);
            if (errorMembers.length > 0) {
                expectedType = BUnionType.create(null, errorMembers);
            }
        }

        if (expType.getKind() == TypeKind.UNION && iExpr.symbol.type == symTable.errorType) {
            BUnionType unionType = (BUnionType) expType;
            long count = unionType.getMemberTypes().stream()
                    .filter(member -> types.isAssignable(iExpr.symbol.type, member))
                    .count();
            // More than one compatible members found, this is ambiguous.
            if (count > 1) {
                dlog.error(iExpr.pos, DiagnosticCode.CANNOT_INFER_ERROR_TYPE, this.expType);
                return;
            }
        } else if (!types.isAssignable(expectedType, symTable.errorType)) {
            if ((iExpr.symbol.tag & SymTag.CONSTRUCTOR) == SymTag.CONSTRUCTOR) {
                expectedType = iExpr.type;
            } else if (expectedType != symTable.noType) {
                // Cannot infer error type from error constructor. 'T1|T2|T3 e = error("r", a="b", b="c");
                dlog.error(iExpr.pos, DiagnosticCode.CANNOT_INFER_ERROR_TYPE, this.expType);
                resultType = symTable.semanticError;
                return;
            } else {
                // var e = <error> error("r");
                expectedType = symTable.errorType;
            }
        }

        BErrorType expectedError = getExpectedErrorType(iExpr.pos, expectedType, iExpr.symbol);
        if (expectedError == null) {
            return;
        }

        if (iExpr.argExprs.isEmpty() && iExpr.requiredArgs.isEmpty() && checkNoArgErrorCtorInvocation(expectedError,
                iExpr.name, iExpr.pos)) {
            return;
        }

        if (nonNamedArgsGiven(iExpr) && (iExpr.symbol.tag & SymTag.CONSTRUCTOR) == SymTag.CONSTRUCTOR) {
            dlog.error(iExpr.argExprs.get(0).pos, DiagnosticCode.INDIRECT_ERROR_CTOR_REASON_NOT_ALLOWED);
            resultType = symTable.semanticError;
            return;
        }

        boolean reasonArgGiven = checkErrorReasonArg(iExpr, expectedError);

        if (expectedError.detailType.tag == TypeTags.RECORD) {
            BRecordType targetErrorDetailRec = (BRecordType) expectedError.detailType;
            BRecordType recordType = createErrorDetailRecordType(iExpr, reasonArgGiven, targetErrorDetailRec);
            if (resultType == symTable.semanticError) {
                return;
            }

            if (!types.isAssignable(recordType, targetErrorDetailRec)) {
                dlog.error(iExpr.pos, DiagnosticCode.INVALID_ERROR_CONSTRUCTOR_DETAIL, iExpr);
                resultType = symTable.semanticError;
                return;
            }
        } else {
            // This is when there is a semantic error in error type, bail out!
            return;
        }
        setErrorReasonParam(iExpr, reasonArgGiven, expectedError);
        setErrorDetailArgsToNamedArgsList(iExpr);

        resultType = expectedError;
        if (iExpr.symbol == symTable.errorType.tsymbol) {
            iExpr.symbol = ((BErrorTypeSymbol) expectedError.tsymbol).ctorSymbol;
        }
    }

    private BErrorType getExpectedErrorType(DiagnosticPos pos, BType expType, BSymbol iExprSymbol) {
        // Direct error ctor invocation.
        if (iExprSymbol == symTable.errorType.tsymbol) {
            if (expType.tag == TypeTags.UNION) {
                List<BType> matchedErrors = ((BUnionType) expType).getMemberTypes().stream()
                        .filter(m -> types.isAssignable(m, iExprSymbol.type))
                        .collect(Collectors.toList());
                if (matchedErrors.size() == 1) {
                    return (BErrorType) matchedErrors.get(0);
                } else {
                    // More than one matched, Cannot infer error type from error constructor.
                    // 'Error0|Error1|T3 e = error(...);
                    dlog.error(pos, DiagnosticCode.CANNOT_INFER_ERROR_TYPE, expType);
                    resultType = symTable.semanticError;
                    return null;
                }
            }
            return (BErrorType) expType;
        } else {
            // Indirect error constructor.
            return (BErrorType) iExprSymbol.type;
        }
    }

    private boolean nonNamedArgsGiven(BLangInvocation iExpr) {
        return iExpr.argExprs.stream().anyMatch(arg -> arg.getKind() != NodeKind.NAMED_ARGS_EXPR);
    }

    private boolean checkErrorReasonArg(BLangInvocation iExpr, BErrorType ctorType) {
        // User defined error
        if (iExpr.type != symTable.errorType) {
            if (ctorType.reasonType.getKind() != TypeKind.FINITE) {
                dlog.error(iExpr.pos, DiagnosticCode.INDIRECT_ERROR_CTOR_NOT_ALLOWED_ON_NON_CONST_REASON,
                           iExpr.type);
                return false;
            } else {
                BFiniteType reasonType = (BFiniteType) ctorType.reasonType;
                if (reasonType.getValueSpace().size() > 1) {
                    dlog.error(iExpr.pos,
                               DiagnosticCode.INDIRECT_ERROR_CTOR_NOT_ALLOWED_ON_NON_CONST_REASON,
                               iExpr.type);
                    return false;
                }
            }
        }
        if (iExpr.argExprs.isEmpty()) {
            return false;
        }

        // if present, error reason should be the first and only positional argument to error constructor.
        BLangExpression firstErrorArg = iExpr.argExprs.get(0);
        if (firstErrorArg.getKind() != NodeKind.NAMED_ARGS_EXPR) {
            checkExpr(firstErrorArg, env, ctorType.reasonType, DiagnosticCode.INVALID_ERROR_REASON_TYPE);
            return true;
        } else if (iExpr.type == symTable.errorType) {
            dlog.error(iExpr.pos, DiagnosticCode.DIRECT_ERROR_CTOR_REASON_NOT_PROVIDED);
        }
        return false;
    }

    private boolean checkNoArgErrorCtorInvocation(BErrorType errorType, BLangIdentifier name, DiagnosticPos pos) {
        if (errorType.reasonType.tag != TypeTags.FINITE) {
            dlog.error(pos, DiagnosticCode.INDIRECT_ERROR_CTOR_NOT_ALLOWED_ON_NON_CONST_REASON, name);
            resultType = symTable.semanticError;
            return true;
        } else {
            BFiniteType finiteType = (BFiniteType) errorType.reasonType;
            if (finiteType.getValueSpace().size() != 1) {
                if (errorType == symTable.errorType) {
                    dlog.error(pos, DiagnosticCode.CANNOT_INFER_ERROR_TYPE, expType.tsymbol.name);
                } else {
                    dlog.error(pos, DiagnosticCode.INDIRECT_ERROR_CTOR_NOT_ALLOWED_ON_NON_CONST_REASON,
                               expType.tsymbol.name);
                }
                resultType = symTable.semanticError;
                return true;
            }
        }
        return false;
    }

    private void setErrorDetailArgsToNamedArgsList(BLangInvocation iExpr) {
        List<BLangExpression> namedArgPositions = new ArrayList<>(iExpr.argExprs.size());
        for (int i = 0; i < iExpr.argExprs.size(); i++) {
            BLangExpression argExpr = iExpr.argExprs.get(i);
            checkExpr(argExpr, env, symTable.pureType);
            if (argExpr.getKind() == NodeKind.NAMED_ARGS_EXPR) {
                iExpr.requiredArgs.add(argExpr);
                namedArgPositions.add(argExpr);
            } else {
                dlog.error(argExpr.pos, DiagnosticCode.ERROR_DETAIL_ARG_IS_NOT_NAMED_ARG);
                resultType = symTable.semanticError;
            }
        }

        for (BLangExpression expr : namedArgPositions) {
            // This check is to filter out additional field assignments when Error detail type is a open record.
            iExpr.argExprs.remove(expr);
        }
    }

    private void setErrorReasonParam(BLangInvocation iExpr, boolean reasonArgGiven, BErrorType ctorType) {
        if (!reasonArgGiven && ctorType.reasonType.getKind() == TypeKind.FINITE) {
            BFiniteType finiteType = (BFiniteType) ctorType.reasonType;
            BLangExpression reasonExpr = (BLangExpression) finiteType.getValueSpace().toArray()[0];
            iExpr.requiredArgs.add(reasonExpr);
            return;
        }
        if (!iExpr.argExprs.isEmpty()) {
            iExpr.requiredArgs.add(iExpr.argExprs.get(0));
            iExpr.argExprs.remove(0);
        }
    }

    /**
     * Create a error detail record using all metadata from {@code targetErrorDetailsType} and put actual error details
     * from {@code iExpr} expression.
     *
     * @param iExpr error constructor invocation
     * @param reasonArgGiven error reason is provided as first argument
     * @param targetErrorDetailsType target error details type to extract metadata such as pkgId from
     * @return error detail record
     */
    // todo: try to re-use recrod literal checking
    private BRecordType createErrorDetailRecordType(BLangInvocation iExpr, boolean reasonArgGiven,
                                                    BRecordType targetErrorDetailsType) {
        List<BLangNamedArgsExpression> namedArgs = getProvidedErrorDetails(iExpr, reasonArgGiven);
        if (namedArgs == null) {
            // error in provided error details
            return null;
        }
        BRecordTypeSymbol recordTypeSymbol = new BRecordTypeSymbol(
                SymTag.RECORD, targetErrorDetailsType.tsymbol.flags, Names.EMPTY, targetErrorDetailsType.tsymbol.pkgID,
                symTable.recordType, null);
        BRecordType recordType = new BRecordType(recordTypeSymbol);
        recordType.sealed = targetErrorDetailsType.sealed;
        recordType.restFieldType = targetErrorDetailsType.restFieldType;

        Set<Name> availableErrorDetailFields = new HashSet<>();
        for (BLangNamedArgsExpression arg : namedArgs) {
            Name fieldName = names.fromIdNode(arg.name);
            BField field = new BField(fieldName, arg.pos, new BVarSymbol(0, fieldName, null, arg.type, null));
            recordType.fields.add(field);
            availableErrorDetailFields.add(fieldName);
        }

        for (BField field : targetErrorDetailsType.fields) {
            boolean notRequired = (field.symbol.flags & Flags.REQUIRED) != Flags.REQUIRED;
            if (notRequired && !availableErrorDetailFields.contains(field.name)) {
                BField defaultableField = new BField(field.name, iExpr.pos,
                        new BVarSymbol(field.symbol.flags, field.name, null, field.type, null));
                recordType.fields.add(defaultableField);
            }
        }

        return recordType;
    }

    private List<BLangNamedArgsExpression> getProvidedErrorDetails(BLangInvocation iExpr, boolean reasonArgGiven) {
        List<BLangNamedArgsExpression> namedArgs = new ArrayList<>();
        for (int i = reasonArgGiven ? 1 : 0; i < iExpr.argExprs.size(); i++) {
            BLangExpression argExpr = iExpr.argExprs.get(i);
            checkExpr(argExpr, env);
            if (argExpr.getKind() != NodeKind.NAMED_ARGS_EXPR) {
                dlog.error(argExpr.pos, DiagnosticCode.ERROR_DETAIL_ARG_IS_NOT_NAMED_ARG);
                resultType = symTable.semanticError;
                return null;
            }

            namedArgs.add((BLangNamedArgsExpression) argExpr);
        }
        return namedArgs;
    }

    private void checkObjectFunctionInvocationExpr(BLangInvocation iExpr, BObjectType objectType) {
        if (objectType.getKind() == TypeKind.SERVICE &&
                !(iExpr.expr.getKind() == NodeKind.SIMPLE_VARIABLE_REF &&
                (Names.SELF.equals(((BLangSimpleVarRef) iExpr.expr).symbol.name)))) {
            dlog.error(iExpr.pos, DiagnosticCode.SERVICE_FUNCTION_INVALID_INVOCATION);
            return;
        }
        // check for object attached function
        Name funcName =
                names.fromString(Symbols.getAttachedFuncSymbolName(objectType.tsymbol.name.value, iExpr.name.value));
        BSymbol funcSymbol =
                symResolver.resolveObjectMethod(iExpr.pos, env, funcName, (BObjectTypeSymbol) objectType.tsymbol);
        if (funcSymbol == symTable.notFoundSymbol || funcSymbol.type.tag != TypeTags.INVOKABLE) {
            if (!checkLangLibMethodInvocationExpr(iExpr, objectType)) {
                dlog.error(iExpr.name.pos, DiagnosticCode.UNDEFINED_FUNCTION_IN_OBJECT, iExpr.name.value,
                           objectType);
                resultType = symTable.semanticError;
                return;
            }
        } else {
            iExpr.symbol = funcSymbol;
        }

        // __init method can be called in a method-call-expr only when the expression
        // preceding the . is self
        if (iExpr.name.value.equals(Names.USER_DEFINED_INIT_SUFFIX.value) &&
                !(iExpr.expr.getKind() == NodeKind.SIMPLE_VARIABLE_REF &&
                (Names.SELF.equals(((BLangSimpleVarRef) iExpr.expr).symbol.name)))) {
            dlog.error(iExpr.pos, DiagnosticCode.INVALID_INIT_INVOCATION);
        }

        if (Symbols.isFlagOn(funcSymbol.flags, Flags.REMOTE)) {
            dlog.error(iExpr.pos, DiagnosticCode.INVALID_ACTION_INVOCATION_SYNTAX);
        }
        if (Symbols.isFlagOn(funcSymbol.flags, Flags.RESOURCE)) {
            dlog.error(iExpr.pos, DiagnosticCode.INVALID_RESOURCE_FUNCTION_INVOCATION);
        }
        checkInvocationParamAndReturnType(iExpr);
    }

    private void checkActionInvocationExpr(BLangInvocation iExpr, BType epType) {

        BType actualType = symTable.semanticError;
        if (epType == symTable.semanticError || epType.tag != TypeTags.OBJECT
                || ((BLangVariableReference) iExpr.expr).symbol.tag != SymTag.ENDPOINT) {
            dlog.error(iExpr.pos, DiagnosticCode.INVALID_ACTION_INVOCATION);
            resultType = actualType;
            return;
        }

        final BVarSymbol epSymbol = (BVarSymbol) ((BLangVariableReference) iExpr.expr).symbol;

        Name remoteFuncQName = names
                .fromString(Symbols.getAttachedFuncSymbolName(epType.tsymbol.name.value, iExpr.name.value));
        Name actionName = names.fromIdNode(iExpr.name);
        BSymbol remoteFuncSymbol = symResolver
                .lookupMemberSymbol(iExpr.pos, ((BObjectTypeSymbol) epSymbol.type.tsymbol).methodScope, env,
                        remoteFuncQName, SymTag.FUNCTION);
        if (remoteFuncSymbol == symTable.notFoundSymbol || !Symbols.isFlagOn(remoteFuncSymbol.flags, Flags.REMOTE)) {
            dlog.error(iExpr.pos, DiagnosticCode.UNDEFINED_ACTION, actionName,
                       epSymbol.type.tsymbol.name);
            resultType = actualType;
            return;
        }
        iExpr.symbol = remoteFuncSymbol;
        checkInvocationParamAndReturnType(iExpr);
    }

    private boolean checkLangLibMethodInvocationExpr(BLangInvocation iExpr, BType bType) {

        Name funcName = names.fromString(iExpr.name.value);
        BSymbol funcSymbol = symResolver.lookupLangLibMethod(bType, funcName);

        if (funcSymbol == symTable.notFoundSymbol) {
            return false;
        }

        iExpr.symbol = funcSymbol;
        iExpr.langLibInvocation = true;
        SymbolEnv enclEnv = this.env;
        this.env = SymbolEnv.createInvocationEnv(iExpr, this.env);
        if (iExpr.argExprs.isEmpty() || !iExpr.argExprs.get(0).equals(iExpr.expr)) {
            iExpr.argExprs.add(0, iExpr.expr);
        }
        checkInvocationParamAndReturnType(iExpr);
        this.env = enclEnv;

        return true;
    }

    private void checkInvocationParamAndReturnType(BLangInvocation iExpr) {
        BType actualType = checkInvocationParam(iExpr);
        resultType = types.checkType(iExpr, actualType, this.expType);
    }

    private BType checkInvocationParam(BLangInvocation iExpr) {
        if (iExpr.symbol.type.tag != TypeTags.INVOKABLE) {
            dlog.error(iExpr.pos, DiagnosticCode.INVALID_FUNCTION_INVOCATION, iExpr.symbol.type);
            return symTable.noType;
        }

        List<BType> paramTypes = ((BInvokableType) iExpr.symbol.type).getParameterTypes();
        Map<String, BVarSymbol> params = new HashMap<>();
        for (BVarSymbol a : ((BInvokableSymbol) iExpr.symbol).params) {
            if (!a.name.equals(Names.EMPTY)) {
                params.put(a.name.getValue(), a);
            }
        }

        int parameterCount = paramTypes.size();
        iExpr.requiredArgs = new ArrayList<>();

        // Split the different argument types: required args, named args and rest args
        int i = 0;
        BLangExpression vararg = null;
        boolean foundNamedArg = false;
        for (BLangExpression expr : iExpr.argExprs) {
            switch (expr.getKind()) {
                case NAMED_ARGS_EXPR:
                    BVarSymbol varSymbol = params.get(((BLangNamedArgsExpression) expr).name.value);
                    if (!env.enclPkg.packageID.equals(iExpr.symbol.pkgID)
                            && (varSymbol != null && !Symbols.isFlagOn(varSymbol.flags, Flags.PUBLIC))) {
                        // can not provide a named arg, if the arg is not public and the caller is not from same package
                        dlog.error(expr.pos, DiagnosticCode.NON_PUBLIC_ARG_ACCESSED_WITH_NAMED_ARG,
                                   ((BLangNamedArgsExpression) expr).name.value, iExpr.toString());
                    }
                    foundNamedArg = true;
                    if (i < parameterCount) {
                        iExpr.requiredArgs.add(expr);
                    } else {
                        // can not provide a rest parameters as named args
                        dlog.error(expr.pos, DiagnosticCode.TOO_MANY_ARGS_FUNC_CALL, iExpr.name.value);
                    }
                    i++;
                    break;
                case REST_ARGS_EXPR:
                    if (foundNamedArg) {
                        dlog.error(expr.pos, DiagnosticCode.REST_ARG_DEFINED_AFTER_NAMED_ARG);
                        continue;
                    }
                    vararg = expr;
                    break;
                default: // positional args
                    if (foundNamedArg) {
                        dlog.error(expr.pos, DiagnosticCode.POSITIONAL_ARG_DEFINED_AFTER_NAMED_ARG);
                    }
                    if (i < parameterCount) {
                        iExpr.requiredArgs.add(expr);
                    } else {
                        iExpr.restArgs.add(expr);
                    }
                    i++;
                    break;
            }
        }

        return checkInvocationArgs(iExpr, paramTypes, vararg);
    }

    private BType checkInvocationArgs(BLangInvocation iExpr, List<BType> paramTypes, BLangExpression vararg) {
        BType actualType = symTable.semanticError;
        BInvokableSymbol invokableSymbol = (BInvokableSymbol) iExpr.symbol;
        BInvokableType bInvokableType = (BInvokableType) invokableSymbol.type;
        BInvokableTypeSymbol invokableTypeSymbol = (BInvokableTypeSymbol) bInvokableType.tsymbol;
        List<BVarSymbol> nonRestParams = new ArrayList<>(invokableTypeSymbol.params);
        checkNonRestArgs(nonRestParams, iExpr, paramTypes);

        // Check whether the expected param count and the actual args counts are matching.
        if (invokableTypeSymbol.restParam == null && (vararg != null || !iExpr.restArgs.isEmpty())) {
            dlog.error(iExpr.pos, DiagnosticCode.TOO_MANY_ARGS_FUNC_CALL, iExpr.name.value);
            return actualType;
        }

        checkRestArgs(iExpr.restArgs, vararg, invokableTypeSymbol.restParam);
        BType retType = typeParamAnalyzer.getReturnTypeParams(env, bInvokableType.getReturnType());

        if (iExpr.async) {
            return this.generateFutureType(invokableSymbol, retType);
        } else {
            return retType;
        }
    }

    private BFutureType generateFutureType(BInvokableSymbol invocableSymbol, BType retType) {

        boolean isWorkerStart = invocableSymbol.name.value.startsWith(WORKER_LAMBDA_VAR_PREFIX);
        return new BFutureType(TypeTags.FUTURE, retType, null, isWorkerStart);
    }

    private void checkNonRestArgs(List<BVarSymbol> nonRestParams, BLangInvocation iExpr, List<BType> paramTypes) {
        List<BLangExpression> nonRestArgs = iExpr.requiredArgs;
        List<BVarSymbol> requiredParams = nonRestParams.stream()
                .filter(param -> !param.defaultableParam)
                .collect(Collectors.toList());

        List<BVarSymbol> valueProvidedParams = new ArrayList<>();
        for (int i = 0; i < nonRestArgs.size(); i++) {
            BLangExpression arg = nonRestArgs.get(i);
            final BType expectedType = paramTypes.get(i);

            // Special case handling for the first param because for parameterized invocations, we have added the
            // value on which the function is invoked as the first param of the function call. If we run checkExpr()
            // on it, it will recursively add the first param to argExprs again, resulting in a too many args in
            // function call error.
            if (i == 0 && arg.typeChecked && iExpr.expr != null && iExpr.expr == arg) {
                types.checkType(arg.pos, arg.type, expectedType, DiagnosticCode.INCOMPATIBLE_TYPES);
                types.setImplicitCastExpr(arg, arg.type, expectedType);
            }

            if (arg.getKind() != NodeKind.NAMED_ARGS_EXPR) {
                // if arg is positional, corresponding parameter in the same position should be of same type.
                if (i < nonRestParams.size()) {
                    BVarSymbol param = nonRestParams.get(i);
                    checkTypeParamExpr(arg, this.env, param.type);
                    valueProvidedParams.add(param);
                    requiredParams.remove(param);
                    continue;
                }
                // if no such parameter, too many arg have been given.
                dlog.error(arg.pos, DiagnosticCode.TOO_MANY_ARGS_FUNC_CALL, iExpr.name.value);
                return;
            }

            if (arg.getKind() == NodeKind.NAMED_ARGS_EXPR) {
                // if arg is named, function should have a parameter with this name.
                BLangIdentifier argName = ((NamedArgNode) arg).getName();
                BVarSymbol varSym = nonRestParams.stream()
                        .filter(param -> param.getName().value.equals(argName.value))
                        .findAny()
                        .orElse(null);
                if (varSym == null) {
                    dlog.error(arg.pos, DiagnosticCode.UNDEFINED_PARAMETER, argName);
                    break;
                }
                requiredParams.remove(varSym);
                if (valueProvidedParams.contains(varSym)) {
                    dlog.error(arg.pos, DiagnosticCode.DUPLICATE_NAMED_ARGS, varSym.name.value);
                    continue;
                }
                checkTypeParamExpr(arg, this.env, varSym.type);
                valueProvidedParams.add(varSym);
            }
        }
        for (BVarSymbol reqParam : requiredParams) {
            // log an error if any of the required parameters are not given.
            dlog.error(iExpr.pos, DiagnosticCode.MISSING_REQUIRED_PARAMETER, reqParam.name,
                       iExpr.name.value);
        }
    }

    private void checkRestArgs(List<BLangExpression> restArgExprs, BLangExpression vararg, BVarSymbol restParam) {
        if (vararg != null && !restArgExprs.isEmpty()) {
            dlog.error(vararg.pos, DiagnosticCode.INVALID_REST_ARGS);
            return;
        }

        if (vararg != null) {
            checkExpr(vararg, this.env, restParam.type);
            restArgExprs.add(vararg);
            return;
        }

        for (BLangExpression arg : restArgExprs) {
            BType restType = ((BArrayType) restParam.type).eType;
            checkExpr(arg, this.env, restType);
            typeParamAnalyzer.checkForTypeParamsInArg(arg.type, env, restType);
        }
    }

    private void checkTypeParamExpr(BLangExpression arg, SymbolEnv env, BType expectedType) {

        if (typeParamAnalyzer.notRequireTypeParams(env)) {
            checkExpr(arg, env, expectedType);
            return;
        }
        if (requireTypeInference(arg)) {
            // Need to infer the type. Calculate matching bound type, with no type.
            BType expType = typeParamAnalyzer.getMatchingBoundType(expectedType, env);
            BType inferredType = checkExpr(arg, env, expType);
            typeParamAnalyzer.checkForTypeParamsInArg(inferredType, this.env, expectedType);
            return;
        }
        checkExpr(arg, env, expectedType);
        typeParamAnalyzer.checkForTypeParamsInArg(arg.type, this.env, expectedType);
    }

    private boolean requireTypeInference(BLangExpression expr) {

        switch (expr.getKind()) {
            case GROUP_EXPR:
                return requireTypeInference(((BLangGroupExpr) expr).expression);
            case ARROW_EXPR:
            case LIST_CONSTRUCTOR_EXPR:
            case RECORD_LITERAL_EXPR:
                return true;
            default:
                return false;
        }
    }

    private BType checkMappingField(RecordLiteralNode.RecordField field, BType mappingType) {
        BType fieldType = symTable.semanticError;
        boolean keyValueField = field.isKeyValueField();
        boolean spreadOpField = field.getKind() == NodeKind.RECORD_LITERAL_SPREAD_OP;

        BLangExpression valueExpr = null;

        if (keyValueField) {
            valueExpr = ((BLangRecordKeyValueField) field).valueExpr;
        } else if (!spreadOpField) {
            valueExpr = (BLangRecordLiteral.BLangRecordVarNameField) field;
        }

        switch (mappingType.tag) {
            case TypeTags.RECORD:
                if (keyValueField) {
                    BLangRecordKey key = ((BLangRecordKeyValueField) field).key;
                    fieldType = checkRecordLiteralKeyExpr(key.expr, key.computedKey, (BRecordType) mappingType);
                } else if (spreadOpField) {
                    BLangExpression spreadExpr = ((BLangRecordLiteral.BLangRecordSpreadOperatorField) field).expr;
                    checkExpr(spreadExpr, this.env);

                    BType spreadExprType = spreadExpr.type;
                    if (spreadExprType.tag == TypeTags.MAP) {
                        return symTable.noType;
                    }

                    if (spreadExprType.tag != TypeTags.RECORD) {
                        dlog.error(spreadExpr.pos, DiagnosticCode.INCOMPATIBLE_TYPES_SPREAD_OP,
                                   spreadExprType);
                        return symTable.semanticError;
                    }

                    boolean errored = false;
                    for (BField bField : ((BRecordType) spreadExprType).getFields()) {
                        BType specFieldType = bField.type;
                        BType expectedFieldType = checkRecordLiteralKeyByName(spreadExpr.pos, this.env, bField.name,
                                                                   (BRecordType) mappingType);
                        if (expectedFieldType != symTable.semanticError &&
                                !types.isAssignable(specFieldType, expectedFieldType)) {
                            dlog.error(spreadExpr.pos, DiagnosticCode.INCOMPATIBLE_TYPES_FIELD,
                                       expectedFieldType, bField.name, specFieldType);
                            if (!errored) {
                                errored = true;
                            }
                        }
                    }
                    return errored ? symTable.semanticError : symTable.noType;
                } else {
                    fieldType = checkRecordLiteralKeyExpr((BLangRecordLiteral.BLangRecordVarNameField) field, false,
                                                          (BRecordType) mappingType);
                }
                break;
            case TypeTags.MAP:
                if (spreadOpField) {
                    BLangExpression spreadExp = ((BLangRecordLiteral.BLangRecordSpreadOperatorField) field).expr;
                    BType spreadOpType = checkExpr(spreadExp, this.env);
                    BType spreadOpMemberType;

                    switch (spreadOpType.tag) {
                        case TypeTags.RECORD:
                            List<BType> types = new ArrayList<>();
                            BRecordType recordType = (BRecordType) spreadOpType;

                            for (BField recField : recordType.fields) {
                                types.add(recField.type);
                            }

                            if (!recordType.sealed) {
                                types.add(recordType.restFieldType);
                            }

                            spreadOpMemberType = getRepresentativeBroadType(types);
                            break;
                        case TypeTags.MAP:
                            spreadOpMemberType = ((BMapType) spreadOpType).constraint;
                            break;
                        default:
                            dlog.error(spreadExp.pos, DiagnosticCode.INCOMPATIBLE_TYPES_SPREAD_OP,
                                       spreadOpType);
                            return symTable.semanticError;
                    }

                    return types.checkType(spreadExp.pos, spreadOpMemberType, ((BMapType) mappingType).constraint,
                                           DiagnosticCode.INCOMPATIBLE_TYPES);
                }

                boolean validMapKey;
                if (keyValueField) {
                    BLangRecordKey key = ((BLangRecordKeyValueField) field).key;
                    validMapKey = checkValidJsonOrMapLiteralKeyExpr(key.expr, key.computedKey);
                } else {
                    validMapKey = checkValidJsonOrMapLiteralKeyExpr((BLangRecordLiteral.BLangRecordVarNameField) field,
                                                                    false);
                }

                fieldType = validMapKey ? ((BMapType) mappingType).constraint : symTable.semanticError;
                break;
        }


        if (spreadOpField) {
            // If we reach this point for a spread operator it is due to the mapping type being a semantic error.
            // In such a scenario, valueExpr would be null here, and fieldType would be symTable.semanticError.
            // We set the spread op expression as the valueExpr here, to check it against symTable.semanticError.
            valueExpr = ((BLangRecordLiteral.BLangRecordSpreadOperatorField) field).expr;
        }

        BLangExpression exprToCheck = valueExpr;
        if (this.nonErrorLoggingCheck) {
            valueExpr.cloneAttempt++;
            exprToCheck = nodeCloner.clone(valueExpr);
        }

        return checkExpr(exprToCheck, this.env, fieldType);
    }

    private BType checkRecordLiteralKeyExpr(BLangExpression keyExpr, boolean computedKey, BRecordType recordType) {
        Name fieldName;

        if (computedKey) {
            checkExpr(keyExpr, this.env, symTable.stringType);

            if (keyExpr.type == symTable.semanticError) {
                return symTable.semanticError;
            }

            LinkedHashSet<BType> fieldTypes = recordType.fields.stream()
                    .map(field -> field.type)
                    .collect(Collectors.toCollection(LinkedHashSet::new));

            if (recordType.restFieldType.tag != TypeTags.NONE) {
                fieldTypes.add(recordType.restFieldType);
            }

            return BUnionType.create(null, fieldTypes);
        } else if (keyExpr.getKind() == NodeKind.SIMPLE_VARIABLE_REF) {
            BLangSimpleVarRef varRef = (BLangSimpleVarRef) keyExpr;
            fieldName = names.fromIdNode(varRef.variableName);
        } else if (keyExpr.getKind() == NodeKind.LITERAL && ((BLangLiteral) keyExpr).type.tag == TypeTags.STRING) {
            fieldName = names.fromString((String) ((BLangLiteral) keyExpr).value);
        } else {
            dlog.error(keyExpr.pos, DiagnosticCode.INVALID_RECORD_LITERAL_KEY);
            return symTable.semanticError;
        }

        // Check whether the struct field exists
        return checkRecordLiteralKeyByName(keyExpr.pos, this.env, fieldName, recordType);
    }

    private BType checkRecordLiteralKeyByName(DiagnosticPos pos, SymbolEnv env, Name key, BRecordType recordType) {
        BSymbol fieldSymbol = symResolver.resolveStructField(pos, env, key, recordType.tsymbol);
        if (fieldSymbol != symTable.notFoundSymbol) {
            return fieldSymbol.type;
        }

        if (recordType.sealed) {
            dlog.error(pos, DiagnosticCode.UNDEFINED_STRUCTURE_FIELD_WITH_TYPE, key,
                       recordType.tsymbol.type.getKind().typeName(), recordType);
            return symTable.semanticError;
        }

        return recordType.restFieldType;
    }

    private boolean checkValidJsonOrMapLiteralKeyExpr(BLangExpression keyExpr, boolean computedKey) {
        if (computedKey) {
            checkExpr(keyExpr, this.env, symTable.stringType);

            if (keyExpr.type == symTable.semanticError) {
                return false;
            }
            return true;
        } else if (keyExpr.getKind() == NodeKind.SIMPLE_VARIABLE_REF ||
                (keyExpr.getKind() == NodeKind.LITERAL && ((BLangLiteral) keyExpr).type.tag == TypeTags.STRING)) {
            return true;
        }
        dlog.error(keyExpr.pos, DiagnosticCode.INVALID_RECORD_LITERAL_KEY);
        return false;
    }

    private BType addNilForNillableIndexBasedAccess(BType actualType) {
        // index based map/record access always returns a nil-able type for optional/rest fields.
        if (actualType.isNullable()) {
            return actualType;
        }

        return BUnionType.create(null, actualType, symTable.nilType);
    }

    private BType checkRecordRequiredFieldAccess(BLangVariableReference varReferExpr, Name fieldName,
                                                 BRecordType recordType) {
        BSymbol fieldSymbol = symResolver.resolveStructField(varReferExpr.pos, this.env, fieldName, recordType.tsymbol);

        if (fieldSymbol == symTable.notFoundSymbol || Symbols.isOptional(fieldSymbol)) {
            return symTable.semanticError;
        }

        // Set the field symbol to use during the code generation phase.
        varReferExpr.symbol = fieldSymbol;
        return fieldSymbol.type;
    }

    private BType checkRecordOptionalFieldAccess(BLangVariableReference varReferExpr, Name fieldName,
                                                 BRecordType recordType) {
        BSymbol fieldSymbol = symResolver.resolveStructField(varReferExpr.pos, this.env, fieldName, recordType.tsymbol);

        if (fieldSymbol == symTable.notFoundSymbol || !Symbols.isOptional(fieldSymbol)) {
            return symTable.semanticError;
        }

        // Set the field symbol to use during the code generation phase.
        varReferExpr.symbol = fieldSymbol;
        return fieldSymbol.type;
    }

    private BType checkRecordRestFieldAccess(BLangVariableReference varReferExpr, Name fieldName,
                                             BRecordType recordType) {
        BSymbol fieldSymbol = symResolver.resolveStructField(varReferExpr.pos, this.env, fieldName, recordType.tsymbol);

        if (fieldSymbol != symTable.notFoundSymbol) {
            // The field should not exist as a required or optional field.
            return symTable.semanticError;
        }

        if (recordType.sealed) {
            return symTable.semanticError;
        }

        return recordType.restFieldType;
    }

    private BType checkObjectFieldAccess(BLangFieldBasedAccess bLangFieldBasedAccess,
                                         Name fieldName, BObjectType objectType) {
        BSymbol fieldSymbol = symResolver.resolveStructField(bLangFieldBasedAccess.pos,
                this.env, fieldName, objectType.tsymbol);

        if (fieldSymbol != symTable.notFoundSymbol) {
            // Setting the field symbol. This is used during the code generation phase
            bLangFieldBasedAccess.symbol = fieldSymbol;
            return fieldSymbol.type;
        }

        // check if it is an attached function pointer call
        Name objFuncName = names.fromString(Symbols.getAttachedFuncSymbolName(objectType.tsymbol.name.value,
                fieldName.value));
        fieldSymbol = symResolver.resolveObjectField(bLangFieldBasedAccess.pos, env, objFuncName, objectType.tsymbol);

        if (fieldSymbol == symTable.notFoundSymbol) {
            dlog.error(bLangFieldBasedAccess.field.pos,
                       DiagnosticCode.UNDEFINED_STRUCTURE_FIELD_WITH_TYPE, fieldName,
                       objectType.tsymbol.type.getKind().typeName(), objectType.tsymbol);
            return symTable.semanticError;
        }

        // Setting the field symbol. This is used during the code generation phase
        bLangFieldBasedAccess.symbol = fieldSymbol;
        return fieldSymbol.type;
    }

    private BType checkTupleFieldType(BType tupleType, int indexValue) {
        BTupleType bTupleType = (BTupleType) tupleType;
        if (bTupleType.tupleTypes.size() <= indexValue && bTupleType.restType != null) {
            return bTupleType.restType;
        } else if (indexValue < 0 || bTupleType.tupleTypes.size() <= indexValue) {
            return symTable.semanticError;
        }
        return bTupleType.tupleTypes.get(indexValue);
    }

    private void validateTags(BLangXMLElementLiteral bLangXMLElementLiteral, SymbolEnv xmlElementEnv) {
        // check type for start and end tags
        BLangExpression startTagName = bLangXMLElementLiteral.startTagName;
        checkExpr(startTagName, xmlElementEnv, symTable.stringType);
        BLangExpression endTagName = bLangXMLElementLiteral.endTagName;
        if (endTagName == null) {
            return;
        }

        checkExpr(endTagName, xmlElementEnv, symTable.stringType);
        if (startTagName.getKind() == NodeKind.XML_QNAME && endTagName.getKind() == NodeKind.XML_QNAME &&
                startTagName.equals(endTagName)) {
            return;
        }

        if (startTagName.getKind() != NodeKind.XML_QNAME && endTagName.getKind() != NodeKind.XML_QNAME) {
            return;
        }

        dlog.error(bLangXMLElementLiteral.pos, DiagnosticCode.XML_TAGS_MISMATCH);
    }

    private void checkStringTemplateExprs(List<BLangExpression> exprs, boolean allowXml) {
        for (BLangExpression expr : exprs) {
            checkExpr(expr, env);

            BType type = expr.type;

            if (type == symTable.semanticError) {
                continue;
            }

            if (type.tag >= TypeTags.JSON) {
                if (allowXml) {
                    if (type.tag != TypeTags.XML) {
                        dlog.error(expr.pos, DiagnosticCode.INCOMPATIBLE_TYPES,
                                   BUnionType.create(null, symTable.intType, symTable.floatType,
                                                                    symTable.decimalType, symTable.stringType,
                                                                    symTable.booleanType, symTable.xmlType), type);
                    }
                    continue;
                }

                dlog.error(expr.pos, DiagnosticCode.INCOMPATIBLE_TYPES,
                           BUnionType.create(null, symTable.intType, symTable.floatType,
                                                            symTable.decimalType, symTable.stringType,
                                                            symTable.booleanType), type);
            }
        }
    }

    /**
     * Concatenate the consecutive text type nodes, and get the reduced set of children.
     *
     * @param exprs         Child nodes
     * @param xmlElementEnv
     * @return Reduced set of children
     */
    private List<BLangExpression> concatSimilarKindXMLNodes(List<BLangExpression> exprs, SymbolEnv xmlElementEnv) {
        List<BLangExpression> newChildren = new ArrayList<>();
        List<BLangExpression> tempConcatExpressions = new ArrayList<>();

        for (BLangExpression expr : exprs) {
            BType exprType = checkExpr(expr, xmlElementEnv);
            if (exprType == symTable.xmlType) {
                if (!tempConcatExpressions.isEmpty()) {
                    newChildren.add(getXMLTextLiteral(tempConcatExpressions));
                    tempConcatExpressions = new ArrayList<>();
                }
                newChildren.add(expr);
                continue;
            }

            BType type = expr.type;
            if (type.tag >= TypeTags.JSON) {
                if (type != symTable.semanticError && !TypeTags.isXMLTypeTag(type.tag)) {
                    dlog.error(expr.pos, DiagnosticCode.INCOMPATIBLE_TYPES,
                               BUnionType.create(null, symTable.intType, symTable.floatType,
                                                                symTable.decimalType, symTable.stringType,
                                                                symTable.booleanType, symTable.xmlType), type);
                }
                continue;
            }

            tempConcatExpressions.add(expr);
        }

        // Add remaining concatenated text nodes as children
        if (!tempConcatExpressions.isEmpty()) {
            newChildren.add(getXMLTextLiteral(tempConcatExpressions));
        }

        return newChildren;
    }

    private BLangExpression getXMLTextLiteral(List<BLangExpression> exprs) {
        BLangXMLTextLiteral xmlTextLiteral = (BLangXMLTextLiteral) TreeBuilder.createXMLTextLiteralNode();
        xmlTextLiteral.textFragments = exprs;
        xmlTextLiteral.pos = exprs.get(0).pos;
        xmlTextLiteral.type = symTable.xmlType;
        return xmlTextLiteral;
    }

    private BType getTypeOfExprInFieldAccess(BLangExpression expr) {
        checkExpr(expr, this.env, symTable.noType);
        return expr.type;
    }

    private BType getAccessExprFinalType(BLangAccessExpression accessExpr, BType actualType) {

        // Cache the actual type of the field. This will be used in desuagr phase to create safe navigation.
        accessExpr.originalType = actualType;

        BUnionType unionType = BUnionType.create(null, actualType);

        if (returnsNull(accessExpr)) {
            unionType.add(symTable.nilType);
        }

        BType parentType = accessExpr.expr.type;
        if (accessExpr.errorSafeNavigation
                && (parentType.tag == TypeTags.SEMANTIC_ERROR || (parentType.tag == TypeTags.UNION
                && ((BUnionType) parentType).getMemberTypes().contains(symTable.errorType)))) {
            unionType.add(symTable.errorType);
        }

        // If there's only one member, and the one an only member is:
        //    a) nilType OR
        //    b) not-nullable 
        // then return that only member, as the return type.
        if (unionType.getMemberTypes().size() == 1) {
            return unionType.getMemberTypes().toArray(new BType[0])[0];
        }

        return unionType;
    }

    private boolean returnsNull(BLangAccessExpression accessExpr) {
        BType parentType = accessExpr.expr.type;
        if (parentType.isNullable() && parentType.tag != TypeTags.JSON) {
            return true;
        }

        // Check whether this is a map access by index. If not, null is not a possible return type.
        if (parentType.tag != TypeTags.MAP) {
            return false;
        }

        // A map access with index, returns nullable type
        if (accessExpr.getKind() == NodeKind.INDEX_BASED_ACCESS_EXPR && accessExpr.expr.type.tag == TypeTags.MAP) {
            BType constraintType = ((BMapType) accessExpr.expr.type).constraint;

            // JSON and any is special cased here, since those are two union types, with null within them.
            // Therefore return 'type' will not include null.
            return constraintType != null && constraintType.tag != TypeTags.ANY && constraintType.tag != TypeTags.JSON;
        }

        return false;
    }

    private BType checkObjectFieldAccessExpr(BLangFieldBasedAccess fieldAccessExpr, BType varRefType, Name fieldName) {
        if (varRefType.tag == TypeTags.OBJECT) {
            return checkObjectFieldAccess(fieldAccessExpr, fieldName, (BObjectType) varRefType);
        }

        // If the type is not an object, it needs to be a union of objects.
        // Resultant field type is calculated here.
        Set<BType> memberTypes = ((BUnionType) varRefType).getMemberTypes();

        LinkedHashSet<BType> fieldTypeMembers = new LinkedHashSet<>();

        for (BType memType : memberTypes) {
            BType individualFieldType = checkObjectFieldAccess(fieldAccessExpr, fieldName, (BObjectType) memType);

            if (individualFieldType == symTable.semanticError) {
                return individualFieldType;
            }

            fieldTypeMembers.add(individualFieldType);
        }

        if (fieldTypeMembers.size() == 1) {
            return fieldTypeMembers.iterator().next();
        }

        return BUnionType.create(null, fieldTypeMembers);
    }

    private BType checkRecordFieldAccessExpr(BLangFieldBasedAccess fieldAccessExpr, BType varRefType, Name fieldName) {
        if (varRefType.tag == TypeTags.RECORD) {
            return checkRecordRequiredFieldAccess(fieldAccessExpr, fieldName, (BRecordType) varRefType);
        }

        // If the type is not an record, it needs to be a union of records.
        // Resultant field type is calculated here.
        Set<BType> memberTypes = ((BUnionType) varRefType).getMemberTypes();

        LinkedHashSet<BType> fieldTypeMembers = new LinkedHashSet<>();

        for (BType memType : memberTypes) {
            BType individualFieldType = checkRecordFieldAccessExpr(fieldAccessExpr, memType, fieldName);

            if (individualFieldType == symTable.semanticError) {
                return individualFieldType;
            }

            fieldTypeMembers.add(individualFieldType);
        }

        if (fieldTypeMembers.size() == 1) {
            return fieldTypeMembers.iterator().next();
        }

        return BUnionType.create(null, fieldTypeMembers);
    }

    private BType checkRecordFieldAccessLhsExpr(BLangFieldBasedAccess fieldAccessExpr, BType varRefType,
                                                Name fieldName) {
        if (varRefType.tag == TypeTags.RECORD) {
            BType fieldType = checkRecordRequiredFieldAccess(fieldAccessExpr, fieldName, (BRecordType) varRefType);
            if (fieldType != symTable.semanticError) {
                return fieldType;
            }

            // For the LHS, the field could be optional.
            return checkRecordOptionalFieldAccess(fieldAccessExpr, fieldName, (BRecordType) varRefType);
        }

        // If the type is not an record, it needs to be a union of records.
        // Resultant field type is calculated here.
        Set<BType> memberTypes = ((BUnionType) varRefType).getMemberTypes();

        LinkedHashSet<BType> fieldTypeMembers = new LinkedHashSet<>();

        for (BType memType : memberTypes) {
            BType individualFieldType = checkRecordFieldAccessLhsExpr(fieldAccessExpr, memType, fieldName);

            if (individualFieldType == symTable.semanticError) {
                return symTable.semanticError;
            }

            fieldTypeMembers.add(individualFieldType);
        }

        if (fieldTypeMembers.size() == 1) {
            return fieldTypeMembers.iterator().next();
        }

        return BUnionType.create(null, fieldTypeMembers);
    }

    private BType checkOptionalRecordFieldAccessExpr(BLangFieldBasedAccess fieldAccessExpr, BType varRefType,
                                                     Name fieldName) {
        if (varRefType.tag == TypeTags.RECORD) {
            BType fieldType = checkRecordRequiredFieldAccess(fieldAccessExpr, fieldName, (BRecordType) varRefType);
            if (fieldType != symTable.semanticError) {
                return fieldType;
            }

            fieldType = checkRecordOptionalFieldAccess(fieldAccessExpr, fieldName, (BRecordType) varRefType);
            if (fieldType == symTable.semanticError) {
                return fieldType;
            }
            return BUnionType.create(null, fieldType, symTable.nilType);
        }

        // If the type is not an record, it needs to be a union of records.
        // Resultant field type is calculated here.
        Set<BType> memberTypes = ((BUnionType) varRefType).getMemberTypes();

        LinkedHashSet<BType> fieldTypeMembers = new LinkedHashSet<>();

        for (BType memType : memberTypes) {
            BType individualFieldType = checkOptionalRecordFieldAccessExpr(fieldAccessExpr, memType, fieldName);

            if (individualFieldType == symTable.semanticError) {
                continue;
            }

            fieldTypeMembers.add(individualFieldType);
        }

        if (fieldTypeMembers.isEmpty()) {
            return symTable.semanticError;
        }

        if (fieldTypeMembers.size() == 1) {
            return fieldTypeMembers.iterator().next();
        }

        return BUnionType.create(null, fieldTypeMembers);
    }

    private BType checkFieldAccessExpr(BLangFieldBasedAccess fieldAccessExpr, BType varRefType, Name fieldName) {
        BType actualType = symTable.semanticError;

        if (types.isSubTypeOfBaseType(varRefType, TypeTags.OBJECT)) {
            actualType = checkObjectFieldAccessExpr(fieldAccessExpr, varRefType, fieldName);
            fieldAccessExpr.originalType = actualType;
        } else if (types.isSubTypeOfBaseType(varRefType, TypeTags.RECORD)) {
            actualType = checkRecordFieldAccessExpr(fieldAccessExpr, varRefType, fieldName);

            if (actualType != symTable.semanticError) {
                fieldAccessExpr.originalType = actualType;
                return actualType;
            }

            if (!fieldAccessExpr.lhsVar) {
                dlog.error(fieldAccessExpr.pos,
                           DiagnosticCode.OPERATION_DOES_NOT_SUPPORT_FIELD_ACCESS_FOR_NON_REQUIRED_FIELD,
                           varRefType, fieldName);
                return actualType;
            }

            // If this is an LHS expression, check if there is a required and/ optional field by the specified field
            // name in all records.
            actualType = checkRecordFieldAccessLhsExpr(fieldAccessExpr, varRefType, fieldName);
            fieldAccessExpr.originalType = actualType;
            if (actualType == symTable.semanticError) {
                dlog.error(fieldAccessExpr.pos, DiagnosticCode.UNDEFINED_STRUCTURE_FIELD_WITH_TYPE,
                           fieldName, varRefType.tsymbol.type.getKind().typeName(), varRefType);
            }
        } else if (types.isLax(varRefType)) {
            if (fieldAccessExpr.lhsVar) {
                dlog.error(fieldAccessExpr.pos,
                           DiagnosticCode.OPERATION_DOES_NOT_SUPPORT_FIELD_ACCESS_FOR_ASSIGNMENT,
                           varRefType);
                return symTable.semanticError;
            }
            if (fieldAccessExpr.fieldKind == FieldKind.WITH_NS) {
                resolveXMLNamespace((BLangFieldBasedAccess.BLangNSPrefixedFieldBasedAccess) fieldAccessExpr);
            }
            BType laxFieldAccessType = getLaxFieldAccessType(varRefType);
            actualType = BUnionType.create(null, laxFieldAccessType, symTable.errorType);
            fieldAccessExpr.originalType = laxFieldAccessType;
        } else if (fieldAccessExpr.expr.getKind() == NodeKind.FIELD_BASED_ACCESS_EXPR &&
                hasLaxOriginalType(((BLangFieldBasedAccess) fieldAccessExpr.expr))) {
            BType laxFieldAccessType =
                    getLaxFieldAccessType(((BLangFieldBasedAccess) fieldAccessExpr.expr).originalType);
            actualType = BUnionType.create(null, laxFieldAccessType, symTable.errorType);
            fieldAccessExpr.errorSafeNavigation = true;
            fieldAccessExpr.originalType = laxFieldAccessType;
        } else if (varRefType.tag == TypeTags.XML) {
            if (fieldAccessExpr.lhsVar) {
                dlog.error(fieldAccessExpr.pos, DiagnosticCode.CANNOT_UPDATE_XML_SEQUENCE);
            }
            // todo: field access on a xml value is not attribute access, return type should be string?
            // `_` is a special field that refer to the element name.
            actualType = symTable.xmlType;
            fieldAccessExpr.originalType = actualType;
        } else if (varRefType.tag != TypeTags.SEMANTIC_ERROR) {
            dlog.error(fieldAccessExpr.pos, DiagnosticCode.OPERATION_DOES_NOT_SUPPORT_FIELD_ACCESS,
                       varRefType);
        }

        return actualType;
    }

    private void resolveXMLNamespace(BLangFieldBasedAccess.BLangNSPrefixedFieldBasedAccess fieldAccessExpr) {
        BLangFieldBasedAccess.BLangNSPrefixedFieldBasedAccess nsPrefixedFieldAccess = fieldAccessExpr;
        String nsPrefix = nsPrefixedFieldAccess.nsPrefix.value;
        BSymbol nsSymbol = symResolver.lookupSymbolInPrefixSpace(env, names.fromString(nsPrefix));

        if (nsSymbol == symTable.notFoundSymbol) {
            dlog.error(nsPrefixedFieldAccess.nsPrefix.pos, DiagnosticCode.CANNOT_FIND_XML_NAMESPACE,
                    nsPrefixedFieldAccess.nsPrefix);
        } else {
            nsPrefixedFieldAccess.nsSymbol = (BXMLNSSymbol) nsSymbol;
        }
    }

    private boolean hasLaxOriginalType(BLangFieldBasedAccess fieldBasedAccess) {
        return fieldBasedAccess.originalType != null && types.isLax(fieldBasedAccess.originalType);
    }

    private BType getLaxFieldAccessType(BType exprType) {
        switch (exprType.tag) {
            case TypeTags.JSON:
                return symTable.jsonType;
            case TypeTags.XML:
                return symTable.stringType;
            case TypeTags.MAP:
                return ((BMapType) exprType).constraint;
            case TypeTags.UNION:
                BUnionType unionType = (BUnionType) exprType;
                LinkedHashSet<BType> memberTypes = new LinkedHashSet<>();
                unionType.getMemberTypes().forEach(bType -> memberTypes.add(getLaxFieldAccessType(bType)));
                return memberTypes.size() == 1 ? memberTypes.iterator().next() : BUnionType.create(null, memberTypes);
        }
        return symTable.semanticError;
    }

    private BType checkOptionalFieldAccessExpr(BLangFieldBasedAccess fieldAccessExpr, BType varRefType,
                                               Name fieldName) {
        BType actualType = symTable.semanticError;

        boolean nillableExprType = false;
        BType effectiveType = varRefType;

        if (varRefType.tag == TypeTags.UNION) {
            Set<BType> memTypes = ((BUnionType) varRefType).getMemberTypes();

            if (memTypes.contains(symTable.nilType)) {
                LinkedHashSet<BType> nilRemovedSet = new LinkedHashSet<>();
                for (BType bType : memTypes) {
                    if (bType != symTable.nilType) {
                        nilRemovedSet.add(bType);
                    } else {
                        nillableExprType = true;
                    }
                }

                effectiveType = nilRemovedSet.size() == 1 ? nilRemovedSet.iterator().next() :
                        BUnionType.create(null, nilRemovedSet);
            }
        }

        if (types.isSubTypeOfBaseType(effectiveType, TypeTags.RECORD)) {
            actualType = checkOptionalRecordFieldAccessExpr(fieldAccessExpr, effectiveType, fieldName);
            if (actualType == symTable.semanticError) {
                dlog.error(fieldAccessExpr.pos,
                           DiagnosticCode.OPERATION_DOES_NOT_SUPPORT_OPTIONAL_FIELD_ACCESS_FOR_FIELD,
                           varRefType, fieldName);
            }
            fieldAccessExpr.nilSafeNavigation = nillableExprType;
            fieldAccessExpr.originalType = getSafeType(actualType, fieldAccessExpr);
        } else if (types.isLax(effectiveType)) {
            BType laxFieldAccessType = getLaxFieldAccessType(effectiveType);
            actualType = accessCouldResultInError(effectiveType) ?
                    BUnionType.create(null, laxFieldAccessType, symTable.errorType) : laxFieldAccessType;
            fieldAccessExpr.originalType = laxFieldAccessType;
            fieldAccessExpr.nilSafeNavigation = true;
            nillableExprType = true;
        } else if (fieldAccessExpr.expr.getKind() == NodeKind.FIELD_BASED_ACCESS_EXPR &&
                hasLaxOriginalType(((BLangFieldBasedAccess) fieldAccessExpr.expr))) {
            BType laxFieldAccessType =
                    getLaxFieldAccessType(((BLangFieldBasedAccess) fieldAccessExpr.expr).originalType);
            actualType = accessCouldResultInError(effectiveType) ?
                    BUnionType.create(null, laxFieldAccessType, symTable.errorType) : laxFieldAccessType;
            fieldAccessExpr.errorSafeNavigation = true;
            fieldAccessExpr.originalType = laxFieldAccessType;
            fieldAccessExpr.nilSafeNavigation = true;
            nillableExprType = true;
        } else if (varRefType.tag != TypeTags.SEMANTIC_ERROR) {
            dlog.error(fieldAccessExpr.pos,
                       DiagnosticCode.OPERATION_DOES_NOT_SUPPORT_OPTIONAL_FIELD_ACCESS, varRefType);
        }

        if (nillableExprType && actualType != symTable.semanticError && !actualType.isNullable()) {
            actualType = BUnionType.create(null, actualType, symTable.nilType);
        }

        return actualType;
    }

    private boolean accessCouldResultInError(BType type) {
        if (type.tag == TypeTags.JSON) {
            return true;
        }

        if (type.tag == TypeTags.MAP) {
            return false;
        }

        if (type.tag == TypeTags.XML) {
            return true;
        }

        if (type.tag == TypeTags.UNION) {
            return ((BUnionType) type).getMemberTypes().stream().anyMatch(this::accessCouldResultInError);
        } else {
            return false;
        }
    }

    private BType checkIndexAccessExpr(BLangIndexBasedAccess indexBasedAccessExpr) {
        BType varRefType = indexBasedAccessExpr.expr.type;

        boolean nillableExprType = false;

        if (varRefType.tag == TypeTags.UNION) {
            Set<BType> memTypes = ((BUnionType) varRefType).getMemberTypes();

            if (memTypes.contains(symTable.nilType)) {
                LinkedHashSet<BType> nilRemovedSet = new LinkedHashSet<>();
                for (BType bType : memTypes) {
                    if (bType != symTable.nilType) {
                        nilRemovedSet.add(bType);
                    } else {
                        nillableExprType = true;
                    }
                }

                if (nillableExprType) {
                    varRefType = nilRemovedSet.size() == 1 ? nilRemovedSet.iterator().next() :
                            BUnionType.create(null, nilRemovedSet);

                    if (!types.isSubTypeOfMapping(varRefType)) {
                        // Member access is allowed on optional types only with mappings.
                        dlog.error(indexBasedAccessExpr.pos,
                                   DiagnosticCode.OPERATION_DOES_NOT_SUPPORT_INDEXING,
                                   indexBasedAccessExpr.expr.type);
                        return symTable.semanticError;
                    }

                    if (indexBasedAccessExpr.lhsVar) {
                        dlog.error(indexBasedAccessExpr.pos,
                                   DiagnosticCode.OPERATION_DOES_NOT_SUPPORT_INDEX_ACCESS_FOR_ASSIGNMENT,
                                   indexBasedAccessExpr.expr.type);
                        return symTable.semanticError;
                    }
                }
            }
        }


        BLangExpression indexExpr = indexBasedAccessExpr.indexExpr;
        BType actualType = symTable.semanticError;

        if (types.isSubTypeOfMapping(varRefType)) {
            checkExpr(indexExpr, this.env, symTable.stringType);

            if (indexExpr.type == symTable.semanticError) {
                return symTable.semanticError;
            }

            actualType = checkMappingIndexBasedAccess(indexBasedAccessExpr, varRefType);

            if (actualType == symTable.semanticError) {
                if (indexExpr.type.tag == TypeTags.STRING && isConst(indexExpr)) {
                    String fieldName = getConstFieldName(indexExpr);
                    dlog.error(indexBasedAccessExpr.pos, DiagnosticCode.UNDEFINED_STRUCTURE_FIELD,
                               fieldName, indexBasedAccessExpr.expr.type);
                    return actualType;
                }

                dlog.error(indexExpr.pos, DiagnosticCode.INVALID_RECORD_INDEX_EXPR, indexExpr.type);
                return actualType;
            }

            indexBasedAccessExpr.nilSafeNavigation = nillableExprType;
            indexBasedAccessExpr.originalType = getSafeType(actualType, indexBasedAccessExpr);
        } else if (types.isSubTypeOfList(varRefType)) {
            checkExpr(indexExpr, this.env, symTable.intType);

            if (indexExpr.type == symTable.semanticError) {
                return symTable.semanticError;
            }

            actualType = checkListIndexBasedAccess(indexBasedAccessExpr, varRefType);
            indexBasedAccessExpr.originalType = actualType;

            if (actualType == symTable.semanticError) {
                if (indexExpr.type.tag == TypeTags.INT && isConst(indexExpr)) {
                    dlog.error(indexBasedAccessExpr.indexExpr.pos,
                               DiagnosticCode.LIST_INDEX_OUT_OF_RANGE, getConstIndex(indexExpr));
                    return actualType;
                }
                dlog.error(indexExpr.pos, DiagnosticCode.INVALID_LIST_INDEX_EXPR, indexExpr.type);
                return actualType;
            }
        } else if (types.isAssignable(varRefType, symTable.stringType)) {
            if (indexBasedAccessExpr.lhsVar) {
                dlog.error(indexBasedAccessExpr.pos,
                           DiagnosticCode.OPERATION_DOES_NOT_SUPPORT_INDEX_ACCESS_FOR_ASSIGNMENT,
                           indexBasedAccessExpr.expr.type);
                return symTable.semanticError;
            }

            checkExpr(indexExpr, this.env, symTable.intType);

            if (indexExpr.type == symTable.semanticError) {
                return symTable.semanticError;
            }

            indexBasedAccessExpr.originalType = symTable.stringType;
            actualType = symTable.stringType;
        } else if (varRefType.tag == TypeTags.XML) {
            if (indexBasedAccessExpr.lhsVar) {
                indexExpr.type = symTable.semanticError;
                dlog.error(indexBasedAccessExpr.pos, DiagnosticCode.CANNOT_UPDATE_XML_SEQUENCE);
                return actualType;
            }

            checkExpr(indexExpr, this.env);
            actualType = symTable.xmlType;
            indexBasedAccessExpr.originalType = actualType;
        } else if (varRefType == symTable.semanticError) {
            indexBasedAccessExpr.indexExpr.type = symTable.semanticError;
            return symTable.semanticError;
        } else {
            indexBasedAccessExpr.indexExpr.type = symTable.semanticError;
            dlog.error(indexBasedAccessExpr.pos, DiagnosticCode.OPERATION_DOES_NOT_SUPPORT_INDEXING,
                       indexBasedAccessExpr.expr.type);
            return symTable.semanticError;
        }

        if (nillableExprType && !actualType.isNullable()) {
            actualType = BUnionType.create(null, actualType, symTable.nilType);
        }

        return actualType;
    }

    private Long getConstIndex(BLangExpression indexExpr) {
        return indexExpr.getKind() == NodeKind.NUMERIC_LITERAL ? (Long) ((BLangLiteral) indexExpr).value :
                (Long) ((BConstantSymbol) ((BLangSimpleVarRef) indexExpr).symbol).value.value;
    }

    private String getConstFieldName(BLangExpression indexExpr) {
        return indexExpr.getKind() == NodeKind.LITERAL ? (String) ((BLangLiteral) indexExpr).value :
                (String) ((BConstantSymbol) ((BLangSimpleVarRef) indexExpr).symbol).value.value;
    }

    private BType checkArrayIndexBasedAccess(BLangIndexBasedAccess indexBasedAccess, BType indexExprType,
                                             BArrayType arrayType) {
        BType actualType = symTable.semanticError;
        switch (indexExprType.tag) {
            case TypeTags.INT:
                BLangExpression indexExpr = indexBasedAccess.indexExpr;
                if (!isConst(indexExpr) || arrayType.state == BArrayState.UNSEALED) {
                    actualType = arrayType.eType;
                    break;
                }
                actualType = getConstIndex(indexExpr) >= arrayType.size ? symTable.semanticError : arrayType.eType;
                break;
            case TypeTags.FINITE:
                BFiniteType finiteIndexExpr = (BFiniteType) indexExprType;
                boolean validIndexExists = false;
                for (BLangExpression finiteMember : finiteIndexExpr.getValueSpace()) {
                    int indexValue = ((Long) ((BLangLiteral) finiteMember).value).intValue();
                    if (indexValue >= 0 &&
                            (arrayType.state == BArrayState.UNSEALED || indexValue < arrayType.size)) {
                        validIndexExists = true;
                        break;
                    }
                }
                if (!validIndexExists) {
                    return symTable.semanticError;
                }
                actualType = arrayType.eType;
                break;
            case TypeTags.UNION:
                // address the case where we have a union of finite types
                List<BFiniteType> finiteTypes = ((BUnionType) indexExprType).getMemberTypes().stream()
                        .filter(memType -> memType.tag == TypeTags.FINITE)
                        .map(matchedType -> (BFiniteType) matchedType)
                        .collect(Collectors.toList());

                BFiniteType finiteType;
                if (finiteTypes.size() == 1) {
                    finiteType = finiteTypes.get(0);
                } else {
                    Set<BLangExpression> valueSpace = new LinkedHashSet<>();
                    finiteTypes.forEach(constituent -> valueSpace.addAll(constituent.getValueSpace()));
                    finiteType = new BFiniteType(null, valueSpace);
                }

                BType elementType = checkArrayIndexBasedAccess(indexBasedAccess, finiteType, arrayType);
                if (elementType == symTable.semanticError) {
                    return symTable.semanticError;
                }
                actualType = arrayType.eType;
        }
        return actualType;
    }

    private BType checkListIndexBasedAccess(BLangIndexBasedAccess accessExpr, BType type) {
        if (type.tag == TypeTags.ARRAY) {
            return checkArrayIndexBasedAccess(accessExpr, accessExpr.indexExpr.type, (BArrayType) type);
        }

        if (type.tag == TypeTags.TUPLE) {
            return checkTupleIndexBasedAccess(accessExpr, (BTupleType) type, accessExpr.indexExpr.type);
        }

        LinkedHashSet<BType> fieldTypeMembers = new LinkedHashSet<>();

        for (BType memType : ((BUnionType) type).getMemberTypes()) {
            BType individualFieldType = checkListIndexBasedAccess(accessExpr, memType);

            if (individualFieldType == symTable.semanticError) {
                continue;
            }

            fieldTypeMembers.add(individualFieldType);
        }

        if (fieldTypeMembers.size() == 0) {
            return symTable.semanticError;
        }

        if (fieldTypeMembers.size() == 1) {
            return fieldTypeMembers.iterator().next();
        }
        return BUnionType.create(null, fieldTypeMembers);
    }

    private BType checkTupleIndexBasedAccess(BLangIndexBasedAccess accessExpr, BTupleType tuple, BType currentType) {
        BType actualType = symTable.semanticError;
        BLangExpression indexExpr = accessExpr.indexExpr;
        switch (currentType.tag) {
            case TypeTags.INT:
                if (isConst(indexExpr)) {
                    actualType = checkTupleFieldType(tuple, getConstIndex(indexExpr).intValue());
                } else {
                    BTupleType tupleExpr = (BTupleType) accessExpr.expr.type;
                    LinkedHashSet<BType> tupleTypes = collectTupleFieldTypes(tupleExpr, new LinkedHashSet<>());
                    actualType = tupleTypes.size() == 1 ? tupleTypes.iterator().next() : BUnionType.create(null,
                                                                                                           tupleTypes);
                }
                break;
            case TypeTags.FINITE:
                BFiniteType finiteIndexExpr = (BFiniteType) currentType;
                LinkedHashSet<BType> possibleTypes = new LinkedHashSet<>();
                for (BLangExpression finiteMember : finiteIndexExpr.getValueSpace()) {
                    int indexValue = ((Long) ((BLangLiteral) finiteMember).value).intValue();
                    BType fieldType = checkTupleFieldType(tuple, indexValue);
                    if (fieldType.tag != TypeTags.SEMANTIC_ERROR) {
                        possibleTypes.add(fieldType);
                    }
                }
                if (possibleTypes.size() == 0) {
                    return symTable.semanticError;
                }
                actualType = possibleTypes.size() == 1 ? possibleTypes.iterator().next() :
                        BUnionType.create(null, possibleTypes);
                break;

            case TypeTags.UNION:
                LinkedHashSet<BType> possibleTypesByMember = new LinkedHashSet<>();
                List<BFiniteType> finiteTypes = new ArrayList<>();
                ((BUnionType) currentType).getMemberTypes().forEach(memType -> {
                    if (memType.tag == TypeTags.FINITE) {
                        finiteTypes.add((BFiniteType) memType);
                    } else {
                        BType possibleType = checkTupleIndexBasedAccess(accessExpr, tuple, memType);
                        if (possibleType.tag == TypeTags.UNION) {
                            possibleTypesByMember.addAll(((BUnionType) possibleType).getMemberTypes());
                        } else {
                            possibleTypesByMember.add(possibleType);
                        }
                    }
                });

                BFiniteType finiteType;
                if (finiteTypes.size() == 1) {
                    finiteType = finiteTypes.get(0);
                } else {
                    Set<BLangExpression> valueSpace = new LinkedHashSet<>();
                    finiteTypes.forEach(constituent -> valueSpace.addAll(constituent.getValueSpace()));
                    finiteType = new BFiniteType(null, valueSpace);
                }

                BType possibleType = checkTupleIndexBasedAccess(accessExpr, tuple, finiteType);
                if (possibleType.tag == TypeTags.UNION) {
                    possibleTypesByMember.addAll(((BUnionType) possibleType).getMemberTypes());
                } else {
                    possibleTypesByMember.add(possibleType);
                }

                if (possibleTypesByMember.contains(symTable.semanticError)) {
                    return symTable.semanticError;
                }
                actualType = possibleTypesByMember.size() == 1 ? possibleTypesByMember.iterator().next() :
                        BUnionType.create(null, possibleTypesByMember);
        }
        return actualType;
    }

    private LinkedHashSet<BType> collectTupleFieldTypes(BTupleType tupleType, LinkedHashSet<BType> memberTypes) {
        tupleType.tupleTypes
                .forEach(memberType -> {
                    if (memberType.tag == TypeTags.UNION) {
                        collectMemberTypes((BUnionType) memberType, memberTypes);
                    } else {
                        memberTypes.add(memberType);
                    }
                });
        return memberTypes;
    }

    private BType checkMappingIndexBasedAccess(BLangIndexBasedAccess accessExpr, BType type) {
        if (type.tag == TypeTags.MAP) {
            BType constraint = ((BMapType) type).constraint;
            return accessExpr.lhsVar ? constraint : addNilForNillableIndexBasedAccess(constraint);
        }

        if (type.tag == TypeTags.RECORD) {
            return checkRecordIndexBasedAccess(accessExpr, (BRecordType) type, accessExpr.indexExpr.type);
        }

        BType fieldType;

        boolean nonMatchedRecordExists = false;

        LinkedHashSet<BType> fieldTypeMembers = new LinkedHashSet<>();

        for (BType memType : ((BUnionType) type).getMemberTypes()) {
            BType individualFieldType = checkMappingIndexBasedAccess(accessExpr, memType);

            if (individualFieldType == symTable.semanticError) {
                nonMatchedRecordExists = true;
                continue;
            }

            fieldTypeMembers.add(individualFieldType);
        }

        if (fieldTypeMembers.size() == 0) {
            return symTable.semanticError;
        }

        if (fieldTypeMembers.size() == 1) {
            fieldType = fieldTypeMembers.iterator().next();
        } else {
            fieldType = BUnionType.create(null, fieldTypeMembers);
        }

        return nonMatchedRecordExists ? addNilForNillableIndexBasedAccess(fieldType) : fieldType;
    }

    private BType checkRecordIndexBasedAccess(BLangIndexBasedAccess accessExpr, BRecordType record, BType currentType) {
        BType actualType = symTable.semanticError;
        BLangExpression indexExpr = accessExpr.indexExpr;
        switch (currentType.tag) {
            case TypeTags.STRING:
                if (isConst(indexExpr)) {
                    String fieldName = getConstFieldName(indexExpr);
                    actualType = checkRecordRequiredFieldAccess(accessExpr, names.fromString(fieldName), record);
                    if (actualType != symTable.semanticError) {
                        return actualType;
                    }

                    actualType = checkRecordOptionalFieldAccess(accessExpr, names.fromString(fieldName), record);
                    if (actualType == symTable.semanticError) {
                        actualType = checkRecordRestFieldAccess(accessExpr, names.fromString(fieldName), record);
                        if (actualType == symTable.semanticError) {
                            return actualType;
                        }
                        return addNilForNillableIndexBasedAccess(actualType);
                    }

                    if (accessExpr.lhsVar) {
                        return actualType;
                    }
                    return addNilForNillableIndexBasedAccess(actualType);
                }

                LinkedHashSet<BType> fieldTypes = record.fields.stream()
                        .map(field -> field.type)
                        .collect(Collectors.toCollection(LinkedHashSet::new));

                if (record.restFieldType.tag != TypeTags.NONE) {
                    fieldTypes.add(record.restFieldType);
                }

                if (fieldTypes.stream().noneMatch(BType::isNullable)) {
                    fieldTypes.add(symTable.nilType);
                }

                actualType = BUnionType.create(null, fieldTypes);
                break;
            case TypeTags.FINITE:
                BFiniteType finiteIndexExpr = (BFiniteType) currentType;
                LinkedHashSet<BType> possibleTypes = new LinkedHashSet<>();
                for (BLangExpression finiteMember : finiteIndexExpr.getValueSpace()) {
                    String fieldName = (String) ((BLangLiteral) finiteMember).value;
                    BType fieldType = checkRecordRequiredFieldAccess(accessExpr, names.fromString(fieldName), record);
                    if (fieldType == symTable.semanticError) {
                        fieldType = checkRecordOptionalFieldAccess(accessExpr, names.fromString(fieldName), record);
                        if (fieldType == symTable.semanticError) {
                            fieldType = checkRecordRestFieldAccess(accessExpr, names.fromString(fieldName), record);
                        }

                        if (fieldType != symTable.semanticError) {
                            fieldType = addNilForNillableIndexBasedAccess(fieldType);
                        }
                    }

                    if (fieldType.tag == TypeTags.SEMANTIC_ERROR) {
                        continue;
                    }
                    possibleTypes.add(fieldType);
                }

                if (possibleTypes.isEmpty()) {
                    return symTable.semanticError;
                }

                if (possibleTypes.stream().noneMatch(BType::isNullable)) {
                    possibleTypes.add(symTable.nilType);
                }

                actualType = possibleTypes.size() == 1 ? possibleTypes.iterator().next() :
                        BUnionType.create(null, possibleTypes);
                break;
            case TypeTags.UNION:
                LinkedHashSet<BType> possibleTypesByMember = new LinkedHashSet<>();
                List<BFiniteType> finiteTypes = new ArrayList<>();
                ((BUnionType) currentType).getMemberTypes().forEach(memType -> {
                    if (memType.tag == TypeTags.FINITE) {
                        finiteTypes.add((BFiniteType) memType);
                    } else {
                        BType possibleType = checkRecordIndexBasedAccess(accessExpr, record, memType);
                        if (possibleType.tag == TypeTags.UNION) {
                            possibleTypesByMember.addAll(((BUnionType) possibleType).getMemberTypes());
                        } else {
                            possibleTypesByMember.add(possibleType);
                        }
                    }
                });

                BFiniteType finiteType;
                if (finiteTypes.size() == 1) {
                    finiteType = finiteTypes.get(0);
                } else {
                    Set<BLangExpression> valueSpace = new LinkedHashSet<>();
                    finiteTypes.forEach(constituent -> valueSpace.addAll(constituent.getValueSpace()));
                    finiteType = new BFiniteType(null, valueSpace);
                }

                BType possibleType = checkRecordIndexBasedAccess(accessExpr, record, finiteType);
                if (possibleType.tag == TypeTags.UNION) {
                    possibleTypesByMember.addAll(((BUnionType) possibleType).getMemberTypes());
                } else {
                    possibleTypesByMember.add(possibleType);
                }

                if (possibleTypesByMember.contains(symTable.semanticError)) {
                    return symTable.semanticError;
                }
                actualType = possibleTypesByMember.size() == 1 ? possibleTypesByMember.iterator().next() :
                        BUnionType.create(null, possibleTypesByMember);
        }
        return actualType;
    }

    private BType getSafeType(BType type, BLangAccessExpression accessExpr) {
        if (type.tag != TypeTags.UNION) {
            return type;
        }

        // Extract the types without the error and null, and revisit access expression
        List<BType> lhsTypes = new ArrayList<>(((BUnionType) type).getMemberTypes());

        if (accessExpr.errorSafeNavigation) {
            if (!lhsTypes.contains(symTable.errorType)) {
                dlog.error(accessExpr.pos, DiagnosticCode.SAFE_NAVIGATION_NOT_REQUIRED, type);
                return symTable.semanticError;
            }

            lhsTypes = lhsTypes.stream()
                    .filter(memberType -> memberType != symTable.errorType)
                    .collect(Collectors.toList());

            if (lhsTypes.isEmpty()) {
                dlog.error(accessExpr.pos, DiagnosticCode.SAFE_NAVIGATION_NOT_REQUIRED, type);
                return symTable.semanticError;
            }
        }

        if (accessExpr.nilSafeNavigation) {
            lhsTypes = lhsTypes.stream()
                    .filter(memberType -> memberType != symTable.nilType)
                    .collect(Collectors.toList());
        }

        if (lhsTypes.size() == 1) {
            return lhsTypes.get(0);
        }

        return BUnionType.create(null, new LinkedHashSet<>(lhsTypes));
    }

    private List<BType> getTypesList(BType type) {
        if (type.tag == TypeTags.UNION) {
            BUnionType unionType = (BUnionType) type;
            return new ArrayList<>(unionType.getMemberTypes());
        } else {
            return Lists.of(type);
        }
    }

    private LinkedHashSet<BType> getMatchExpressionTypes(BLangMatchExpression bLangMatchExpression) {
        List<BType> exprTypes = getTypesList(bLangMatchExpression.expr.type);
        LinkedHashSet<BType> matchExprTypes = new LinkedHashSet<>();
        for (BType type : exprTypes) {
            boolean assignable = false;
            for (BLangMatchExprPatternClause pattern : bLangMatchExpression.patternClauses) {
                BType patternExprType = pattern.expr.type;

                // Type of the pattern expression, becomes one of the types of the whole but expression
                matchExprTypes.addAll(getTypesList(patternExprType));

                if (type.tag == TypeTags.SEMANTIC_ERROR || patternExprType.tag == TypeTags.SEMANTIC_ERROR) {
                    return new LinkedHashSet<BType>() {
                        {
                            add(symTable.semanticError);
                        }
                    };
                }

                assignable = this.types.isAssignable(type, pattern.variable.type);
                if (assignable) {
                    break;
                }
            }

            // If the matching expr type is not matching to any pattern, it becomes one of the types
            // returned by the whole but expression
            if (!assignable) {
                matchExprTypes.add(type);
            }
        }

        return matchExprTypes;
    }

    private BSymbol getFunctionPointerCallSymbol(BLangInvocation iExpr) {
        if (iExpr.expr == null) {
            // shouldn't reach here
            return symTable.notFoundSymbol;
        }

        BSymbol varSymbol = ((BLangVariableReference) iExpr.expr).symbol;
        if (varSymbol == null) {
            return symTable.notFoundSymbol;
        }

        BType varType = varSymbol.type;
        if (varType.tag != TypeTags.INVOKABLE) {
            return symTable.notFoundSymbol;
        }

        if (varSymbol.kind != SymbolKind.FUNCTION) {
            varSymbol = new BInvokableSymbol(SymTag.VARIABLE, 0, varSymbol.name, env.enclPkg.symbol.pkgID, varType,
                    env.scope.owner);
            varSymbol.kind = SymbolKind.FUNCTION;
        }

        iExpr.symbol = varSymbol;
        return varSymbol;
    }

    private boolean couldHoldTableValues(BType type, List<BType> encounteredTypes) {
        if (encounteredTypes.contains(type)) {
            return false;
        }
        encounteredTypes.add(type);

        switch (type.tag) {
            case TypeTags.TABLE:
                return true;
            case TypeTags.UNION:
                return ((BUnionType) type).getMemberTypes().stream()
                        .anyMatch(bType -> couldHoldTableValues(bType, encounteredTypes));
            case TypeTags.MAP:
                return couldHoldTableValues(((BMapType) type).constraint, encounteredTypes);
            case TypeTags.RECORD:
                BRecordType recordType = (BRecordType) type;
                return recordType.fields.stream()
                        .anyMatch(field -> couldHoldTableValues(field.type, encounteredTypes)) ||
                        (!recordType.sealed && couldHoldTableValues(recordType.restFieldType, encounteredTypes));
            case TypeTags.ARRAY:
                return couldHoldTableValues(((BArrayType) type).eType, encounteredTypes);
            case TypeTags.TUPLE:
                return ((BTupleType) type).getTupleTypes().stream()
                        .anyMatch(bType -> couldHoldTableValues(bType, encounteredTypes));
        }
        return false;
    }

    private boolean isConst(BLangExpression expression) {

        if (ConstantAnalyzer.isValidConstantExpressionNode(expression)) {
            return true;
        }

        if (expression.getKind() != NodeKind.SIMPLE_VARIABLE_REF) {
            return false;
        }

        return (((BLangSimpleVarRef) expression).symbol.tag & SymTag.CONSTANT) == SymTag.CONSTANT;
    }

    private Name getCurrentCompUnit(BLangNode node) {
        return names.fromString(node.pos.getSource().getCompilationUnitName());
    }

    private BType getRepresentativeBroadTypeForExprs(List<BLangExpression> exprs) {
        return getRepresentativeBroadType(new ArrayList<>(Arrays.asList(getExprListUniqueTypes(exprs, env))));
    }

    private BType getRepresentativeBroadType(List<BType> inferredTypeList) {
        for (int i = 0; i < inferredTypeList.size(); i++) {
            BType type = inferredTypeList.get(i);
            if (type.tag == TypeTags.SEMANTIC_ERROR) {
                return type;
            }

            for (int j = i + 1; j < inferredTypeList.size(); j++) {
                BType otherType = inferredTypeList.get(j);

                if (otherType.tag == TypeTags.SEMANTIC_ERROR) {
                    return otherType;
                }

                if (types.isAssignable(otherType, type)) {
                    inferredTypeList.remove(j);
                    j -= 1;
                    continue;
                }

                if (types.isAssignable(type, otherType)) {
                    inferredTypeList.remove(i);
                    i -= 1;
                    break;
                }
            }
        }

        if (inferredTypeList.size() == 1) {
            return inferredTypeList.get(0);
        }

        return BUnionType.create(null, inferredTypeList.toArray(new BType[0]));
    }

    private BRecordType defineInferredRecordType(BLangRecordLiteral recordLiteral) {
        PackageID pkgID = env.enclPkg.symbol.pkgID;
        BRecordTypeSymbol recordSymbol =
                Symbols.createRecordSymbol(0, names.fromString(anonymousModelHelper.getNextAnonymousTypeKey(pkgID)),
                                           pkgID, null, env.scope.owner);

        BInvokableType bInvokableType = new BInvokableType(new ArrayList<>(), symTable.nilType, null);
        BInvokableSymbol initFuncSymbol = Symbols.createFunctionSymbol(
                Flags.PUBLIC, Names.EMPTY, env.enclPkg.symbol.pkgID, bInvokableType, env.scope.owner, false);
        initFuncSymbol.retType = symTable.nilType;
        recordSymbol.initializerFunc = new BAttachedFunction(Names.INIT_FUNCTION_SUFFIX, initFuncSymbol,
                                                             bInvokableType);

        recordSymbol.scope = new Scope(recordSymbol);
        recordSymbol.scope.define(
                names.fromString(recordSymbol.name.value + "." + recordSymbol.initializerFunc.funcName.value),
                recordSymbol.initializerFunc.symbol);

        Map<String, FieldInfo> nonRestFieldTypes = new LinkedHashMap<>();
        List<BType> restFieldTypes = new ArrayList<>();

        for (RecordLiteralNode.RecordField field : recordLiteral.fields) {
            if (field.isKeyValueField()) {
                BLangRecordKeyValueField keyValue = (BLangRecordKeyValueField) field;
                BLangRecordKey key = keyValue.key;
                BLangExpression expression = keyValue.valueExpr;
                BLangExpression keyExpr = key.expr;

                if (key.computedKey) {
                    BType exprType = checkExpr(expression, env);
                    if (isUniqueType(restFieldTypes, exprType)) {
                        restFieldTypes.add(exprType);
                    }
                } else {
                    addToNonRestFieldTypes(nonRestFieldTypes, getKeyName(keyExpr), checkExpr(expression, env), true);
                }
            } else if (field.getKind() == NodeKind.RECORD_LITERAL_SPREAD_OP) {
                BType type = checkExpr(((BLangRecordLiteral.BLangRecordSpreadOperatorField) field).expr, env);
                int typeTag = type.tag;

                if (typeTag == TypeTags.MAP) {
                    BType constraintType = ((BMapType) type).constraint;

                    if (isUniqueType(restFieldTypes, constraintType)) {
                        restFieldTypes.add(constraintType);
                    }
                }

                if (type.tag != TypeTags.RECORD) {
                    continue;
                }

                BRecordType recordType = (BRecordType) type;
                for (BField recField : recordType.fields) {
                    addToNonRestFieldTypes(nonRestFieldTypes, recField.name.value, recField.type,
                                           !Symbols.isOptional(recField.symbol));
                }

                if (!recordType.sealed) {
                    BType restFieldType = recordType.restFieldType;
                    if (isUniqueType(restFieldTypes, restFieldType)) {
                        restFieldTypes.add(restFieldType);
                    }
                }
            } else {
                BLangSimpleVarRef varRef = (BLangSimpleVarRef) field;
                addToNonRestFieldTypes(nonRestFieldTypes, getKeyName(varRef), checkExpr(varRef, env), true);
            }
        }

        List<BField> fields = new ArrayList<>();

        for (Map.Entry<String, FieldInfo> entry : nonRestFieldTypes.entrySet()) {
            FieldInfo fieldInfo = entry.getValue();
            List<BType> types = fieldInfo.types;

            String key = entry.getKey();
            Name fieldName = names.fromString(key);
            BType type = types.size() == 1 ? types.get(0) : BUnionType.create(null, types.toArray(new BType[0]));
            BVarSymbol fieldSymbol = new BVarSymbol(fieldInfo.required ? Flags.REQUIRED : Flags.OPTIONAL, fieldName,
                                                    pkgID, type, recordSymbol);
            fields.add(new BField(fieldName, null, fieldSymbol));
            recordSymbol.scope.define(fieldName, fieldSymbol);
        }

        BRecordType recordType = new BRecordType(recordSymbol);
        recordType.fields = fields;

        if (restFieldTypes.isEmpty()) {
            recordType.sealed = true;
            recordType.restFieldType = symTable.noType;
        } else if (restFieldTypes.size() == 1) {
            recordType.restFieldType = restFieldTypes.get(0);
        } else {
            recordType.restFieldType = BUnionType.create(null, restFieldTypes.toArray(new BType[0]));
        }
        recordSymbol.type = recordType;
        recordType.tsymbol = recordSymbol;

        BLangRecordTypeNode recordTypeNode = TypeDefBuilderHelper.createRecordTypeNode(recordType, pkgID, symTable,
                                                                                       recordLiteral.pos);
        recordTypeNode.initFunction = TypeDefBuilderHelper.createInitFunctionForRecordType(recordTypeNode, env, names,
                                                                                           symTable);
        TypeDefBuilderHelper.addTypeDefinition(recordType, recordSymbol, recordTypeNode, env);

        return recordType;
    }

    private String getKeyName(BLangExpression key) {
        return key.getKind() == NodeKind.SIMPLE_VARIABLE_REF ?
                ((BLangSimpleVarRef) key).variableName.value : (String) ((BLangLiteral) key).value;
    }

    private void addToNonRestFieldTypes(Map<String, FieldInfo> nonRestFieldTypes, String keyString,
                                        BType exprType, boolean required) {
        if (!nonRestFieldTypes.containsKey(keyString)) {
            nonRestFieldTypes.put(keyString, new FieldInfo(new ArrayList<BType>() {{ add(exprType); }}, required));
            return;
        }

        FieldInfo fieldInfo = nonRestFieldTypes.get(keyString);
        List<BType> typeList = fieldInfo.types;

        if (isUniqueType(typeList, exprType)) {
            typeList.add(exprType);
        }

        if (required && !fieldInfo.required) {
            fieldInfo.required = true;
        }
    }

    private boolean isUniqueType(List<BType> typeList, BType type) {
        boolean isRecord = type.tag == TypeTags.RECORD;

        for (BType bType : typeList) {

            if (isRecord) {
                if (type == bType) {
                    return false;
                }
            } else if (types.isSameType(type, bType)) {
                return false;
            }
        }
        return true;
    }

    private static class FieldInfo {
        List<BType> types;
        boolean required;

        private FieldInfo(List<BType> types, boolean required) {
            this.types = types;
            this.required = required;
        }
    }
}<|MERGE_RESOLUTION|>--- conflicted
+++ resolved
@@ -2670,41 +2670,9 @@
     }
 
     public void visit(BLangXMLAttributeAccess xmlAttributeAccessExpr) {
-<<<<<<< HEAD
-        BType actualType = symTable.semanticError;
-
-        // First analyze the variable reference expression.
-        checkExpr(xmlAttributeAccessExpr.expr, env, symTable.xmlType);
-
-        // Then analyze the index expression.
-        BLangExpression indexExpr = xmlAttributeAccessExpr.indexExpr;
-        if (indexExpr == null) {
-            if (xmlAttributeAccessExpr.lhsVar) {
-                dlog.error(xmlAttributeAccessExpr.pos,
-                           DiagnosticCode.XML_ATTRIBUTE_MAP_UPDATE_NOT_ALLOWED);
-            } else {
-                actualType = BUnionType.create(null, symTable.mapStringType, symTable.nilType);
-            }
-            resultType = types.checkType(xmlAttributeAccessExpr, actualType, expType);
-            return;
-        }
-
-        checkExpr(indexExpr, env, symTable.stringType);
-
-        if (indexExpr.type.tag == TypeTags.STRING) {
-            if (xmlAttributeAccessExpr.lhsVar) {
-                actualType = symTable.stringType;
-            } else {
-                actualType = BUnionType.create(null, symTable.stringType, symTable.nilType);
-            }
-        }
-
-        xmlAttributeAccessExpr.namespaces.putAll(symResolver.resolveAllNamespaces(env));
-        resultType = types.checkType(xmlAttributeAccessExpr, actualType, expType);
-=======
-        dlog.error(xmlAttributeAccessExpr.pos, DiagnosticCode.DEPRECATED_XML_ATTRIBUTE_ACCESS);
+        dlog.error(xmlAttributeAccessExpr.pos,
+                           DiagnosticCode.DEPRECATED_XML_ATTRIBUTE_ACCESS);
         resultType = symTable.semanticError;
->>>>>>> 15554810
     }
 
     public void visit(BLangStringTemplateLiteral stringTemplateLiteral) {
