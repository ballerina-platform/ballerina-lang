--- conflicted
+++ resolved
@@ -942,16 +942,11 @@
     public void visit(BLangTableConstructorExpr tableConstructorExpr, AnalyzerData data) {
         BType expType = data.expType;
         if (expType.tag == TypeTags.NONE || expType.tag == TypeTags.ANY || expType.tag == TypeTags.ANYDATA) {
-<<<<<<< HEAD
-            List<BType> memTypes = checkExprList(new ArrayList<>(tableConstructorExpr.recordLiteralList), data.env,
-                    data);
-=======
             InferredTupleDetails inferredTupleDetails =
                     checkExprList(new ArrayList<>(tableConstructorExpr.recordLiteralList), data);
 
             // inferredTupleDetails cannot have restMemberTypes as it does not support spread operator yet.
             List<BType> memTypes = inferredTupleDetails.fixedMemberTypes;
->>>>>>> 23cf7176
             for (BType memType : memTypes) {
                 if (memType == symTable.semanticError) {
                     data.resultType = symTable.semanticError;
