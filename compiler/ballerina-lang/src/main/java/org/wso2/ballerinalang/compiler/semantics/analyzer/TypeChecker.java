/*
 *  Copyright (c) 2017, WSO2 Inc. (http://www.wso2.org) All Rights Reserved.
 *
 *  WSO2 Inc. licenses this file to you under the Apache License,
 *  Version 2.0 (the "License"); you may not use this file except
 *  in compliance with the License.
 *  You may obtain a copy of the License at
 *
 *    http://www.apache.org/licenses/LICENSE-2.0
 *
 *  Unless required by applicable law or agreed to in writing,
 *  software distributed under the License is distributed on an
 *  "AS IS" BASIS, WITHOUT WARRANTIES OR CONDITIONS OF ANY
 *  KIND, either express or implied.  See the License for the
 *  specific language governing permissions and limitations
 *  under the License.
 */
package org.wso2.ballerinalang.compiler.semantics.analyzer;

import io.ballerina.identifier.Utils;
import io.ballerina.tools.diagnostics.DiagnosticCode;
import io.ballerina.tools.diagnostics.Location;
import org.ballerinalang.model.TreeBuilder;
import org.ballerinalang.model.clauses.OrderKeyNode;
import org.ballerinalang.model.elements.AttachPoint;
import org.ballerinalang.model.elements.Flag;
import org.ballerinalang.model.elements.PackageID;
import org.ballerinalang.model.symbols.InvokableSymbol;
import org.ballerinalang.model.symbols.SymbolKind;
import org.ballerinalang.model.symbols.SymbolOrigin;
import org.ballerinalang.model.tree.ActionNode;
import org.ballerinalang.model.tree.IdentifierNode;
import org.ballerinalang.model.tree.NodeKind;
import org.ballerinalang.model.tree.OperatorKind;
import org.ballerinalang.model.tree.expressions.NamedArgNode;
import org.ballerinalang.model.tree.expressions.RecordLiteralNode;
import org.ballerinalang.model.tree.expressions.XMLNavigationAccess;
import org.ballerinalang.model.types.TupleType;
import org.ballerinalang.model.types.Type;
import org.ballerinalang.model.types.TypeKind;
import org.ballerinalang.util.BLangCompilerConstants;
import org.ballerinalang.util.diagnostic.DiagnosticErrorCode;
import org.ballerinalang.util.diagnostic.DiagnosticWarningCode;
import org.wso2.ballerinalang.compiler.desugar.ASTBuilderUtil;
import org.wso2.ballerinalang.compiler.diagnostic.BLangDiagnosticLog;
import org.wso2.ballerinalang.compiler.parser.BLangAnonymousModelHelper;
import org.wso2.ballerinalang.compiler.parser.BLangMissingNodesHelper;
import org.wso2.ballerinalang.compiler.parser.NodeCloner;
import org.wso2.ballerinalang.compiler.semantics.model.Scope;
import org.wso2.ballerinalang.compiler.semantics.model.SymbolEnv;
import org.wso2.ballerinalang.compiler.semantics.model.SymbolTable;
import org.wso2.ballerinalang.compiler.semantics.model.symbols.BAnnotationSymbol;
import org.wso2.ballerinalang.compiler.semantics.model.symbols.BAttachedFunction;
import org.wso2.ballerinalang.compiler.semantics.model.symbols.BConstantSymbol;
import org.wso2.ballerinalang.compiler.semantics.model.symbols.BInvokableSymbol;
import org.wso2.ballerinalang.compiler.semantics.model.symbols.BInvokableTypeSymbol;
import org.wso2.ballerinalang.compiler.semantics.model.symbols.BLetSymbol;
import org.wso2.ballerinalang.compiler.semantics.model.symbols.BObjectTypeSymbol;
import org.wso2.ballerinalang.compiler.semantics.model.symbols.BOperatorSymbol;
import org.wso2.ballerinalang.compiler.semantics.model.symbols.BPackageSymbol;
import org.wso2.ballerinalang.compiler.semantics.model.symbols.BRecordTypeSymbol;
import org.wso2.ballerinalang.compiler.semantics.model.symbols.BSymbol;
import org.wso2.ballerinalang.compiler.semantics.model.symbols.BTypeSymbol;
import org.wso2.ballerinalang.compiler.semantics.model.symbols.BVarSymbol;
import org.wso2.ballerinalang.compiler.semantics.model.symbols.BXMLNSSymbol;
import org.wso2.ballerinalang.compiler.semantics.model.symbols.SymTag;
import org.wso2.ballerinalang.compiler.semantics.model.symbols.Symbols;
import org.wso2.ballerinalang.compiler.semantics.model.types.BArrayType;
import org.wso2.ballerinalang.compiler.semantics.model.types.BErrorType;
import org.wso2.ballerinalang.compiler.semantics.model.types.BField;
import org.wso2.ballerinalang.compiler.semantics.model.types.BFiniteType;
import org.wso2.ballerinalang.compiler.semantics.model.types.BFutureType;
import org.wso2.ballerinalang.compiler.semantics.model.types.BIntersectionType;
import org.wso2.ballerinalang.compiler.semantics.model.types.BInvokableType;
import org.wso2.ballerinalang.compiler.semantics.model.types.BMapType;
import org.wso2.ballerinalang.compiler.semantics.model.types.BObjectType;
import org.wso2.ballerinalang.compiler.semantics.model.types.BRecordType;
import org.wso2.ballerinalang.compiler.semantics.model.types.BStreamType;
import org.wso2.ballerinalang.compiler.semantics.model.types.BTableType;
import org.wso2.ballerinalang.compiler.semantics.model.types.BTupleType;
import org.wso2.ballerinalang.compiler.semantics.model.types.BType;
import org.wso2.ballerinalang.compiler.semantics.model.types.BTypeIdSet;
import org.wso2.ballerinalang.compiler.semantics.model.types.BTypedescType;
import org.wso2.ballerinalang.compiler.semantics.model.types.BUnionType;
import org.wso2.ballerinalang.compiler.semantics.model.types.BXMLSubType;
import org.wso2.ballerinalang.compiler.semantics.model.types.BXMLType;
import org.wso2.ballerinalang.compiler.tree.BLangAnnotationAttachment;
import org.wso2.ballerinalang.compiler.tree.BLangClassDefinition;
import org.wso2.ballerinalang.compiler.tree.BLangFunction;
import org.wso2.ballerinalang.compiler.tree.BLangIdentifier;
import org.wso2.ballerinalang.compiler.tree.BLangInvokableNode;
import org.wso2.ballerinalang.compiler.tree.BLangNode;
import org.wso2.ballerinalang.compiler.tree.BLangPackage;
import org.wso2.ballerinalang.compiler.tree.BLangSimpleVariable;
import org.wso2.ballerinalang.compiler.tree.BLangTableKeySpecifier;
import org.wso2.ballerinalang.compiler.tree.BLangVariable;
import org.wso2.ballerinalang.compiler.tree.OCEDynamicEnvironmentData;
import org.wso2.ballerinalang.compiler.tree.SimpleBLangNodeAnalyzer;
import org.wso2.ballerinalang.compiler.tree.clauses.BLangDoClause;
import org.wso2.ballerinalang.compiler.tree.clauses.BLangFromClause;
import org.wso2.ballerinalang.compiler.tree.clauses.BLangInputClause;
import org.wso2.ballerinalang.compiler.tree.clauses.BLangJoinClause;
import org.wso2.ballerinalang.compiler.tree.clauses.BLangLetClause;
import org.wso2.ballerinalang.compiler.tree.clauses.BLangLimitClause;
import org.wso2.ballerinalang.compiler.tree.clauses.BLangOnClause;
import org.wso2.ballerinalang.compiler.tree.clauses.BLangOnConflictClause;
import org.wso2.ballerinalang.compiler.tree.clauses.BLangOnFailClause;
import org.wso2.ballerinalang.compiler.tree.clauses.BLangOrderByClause;
import org.wso2.ballerinalang.compiler.tree.clauses.BLangOrderKey;
import org.wso2.ballerinalang.compiler.tree.clauses.BLangSelectClause;
import org.wso2.ballerinalang.compiler.tree.clauses.BLangWhereClause;
import org.wso2.ballerinalang.compiler.tree.expressions.BLangAccessExpression;
import org.wso2.ballerinalang.compiler.tree.expressions.BLangAnnotAccessExpr;
import org.wso2.ballerinalang.compiler.tree.expressions.BLangArrowFunction;
import org.wso2.ballerinalang.compiler.tree.expressions.BLangBinaryExpr;
import org.wso2.ballerinalang.compiler.tree.expressions.BLangCheckPanickedExpr;
import org.wso2.ballerinalang.compiler.tree.expressions.BLangCheckedExpr;
import org.wso2.ballerinalang.compiler.tree.expressions.BLangCommitExpr;
import org.wso2.ballerinalang.compiler.tree.expressions.BLangConstRef;
import org.wso2.ballerinalang.compiler.tree.expressions.BLangElvisExpr;
import org.wso2.ballerinalang.compiler.tree.expressions.BLangErrorConstructorExpr;
import org.wso2.ballerinalang.compiler.tree.expressions.BLangErrorVarRef;
import org.wso2.ballerinalang.compiler.tree.expressions.BLangExpression;
import org.wso2.ballerinalang.compiler.tree.expressions.BLangFieldBasedAccess;
import org.wso2.ballerinalang.compiler.tree.expressions.BLangGroupExpr;
import org.wso2.ballerinalang.compiler.tree.expressions.BLangIndexBasedAccess;
import org.wso2.ballerinalang.compiler.tree.expressions.BLangInferredTypedescDefaultNode;
import org.wso2.ballerinalang.compiler.tree.expressions.BLangInvocation;
import org.wso2.ballerinalang.compiler.tree.expressions.BLangLambdaFunction;
import org.wso2.ballerinalang.compiler.tree.expressions.BLangLetExpression;
import org.wso2.ballerinalang.compiler.tree.expressions.BLangListConstructorExpr;
import org.wso2.ballerinalang.compiler.tree.expressions.BLangLiteral;
import org.wso2.ballerinalang.compiler.tree.expressions.BLangMatchExpression;
import org.wso2.ballerinalang.compiler.tree.expressions.BLangMatchExpression.BLangMatchExprPatternClause;
import org.wso2.ballerinalang.compiler.tree.expressions.BLangNamedArgsExpression;
import org.wso2.ballerinalang.compiler.tree.expressions.BLangNumericLiteral;
import org.wso2.ballerinalang.compiler.tree.expressions.BLangObjectConstructorExpression;
import org.wso2.ballerinalang.compiler.tree.expressions.BLangQueryAction;
import org.wso2.ballerinalang.compiler.tree.expressions.BLangQueryExpr;
import org.wso2.ballerinalang.compiler.tree.expressions.BLangRawTemplateLiteral;
import org.wso2.ballerinalang.compiler.tree.expressions.BLangRecordLiteral;
import org.wso2.ballerinalang.compiler.tree.expressions.BLangRecordLiteral.BLangRecordKey;
import org.wso2.ballerinalang.compiler.tree.expressions.BLangRecordLiteral.BLangRecordKeyValueField;
import org.wso2.ballerinalang.compiler.tree.expressions.BLangRecordLiteral.BLangRecordVarNameField;
import org.wso2.ballerinalang.compiler.tree.expressions.BLangRecordVarRef;
import org.wso2.ballerinalang.compiler.tree.expressions.BLangRestArgsExpression;
import org.wso2.ballerinalang.compiler.tree.expressions.BLangServiceConstructorExpr;
import org.wso2.ballerinalang.compiler.tree.expressions.BLangSimpleVarRef;
import org.wso2.ballerinalang.compiler.tree.expressions.BLangStringTemplateLiteral;
import org.wso2.ballerinalang.compiler.tree.expressions.BLangTableConstructorExpr;
import org.wso2.ballerinalang.compiler.tree.expressions.BLangTableMultiKeyExpr;
import org.wso2.ballerinalang.compiler.tree.expressions.BLangTernaryExpr;
import org.wso2.ballerinalang.compiler.tree.expressions.BLangTransactionalExpr;
import org.wso2.ballerinalang.compiler.tree.expressions.BLangTrapExpr;
import org.wso2.ballerinalang.compiler.tree.expressions.BLangTupleVarRef;
import org.wso2.ballerinalang.compiler.tree.expressions.BLangTypeConversionExpr;
import org.wso2.ballerinalang.compiler.tree.expressions.BLangTypeInit;
import org.wso2.ballerinalang.compiler.tree.expressions.BLangTypeTestExpr;
import org.wso2.ballerinalang.compiler.tree.expressions.BLangTypedescExpr;
import org.wso2.ballerinalang.compiler.tree.expressions.BLangUnaryExpr;
import org.wso2.ballerinalang.compiler.tree.expressions.BLangValueExpression;
import org.wso2.ballerinalang.compiler.tree.expressions.BLangVariableReference;
import org.wso2.ballerinalang.compiler.tree.expressions.BLangWaitExpr;
import org.wso2.ballerinalang.compiler.tree.expressions.BLangWaitForAllExpr;
import org.wso2.ballerinalang.compiler.tree.expressions.BLangWorkerFlushExpr;
import org.wso2.ballerinalang.compiler.tree.expressions.BLangWorkerReceive;
import org.wso2.ballerinalang.compiler.tree.expressions.BLangWorkerSyncSendExpr;
import org.wso2.ballerinalang.compiler.tree.expressions.BLangXMLAttribute;
import org.wso2.ballerinalang.compiler.tree.expressions.BLangXMLCommentLiteral;
import org.wso2.ballerinalang.compiler.tree.expressions.BLangXMLElementAccess;
import org.wso2.ballerinalang.compiler.tree.expressions.BLangXMLElementFilter;
import org.wso2.ballerinalang.compiler.tree.expressions.BLangXMLElementLiteral;
import org.wso2.ballerinalang.compiler.tree.expressions.BLangXMLNavigationAccess;
import org.wso2.ballerinalang.compiler.tree.expressions.BLangXMLProcInsLiteral;
import org.wso2.ballerinalang.compiler.tree.expressions.BLangXMLQName;
import org.wso2.ballerinalang.compiler.tree.expressions.BLangXMLQuotedString;
import org.wso2.ballerinalang.compiler.tree.expressions.BLangXMLSequenceLiteral;
import org.wso2.ballerinalang.compiler.tree.expressions.BLangXMLTextLiteral;
import org.wso2.ballerinalang.compiler.tree.statements.BLangBlockStmt;
import org.wso2.ballerinalang.compiler.tree.statements.BLangDo;
import org.wso2.ballerinalang.compiler.tree.types.BLangLetVariable;
import org.wso2.ballerinalang.compiler.tree.types.BLangRecordTypeNode;
import org.wso2.ballerinalang.compiler.tree.types.BLangType;
import org.wso2.ballerinalang.compiler.tree.types.BLangUserDefinedType;
import org.wso2.ballerinalang.compiler.tree.types.BLangValueType;
import org.wso2.ballerinalang.compiler.util.BArrayState;
import org.wso2.ballerinalang.compiler.util.ClosureVarSymbol;
import org.wso2.ballerinalang.compiler.util.CompilerContext;
import org.wso2.ballerinalang.compiler.util.FieldKind;
import org.wso2.ballerinalang.compiler.util.ImmutableTypeCloner;
import org.wso2.ballerinalang.compiler.util.Name;
import org.wso2.ballerinalang.compiler.util.Names;
import org.wso2.ballerinalang.compiler.util.NumericLiteralSupport;
import org.wso2.ballerinalang.compiler.util.TypeDefBuilderHelper;
import org.wso2.ballerinalang.compiler.util.TypeTags;
import org.wso2.ballerinalang.compiler.util.Unifier;
import org.wso2.ballerinalang.util.Flags;
import org.wso2.ballerinalang.util.Lists;

import java.util.ArrayList;
import java.util.Collections;
import java.util.HashMap;
import java.util.HashSet;
import java.util.Iterator;
import java.util.LinkedHashMap;
import java.util.LinkedHashSet;
import java.util.LinkedList;
import java.util.List;
import java.util.Map;
import java.util.Set;
import java.util.Stack;
import java.util.function.BinaryOperator;
import java.util.function.Function;
import java.util.stream.Collector;
import java.util.stream.Collectors;

import javax.xml.XMLConstants;

import static org.ballerinalang.model.symbols.SymbolOrigin.SOURCE;
import static org.ballerinalang.model.symbols.SymbolOrigin.VIRTUAL;
import static org.ballerinalang.util.diagnostic.DiagnosticErrorCode.INVALID_NUM_INSERTIONS;
import static org.ballerinalang.util.diagnostic.DiagnosticErrorCode.INVALID_NUM_STRINGS;
import static org.wso2.ballerinalang.compiler.tree.BLangInvokableNode.DEFAULT_WORKER_NAME;
import static org.wso2.ballerinalang.compiler.util.Constants.WORKER_LAMBDA_VAR_PREFIX;

/**
 * @since 0.94
 */
public class TypeChecker extends SimpleBLangNodeAnalyzer<TypeChecker.AnalyzerData> {

    private static final CompilerContext.Key<TypeChecker> TYPE_CHECKER_KEY = new CompilerContext.Key<>();
    private static Set<String> listLengthModifierFunctions = new HashSet<>();
    private static Map<String, HashSet<String>> modifierFunctions = new HashMap<>();

    private static final String LIST_LANG_LIB = "lang.array";
    private static final String MAP_LANG_LIB = "lang.map";
    private static final String TABLE_LANG_LIB = "lang.table";
    private static final String VALUE_LANG_LIB = "lang.value";
    private static final String XML_LANG_LIB = "lang.xml";

    private static final String FUNCTION_NAME_PUSH = "push";
    private static final String FUNCTION_NAME_POP = "pop";
    private static final String FUNCTION_NAME_SHIFT = "shift";
    private static final String FUNCTION_NAME_UNSHIFT = "unshift";
    private static final String FUNCTION_NAME_ENSURE_TYPE = "ensureType";

    private final BLangAnonymousModelHelper anonymousModelHelper;
    private final BLangDiagnosticLog dlog;
    private final BLangMissingNodesHelper missingNodesHelper;
    private final Names names;
    private final NodeCloner nodeCloner;
    private final SemanticAnalyzer semanticAnalyzer;
    private final SymbolEnter symbolEnter;
    private final SymbolResolver symResolver;
    private final SymbolTable symTable;
    private final TypeNarrower typeNarrower;
    private final TypeParamAnalyzer typeParamAnalyzer;
    private final Types types;
    private final Unifier unifier;

    static {
        listLengthModifierFunctions.add(FUNCTION_NAME_PUSH);
        listLengthModifierFunctions.add(FUNCTION_NAME_POP);
        listLengthModifierFunctions.add(FUNCTION_NAME_SHIFT);
        listLengthModifierFunctions.add(FUNCTION_NAME_UNSHIFT);

        modifierFunctions.put(LIST_LANG_LIB, new HashSet<String>() {{
            add("remove");
            add("removeAll");
            add("setLength");
            add("reverse");
            add("sort");
            add("pop");
            add("push");
            add("shift");
            add("unshift");
        }});

        modifierFunctions.put(MAP_LANG_LIB, new HashSet<String>() {{
            add("remove");
            add("removeIfHasKey");
            add("removeAll");
        }});

        modifierFunctions.put(TABLE_LANG_LIB, new HashSet<String>() {{
            add("put");
            add("add");
            add("remove");
            add("removeIfHasKey");
            add("removeAll");
        }});

        modifierFunctions.put(VALUE_LANG_LIB, new HashSet<String>() {{
            add("mergeJson");
        }});

        modifierFunctions.put(XML_LANG_LIB, new HashSet<String>() {{
            add("setName");
            add("setChildren");
            add("strip");
        }});
    }

    public static TypeChecker getInstance(CompilerContext context) {
        TypeChecker typeChecker = context.get(TYPE_CHECKER_KEY);
        if (typeChecker == null) {
            typeChecker = new TypeChecker(context);
        }

        return typeChecker;
    }

    public TypeChecker(CompilerContext context) {
        context.put(TYPE_CHECKER_KEY, this);

        this.names = Names.getInstance(context);
        this.symTable = SymbolTable.getInstance(context);
        this.symbolEnter = SymbolEnter.getInstance(context);
        this.symResolver = SymbolResolver.getInstance(context);
        this.nodeCloner = NodeCloner.getInstance(context);
        this.types = Types.getInstance(context);
        this.dlog = BLangDiagnosticLog.getInstance(context);
        this.typeNarrower = TypeNarrower.getInstance(context);
        this.typeParamAnalyzer = TypeParamAnalyzer.getInstance(context);
        this.anonymousModelHelper = BLangAnonymousModelHelper.getInstance(context);
        this.semanticAnalyzer = SemanticAnalyzer.getInstance(context);
        this.missingNodesHelper = BLangMissingNodesHelper.getInstance(context);
        this.unifier = new Unifier();
    }

    private BType checkExpr(BLangExpression expr, SymbolEnv env, AnalyzerData data) {
        return checkExpr(expr, env, symTable.noType, data);
    }

    private BType checkExpr(BLangExpression expr, AnalyzerData data) {
        return checkExpr(expr, data.env, symTable.noType, data);
    }

    private BType checkExpr(BLangExpression expr, SymbolEnv env, BType expType, AnalyzerData data) {
        return checkExpr(expr, env, expType, DiagnosticErrorCode.INCOMPATIBLE_TYPES, data);
    }

    private BType checkExpr(BLangExpression expr, BType expType, AnalyzerData data) {
        return checkExpr(expr, data.env, expType, DiagnosticErrorCode.INCOMPATIBLE_TYPES, data);
    }

    public BType checkExpr(BLangExpression expr, SymbolEnv env) {
        return checkExpr(expr, env, symTable.noType, new Stack<>());
    }

    public BType checkExpr(BLangExpression expr, SymbolEnv env, Stack<SymbolEnv> prevEnvs) {
        return checkExpr(expr, env, symTable.noType, prevEnvs);
    }

    public BType checkExpr(BLangExpression expr, SymbolEnv env, BType expType, Stack<SymbolEnv> prevEnvs) {
        final AnalyzerData data = new AnalyzerData();
        data.env = env;
        data.prevEnvs = prevEnvs;
        data.queryFinalClauses = new Stack<>();
        data.queryEnvs = new Stack<>();
        return checkExpr(expr, env, expType, DiagnosticErrorCode.INCOMPATIBLE_TYPES, data);
    }

    @Override
    public void analyzeNode(BLangNode node, AnalyzerData data) {
        // Ignore
    }

    @Override
    public void visit(BLangPackage node, AnalyzerData data) {
    }

    public BType checkExpr(BLangExpression expr, SymbolEnv env, BType expType, DiagnosticCode diagCode,
                           AnalyzerData data) {
        if (expr.typeChecked) {
            return expr.getBType();
        }

        if (expType.tag == TypeTags.INTERSECTION) {
            expType = ((BIntersectionType) expType).effectiveType;
        }

        SymbolEnv prevEnv = data.env;
        BType preExpType = data.expType;
        DiagnosticCode preDiagCode = data.diagCode;
        data.env = env;
        data.diagCode = diagCode;
        data.expType = expType;
        data.isTypeChecked = true;

        BType referredExpType = Types.getReferredType(expType);
        if (referredExpType.tag == TypeTags.INTERSECTION) {
            expType = ((BIntersectionType) referredExpType).effectiveType;
        }
        expr.expectedType = expType;

        expr.accept(this, data);

        BType resultRefType = Types.getReferredType(data.resultType);
        if (resultRefType.tag == TypeTags.INTERSECTION) {
            data.resultType = ((BIntersectionType) resultRefType).effectiveType;
        }

        expr.setTypeCheckedType(data.resultType);
        expr.typeChecked = data.isTypeChecked;
        data.env = prevEnv;
        data.expType = preExpType;
        data.diagCode = preDiagCode;

        validateAndSetExprExpectedType(expr, data);

        return data.resultType;
    }

    private void analyzeObjectConstructor(BLangNode node, SymbolEnv env, AnalyzerData data) {
        if (!data.nonErrorLoggingCheck) {
            semanticAnalyzer.analyzeNode(node, env);
        }
    }

    private void validateAndSetExprExpectedType(BLangExpression expr, AnalyzerData data) {
        if (data.resultType.tag == TypeTags.SEMANTIC_ERROR) {
            return;
        }

        // If the expected type is a map, but a record type is inferred due to the presence of `readonly` fields in
        // the mapping constructor expression, we don't override the expected type.
        if (expr.getKind() == NodeKind.RECORD_LITERAL_EXPR && expr.expectedType != null &&
                Types.getReferredType(expr.expectedType).tag == TypeTags.MAP
                && Types.getReferredType(expr.getBType()).tag == TypeTags.RECORD) {
            return;
        }

        expr.expectedType = data.resultType;
    }


    // Expressions

    public void visit(BLangLiteral literalExpr, AnalyzerData data) {

        BType literalType = setLiteralValueAndGetType(literalExpr, data.expType, data);
        if (literalType == symTable.semanticError || literalExpr.isFiniteContext) {
            return;
        }
        data.resultType = types.checkType(literalExpr, literalType, data.expType);
    }

    @Override
    public void visit(BLangXMLElementAccess xmlElementAccess, AnalyzerData data) {
        // check for undeclared namespaces.
        checkXMLNamespacePrefixes(xmlElementAccess.filters, data);
        checkExpr(xmlElementAccess.expr, symTable.xmlType, data);
        data.resultType = types.checkType(xmlElementAccess, symTable.xmlElementSeqType, data.expType);
    }

    @Override
    public void visit(BLangXMLNavigationAccess xmlNavigation, AnalyzerData data) {
        checkXMLNamespacePrefixes(xmlNavigation.filters, data);
        if (xmlNavigation.childIndex != null) {
            checkExpr(xmlNavigation.childIndex, symTable.intType, data);
        }
        BType exprType = checkExpr(xmlNavigation.expr, symTable.xmlType, data);

        if (Types.getReferredType(exprType).tag == TypeTags.UNION) {
            dlog.error(xmlNavigation.pos, DiagnosticErrorCode.TYPE_DOES_NOT_SUPPORT_XML_NAVIGATION_ACCESS,
                       xmlNavigation.expr.getBType());
        }

        BType actualType = xmlNavigation.navAccessType == XMLNavigationAccess.NavAccessType.CHILDREN
                ? symTable.xmlType : symTable.xmlElementSeqType;

        types.checkType(xmlNavigation, actualType, data.expType);
        if (xmlNavigation.navAccessType == XMLNavigationAccess.NavAccessType.CHILDREN) {
            data.resultType = symTable.xmlType;
        } else {
            data.resultType = symTable.xmlElementSeqType;
        }
    }

    private void checkXMLNamespacePrefixes(List<BLangXMLElementFilter> filters, AnalyzerData data) {
        for (BLangXMLElementFilter filter : filters) {
            if (!filter.namespace.isEmpty()) {
                Name nsName = names.fromString(filter.namespace);
                BSymbol nsSymbol = symResolver.lookupSymbolInPrefixSpace(data.env, nsName);
                filter.namespaceSymbol = nsSymbol;
                if (nsSymbol == symTable.notFoundSymbol) {
                    dlog.error(filter.nsPos, DiagnosticErrorCode.CANNOT_FIND_XML_NAMESPACE, nsName);
                }
            }
        }
    }

    private int getPreferredMemberTypeTag(BFiniteType finiteType) {
        for (BLangExpression valueExpr : finiteType.getValueSpace()) {
            int typeTag = Types.getReferredType(valueExpr.getBType()).tag;
            if (typeTag > TypeTags.DECIMAL) {
                continue;
            }
            for (int i = TypeTags.INT; i <= TypeTags.DECIMAL; i++) {
                if (typeTag == i) {
                    return i;
                }
            }
        }
        return TypeTags.NONE;
    }

    private BType getFiniteTypeMatchWithIntType(BLangLiteral literalExpr, BFiniteType finiteType, AnalyzerData data) {
        if (literalAssignableToFiniteType(literalExpr, finiteType, TypeTags.INT)) {
            setLiteralValueForFiniteType(literalExpr, symTable.intType, data);
            return symTable.intType;
        } else if (literalAssignableToFiniteType(literalExpr, finiteType, TypeTags.BYTE)) {
            setLiteralValueForFiniteType(literalExpr, symTable.byteType, data);
            return symTable.byteType;
        } else {
            for (int tag = TypeTags.SIGNED32_INT; tag <= TypeTags.UNSIGNED8_INT; tag++) {
                if (literalAssignableToFiniteType(literalExpr, finiteType, tag)) {
                    setLiteralValueForFiniteType(literalExpr, symTable.getTypeFromTag(tag), data);
                    return symTable.getTypeFromTag(tag);
                }
            }
        }
        return symTable.noType;
    }

    private BType getFiniteTypeMatchWithIntLiteral(BLangLiteral literalExpr, BFiniteType finiteType,
                                                   Object literalValue, AnalyzerData data) {
        BType intLiteralType = getFiniteTypeMatchWithIntType(literalExpr, finiteType, data);
        if (intLiteralType != symTable.noType) {
            return intLiteralType;
        }
        int typeTag = getPreferredMemberTypeTag(finiteType);
        if (typeTag == TypeTags.NONE) {
            return symTable.intType;
        }
        if (literalAssignableToFiniteType(literalExpr, finiteType, typeTag)) {
            BType type = symTable.getTypeFromTag(typeTag);
            setLiteralValueForFiniteType(literalExpr, type, data);
            literalExpr.value = String.valueOf(literalValue);
            return type;
        }
        return symTable.intType;
    }

    private BType getIntegerLiteralType(BLangLiteral literalExpr, Object literalValue, BType expType,
                                        AnalyzerData data) {
        BType expectedType = Types.getReferredType(expType);
        if (expectedType.tag == TypeTags.BYTE || TypeTags.isIntegerTypeTag(expectedType.tag)) {
            return getIntLiteralType(expType, literalValue);
        } else if (expectedType.tag == TypeTags.FLOAT) {
            literalExpr.value = ((Long) literalValue).doubleValue();
            return symTable.floatType;
        } else if (expectedType.tag == TypeTags.DECIMAL) {
            literalExpr.value = String.valueOf(literalValue);
            return symTable.decimalType;
        } else if (expectedType.tag == TypeTags.FINITE) {
            BFiniteType finiteType = (BFiniteType) expectedType;
            return getFiniteTypeMatchWithIntLiteral(literalExpr, finiteType, literalValue, data);
        } else if (expectedType.tag == TypeTags.UNION) {
            for (BType memType : types.getAllTypes(expectedType, true)) {
                BType memberRefType = Types.getReferredType(memType);
                if (TypeTags.isIntegerTypeTag(memberRefType.tag) || memberRefType.tag == TypeTags.BYTE) {
                    BType intLiteralType = getIntLiteralType(memType, literalValue);
                    if (intLiteralType == memberRefType) {
                        return intLiteralType;
                    }
                } else if (memberRefType.tag == TypeTags.JSON || memberRefType.tag == TypeTags.ANYDATA ||
                        memberRefType.tag == TypeTags.ANY) {
                    return symTable.intType;
                }
            }

            BType finiteType = getFiniteTypeWithValuesOfSingleType((BUnionType) expectedType, symTable.intType);
            if (finiteType != symTable.semanticError) {
                BType setType = setLiteralValueAndGetType(literalExpr, finiteType, data);
                if (literalExpr.isFiniteContext) {
                    // i.e., a match was found for a finite type
                    return setType;
                }
            }

            BType finiteTypeMatchingByte = getFiniteTypeWithValuesOfSingleType((BUnionType) expectedType,
                    symTable.byteType);
            if (finiteTypeMatchingByte != symTable.semanticError) {
                finiteType = finiteTypeMatchingByte;
                BType setType = setLiteralValueAndGetType(literalExpr, finiteType, data);
                if (literalExpr.isFiniteContext) {
                    // i.e., a match was found for a finite type
                    return setType;
                }
            }

            Set<BType> memberTypes = ((BUnionType) expectedType).getMemberTypes();
            return getTypeMatchingFloatOrDecimal(finiteType, memberTypes, literalExpr, (BUnionType) expectedType, data);
        }
        return symTable.intType;
    }

    private BType getTypeOfLiteralWithFloatDiscriminator(BLangLiteral literalExpr, Object literalValue,
                                                         BType expType, AnalyzerData data) {
        String numericLiteral = NumericLiteralSupport.stripDiscriminator(String.valueOf(literalValue));
        if (!types.validateFloatLiteral(literalExpr.pos, numericLiteral)) {
            data.resultType = symTable.semanticError;
            return symTable.semanticError;
        }
        literalExpr.value = Double.parseDouble(numericLiteral);
        BType referredType = Types.getReferredType(expType);
        if (referredType.tag == TypeTags.FINITE) {
            BFiniteType finiteType = (BFiniteType) referredType;
            if (literalAssignableToFiniteType(literalExpr, finiteType, TypeTags.FLOAT)) {
                setLiteralValueForFiniteType(literalExpr, symTable.floatType, data);
                return symTable.floatType;
            }
        } else if (referredType.tag == TypeTags.UNION) {
            BUnionType unionType = (BUnionType) referredType;
            BType unionMember = getAndSetAssignableUnionMember(literalExpr, unionType, symTable.floatType, data);
            if (unionMember != symTable.noType) {
                return unionMember;
            }
        }
        return symTable.floatType;
    }

    private BType getTypeOfLiteralWithDecimalDiscriminator(BLangLiteral literalExpr, Object literalValue,
                                                           BType expType, AnalyzerData data) {
        literalExpr.value = NumericLiteralSupport.stripDiscriminator(String.valueOf(literalValue));
        BType referredType = Types.getReferredType(expType);
        if (referredType.tag == TypeTags.FINITE) {
            BFiniteType finiteType = (BFiniteType) referredType;
            if (literalAssignableToFiniteType(literalExpr, finiteType, TypeTags.DECIMAL)) {
                setLiteralValueForFiniteType(literalExpr, symTable.decimalType, data);
                return symTable.decimalType;
            }
        } else if (referredType.tag == TypeTags.UNION) {
            BUnionType unionType = (BUnionType) expType;
            BType unionMember = getAndSetAssignableUnionMember(literalExpr, unionType, symTable.decimalType, data);
            if (unionMember != symTable.noType) {
                return unionMember;
            }
        }
        return symTable.decimalType;
    }

    private BType getTypeOfDecimalFloatingPointLiteral(BLangLiteral literalExpr, Object literalValue, BType expType,
                                                       AnalyzerData data) {
        BType expectedType = Types.getReferredType(expType);
        String numericLiteral = String.valueOf(literalValue);
        if (expectedType.tag == TypeTags.DECIMAL) {
            return symTable.decimalType;
        } else if (expectedType.tag == TypeTags.FLOAT) {
            if (!types.validateFloatLiteral(literalExpr.pos, numericLiteral)) {
                data.resultType = symTable.semanticError;
                return symTable.semanticError;
            }
            return symTable.floatType;
        } else if (expectedType.tag == TypeTags.FINITE) {
            BFiniteType finiteType = (BFiniteType) expectedType;
            for (int tag = TypeTags.FLOAT; tag <= TypeTags.DECIMAL; tag++) {
                if (literalAssignableToFiniteType(literalExpr, finiteType, tag)) {
                    BType valueType = setLiteralValueAndGetType(literalExpr,  symTable.getTypeFromTag(tag), data);
                    setLiteralValueForFiniteType(literalExpr, valueType, data);
                    return valueType;
                }
            }
        } else if (expectedType.tag == TypeTags.UNION) {
            BUnionType unionType = (BUnionType) expectedType;
            for (int tag = TypeTags.FLOAT; tag <= TypeTags.DECIMAL; tag++) {
                BType unionMember =
                        getAndSetAssignableUnionMember(literalExpr, unionType, symTable.getTypeFromTag(tag), data);
                if (unionMember == symTable.floatType && !types.validateFloatLiteral(literalExpr.pos, numericLiteral)) {
                    data.resultType = symTable.semanticError;
                    return symTable.semanticError;
                } else if (unionMember != symTable.noType) {
                    return unionMember;
                }
            }
        }
        if (!types.validateFloatLiteral(literalExpr.pos, numericLiteral)) {
            data.resultType = symTable.semanticError;
            return symTable.semanticError;
        }
        return symTable.floatType;
    }

    private BType getTypeOfHexFloatingPointLiteral(BLangLiteral literalExpr, Object literalValue, BType expType,
                                                   AnalyzerData data) {
        String numericLiteral = String.valueOf(literalValue);
        if (!types.validateFloatLiteral(literalExpr.pos, numericLiteral)) {
            data.resultType = symTable.semanticError;
            return symTable.semanticError;
        }
        literalExpr.value = Double.parseDouble(numericLiteral);
        BType referredType = Types.getReferredType(expType);
        if (referredType.tag == TypeTags.FINITE) {
            BFiniteType finiteType = (BFiniteType) referredType;
            if (literalAssignableToFiniteType(literalExpr, finiteType, TypeTags.FLOAT)) {
                setLiteralValueForFiniteType(literalExpr, symTable.floatType, data);
                return symTable.floatType;
            }
        } else if (referredType.tag == TypeTags.UNION) {
            BUnionType unionType = (BUnionType) referredType;
            BType unionMember = getAndSetAssignableUnionMember(literalExpr, unionType, symTable.floatType, data);
            if (unionMember != symTable.noType) {
                return unionMember;
            }
        }
        return symTable.floatType;
    }

    public BType setLiteralValueAndGetType(BLangLiteral literalExpr, BType expType, AnalyzerData data) {
        Object literalValue = literalExpr.value;
        BType expectedType = Types.getReferredType(expType);

        if (literalExpr.getKind() == NodeKind.NUMERIC_LITERAL) {
            NodeKind kind = ((BLangNumericLiteral) literalExpr).kind;
            if (kind == NodeKind.INTEGER_LITERAL) {
                return getIntegerLiteralType(literalExpr, literalValue, expectedType, data);
            } else if (kind == NodeKind.DECIMAL_FLOATING_POINT_LITERAL) {
                if (NumericLiteralSupport.isFloatDiscriminated(literalExpr.originalValue)) {
                    return getTypeOfLiteralWithFloatDiscriminator(literalExpr, literalValue, expectedType, data);
                } else if (NumericLiteralSupport.isDecimalDiscriminated(literalExpr.originalValue)) {
                    return getTypeOfLiteralWithDecimalDiscriminator(literalExpr, literalValue, expectedType, data);
                } else {
                    return getTypeOfDecimalFloatingPointLiteral(literalExpr, literalValue, expectedType, data);
                }
            } else {
                return getTypeOfHexFloatingPointLiteral(literalExpr, literalValue, expectedType, data);
            }
        }

        // Get the type matching to the tag from the symbol table.
        BType literalType = symTable.getTypeFromTag(literalExpr.getBType().tag);
        if (literalType.tag == TypeTags.STRING && types.isCharLiteralValue((String) literalValue)) {
            if (expectedType.tag == TypeTags.CHAR_STRING) {
                return symTable.charStringType;
            }
            if (expectedType.tag == TypeTags.UNION) {
                Set<BType> memberTypes = new HashSet<>(types.getAllTypes(expectedType, true));
                for (BType memType : memberTypes) {
                    memType = Types.getReferredType(memType);
                    if (TypeTags.isStringTypeTag(memType.tag)) {
                        return setLiteralValueAndGetType(literalExpr, memType, data);
                    } else if (memType.tag == TypeTags.JSON || memType.tag == TypeTags.ANYDATA ||
                            memType.tag == TypeTags.ANY) {
                        return setLiteralValueAndGetType(literalExpr, symTable.charStringType, data);
                    } else if (memType.tag == TypeTags.FINITE && types.isAssignableToFiniteType(memType,
                            literalExpr)) {
                        setLiteralValueForFiniteType(literalExpr, symTable.charStringType, data);
                        return literalType;
                    }
                }
            }
            boolean foundMember = types.isAssignableToFiniteType(expectedType, literalExpr);
            if (foundMember) {
                setLiteralValueForFiniteType(literalExpr, literalType, data);
                return literalType;
            }
        } else {
            if (expectedType.tag == TypeTags.FINITE) {
                boolean foundMember = types.isAssignableToFiniteType(expectedType, literalExpr);
                if (foundMember) {
                    setLiteralValueForFiniteType(literalExpr, literalType, data);
                    return literalType;
                }
            } else if (expectedType.tag == TypeTags.UNION) {
                BUnionType unionType = (BUnionType) expectedType;
                boolean foundMember = types.getAllTypes(unionType, true)
                        .stream()
                        .anyMatch(memberType -> types.isAssignableToFiniteType(memberType, literalExpr));
                if (foundMember) {
                    setLiteralValueForFiniteType(literalExpr, literalType, data);
                    return literalType;
                }
            }
        }

        if (literalExpr.getBType().tag == TypeTags.BYTE_ARRAY) {
            // check whether this is a byte array
            literalType = new BArrayType(symTable.byteType);
        }

        return literalType;
    }

    private BType getTypeMatchingFloatOrDecimal(BType finiteType, Set<BType> memberTypes, BLangLiteral literalExpr,
                                                BUnionType expType, AnalyzerData data) {
        for (int tag = TypeTags.FLOAT; tag <= TypeTags.DECIMAL; tag++) {
            if (finiteType == symTable.semanticError) {
                BType type = symTable.getTypeFromTag(tag);
                for (BType memType : memberTypes) {
                    if (memType.tag == tag) {
                        return setLiteralValueAndGetType(literalExpr, type, data);
                    }
                }

                finiteType = getFiniteTypeWithValuesOfSingleType((BUnionType) expType, type);
                if (finiteType != symTable.semanticError) {
                    BType setType = setLiteralValueAndGetType(literalExpr, finiteType, data);
                    if (literalExpr.isFiniteContext) {
                        // i.e., a match was found for a finite type
                        return setType;
                    }
                }
            }
        }
        return symTable.intType;
    }

    private BType getAndSetAssignableUnionMember(BLangLiteral literalExpr, BUnionType expType, BType desiredType,
                                                 AnalyzerData data) {
        List<BType> members = types.getAllTypes(expType, true);
        Set<BType> memberTypes = new HashSet<>();
        members.forEach(member -> memberTypes.addAll(members));
        if (memberTypes.stream()
                .anyMatch(memType -> memType.tag == desiredType.tag
                        || memType.tag == TypeTags.JSON
                        || memType.tag == TypeTags.ANYDATA
                        || memType.tag == TypeTags.ANY)) {
            return desiredType;
        }

        BType finiteType = getFiniteTypeWithValuesOfSingleType(expType, desiredType);
        if (finiteType != symTable.semanticError) {
            BType setType = setLiteralValueAndGetType(literalExpr, finiteType, data);
            if (literalExpr.isFiniteContext) {
                // i.e., a match was found for a finite type
                return setType;
            }
        }
        return symTable.noType;
    }

    private boolean literalAssignableToFiniteType(BLangLiteral literalExpr, BFiniteType finiteType,
                                                  int targetMemberTypeTag) {
        for (BLangExpression valueExpr : finiteType.getValueSpace()) {
            if (valueExpr.getBType().tag == targetMemberTypeTag &&
                    types.checkLiteralAssignabilityBasedOnType((BLangLiteral) valueExpr, literalExpr)) {
                return true;
            }
        }
        return false;
    }

    private void setLiteralValueForFiniteType(BLangLiteral literalExpr, BType type, AnalyzerData data) {
        types.setImplicitCastExpr(literalExpr, type, data.expType);
        data.resultType = type;
        literalExpr.isFiniteContext = true;
    }

    private BType getFiniteTypeWithValuesOfSingleType(BUnionType unionType, BType matchType) {
        List<BFiniteType> finiteTypeMembers = types.getAllTypes(unionType, true).stream()
                .filter(memType -> memType.tag == TypeTags.FINITE)
                .map(memFiniteType -> (BFiniteType) memFiniteType)
                .collect(Collectors.toList());

        if (finiteTypeMembers.isEmpty()) {
            return symTable.semanticError;
        }

        int tag = matchType.tag;
        Set<BLangExpression> matchedValueSpace = new LinkedHashSet<>();

        for (BFiniteType finiteType : finiteTypeMembers) {
            Set<BLangExpression> set = new HashSet<>();
            for (BLangExpression expression : finiteType.getValueSpace()) {
                if (expression.getBType().tag == tag) {
                    set.add(expression);
                }
            }
            matchedValueSpace.addAll(set);
        }

        if (matchedValueSpace.isEmpty()) {
            return symTable.semanticError;
        }

        return new BFiniteType(null, matchedValueSpace);
    }

    private BType getIntLiteralType(BType expType, Object literalValue) {
        switch (expType.tag) {
            case TypeTags.INT:
                return symTable.intType;
            case TypeTags.BYTE:
                if (types.isByteLiteralValue((Long) literalValue)) {
                    return symTable.byteType;
                }
                break;
            case TypeTags.SIGNED32_INT:
                if (types.isSigned32LiteralValue((Long) literalValue)) {
                    return symTable.signed32IntType;
                }
                break;
            case TypeTags.SIGNED16_INT:
                if (types.isSigned16LiteralValue((Long) literalValue)) {
                    return symTable.signed16IntType;
                }
                break;
            case TypeTags.SIGNED8_INT:
                if (types.isSigned8LiteralValue((Long) literalValue)) {
                    return symTable.signed8IntType;
                }
                break;
            case TypeTags.UNSIGNED32_INT:
                if (types.isUnsigned32LiteralValue((Long) literalValue)) {
                    return symTable.unsigned32IntType;
                }
                break;
            case TypeTags.UNSIGNED16_INT:
                if (types.isUnsigned16LiteralValue((Long) literalValue)) {
                    return symTable.unsigned16IntType;
                }
                break;
            case TypeTags.UNSIGNED8_INT:
                if (types.isUnsigned8LiteralValue((Long) literalValue)) {
                    return symTable.unsigned8IntType;
                }
                break;
            case TypeTags.TYPEREFDESC:
                return getIntLiteralType(Types.getReferredType(expType), literalValue);
            default:
        }
        return symTable.intType;
    }

    @Override
    public void visit(BLangListConstructorExpr listConstructor, AnalyzerData data) {
        BType expType = data.expType;
        if (expType.tag == TypeTags.NONE || expType.tag == TypeTags.READONLY) {
            BType inferredType = getInferredTupleType(listConstructor, expType, data);
            data.resultType = inferredType == symTable.semanticError ?
                    symTable.semanticError : types.checkType(listConstructor, inferredType, expType);
            return;
        }

        data.resultType = checkListConstructorCompatibility(expType, listConstructor, data);
    }

    @Override
    public void visit(BLangTableConstructorExpr tableConstructorExpr, AnalyzerData data) {
        BType expType = data.expType;
        if (expType.tag == TypeTags.NONE || expType.tag == TypeTags.ANY || expType.tag == TypeTags.ANYDATA) {
            List<BType> memTypes = checkExprList(new ArrayList<>(tableConstructorExpr.recordLiteralList), data.env,
                                                 data);
            for (BType memType : memTypes) {
                if (memType == symTable.semanticError) {
                    data.resultType = symTable.semanticError;
                    return;
                }
            }

            if (tableConstructorExpr.recordLiteralList.size() == 0) {
                dlog.error(tableConstructorExpr.pos, DiagnosticErrorCode.CANNOT_INFER_MEMBER_TYPE_FOR_TABLE);
                data.resultType = symTable.semanticError;
                return;
            }

            BType inherentMemberType = inferTableMemberType(memTypes, tableConstructorExpr, data);
            BTableType tableType = new BTableType(TypeTags.TABLE, inherentMemberType, null);
            for (BLangRecordLiteral recordLiteral : tableConstructorExpr.recordLiteralList) {
                recordLiteral.setBType(inherentMemberType);
            }

            if (!validateTableConstructorExpr(tableConstructorExpr, tableType, data)) {
                data.resultType = symTable.semanticError;
                return;
            }

            if (checkKeySpecifier(tableConstructorExpr, tableType, data)) {
                return;
            }
            data.resultType = tableType;
            return;
        }

        BType applicableExpType = Types.getReferredType(expType);

        applicableExpType = applicableExpType.tag == TypeTags.INTERSECTION ?
                ((BIntersectionType) applicableExpType).effectiveType : applicableExpType;

        if (applicableExpType.tag == TypeTags.TABLE) {
            List<BType> memTypes = new ArrayList<>();
            for (BLangRecordLiteral recordLiteral : tableConstructorExpr.recordLiteralList) {
                BLangRecordLiteral clonedExpr = recordLiteral;
                if (data.nonErrorLoggingCheck) {
                    clonedExpr.cloneAttempt++;
                    clonedExpr = nodeCloner.cloneNode(recordLiteral);
                }
                BType recordType = checkExpr(clonedExpr, ((BTableType) applicableExpType).constraint, data);
                if (recordType == symTable.semanticError) {
                    data.resultType = symTable.semanticError;
                    return;
                }
                memTypes.add(recordType);
            }

            BTableType expectedTableType = (BTableType) applicableExpType;
            if (expectedTableType.constraint.tag == TypeTags.MAP && expectedTableType.isTypeInlineDefined) {
                if (validateMapConstraintTable(applicableExpType)) {
                    data.resultType = symTable.semanticError;
                    return;
                }
                data.resultType = expType;
                return;
            }

            if (!(validateKeySpecifierInTableConstructor((BTableType) applicableExpType,
                    tableConstructorExpr.recordLiteralList, data) &&
                    validateTableConstructorExpr(tableConstructorExpr, (BTableType) applicableExpType, data))) {
                data.resultType = symTable.semanticError;
                return;
            }

            BTableType tableType = new BTableType(TypeTags.TABLE, inferTableMemberType(memTypes, applicableExpType),
                                                  null);

            if (Symbols.isFlagOn(applicableExpType.flags, Flags.READONLY)) {
                tableType.flags |= Flags.READONLY;
            }

            if (checkKeySpecifier(tableConstructorExpr, tableType, data)) {
                return;
            }

            if (expectedTableType.fieldNameList != null && tableType.fieldNameList == null) {
                tableType.fieldNameList = expectedTableType.fieldNameList;
            }
            data.resultType = tableType;
        } else if (applicableExpType.tag == TypeTags.UNION) {

            boolean prevNonErrorLoggingCheck = data.nonErrorLoggingCheck;
            data.nonErrorLoggingCheck = true;
            int errorCount = this.dlog.errorCount();
            this.dlog.mute();

            List<BType> matchingTypes = new ArrayList<>();
            BUnionType expectedType = (BUnionType) applicableExpType;
            for (BType memType : expectedType.getMemberTypes()) {
                dlog.resetErrorCount();

                BLangTableConstructorExpr clonedTableExpr = tableConstructorExpr;
                if (data.nonErrorLoggingCheck) {
                    tableConstructorExpr.cloneAttempt++;
                    clonedTableExpr = nodeCloner.cloneNode(tableConstructorExpr);
                }

                BType resultType = checkExpr(clonedTableExpr, memType, data);
                if (resultType != symTable.semanticError && dlog.errorCount() == 0 &&
                        isUniqueType(matchingTypes, resultType)) {
                    matchingTypes.add(resultType);
                }
            }

            data.nonErrorLoggingCheck = prevNonErrorLoggingCheck;
            this.dlog.setErrorCount(errorCount);
            if (!prevNonErrorLoggingCheck) {
                this.dlog.unmute();
            }

            if (matchingTypes.isEmpty()) {
                BLangTableConstructorExpr exprToLog = tableConstructorExpr;
                if (data.nonErrorLoggingCheck) {
                    tableConstructorExpr.cloneAttempt++;
                    exprToLog = nodeCloner.cloneNode(tableConstructorExpr);
                }

                dlog.error(tableConstructorExpr.pos, DiagnosticErrorCode.INCOMPATIBLE_TYPES, expType,
                        getInferredTableType(exprToLog, data));

            } else if (matchingTypes.size() != 1) {
                dlog.error(tableConstructorExpr.pos, DiagnosticErrorCode.AMBIGUOUS_TYPES,
                        expType);
            } else {
                data.resultType = checkExpr(tableConstructorExpr, matchingTypes.get(0), data);
                return;
            }
            data.resultType = symTable.semanticError;
        } else {
            data.resultType = symTable.semanticError;
        }
    }

    private BType getInferredTableType(BLangTableConstructorExpr exprToLog, AnalyzerData data) {
        List<BType> memTypes = checkExprList(new ArrayList<>(exprToLog.recordLiteralList), data.env, data);
        for (BType memType : memTypes) {
            if (memType == symTable.semanticError) {
                return  symTable.semanticError;
            }
        }

        return new BTableType(TypeTags.TABLE, inferTableMemberType(memTypes, exprToLog, data), null);
    }

    private boolean checkKeySpecifier(BLangTableConstructorExpr tableConstructorExpr, BTableType tableType,
                                      AnalyzerData data) {
        if (tableConstructorExpr.tableKeySpecifier != null) {
            if (!(validateTableKeyValue(getTableKeyNameList(tableConstructorExpr.
                    tableKeySpecifier), tableConstructorExpr.recordLiteralList, data))) {
                data.resultType = symTable.semanticError;
                return true;
            }
            tableType.fieldNameList = getTableKeyNameList(tableConstructorExpr.tableKeySpecifier);
        }
        return false;
    }

    private BType inferTableMemberType(List<BType> memTypes, BType expType) {

        if (memTypes.isEmpty()) {
            return ((BTableType) expType).constraint;
        }

        LinkedHashSet<BType> result = new LinkedHashSet<>();

        result.add(memTypes.get(0));

        BUnionType unionType = BUnionType.create(null, result);
        for (int i = 1; i < memTypes.size(); i++) {
            BType source = memTypes.get(i);
            if (!types.isAssignable(source, unionType)) {
                result.add(source);
                unionType = BUnionType.create(null, result);
            }
        }

        if (unionType.getMemberTypes().size() == 1) {
            return memTypes.get(0);
        }

        return unionType;
    }

    private BType inferTableMemberType(List<BType> memTypes, BLangTableConstructorExpr tableConstructorExpr,
                                       AnalyzerData data) {
        BLangTableKeySpecifier keySpecifier = tableConstructorExpr.tableKeySpecifier;
        List<String> keySpecifierFieldNames = new ArrayList<>();
        List<BType> restFieldTypes = new ArrayList<>();


        if (keySpecifier != null) {
            for (IdentifierNode identifierNode : keySpecifier.fieldNameIdentifierList) {
                keySpecifierFieldNames.add(((BLangIdentifier) identifierNode).value);
            }
        }

        LinkedHashMap<String, List<BField>> fieldNameToFields = new LinkedHashMap<>();
        for (BType memType : memTypes) {
            BRecordType member = (BRecordType) memType;
            for (Map.Entry<String, BField> entry : member.fields.entrySet()) {
                String key = entry.getKey();
                BField field = entry.getValue();

                if (fieldNameToFields.containsKey(key)) {
                    fieldNameToFields.get(key).add(field);
                } else {
                    fieldNameToFields.put(key, new ArrayList<>() {{
                        add(field);
                    }});
                }
            }

            if (!member.sealed) {
                restFieldTypes.add(member.restFieldType);
            }
        }

        LinkedHashSet<BField> inferredFields = new LinkedHashSet<>();
        int memTypesSize = memTypes.size();

        for (Map.Entry<String, List<BField>> entry : fieldNameToFields.entrySet()) {
            String fieldName = entry.getKey();
            List<BField> fields = entry.getValue();

            List<BType> types = new ArrayList<>();
            for (BField field : fields) {
                types.add(field.getType());
            }

            for (BType memType : memTypes) {
                BRecordType bMemType = (BRecordType) memType;
                if (bMemType.sealed || bMemType.fields.containsKey(fieldName)) {
                    continue;
                }

                BType restFieldType = bMemType.restFieldType;
                types.add(restFieldType);
            }

            BField resultantField = createFieldWithType(fields.get(0), types);
            boolean isOptional = hasOptionalFields(fields) || fields.size() != memTypesSize;

            if (isOptional) {
                resultantField.symbol.flags = Flags.OPTIONAL;
            } else if (keySpecifierFieldNames.contains(fieldName)) {
                resultantField.symbol.flags = Flags.REQUIRED | Flags.READONLY;
            } else {
                resultantField.symbol.flags = Flags.REQUIRED;
            }

            inferredFields.add(resultantField);
        }

        return createTableConstraintRecordType(inferredFields, restFieldTypes, tableConstructorExpr.pos, data);
    }

    /**
     * Create a new {@code BField} out of existing {@code BField}, while changing its type.
     * The new type is derived from the given list of bTypes.
     *
     * @param field  - existing {@code BField}
     * @param bTypes - list of bTypes
     * @return a {@code BField}
     */
    private BField createFieldWithType(BField field, List<BType> bTypes) {
        BType resultantType = getResultantType(bTypes);

        BVarSymbol originalSymbol = field.symbol;
        BVarSymbol fieldSymbol = new BVarSymbol(originalSymbol.flags, originalSymbol.name, originalSymbol.pkgID,
                resultantType, originalSymbol.owner, originalSymbol.pos, VIRTUAL);

        return new BField(field.name, field.pos, fieldSymbol);
    }

    /**
     * Get the resultant type from a {@code List<BType>}.
     *
     * @param bTypes bType list (size > 0)
     * @return {@code BUnionType} if effective members in list is > 1. {@code BType} Otherwise.
     */
    private BType getResultantType(List<BType> bTypes) {
        LinkedHashSet<BType> bTypeSet = new LinkedHashSet<>(bTypes);
        List<BType> flattenBTypes = new ArrayList<>(bTypes.size());
        addFlattenMemberTypes(flattenBTypes, bTypeSet);

        return getRepresentativeBroadType(flattenBTypes);
    }

    private void addFlattenMemberTypes(List<BType> flattenBTypes, LinkedHashSet<BType> bTypes) {
        for (BType memberType : bTypes) {
            BType bType;
            switch (memberType.tag) {
                case TypeTags.UNION:
                    addFlattenMemberTypes(flattenBTypes, ((BUnionType) memberType).getMemberTypes());
                    continue;
                case TypeTags.TYPEREFDESC:
                    BType constraint = Types.getReferredType(memberType);
                    if (constraint.tag == TypeTags.UNION) {
                        addFlattenMemberTypes(flattenBTypes, ((BUnionType) constraint).getMemberTypes());
                        continue;
                    }
                    bType = constraint;
                    break;
                default:
                    bType = memberType;
                    break;
            }

            flattenBTypes.add(bType);
        }
    }

    private boolean hasOptionalFields(List<BField> fields) {
        for (BField field : fields) {
            if (field.symbol.getFlags().contains(Flag.OPTIONAL)) {
                return true;
            }
        }
        return false;
    }

    private BRecordType createTableConstraintRecordType(Set<BField> inferredFields, List<BType> restFieldTypes,
                                                        Location pos, AnalyzerData data) {
        PackageID pkgID = data.env.enclPkg.symbol.pkgID;
        BRecordTypeSymbol recordSymbol = createRecordTypeSymbol(pkgID, pos, VIRTUAL, data);

        for (BField field : inferredFields) {
            recordSymbol.scope.define(field.name, field.symbol);
        }

        BRecordType recordType = new BRecordType(recordSymbol);
        recordType.fields = inferredFields.stream().collect(getFieldCollector());

        recordSymbol.type = recordType;
        recordType.tsymbol = recordSymbol;

        BLangRecordTypeNode recordTypeNode = TypeDefBuilderHelper.createRecordTypeNode(recordType, pkgID, symTable,
                pos);
        recordTypeNode.initFunction = TypeDefBuilderHelper.createInitFunctionForRecordType(recordTypeNode, data.env,
                                                                                           names, symTable);
        TypeDefBuilderHelper.createTypeDefinitionForTSymbol(recordType, recordSymbol, recordTypeNode, data.env);

        if (restFieldTypes.isEmpty()) {
            recordType.sealed = true;
            recordType.restFieldType = symTable.noType;
        } else {
            recordType.restFieldType = getResultantType(restFieldTypes);
        }

        return recordType;
    }

    private Collector<BField, ?, LinkedHashMap<String, BField>> getFieldCollector() {
        BinaryOperator<BField> mergeFunc = (u, v) -> {
            throw new IllegalStateException(String.format("Duplicate key %s", u));
        };
        return Collectors.toMap(field -> field.name.value, Function.identity(), mergeFunc, LinkedHashMap::new);
    }

    private boolean validateTableType(BTableType tableType, AnalyzerData data) {
        BType constraint = Types.getReferredType(tableType.constraint);
        if (tableType.isTypeInlineDefined && !types.isAssignable(constraint, symTable.mapAllType)) {
            dlog.error(tableType.constraintPos, DiagnosticErrorCode.TABLE_CONSTRAINT_INVALID_SUBTYPE, constraint);
            data.resultType = symTable.semanticError;
            return false;
        }
        return true;
    }

    private boolean validateKeySpecifierInTableConstructor(BTableType tableType,
                                                         List<BLangRecordLiteral> recordLiterals, AnalyzerData data) {
        List<String> fieldNameList = tableType.fieldNameList;
        if (fieldNameList != null) {
            return validateTableKeyValue(fieldNameList, recordLiterals, data);
        }
        return true;
    }

    private boolean validateTableKeyValue(List<String> keySpecifierFieldNames,
                                                           List<BLangRecordLiteral> recordLiterals, AnalyzerData data) {

        for (String fieldName : keySpecifierFieldNames) {
            for (BLangRecordLiteral recordLiteral : recordLiterals) {
                BLangExpression recordKeyValueField = getRecordKeyValueField(recordLiteral, fieldName);
                if (recordKeyValueField != null && isConstExpression(recordKeyValueField)) {
                    continue;
                }

                dlog.error(recordLiteral.pos,
                        DiagnosticErrorCode.KEY_SPECIFIER_FIELD_VALUE_MUST_BE_CONSTANT_EXPR, fieldName);
                data.resultType = symTable.semanticError;
                return false;
            }
        }

        return true;
    }

    private boolean isConstExpression(BLangExpression expression) {
        switch(expression.getKind()) {
            case LITERAL:
            case NUMERIC_LITERAL:
            case STRING_TEMPLATE_LITERAL:
            case XML_ELEMENT_LITERAL:
            case XML_TEXT_LITERAL:
            case LIST_CONSTRUCTOR_EXPR:
            case TABLE_CONSTRUCTOR_EXPR:
            case RECORD_LITERAL_EXPR:
            case TYPE_CONVERSION_EXPR:
            case UNARY_EXPR:
            case BINARY_EXPR:
            case TYPE_TEST_EXPR:
            case TERNARY_EXPR:
                return true;
            case SIMPLE_VARIABLE_REF:
                return (((BLangSimpleVarRef) expression).symbol.tag & SymTag.CONSTANT) == SymTag.CONSTANT;
            case GROUP_EXPR:
                return isConstExpression(((BLangGroupExpr) expression).expression);
            default:
                return false;
        }
    }

    private BLangExpression getRecordKeyValueField(BLangRecordLiteral recordLiteral,
                                                            String fieldName) {
        for (RecordLiteralNode.RecordField recordField : recordLiteral.fields) {
            if (recordField.isKeyValueField()) {
                BLangRecordLiteral.BLangRecordKeyValueField recordKeyValueField =
                        (BLangRecordLiteral.BLangRecordKeyValueField) recordField;
                if (fieldName.equals(recordKeyValueField.key.toString())) {
                    return recordKeyValueField.valueExpr;
                }
            } else if (recordField.getKind() == NodeKind.SIMPLE_VARIABLE_REF) {
                if (fieldName.equals(((BLangRecordVarNameField) recordField).variableName.value)) {
                    return (BLangRecordLiteral.BLangRecordVarNameField) recordField;
                }
            } else if (recordField.getKind() == NodeKind.RECORD_LITERAL_SPREAD_OP) {
                BLangRecordLiteral.BLangRecordSpreadOperatorField spreadOperatorField =
                        (BLangRecordLiteral.BLangRecordSpreadOperatorField) recordField;
                BType spreadOpExprType = Types.getReferredType(spreadOperatorField.expr.getBType());
                if (spreadOpExprType.tag != TypeTags.RECORD) {
                    continue;
                }
                BRecordType recordType = (BRecordType) spreadOpExprType;
                for (BField recField : recordType.fields.values()) {
                    if (fieldName.equals(recField.name.value)) {
                        return recordLiteral;
                    }
                }
            }
        }

        return null;
    }

    public boolean validateKeySpecifier(List<String> fieldNameList, BType constraint,
                                         Location pos) {
        for (String fieldName : fieldNameList) {
            BField field = types.getTableConstraintField(constraint, fieldName);
            if (field == null) {
                dlog.error(pos,
                        DiagnosticErrorCode.INVALID_FIELD_NAMES_IN_KEY_SPECIFIER, fieldName, constraint);
                return true;
            }

            if (!Symbols.isFlagOn(field.symbol.flags, Flags.READONLY)) {
                dlog.error(pos,
                        DiagnosticErrorCode.KEY_SPECIFIER_FIELD_MUST_BE_READONLY, fieldName);
                return true;
            }

            if (!Symbols.isFlagOn(field.symbol.flags, Flags.REQUIRED)) {
                dlog.error(pos,
                        DiagnosticErrorCode.KEY_SPECIFIER_FIELD_MUST_BE_REQUIRED, fieldName);
                return true;
            }

            if (!types.isAssignable(field.type, symTable.anydataType)) {
                dlog.error(pos,
                        DiagnosticErrorCode.KEY_SPECIFIER_FIELD_MUST_BE_ANYDATA, fieldName, constraint);
                return true;
            }
        }
        return false;
    }

    private boolean validateTableConstructorExpr(BLangTableConstructorExpr tableConstructorExpr, BTableType tableType,
                                                 AnalyzerData data) {
        BType constraintType = Types.getReferredType(tableType.constraint);
        List<String> fieldNameList = new ArrayList<>();
        boolean isKeySpecifierEmpty = tableConstructorExpr.tableKeySpecifier == null;
        if (!isKeySpecifierEmpty) {
            fieldNameList.addAll(getTableKeyNameList(tableConstructorExpr.tableKeySpecifier));

            if (tableType.fieldNameList == null &&
                    validateKeySpecifier(fieldNameList,
                                          constraintType.tag != TypeTags.INTERSECTION ? constraintType :
                                                  ((BIntersectionType) constraintType).effectiveType,
                                          tableConstructorExpr.tableKeySpecifier.pos)) {
                data.resultType = symTable.semanticError;
                return false;
            }

            if (tableType.fieldNameList != null && !tableType.fieldNameList.equals(fieldNameList)) {
                dlog.error(tableConstructorExpr.tableKeySpecifier.pos, DiagnosticErrorCode.TABLE_KEY_SPECIFIER_MISMATCH,
                        tableType.fieldNameList.toString(), fieldNameList.toString());
                data.resultType = symTable.semanticError;
                return false;
            }
        }

        BType keyTypeConstraint = tableType.keyTypeConstraint;
        if (keyTypeConstraint != null) {
            keyTypeConstraint = Types.getReferredType(keyTypeConstraint);
            List<BType> memberTypes = new ArrayList<>();

            switch (keyTypeConstraint.tag) {
                case TypeTags.TUPLE:
                    for (Type type : ((TupleType) keyTypeConstraint).getTupleTypes()) {
                        memberTypes.add((BType) type);
                    }
                    break;
                case TypeTags.RECORD:
                    Map<String, BField> fieldList = ((BRecordType) keyTypeConstraint).getFields();
                    memberTypes = fieldList.entrySet().stream()
                            .filter(e -> fieldNameList.contains(e.getKey())).map(entry -> entry.getValue().type)
                            .collect(Collectors.toList());
                    if (memberTypes.isEmpty()) {
                        memberTypes.add(keyTypeConstraint);
                    }
                    break;
                default:
                    memberTypes.add(keyTypeConstraint);
            }

            if (isKeySpecifierEmpty && keyTypeConstraint.tag == TypeTags.NEVER) {
                return true;
            }

            if (isKeySpecifierEmpty ||
                    tableConstructorExpr.tableKeySpecifier.fieldNameIdentifierList.size() != memberTypes.size()) {
                if (isKeySpecifierEmpty) {
                    dlog.error(tableConstructorExpr.pos,
                            DiagnosticErrorCode.KEY_SPECIFIER_EMPTY_FOR_PROVIDED_KEY_CONSTRAINT, memberTypes);
                } else {
                    dlog.error(tableConstructorExpr.pos,
                            DiagnosticErrorCode.KEY_SPECIFIER_SIZE_MISMATCH_WITH_KEY_CONSTRAINT,
                            memberTypes, tableConstructorExpr.tableKeySpecifier.fieldNameIdentifierList);
                }
                data.resultType = symTable.semanticError;
                return false;
            }

            List<IdentifierNode> fieldNameIdentifierList = tableConstructorExpr.tableKeySpecifier.
                    fieldNameIdentifierList;

            int index = 0;
            for (IdentifierNode identifier : fieldNameIdentifierList) {
                BField field = types.getTableConstraintField(constraintType, ((BLangIdentifier) identifier).value);
                if (field == null || !types.isAssignable(field.type, memberTypes.get(index))) {
                    dlog.error(tableConstructorExpr.tableKeySpecifier.pos,
                            DiagnosticErrorCode.KEY_SPECIFIER_MISMATCH_WITH_KEY_CONSTRAINT,
                            fieldNameIdentifierList.toString(), memberTypes.toString());
                    data.resultType = symTable.semanticError;
                    return false;
                }
                index++;
            }
        }

        return true;
    }

    public boolean validateMapConstraintTable(BType expType) {
        if (expType != null && (((BTableType) expType).fieldNameList != null ||
                ((BTableType) expType).keyTypeConstraint != null) &&
                !expType.tsymbol.owner.getFlags().contains(Flag.LANG_LIB)) {
            dlog.error(((BTableType) expType).keyPos,
                    DiagnosticErrorCode.KEY_CONSTRAINT_NOT_SUPPORTED_FOR_TABLE_WITH_MAP_CONSTRAINT);
            return true;
        }
        return false;
    }

    private List<String> getTableKeyNameList(BLangTableKeySpecifier tableKeySpecifier) {
        List<String> fieldNamesList = new ArrayList<>();
        for (IdentifierNode identifier : tableKeySpecifier.fieldNameIdentifierList) {
            fieldNamesList.add(((BLangIdentifier) identifier).value);
        }

        return fieldNamesList;
    }

    private BType createTableKeyConstraint(List<String> fieldNames, BType constraintType) {
        if (fieldNames == null) {
            return symTable.semanticError;
        }

        List<BType> memTypes = new ArrayList<>();
        for (String fieldName : fieldNames) {
            //null is not possible for field
            BField tableConstraintField = types.getTableConstraintField(constraintType, fieldName);

            if (tableConstraintField == null) {
                return symTable.semanticError;
            }

            BType fieldType = tableConstraintField.type;
            memTypes.add(fieldType);
        }

        if (memTypes.size() == 1) {
            return memTypes.get(0);
        }

        return new BTupleType(memTypes);
    }

    private BType checkListConstructorCompatibility(BType bType, BLangListConstructorExpr listConstructor,
                                                    AnalyzerData data) {
        int tag = bType.tag;
        if (tag == TypeTags.UNION) {
            boolean prevNonErrorLoggingCheck = data.nonErrorLoggingCheck;
            int errorCount = this.dlog.errorCount();
            data.nonErrorLoggingCheck = true;
            this.dlog.mute();

            List<BType> compatibleTypes = new ArrayList<>();
            boolean erroredExpType = false;
            for (BType memberType : ((BUnionType) bType).getMemberTypes()) {
                if (memberType == symTable.semanticError) {
                    if (!erroredExpType) {
                        erroredExpType = true;
                    }
                    continue;
                }

                BType listCompatibleMemType = getListConstructorCompatibleNonUnionType(memberType, data);
                if (listCompatibleMemType == symTable.semanticError) {
                    continue;
                }

                dlog.resetErrorCount();
                BType memCompatibiltyType = checkListConstructorCompatibility(listCompatibleMemType, listConstructor,
                                                                              data);
                if (memCompatibiltyType != symTable.semanticError && dlog.errorCount() == 0 &&
                        isUniqueType(compatibleTypes, memCompatibiltyType)) {
                    compatibleTypes.add(memCompatibiltyType);
                }
            }

            data.nonErrorLoggingCheck = prevNonErrorLoggingCheck;
            this.dlog.setErrorCount(errorCount);
            if (!prevNonErrorLoggingCheck) {
                this.dlog.unmute();
            }

            if (compatibleTypes.isEmpty()) {
                BLangListConstructorExpr exprToLog = listConstructor;
                if (data.nonErrorLoggingCheck) {
                    listConstructor.cloneAttempt++;
                    exprToLog = nodeCloner.cloneNode(listConstructor);
                }

                BType inferredTupleType = getInferredTupleType(exprToLog, symTable.noType, data);

                if (!erroredExpType && inferredTupleType != symTable.semanticError) {
                    dlog.error(listConstructor.pos, DiagnosticErrorCode.INCOMPATIBLE_TYPES, data.expType,
                               inferredTupleType);
                }
                return symTable.semanticError;
            } else if (compatibleTypes.size() != 1) {
                dlog.error(listConstructor.pos, DiagnosticErrorCode.AMBIGUOUS_TYPES,
                        data.expType);
                return symTable.semanticError;
            }

            return checkListConstructorCompatibility(compatibleTypes.get(0), listConstructor, data);
        }

        if (tag == TypeTags.TYPEREFDESC) {
            return checkListConstructorCompatibility(Types.getReferredType(bType), listConstructor, data);
        }

        if (tag == TypeTags.INTERSECTION) {
            return checkListConstructorCompatibility(((BIntersectionType) bType).effectiveType, listConstructor, data);
        }

        BType possibleType = getListConstructorCompatibleNonUnionType(bType, data);

        switch (possibleType.tag) {
            case TypeTags.ARRAY:
                return checkArrayType(listConstructor, (BArrayType) possibleType, data);
            case TypeTags.TUPLE:
                return checkTupleType(listConstructor, (BTupleType) possibleType, data);
            case TypeTags.READONLY:
                return checkReadOnlyListType(listConstructor, data);
            case TypeTags.TYPEDESC:
                // i.e typedesc t = [int, string]
                List<BType> results = new ArrayList<>();
                listConstructor.isTypedescExpr = true;
                for (int i = 0; i < listConstructor.exprs.size(); i++) {
                    results.add(checkExpr(listConstructor.exprs.get(i), symTable.noType, data));
                }
                List<BType> actualTypes = new ArrayList<>();
                for (int i = 0; i < listConstructor.exprs.size(); i++) {
                    final BLangExpression expr = listConstructor.exprs.get(i);
                    if (expr.getKind() == NodeKind.TYPEDESC_EXPRESSION) {
                        actualTypes.add(((BLangTypedescExpr) expr).resolvedType);
                    } else if (expr.getKind() == NodeKind.SIMPLE_VARIABLE_REF) {
                        actualTypes.add(((BLangSimpleVarRef) expr).symbol.type);
                    } else {
                        actualTypes.add(results.get(i));
                    }
                }
                if (actualTypes.size() == 1) {
                    listConstructor.typedescType = actualTypes.get(0);
                } else {
                    listConstructor.typedescType = new BTupleType(actualTypes);
                }
                return new BTypedescType(listConstructor.typedescType, null);
        }

        BLangListConstructorExpr exprToLog = listConstructor;
        if (data.nonErrorLoggingCheck) {
            listConstructor.cloneAttempt++;
            exprToLog = nodeCloner.cloneNode(listConstructor);
        }

        if (bType == symTable.semanticError) {
            // Ignore the return value, we only need to visit the expressions.
            getInferredTupleType(exprToLog, symTable.semanticError, data);
        } else {
            dlog.error(listConstructor.pos, DiagnosticErrorCode.INCOMPATIBLE_TYPES, bType,
                    getInferredTupleType(exprToLog, symTable.noType, data));
        }

        return symTable.semanticError;
    }

    private BType getListConstructorCompatibleNonUnionType(BType type, AnalyzerData data) {
        switch (type.tag) {
            case TypeTags.ARRAY:
            case TypeTags.TUPLE:
            case TypeTags.READONLY:
            case TypeTags.TYPEDESC:
                return type;
            case TypeTags.JSON:
                return !Symbols.isFlagOn(type.flags, Flags.READONLY) ? symTable.arrayJsonType :
                        ImmutableTypeCloner.getEffectiveImmutableType(null, types, symTable.arrayJsonType,
                                data.env, symTable, anonymousModelHelper, names);
            case TypeTags.ANYDATA:
                return !Symbols.isFlagOn(type.flags, Flags.READONLY) ? symTable.arrayAnydataType :
                        ImmutableTypeCloner.getEffectiveImmutableType(null, types, symTable.arrayAnydataType,
                                data.env, symTable, anonymousModelHelper, names);
            case TypeTags.ANY:
                return !Symbols.isFlagOn(type.flags, Flags.READONLY) ? symTable.arrayAllType :
                        ImmutableTypeCloner.getEffectiveImmutableType(null, types, symTable.arrayAllType, data.env,
                                                                      symTable, anonymousModelHelper, names);
            case TypeTags.INTERSECTION:
                return ((BIntersectionType) type).effectiveType;
            case TypeTags.TYPEREFDESC:
                return Types.getReferredType(type);
        }
        return symTable.semanticError;
    }

    private BType checkArrayType(BLangListConstructorExpr listConstructor, BArrayType arrayType, AnalyzerData data) {
        BType eType = arrayType.eType;

        if (arrayType.state == BArrayState.INFERRED) {
            arrayType.size = listConstructor.exprs.size();
            arrayType.state = BArrayState.CLOSED;
        } else if ((arrayType.state != BArrayState.OPEN) && (arrayType.size != listConstructor.exprs.size())) {
            if (arrayType.size < listConstructor.exprs.size()) {
                dlog.error(listConstructor.pos,
                        DiagnosticErrorCode.MISMATCHING_ARRAY_LITERAL_VALUES, arrayType.size,
                        listConstructor.exprs.size());
                return symTable.semanticError;
            }

            if (!types.hasFillerValue(eType)) {
                dlog.error(listConstructor.pos,
                        DiagnosticErrorCode.INVALID_LIST_CONSTRUCTOR_ELEMENT_TYPE, data.expType);
                return symTable.semanticError;
            }
        }

        boolean errored = false;
        for (BLangExpression expr : listConstructor.exprs) {
            if (exprIncompatible(eType, expr, data) && !errored) {
                errored = true;
            }
        }

        return errored ? symTable.semanticError : arrayType;
    }

    private BType checkTupleType(BLangListConstructorExpr listConstructor, BTupleType tupleType, AnalyzerData data) {
        List<BLangExpression> exprs = listConstructor.exprs;
        List<BType> memberTypes = tupleType.tupleTypes;
        BType restType = tupleType.restType;

        int listExprSize = exprs.size();
        int memberTypeSize = memberTypes.size();

        if (listExprSize < memberTypeSize) {
            for (int i = listExprSize; i < memberTypeSize; i++) {
                if (!types.hasFillerValue(memberTypes.get(i))) {
                    dlog.error(listConstructor.pos, DiagnosticErrorCode.SYNTAX_ERROR,
                            "tuple and expression size does not match");
                    return symTable.semanticError;
                }
            }
        } else if (listExprSize > memberTypeSize && restType == null) {
            dlog.error(listConstructor.pos, DiagnosticErrorCode.SYNTAX_ERROR,
                    "tuple and expression size does not match");
            return symTable.semanticError;
        }

        boolean errored = false;

        int nonRestCountToCheck = listExprSize < memberTypeSize ? listExprSize : memberTypeSize;

        for (int i = 0; i < nonRestCountToCheck; i++) {
            if (exprIncompatible(memberTypes.get(i), exprs.get(i), data) && !errored) {
                errored = true;
            }
        }

        for (int i = nonRestCountToCheck; i < exprs.size(); i++) {
            if (exprIncompatible(restType, exprs.get(i), data) && !errored) {
                errored = true;
            }
        }
        return errored ? symTable.semanticError : tupleType;
    }

    private BType checkReadOnlyListType(BLangListConstructorExpr listConstructor, AnalyzerData data) {
        if (!data.nonErrorLoggingCheck) {
            BType inferredType = getInferredTupleType(listConstructor, symTable.readonlyType, data);

            if (inferredType == symTable.semanticError) {
                return symTable.semanticError;
            }
            return types.checkType(listConstructor, inferredType, symTable.readonlyType);
        }

        for (BLangExpression expr : listConstructor.exprs) {
            if (exprIncompatible(symTable.readonlyType, expr, data)) {
                return symTable.semanticError;
            }
        }

        return symTable.readonlyType;
    }

    private boolean exprIncompatible(BType eType, BLangExpression expr, AnalyzerData data) {
        if (expr.typeChecked) {
            return expr.getBType() == symTable.semanticError;
        }

        BLangExpression exprToCheck = expr;

        if (data.nonErrorLoggingCheck) {
            expr.cloneAttempt++;
            exprToCheck = nodeCloner.cloneNode(expr);
        }

        return checkExpr(exprToCheck, eType, data) == symTable.semanticError;
    }

    private List<BType> checkExprList(List<BLangExpression> exprs, SymbolEnv env, AnalyzerData data) {
        return checkExprList(exprs, env, symTable.noType, data);
    }

    private List<BType> checkExprList(List<BLangExpression> exprs, SymbolEnv env, BType expType, AnalyzerData data) {
        List<BType> types = new ArrayList<>();
        SymbolEnv prevEnv = data.env;
        BType preExpType = data.expType;
        data.env = env;
        data.expType = expType;
        for (BLangExpression e : exprs) {
            checkExpr(e, expType, data);
            types.add(data.resultType);
        }
        data.env = prevEnv;
        data.expType = preExpType;
        return types;
    }

    private BType getInferredTupleType(BLangListConstructorExpr listConstructor, BType expType, AnalyzerData data) {
        List<BType> memTypes = checkExprList(listConstructor.exprs, data.env, expType, data);

        for (BType memType : memTypes) {
            if (memType == symTable.semanticError) {
                return symTable.semanticError;
            }
        }

        BTupleType tupleType = new BTupleType(memTypes);

        if (expType.tag != TypeTags.READONLY) {
            return tupleType;
        }

        tupleType.flags |= Flags.READONLY;
        return tupleType;
    }

    public void visit(BLangRecordLiteral recordLiteral, AnalyzerData data) {
        BType expType = data.expType;
        int expTypeTag = Types.getReferredType(expType).tag;

        if (expTypeTag == TypeTags.NONE || expTypeTag == TypeTags.READONLY) {
            expType = defineInferredRecordType(recordLiteral, expType, data);
        } else if (expTypeTag == TypeTags.OBJECT) {
            dlog.error(recordLiteral.pos, DiagnosticErrorCode.INVALID_RECORD_LITERAL, expType);
            data.resultType = symTable.semanticError;
            return;
        }

        data.resultType = getEffectiveMappingType(recordLiteral,
                                             checkMappingConstructorCompatibility(expType, recordLiteral, data), data);
    }

    private BType getEffectiveMappingType(BLangRecordLiteral recordLiteral, BType applicableMappingType,
                                          AnalyzerData data) {
        BType refType = Types.getReferredType(applicableMappingType);
        if (applicableMappingType == symTable.semanticError ||
                (refType.tag == TypeTags.RECORD && Symbols.isFlagOn(applicableMappingType.flags,
                                                                                  Flags.READONLY))) {
            return applicableMappingType;
        }

        Map<String, RecordLiteralNode.RecordField> readOnlyFields = new LinkedHashMap<>();
        LinkedHashMap<String, BField> applicableTypeFields =
                refType.tag == TypeTags.RECORD ? ((BRecordType) refType).fields :
                        new LinkedHashMap<>();

        for (RecordLiteralNode.RecordField field : recordLiteral.fields) {
            if (field.getKind() == NodeKind.RECORD_LITERAL_SPREAD_OP) {
                continue;
            }

            String name;
            if (field.isKeyValueField()) {
                BLangRecordKeyValueField keyValueField = (BLangRecordKeyValueField) field;

                if (!keyValueField.readonly) {
                    continue;
                }

                BLangExpression keyExpr = keyValueField.key.expr;
                if (keyExpr.getKind() == NodeKind.SIMPLE_VARIABLE_REF) {
                    name = ((BLangSimpleVarRef) keyExpr).variableName.value;
                } else {
                    name = (String) ((BLangLiteral) keyExpr).value;
                }
            } else {
                BLangRecordVarNameField varNameField = (BLangRecordVarNameField) field;

                if (!varNameField.readonly) {
                    continue;
                }
                name = varNameField.variableName.value;
            }

            if (applicableTypeFields.containsKey(name) &&
                    Symbols.isFlagOn(applicableTypeFields.get(name).symbol.flags, Flags.READONLY)) {
                continue;
            }

            readOnlyFields.put(name, field);
        }

        if (readOnlyFields.isEmpty()) {
            return applicableMappingType;
        }

        PackageID pkgID = data.env.enclPkg.symbol.pkgID;
        Location pos = recordLiteral.pos;
        BRecordTypeSymbol recordSymbol = createRecordTypeSymbol(pkgID, pos, VIRTUAL, data);

        LinkedHashMap<String, BField> newFields = new LinkedHashMap<>();

        for (Map.Entry<String, RecordLiteralNode.RecordField> readOnlyEntry : readOnlyFields.entrySet()) {
            RecordLiteralNode.RecordField field = readOnlyEntry.getValue();

            String key = readOnlyEntry.getKey();
            Name fieldName = names.fromString(key);

            BType readOnlyFieldType;
            if (field.isKeyValueField()) {
                readOnlyFieldType = ((BLangRecordKeyValueField) field).valueExpr.getBType();
            } else {
                // Has to be a varname field.
                readOnlyFieldType = ((BLangRecordVarNameField) field).getBType();
            }

            BVarSymbol fieldSymbol = new BVarSymbol(Flags.asMask(new HashSet<Flag>() {{
                add(Flag.REQUIRED);
                add(Flag.READONLY);
            }}), fieldName, pkgID, readOnlyFieldType, recordSymbol,
                                                    ((BLangNode) field).pos, VIRTUAL);
            newFields.put(key, new BField(fieldName, null, fieldSymbol));
            recordSymbol.scope.define(fieldName, fieldSymbol);
        }

        BRecordType recordType = new BRecordType(recordSymbol, recordSymbol.flags);
        if (refType.tag == TypeTags.MAP) {
            recordType.sealed = false;
            recordType.restFieldType = ((BMapType) refType).constraint;
        } else {
            BRecordType applicableRecordType = (BRecordType) refType;
            boolean allReadOnlyFields = true;

            for (Map.Entry<String, BField> origEntry : applicableRecordType.fields.entrySet()) {
                String fieldName = origEntry.getKey();
                BField field = origEntry.getValue();

                if (readOnlyFields.containsKey(fieldName)) {
                    // Already defined.
                    continue;
                }

                BVarSymbol origFieldSymbol = field.symbol;
                long origFieldFlags = origFieldSymbol.flags;

                if (allReadOnlyFields && !Symbols.isFlagOn(origFieldFlags, Flags.READONLY)) {
                    allReadOnlyFields = false;
                }

                BVarSymbol fieldSymbol = new BVarSymbol(origFieldFlags, field.name, pkgID,
                                                        origFieldSymbol.type, recordSymbol, field.pos, VIRTUAL);
                newFields.put(fieldName, new BField(field.name, null, fieldSymbol));
                recordSymbol.scope.define(field.name, fieldSymbol);
            }

            recordType.sealed = applicableRecordType.sealed;
            recordType.restFieldType = applicableRecordType.restFieldType;

            if (recordType.sealed && allReadOnlyFields) {
                recordType.flags |= Flags.READONLY;
                recordType.tsymbol.flags |= Flags.READONLY;
            }

        }

        recordType.fields = newFields;
        recordSymbol.type = recordType;
        recordType.tsymbol = recordSymbol;

        BLangRecordTypeNode recordTypeNode = TypeDefBuilderHelper.createRecordTypeNode(recordType, pkgID, symTable,
                                                                                       pos);
        recordTypeNode.initFunction = TypeDefBuilderHelper.createInitFunctionForRecordType(recordTypeNode, data.env,
                                                                                           names, symTable);
        TypeDefBuilderHelper.createTypeDefinitionForTSymbol(recordType, recordSymbol, recordTypeNode, data.env);

        if (refType.tag == TypeTags.RECORD) {
            BRecordType applicableRecordType = (BRecordType) refType;
            BTypeSymbol applicableRecordTypeSymbol = applicableRecordType.tsymbol;
            BLangUserDefinedType origTypeRef = new BLangUserDefinedType(
                    ASTBuilderUtil.createIdentifier(
                            pos,
                            TypeDefBuilderHelper.getPackageAlias(data.env, pos.lineRange().filePath(),
                                                                 applicableRecordTypeSymbol.pkgID)),
                    ASTBuilderUtil.createIdentifier(pos, applicableRecordTypeSymbol.name.value));
            origTypeRef.pos = pos;
            origTypeRef.setBType(applicableRecordType);
            recordTypeNode.typeRefs.add(origTypeRef);
        } else if (refType.tag == TypeTags.MAP) {
            recordLiteral.expectedType = applicableMappingType;
        }

        return recordType;
    }

    private BType checkMappingConstructorCompatibility(BType bType, BLangRecordLiteral mappingConstructor,
                                                       AnalyzerData data) {
        int tag = bType.tag;
        if (tag == TypeTags.UNION) {
            boolean prevNonErrorLoggingCheck = data.nonErrorLoggingCheck;
            data.nonErrorLoggingCheck = true;
            int errorCount = this.dlog.errorCount();
            this.dlog.mute();

            List<BType> compatibleTypes = new ArrayList<>();
            boolean erroredExpType = false;
            for (BType memberType : ((BUnionType) bType).getMemberTypes()) {
                if (memberType == symTable.semanticError) {
                    if (!erroredExpType) {
                        erroredExpType = true;
                    }
                    continue;
                }

                BType listCompatibleMemType = getMappingConstructorCompatibleNonUnionType(memberType, data);
                if (listCompatibleMemType == symTable.semanticError) {
                    continue;
                }

                dlog.resetErrorCount();
                BType memCompatibiltyType = checkMappingConstructorCompatibility(listCompatibleMemType,
                                                                                 mappingConstructor, data);

                if (memCompatibiltyType != symTable.semanticError && dlog.errorCount() == 0 &&
                        isUniqueType(compatibleTypes, memCompatibiltyType)) {
                    compatibleTypes.add(memCompatibiltyType);
                }
            }

            data.nonErrorLoggingCheck = prevNonErrorLoggingCheck;
            dlog.setErrorCount(errorCount);
            if (!prevNonErrorLoggingCheck) {
                this.dlog.unmute();
            }

            if (compatibleTypes.isEmpty()) {
                if (!erroredExpType) {
                    reportIncompatibleMappingConstructorError(mappingConstructor, bType, data);
                }
                validateSpecifiedFields(mappingConstructor, symTable.semanticError, data);
                return symTable.semanticError;
            } else if (compatibleTypes.size() != 1) {
                dlog.error(mappingConstructor.pos, DiagnosticErrorCode.AMBIGUOUS_TYPES, bType);
                validateSpecifiedFields(mappingConstructor, symTable.semanticError, data);
                return symTable.semanticError;
            }

            return checkMappingConstructorCompatibility(compatibleTypes.get(0), mappingConstructor, data);
        }

        if (tag == TypeTags.TYPEREFDESC) {
            BType refType = Types.getReferredType(bType);
            BType compatibleType = checkMappingConstructorCompatibility(refType, mappingConstructor, data);
            return (refType.tag != TypeTags.UNION && refType.tag != TypeTags.INTERSECTION) ? bType : compatibleType;
        }

        if (tag == TypeTags.INTERSECTION) {
            return checkMappingConstructorCompatibility(((BIntersectionType) bType).effectiveType, mappingConstructor,
                                                        data);
        }

        BType possibleType = getMappingConstructorCompatibleNonUnionType(bType, data);

        switch (possibleType.tag) {
            case TypeTags.MAP:
                return validateSpecifiedFields(mappingConstructor, possibleType, data) ? possibleType :
                        symTable.semanticError;
            case TypeTags.RECORD:
                boolean isSpecifiedFieldsValid = validateSpecifiedFields(mappingConstructor, possibleType, data);

                boolean hasAllRequiredFields = validateRequiredFields((BRecordType) possibleType,
                                                                      mappingConstructor.fields,
                                                                      mappingConstructor.pos, data);

                return isSpecifiedFieldsValid && hasAllRequiredFields ? possibleType : symTable.semanticError;
            case TypeTags.READONLY:
                return checkReadOnlyMappingType(mappingConstructor, data);
        }
        reportIncompatibleMappingConstructorError(mappingConstructor, bType, data);
        validateSpecifiedFields(mappingConstructor, symTable.semanticError, data);
        return symTable.semanticError;
    }

    private BType checkReadOnlyMappingType(BLangRecordLiteral mappingConstructor, AnalyzerData data) {
        if (!data.nonErrorLoggingCheck) {
            BType inferredType = defineInferredRecordType(mappingConstructor, symTable.readonlyType, data);

            if (inferredType == symTable.semanticError) {
                return symTable.semanticError;
            }
            return checkMappingConstructorCompatibility(inferredType, mappingConstructor, data);
        }

        for (RecordLiteralNode.RecordField field : mappingConstructor.fields) {
            BLangExpression exprToCheck;

            if (field.isKeyValueField()) {
                exprToCheck = ((BLangRecordKeyValueField) field).valueExpr;
            } else if (field.getKind() == NodeKind.RECORD_LITERAL_SPREAD_OP) {
                exprToCheck = ((BLangRecordLiteral.BLangRecordSpreadOperatorField) field).expr;
            } else {
                exprToCheck = (BLangRecordVarNameField) field;
            }

            if (exprIncompatible(symTable.readonlyType, exprToCheck, data)) {
                return symTable.semanticError;
            }
        }

        return symTable.readonlyType;
    }

    private BType getMappingConstructorCompatibleNonUnionType(BType type, AnalyzerData data) {
        switch (type.tag) {
            case TypeTags.MAP:
            case TypeTags.RECORD:
            case TypeTags.READONLY:
                return type;
            case TypeTags.JSON:
                return !Symbols.isFlagOn(type.flags, Flags.READONLY) ? symTable.mapJsonType :
                        ImmutableTypeCloner.getEffectiveImmutableType(null, types, symTable.mapJsonType, data.env,
                                                                      symTable, anonymousModelHelper, names);
            case TypeTags.ANYDATA:
                return !Symbols.isFlagOn(type.flags, Flags.READONLY) ? symTable.mapAnydataType :
                        ImmutableTypeCloner.getEffectiveImmutableType(null, types, symTable.mapAnydataType,
                                data.env, symTable, anonymousModelHelper, names);
            case TypeTags.ANY:
                return !Symbols.isFlagOn(type.flags, Flags.READONLY) ? symTable.mapAllType :
                        ImmutableTypeCloner.getEffectiveImmutableType(null, types, symTable.mapAllType, data.env,
                                                                      symTable, anonymousModelHelper, names);
            case TypeTags.INTERSECTION:
                return ((BIntersectionType) type).effectiveType;
            case TypeTags.TYPEREFDESC:
                return Types.getReferredType(type);
        }
        return symTable.semanticError;
    }

    private boolean isMappingConstructorCompatibleType(BType type) {
        return Types.getReferredType(type).tag == TypeTags.RECORD
                || Types.getReferredType(type).tag == TypeTags.MAP;
    }

    private void reportIncompatibleMappingConstructorError(BLangRecordLiteral mappingConstructorExpr, BType expType,
                                                           AnalyzerData data) {
        if (expType == symTable.semanticError) {
            return;
        }

        if (expType.tag != TypeTags.UNION) {
            dlog.error(mappingConstructorExpr.pos,
                    DiagnosticErrorCode.MAPPING_CONSTRUCTOR_COMPATIBLE_TYPE_NOT_FOUND, expType);
            return;
        }

        BUnionType unionType = (BUnionType) expType;
        BType[] memberTypes = types.getAllTypes(unionType, true).toArray(new BType[0]);

        // Special case handling for `T?` where T is a record type. This is done to give more user friendly error
        // messages for this common scenario.
        if (memberTypes.length == 2) {
            BRecordType recType = null;

            if (memberTypes[0].tag == TypeTags.RECORD && memberTypes[1].tag == TypeTags.NIL) {
                recType = (BRecordType) memberTypes[0];
            } else if (memberTypes[1].tag == TypeTags.RECORD && memberTypes[0].tag == TypeTags.NIL) {
                recType = (BRecordType) memberTypes[1];
            }

            if (recType != null) {
                validateSpecifiedFields(mappingConstructorExpr, recType, data);
                validateRequiredFields(recType, mappingConstructorExpr.fields, mappingConstructorExpr.pos, data);
                return;
            }
        }

        // By this point, we know there aren't any types to which we can assign the mapping constructor. If this is
        // case where there is at least one type with which we can use mapping constructors, but this particular
        // mapping constructor is incompatible, we give an incompatible mapping constructor error.
        for (BType bType : memberTypes) {
            if (isMappingConstructorCompatibleType(bType)) {
                dlog.error(mappingConstructorExpr.pos, DiagnosticErrorCode.INCOMPATIBLE_MAPPING_CONSTRUCTOR,
                        unionType);
                return;
            }
        }

        dlog.error(mappingConstructorExpr.pos,
                DiagnosticErrorCode.MAPPING_CONSTRUCTOR_COMPATIBLE_TYPE_NOT_FOUND, unionType);
    }

    private boolean validateSpecifiedFields(BLangRecordLiteral mappingConstructor, BType possibleType,
                                            AnalyzerData data) {
        boolean isFieldsValid = true;

        for (RecordLiteralNode.RecordField field : mappingConstructor.fields) {
            BType checkedType = checkMappingField(field, Types.getReferredType(possibleType), data);
            if (isFieldsValid && checkedType == symTable.semanticError) {
                isFieldsValid = false;
            }
        }

        return isFieldsValid;
    }

    private boolean validateRequiredFields(BRecordType type, List<RecordLiteralNode.RecordField> specifiedFields,
                                           Location pos, AnalyzerData data) {
        HashSet<String> specFieldNames = getFieldNames(specifiedFields, data);
        boolean hasAllRequiredFields = true;

        for (BField field : type.fields.values()) {
            String fieldName = field.name.value;
            if (!specFieldNames.contains(fieldName) && Symbols.isFlagOn(field.symbol.flags, Flags.REQUIRED)
                    && !types.isNeverTypeOrStructureTypeWithARequiredNeverMember(field.type)) {
                // Check if `field` is explicitly assigned a value in the record literal
                // If a required field is missing, it's a compile error
                dlog.error(pos, DiagnosticErrorCode.MISSING_REQUIRED_RECORD_FIELD, field.name);
                if (hasAllRequiredFields) {
                    hasAllRequiredFields = false;
                }
            }
        }
        return hasAllRequiredFields;
    }

    private HashSet<String> getFieldNames(List<RecordLiteralNode.RecordField> specifiedFields, AnalyzerData data) {
        HashSet<String> fieldNames = new HashSet<>();

        for (RecordLiteralNode.RecordField specifiedField : specifiedFields) {
            if (specifiedField.isKeyValueField()) {
                String name = getKeyValueFieldName((BLangRecordKeyValueField) specifiedField);
                if (name == null) {
                    continue; // computed key
                }

                fieldNames.add(name);
            } else if (specifiedField.getKind() == NodeKind.SIMPLE_VARIABLE_REF) {
                fieldNames.add(getVarNameFieldName((BLangRecordVarNameField) specifiedField));
            } else {
                fieldNames.addAll(getSpreadOpFieldRequiredFieldNames(
                        (BLangRecordLiteral.BLangRecordSpreadOperatorField) specifiedField, data));
            }
        }

        return fieldNames;
    }

    private String getKeyValueFieldName(BLangRecordKeyValueField field) {
        BLangRecordKey key = field.key;
        if (key.computedKey) {
            return null;
        }

        BLangExpression keyExpr = key.expr;

        if (keyExpr.getKind() == NodeKind.SIMPLE_VARIABLE_REF) {
            return ((BLangSimpleVarRef) keyExpr).variableName.value;
        } else if (keyExpr.getKind() == NodeKind.LITERAL) {
            return (String) ((BLangLiteral) keyExpr).value;
        }
        return null;
    }

    private String getVarNameFieldName(BLangRecordVarNameField field) {
        return field.variableName.value;
    }

    private List<String> getSpreadOpFieldRequiredFieldNames(BLangRecordLiteral.BLangRecordSpreadOperatorField field,
                                                            AnalyzerData data) {
        BType spreadType = Types.getReferredType(checkExpr(field.expr, data));

        if (spreadType.tag != TypeTags.RECORD) {
            return Collections.emptyList();
        }

        List<String> fieldNames = new ArrayList<>();
        for (BField bField : ((BRecordType) spreadType).getFields().values()) {
            if (!Symbols.isOptional(bField.symbol)) {
                fieldNames.add(bField.name.value);
            }
        }
        return fieldNames;
    }

    @Override
    public void visit(BLangWorkerFlushExpr workerFlushExpr, AnalyzerData data) {
        if (workerFlushExpr.workerIdentifier != null) {
            String workerName = workerFlushExpr.workerIdentifier.getValue();
            if (!this.workerExists(data.env, workerName)) {
                this.dlog.error(workerFlushExpr.pos, DiagnosticErrorCode.UNDEFINED_WORKER, workerName);
            } else {
                BSymbol symbol = symResolver.lookupSymbolInMainSpace(data.env, names.fromString(workerName));
                if (symbol != symTable.notFoundSymbol) {
                    workerFlushExpr.workerSymbol = symbol;
                }
            }
        }
        BType actualType = BUnionType.create(null, symTable.errorType, symTable.nilType);
        data.resultType = types.checkType(workerFlushExpr, actualType, data.expType);
    }

    @Override
    public void visit(BLangWorkerSyncSendExpr syncSendExpr, AnalyzerData data) {
        BSymbol symbol = symResolver.lookupSymbolInMainSpace(data.env, names.fromIdNode(syncSendExpr.workerIdentifier));

        if (symTable.notFoundSymbol.equals(symbol)) {
            syncSendExpr.workerType = symTable.semanticError;
        } else {
            syncSendExpr.workerType = symbol.type;
            syncSendExpr.workerSymbol = symbol;
        }

        // TODO Need to remove this cached env
        syncSendExpr.env = data.env;
        checkExpr(syncSendExpr.expr, data);

        // Validate if the send expression type is cloneableType
        if (!types.isAssignable(syncSendExpr.expr.getBType(), symTable.cloneableType)) {
            this.dlog.error(syncSendExpr.pos, DiagnosticErrorCode.INVALID_TYPE_FOR_SEND,
                            syncSendExpr.expr.getBType());
        }

        String workerName = syncSendExpr.workerIdentifier.getValue();
        if (!this.workerExists(data.env, workerName)) {
            this.dlog.error(syncSendExpr.pos, DiagnosticErrorCode.UNDEFINED_WORKER, workerName);
        }

        syncSendExpr.expectedType = data.expType;

        // Type checking against the matching receive is done during code analysis.
        // When the expected type is noType, set the result type as nil to avoid variable assignment is required errors.
        data.resultType = data.expType == symTable.noType ? symTable.nilType : data.expType;
    }

    @Override
    public void visit(BLangWorkerReceive workerReceiveExpr, AnalyzerData data) {
        BSymbol symbol =
                symResolver.lookupSymbolInMainSpace(data.env, names.fromIdNode(workerReceiveExpr.workerIdentifier));

        // TODO Need to remove this cached env
        workerReceiveExpr.env = data.env;

        if (symTable.notFoundSymbol.equals(symbol)) {
            workerReceiveExpr.workerType = symTable.semanticError;
        } else {
            workerReceiveExpr.workerType = symbol.type;
            workerReceiveExpr.workerSymbol = symbol;
        }
        // The receive expression cannot be assigned to var, since we cannot infer the type.
        if (symTable.noType == data.expType) {
            this.dlog.error(workerReceiveExpr.pos, DiagnosticErrorCode.INVALID_USAGE_OF_RECEIVE_EXPRESSION);
        }
        // We cannot predict the type of the receive expression as it depends on the type of the data sent by the other
        // worker/channel. Since receive is an expression now we infer the type of it from the lhs of the statement.
        workerReceiveExpr.setBType(data.expType);
        data.resultType = data.expType;
    }

    private boolean workerExists(SymbolEnv env, String workerName) {
        //TODO: move this method to CodeAnalyzer
        if (workerName.equals(DEFAULT_WORKER_NAME)) {
           return true;
        }
        BSymbol symbol = this.symResolver.lookupSymbolInMainSpace(env, new Name(workerName));
        return symbol != this.symTable.notFoundSymbol &&
               symbol.type.tag == TypeTags.FUTURE &&
               ((BFutureType) symbol.type).workerDerivative;
    }

    @Override
    public void visit(BLangConstRef constRef, AnalyzerData data) {
        constRef.symbol = symResolver.lookupMainSpaceSymbolInPackage(constRef.pos, data.env,
                names.fromIdNode(constRef.pkgAlias), names.fromIdNode(constRef.variableName));

        types.setImplicitCastExpr(constRef, constRef.getBType(), data.expType);
        data.resultType = constRef.getBType();
    }

    public void visit(BLangSimpleVarRef varRefExpr, AnalyzerData data) {
        // Set error type as the actual type.
        BType actualType = symTable.semanticError;

        Name varName = names.fromIdNode(varRefExpr.variableName);
        if (varName == Names.IGNORE) {
            varRefExpr.setBType(this.symTable.anyType);

            // If the variable name is a wildcard('_'), the symbol should be ignorable.
            varRefExpr.symbol = new BVarSymbol(0, true, varName,
                                               names.originalNameFromIdNode(varRefExpr.variableName),
                    data.env.enclPkg.symbol.pkgID, varRefExpr.getBType(), data.env.scope.owner,
                                               varRefExpr.pos, VIRTUAL);

            data.resultType = varRefExpr.getBType();
            return;
        }

        Name compUnitName = getCurrentCompUnit(varRefExpr);
        varRefExpr.pkgSymbol =
                symResolver.resolvePrefixSymbol(data.env, names.fromIdNode(varRefExpr.pkgAlias), compUnitName);
        if (varRefExpr.pkgSymbol == symTable.notFoundSymbol) {
            varRefExpr.symbol = symTable.notFoundSymbol;
            dlog.error(varRefExpr.pos, DiagnosticErrorCode.UNDEFINED_MODULE, varRefExpr.pkgAlias);
        }

        if (varRefExpr.pkgSymbol.tag == SymTag.XMLNS) {
            actualType = symTable.stringType;
        } else if (varRefExpr.pkgSymbol != symTable.notFoundSymbol) {
            BSymbol symbol = symResolver.lookupMainSpaceSymbolInPackage(varRefExpr.pos, data.env,
                    names.fromIdNode(varRefExpr.pkgAlias), varName);
            // if no symbol, check same for object attached function
            if (symbol == symTable.notFoundSymbol && data.env.enclType != null) {
                Name objFuncName = names.fromString(Symbols
                        .getAttachedFuncSymbolName(data.env.enclType.getBType().tsymbol.name.value, varName.value));
                symbol = symResolver.resolveStructField(varRefExpr.pos, data.env, objFuncName,
                        data.env.enclType.getBType().tsymbol);
            }

            // TODO: call to isInLocallyDefinedRecord() is a temporary fix done to disallow local var references in
            //  locally defined record type defs. This check should be removed once local var referencing is supported.
            if (((symbol.tag & SymTag.VARIABLE) == SymTag.VARIABLE)) {
                BVarSymbol varSym = (BVarSymbol) symbol;
                checkSelfReferences(varRefExpr.pos, data.env, varSym);
                varRefExpr.symbol = varSym;
                actualType = varSym.type;
                markAndRegisterClosureVariable(symbol, varRefExpr.pos, data.env, data);
            } else if ((symbol.tag & SymTag.TYPE_DEF) == SymTag.TYPE_DEF) {
                actualType = symbol.type.tag == TypeTags.TYPEDESC ? symbol.type : new BTypedescType(symbol.type, null);
                varRefExpr.symbol = symbol;
            } else if ((symbol.tag & SymTag.CONSTANT) == SymTag.CONSTANT) {
                BConstantSymbol constSymbol = (BConstantSymbol) symbol;
                varRefExpr.symbol = constSymbol;
                BType symbolType = symbol.type;
                BType expectedType = Types.getReferredType(data.expType);
                if (symbolType != symTable.noType && expectedType.tag == TypeTags.FINITE ||
                        (expectedType.tag == TypeTags.UNION && types.getAllTypes(expectedType, true).stream()
                                .anyMatch(memType -> memType.tag == TypeTags.FINITE &&
                                        types.isAssignable(symbolType, memType)))) {
                    actualType = symbolType;
                } else {
                    actualType = constSymbol.literalType;
                }

                // If the constant is on the LHS, modifications are not allowed.
                // E.g. m.k = "10"; // where `m` is a constant.
                if (varRefExpr.isLValue || varRefExpr.isCompoundAssignmentLValue) {
                    actualType = symTable.semanticError;
                    dlog.error(varRefExpr.pos, DiagnosticErrorCode.CANNOT_UPDATE_CONSTANT_VALUE);
                }
            } else {
                varRefExpr.symbol = symbol; // Set notFoundSymbol
                logUndefinedSymbolError(varRefExpr.pos, varName.value);
            }
        }

<<<<<<< HEAD
        if (expType.tag == TypeTags.ARRAY && isArrayOpenSealedType((BArrayType) expType)) {
=======
        // Check type compatibility
        if (data.expType.tag == TypeTags.ARRAY && isArrayOpenSealedType((BArrayType) data.expType)) {
            dlog.error(varRefExpr.pos, DiagnosticErrorCode.CLOSED_ARRAY_TYPE_CAN_NOT_INFER_SIZE);
            data.resultType = symTable.semanticError;
>>>>>>> aa513c51
            return;
        }
<<<<<<< HEAD

        resultType = types.checkType(varRefExpr, actualType, expType);
=======
        data.resultType = types.checkType(varRefExpr, actualType, data.expType);
>>>>>>> aa513c51
    }

    @Override
    public void visit(BLangRecordVarRef varRefExpr, AnalyzerData data) {
        LinkedHashMap<String, BField> fields = new LinkedHashMap<>();

        String recordName = this.anonymousModelHelper.getNextAnonymousTypeKey(data.env.enclPkg.symbol.pkgID);
        BRecordTypeSymbol recordSymbol = Symbols.createRecordSymbol(Flags.ANONYMOUS, names.fromString(recordName),
                data.env.enclPkg.symbol.pkgID, null, data.env.scope.owner,
                                                                    varRefExpr.pos, SOURCE);
        symbolEnter.defineSymbol(varRefExpr.pos, recordSymbol, data.env);

        boolean unresolvedReference = false;
        for (BLangRecordVarRef.BLangRecordVarRefKeyValue recordRefField : varRefExpr.recordRefFields) {
            BLangVariableReference bLangVarReference = (BLangVariableReference) recordRefField.variableReference;
            bLangVarReference.isLValue = true;
            checkExpr(recordRefField.variableReference, data);
            if (bLangVarReference.symbol == null || bLangVarReference.symbol == symTable.notFoundSymbol ||
                    !isValidVariableReference(recordRefField.variableReference)) {
                unresolvedReference = true;
                continue;
            }
            BVarSymbol bVarSymbol = (BVarSymbol) bLangVarReference.symbol;
            BField field = new BField(names.fromIdNode(recordRefField.variableName), varRefExpr.pos,
                                      new BVarSymbol(0, names.fromIdNode(recordRefField.variableName),
                                                     names.originalNameFromIdNode(recordRefField.variableName),
                                              data.env.enclPkg.symbol.pkgID, bVarSymbol.type, recordSymbol,
                                                     varRefExpr.pos, SOURCE));
            fields.put(field.name.value, field);
        }

        BLangExpression restParam = (BLangExpression) varRefExpr.restParam;
        if (restParam != null) {
            checkExpr(restParam, data);
            unresolvedReference = !isValidVariableReference(restParam);
        }

        if (unresolvedReference) {
            data.resultType = symTable.semanticError;
            return;
        }

        BRecordType bRecordType = new BRecordType(recordSymbol);
        bRecordType.fields = fields;
        recordSymbol.type = bRecordType;
        varRefExpr.symbol = new BVarSymbol(0, recordSymbol.name, recordSymbol.getOriginalName(),
                data.env.enclPkg.symbol.pkgID, bRecordType, data.env.scope.owner, varRefExpr.pos,
                                           SOURCE);

        if (restParam == null) {
            bRecordType.sealed = true;
            bRecordType.restFieldType = symTable.noType;
        } else if (restParam.getBType() == symTable.semanticError) {
            bRecordType.restFieldType = symTable.mapType;
        } else {
            // Rest variable type of Record ref (record destructuring assignment) is a record where T is the broad
            // type of all fields that are not specified in the destructuring pattern. Here we set the rest type of
            // record type to T.
            BType restFieldType;
            if (restParam.getBType().tag == TypeTags.RECORD) {
                restFieldType = ((BRecordType) restParam.getBType()).restFieldType;
            } else if (restParam.getBType().tag == TypeTags.MAP) {
                restFieldType = ((BMapType) restParam.getBType()).constraint;
            } else {
                restFieldType = restParam.getBType();
            }
            bRecordType.restFieldType = restFieldType;
        }

        data.resultType = bRecordType;
    }

    @Override
    public void visit(BLangErrorVarRef varRefExpr, AnalyzerData data) {
        if (varRefExpr.typeNode != null) {
            BType bType = symResolver.resolveTypeNode(varRefExpr.typeNode, data.env);
            varRefExpr.setBType(bType);
            checkIndirectErrorVarRef(varRefExpr, data);
            data.resultType = bType;
            return;
        }

        if (varRefExpr.message != null) {
            varRefExpr.message.isLValue = true;
            checkExpr(varRefExpr.message, data);
            if (!types.isAssignable(symTable.stringType, varRefExpr.message.getBType())) {
                dlog.error(varRefExpr.message.pos, DiagnosticErrorCode.INCOMPATIBLE_TYPES, symTable.stringType,
                           varRefExpr.message.getBType());
            }
        }

        if (varRefExpr.cause != null) {
            varRefExpr.cause.isLValue = true;
            checkExpr(varRefExpr.cause, data);
            if (!types.isAssignable(symTable.errorOrNilType, varRefExpr.cause.getBType())) {
                dlog.error(varRefExpr.cause.pos, DiagnosticErrorCode.INCOMPATIBLE_TYPES, symTable.errorOrNilType,
                           varRefExpr.cause.getBType());
            }
        }

        boolean unresolvedReference = false;

        for (BLangNamedArgsExpression detailItem : varRefExpr.detail) {
            BLangVariableReference refItem = (BLangVariableReference) detailItem.expr;
            refItem.isLValue = true;
            checkExpr(refItem, data);

            if (!isValidVariableReference(refItem)) {
                unresolvedReference = true;
                continue;
            }

            if (refItem.getKind() == NodeKind.FIELD_BASED_ACCESS_EXPR
                    || refItem.getKind() == NodeKind.INDEX_BASED_ACCESS_EXPR) {
                dlog.error(refItem.pos, DiagnosticErrorCode.INVALID_VARIABLE_REFERENCE_IN_BINDING_PATTERN,
                        refItem);
                unresolvedReference = true;
                continue;
            }

            if (refItem.symbol == null) {
                unresolvedReference = true;
            }
        }

        if (varRefExpr.restVar != null) {
            varRefExpr.restVar.isLValue = true;
            if (varRefExpr.restVar.getKind() == NodeKind.SIMPLE_VARIABLE_REF) {
                checkExpr(varRefExpr.restVar, data);
                unresolvedReference = unresolvedReference
                        || varRefExpr.restVar.symbol == null
                        || !isValidVariableReference(varRefExpr.restVar);
            }
        }

        if (unresolvedReference) {
            data.resultType = symTable.semanticError;
            return;
        }

        BType errorRefRestFieldType;
        if (varRefExpr.restVar == null) {
            errorRefRestFieldType = symTable.anydataOrReadonly;
        } else if (varRefExpr.restVar.getKind() == NodeKind.SIMPLE_VARIABLE_REF
                && ((BLangSimpleVarRef) varRefExpr.restVar).variableName.value.equals(Names.IGNORE.value)) {
            errorRefRestFieldType = symTable.anydataOrReadonly;
        } else if (varRefExpr.restVar.getKind() == NodeKind.INDEX_BASED_ACCESS_EXPR
            || varRefExpr.restVar.getKind() == NodeKind.FIELD_BASED_ACCESS_EXPR) {
            errorRefRestFieldType = varRefExpr.restVar.getBType();
        } else if (varRefExpr.restVar.getBType().tag == TypeTags.MAP) {
            errorRefRestFieldType = ((BMapType) varRefExpr.restVar.getBType()).constraint;
        } else {
            dlog.error(varRefExpr.restVar.pos, DiagnosticErrorCode.INCOMPATIBLE_TYPES,
                       varRefExpr.restVar.getBType(), symTable.detailType);
            data.resultType = symTable.semanticError;
            return;
        }

        BType errorDetailType = errorRefRestFieldType == symTable.anydataOrReadonly
                ? symTable.errorType.detailType
                : new BMapType(TypeTags.MAP, errorRefRestFieldType, null, Flags.PUBLIC);
        data.resultType = new BErrorType(symTable.errorType.tsymbol, errorDetailType);
    }

    private void checkIndirectErrorVarRef(BLangErrorVarRef varRefExpr, AnalyzerData data) {
        for (BLangNamedArgsExpression detailItem : varRefExpr.detail) {
            checkExpr(detailItem.expr, data);
            checkExpr(detailItem, detailItem.expr.getBType(), data);
        }

        if (varRefExpr.restVar != null) {
            checkExpr(varRefExpr.restVar, data);
        }

        if (varRefExpr.message != null) {
            varRefExpr.message.isLValue = true;
            checkExpr(varRefExpr.message, data);
        }

        if (varRefExpr.cause != null) {
            varRefExpr.cause.isLValue = true;
            checkExpr(varRefExpr.cause, data);
        }
    }

    @Override
    public void visit(BLangTupleVarRef varRefExpr, AnalyzerData data) {
        List<BType> results = new ArrayList<>();
        for (int i = 0; i < varRefExpr.expressions.size(); i++) {
            ((BLangVariableReference) varRefExpr.expressions.get(i)).isLValue = true;
            results.add(checkExpr(varRefExpr.expressions.get(i), symTable.noType, data));
        }
        BTupleType actualType = new BTupleType(results);
        if (varRefExpr.restParam != null) {
            BLangExpression restExpr = varRefExpr.restParam;
            ((BLangVariableReference) restExpr).isLValue = true;
            BType checkedType = checkExpr(restExpr, symTable.noType, data);
            if (!(checkedType.tag == TypeTags.ARRAY || checkedType.tag == TypeTags.TUPLE)) {
                dlog.error(varRefExpr.pos, DiagnosticErrorCode.INVALID_TYPE_FOR_REST_DESCRIPTOR, checkedType);
                data.resultType = symTable.semanticError;
                return;
            }
            if (checkedType.tag == TypeTags.ARRAY) {
                actualType.restType = ((BArrayType) checkedType).eType;
            } else {
                actualType.restType = checkedType;
            }
        }
        data.resultType = types.checkType(varRefExpr, actualType, data.expType);
    }

    /**
     * This method will recursively check if a multidimensional array has at least one open sealed dimension.
     *
     * @param arrayType array to check if open sealed
     * @return true if at least one dimension is open sealed
     */
    public boolean isArrayOpenSealedType(BArrayType arrayType) {
        if (arrayType.state == BArrayState.INFERRED) {
            return true;
        }
        if (arrayType.eType.tag == TypeTags.ARRAY) {
            return isArrayOpenSealedType((BArrayType) arrayType.eType);
        }
        return false;
    }

    /**
     * This method will recursively traverse and find the symbol environment of a lambda node (which is given as the
     * enclosing invokable node) which is needed to lookup closure variables. The variable lookup will start from the
     * enclosing invokable node's environment, which are outside of the scope of a lambda function.
     */
    private SymbolEnv findEnclosingInvokableEnv(SymbolEnv env, BLangInvokableNode encInvokable) {
        if (env.enclEnv.node == null) {
            return env;
        }
        NodeKind kind = env.enclEnv.node.getKind();
        if (kind == NodeKind.ARROW_EXPR || kind == NodeKind.ON_FAIL) {
            // TODO : check if we need ON_FAIL now
            return env.enclEnv;
        }

        if (kind == NodeKind.CLASS_DEFN) {
            return env.enclEnv.enclEnv;
        }

        if (env.enclInvokable != null && env.enclInvokable == encInvokable) {
            return findEnclosingInvokableEnv(env.enclEnv, encInvokable);
        }
        return env;
    }

    private SymbolEnv findEnclosingInvokableEnv(SymbolEnv env, BLangRecordTypeNode recordTypeNode) {
        if (env.enclEnv.node != null) {
            NodeKind kind = env.enclEnv.node.getKind();
            if (kind == NodeKind.ARROW_EXPR || kind == NodeKind.ON_FAIL || kind == NodeKind.CLASS_DEFN) {
                return env.enclEnv;
            }
        }

        if (env.enclType != null && env.enclType == recordTypeNode) {
            return findEnclosingInvokableEnv(env.enclEnv, recordTypeNode);
        }
        return env;
    }

    private boolean isFunctionArgument(BSymbol symbol, List<BLangSimpleVariable> params) {
        return params.stream().anyMatch(param -> (param.symbol.name.equals(symbol.name) &&
                param.getBType().tag == symbol.type.tag));
    }

    @Override
    public void visit(BLangFieldBasedAccess.BLangNSPrefixedFieldBasedAccess nsPrefixedFieldBasedAccess,
                      AnalyzerData data) {
        checkFieldBasedAccess(nsPrefixedFieldBasedAccess, true, data);
    }

    public void visit(BLangFieldBasedAccess fieldAccessExpr, AnalyzerData data) {
        checkFieldBasedAccess(fieldAccessExpr, false, data);
    }

    private void checkFieldBasedAccess(BLangFieldBasedAccess fieldAccessExpr, boolean isNsPrefixed, AnalyzerData data) {
        markLeafNode(fieldAccessExpr);

        // First analyze the accessible expression.
        BLangExpression containerExpression = fieldAccessExpr.expr;

        if (containerExpression instanceof BLangValueExpression) {
            ((BLangValueExpression) containerExpression).isLValue = fieldAccessExpr.isLValue;
            ((BLangValueExpression) containerExpression).isCompoundAssignmentLValue =
                    fieldAccessExpr.isCompoundAssignmentLValue;
        }

        BType varRefType = types.getTypeWithEffectiveIntersectionTypes(checkExpr(containerExpression, data));

        // Disallow `expr.ns:attrname` syntax on non xml expressions.
        if (isNsPrefixed && !isXmlAccess(fieldAccessExpr)) {
            dlog.error(fieldAccessExpr.pos, DiagnosticErrorCode.INVALID_FIELD_ACCESS_EXPRESSION);
            data.resultType = symTable.semanticError;
            return;
        }

        BType actualType;
        if (fieldAccessExpr.optionalFieldAccess) {
            if (fieldAccessExpr.isLValue || fieldAccessExpr.isCompoundAssignmentLValue) {
                dlog.error(fieldAccessExpr.pos, DiagnosticErrorCode.OPTIONAL_FIELD_ACCESS_NOT_REQUIRED_ON_LHS);
                data.resultType = symTable.semanticError;
                return;
            }
            actualType = checkOptionalFieldAccessExpr(fieldAccessExpr, varRefType,
                    names.fromIdNode(fieldAccessExpr.field), data);
        } else {
            actualType = checkFieldAccessExpr(fieldAccessExpr, varRefType, names.fromIdNode(fieldAccessExpr.field),
                                              data);

            if (actualType != symTable.semanticError &&
                    (fieldAccessExpr.isLValue || fieldAccessExpr.isCompoundAssignmentLValue)) {
                if (isAllReadonlyTypes(varRefType)) {
                    if (varRefType.tag != TypeTags.OBJECT || !isInitializationInInit(varRefType, data)) {
                        dlog.error(fieldAccessExpr.pos, DiagnosticErrorCode.CANNOT_UPDATE_READONLY_VALUE_OF_TYPE,
                                varRefType);
                        data.resultType = symTable.semanticError;
                        return;
                    }

                } else if (types.isSubTypeOfBaseType(varRefType, TypeTags.RECORD) &&
                        isInvalidReadonlyFieldUpdate(varRefType, fieldAccessExpr.field.value)) {
                    dlog.error(fieldAccessExpr.pos, DiagnosticErrorCode.CANNOT_UPDATE_READONLY_RECORD_FIELD,
                            fieldAccessExpr.field.value, varRefType);
                    data.resultType = symTable.semanticError;
                    return;
                }
                // Object final field updates will be analyzed at dataflow analysis.
            }
        }

        data.resultType = types.checkType(fieldAccessExpr, actualType, data.expType);
    }

    private boolean isAllReadonlyTypes(BType type) {
        if (type.tag != TypeTags.UNION) {
            return Symbols.isFlagOn(type.flags, Flags.READONLY);
        }

        for (BType memberType : ((BUnionType) type).getMemberTypes()) {
            if (!isAllReadonlyTypes(memberType)) {
                return false;
            }
        }
        return true;
    }

    private boolean isInitializationInInit(BType type, AnalyzerData data) {
        BObjectType objectType = (BObjectType) type;
        BObjectTypeSymbol objectTypeSymbol = (BObjectTypeSymbol) objectType.tsymbol;
        BAttachedFunction initializerFunc = objectTypeSymbol.initializerFunc;

        return data.env.enclInvokable != null && initializerFunc != null &&
                data.env.enclInvokable.symbol == initializerFunc.symbol;
    }

    private boolean isInvalidReadonlyFieldUpdate(BType type, String fieldName) {
        if (Types.getReferredType(type).tag == TypeTags.RECORD) {
            if (Symbols.isFlagOn(type.flags, Flags.READONLY)) {
                return true;
            }

            BRecordType recordType = (BRecordType) Types.getReferredType(type);
            for (BField field : recordType.fields.values()) {
                if (!field.name.value.equals(fieldName)) {
                    continue;
                }

                return Symbols.isFlagOn(field.symbol.flags, Flags.READONLY);
            }
            return recordType.sealed;
        }

        // For unions, we consider this an invalid update only if it is invalid for all member types. If for at least
        // one member this is valid, we allow this at compile time with the potential to fail at runtime.
        boolean allInvalidUpdates = true;
        for (BType memberType : ((BUnionType) Types.getReferredType(type)).getMemberTypes()) {
            if (!isInvalidReadonlyFieldUpdate(memberType, fieldName)) {
                allInvalidUpdates = false;
            }
        }
        return allInvalidUpdates;
    }

    private boolean isXmlAccess(BLangFieldBasedAccess fieldAccessExpr) {
        BLangExpression expr = fieldAccessExpr.expr;
        BType exprType = Types.getReferredType(expr.getBType());

        if (exprType.tag == TypeTags.XML || exprType.tag == TypeTags.XML_ELEMENT) {
            return true;
        }

        if (expr.getKind() == NodeKind.FIELD_BASED_ACCESS_EXPR  && hasLaxOriginalType((BLangFieldBasedAccess) expr)
                && exprType.tag == TypeTags.UNION) {
            Set<BType> memberTypes = ((BUnionType) exprType).getMemberTypes();
            return memberTypes.contains(symTable.xmlType) || memberTypes.contains(symTable.xmlElementType);
          }

        return false;
    }

    public void visit(BLangIndexBasedAccess indexBasedAccessExpr, AnalyzerData data) {
        markLeafNode(indexBasedAccessExpr);

        // First analyze the variable reference expression.
        BLangExpression containerExpression = indexBasedAccessExpr.expr;
        if (containerExpression.getKind() ==  NodeKind.TYPEDESC_EXPRESSION) {
            dlog.error(indexBasedAccessExpr.pos, DiagnosticErrorCode.OPERATION_DOES_NOT_SUPPORT_MEMBER_ACCESS,
                    ((BLangTypedescExpr) containerExpression).typeNode);
            data.resultType = symTable.semanticError;
            return;
        }

        if (containerExpression instanceof BLangValueExpression) {
            ((BLangValueExpression) containerExpression).isLValue = indexBasedAccessExpr.isLValue;
            ((BLangValueExpression) containerExpression).isCompoundAssignmentLValue =
                    indexBasedAccessExpr.isCompoundAssignmentLValue;
        }

        boolean isStringValue = containerExpression.getBType() != null
                && Types.getReferredType(containerExpression.getBType()).tag == TypeTags.STRING;
        if (!isStringValue) {
            checkExpr(containerExpression, symTable.noType, data);
        }

        if (indexBasedAccessExpr.indexExpr.getKind() == NodeKind.TABLE_MULTI_KEY &&
                Types.getReferredType(containerExpression.getBType()).tag != TypeTags.TABLE) {
            dlog.error(indexBasedAccessExpr.pos, DiagnosticErrorCode.MULTI_KEY_MEMBER_ACCESS_NOT_SUPPORTED,
                       containerExpression.getBType());
            data.resultType = symTable.semanticError;
            return;
        }

        BType actualType = checkIndexAccessExpr(indexBasedAccessExpr, data);

        BType exprType = containerExpression.getBType();
        BLangExpression indexExpr = indexBasedAccessExpr.indexExpr;

        if (actualType != symTable.semanticError &&
                (indexBasedAccessExpr.isLValue || indexBasedAccessExpr.isCompoundAssignmentLValue)) {
            if (isAllReadonlyTypes(exprType)) {
                dlog.error(indexBasedAccessExpr.pos, DiagnosticErrorCode.CANNOT_UPDATE_READONLY_VALUE_OF_TYPE,
                        exprType);
                data.resultType = symTable.semanticError;
                return;
            } else if (types.isSubTypeOfBaseType(exprType, TypeTags.RECORD) && isConstExpr(indexExpr) &&
                    isInvalidReadonlyFieldUpdate(exprType, getConstFieldName(indexExpr))) {
                dlog.error(indexBasedAccessExpr.pos, DiagnosticErrorCode.CANNOT_UPDATE_READONLY_RECORD_FIELD,
                        getConstFieldName(indexExpr), exprType);
                data.resultType = symTable.semanticError;
                return;
            }
        }

        // If this is on lhs, no need to do type checking further. And null/error
        // will not propagate from parent expressions
        if (indexBasedAccessExpr.isLValue) {
            indexBasedAccessExpr.originalType = actualType;
            indexBasedAccessExpr.setBType(actualType);
            data.resultType = actualType;
            return;
        }

        data.resultType = this.types.checkType(indexBasedAccessExpr, actualType, data.expType);
    }

    public void visit(BLangInvocation iExpr, AnalyzerData data) {
        // Variable ref expression null means this is the leaf node of the variable ref expression tree
        // e.g. foo();, foo(), foo().k;
        if (iExpr.expr == null) {
            // This is a function invocation expression. e.g. foo()
            checkFunctionInvocationExpr(iExpr, data);
            return;
        }

        // Module aliases cannot be used with methods
        if (invalidModuleAliasUsage(iExpr)) {
            return;
        }

        // Find the variable reference expression type
        checkExpr(iExpr.expr, symTable.noType, data);

        BType varRefType = iExpr.expr.getBType();
        visitInvocation(iExpr, varRefType, data);
    }

    private void visitInvocation(BLangInvocation iExpr, BType varRefType, AnalyzerData data) {
        switch (varRefType.tag) {
            case TypeTags.OBJECT:
                // Invoking a function bound to an object
                // First check whether there exist a function with this name
                // Then perform arg and param matching
                checkObjectFunctionInvocationExpr(iExpr, (BObjectType) varRefType, data);
                break;
            case TypeTags.RECORD:
                checkFieldFunctionPointer(iExpr, data);
                break;
            case TypeTags.NONE:
                dlog.error(iExpr.pos, DiagnosticErrorCode.UNDEFINED_FUNCTION, iExpr.name);
                break;
            case TypeTags.TYPEREFDESC:
                visitInvocation(iExpr, Types.getReferredType(varRefType), data);
                break;
            case TypeTags.INTERSECTION:
                visitInvocation(iExpr, ((BIntersectionType) varRefType).effectiveType, data);
                break;
            case TypeTags.SEMANTIC_ERROR:
                break;
            default:
                checkInLangLib(iExpr, varRefType, data);
        }
    }

    public void visit(BLangErrorConstructorExpr errorConstructorExpr, AnalyzerData data) {
        BLangUserDefinedType userProvidedTypeRef = errorConstructorExpr.errorTypeRef;
        if (userProvidedTypeRef != null) {
            symResolver.resolveTypeNode(userProvidedTypeRef, data.env,
                                        DiagnosticErrorCode.UNDEFINED_ERROR_TYPE_DESCRIPTOR);
        }
        validateErrorConstructorPositionalArgs(errorConstructorExpr, data);

        List<BType> expandedCandidates = getTypeCandidatesForErrorConstructor(errorConstructorExpr, data);

        List<BType> errorDetailTypes = new ArrayList<>(expandedCandidates.size());
        for (BType expandedCandidate : expandedCandidates) {
            BType detailType = ((BErrorType) Types.getReferredType(expandedCandidate)).detailType;
            errorDetailTypes.add(Types.getReferredType(detailType));
        }

        BType detailCandidate;
        if (errorDetailTypes.size() == 1) {
            detailCandidate = errorDetailTypes.get(0);
        } else {
            detailCandidate = BUnionType.create(null, new LinkedHashSet<>(errorDetailTypes));
        }

        BLangRecordLiteral recordLiteral = createRecordLiteralForErrorConstructor(errorConstructorExpr);
        BType inferredDetailType = checkExprSilent(recordLiteral, detailCandidate, data);

        int index = errorDetailTypes.indexOf(inferredDetailType);
        BType selectedCandidate = index < 0 ? symTable.semanticError : expandedCandidates.get(index);

        if (selectedCandidate != symTable.semanticError
                && (userProvidedTypeRef == null
                || Types.getReferredType(userProvidedTypeRef.getBType()) == Types.getReferredType(selectedCandidate))) {
            checkProvidedErrorDetails(errorConstructorExpr, inferredDetailType, data);
            // TODO: When the `userProvidedTypeRef` is present diagnostic message is provided for just `error`
            // https://github.com/ballerina-platform/ballerina-lang/issues/33574
            data.resultType = types.checkType(errorConstructorExpr.pos, selectedCandidate, data.expType,
                    DiagnosticErrorCode.INCOMPATIBLE_TYPES);
            return;
        }

        if (userProvidedTypeRef == null && errorDetailTypes.size() > 1) {
            dlog.error(errorConstructorExpr.pos, DiagnosticErrorCode.CANNOT_INFER_ERROR_TYPE, data.expType);
        }

        boolean validTypeRefFound = false;
        // Error details provided does not match the contextually expected error type.
        // if type reference is not provided let's take the `ballerina/lang.error:error` as the expected type.
        BErrorType errorType;
        if (userProvidedTypeRef != null
                && Types.getReferredType(userProvidedTypeRef.getBType()).tag == TypeTags.ERROR) {
            errorType = (BErrorType) Types.getReferredType(userProvidedTypeRef.getBType());
            validTypeRefFound = true;
        } else if (expandedCandidates.size() == 1) {
            errorType = (BErrorType) Types.getReferredType(expandedCandidates.get(0));
        } else {
            errorType = symTable.errorType;
        }
        List<BLangNamedArgsExpression> namedArgs =
                checkProvidedErrorDetails(errorConstructorExpr, errorType.detailType, data);

        BType detailType = errorType.detailType;

        if (Types.getReferredType(detailType).tag == TypeTags.MAP) {
            BType errorDetailTypeConstraint = ((BMapType) Types.getReferredType(detailType)).constraint;
            for (BLangNamedArgsExpression namedArgExpr: namedArgs) {
                if (!types.isAssignable(namedArgExpr.expr.getBType(), errorDetailTypeConstraint)) {
                    dlog.error(namedArgExpr.pos, DiagnosticErrorCode.INVALID_ERROR_DETAIL_ARG_TYPE,
                               namedArgExpr.name, errorDetailTypeConstraint, namedArgExpr.expr.getBType());
                }
            }
        } else if (Types.getReferredType(detailType).tag == TypeTags.RECORD) {
            BRecordType targetErrorDetailRec = (BRecordType) Types.getReferredType(errorType.detailType);

            LinkedList<String> missingRequiredFields = targetErrorDetailRec.fields.values().stream()
                    .filter(f -> (f.symbol.flags & Flags.REQUIRED) == Flags.REQUIRED)
                    .map(f -> f.name.value)
                    .collect(Collectors.toCollection(LinkedList::new));

            LinkedHashMap<String, BField> targetFields = targetErrorDetailRec.fields;
            for (BLangNamedArgsExpression namedArg : namedArgs) {
                BField field = targetFields.get(namedArg.name.value);
                Location pos = namedArg.pos;
                if (field == null) {
                    if (targetErrorDetailRec.sealed) {
                        dlog.error(pos, DiagnosticErrorCode.UNKNOWN_DETAIL_ARG_TO_CLOSED_ERROR_DETAIL_REC,
                                namedArg.name, targetErrorDetailRec);
                    } else if (targetFields.isEmpty()
                            && !types.isAssignable(namedArg.expr.getBType(), targetErrorDetailRec.restFieldType)) {
                        dlog.error(pos, DiagnosticErrorCode.INVALID_ERROR_DETAIL_REST_ARG_TYPE,
                                namedArg.name, targetErrorDetailRec);
                    }
                } else {
                    missingRequiredFields.remove(namedArg.name.value);
                    if (!types.isAssignable(namedArg.expr.getBType(), field.type)) {
                        dlog.error(pos, DiagnosticErrorCode.INVALID_ERROR_DETAIL_ARG_TYPE,
                                   namedArg.name, field.type, namedArg.expr.getBType());
                    }
                }
            }

            for (String requiredField : missingRequiredFields) {
                dlog.error(errorConstructorExpr.pos, DiagnosticErrorCode.MISSING_ERROR_DETAIL_ARG, requiredField);
            }
        }

        if (userProvidedTypeRef != null) {
            errorConstructorExpr.setBType(Types.getReferredType(userProvidedTypeRef.getBType()));
        } else {
            errorConstructorExpr.setBType(errorType);
        }

        BType resolvedType = errorConstructorExpr.getBType();
        if (resolvedType != symTable.semanticError && data.expType != symTable.noType &&
                !types.isAssignable(resolvedType, data.expType)) {
            if (validTypeRefFound) {
                dlog.error(errorConstructorExpr.pos, DiagnosticErrorCode.INCOMPATIBLE_TYPES,
                        data.expType, userProvidedTypeRef);
            } else {
                dlog.error(errorConstructorExpr.pos,
                        DiagnosticErrorCode.ERROR_CONSTRUCTOR_COMPATIBLE_TYPE_NOT_FOUND, data.expType);
            }
            data.resultType = symTable.semanticError;
            return;
        }
        data.resultType = resolvedType;
    }

    private void validateErrorConstructorPositionalArgs(BLangErrorConstructorExpr errorConstructorExpr,
                                                        AnalyzerData data) {
        // Parser handle the missing error message case, and too many positional argument cases.
        if (errorConstructorExpr.positionalArgs.isEmpty()) {
            return;
        }

        checkExpr(errorConstructorExpr.positionalArgs.get(0), symTable.stringType, data);

        int positionalArgCount = errorConstructorExpr.positionalArgs.size();
        if (positionalArgCount > 1) {
            checkExpr(errorConstructorExpr.positionalArgs.get(1), symTable.errorOrNilType, data);
        }

        // todo: Need to add type-checking when fixing #29247 for positional args beyond second arg.
    }

    private BType checkExprSilent(BLangExpression expr, BType expType, AnalyzerData data) {
        boolean prevNonErrorLoggingCheck = data.nonErrorLoggingCheck;
        data.nonErrorLoggingCheck = true;
        int errorCount = this.dlog.errorCount();
        this.dlog.mute();

        BType type = checkExpr(expr, expType, data);

        data.nonErrorLoggingCheck = prevNonErrorLoggingCheck;
        dlog.setErrorCount(errorCount);
        if (!prevNonErrorLoggingCheck) {
            this.dlog.unmute();
        }

        return type;
    }

    private BLangRecordLiteral createRecordLiteralForErrorConstructor(BLangErrorConstructorExpr errorConstructorExpr) {
        BLangRecordLiteral recordLiteral = (BLangRecordLiteral) TreeBuilder.createRecordLiteralNode();
        for (NamedArgNode namedArg : errorConstructorExpr.getNamedArgs()) {
            BLangRecordKeyValueField field =
                    (BLangRecordKeyValueField) TreeBuilder.createRecordKeyValue();
            field.valueExpr = (BLangExpression) namedArg.getExpression();
            BLangLiteral expr = new BLangLiteral();
            expr.value = namedArg.getName().value;
            expr.setBType(symTable.stringType);
            field.key = new BLangRecordKey(expr);
            recordLiteral.fields.add(field);
        }
        return recordLiteral;
    }

    private List<BType> getTypeCandidatesForErrorConstructor(BLangErrorConstructorExpr errorConstructorExpr,
                                                             AnalyzerData data) {
        BLangUserDefinedType errorTypeRef = errorConstructorExpr.errorTypeRef;
        if (errorTypeRef == null) {
            // If contextually expected type for error constructor without type-ref contain errors take it.
            // Else take default error type as the contextually expected type.
            if (Types.getReferredType(data.expType).tag == TypeTags.ERROR) {
                return List.of(data.expType);
            } else if (types.isAssignable(data.expType, symTable.errorType) || data.expType.tag == TypeTags.UNION) {
                return expandExpectedErrorTypes(data.expType);
            }
        } else {
            // if `errorTypeRef.type == semanticError` then an error is already logged.
            BType errorType = Types.getReferredType(errorTypeRef.getBType());
            if (errorType.tag != TypeTags.ERROR) {
                if (errorType.tag != TypeTags.SEMANTIC_ERROR) {
                    dlog.error(errorTypeRef.pos, DiagnosticErrorCode.INVALID_ERROR_TYPE_REFERENCE, errorTypeRef);
                    errorConstructorExpr.errorTypeRef.setBType(symTable.semanticError);
                }
            } else {
                return List.of(errorTypeRef.getBType());
            }
        }

        return List.of(symTable.errorType);
    }

    private List<BType> expandExpectedErrorTypes(BType candidateType) {
        BType referredType = Types.getReferredType(candidateType);
        List<BType> expandedCandidates = new ArrayList<>();
        if (referredType.tag == TypeTags.UNION) {
            for (BType memberType : ((BUnionType) referredType).getMemberTypes()) {
                memberType = Types.getReferredType(memberType);
                if (types.isAssignable(memberType, symTable.errorType)) {
                    if (memberType.tag == TypeTags.INTERSECTION) {
                        expandedCandidates.add(((BIntersectionType) memberType).effectiveType);
                    } else {
                        expandedCandidates.add(memberType);
                    }
                }
            }
        } else if (types.isAssignable(candidateType, symTable.errorType)) {
            if (referredType.tag == TypeTags.INTERSECTION) {
                expandedCandidates.add(((BIntersectionType) referredType).effectiveType);
            } else {
                expandedCandidates.add(candidateType);
            }
        }
        return expandedCandidates;
    }

    public void visit(BLangInvocation.BLangActionInvocation aInv, AnalyzerData data) {
        // For an action invocation, this will only be satisfied when it's an async call of a function.
        // e.g., start foo();
        if (aInv.expr == null) {
            checkFunctionInvocationExpr(aInv, data);
            return;
        }

        // Module aliases cannot be used with remote method call actions
        if (invalidModuleAliasUsage(aInv)) {
            return;
        }

        // Find the variable reference expression type
        checkExpr(aInv.expr, symTable.noType, data);
        BLangExpression varRef = aInv.expr;

        checkActionInvocation(aInv, varRef.getBType(), data);
    }

    private void checkActionInvocation(BLangInvocation.BLangActionInvocation aInv, BType type, AnalyzerData data) {
        switch (type.tag) {
            case TypeTags.OBJECT:
                checkActionInvocation(aInv, (BObjectType) type, data);
                break;
            case TypeTags.RECORD:
                checkFieldFunctionPointer(aInv, data);
                break;
            case TypeTags.NONE:
                dlog.error(aInv.pos, DiagnosticErrorCode.UNDEFINED_FUNCTION, aInv.name);
                data.resultType = symTable.semanticError;
                break;
            case TypeTags.TYPEREFDESC:
                checkActionInvocation(aInv, Types.getReferredType(type), data);
                break;
            case TypeTags.SEMANTIC_ERROR:
            default:
                dlog.error(aInv.pos, DiagnosticErrorCode.INVALID_ACTION_INVOCATION, type);
                data.resultType = symTable.semanticError;
                break;
        }
    }

    private boolean invalidModuleAliasUsage(BLangInvocation invocation) {
        Name pkgAlias = names.fromIdNode(invocation.pkgAlias);
        if (pkgAlias != Names.EMPTY) {
            dlog.error(invocation.pos, DiagnosticErrorCode.PKG_ALIAS_NOT_ALLOWED_HERE);
            return true;
        }
        return false;
    }

    public void visit(BLangLetExpression letExpression, AnalyzerData data) {
        BLetSymbol letSymbol = new BLetSymbol(SymTag.LET, Flags.asMask(new HashSet<>(Lists.of())),
                                              new Name(String.format("$let_symbol_%d$", data.letCount++)),
                data.env.enclPkg.symbol.pkgID, letExpression.getBType(), data.env.scope.owner,
                                              letExpression.pos);
        letExpression.env = SymbolEnv.createExprEnv(letExpression, data.env, letSymbol);
        for (BLangLetVariable letVariable : letExpression.letVarDeclarations) {
            semanticAnalyzer.analyzeNode((BLangNode) letVariable.definitionNode, letExpression.env);
        }
        BType exprType = checkExpr(letExpression.expr, letExpression.env, data.expType, data);
        types.checkType(letExpression, exprType, data.expType);
    }

    private void checkInLangLib(BLangInvocation iExpr, BType varRefType, AnalyzerData data) {
        BSymbol langLibMethodSymbol = getLangLibMethod(iExpr, Types.getReferredType(varRefType), data);
        if (langLibMethodSymbol == symTable.notFoundSymbol) {
            dlog.error(iExpr.name.pos, DiagnosticErrorCode.UNDEFINED_FUNCTION_IN_TYPE, iExpr.name.value,
                       iExpr.expr.getBType());
            data.resultType = symTable.semanticError;
            return;
        }

        if (checkInvalidImmutableValueUpdate(iExpr, varRefType, langLibMethodSymbol, data)) {
            return;
        }

        checkIllegalStorageSizeChangeMethodCall(iExpr, varRefType, data);
    }

    private boolean checkInvalidImmutableValueUpdate(BLangInvocation iExpr, BType varRefType,
                                                     BSymbol langLibMethodSymbol, AnalyzerData data) {
        if (!Symbols.isFlagOn(varRefType.flags, Flags.READONLY)) {
            return false;
        }

        String packageId = langLibMethodSymbol.pkgID.name.value;

        if (!modifierFunctions.containsKey(packageId)) {
            return false;
        }

        String funcName = langLibMethodSymbol.name.value;
        if (!modifierFunctions.get(packageId).contains(funcName)) {
            return false;
        }

        if (funcName.equals("mergeJson") && Types.getReferredType(varRefType).tag != TypeTags.MAP) {
            return false;
        }
        if (funcName.equals("strip") && TypeTags.isXMLTypeTag(Types.getReferredType(varRefType).tag)) {
            return false;
        }

        dlog.error(iExpr.pos, DiagnosticErrorCode.CANNOT_UPDATE_READONLY_VALUE_OF_TYPE, varRefType);
        data.resultType = symTable.semanticError;
        return true;
    }

    private boolean isFixedLengthList(BType type) {
        switch(type.tag) {
            case TypeTags.ARRAY:
                return (((BArrayType) type).state != BArrayState.OPEN);
            case TypeTags.TUPLE:
                return (((BTupleType) type).restType == null);
            case TypeTags.UNION:
                BUnionType unionType = (BUnionType) type;
                for (BType member : unionType.getMemberTypes()) {
                    if (!isFixedLengthList(member)) {
                        return false;
                    }
                }
                return true;
            default:
                return false;
        }
    }

    private void checkIllegalStorageSizeChangeMethodCall(BLangInvocation iExpr, BType varRefType, AnalyzerData data) {
        String invocationName = iExpr.name.getValue();
        if (!listLengthModifierFunctions.contains(invocationName)) {
            return;
        }

        if (isFixedLengthList(varRefType)) {
            dlog.error(iExpr.name.pos, DiagnosticErrorCode.ILLEGAL_FUNCTION_CHANGE_LIST_SIZE, invocationName,
                       varRefType);
            data.resultType = symTable.semanticError;
            return;
        }

        if (isShiftOnIncompatibleTuples(varRefType, invocationName)) {
            dlog.error(iExpr.name.pos, DiagnosticErrorCode.ILLEGAL_FUNCTION_CHANGE_TUPLE_SHAPE, invocationName,
                    varRefType);
            data.resultType = symTable.semanticError;
            return;
        }
    }

    private boolean isShiftOnIncompatibleTuples(BType varRefType, String invocationName) {
        if ((varRefType.tag == TypeTags.TUPLE) && (invocationName.compareTo(FUNCTION_NAME_SHIFT) == 0) &&
                hasDifferentTypeThanRest((BTupleType) varRefType)) {
            return true;
        }

        if ((varRefType.tag == TypeTags.UNION) && (invocationName.compareTo(FUNCTION_NAME_SHIFT) == 0)) {
            BUnionType unionVarRef = (BUnionType) varRefType;
            boolean allMemberAreFixedShapeTuples = true;
            for (BType member : unionVarRef.getMemberTypes()) {
                if (member.tag != TypeTags.TUPLE) {
                    allMemberAreFixedShapeTuples = false;
                    break;
                }
                if (!hasDifferentTypeThanRest((BTupleType) member)) {
                    allMemberAreFixedShapeTuples = false;
                    break;
                }
            }
            return allMemberAreFixedShapeTuples;
        }
        return false;
    }

    private boolean hasDifferentTypeThanRest(BTupleType tupleType) {
        if (tupleType.restType == null) {
            return false;
        }

        for (BType member : tupleType.getTupleTypes()) {
            if (!types.isSameType(tupleType.restType, member)) {
                return true;
            }
        }
        return false;
    }

    private void checkFieldFunctionPointer(BLangInvocation iExpr, AnalyzerData data) {
        BType type = checkExpr(iExpr.expr, data);

        BLangIdentifier invocationIdentifier = iExpr.name;

        if (type == symTable.semanticError) {
            return;
        }
        BSymbol fieldSymbol = symResolver.resolveStructField(iExpr.pos, data.env,
                                                             names.fromIdNode(invocationIdentifier),
                                                             Types.getReferredType(type).tsymbol);

        if (fieldSymbol == symTable.notFoundSymbol) {
            checkIfLangLibMethodExists(iExpr, type, iExpr.name.pos, DiagnosticErrorCode.UNDEFINED_FIELD_IN_RECORD, data,
                                       invocationIdentifier, type);
            return;
        }

        if (fieldSymbol.kind != SymbolKind.FUNCTION) {
            checkIfLangLibMethodExists(iExpr, type, iExpr.pos, DiagnosticErrorCode.INVALID_METHOD_CALL_EXPR_ON_FIELD,
                                       data, fieldSymbol.type);
            return;
        }

        iExpr.symbol = fieldSymbol;
        iExpr.setBType(((BInvokableSymbol) fieldSymbol).retType);
        checkInvocationParamAndReturnType(iExpr, data);
        iExpr.functionPointerInvocation = true;
    }

    private void checkIfLangLibMethodExists(BLangInvocation iExpr, BType varRefType, Location pos,
                                            DiagnosticErrorCode errCode, AnalyzerData data, Object... diagMsgArgs) {
        BSymbol langLibMethodSymbol = getLangLibMethod(iExpr, varRefType, data);
        if (langLibMethodSymbol == symTable.notFoundSymbol) {
            dlog.error(pos, errCode, diagMsgArgs);
            data.resultType = symTable.semanticError;
        } else {
            checkInvalidImmutableValueUpdate(iExpr, varRefType, langLibMethodSymbol, data);
        }
    }

    @Override
    public void visit(BLangObjectConstructorExpression objectCtorExpression, AnalyzerData data) {
        BLangClassDefinition classNode = objectCtorExpression.classNode;
        classNode.oceEnvData.capturedClosureEnv = data.env;
        BLangClassDefinition originalClass = classNode.oceEnvData.originalClass;
        if (originalClass.cloneRef != null && !objectCtorExpression.defined) {
            classNode = (BLangClassDefinition) originalClass.cloneRef;
            symbolEnter.defineClassDefinition(classNode, data.env);
            objectCtorExpression.defined = true;
        }

        // TODO: check referenced type
        BObjectType objectType;
        if (objectCtorExpression.referenceType == null && objectCtorExpression.expectedType != null) {
            objectType = (BObjectType) objectCtorExpression.classNode.getBType();
            if (Types.getReferredType(objectCtorExpression.expectedType).tag == TypeTags.OBJECT) {
                BObjectType expObjType = (BObjectType) types
                        .getReferredType(objectCtorExpression.expectedType);
                objectType.typeIdSet = expObjType.typeIdSet;
            } else if (objectCtorExpression.expectedType.tag != TypeTags.NONE) {
                if (!checkAndLoadTypeIdSet(objectCtorExpression.expectedType, objectType)) {
                    dlog.error(objectCtorExpression.pos, DiagnosticErrorCode.INVALID_TYPE_OBJECT_CONSTRUCTOR,
                            objectCtorExpression.expectedType);
                    data.resultType = symTable.semanticError;
                    return;
                }
            }
        }
        BLangTypeInit cIExpr = objectCtorExpression.typeInit;
        BType actualType = symResolver.resolveTypeNode(cIExpr.userDefinedType, data.env);
        if (actualType == symTable.semanticError) {
            data.resultType = symTable.semanticError;
            return;
        }

        BObjectType actualObjectType = (BObjectType) actualType;
        List<BLangType> typeRefs = classNode.typeRefs;
        SymbolEnv typeDefEnv = SymbolEnv.createObjectConstructorObjectEnv(classNode, data.env);
        classNode.oceEnvData.typeInit = objectCtorExpression.typeInit;

        dlog.unmute();
        if (Symbols.isFlagOn(data.expType.flags, Flags.READONLY)) {
            handleObjectConstrExprForReadOnly(objectCtorExpression, actualObjectType, typeDefEnv, false, data);
        } else if (!typeRefs.isEmpty() && Symbols.isFlagOn(typeRefs.get(0).getBType().flags,
                Flags.READONLY)) {
            handleObjectConstrExprForReadOnly(objectCtorExpression, actualObjectType, typeDefEnv, true, data);
        } else {
            semanticAnalyzer.analyzeNode(classNode, typeDefEnv);
        }
        dlog.unmute();
        markConstructedObjectIsolatedness(actualObjectType);

        if (((BObjectTypeSymbol) actualType.tsymbol).initializerFunc != null) {
            cIExpr.initInvocation.symbol = ((BObjectTypeSymbol) actualType.tsymbol).initializerFunc.symbol;
            checkInvocationParam(cIExpr.initInvocation, data);
            cIExpr.initInvocation.setBType(((BInvokableSymbol) cIExpr.initInvocation.symbol).retType);
        } else {
            // If the initializerFunc is null then this is a default constructor invocation. Hence should not
            // pass any arguments.
            if (!isValidInitInvocation(cIExpr, (BObjectType) actualType, data)) {
                return;
            }
        }
        if (cIExpr.initInvocation.getBType() == null) {
            cIExpr.initInvocation.setBType(symTable.nilType);
        }
        BType actualTypeInitType = getObjectConstructorReturnType(actualType, cIExpr.initInvocation.getBType(), data);
        data.resultType = types.checkType(cIExpr, actualTypeInitType, data.expType);
    }

    private boolean isDefiniteObjectType(BType bType, Set<BTypeIdSet> typeIdSets) {
        BType type = Types.getReferredType(bType);
        if (type.tag != TypeTags.OBJECT && type.tag != TypeTags.UNION) {
            return false;
        }

        Set<BType> visitedTypes = new HashSet<>();
        if (!collectObjectTypeIds(type, typeIdSets, visitedTypes)) {
            return false;
        }
        return typeIdSets.size() <= 1;
    }

    private boolean collectObjectTypeIds(BType type, Set<BTypeIdSet> typeIdSets, Set<BType> visitedTypes) {
        if (type.tag == TypeTags.OBJECT) {
            var objectType = (BObjectType) type;
            typeIdSets.add(objectType.typeIdSet);
            return true;
        }
        if (type.tag == TypeTags.UNION) {
            if (!visitedTypes.add(type)) {
                return true;
            }
            for (BType member : ((BUnionType) type).getMemberTypes()) {
                if (!collectObjectTypeIds(member, typeIdSets, visitedTypes)) {
                    return false;
                }
            }
            return true;
        }
        return false;
    }

    private boolean checkAndLoadTypeIdSet(BType type, BObjectType objectType) {
        Set<BTypeIdSet> typeIdSets = new HashSet<>();
        if (!isDefiniteObjectType(type, typeIdSets)) {
            return false;
        }
        if (typeIdSets.isEmpty()) {
            objectType.typeIdSet = BTypeIdSet.emptySet();
            return true;
        }
        var typeIdIterator = typeIdSets.iterator();
        if (typeIdIterator.hasNext()) {
            BTypeIdSet typeIdSet = typeIdIterator.next();
            objectType.typeIdSet = typeIdSet;
            return true;
        }
        return true;
    }

    public void visit(BLangTypeInit cIExpr, AnalyzerData data) {
        if ((data.expType.tag == TypeTags.ANY && cIExpr.userDefinedType == null) ||
                data.expType.tag == TypeTags.RECORD) {
            dlog.error(cIExpr.pos, DiagnosticErrorCode.INVALID_TYPE_NEW_LITERAL, data.expType);
            data.resultType = symTable.semanticError;
            return;
        }

        BType actualType;
        if (cIExpr.userDefinedType != null) {
            actualType = symResolver.resolveTypeNode(cIExpr.userDefinedType, data.env);
        } else {
            actualType = data.expType;
        }

        if (actualType == symTable.semanticError) {
            //TODO dlog error?
            data.resultType = symTable.semanticError;
            return;
        }

        actualType = Types.getReferredType(actualType);

        if (actualType.tag == TypeTags.INTERSECTION) {
            actualType = ((BIntersectionType) actualType).effectiveType;
        }

        switch (actualType.tag) {
            case TypeTags.OBJECT:
                BObjectType actualObjectType = (BObjectType) actualType;

                if ((actualType.tsymbol.flags & Flags.CLASS) != Flags.CLASS) {
                    dlog.error(cIExpr.pos, DiagnosticErrorCode.CANNOT_INITIALIZE_ABSTRACT_OBJECT,
                            actualType.tsymbol);
                    cIExpr.initInvocation.argExprs.forEach(expr -> checkExpr(expr, symTable.noType, data));
                    data.resultType = symTable.semanticError;
                    return;
                }

                if (actualObjectType.classDef != null && actualObjectType.classDef.flagSet.contains(Flag.OBJECT_CTOR)) {
                    if (cIExpr.initInvocation != null && actualObjectType.classDef.oceEnvData.typeInit != null) {
                        actualObjectType.classDef.oceEnvData.typeInit = cIExpr;
                    }
                    markConstructedObjectIsolatedness(actualObjectType);
                }
                if (((BObjectTypeSymbol) actualType.tsymbol).initializerFunc != null) {
                    cIExpr.initInvocation.symbol = ((BObjectTypeSymbol) actualType.tsymbol).initializerFunc.symbol;
                    checkInvocationParam(cIExpr.initInvocation, data);
                    cIExpr.initInvocation.setBType(((BInvokableSymbol) cIExpr.initInvocation.symbol).retType);
                } else {
                    // If the initializerFunc is null then this is a default constructor invocation. Hence should not
                    // pass any arguments.
                    if (!isValidInitInvocation(cIExpr, (BObjectType) actualType, data)) {
                        return;
                    }
                }
                break;
            case TypeTags.STREAM:
                if (cIExpr.initInvocation.argExprs.size() > 1) {
                    dlog.error(cIExpr.pos, DiagnosticErrorCode.INVALID_STREAM_CONSTRUCTOR, cIExpr.initInvocation);
                    data.resultType = symTable.semanticError;
                    return;
                }

                BStreamType actualStreamType = (BStreamType) actualType;
                if (actualStreamType.completionType != null) {
                    BType completionType = actualStreamType.completionType;
                    if (completionType.tag != symTable.nilType.tag && !types.containsErrorType(completionType)) {
                        dlog.error(cIExpr.pos, DiagnosticErrorCode.ERROR_TYPE_EXPECTED, completionType.toString());
                        data.resultType = symTable.semanticError;
                        return;
                    }
                }

                if (!cIExpr.initInvocation.argExprs.isEmpty()) {
                    BLangExpression iteratorExpr = cIExpr.initInvocation.argExprs.get(0);
                    BType constructType = checkExpr(iteratorExpr, symTable.noType, data);
                    BUnionType expectedNextReturnType =
                            createNextReturnType(cIExpr.pos, (BStreamType) actualType, data);
                    if (constructType.tag != TypeTags.OBJECT) {
                        dlog.error(iteratorExpr.pos, DiagnosticErrorCode.INVALID_STREAM_CONSTRUCTOR_ITERATOR,
                                expectedNextReturnType, constructType);
                        data.resultType = symTable.semanticError;
                        return;
                    }
                    BAttachedFunction closeFunc = types.getAttachedFuncFromObject((BObjectType) constructType,
                            BLangCompilerConstants.CLOSE_FUNC);
                    if (closeFunc != null) {
                        BType closeableIteratorType = symTable.langQueryModuleSymbol.scope
                                .lookup(Names.ABSTRACT_STREAM_CLOSEABLE_ITERATOR).symbol.type;
                        if (!types.isAssignable(constructType, closeableIteratorType)) {
                            dlog.error(iteratorExpr.pos,
                                       DiagnosticErrorCode.INVALID_STREAM_CONSTRUCTOR_CLOSEABLE_ITERATOR,
                                       expectedNextReturnType, constructType);
                            data.resultType = symTable.semanticError;
                            return;
                        }
                    } else {
                        BType iteratorType = symTable.langQueryModuleSymbol.scope
                                .lookup(Names.ABSTRACT_STREAM_ITERATOR).symbol.type;
                        if (!types.isAssignable(constructType, iteratorType)) {
                            dlog.error(iteratorExpr.pos, DiagnosticErrorCode.INVALID_STREAM_CONSTRUCTOR_ITERATOR,
                                    expectedNextReturnType, constructType);
                            data.resultType = symTable.semanticError;
                            return;
                        }
                    }
                    BUnionType nextReturnType = types.getVarTypeFromIteratorFuncReturnType(constructType);
                    if (nextReturnType != null) {
                        types.checkType(iteratorExpr.pos, nextReturnType, expectedNextReturnType,
                                DiagnosticErrorCode.INCOMPATIBLE_TYPES);
                    } else {
                        dlog.error(constructType.tsymbol.getPosition(),
                                DiagnosticErrorCode.INVALID_NEXT_METHOD_RETURN_TYPE, expectedNextReturnType);
                    }
                }
                if (data.expType.tag != TypeTags.NONE && !types.isAssignable(actualType, data.expType)) {
                    dlog.error(cIExpr.pos, DiagnosticErrorCode.INCOMPATIBLE_TYPES, data.expType,
                            actualType);
                    data.resultType = symTable.semanticError;
                    return;
                }
                data.resultType = actualType;
                return;
            case TypeTags.UNION:
                List<BType> matchingMembers = findMembersWithMatchingInitFunc(cIExpr, (BUnionType) actualType, data);
                BType matchedType = getMatchingType(matchingMembers, cIExpr, actualType, data);
                cIExpr.initInvocation.setBType(symTable.nilType);

                if (matchedType.tag == TypeTags.OBJECT) {
                    if (((BObjectTypeSymbol) matchedType.tsymbol).initializerFunc != null) {
                        cIExpr.initInvocation.symbol = ((BObjectTypeSymbol) matchedType.tsymbol).initializerFunc.symbol;
                        checkInvocationParam(cIExpr.initInvocation, data);
                        cIExpr.initInvocation.setBType(((BInvokableSymbol) cIExpr.initInvocation.symbol).retType);
                        actualType = matchedType;
                        break;
                    } else {
                        if (!isValidInitInvocation(cIExpr, (BObjectType) matchedType, data)) {
                            return;
                        }
                    }
                }
                types.checkType(cIExpr, matchedType, data.expType);
                cIExpr.setBType(matchedType);
                data.resultType = matchedType;
                return;
            default:
                dlog.error(cIExpr.pos, DiagnosticErrorCode.CANNOT_INFER_OBJECT_TYPE_FROM_LHS, actualType);
                data.resultType = symTable.semanticError;
                return;
        }

        if (cIExpr.initInvocation.getBType() == null) {
            cIExpr.initInvocation.setBType(symTable.nilType);
        }
        BType actualTypeInitType = getObjectConstructorReturnType(actualType, cIExpr.initInvocation.getBType(), data);
        data.resultType = types.checkType(cIExpr, actualTypeInitType, data.expType);
    }

    private BUnionType createNextReturnType(Location pos, BStreamType streamType, AnalyzerData data) {
        BRecordType recordType = new BRecordType(null, Flags.ANONYMOUS);
        recordType.restFieldType = symTable.noType;
        recordType.sealed = true;

        Name fieldName = Names.VALUE;
        BField field = new BField(fieldName, pos, new BVarSymbol(Flags.PUBLIC,
                                                                 fieldName, data.env.enclPkg.packageID,
                                                                 streamType.constraint, data.env.scope.owner, pos,
                                                                 VIRTUAL));
        field.type = streamType.constraint;
        recordType.fields.put(field.name.value, field);

        recordType.tsymbol = Symbols.createRecordSymbol(Flags.ANONYMOUS, Names.EMPTY, data.env.enclPkg.packageID,
                                                        recordType, data.env.scope.owner, pos, VIRTUAL);
        recordType.tsymbol.scope = new Scope(data.env.scope.owner);
        recordType.tsymbol.scope.define(fieldName, field.symbol);

        LinkedHashSet<BType> retTypeMembers = new LinkedHashSet<>();
        retTypeMembers.add(recordType);
        retTypeMembers.addAll(types.getAllTypes(streamType.completionType, false));

        BUnionType unionType = BUnionType.create(null);
        unionType.addAll(retTypeMembers);
        unionType.tsymbol = Symbols.createTypeSymbol(SymTag.UNION_TYPE, 0, Names.EMPTY,
                data.env.enclPkg.symbol.pkgID, unionType, data.env.scope.owner, pos, VIRTUAL);

        return unionType;
    }

    private boolean isValidInitInvocation(BLangTypeInit cIExpr, BObjectType objType, AnalyzerData data) {

        if (!cIExpr.initInvocation.argExprs.isEmpty()
                && ((BObjectTypeSymbol) objType.tsymbol).initializerFunc == null) {
            dlog.error(cIExpr.pos, DiagnosticErrorCode.TOO_MANY_ARGS_FUNC_CALL,
                    cIExpr.initInvocation.name.value);
            cIExpr.initInvocation.argExprs.forEach(expr -> checkExpr(expr, symTable.noType, data));
            data.resultType = symTable.semanticError;
            return false;
        }
        return true;
    }

    private BType getObjectConstructorReturnType(BType objType, BType initRetType, AnalyzerData data) {
        if (initRetType.tag == TypeTags.UNION) {
            LinkedHashSet<BType> retTypeMembers = new LinkedHashSet<>();
            retTypeMembers.add(objType);

            retTypeMembers.addAll(((BUnionType) initRetType).getMemberTypes());
            retTypeMembers.remove(symTable.nilType);

            BUnionType unionType = BUnionType.create(null, retTypeMembers);
            unionType.tsymbol = Symbols.createTypeSymbol(SymTag.UNION_TYPE, 0,
                                                         Names.EMPTY, data.env.enclPkg.symbol.pkgID, unionType,
                    data.env.scope.owner, symTable.builtinPos, VIRTUAL);
            return unionType;
        } else if (initRetType.tag == TypeTags.NIL) {
            return objType;
        }
        return symTable.semanticError;
    }

    private List<BType> findMembersWithMatchingInitFunc(BLangTypeInit cIExpr, BUnionType lhsUnionType,
                                                        AnalyzerData data) {
        int objectCount = 0;

        for (BType type : lhsUnionType.getMemberTypes()) {
            BType memberType = Types.getReferredType(type);
            int tag = memberType.tag;

            if (tag == TypeTags.OBJECT) {
                objectCount++;
                continue;
            }

            if (tag != TypeTags.INTERSECTION) {
                continue;
            }

            if (((BIntersectionType) memberType).effectiveType.tag == TypeTags.OBJECT) {
                objectCount++;
            }
        }

        boolean containsSingleObject = objectCount == 1;

        List<BType> matchingLhsMemberTypes = new ArrayList<>();
        for (BType type : lhsUnionType.getMemberTypes()) {
            BType memberType = Types.getReferredType(type);
            if (memberType.tag != TypeTags.OBJECT) {
                // member is not an object.
                continue;
            }
            if ((memberType.tsymbol.flags & Flags.CLASS) != Flags.CLASS) {
                dlog.error(cIExpr.pos, DiagnosticErrorCode.CANNOT_INITIALIZE_ABSTRACT_OBJECT,
                        lhsUnionType.tsymbol);
            }

            if (containsSingleObject) {
                return Collections.singletonList(memberType);
            }

            BAttachedFunction initializerFunc = ((BObjectTypeSymbol) memberType.tsymbol).initializerFunc;
            if (isArgsMatchesFunction(cIExpr.argsExpr, initializerFunc, data)) {
                matchingLhsMemberTypes.add(memberType);
            }
        }
        return matchingLhsMemberTypes;
    }

    private BType getMatchingType(List<BType> matchingLhsMembers, BLangTypeInit cIExpr, BType lhsUnion,
                                  AnalyzerData data) {
        if (matchingLhsMembers.isEmpty()) {
            // No union type member found which matches with initializer expression.
            dlog.error(cIExpr.pos, DiagnosticErrorCode.CANNOT_INFER_OBJECT_TYPE_FROM_LHS, lhsUnion);
            data.resultType = symTable.semanticError;
            return symTable.semanticError;
        } else if (matchingLhsMembers.size() == 1) {
            // We have a correct match.
            return matchingLhsMembers.get(0).tsymbol.type;
        } else {
            // Multiple matches found.
            dlog.error(cIExpr.pos, DiagnosticErrorCode.AMBIGUOUS_TYPES, lhsUnion);
            data.resultType = symTable.semanticError;
            return symTable.semanticError;
        }
    }

    private boolean isArgsMatchesFunction(List<BLangExpression> invocationArguments, BAttachedFunction function,
                                          AnalyzerData data) {
        invocationArguments.forEach(expr -> checkExpr(expr, symTable.noType, data));

        if (function == null) {
            return invocationArguments.isEmpty();
        }

        if (function.symbol.params.isEmpty() && invocationArguments.isEmpty()) {
            return true;
        }

        List<BLangNamedArgsExpression> namedArgs = new ArrayList<>();
        List<BLangExpression> positionalArgs = new ArrayList<>();
        for (BLangExpression argument : invocationArguments) {
            if (argument.getKind() == NodeKind.NAMED_ARGS_EXPR) {
                namedArgs.add((BLangNamedArgsExpression) argument);
            } else {
                positionalArgs.add(argument);
            }
        }

        List<BVarSymbol> requiredParams = function.symbol.params.stream()
                .filter(param -> !param.isDefaultable)
                .collect(Collectors.toList());
        // Given named and positional arguments are less than required parameters.
        if (requiredParams.size() > invocationArguments.size()) {
            return false;
        }

        List<BVarSymbol> defaultableParams = function.symbol.params.stream()
                .filter(param -> param.isDefaultable)
                .collect(Collectors.toList());

        int givenRequiredParamCount = 0;
        for (int i = 0; i < positionalArgs.size(); i++) {
            if (function.symbol.params.size() > i) {
                givenRequiredParamCount++;
                BVarSymbol functionParam = function.symbol.params.get(i);
                // check the type compatibility of positional args against function params.
                if (!types.isAssignable(positionalArgs.get(i).getBType(), functionParam.type)) {
                    return false;
                }
                requiredParams.remove(functionParam);
                defaultableParams.remove(functionParam);
                continue;
            }

            if (function.symbol.restParam != null) {
                BType restParamType = ((BArrayType) function.symbol.restParam.type).eType;
                if (!types.isAssignable(positionalArgs.get(i).getBType(), restParamType)) {
                    return false;
                }
                continue;
            }

            // additional positional args given for function with no rest param
            return false;
        }

        for (BLangNamedArgsExpression namedArg : namedArgs) {
            boolean foundNamedArg = false;
            // check the type compatibility of named args against function params.
            List<BVarSymbol> params = function.symbol.params;
            for (int i = givenRequiredParamCount; i < params.size(); i++) {
                BVarSymbol functionParam = params.get(i);
                if (!namedArg.name.value.equals(functionParam.name.value)) {
                    continue;
                }
                foundNamedArg = true;
                BType namedArgExprType = checkExpr(namedArg.expr, data);
                if (!types.isAssignable(functionParam.type, namedArgExprType)) {
                    // Name matched, type mismatched.
                    return false;
                }
                requiredParams.remove(functionParam);
                defaultableParams.remove(functionParam);
            }
            if (!foundNamedArg) {
                return false;
            }
        }

        // all required params are not given by positional or named args.
        return requiredParams.size() <= 0;
    }

    public void visit(BLangWaitForAllExpr waitForAllExpr, AnalyzerData data) {
        setResultTypeForWaitForAllExpr(waitForAllExpr, data.expType, data);
        waitForAllExpr.setBType(data.resultType);

        if (data.resultType != null && data.resultType != symTable.semanticError) {
            types.setImplicitCastExpr(waitForAllExpr, waitForAllExpr.getBType(), data.expType);
        }
    }

    private void setResultTypeForWaitForAllExpr(BLangWaitForAllExpr waitForAllExpr, BType expType, AnalyzerData data) {
        switch (expType.tag) {
            case TypeTags.RECORD:
                checkTypesForRecords(waitForAllExpr, data);
                break;
            case TypeTags.MAP:
                checkTypesForMap(waitForAllExpr, ((BMapType) expType).constraint, data);
                LinkedHashSet<BType> memberTypesForMap = collectWaitExprTypes(waitForAllExpr.keyValuePairs);
                if (memberTypesForMap.size() == 1) {
                    data.resultType = new BMapType(TypeTags.MAP,
                            memberTypesForMap.iterator().next(), symTable.mapType.tsymbol);
                    break;
                }
                BUnionType constraintTypeForMap = BUnionType.create(null, memberTypesForMap);
                data.resultType = new BMapType(TypeTags.MAP, constraintTypeForMap, symTable.mapType.tsymbol);
                break;
            case TypeTags.NONE:
            case TypeTags.ANY:
                checkTypesForMap(waitForAllExpr, expType, data);
                LinkedHashSet<BType> memberTypes = collectWaitExprTypes(waitForAllExpr.keyValuePairs);
                if (memberTypes.size() == 1) {
                    data.resultType =
                            new BMapType(TypeTags.MAP, memberTypes.iterator().next(), symTable.mapType.tsymbol);
                    break;
                }
                BUnionType constraintType = BUnionType.create(null, memberTypes);
                data.resultType = new BMapType(TypeTags.MAP, constraintType, symTable.mapType.tsymbol);
                break;
            case TypeTags.TYPEREFDESC:
                setResultTypeForWaitForAllExpr(waitForAllExpr, Types.getReferredType(expType), data);
                break;
            default:
                dlog.error(waitForAllExpr.pos, DiagnosticErrorCode.INCOMPATIBLE_TYPES, expType,
                        getWaitForAllExprReturnType(waitForAllExpr, waitForAllExpr.pos, data));
                data.resultType = symTable.semanticError;
                break;
        }
    }

    private BRecordType getWaitForAllExprReturnType(BLangWaitForAllExpr waitExpr,
                                                    Location pos, AnalyzerData data) {
        BRecordType retType = new BRecordType(null, Flags.ANONYMOUS);
        List<BLangWaitForAllExpr.BLangWaitKeyValue> keyVals = waitExpr.keyValuePairs;

        for (BLangWaitForAllExpr.BLangWaitKeyValue keyVal : keyVals) {
            BLangIdentifier fieldName;
            if (keyVal.valueExpr == null || keyVal.valueExpr.getKind() != NodeKind.SIMPLE_VARIABLE_REF) {
                fieldName = keyVal.key;
            } else {
                fieldName = ((BLangSimpleVarRef) keyVal.valueExpr).variableName;
            }

            BSymbol symbol = symResolver.lookupSymbolInMainSpace(data.env, names.fromIdNode(fieldName));
            BType fieldType = symbol.type.tag == TypeTags.FUTURE ? ((BFutureType) symbol.type).constraint : symbol.type;
            BField field = new BField(names.fromIdNode(keyVal.key), null,
                                      new BVarSymbol(0, names.fromIdNode(keyVal.key),
                                                     names.originalNameFromIdNode(keyVal.key),
                                                     data.env.enclPkg.packageID, fieldType, null, keyVal.pos, VIRTUAL));
            retType.fields.put(field.name.value, field);
        }

        retType.restFieldType = symTable.noType;
        retType.sealed = true;
        retType.tsymbol = Symbols.createRecordSymbol(Flags.ANONYMOUS, Names.EMPTY, data.env.enclPkg.packageID, retType,
                                                     null, pos, VIRTUAL);
        return retType;
    }

    private LinkedHashSet<BType> collectWaitExprTypes(List<BLangWaitForAllExpr.BLangWaitKeyValue> keyVals) {
        LinkedHashSet<BType> memberTypes = new LinkedHashSet<>();
        for (BLangWaitForAllExpr.BLangWaitKeyValue keyVal : keyVals) {
            BType bType = keyVal.keyExpr != null ? keyVal.keyExpr.getBType() : keyVal.valueExpr.getBType();
            if (bType.tag == TypeTags.FUTURE) {
                memberTypes.add(((BFutureType) bType).constraint);
            } else {
                memberTypes.add(bType);
            }
        }
        return memberTypes;
    }

    private void checkTypesForMap(BLangWaitForAllExpr waitForAllExpr, BType expType, AnalyzerData data) {
        List<BLangWaitForAllExpr.BLangWaitKeyValue> keyValuePairs = waitForAllExpr.keyValuePairs;
        keyValuePairs.forEach(keyVal -> checkWaitKeyValExpr(keyVal, expType, data));
    }

    private void checkTypesForRecords(BLangWaitForAllExpr waitExpr, AnalyzerData data) {
        List<BLangWaitForAllExpr.BLangWaitKeyValue> rhsFields = waitExpr.getKeyValuePairs();
        Map<String, BField> lhsFields = ((BRecordType) Types.getReferredType(data.expType)).fields;

        // check if the record is sealed, if so check if the fields in wait collection is more than the fields expected
        // by the lhs record
        if (((BRecordType) Types.getReferredType(data.expType)).sealed &&
                rhsFields.size() > lhsFields.size()) {
            dlog.error(waitExpr.pos, DiagnosticErrorCode.INCOMPATIBLE_TYPES, data.expType,
                    getWaitForAllExprReturnType(waitExpr, waitExpr.pos, data));
            data.resultType = symTable.semanticError;
            return;
        }

        for (BLangWaitForAllExpr.BLangWaitKeyValue keyVal : rhsFields) {
            String key = keyVal.key.value;
            if (!lhsFields.containsKey(key)) {
                // Check if the field is sealed if so you cannot have dynamic fields
                if (((BRecordType) Types.getReferredType(data.expType)).sealed) {
                    dlog.error(waitExpr.pos, DiagnosticErrorCode.INVALID_FIELD_NAME_RECORD_LITERAL, key, data.expType);
                    data.resultType = symTable.semanticError;
                } else {
                    // Else if the record is an open record, then check if the rest field type matches the expression
                    BType restFieldType = ((BRecordType) Types.getReferredType(data.expType)).restFieldType;
                    checkWaitKeyValExpr(keyVal, restFieldType, data);
                }
            } else {
                checkWaitKeyValExpr(keyVal, lhsFields.get(key).type, data);
                keyVal.keySymbol = lhsFields.get(key).symbol;
            }
        }
        // If the record literal is of record type and types are validated for the fields, check if there are any
        // required fields missing.
        checkMissingReqFieldsForWait(((BRecordType) Types.getReferredType(data.expType)),
                rhsFields, waitExpr.pos);

        if (symTable.semanticError != data.resultType) {
            data.resultType = data.expType;
        }
    }

    private void checkMissingReqFieldsForWait(BRecordType type, List<BLangWaitForAllExpr.BLangWaitKeyValue> keyValPairs,
                                              Location pos) {
        type.fields.values().forEach(field -> {
            // Check if `field` is explicitly assigned a value in the record literal
            boolean hasField = keyValPairs.stream().anyMatch(keyVal -> field.name.value.equals(keyVal.key.value));

            // If a required field is missing, it's a compile error
            if (!hasField && Symbols.isFlagOn(field.symbol.flags, Flags.REQUIRED)) {
                dlog.error(pos, DiagnosticErrorCode.MISSING_REQUIRED_RECORD_FIELD, field.name);
            }
        });
    }

    private void checkWaitKeyValExpr(BLangWaitForAllExpr.BLangWaitKeyValue keyVal, BType type, AnalyzerData data) {
        BLangExpression expr;
        if (keyVal.keyExpr != null) {
            BSymbol symbol = symResolver.lookupSymbolInMainSpace(data.env, names.fromIdNode
                    (((BLangSimpleVarRef) keyVal.keyExpr).variableName));
            keyVal.keyExpr.setBType(symbol.type);
            expr = keyVal.keyExpr;
        } else {
            expr = keyVal.valueExpr;
        }
        BFutureType futureType = new BFutureType(TypeTags.FUTURE, type, null);
        checkExpr(expr, futureType, data);
        setEventualTypeForExpression(expr, type, data);
    }

    // eventual type if not directly referring a worker is T|error. future<T> --> T|error
    private void setEventualTypeForExpression(BLangExpression expression,
                                              BType currentExpectedType, AnalyzerData data) {
        if (expression == null) {
            return;
        }
        if (isSimpleWorkerReference(expression, data)) {
            return;
        }
        BFutureType futureType = (BFutureType) expression.expectedType;
        BType currentType = futureType.constraint;
        if (types.containsErrorType(currentType)) {
            return;
        }

        BUnionType eventualType = BUnionType.create(null, currentType, symTable.errorType);
        if (((currentExpectedType.tag != TypeTags.NONE) && (currentExpectedType.tag != TypeTags.NIL)) &&
                !types.isAssignable(eventualType, currentExpectedType)) {
            dlog.error(expression.pos, DiagnosticErrorCode.INCOMPATIBLE_TYPE_WAIT_FUTURE_EXPR,
                    currentExpectedType, eventualType, expression);
        }
        futureType.constraint = eventualType;
    }

    private void setEventualTypeForWaitExpression(BLangExpression expression, Location pos, AnalyzerData data) {
        if ((data.resultType == symTable.semanticError) ||
                (types.containsErrorType(data.resultType))) {
            return;
        }
        if (isSimpleWorkerReference(expression, data)) {
            return;
        }
        BType currentExpectedType = ((BFutureType) data.expType).constraint;
        BUnionType eventualType = BUnionType.create(null, data.resultType, symTable.errorType);
        if ((currentExpectedType.tag == TypeTags.NONE) || (currentExpectedType.tag == TypeTags.NIL)) {
            data.resultType = eventualType;
            return;
        }

        if (!types.isAssignable(eventualType, currentExpectedType)) {
            dlog.error(pos, DiagnosticErrorCode.INCOMPATIBLE_TYPE_WAIT_FUTURE_EXPR, currentExpectedType,
                    eventualType, expression);
            data.resultType = symTable.semanticError;
            return;
        }
        if (data.resultType.tag == TypeTags.FUTURE) {
            ((BFutureType) data.resultType).constraint = eventualType;
        } else {
            data.resultType = eventualType;
        }
    }

    private void setEventualTypeForAlternateWaitExpression(BLangExpression expression, Location pos,
                                                           AnalyzerData data) {
        if ((data.resultType == symTable.semanticError) ||
                (expression.getKind() != NodeKind.BINARY_EXPR) ||
                (types.containsErrorType(data.resultType))) {
            return;
        }
        if (types.containsErrorType(data.resultType)) {
            return;
        }
        if (!isReferencingNonWorker((BLangBinaryExpr) expression, data)) {
            return;
        }

        BType currentExpectedType = ((BFutureType) data.expType).constraint;
        BUnionType eventualType = BUnionType.create(null, data.resultType, symTable.errorType);
        if ((currentExpectedType.tag == TypeTags.NONE) || (currentExpectedType.tag == TypeTags.NIL)) {
            data.resultType = eventualType;
            return;
        }

        if (!types.isAssignable(eventualType, currentExpectedType)) {
            dlog.error(pos, DiagnosticErrorCode.INCOMPATIBLE_TYPE_WAIT_FUTURE_EXPR, currentExpectedType,
                    eventualType, expression);
            data.resultType = symTable.semanticError;
            return;
        }
        if (data.resultType.tag == TypeTags.FUTURE) {
            ((BFutureType) data.resultType).constraint = eventualType;
        } else {
            data.resultType = eventualType;
        }
    }

    private boolean isSimpleWorkerReference(BLangExpression expression, AnalyzerData data) {
        if (expression.getKind() != NodeKind.SIMPLE_VARIABLE_REF) {
            return false;
        }
        BLangSimpleVarRef simpleVarRef = ((BLangSimpleVarRef) expression);
        BSymbol varRefSymbol = simpleVarRef.symbol;
        if (varRefSymbol == null) {
            return false;
        }
        if (workerExists(data.env, simpleVarRef.variableName.value)) {
            return true;
        }
        return false;
    }

    private boolean isReferencingNonWorker(BLangBinaryExpr binaryExpr, AnalyzerData data) {
        BLangExpression lhsExpr = binaryExpr.lhsExpr;
        BLangExpression rhsExpr = binaryExpr.rhsExpr;
        if (isReferencingNonWorker(lhsExpr, data)) {
            return true;
        }
        return isReferencingNonWorker(rhsExpr, data);
    }

    private boolean isReferencingNonWorker(BLangExpression expression, AnalyzerData data) {
        if (expression.getKind() == NodeKind.BINARY_EXPR) {
            return isReferencingNonWorker((BLangBinaryExpr) expression, data);
        } else if (expression.getKind() == NodeKind.SIMPLE_VARIABLE_REF) {
            BLangSimpleVarRef simpleVarRef = (BLangSimpleVarRef) expression;
            BSymbol varRefSymbol = simpleVarRef.symbol;
            String varRefSymbolName = varRefSymbol.getName().value;
            if (workerExists(data.env, varRefSymbolName)) {
                return false;
            }
        }
        return true;
    }


    public void visit(BLangTernaryExpr ternaryExpr, AnalyzerData data) {
        BType condExprType = checkExpr(ternaryExpr.expr, this.symTable.booleanType, data);

        SymbolEnv thenEnv = typeNarrower.evaluateTruth(ternaryExpr.expr, ternaryExpr.thenExpr, data.env);
        BType thenType = checkExpr(ternaryExpr.thenExpr, thenEnv, data.expType, data);

        SymbolEnv elseEnv = typeNarrower.evaluateFalsity(ternaryExpr.expr, ternaryExpr.elseExpr, data.env, false);
        BType elseType = checkExpr(ternaryExpr.elseExpr, elseEnv, data.expType, data);

        if (condExprType == symTable.semanticError || thenType == symTable.semanticError ||
                elseType == symTable.semanticError) {
            data.resultType = symTable.semanticError;
        } else if (data.expType == symTable.noType) {
            if (types.isAssignable(elseType, thenType)) {
                data.resultType = thenType;
            } else if (types.isAssignable(thenType, elseType)) {
                data.resultType = elseType;
            } else {
                data.resultType = BUnionType.create(null, thenType, elseType);
            }
        } else {
            data.resultType = data.expType;
        }
    }

    public void visit(BLangWaitExpr waitExpr, AnalyzerData data) {
        data.expType = new BFutureType(TypeTags.FUTURE, data.expType, null);
        checkExpr(waitExpr.getExpression(), data.expType, data);
        // Handle union types in lhs
        if (data.resultType.tag == TypeTags.UNION) {
            LinkedHashSet<BType> memberTypes = collectMemberTypes((BUnionType) data.resultType, new LinkedHashSet<>());
            if (memberTypes.size() == 1) {
                data.resultType = memberTypes.toArray(new BType[0])[0];
            } else {
                data.resultType = BUnionType.create(null, memberTypes);
            }
        } else if (data.resultType != symTable.semanticError) {
            // Handle other types except for semantic errors
            data.resultType = ((BFutureType) data.resultType).constraint;
        }

        BLangExpression waitFutureExpression = waitExpr.getExpression();
        if (waitFutureExpression.getKind() == NodeKind.BINARY_EXPR) {
            setEventualTypeForAlternateWaitExpression(waitFutureExpression, waitExpr.pos, data);
        } else {
            setEventualTypeForWaitExpression(waitFutureExpression, waitExpr.pos, data);
        }
        waitExpr.setBType(data.resultType);

        if (data.resultType != null && data.resultType != symTable.semanticError) {
            types.setImplicitCastExpr(waitExpr, waitExpr.getBType(), ((BFutureType) data.expType).constraint);
        }
    }

    private LinkedHashSet<BType> collectMemberTypes(BUnionType unionType, LinkedHashSet<BType> memberTypes) {
        for (BType memberType : unionType.getMemberTypes()) {
            if (memberType.tag == TypeTags.FUTURE) {
                memberTypes.add(((BFutureType) memberType).constraint);
            } else {
                memberTypes.add(memberType);
            }
        }
        return memberTypes;
    }

    @Override
    public void visit(BLangTrapExpr trapExpr, AnalyzerData data) {
        boolean firstVisit = trapExpr.expr.getBType() == null;
        BType actualType;
        BType exprType = checkExpr(trapExpr.expr, data.expType, data);
        boolean definedWithVar = data.expType == symTable.noType;

        if (trapExpr.expr.getKind() == NodeKind.WORKER_RECEIVE) {
            if (firstVisit) {
                data.isTypeChecked = false;
                data.resultType = data.expType;
                return;
            } else {
                data.expType = trapExpr.getBType();
                exprType = trapExpr.expr.getBType();
            }
        }

        if (data.expType == symTable.semanticError || exprType == symTable.semanticError) {
            actualType = symTable.semanticError;
        } else {
            LinkedHashSet<BType> resultTypes = new LinkedHashSet<>();
            if (exprType.tag == TypeTags.UNION) {
                resultTypes.addAll(((BUnionType) exprType).getMemberTypes());
            } else {
                resultTypes.add(exprType);
            }
            resultTypes.add(symTable.errorType);
            actualType = BUnionType.create(null, resultTypes);
        }

        data.resultType = types.checkType(trapExpr, actualType, data.expType);
        if (definedWithVar && data.resultType != null && data.resultType != symTable.semanticError) {
            types.setImplicitCastExpr(trapExpr.expr, trapExpr.expr.getBType(), data.resultType);
        }
    }

    public void visit(BLangBinaryExpr binaryExpr, AnalyzerData data) {
        // Bitwise operator should be applied for the future types in the wait expression
        if (data.expType.tag == TypeTags.FUTURE && binaryExpr.opKind == OperatorKind.BITWISE_OR) {
            BType lhsResultType = checkExpr(binaryExpr.lhsExpr, data.expType, data);
            BType rhsResultType = checkExpr(binaryExpr.rhsExpr, data.expType, data);
            // Return if both or atleast one of lhs and rhs types are errors
            if (lhsResultType == symTable.semanticError || rhsResultType == symTable.semanticError) {
                data.resultType = symTable.semanticError;
                return;
            }
            data.resultType = BUnionType.create(null, lhsResultType, rhsResultType);
            return;
        }

        checkDecimalCompatibilityForBinaryArithmeticOverLiteralValues(binaryExpr, data);

        SymbolEnv rhsExprEnv;
        BType lhsType;
        BType referredExpType = Types.getReferredType(binaryExpr.expectedType);
        if (referredExpType.tag == TypeTags.FLOAT || referredExpType.tag == TypeTags.DECIMAL ||
                isOptionalFloatOrDecimal(referredExpType)) {
            lhsType = checkAndGetType(binaryExpr.lhsExpr, data.env, binaryExpr, data);
        } else {
            lhsType = checkExpr(binaryExpr.lhsExpr, data);
        }

        if (binaryExpr.opKind == OperatorKind.AND) {
            rhsExprEnv = typeNarrower.evaluateTruth(binaryExpr.lhsExpr, binaryExpr.rhsExpr, data.env, true);
        } else if (binaryExpr.opKind == OperatorKind.OR) {
            rhsExprEnv = typeNarrower.evaluateFalsity(binaryExpr.lhsExpr, binaryExpr.rhsExpr, data.env, true);
        } else {
            rhsExprEnv = data.env;
        }

        BType rhsType;

        if (referredExpType.tag == TypeTags.FLOAT || referredExpType.tag == TypeTags.DECIMAL ||
                isOptionalFloatOrDecimal(referredExpType)) {
            rhsType = checkAndGetType(binaryExpr.rhsExpr, rhsExprEnv, binaryExpr, data);
        } else {
            rhsType = checkExpr(binaryExpr.rhsExpr, rhsExprEnv, data);
        }

        // Set error type as the actual type.
        BType actualType = symTable.semanticError;

        //noinspection SwitchStatementWithTooFewBranches
        switch (binaryExpr.opKind) {
            // Do not lookup operator symbol for xml sequence additions
            case ADD:
                BType leftConstituent = getXMLConstituents(lhsType);
                BType rightConstituent = getXMLConstituents(rhsType);

                if (leftConstituent != null && rightConstituent != null) {
                    actualType = new BXMLType(BUnionType.create(null, leftConstituent, rightConstituent), null);
                    break;
                }
                // Fall through
            default:
                if (lhsType != symTable.semanticError && rhsType != symTable.semanticError) {
                    // Look up operator symbol if both rhs and lhs types aren't error or xml types
                    BSymbol opSymbol = symResolver.resolveBinaryOperator(binaryExpr.opKind, lhsType, rhsType);

                    if (opSymbol == symTable.notFoundSymbol) {
                        opSymbol = symResolver.getBitwiseShiftOpsForTypeSets(binaryExpr.opKind, lhsType, rhsType);
                    }

                    if (opSymbol == symTable.notFoundSymbol) {
                        opSymbol = symResolver.getBinaryBitwiseOpsForTypeSets(binaryExpr.opKind, lhsType, rhsType);
                    }

                    if (opSymbol == symTable.notFoundSymbol) {
                        opSymbol = symResolver.getArithmeticOpsForTypeSets(binaryExpr.opKind, lhsType, rhsType);
                    }

                    if (opSymbol == symTable.notFoundSymbol) {
                        opSymbol = symResolver.getBinaryEqualityForTypeSets(binaryExpr.opKind, lhsType, rhsType,
                                binaryExpr, data.env);
                    }

                    if (opSymbol == symTable.notFoundSymbol) {
                        opSymbol = symResolver.getBinaryComparisonOpForTypeSets(binaryExpr.opKind, lhsType, rhsType);
                    }

                    if (opSymbol == symTable.notFoundSymbol) {
                        opSymbol = symResolver.getRangeOpsForTypeSets(binaryExpr.opKind, lhsType, rhsType);
                    }

                    if (opSymbol == symTable.notFoundSymbol) {
                        dlog.error(binaryExpr.pos, DiagnosticErrorCode.BINARY_OP_INCOMPATIBLE_TYPES, binaryExpr.opKind,
                                lhsType, rhsType);
                    } else {
                        binaryExpr.opSymbol = (BOperatorSymbol) opSymbol;
                        actualType = opSymbol.type.getReturnType();
                    }
                }
        }

        data.resultType = types.checkType(binaryExpr, actualType, data.expType);
    }

    private boolean isOptionalFloatOrDecimal(BType expectedType) {
        if (expectedType.tag == TypeTags.UNION && expectedType.isNullable() && expectedType.tag != TypeTags.ANY) {
            Iterator<BType> memberTypeIterator = ((BUnionType) expectedType).getMemberTypes().iterator();
            while (memberTypeIterator.hasNext()) {
                BType memberType = memberTypeIterator.next();
                if (memberType.tag == TypeTags.FLOAT || memberType.tag == TypeTags.DECIMAL) {
                    return true;
                }
            }

        }
        return false;
    }

    private BType checkAndGetType(BLangExpression expr, SymbolEnv env, BLangBinaryExpr binaryExpr, AnalyzerData data) {
        boolean prevNonErrorLoggingCheck = data.nonErrorLoggingCheck;
        data.nonErrorLoggingCheck = true;
        int prevErrorCount = this.dlog.errorCount();
        this.dlog.resetErrorCount();
        this.dlog.mute();

        expr.cloneAttempt++;
        BType exprCompatibleType = checkExpr(nodeCloner.cloneNode(expr), env, binaryExpr.expectedType, data);
        data.nonErrorLoggingCheck = prevNonErrorLoggingCheck;
        int errorCount = this.dlog.errorCount();
        this.dlog.setErrorCount(prevErrorCount);
        if (!prevNonErrorLoggingCheck) {
            this.dlog.unmute();
        }
        if (errorCount == 0 && exprCompatibleType != symTable.semanticError) {
            return checkExpr(expr, env, binaryExpr.expectedType, data);
        } else {
            return checkExpr(expr, env, data);
        }
    }

    private SymbolEnv getEnvBeforeInputNode(SymbolEnv env, BLangNode node) {
        while (env != null && env.node != node) {
            env = env.enclEnv;
        }
        return env != null && env.enclEnv != null
                ? env.enclEnv.createClone()
                : new SymbolEnv(node, null);
    }

    private SymbolEnv getEnvAfterJoinNode(SymbolEnv env, BLangNode node) {
        SymbolEnv clone = env.createClone();
        while (clone != null && clone.node != node) {
            clone = clone.enclEnv;
        }
        if (clone != null) {
            clone.enclEnv = getEnvBeforeInputNode(clone.enclEnv, getLastInputNodeFromEnv(clone.enclEnv));
        } else {
            clone = new SymbolEnv(node, null);
        }
        return clone;
    }

    private BLangNode getLastInputNodeFromEnv(SymbolEnv env) {
        while (env != null && (env.node.getKind() != NodeKind.FROM && env.node.getKind() != NodeKind.JOIN)) {
            env = env.enclEnv;
        }
        return env != null ? env.node : null;
    }

    public void visit(BLangTransactionalExpr transactionalExpr, AnalyzerData data) {
        data.resultType = types.checkType(transactionalExpr, symTable.booleanType, data.expType);
    }

    public void visit(BLangCommitExpr commitExpr, AnalyzerData data) {
        BType actualType = BUnionType.create(null, symTable.errorType, symTable.nilType);
        data.resultType = types.checkType(commitExpr, actualType, data.expType);
    }

    private BType getXMLConstituents(BType bType) {
        BType type = Types.getReferredType(bType);
        BType constituent = null;
        if (type.tag == TypeTags.XML) {
            constituent = ((BXMLType) type).constraint;
        } else if (TypeTags.isXMLNonSequenceType(type.tag)) {
            constituent = type;
        }
        return constituent;
    }

    private void checkDecimalCompatibilityForBinaryArithmeticOverLiteralValues(BLangBinaryExpr binaryExpr,
                                                                               AnalyzerData data) {
        if (data.expType.tag != TypeTags.DECIMAL) {
            return;
        }

        switch (binaryExpr.opKind) {
            case ADD:
            case SUB:
            case MUL:
            case DIV:
                checkExpr(binaryExpr.lhsExpr, data.expType, data);
                checkExpr(binaryExpr.rhsExpr, data.expType, data);
                break;
            default:
                break;
        }
    }

    public void visit(BLangElvisExpr elvisExpr, AnalyzerData data) {
        BType lhsType = checkExpr(elvisExpr.lhsExpr, data);
        BType actualType = symTable.semanticError;
        if (lhsType != symTable.semanticError) {
            if (lhsType.tag == TypeTags.UNION && lhsType.isNullable()) {
                BUnionType unionType = (BUnionType) lhsType;
                LinkedHashSet<BType> memberTypes = unionType.getMemberTypes().stream()
                        .filter(type -> type.tag != TypeTags.NIL)
                        .collect(Collectors.toCollection(LinkedHashSet::new));

                if (memberTypes.size() == 1) {
                    actualType = memberTypes.toArray(new BType[0])[0];
                } else {
                    actualType = BUnionType.create(null, memberTypes);
                }
            } else {
                dlog.error(elvisExpr.pos, DiagnosticErrorCode.OPERATOR_NOT_SUPPORTED, OperatorKind.ELVIS,
                        lhsType);
            }
        }
        BType rhsReturnType = checkExpr(elvisExpr.rhsExpr, data.expType, data);
        BType lhsReturnType = types.checkType(elvisExpr.lhsExpr.pos, actualType, data.expType,
                DiagnosticErrorCode.INCOMPATIBLE_TYPES);
        if (rhsReturnType == symTable.semanticError || lhsReturnType == symTable.semanticError) {
            data.resultType = symTable.semanticError;
        } else if (data.expType == symTable.noType) {
            if (types.isAssignable(rhsReturnType, lhsReturnType)) {
                data.resultType = lhsReturnType;
            } else if (types.isAssignable(lhsReturnType, rhsReturnType)) {
                data.resultType = rhsReturnType;
            } else {
                data.resultType = BUnionType.create(null, lhsReturnType, rhsReturnType);
            }
        } else {
            data.resultType = data.expType;
        }
    }

    @Override
    public void visit(BLangGroupExpr groupExpr, AnalyzerData data) {
        data.resultType = checkExpr(groupExpr.expression, data.expType, data);
    }

    public void visit(BLangTypedescExpr accessExpr, AnalyzerData data) {
        if (accessExpr.resolvedType == null) {
            accessExpr.resolvedType = symResolver.resolveTypeNode(accessExpr.typeNode, data.env);
        }

        int resolveTypeTag = accessExpr.resolvedType.tag;
        final BType actualType;
        if (resolveTypeTag != TypeTags.TYPEDESC && resolveTypeTag != TypeTags.NONE) {
            actualType = new BTypedescType(accessExpr.resolvedType, null);
        } else {
            actualType = accessExpr.resolvedType;
        }
        data.resultType = types.checkType(accessExpr, actualType, data.expType);
    }

    public void visit(BLangUnaryExpr unaryExpr, AnalyzerData data) {
        BType exprType;
        BType actualType = symTable.semanticError;
        if (OperatorKind.UNTAINT.equals(unaryExpr.operator)) {
            exprType = checkExpr(unaryExpr.expr, data);
            if (exprType != symTable.semanticError) {
                actualType = exprType;
            }
        } else if (OperatorKind.TYPEOF.equals(unaryExpr.operator)) {
            exprType = checkExpr(unaryExpr.expr, data);
            if (exprType != symTable.semanticError) {
                actualType = new BTypedescType(exprType, null);
            }
        } else {
            //allow both addition and subtraction operators to get expected type as Decimal
            boolean decimalAddNegate = data.expType.tag == TypeTags.DECIMAL &&
                    (OperatorKind.ADD.equals(unaryExpr.operator) || OperatorKind.SUB.equals(unaryExpr.operator));
            exprType = decimalAddNegate ? checkExpr(unaryExpr.expr, data.expType, data) :
                                                                                        checkExpr(unaryExpr.expr, data);
            if (exprType != symTable.semanticError) {
                BSymbol symbol = symResolver.resolveUnaryOperator(unaryExpr.operator, exprType);
                if (symbol == symTable.notFoundSymbol) {
                    symbol = symResolver.getUnaryOpsForTypeSets(unaryExpr.operator, exprType);
                }
                if (symbol == symTable.notFoundSymbol) {
                    dlog.error(unaryExpr.pos, DiagnosticErrorCode.UNARY_OP_INCOMPATIBLE_TYPES,
                            unaryExpr.operator, exprType);
                } else {
                    unaryExpr.opSymbol = (BOperatorSymbol) symbol;
                    actualType = symbol.type.getReturnType();
                }
            }
        }

        data.resultType = types.checkType(unaryExpr, actualType, data.expType);
    }

    public void visit(BLangTypeConversionExpr conversionExpr, AnalyzerData data) {
        // Set error type as the actual type.
        BType actualType = symTable.semanticError;

        for (BLangAnnotationAttachment annAttachment : conversionExpr.annAttachments) {
            annAttachment.attachPoints.add(AttachPoint.Point.TYPE);
            semanticAnalyzer.analyzeNode(annAttachment, data.env);
        }

        // Annotation such as <@untainted [T]>, where T is not provided,
        // it's merely a annotation on contextually expected type.
        BLangExpression expr = conversionExpr.expr;
        if (conversionExpr.typeNode == null) {
            if (!conversionExpr.annAttachments.isEmpty()) {
                data.resultType = checkExpr(expr, data.expType, data);
            }
            return;
        }

        BType targetType = getEffectiveReadOnlyType(conversionExpr.typeNode.pos,
                                                  symResolver.resolveTypeNode(conversionExpr.typeNode, data.env), data);

        conversionExpr.targetType = targetType;

        boolean prevNonErrorLoggingCheck = data.nonErrorLoggingCheck;
        data.nonErrorLoggingCheck = true;
        int prevErrorCount = this.dlog.errorCount();
        this.dlog.resetErrorCount();
        this.dlog.mute();

        BType exprCompatibleType = checkExpr(nodeCloner.cloneNode(expr), targetType, data);
        data.nonErrorLoggingCheck = prevNonErrorLoggingCheck;
        int errorCount = this.dlog.errorCount();
        this.dlog.setErrorCount(prevErrorCount);

        if (!prevNonErrorLoggingCheck) {
            this.dlog.unmute();
        }

        if ((errorCount == 0 && exprCompatibleType != symTable.semanticError) || requireTypeInference(expr, false)) {
            checkExpr(expr, targetType, data);
        } else {
            checkExpr(expr, symTable.noType, data);
        }

        BType exprType = expr.getBType();
        if (types.isTypeCastable(expr, exprType, targetType, data.env)) {
            // We reach this block only if the cast is valid, so we set the target type as the actual type.
            actualType = targetType;
        } else if (exprType != symTable.semanticError && exprType != symTable.noType) {
            dlog.error(conversionExpr.pos, DiagnosticErrorCode.INCOMPATIBLE_TYPES_CAST, exprType, targetType);
        }
        data.resultType = types.checkType(conversionExpr, actualType, data.expType);
    }

    @Override
    public void visit(BLangLambdaFunction bLangLambdaFunction, AnalyzerData data) {
        bLangLambdaFunction.setBType(bLangLambdaFunction.function.getBType());
        // creating a copy of the env to visit the lambda function later
        bLangLambdaFunction.capturedClosureEnv = data.env.createClone();

        BLangFunction function = bLangLambdaFunction.function;
        symResolver.checkRedeclaredSymbols(bLangLambdaFunction);

        if (!data.nonErrorLoggingCheck) {
            data.env.enclPkg.lambdaFunctions.add(bLangLambdaFunction);
        }

        data.resultType = types.checkType(bLangLambdaFunction, bLangLambdaFunction.getBType(), data.expType);
    }

    @Override
    public void visit(BLangArrowFunction bLangArrowFunction, AnalyzerData data) {
        BType expectedType = Types.getReferredType(data.expType);
        if (expectedType.tag == TypeTags.UNION) {
            BUnionType unionType = (BUnionType) expectedType;
            BType invokableType = unionType.getMemberTypes().stream().filter(type -> type.tag == TypeTags.INVOKABLE)
                    .collect(Collectors.collectingAndThen(Collectors.toList(), list -> {
                                if (list.size() != 1) {
                                    return null;
                                }
                                return list.get(0);
                            }
                    ));

            if (invokableType != null) {
                expectedType = invokableType;
            }
        }
        if (expectedType.tag != TypeTags.INVOKABLE || Symbols.isFlagOn(expectedType.flags, Flags.ANY_FUNCTION)) {
            dlog.error(bLangArrowFunction.pos,
                    DiagnosticErrorCode.ARROW_EXPRESSION_CANNOT_INFER_TYPE_FROM_LHS);
            data.resultType = symTable.semanticError;
            return;
        }

        BInvokableType expectedInvocation = (BInvokableType) expectedType;
        populateArrowExprParamTypes(bLangArrowFunction, expectedInvocation.paramTypes, data);
        bLangArrowFunction.body.expr.setBType(populateArrowExprReturn(bLangArrowFunction, expectedInvocation.retType,
                                              data));
        // if function return type is none, assign the inferred return type
        if (expectedInvocation.retType.tag == TypeTags.NONE) {
            expectedInvocation.retType = bLangArrowFunction.body.expr.getBType();
        }
        for (BLangSimpleVariable simpleVariable : bLangArrowFunction.params) {
            if (simpleVariable.symbol != null) {
                symResolver.checkForUniqueSymbol(simpleVariable.pos, data.env, simpleVariable.symbol);
            }
        }
        data.resultType = bLangArrowFunction.funcType = expectedInvocation;
    }

    public void visit(BLangXMLQName bLangXMLQName, AnalyzerData data) {
        String prefix = bLangXMLQName.prefix.value;
        data.resultType = types.checkType(bLangXMLQName, symTable.stringType, data.expType);
        // TODO: check isLHS

        if (data.env.node.getKind() == NodeKind.XML_ATTRIBUTE && prefix.isEmpty()
                && bLangXMLQName.localname.value.equals(XMLConstants.XMLNS_ATTRIBUTE)) {
            ((BLangXMLAttribute) data.env.node).isNamespaceDeclr = true;
            return;
        }

        if (data.env.node.getKind() == NodeKind.XML_ATTRIBUTE && prefix.equals(XMLConstants.XMLNS_ATTRIBUTE)) {
            ((BLangXMLAttribute) data.env.node).isNamespaceDeclr = true;
            return;
        }

        if (prefix.equals(XMLConstants.XMLNS_ATTRIBUTE)) {
            dlog.error(bLangXMLQName.pos, DiagnosticErrorCode.INVALID_NAMESPACE_PREFIX, prefix);
            bLangXMLQName.setBType(symTable.semanticError);
            return;
        }

        // XML attributes without a namespace prefix does not inherit default namespace
        // https://www.w3.org/TR/xml-names/#defaulting
        if (bLangXMLQName.prefix.value.isEmpty()) {
            return;
        }

        BSymbol xmlnsSymbol = symResolver.lookupSymbolInPrefixSpace(data.env, names.fromIdNode(bLangXMLQName.prefix));
        if (prefix.isEmpty() && xmlnsSymbol == symTable.notFoundSymbol) {
            return;
        }

        if (!prefix.isEmpty() && xmlnsSymbol == symTable.notFoundSymbol) {
            logUndefinedSymbolError(bLangXMLQName.pos, prefix);
            bLangXMLQName.setBType(symTable.semanticError);
            return;
        }

        if (xmlnsSymbol.getKind() == SymbolKind.PACKAGE) {
            xmlnsSymbol = findXMLNamespaceFromPackageConst(bLangXMLQName.localname.value, bLangXMLQName.prefix.value,
                    (BPackageSymbol) xmlnsSymbol, bLangXMLQName.pos, data);
        }

        if (xmlnsSymbol == null || xmlnsSymbol.getKind() != SymbolKind.XMLNS) {
            data.resultType = symTable.semanticError;
            return;
        }

        bLangXMLQName.nsSymbol = (BXMLNSSymbol) xmlnsSymbol;
        bLangXMLQName.namespaceURI = bLangXMLQName.nsSymbol.namespaceURI;
    }

    private BSymbol findXMLNamespaceFromPackageConst(String localname, String prefix,
                                                     BPackageSymbol pkgSymbol, Location pos, AnalyzerData data) {
        // Resolve a const from module scope.
        BSymbol constSymbol = symResolver.lookupMemberSymbol(pos, pkgSymbol.scope, data.env,
                names.fromString(localname), SymTag.CONSTANT);
        if (constSymbol == symTable.notFoundSymbol) {
            if (!missingNodesHelper.isMissingNode(prefix) && !missingNodesHelper.isMissingNode(localname)) {
                dlog.error(pos, DiagnosticErrorCode.UNDEFINED_SYMBOL, prefix + ":" + localname);
            }
            return null;
        }

        // If Resolved const is not a string, it is an error.
        BConstantSymbol constantSymbol = (BConstantSymbol) constSymbol;
        if (constantSymbol.literalType.tag != TypeTags.STRING) {
            dlog.error(pos, DiagnosticErrorCode.INCOMPATIBLE_TYPES, symTable.stringType, constantSymbol.literalType);
            return null;
        }

        // If resolve const contain a string in {namespace url}local form extract namespace uri and local part.
        String constVal = (String) constantSymbol.value.value;
        int s = constVal.indexOf('{');
        int e = constVal.lastIndexOf('}');
        if (e > s + 1) {
            pkgSymbol.isUsed = true;
            String nsURI = constVal.substring(s + 1, e);
            String local = constVal.substring(e);
            return new BXMLNSSymbol(names.fromString(local), nsURI, constantSymbol.pkgID, constantSymbol.owner, pos,
                                    SOURCE);
        }

        // Resolved const string is not in valid format.
        dlog.error(pos, DiagnosticErrorCode.INVALID_ATTRIBUTE_REFERENCE, prefix + ":" + localname);
        return null;
    }

    public void visit(BLangXMLAttribute bLangXMLAttribute, AnalyzerData data) {
        SymbolEnv xmlAttributeEnv = SymbolEnv.getXMLAttributeEnv(bLangXMLAttribute, data.env);

        // check attribute name
        BLangXMLQName name = (BLangXMLQName) bLangXMLAttribute.name;
        checkExpr(name, xmlAttributeEnv, symTable.stringType, data);
        // XML attributes without a prefix does not belong to enclosing elements default namespace.
        // https://www.w3.org/TR/xml-names/#uniqAttrs
        if (name.prefix.value.isEmpty()) {
            name.namespaceURI = null;
        }

        // check attribute value
        checkExpr(bLangXMLAttribute.value, xmlAttributeEnv, symTable.stringType, data);

        symbolEnter.defineNode(bLangXMLAttribute, data.env);
    }

    public void visit(BLangXMLElementLiteral bLangXMLElementLiteral, AnalyzerData data) {
        SymbolEnv xmlElementEnv = SymbolEnv.getXMLElementEnv(bLangXMLElementLiteral, data.env);

        // Keep track of used namespace prefixes in this element and only add namespace attr for those used ones.
        Set<String> usedPrefixes = new HashSet<>();
        BLangIdentifier elemNamePrefix = ((BLangXMLQName) bLangXMLElementLiteral.startTagName).prefix;
        if (elemNamePrefix != null && !elemNamePrefix.value.isEmpty()) {
            usedPrefixes.add(elemNamePrefix.value);
        }

        // Visit in-line namespace declarations and define the namespace.
        for (BLangXMLAttribute attribute : bLangXMLElementLiteral.attributes) {
            if (attribute.name.getKind() == NodeKind.XML_QNAME && isXmlNamespaceAttribute(attribute)) {
                BLangXMLQuotedString value = attribute.value;
                if (value.getKind() == NodeKind.XML_QUOTED_STRING && value.textFragments.size() > 1) {
                    dlog.error(value.pos, DiagnosticErrorCode.INVALID_XML_NS_INTERPOLATION);
                }
                checkExpr(attribute, xmlElementEnv, symTable.noType, data);
            }
            BLangIdentifier prefix = ((BLangXMLQName) attribute.name).prefix;
            if (prefix != null && !prefix.value.isEmpty()) {
                usedPrefixes.add(prefix.value);
            }
        }

        // Visit attributes, this may depend on the namespace defined in previous attribute iteration.
        bLangXMLElementLiteral.attributes.forEach(attribute -> {
            if (!(attribute.name.getKind() == NodeKind.XML_QNAME && isXmlNamespaceAttribute(attribute))) {
                checkExpr(attribute, xmlElementEnv, symTable.noType, data);
            }
        });

        Map<Name, BXMLNSSymbol> namespaces = symResolver.resolveAllNamespaces(xmlElementEnv);
        Name defaultNs = names.fromString(XMLConstants.DEFAULT_NS_PREFIX);
        if (namespaces.containsKey(defaultNs)) {
            bLangXMLElementLiteral.defaultNsSymbol = namespaces.remove(defaultNs);
        }
        for (Map.Entry<Name, BXMLNSSymbol> nsEntry : namespaces.entrySet()) {
            if (usedPrefixes.contains(nsEntry.getKey().value)) {
                bLangXMLElementLiteral.namespacesInScope.put(nsEntry.getKey(), nsEntry.getValue());
            }
        }

        // Visit the tag names
        validateTags(bLangXMLElementLiteral, xmlElementEnv, data);

        // Visit the children
        bLangXMLElementLiteral.modifiedChildren =
                concatSimilarKindXMLNodes(bLangXMLElementLiteral.children, xmlElementEnv, data);

        if (data.expType == symTable.noType) {
            data.resultType = types.checkType(bLangXMLElementLiteral, symTable.xmlElementType, data.expType);
            return;
        }

        data.resultType = checkXmlSubTypeLiteralCompatibility(bLangXMLElementLiteral.pos, symTable.xmlElementType,
                                                         data.expType, data);

        if (Symbols.isFlagOn(data.resultType.flags, Flags.READONLY)) {
            markChildrenAsImmutable(bLangXMLElementLiteral, data);
        }
    }

    private boolean isXmlNamespaceAttribute(BLangXMLAttribute attribute) {
        BLangXMLQName attrName = (BLangXMLQName) attribute.name;
        return (attrName.prefix.value.isEmpty()
                    && attrName.localname.value.equals(XMLConstants.XMLNS_ATTRIBUTE))
                || attrName.prefix.value.equals(XMLConstants.XMLNS_ATTRIBUTE);
    }

    public BType getXMLTypeFromLiteralKind(BLangExpression childXMLExpressions) {
        if (childXMLExpressions.getKind() == NodeKind.XML_ELEMENT_LITERAL) {
            return symTable.xmlElementType;
        }
        if (childXMLExpressions.getKind() == NodeKind.XML_TEXT_LITERAL) {
            return symTable.xmlTextType;
        }
        if (childXMLExpressions.getKind() == NodeKind.XML_PI_LITERAL) {
            return symTable.xmlPIType;
        }
        return symTable.xmlCommentType;
    }

    public BType getXMLSequenceType(BType xmlSubType) {
        switch (xmlSubType.tag) {
            case TypeTags.XML_ELEMENT:
                return new BXMLType(symTable.xmlElementType,  null);
            case TypeTags.XML_COMMENT:
                return new BXMLType(symTable.xmlCommentType,  null);
            case TypeTags.XML_PI:
                return new BXMLType(symTable.xmlPIType,  null);
            default:
                // Since 'xml:Text is same as xml<'xml:Text>
                return symTable.xmlTextType;
        }
    }

    public void visit(BLangXMLSequenceLiteral bLangXMLSequenceLiteral, AnalyzerData data) {
        BType expType = Types.getReferredType(data.expType);
        if (expType.tag != TypeTags.XML && expType.tag != TypeTags.UNION && expType.tag != TypeTags.XML_TEXT
        && expType != symTable.noType) {
            dlog.error(bLangXMLSequenceLiteral.pos, DiagnosticErrorCode.INCOMPATIBLE_TYPES, data.expType,
                    "XML Sequence");
            data.resultType = symTable.semanticError;
            return;
        }

        List<BType> xmlTypesInSequence = new ArrayList<>();

        for (BLangExpression expressionItem : bLangXMLSequenceLiteral.xmlItems) {
            data.resultType = checkExpr(expressionItem, data.expType, data);
            if (!xmlTypesInSequence.contains(data.resultType)) {
                xmlTypesInSequence.add(data.resultType);
            }
        }

        // Set type according to items in xml sequence and expected type
        if (expType.tag == TypeTags.XML || expType == symTable.noType) {
            if (xmlTypesInSequence.size() == 1) {
                data.resultType = getXMLSequenceType(xmlTypesInSequence.get(0));
                return;
            }
            data.resultType = symTable.xmlType;
            return;
        }
        // Since 'xml:Text is same as xml<'xml:Text>
        if (expType.tag == TypeTags.XML_TEXT) {
            data.resultType = symTable.xmlTextType;
            return;
        }
        // Disallow unions with 'xml:T (singleton) items
         for (BType item : ((BUnionType) expType).getMemberTypes()) {
             item = Types.getReferredType(item);
             if (item.tag != TypeTags.XML_TEXT && item.tag != TypeTags.XML) {
                 dlog.error(bLangXMLSequenceLiteral.pos, DiagnosticErrorCode.INCOMPATIBLE_TYPES,
                         expType, symTable.xmlType);
                 data.resultType = symTable.semanticError;
                 return;
             }
         }
        data.resultType = symTable.xmlType;
    }

    public void visit(BLangXMLTextLiteral bLangXMLTextLiteral, AnalyzerData data) {
        List<BLangExpression> literalValues = bLangXMLTextLiteral.textFragments;
        checkStringTemplateExprs(literalValues, data);
        BLangExpression xmlExpression = literalValues.get(0);
        if (literalValues.size() == 1 && xmlExpression.getKind() == NodeKind.LITERAL &&
                ((String) ((BLangLiteral) xmlExpression).value).isEmpty()) {
            data.resultType = types.checkType(bLangXMLTextLiteral, symTable.xmlNeverType, data.expType);
            return;
        }
        data.resultType = types.checkType(bLangXMLTextLiteral, symTable.xmlTextType, data.expType);
    }

    public void visit(BLangXMLCommentLiteral bLangXMLCommentLiteral, AnalyzerData data) {
        checkStringTemplateExprs(bLangXMLCommentLiteral.textFragments, data);

        if (data.expType == symTable.noType) {
            data.resultType = types.checkType(bLangXMLCommentLiteral, symTable.xmlCommentType, data.expType);
            return;
        }
        data.resultType = checkXmlSubTypeLiteralCompatibility(bLangXMLCommentLiteral.pos, symTable.xmlCommentType,
                                                         data.expType, data);
    }

    public void visit(BLangXMLProcInsLiteral bLangXMLProcInsLiteral, AnalyzerData data) {
        checkExpr(bLangXMLProcInsLiteral.target, symTable.stringType, data);
        checkStringTemplateExprs(bLangXMLProcInsLiteral.dataFragments, data);
        if (data.expType == symTable.noType) {
            data.resultType = types.checkType(bLangXMLProcInsLiteral, symTable.xmlPIType, data.expType);
            return;
        }
        data.resultType =
                checkXmlSubTypeLiteralCompatibility(bLangXMLProcInsLiteral.pos, symTable.xmlPIType, data.expType, data);
    }

    public void visit(BLangXMLQuotedString bLangXMLQuotedString, AnalyzerData data) {
        checkStringTemplateExprs(bLangXMLQuotedString.textFragments, data);
        data.resultType = types.checkType(bLangXMLQuotedString, symTable.stringType, data.expType);
    }

    public void visit(BLangStringTemplateLiteral stringTemplateLiteral, AnalyzerData data) {
        checkStringTemplateExprs(stringTemplateLiteral.exprs, data);
        data.resultType = types.checkType(stringTemplateLiteral, symTable.stringType, data.expType);
    }

    @Override
    public void visit(BLangRawTemplateLiteral rawTemplateLiteral, AnalyzerData data) {
        // First, ensure that the contextually expected type is compatible with the RawTemplate type.
        // The RawTemplate type should have just two fields: strings and insertions. There shouldn't be any methods.
        BType type = determineRawTemplateLiteralType(rawTemplateLiteral, data.expType);

        if (type == symTable.semanticError) {
            data.resultType = type;
            return;
        }

        // Once we ensure the types are compatible, need to ensure that the types of the strings and insertions are
        // compatible with the types of the strings and insertions fields.
        BObjectType literalType = (BObjectType) Types.getReferredType(type);
        BType stringsType = literalType.fields.get("strings").type;

        if (evaluateRawTemplateExprs(rawTemplateLiteral.strings, stringsType, INVALID_NUM_STRINGS,
                                     rawTemplateLiteral.pos, data)) {
            type = symTable.semanticError;
        }

        BType insertionsType = literalType.fields.get("insertions").type;

        if (evaluateRawTemplateExprs(rawTemplateLiteral.insertions, insertionsType, INVALID_NUM_INSERTIONS,
                                     rawTemplateLiteral.pos, data)) {
            type = symTable.semanticError;
        }

        data.resultType = type;
    }

    private BType determineRawTemplateLiteralType(BLangRawTemplateLiteral rawTemplateLiteral, BType expType) {
        // Contextually expected type is NoType when `var` is used. When `var` is used, the literal is considered to
        // be of type `RawTemplate`.
        if (expType == symTable.noType || containsAnyType(expType)) {
            return symTable.rawTemplateType;
        }

        BType compatibleType = getCompatibleRawTemplateType(expType, rawTemplateLiteral.pos);
        BType type = types.checkType(rawTemplateLiteral, compatibleType, symTable.rawTemplateType,
                DiagnosticErrorCode.INVALID_RAW_TEMPLATE_TYPE);

        if (type == symTable.semanticError) {
            return type;
        }

        // Raw template literals can be directly assigned only to abstract object types
        if (Symbols.isFlagOn(type.tsymbol.flags, Flags.CLASS)) {
            dlog.error(rawTemplateLiteral.pos, DiagnosticErrorCode.INVALID_RAW_TEMPLATE_ASSIGNMENT, type);
            return symTable.semanticError;
        }

        // Ensure that only the two fields, strings and insertions, are there
        BObjectType litObjType = (BObjectType) Types.getReferredType(type);
        BObjectTypeSymbol objTSymbol = (BObjectTypeSymbol) litObjType.tsymbol;

        if (litObjType.fields.size() > 2) {
            dlog.error(rawTemplateLiteral.pos, DiagnosticErrorCode.INVALID_NUM_FIELDS, litObjType);
            type = symTable.semanticError;
        }

        if (!objTSymbol.attachedFuncs.isEmpty()) {
            dlog.error(rawTemplateLiteral.pos, DiagnosticErrorCode.METHODS_NOT_ALLOWED, litObjType);
            type = symTable.semanticError;
        }

        return type;
    }

    private boolean evaluateRawTemplateExprs(List<? extends BLangExpression> exprs, BType fieldType,
                                             DiagnosticCode code, Location pos, AnalyzerData data) {
        BType listType = Types.getReferredType(fieldType);

        listType = listType.tag != TypeTags.INTERSECTION ? listType :
                ((BIntersectionType) listType).effectiveType;

        boolean errored = false;

        if (listType.tag == TypeTags.ARRAY) {
            BArrayType arrayType = (BArrayType) listType;

            if (arrayType.state == BArrayState.CLOSED && (exprs.size() != arrayType.size)) {
                dlog.error(pos, code, arrayType.size, exprs.size());
                return false;
            }

            for (BLangExpression expr : exprs) {
                errored = (checkExpr(expr, arrayType.eType, data) == symTable.semanticError) || errored;
            }
        } else if (listType.tag == TypeTags.TUPLE) {
            BTupleType tupleType = (BTupleType) listType;
            final int size = exprs.size();
            final int requiredItems = tupleType.tupleTypes.size();

            if (size < requiredItems || (size > requiredItems && tupleType.restType == null)) {
                dlog.error(pos, code, requiredItems, size);
                return false;
            }

            int i;
            List<BType> memberTypes = tupleType.tupleTypes;
            for (i = 0; i < requiredItems; i++) {
                errored = (checkExpr(exprs.get(i), memberTypes.get(i), data) == symTable.semanticError) ||
                                                                                                                errored;
            }

            if (size > requiredItems) {
                for (; i < size; i++) {
                    errored = (checkExpr(exprs.get(i), tupleType.restType, data) == symTable.semanticError) ||
                                                                                                                errored;
                }
            }
        } else {
            throw new IllegalStateException("Expected a list type, but found: " + listType);
        }

        return errored;
    }

    private boolean containsAnyType(BType bType) {
        BType type = Types.getReferredType(bType);
        if (type == symTable.anyType) {
            return true;
        }

        if (type.tag == TypeTags.UNION) {
            return ((BUnionType) type).getMemberTypes().contains(symTable.anyType);
        }

        return false;
    }

    private BType getCompatibleRawTemplateType(BType bType, Location pos) {
        BType expType = Types.getReferredType(bType);
        if (expType.tag != TypeTags.UNION) {
            return bType;
        }

        BUnionType unionType = (BUnionType) expType;
        List<BType> compatibleTypes = new ArrayList<>();

        for (BType type : unionType.getMemberTypes()) {
            if (types.isAssignable(type, symTable.rawTemplateType)) {
                compatibleTypes.add(type);
            }
        }

        if (compatibleTypes.size() == 0) {
            return expType;
        }

        if (compatibleTypes.size() > 1) {
            dlog.error(pos, DiagnosticErrorCode.MULTIPLE_COMPATIBLE_RAW_TEMPLATE_TYPES, symTable.rawTemplateType,
                       expType);
            return symTable.semanticError;
        }

        return compatibleTypes.get(0);
    }

    @Override
    public void visit(BLangRestArgsExpression bLangRestArgExpression, AnalyzerData data) {
        data.resultType = checkExpr(bLangRestArgExpression.expr, data.expType, data);
    }

    @Override
    public void visit(BLangInferredTypedescDefaultNode inferTypedescExpr, AnalyzerData data) {
        BType referredType = Types.getReferredType(data.expType);
        if (referredType.tag != TypeTags.TYPEDESC) {
            dlog.error(inferTypedescExpr.pos, DiagnosticErrorCode.INCOMPATIBLE_TYPES, data.expType, symTable.typeDesc);
            data.resultType = symTable.semanticError;
            return;
        }
        data.resultType = referredType;
    }

    @Override
    public void visit(BLangNamedArgsExpression bLangNamedArgsExpression, AnalyzerData data) {
        data.resultType = checkExpr(bLangNamedArgsExpression.expr, data.env, data.expType, data);
        bLangNamedArgsExpression.setBType(bLangNamedArgsExpression.expr.getBType());
    }

    @Override
    public void visit(BLangMatchExpression bLangMatchExpression, AnalyzerData data) {
        SymbolEnv matchExprEnv = SymbolEnv.createBlockEnv((BLangBlockStmt) TreeBuilder.createBlockNode(), data.env);
        checkExpr(bLangMatchExpression.expr, matchExprEnv, data);

        // Type check and resolve patterns and their expressions
        bLangMatchExpression.patternClauses.forEach(pattern -> {
            if (!pattern.variable.name.value.endsWith(Names.IGNORE.value)) {
                symbolEnter.defineNode(pattern.variable, matchExprEnv);
            }
            checkExpr(pattern.expr, matchExprEnv, data.expType, data);
            pattern.variable.setBType(symResolver.resolveTypeNode(pattern.variable.typeNode, matchExprEnv));
        });

        LinkedHashSet<BType> matchExprTypes = getMatchExpressionTypes(bLangMatchExpression);

        BType actualType;
        if (matchExprTypes.contains(symTable.semanticError)) {
            actualType = symTable.semanticError;
        } else if (matchExprTypes.size() == 1) {
            actualType = matchExprTypes.toArray(new BType[0])[0];
        } else {
            actualType = BUnionType.create(null, matchExprTypes);
        }

        data.resultType = types.checkType(bLangMatchExpression, actualType, data.expType);
    }

    @Override
    public void visit(BLangCheckedExpr checkedExpr, AnalyzerData data) {
        data.checkWithinQueryExpr = isWithinQuery(data);
        visitCheckAndCheckPanicExpr(checkedExpr, data);
    }

    @Override
    public void visit(BLangCheckPanickedExpr checkedExpr, AnalyzerData data) {
        visitCheckAndCheckPanicExpr(checkedExpr, data);
    }

    @Override
    public void visit(BLangQueryExpr queryExpr, AnalyzerData data) {
        boolean cleanPrevEnvs = false;
        if (data.prevEnvs.empty()) {
            data.prevEnvs.push(data.env);
            cleanPrevEnvs = true;
        }

        if (data.breakToParallelQueryEnv) {
            data.queryEnvs.push(data.prevEnvs.peek());
        } else {
            data.queryEnvs.push(data.env);
        }
        data.queryFinalClauses.push(queryExpr.getSelectClause());
        List<BLangNode> clauses = queryExpr.getQueryClauses();
        BLangExpression collectionNode = (BLangExpression) ((BLangFromClause) clauses.get(0)).getCollection();
        clauses.forEach(clause -> clause.accept(this, data));
        BType actualType = resolveQueryType(data.queryEnvs.peek(),
                                            ((BLangSelectClause) data.queryFinalClauses.peek()).expression,
                                            collectionNode.getBType(), data.expType, queryExpr, data);
        actualType = (actualType == symTable.semanticError) ? actualType :
                types.checkType(queryExpr.pos, actualType, data.expType, DiagnosticErrorCode.INCOMPATIBLE_TYPES);
        data.queryFinalClauses.pop();
        data.queryEnvs.pop();
        if (cleanPrevEnvs) {
            data.prevEnvs.pop();
        }

        if (actualType.tag == TypeTags.TABLE) {
            BTableType tableType = (BTableType) actualType;
            tableType.constraintPos = queryExpr.pos;
            tableType.isTypeInlineDefined = true;
            if (!validateTableType(tableType, data)) {
                data.resultType = symTable.semanticError;
                return;
            }
        }
        data.checkWithinQueryExpr = false;
        data.resultType = actualType;
    }

    private boolean isWithinQuery(AnalyzerData data) {
        return !data.queryEnvs.isEmpty() && !data.queryFinalClauses.isEmpty();
    }

    private BType resolveQueryType(SymbolEnv env, BLangExpression selectExp, BType collectionType,
                                   BType targetType, BLangQueryExpr queryExpr, AnalyzerData data) {
        List<BType> resultTypes = types.getAllTypes(targetType, true).stream()
                .filter(t -> !types.isAssignable(t, symTable.errorType))
                .filter(t -> !types.isAssignable(t, symTable.nilType))
                .collect(Collectors.toList());
        // resultTypes will be empty if the targetType is `error?`
        if (resultTypes.isEmpty()) {
            resultTypes.add(symTable.noType);
        }
        BType actualType = symTable.semanticError;
        List<BType> selectTypes = new ArrayList<>();
        List<BType> resolvedTypes = new ArrayList<>();
        BType selectType, resolvedType;
        for (BType type : resultTypes) {
            switch (type.tag) {
                case TypeTags.ARRAY:
                    selectType = checkExpr(selectExp, env, ((BArrayType) type).eType, data);
                    resolvedType = new BArrayType(selectType);
                    break;
                case TypeTags.TABLE:
                    selectType = checkExpr(selectExp, env, types.getSafeType(((BTableType) type).constraint,
                            true, true), data);
                    resolvedType = symTable.tableType;
                    break;
                case TypeTags.STREAM:
                    selectType = checkExpr(selectExp, env, types.getSafeType(((BStreamType) type).constraint,
                            true, true), data);
                    resolvedType = symTable.streamType;
                    break;
                case TypeTags.STRING:
                case TypeTags.XML:
                    selectType = checkExpr(selectExp, env, type, data);
                    resolvedType = selectType;
                    break;
                case TypeTags.NONE:
                default:
                    // contextually expected type not given (i.e var).
                    selectType = checkExpr(selectExp, env, type, data);
                    resolvedType = getNonContextualQueryType(selectType, collectionType);
                    break;
            }
            if (selectType != symTable.semanticError) {
                if (resolvedType.tag == TypeTags.STREAM) {
                    queryExpr.isStream = true;
                }
                if (resolvedType.tag == TypeTags.TABLE) {
                    queryExpr.isTable = true;
                }
                selectTypes.add(selectType);
                resolvedTypes.add(resolvedType);
            }
        }

        if (selectTypes.size() == 1) {
            BType errorType = getErrorType(collectionType, queryExpr, data);
            selectType = selectTypes.get(0);
            if (queryExpr.isStream) {
                return new BStreamType(TypeTags.STREAM, selectType, errorType, null);
            } else if (queryExpr.isTable) {
                actualType = getQueryTableType(queryExpr, selectType);
            } else {
                actualType = resolvedTypes.get(0);
            }

            if (errorType != null && errorType.tag != TypeTags.NIL) {
                return BUnionType.create(null, actualType, errorType);
            } else {
                return actualType;
            }
        } else if (selectTypes.size() > 1) {
            dlog.error(selectExp.pos, DiagnosticErrorCode.AMBIGUOUS_TYPES, selectTypes);
            return actualType;
        } else {
            return actualType;
        }
    }

    private BType getQueryTableType(BLangQueryExpr queryExpr, BType constraintType) {
        final BTableType tableType = new BTableType(TypeTags.TABLE, constraintType, null);
        if (!queryExpr.fieldNameIdentifierList.isEmpty()) {
            validateKeySpecifier(queryExpr.fieldNameIdentifierList, constraintType);
            markReadOnlyForConstraintType(constraintType);
            tableType.fieldNameList = queryExpr.fieldNameIdentifierList.stream()
                    .map(identifier -> ((BLangIdentifier) identifier).value).collect(Collectors.toList());
            return BUnionType.create(null, tableType, symTable.errorType);
        }
        return tableType;
    }

    private void validateKeySpecifier(List<IdentifierNode> fieldList, BType constraintType) {
        for (IdentifierNode identifier : fieldList) {
            BField field = types.getTableConstraintField(constraintType, identifier.getValue());
            if (field == null) {
                dlog.error(identifier.getPosition(), DiagnosticErrorCode.INVALID_FIELD_NAMES_IN_KEY_SPECIFIER,
                        identifier.getValue(), constraintType);
            } else if (!Symbols.isFlagOn(field.symbol.flags, Flags.READONLY)) {
                field.symbol.flags |= Flags.READONLY;
            }
        }
    }

    private void markReadOnlyForConstraintType(BType constraintType) {
        if (constraintType.tag != TypeTags.RECORD) {
            return;
        }
        BRecordType recordType = (BRecordType) constraintType;
        for (BField field : recordType.fields.values()) {
            if (!Symbols.isFlagOn(field.symbol.flags, Flags.READONLY)) {
                return;
            }
        }
        if (recordType.sealed) {
            recordType.flags |= Flags.READONLY;
            recordType.tsymbol.flags |= Flags.READONLY;
        }
    }

    private BType getErrorType(BType collectionType, BLangQueryExpr queryExpr, AnalyzerData data) {
        if (collectionType.tag == TypeTags.SEMANTIC_ERROR) {
            return null;
        }
        BType returnType = null, errorType = null;
        switch (collectionType.tag) {
            case TypeTags.STREAM:
                errorType = ((BStreamType) collectionType).completionType;
                break;
            case TypeTags.OBJECT:
                returnType = types.getVarTypeFromIterableObject((BObjectType) collectionType);
                break;
            default:
                BSymbol itrSymbol = symResolver.lookupLangLibMethod(collectionType,
                        names.fromString(BLangCompilerConstants.ITERABLE_COLLECTION_ITERATOR_FUNC), data.env);
                if (itrSymbol == this.symTable.notFoundSymbol) {
                    return null;
                }
                BInvokableSymbol invokableSymbol = (BInvokableSymbol) itrSymbol;
                returnType = types.getResultTypeOfNextInvocation(
                        (BObjectType) Types.getReferredType(invokableSymbol.retType));
        }
        List<BType> errorTypes = new ArrayList<>();
        if (returnType != null) {
            types.getAllTypes(returnType, true).stream()
                    .filter(t -> types.isAssignable(t, symTable.errorType))
                    .forEach(errorTypes::add);
        }
        if (data.checkWithinQueryExpr && queryExpr.isStream) {
            if (errorTypes.isEmpty()) {
                // if there's no completion type at this point,
                // then () gets added as a valid completion type for streams.
                errorTypes.add(symTable.nilType);
            }
            errorTypes.add(symTable.errorType);
        }
        if (!errorTypes.isEmpty()) {
            if (errorTypes.size() == 1) {
                errorType = errorTypes.get(0);
            } else {
                errorType = BUnionType.create(null, errorTypes.toArray(new BType[0]));
            }
        }
        return errorType;
    }

    private BType getNonContextualQueryType(BType staticType, BType basicType) {
        BType resultType;
        switch (basicType.tag) {
            case TypeTags.TABLE:
                resultType = symTable.tableType;
                break;
            case TypeTags.STREAM:
                resultType = symTable.streamType;
                break;
            case TypeTags.XML:
                resultType = new BXMLType(staticType, null);
                break;
            case TypeTags.STRING:
                resultType = symTable.stringType;
                break;
            default:
                resultType = new BArrayType(staticType);
                break;
        }
        return resultType;
    }

    @Override
    public void visit(BLangQueryAction queryAction, AnalyzerData data) {
        data.prevEnvs.push(data.env);
        data.queryEnvs.push(data.prevEnvs.peek());
        BLangDoClause doClause = queryAction.getDoClause();
        data.queryFinalClauses.push(doClause);
        List<BLangNode> clauses = queryAction.getQueryClauses();
        clauses.forEach(clause -> clause.accept(this, data));
        // Analyze foreach node's statements.
        semanticAnalyzer.analyzeNode(doClause.body, SymbolEnv.createBlockEnv(doClause.body, data.queryEnvs.peek()),
                                     data.prevEnvs);
        BType actualType = BUnionType.create(null, symTable.errorType, symTable.nilType);
        data.resultType =
                types.checkType(doClause.pos, actualType, data.expType, DiagnosticErrorCode.INCOMPATIBLE_TYPES);
        data.queryFinalClauses.pop();
        data.queryEnvs.pop();
        data.prevEnvs.pop();
    }

    @Override
    public void visit(BLangFromClause fromClause, AnalyzerData data) {
        boolean prevBreakToParallelEnv = data.breakToParallelQueryEnv;
        data.breakToParallelQueryEnv = true;
        SymbolEnv fromEnv = SymbolEnv.createTypeNarrowedEnv(fromClause, data.queryEnvs.pop());
        fromClause.env = fromEnv;
        data.queryEnvs.push(fromEnv);
        checkExpr(fromClause.collection, data.queryEnvs.peek(), data);
        // Set the type of the foreach node's type node.
        types.setInputClauseTypedBindingPatternType(fromClause);
        handleInputClauseVariables(fromClause, data.queryEnvs.peek());
        data.breakToParallelQueryEnv = prevBreakToParallelEnv;
    }

    @Override
    public void visit(BLangJoinClause joinClause, AnalyzerData data) {
        boolean prevBreakEnv = data.breakToParallelQueryEnv;
        data.breakToParallelQueryEnv = true;
        SymbolEnv joinEnv = SymbolEnv.createTypeNarrowedEnv(joinClause, data.queryEnvs.pop());
        joinClause.env = joinEnv;
        data.queryEnvs.push(joinEnv);
        checkExpr(joinClause.collection, data.queryEnvs.peek(), data);
        // Set the type of the foreach node's type node.
        types.setInputClauseTypedBindingPatternType(joinClause);
        handleInputClauseVariables(joinClause, data.queryEnvs.peek());
        if (joinClause.onClause != null) {
            ((BLangOnClause) joinClause.onClause).accept(this, data);
        }
        data.breakToParallelQueryEnv = prevBreakEnv;
    }

    @Override
    public void visit(BLangLetClause letClause, AnalyzerData data) {
        SymbolEnv letEnv = SymbolEnv.createTypeNarrowedEnv(letClause, data.queryEnvs.pop());
        letClause.env = letEnv;
        data.queryEnvs.push(letEnv);
        for (BLangLetVariable letVariable : letClause.letVarDeclarations) {
            semanticAnalyzer.analyzeNode((BLangNode) letVariable.definitionNode, letEnv);
        }
    }

    @Override
    public void visit(BLangWhereClause whereClause, AnalyzerData data) {
        whereClause.env = handleFilterClauses(whereClause.expression, data);
    }

    @Override
    public void visit(BLangSelectClause selectClause, AnalyzerData data) {
        SymbolEnv selectEnv = SymbolEnv.createTypeNarrowedEnv(selectClause, data.queryEnvs.pop());
        selectClause.env = selectEnv;
        data.queryEnvs.push(selectEnv);
    }

    @Override
    public void visit(BLangDoClause doClause, AnalyzerData data) {
        SymbolEnv letEnv = SymbolEnv.createTypeNarrowedEnv(doClause, data.queryEnvs.pop());
        doClause.env = letEnv;
        data.queryEnvs.push(letEnv);
    }

    @Override
    public void visit(BLangOnConflictClause onConflictClause, AnalyzerData data) {
        BType exprType = checkExpr(onConflictClause.expression, data.queryEnvs.peek(), symTable.errorType, data);
        if (!types.isAssignable(exprType, symTable.errorType)) {
            dlog.error(onConflictClause.expression.pos, DiagnosticErrorCode.ERROR_TYPE_EXPECTED,
                    symTable.errorType, exprType);
        }
    }

    @Override
    public void visit(BLangLimitClause limitClause, AnalyzerData data) {
        BType exprType = checkExpr(limitClause.expression, data.queryEnvs.peek(), data);
        if (!types.isAssignable(exprType, symTable.intType)) {
            dlog.error(limitClause.expression.pos, DiagnosticErrorCode.INCOMPATIBLE_TYPES,
                    symTable.intType, exprType);
        }
    }

    @Override
    public void visit(BLangOnClause onClause, AnalyzerData data) {
        BType lhsType, rhsType;
        BLangNode joinNode = getLastInputNodeFromEnv(data.queryEnvs.peek());
        // lhsExprEnv should only contain scope entries before join condition.
        onClause.lhsEnv = getEnvBeforeInputNode(data.queryEnvs.peek(), joinNode);
        lhsType = checkExpr(onClause.lhsExpr, onClause.lhsEnv, data);
        // rhsExprEnv should only contain scope entries after join condition.
        onClause.rhsEnv = getEnvAfterJoinNode(data.queryEnvs.peek(), joinNode);
        rhsType = checkExpr(onClause.rhsExpr, onClause.rhsEnv != null ? onClause.rhsEnv : data.queryEnvs.peek(), data);
        if (!types.isAssignable(lhsType, rhsType)) {
            dlog.error(onClause.rhsExpr.pos, DiagnosticErrorCode.INCOMPATIBLE_TYPES, lhsType, rhsType);
        }
    }

    @Override
    public void visit(BLangOrderByClause orderByClause, AnalyzerData data) {
        orderByClause.env = data.queryEnvs.peek();
        for (OrderKeyNode orderKeyNode : orderByClause.getOrderKeyList()) {
            BType exprType = checkExpr((BLangExpression) orderKeyNode.getOrderKey(), orderByClause.env, data);
            if (!types.isOrderedType(exprType, false)) {
                dlog.error(((BLangOrderKey) orderKeyNode).expression.pos, DiagnosticErrorCode.ORDER_BY_NOT_SUPPORTED);
            }
        }
    }

    @Override
    public void visit(BLangDo doNode, AnalyzerData data) {
        if (doNode.onFailClause != null) {
            doNode.onFailClause.accept(this, data);
        }
    }

    public void visit(BLangOnFailClause onFailClause, AnalyzerData data) {
        onFailClause.body.stmts.forEach(stmt -> stmt.accept(this, data));
    }

    private SymbolEnv handleFilterClauses (BLangExpression filterExpression, AnalyzerData data) {
        checkExpr(filterExpression, data.queryEnvs.peek(), symTable.booleanType, data);
        BType actualType = filterExpression.getBType();
        if (TypeTags.TUPLE == actualType.tag) {
            dlog.error(filterExpression.pos, DiagnosticErrorCode.INCOMPATIBLE_TYPES,
                    symTable.booleanType, actualType);
        }
        SymbolEnv filterEnv = typeNarrower.evaluateTruth(filterExpression, data.queryFinalClauses.peek(),
                                                         data.queryEnvs.pop());
        data.queryEnvs.push(filterEnv);
        return filterEnv;
    }

    private void handleInputClauseVariables(BLangInputClause bLangInputClause, SymbolEnv blockEnv) {
        if (bLangInputClause.variableDefinitionNode == null) {
            //not-possible
            return;
        }

        BLangVariable variableNode = (BLangVariable) bLangInputClause.variableDefinitionNode.getVariable();
        // Check whether the foreach node's variables are declared with var.
        if (bLangInputClause.isDeclaredWithVar) {
            // If the foreach node's variables are declared with var, type is `varType`.
            semanticAnalyzer.handleDeclaredVarInForeach(variableNode, bLangInputClause.varType, blockEnv);
            return;
        }
        // If the type node is available, we get the type from it.
        BType typeNodeType = symResolver.resolveTypeNode(variableNode.typeNode, blockEnv);
        // Then we need to check whether the RHS type is assignable to LHS type.
        if (types.isAssignable(bLangInputClause.varType, typeNodeType)) {
            // If assignable, we set types to the variables.
            semanticAnalyzer.handleDeclaredVarInForeach(variableNode, bLangInputClause.varType, blockEnv);
            return;
        }
        // Log an error and define a symbol with the node's type to avoid undeclared symbol errors.
        if (typeNodeType != symTable.semanticError) {
            dlog.error(variableNode.typeNode.pos, DiagnosticErrorCode.INCOMPATIBLE_TYPES,
                    bLangInputClause.varType, typeNodeType);
        }
        semanticAnalyzer.handleDeclaredVarInForeach(variableNode, typeNodeType, blockEnv);
    }

    private void visitCheckAndCheckPanicExpr(BLangCheckedExpr checkedExpr, AnalyzerData data) {
        String operatorType = checkedExpr.getKind() == NodeKind.CHECK_EXPR ? "check" : "checkpanic";
        BLangExpression exprWithCheckingKeyword = checkedExpr.expr;
        boolean firstVisit = exprWithCheckingKeyword.getBType() == null;

        BType checkExprCandidateType;
        if (data.expType == symTable.noType) {
            checkExprCandidateType = symTable.noType;
        } else {
            BType exprType = getCandidateType(checkedExpr, data.expType, data);
            if (exprType == symTable.semanticError) {
                checkExprCandidateType = BUnionType.create(null, data.expType, symTable.errorType);
            } else {
                checkExprCandidateType = addDefaultErrorIfNoErrorComponentFound(data.expType);
            }
        }

        if (checkedExpr.getKind() == NodeKind.CHECK_EXPR && types.isUnionOfSimpleBasicTypes(data.expType)) {
            rewriteWithEnsureTypeFunc(checkedExpr, checkExprCandidateType, data);
        }

        BType exprType = checkExpr(checkedExpr.expr, checkExprCandidateType, data);
        if (checkedExpr.expr.getKind() == NodeKind.WORKER_RECEIVE) {
            if (firstVisit) {
                data.isTypeChecked = false;
                data.resultType = data.expType;
                return;
            } else {
                data.expType = checkedExpr.getBType();
                exprType = checkedExpr.expr.getBType();
            }
        }

        boolean isErrorType = types.isAssignable(Types.getReferredType(exprType), symTable.errorType);
        if (Types.getReferredType(exprType).tag != TypeTags.UNION && !isErrorType) {
            if (exprType.tag == TypeTags.READONLY) {
                checkedExpr.equivalentErrorTypeList = new ArrayList<>(1) {{
                    add(symTable.errorType);
                }};
                data.resultType = symTable.anyAndReadonly;
                return;
            } else if (exprType != symTable.semanticError) {
                dlog.warning(checkedExpr.expr.pos,
                        DiagnosticWarningCode.CHECKED_EXPR_INVALID_USAGE_NO_ERROR_TYPE_IN_RHS,
                        operatorType);
                data.resultType = checkedExpr.expr.getBType();
            }
            checkedExpr.setBType(symTable.semanticError);
            return;
        }

        // Filter out the list of types which are not equivalent with the error type.
        List<BType> errorTypes = new ArrayList<>();
        List<BType> nonErrorTypes = new ArrayList<>();
        if (!isErrorType) {
            for (BType memberType : types.getAllTypes(exprType, true)) {
                if (memberType.tag == TypeTags.READONLY) {
                    errorTypes.add(symTable.errorType);
                    nonErrorTypes.add(symTable.anyAndReadonly);
                    continue;
                }
                if (types.isAssignable(memberType, symTable.errorType)) {
                    errorTypes.add(memberType);
                    continue;
                }
                nonErrorTypes.add(memberType);
            }
        } else {
            errorTypes.add(exprType);
        }

        // This list will be used in the desugar phase
        checkedExpr.equivalentErrorTypeList = errorTypes;
        if (errorTypes.isEmpty()) {
            // No member types in this union is equivalent to the error type
            dlog.warning(checkedExpr.expr.pos,
                    DiagnosticWarningCode.CHECKED_EXPR_INVALID_USAGE_NO_ERROR_TYPE_IN_RHS, operatorType);
            checkedExpr.setBType(symTable.semanticError);
            return;
        }

        BType actualType;
        if (nonErrorTypes.size() == 0) {
            actualType = symTable.neverType;
        } else if (nonErrorTypes.size() == 1) {
            actualType = nonErrorTypes.get(0);
        } else {
            actualType = BUnionType.create(null, new LinkedHashSet<>(nonErrorTypes));
        }

        data.resultType = types.checkType(checkedExpr, actualType, data.expType);
    }

    private void rewriteWithEnsureTypeFunc(BLangCheckedExpr checkedExpr, BType type, AnalyzerData data) {
        BType rhsType = getCandidateType(checkedExpr, type, data);
        if (rhsType == symTable.semanticError) {
            rhsType = getCandidateType(checkedExpr, rhsType, data);
        }
        BType candidateLaxType = getCandidateLaxType(checkedExpr.expr, rhsType);
        if (!types.isLax(candidateLaxType)) {
            return;
        }
        ArrayList<BLangExpression> argExprs = new ArrayList<>();
        BType typedescType = new BTypedescType(data.expType, null);
        BLangTypedescExpr typedescExpr = new BLangTypedescExpr();
        typedescExpr.resolvedType = data.expType;
        typedescExpr.setBType(typedescType);
        argExprs.add(typedescExpr);
        BLangInvocation invocation = ASTBuilderUtil.createLangLibInvocationNode(FUNCTION_NAME_ENSURE_TYPE,
                argExprs, checkedExpr.expr, checkedExpr.pos);
        invocation.symbol = symResolver.lookupLangLibMethod(type, names.fromString(invocation.name.value), data.env);
        invocation.pkgAlias = (BLangIdentifier) TreeBuilder.createIdentifierNode();
        checkedExpr.expr = invocation;
    }

    private BType getCandidateLaxType(BLangNode expr, BType rhsType) {
        if (expr.getKind() == NodeKind.FIELD_BASED_ACCESS_EXPR) {
            return types.getSafeType(rhsType, false, true);
        }
        return rhsType;
    }

    private BType getCandidateType(BLangCheckedExpr checkedExpr, BType checkExprCandidateType, AnalyzerData data) {
        boolean prevNonErrorLoggingCheck = data.nonErrorLoggingCheck;
        data.nonErrorLoggingCheck = true;
        int prevErrorCount = this.dlog.errorCount();
        this.dlog.resetErrorCount();
        this.dlog.mute();

        checkedExpr.expr.cloneAttempt++;
        BLangExpression clone = nodeCloner.cloneNode(checkedExpr.expr);
        BType rhsType;
        if (checkExprCandidateType == symTable.semanticError) {
            rhsType = checkExpr(clone, data);
        } else {
            rhsType = checkExpr(clone, checkExprCandidateType, data);
        }
        data.nonErrorLoggingCheck = prevNonErrorLoggingCheck;
        this.dlog.setErrorCount(prevErrorCount);
        if (!prevNonErrorLoggingCheck) {
            this.dlog.unmute();
        }
        return rhsType;
    }

    private BType addDefaultErrorIfNoErrorComponentFound(BType type) {
        for (BType t : types.getAllTypes(type, false)) {
            if (types.isAssignable(t, symTable.errorType)) {
                return type;
            }
        }
        return BUnionType.create(null, type, symTable.errorType);
    }

    @Override
    public void visit(BLangServiceConstructorExpr serviceConstructorExpr, AnalyzerData data) {
        data.resultType = serviceConstructorExpr.serviceNode.symbol.type;
    }

    @Override
    public void visit(BLangTypeTestExpr typeTestExpr, AnalyzerData data) {
        typeTestExpr.typeNode.setBType(symResolver.resolveTypeNode(typeTestExpr.typeNode, data.env));
        checkExpr(typeTestExpr.expr, data);

        data.resultType = types.checkType(typeTestExpr, symTable.booleanType, data.expType);
    }

    public void visit(BLangAnnotAccessExpr annotAccessExpr, AnalyzerData data) {
        checkExpr(annotAccessExpr.expr, symTable.typeDesc, data);

        BType actualType = symTable.semanticError;
        BSymbol symbol =
                this.symResolver.resolveAnnotation(annotAccessExpr.pos, data.env,
                        names.fromString(annotAccessExpr.pkgAlias.getValue()),
                        names.fromString(annotAccessExpr.annotationName.getValue()));
        if (symbol == this.symTable.notFoundSymbol) {
            this.dlog.error(annotAccessExpr.pos, DiagnosticErrorCode.UNDEFINED_ANNOTATION,
                    annotAccessExpr.annotationName.getValue());
        } else {
            annotAccessExpr.annotationSymbol = (BAnnotationSymbol) symbol;
            BType annotType = ((BAnnotationSymbol) symbol).attachedType == null ? symTable.trueType :
                    ((BAnnotationSymbol) symbol).attachedType;
            actualType = BUnionType.create(null, annotType, symTable.nilType);
        }

        data.resultType = this.types.checkType(annotAccessExpr, actualType, data.expType);
    }

    // Private methods

    private boolean isValidVariableReference(BLangExpression varRef) {
        switch (varRef.getKind()) {
            case SIMPLE_VARIABLE_REF:
            case RECORD_VARIABLE_REF:
            case TUPLE_VARIABLE_REF:
            case ERROR_VARIABLE_REF:
            case FIELD_BASED_ACCESS_EXPR:
            case INDEX_BASED_ACCESS_EXPR:
            case XML_ATTRIBUTE_ACCESS_EXPR:
                return true;
            default:
                dlog.error(varRef.pos, DiagnosticErrorCode.INVALID_RECORD_BINDING_PATTERN, varRef.getBType());
                return false;
        }
    }

    private BType getEffectiveReadOnlyType(Location pos, BType type, AnalyzerData data) {
        BType origTargetType = Types.getReferredType(type);
        if (origTargetType == symTable.readonlyType) {
            if (types.isInherentlyImmutableType(data.expType) || !types.isSelectivelyImmutableType(data.expType)) {
                return origTargetType;
            }

            return ImmutableTypeCloner.getImmutableIntersectionType(pos, types, data.expType, data.env, symTable,
                    anonymousModelHelper, names, new HashSet<>());
        }

        if (origTargetType.tag != TypeTags.UNION) {
            return origTargetType;
        }

        boolean hasReadOnlyType = false;

        LinkedHashSet<BType> nonReadOnlyTypes = new LinkedHashSet<>();

        for (BType memberType : ((BUnionType) origTargetType).getMemberTypes()) {
            if (memberType == symTable.readonlyType) {
                hasReadOnlyType = true;
                continue;
            }

            nonReadOnlyTypes.add(memberType);
        }

        if (!hasReadOnlyType) {
            return origTargetType;
        }

        if (types.isInherentlyImmutableType(data.expType) || !types.isSelectivelyImmutableType(data.expType)) {
            return origTargetType;
        }

        BUnionType nonReadOnlyUnion = BUnionType.create(null, nonReadOnlyTypes);

        nonReadOnlyUnion.add(ImmutableTypeCloner.getImmutableIntersectionType(pos, types, data.expType, data.env,
                             symTable, anonymousModelHelper, names, new HashSet<>()));
        return nonReadOnlyUnion;
    }

    private BType populateArrowExprReturn(BLangArrowFunction bLangArrowFunction, BType expectedRetType,
                                          AnalyzerData data) {
        SymbolEnv arrowFunctionEnv = SymbolEnv.createArrowFunctionSymbolEnv(bLangArrowFunction, data.env);
        bLangArrowFunction.params.forEach(param -> symbolEnter.defineNode(param, arrowFunctionEnv));
        return checkExpr(bLangArrowFunction.body.expr, arrowFunctionEnv, expectedRetType, data);
    }

    private void populateArrowExprParamTypes(BLangArrowFunction bLangArrowFunction, List<BType> paramTypes,
                                             AnalyzerData data) {
        if (paramTypes.size() != bLangArrowFunction.params.size()) {
            dlog.error(bLangArrowFunction.pos,
                    DiagnosticErrorCode.ARROW_EXPRESSION_MISMATCHED_PARAMETER_LENGTH,
                    paramTypes.size(), bLangArrowFunction.params.size());
            data.resultType = symTable.semanticError;
            bLangArrowFunction.params.forEach(param -> param.setBType(symTable.semanticError));
            return;
        }

        for (int i = 0; i < bLangArrowFunction.params.size(); i++) {
            BLangSimpleVariable paramIdentifier = bLangArrowFunction.params.get(i);
            BType bType = paramTypes.get(i);
            BLangValueType valueTypeNode = (BLangValueType) TreeBuilder.createValueTypeNode();
            valueTypeNode.setTypeKind(bType.getKind());
            valueTypeNode.pos = symTable.builtinPos;
            paramIdentifier.setTypeNode(valueTypeNode);
            paramIdentifier.setBType(bType);
        }
    }

    public void checkSelfReferences(Location pos, SymbolEnv env, BVarSymbol varSymbol) {
        if (env.enclVarSym == varSymbol) {
            dlog.error(pos, DiagnosticErrorCode.SELF_REFERENCE_VAR, varSymbol.name);
        }
    }

    public List<BType> getListWithErrorTypes(int count) {
        List<BType> list = new ArrayList<>(count);
        for (int i = 0; i < count; i++) {
            list.add(symTable.semanticError);
        }

        return list;
    }

    private void checkFunctionInvocationExpr(BLangInvocation iExpr, AnalyzerData data) {
        Name funcName = names.fromIdNode(iExpr.name);
        Name pkgAlias = names.fromIdNode(iExpr.pkgAlias);
        BSymbol funcSymbol = symTable.notFoundSymbol;

        BSymbol pkgSymbol = symResolver.resolvePrefixSymbol(data.env, pkgAlias, getCurrentCompUnit(iExpr));
        if (pkgSymbol == symTable.notFoundSymbol) {
            dlog.error(iExpr.pos, DiagnosticErrorCode.UNDEFINED_MODULE, pkgAlias);
        } else {
            if (funcSymbol == symTable.notFoundSymbol) {
                BSymbol symbol = symResolver.lookupMainSpaceSymbolInPackage(iExpr.pos, data.env, pkgAlias, funcName);
                if ((symbol.tag & SymTag.VARIABLE) == SymTag.VARIABLE) {
                    funcSymbol = symbol;
                }
                if (symTable.rootPkgSymbol.pkgID.equals(symbol.pkgID) &&
                        (symbol.tag & SymTag.VARIABLE_NAME) == SymTag.VARIABLE_NAME) {
                    funcSymbol = symbol;
                }
            }
            if (funcSymbol == symTable.notFoundSymbol || ((funcSymbol.tag & SymTag.TYPE) == SymTag.TYPE)) {
                BSymbol ctor =
                        symResolver.lookupConstructorSpaceSymbolInPackage(iExpr.pos, data.env, pkgAlias, funcName);
                funcSymbol = ctor != symTable.notFoundSymbol ? ctor : funcSymbol;
            }
        }

        if (funcSymbol == symTable.notFoundSymbol || isNotFunction(funcSymbol)) {
            if (!missingNodesHelper.isMissingNode(funcName)) {
                dlog.error(iExpr.pos, DiagnosticErrorCode.UNDEFINED_FUNCTION, funcName);
            }
            iExpr.argExprs.forEach(arg -> checkExpr(arg, data));
            data.resultType = symTable.semanticError;
            return;
        }
        if (isFunctionPointer(funcSymbol)) {
            iExpr.functionPointerInvocation = true;
            markAndRegisterClosureVariable(funcSymbol, iExpr.pos, data.env, data);
        }
        if (Symbols.isFlagOn(funcSymbol.flags, Flags.REMOTE)) {
            dlog.error(iExpr.pos, DiagnosticErrorCode.INVALID_ACTION_INVOCATION_SYNTAX, iExpr.name.value);
        }
        if (Symbols.isFlagOn(funcSymbol.flags, Flags.RESOURCE)) {
            dlog.error(iExpr.pos, DiagnosticErrorCode.INVALID_RESOURCE_FUNCTION_INVOCATION);
        }

        boolean langLibPackageID = PackageID.isLangLibPackageID(pkgSymbol.pkgID);

        if (langLibPackageID) {
            // This will enable, type param support, if the function is called directly.
            data.env = SymbolEnv.createInvocationEnv(iExpr, data.env);
        }
        // Set the resolved function symbol in the invocation expression.
        // This is used in the code generation phase.
        iExpr.symbol = funcSymbol;
        checkInvocationParamAndReturnType(iExpr, data);

        if (langLibPackageID && !iExpr.argExprs.isEmpty()) {
            checkInvalidImmutableValueUpdate(iExpr, iExpr.argExprs.get(0).getBType(), funcSymbol, data);
        }
    }

    protected void markAndRegisterClosureVariable(BSymbol symbol, Location pos, SymbolEnv env, AnalyzerData data) {
        BLangInvokableNode encInvokable = env.enclInvokable;
        BLangNode bLangNode = env.node;
        if ((symbol.owner.tag & SymTag.PACKAGE) == SymTag.PACKAGE &&
                bLangNode.getKind() != NodeKind.ARROW_EXPR && bLangNode.getKind() != NodeKind.EXPR_FUNCTION_BODY &&
                encInvokable != null && !encInvokable.flagSet.contains(Flag.LAMBDA) &&
                !encInvokable.flagSet.contains(Flag.OBJECT_CTOR)) {
            return;
        }
        if (!symbol.closure) {
            if (searchClosureVariableInExpressions(symbol, pos, env, encInvokable, bLangNode)) {
                return;
            }
        }

        BLangNode node = bLangNode;
        if (isObjectCtorClass(node))  {
            BLangClassDefinition classDef = (BLangClassDefinition) node;
            OCEDynamicEnvironmentData oceData = classDef.oceEnvData;
            BLangFunction currentFunc = (BLangFunction) encInvokable;
            if ((currentFunc != null) && !currentFunc.attachedFunction &&
                    !(currentFunc.symbol.receiverSymbol == symbol)) {
                BSymbol resolvedSymbol = symResolver.lookupClosureVarSymbol(oceData.capturedClosureEnv, symbol.name,
                        SymTag.VARIABLE);
                if (resolvedSymbol != symTable.notFoundSymbol && !resolvedSymbol.closure) {
                    if (resolvedSymbol.owner.getKind() != SymbolKind.PACKAGE) {
                        updateObjectCtorClosureSymbols(pos, currentFunc, resolvedSymbol, classDef, data);
                        return;
                    }
                }
            }
        }

        SymbolEnv cEnv = env;
        while (node != null) {
            if (node.getKind() == NodeKind.FUNCTION) {
                BLangFunction function = (BLangFunction) node;
                if (!function.flagSet.contains(Flag.OBJECT_CTOR) && !function.flagSet.contains(Flag.ATTACHED)) {
                    break;
                }
            }
            if (!symbol.closure) {
                if (searchClosureVariableInExpressions(symbol, pos, env, encInvokable, node)) {
                    return;
                }
            }
            if (isObjectCtorClass(node)) {
                BLangFunction currentFunction = (BLangFunction) encInvokable;
                if ((currentFunction != null) && currentFunction.attachedFunction &&
                        (currentFunction.symbol.receiverSymbol == symbol)) {
                    // self symbol
                    return;
                }
                SymbolEnv encInvokableEnv = findEnclosingInvokableEnv(env, encInvokable);
                BSymbol resolvedSymbol = symResolver.lookupClosureVarSymbol(encInvokableEnv, symbol.name,
                        SymTag.VARIABLE);
                BLangClassDefinition classDef = (BLangClassDefinition) node;
                if (resolvedSymbol != symTable.notFoundSymbol) {
                    if (resolvedSymbol.owner.getKind() == SymbolKind.PACKAGE) {
                        break;
                    }
                    updateObjectCtorClosureSymbols(pos, currentFunction, resolvedSymbol, classDef, data);
                    return;
                }
                break;
            }
            SymbolEnv enclEnv = cEnv.enclEnv;
            if (enclEnv == null) {
                break;
            }
            cEnv = enclEnv;
            node = cEnv.node;
        }
    }

    private boolean isObjectCtorClass(BLangNode node) {
        return node.getKind() == NodeKind.CLASS_DEFN &&
                ((BLangClassDefinition) node).flagSet.contains(Flag.OBJECT_CTOR);
    }

    private boolean searchClosureVariableInExpressions(BSymbol symbol, Location pos, SymbolEnv env,
                                                       BLangInvokableNode encInvokable, BLangNode bLangNode) {
        if (encInvokable != null && encInvokable.flagSet.contains(Flag.LAMBDA)
                && !isFunctionArgument(symbol, encInvokable.requiredParams)) {
            SymbolEnv encInvokableEnv = findEnclosingInvokableEnv(env, encInvokable);
            BSymbol resolvedSymbol =
                    symResolver.lookupClosureVarSymbol(encInvokableEnv, symbol.name, SymTag.VARIABLE);
            if (resolvedSymbol != symTable.notFoundSymbol && !encInvokable.flagSet.contains(Flag.ATTACHED)) {
                resolvedSymbol.closure = true;
                ((BLangFunction) encInvokable).closureVarSymbols.add(new ClosureVarSymbol(resolvedSymbol, pos));
                return true;
            }
        }

        if (bLangNode.getKind() == NodeKind.ARROW_EXPR
                && !isFunctionArgument(symbol, ((BLangArrowFunction) bLangNode).params)) {
            SymbolEnv encInvokableEnv = findEnclosingInvokableEnv(env, encInvokable);
            BSymbol resolvedSymbol =
                    symResolver.lookupClosureVarSymbol(encInvokableEnv, symbol.name, SymTag.VARIABLE);
            if (resolvedSymbol != symTable.notFoundSymbol) {
                resolvedSymbol.closure = true;
                ((BLangArrowFunction) bLangNode).closureVarSymbols.add(new ClosureVarSymbol(resolvedSymbol, pos));
                return true;
            }
        }

        if (env.enclType != null && env.enclType.getKind() == NodeKind.RECORD_TYPE) {
            SymbolEnv encInvokableEnv = findEnclosingInvokableEnv(env, (BLangRecordTypeNode) env.enclType);
            BSymbol resolvedSymbol =
                    symResolver.lookupClosureVarSymbol(encInvokableEnv, symbol.name, SymTag.VARIABLE);
            if (resolvedSymbol != symTable.notFoundSymbol && encInvokable != null &&
                    !encInvokable.flagSet.contains(Flag.ATTACHED)) {
                resolvedSymbol.closure = true;
                ((BLangFunction) encInvokable).closureVarSymbols.add(new ClosureVarSymbol(resolvedSymbol, pos));
                return true;
            }
        }
        return false;
    }

    private void updateObjectCtorClosureSymbols(Location pos, BLangFunction currentFunction, BSymbol resolvedSymbol,
                                                BLangClassDefinition classDef, AnalyzerData data) {
        classDef.hasClosureVars = true;
        resolvedSymbol.closure = true;
        if (currentFunction != null) {
            currentFunction.closureVarSymbols.add(new ClosureVarSymbol(resolvedSymbol, pos));
            // TODO: can identify if attached here
        }
        OCEDynamicEnvironmentData oceEnvData = classDef.oceEnvData;
        if (currentFunction != null && (currentFunction.symbol.params.contains(resolvedSymbol)
                || (currentFunction.symbol.restParam == resolvedSymbol))) {
            oceEnvData.closureFuncSymbols.add(resolvedSymbol);
        } else {
             oceEnvData.closureBlockSymbols.add(resolvedSymbol);
        }
        updateProceedingClasses(data.env.enclEnv, oceEnvData, classDef);
    }

    private void updateProceedingClasses(SymbolEnv envArg, OCEDynamicEnvironmentData oceEnvData,
                                         BLangClassDefinition origClassDef) {
        SymbolEnv localEnv = envArg;
        while (localEnv != null) {
            BLangNode node = localEnv.node;
            if (node.getKind() == NodeKind.PACKAGE) {
                break;
            }

            if (node.getKind() == NodeKind.CLASS_DEFN) {
                BLangClassDefinition classDef = (BLangClassDefinition) node;
                if (classDef != origClassDef) {
                    classDef.hasClosureVars = true;
                    OCEDynamicEnvironmentData parentOceData = classDef.oceEnvData;
                    oceEnvData.parents.push(classDef);
                    parentOceData.closureFuncSymbols.addAll(oceEnvData.closureFuncSymbols);
                    parentOceData.closureBlockSymbols.addAll(oceEnvData.closureBlockSymbols);
                }
            }
            localEnv = localEnv.enclEnv;
        }
    }

    private boolean isNotFunction(BSymbol funcSymbol) {
        if ((funcSymbol.tag & SymTag.FUNCTION) == SymTag.FUNCTION
                || (funcSymbol.tag & SymTag.CONSTRUCTOR) == SymTag.CONSTRUCTOR) {
            return false;
        }

        if (isFunctionPointer(funcSymbol)) {
            return false;
        }

        return true;
    }

    private boolean isFunctionPointer(BSymbol funcSymbol) {
        if ((funcSymbol.tag & SymTag.FUNCTION) == SymTag.FUNCTION) {
            return false;
        }
        return (funcSymbol.tag & SymTag.FUNCTION) == SymTag.VARIABLE
                && funcSymbol.kind == SymbolKind.FUNCTION
                && !Symbols.isNative(funcSymbol);
    }

    private List<BLangNamedArgsExpression> checkProvidedErrorDetails(BLangErrorConstructorExpr errorConstructorExpr,
                                                                     BType expectedType, AnalyzerData data) {
        List<BLangNamedArgsExpression> namedArgs = new ArrayList<>(errorConstructorExpr.namedArgs.size());
        for (BLangNamedArgsExpression namedArgsExpression : errorConstructorExpr.namedArgs) {
            BType target = checkErrCtrTargetTypeAndSetSymbol(namedArgsExpression, expectedType);

            BLangNamedArgsExpression clone = nodeCloner.cloneNode(namedArgsExpression);
            BType type = checkExpr(clone, target, data);
            if (type == symTable.semanticError) {
                checkExpr(namedArgsExpression, data);
            } else {
                checkExpr(namedArgsExpression, target, data);
            }

            namedArgs.add(namedArgsExpression);
        }
        return namedArgs;
    }

    private BType checkErrCtrTargetTypeAndSetSymbol(BLangNamedArgsExpression namedArgsExpression, BType expectedType) {
        BType type = Types.getReferredType(expectedType);
        if (type == symTable.semanticError) {
            return symTable.semanticError;
        }

        if (type.tag == TypeTags.MAP) {
            return ((BMapType) type).constraint;
        }

        if (type.tag != TypeTags.RECORD) {
            return symTable.semanticError;
        }

        BRecordType recordType = (BRecordType) type;
        BField targetField = recordType.fields.get(namedArgsExpression.name.value);
        if (targetField != null) {
            // Set the symbol of the namedArgsExpression, with the matching record field symbol.
            namedArgsExpression.varSymbol = targetField.symbol;
            return targetField.type;
        }

        if (!recordType.sealed && !recordType.fields.isEmpty()) {
            dlog.error(namedArgsExpression.pos, DiagnosticErrorCode.INVALID_REST_DETAIL_ARG, namedArgsExpression.name,
                    recordType);
        }

        return recordType.sealed ? symTable.noType : recordType.restFieldType;
    }

    private void checkObjectFunctionInvocationExpr(BLangInvocation iExpr, BObjectType objectType, AnalyzerData data) {
        if (objectType.getKind() == TypeKind.SERVICE &&
                !(iExpr.expr.getKind() == NodeKind.SIMPLE_VARIABLE_REF &&
                (Names.SELF.equals(((BLangSimpleVarRef) iExpr.expr).symbol.name)))) {
            dlog.error(iExpr.pos, DiagnosticErrorCode.SERVICE_FUNCTION_INVALID_INVOCATION);
            return;
        }
        // check for object attached function
        Name funcName =
                names.fromString(Symbols.getAttachedFuncSymbolName(objectType.tsymbol.name.value, iExpr.name.value));
        BSymbol funcSymbol =
                symResolver.resolveObjectMethod(iExpr.pos, data.env, funcName, (BObjectTypeSymbol) objectType.tsymbol);

        if (funcSymbol == symTable.notFoundSymbol) {
            BSymbol invocableField = symResolver.resolveInvocableObjectField(
                    iExpr.pos, data.env, names.fromIdNode(iExpr.name), (BObjectTypeSymbol) objectType.tsymbol);

            if (invocableField != symTable.notFoundSymbol && invocableField.kind == SymbolKind.FUNCTION) {
                funcSymbol = invocableField;
                iExpr.functionPointerInvocation = true;
            }
        }

        if (funcSymbol == symTable.notFoundSymbol || Types.getReferredType(funcSymbol.type).tag != TypeTags.INVOKABLE) {
            if (!checkLangLibMethodInvocationExpr(iExpr, objectType, data)) {
                dlog.error(iExpr.name.pos, DiagnosticErrorCode.UNDEFINED_METHOD_IN_OBJECT, iExpr.name.value,
                        objectType);
                data.resultType = symTable.semanticError;
                return;
            }
        } else {
            iExpr.symbol = funcSymbol;
        }

        // init method can be called in a method-call-expr only when the expression
        // preceding the . is self
        if (iExpr.name.value.equals(Names.USER_DEFINED_INIT_SUFFIX.value) &&
                !(iExpr.expr.getKind() == NodeKind.SIMPLE_VARIABLE_REF &&
                (Names.SELF.equals(((BLangSimpleVarRef) iExpr.expr).symbol.name)))) {
            dlog.error(iExpr.pos, DiagnosticErrorCode.INVALID_INIT_INVOCATION);
        }

        if (Symbols.isFlagOn(funcSymbol.flags, Flags.REMOTE)) {
            dlog.error(iExpr.pos, DiagnosticErrorCode.INVALID_ACTION_INVOCATION_SYNTAX, iExpr.name.value);
        }
        if (Symbols.isFlagOn(funcSymbol.flags, Flags.RESOURCE)) {
            dlog.error(iExpr.pos, DiagnosticErrorCode.INVALID_RESOURCE_FUNCTION_INVOCATION);
        }
        checkInvocationParamAndReturnType(iExpr, data);
    }

    // Here, an action invocation can be either of the following three forms:
    // - foo->bar();
    // - start foo.bar(); or start foo->bar(); or start (new Foo()).foo();
    private void checkActionInvocation(BLangInvocation.BLangActionInvocation aInv, BObjectType expType,
                                       AnalyzerData data) {

        if (checkInvalidActionInvocation(aInv)) {
            dlog.error(aInv.pos, DiagnosticErrorCode.INVALID_ACTION_INVOCATION, aInv.expr.getBType());
            data.resultType = symTable.semanticError;
            aInv.symbol = symTable.notFoundSymbol;
            return;
        }

        Name remoteMethodQName = names
                .fromString(Symbols.getAttachedFuncSymbolName(expType.tsymbol.name.value, aInv.name.value));
        Name actionName = names.fromIdNode(aInv.name);
        BSymbol remoteFuncSymbol = symResolver.resolveObjectMethod(aInv.pos, data.env,
            remoteMethodQName, (BObjectTypeSymbol) Types.getReferredType(expType).tsymbol);

        if (remoteFuncSymbol == symTable.notFoundSymbol) {
            BSymbol invocableField = symResolver.resolveInvocableObjectField(
                    aInv.pos, data.env, names.fromIdNode(aInv.name), (BObjectTypeSymbol) expType.tsymbol);

            if (invocableField != symTable.notFoundSymbol && invocableField.kind == SymbolKind.FUNCTION) {
                remoteFuncSymbol = invocableField;
                aInv.functionPointerInvocation = true;
            }
        }

        if (remoteFuncSymbol == symTable.notFoundSymbol && !checkLangLibMethodInvocationExpr(aInv, expType, data)) {
            dlog.error(aInv.name.pos, DiagnosticErrorCode.UNDEFINED_METHOD_IN_OBJECT, aInv.name.value, expType);
            data.resultType = symTable.semanticError;
            return;
        }

        if (!Symbols.isFlagOn(remoteFuncSymbol.flags, Flags.REMOTE) && !aInv.async) {
            dlog.error(aInv.pos, DiagnosticErrorCode.INVALID_METHOD_INVOCATION_SYNTAX, actionName);
            data.resultType = symTable.semanticError;
            return;
        }
        if (Symbols.isFlagOn(remoteFuncSymbol.flags, Flags.REMOTE) &&
                Symbols.isFlagOn(expType.flags, Flags.CLIENT) &&
                types.isNeverTypeOrStructureTypeWithARequiredNeverMember
                        ((BType) ((InvokableSymbol) remoteFuncSymbol).getReturnType())) {
            dlog.error(aInv.pos, DiagnosticErrorCode.INVALID_CLIENT_REMOTE_METHOD_CALL);
        }

        aInv.symbol = remoteFuncSymbol;
        checkInvocationParamAndReturnType(aInv, data);
    }

    private boolean checkInvalidActionInvocation(BLangInvocation.BLangActionInvocation aInv) {
        return aInv.expr.getKind() == NodeKind.SIMPLE_VARIABLE_REF &&
                (((((BLangSimpleVarRef) aInv.expr).symbol.tag & SymTag.ENDPOINT) !=
                        SymTag.ENDPOINT) && !aInv.async);
    }

    private boolean checkLangLibMethodInvocationExpr(BLangInvocation iExpr, BType bType, AnalyzerData data) {
        return getLangLibMethod(iExpr, bType, data) != symTable.notFoundSymbol;
    }

    private BSymbol getLangLibMethod(BLangInvocation iExpr, BType bType, AnalyzerData data) {

        Name funcName = names.fromString(iExpr.name.value);
        BSymbol funcSymbol = symResolver.lookupLangLibMethod(bType, funcName, data.env);

        if (funcSymbol == symTable.notFoundSymbol) {
            return symTable.notFoundSymbol;
        }

        iExpr.symbol = funcSymbol;
        iExpr.langLibInvocation = true;
        SymbolEnv enclEnv = data.env;
        data.env = SymbolEnv.createInvocationEnv(iExpr, data.env);
        iExpr.argExprs.add(0, iExpr.expr);
        checkInvocationParamAndReturnType(iExpr, data);
        data.env = enclEnv;

        return funcSymbol;
    }

    private void checkInvocationParamAndReturnType(BLangInvocation iExpr, AnalyzerData data) {
        BType actualType = checkInvocationParam(iExpr, data);
        data.resultType = types.checkType(iExpr, actualType, data.expType);
    }

    private BVarSymbol incRecordParamAllowAdditionalFields(List<BVarSymbol> openIncRecordParams,
                                                           Set<String> requiredParamNames) {
        if (openIncRecordParams.size() != 1) {
            return null;
        }
        LinkedHashMap<String, BField> fields =
                ((BRecordType) Types.getReferredType(openIncRecordParams.get(0).type)).fields;
        for (String paramName : requiredParamNames) {
            if (!fields.containsKey(paramName)) {
                return null;
            }
        }
        return openIncRecordParams.get(0);
    }

    private BVarSymbol checkForIncRecordParamAllowAdditionalFields(BInvokableSymbol invokableSymbol,
                                                                   List<BVarSymbol> incRecordParams) {
        Set<String> requiredParamNames = new HashSet<>();
        List<BVarSymbol> openIncRecordParams = new ArrayList<>();
        for (BVarSymbol paramSymbol : invokableSymbol.params) {
            BType paramType = Types.getReferredType(paramSymbol.type);
            if (Symbols.isFlagOn(Flags.asMask(paramSymbol.getFlags()), Flags.INCLUDED) &&
                    paramType.getKind() == TypeKind.RECORD) {
                boolean recordWithDisallowFieldsOnly = true;
                LinkedHashMap<String, BField> fields = ((BRecordType) paramType).fields;
                for (String fieldName : fields.keySet()) {
                    BField field = fields.get(fieldName);
                    if (field.symbol.type.tag != TypeTags.NEVER) {
                        recordWithDisallowFieldsOnly = false;
                        incRecordParams.add(field.symbol);
                        requiredParamNames.add(fieldName);
                    }
                }
                if (recordWithDisallowFieldsOnly && ((BRecordType) paramType).restFieldType != symTable.noType) {
                    openIncRecordParams.add(paramSymbol);
                }
            } else {
                requiredParamNames.add(paramSymbol.name.value);
            }
        }
        return incRecordParamAllowAdditionalFields(openIncRecordParams, requiredParamNames);
    }

    private BType checkInvocationParam(BLangInvocation iExpr, AnalyzerData data) {
        if (Symbols.isFlagOn(iExpr.symbol.type.flags, Flags.ANY_FUNCTION)) {
            dlog.error(iExpr.pos, DiagnosticErrorCode.INVALID_FUNCTION_POINTER_INVOCATION_WITH_TYPE);
            return symTable.semanticError;
        }
        BType invocableType = Types.getReferredType(iExpr.symbol.type);
        if (invocableType.tag != TypeTags.INVOKABLE) {
            dlog.error(iExpr.pos, DiagnosticErrorCode.INVALID_FUNCTION_INVOCATION, iExpr.symbol.type);
            return symTable.noType;
        }

        BInvokableSymbol invokableSymbol = ((BInvokableSymbol) iExpr.symbol);
        List<BType> paramTypes = ((BInvokableType) invocableType).getParameterTypes();
        List<BVarSymbol> incRecordParams = new ArrayList<>();
        BVarSymbol incRecordParamAllowAdditionalFields = checkForIncRecordParamAllowAdditionalFields(invokableSymbol,
                                                                                                     incRecordParams);
        int parameterCountForPositionalArgs = paramTypes.size();
        int parameterCountForNamedArgs = parameterCountForPositionalArgs + incRecordParams.size();
        iExpr.requiredArgs = new ArrayList<>();
        for (BVarSymbol symbol : invokableSymbol.params) {
            if (!Symbols.isFlagOn(Flags.asMask(symbol.getFlags()), Flags.INCLUDED) ||
                    Types.getReferredType(symbol.type).tag != TypeTags.RECORD) {
                continue;
            }
            LinkedHashMap<String, BField> fields =
                    ((BRecordType) Types.getReferredType(symbol.type)).fields;
            if (fields.isEmpty()) {
                continue;
            }
            for (String field : fields.keySet()) {
                if (Types.getReferredType(fields.get(field).type).tag != TypeTags.NEVER) {
                    parameterCountForNamedArgs = parameterCountForNamedArgs - 1;
                    break;
                }
            }
        }

        // Split the different argument types: required args, named args and rest args
        int i = 0;
        BLangExpression vararg = null;
        boolean foundNamedArg = false;
        for (BLangExpression expr : iExpr.argExprs) {
            switch (expr.getKind()) {
                case NAMED_ARGS_EXPR:
                    foundNamedArg = true;
                    if (i < parameterCountForNamedArgs || incRecordParamAllowAdditionalFields != null) {
                        iExpr.requiredArgs.add(expr);
                    } else {
                        // can not provide a rest parameters as named args
                        dlog.error(expr.pos, DiagnosticErrorCode.TOO_MANY_ARGS_FUNC_CALL, iExpr.name.value);
                    }
                    i++;
                    break;
                case REST_ARGS_EXPR:
                    if (foundNamedArg) {
                        dlog.error(expr.pos, DiagnosticErrorCode.REST_ARG_DEFINED_AFTER_NAMED_ARG);
                        continue;
                    }
                    vararg = expr;
                    break;
                default: // positional args
                    if (foundNamedArg) {
                        dlog.error(expr.pos, DiagnosticErrorCode.POSITIONAL_ARG_DEFINED_AFTER_NAMED_ARG);
                    }
                    if (i < parameterCountForPositionalArgs) {
                        iExpr.requiredArgs.add(expr);
                    } else {
                        iExpr.restArgs.add(expr);
                    }
                    i++;
                    break;
            }
        }

        return checkInvocationArgs(iExpr, paramTypes, vararg, incRecordParams,
                                    incRecordParamAllowAdditionalFields, data);
    }

    private BType checkInvocationArgs(BLangInvocation iExpr, List<BType> paramTypes, BLangExpression vararg,
                                      List<BVarSymbol> incRecordParams,
                                      BVarSymbol incRecordParamAllowAdditionalFields, AnalyzerData data) {
        BInvokableSymbol invokableSymbol = (BInvokableSymbol) iExpr.symbol;
        BInvokableType bInvokableType = (BInvokableType) Types.getReferredType(invokableSymbol.type);
        BInvokableTypeSymbol invokableTypeSymbol = (BInvokableTypeSymbol) bInvokableType.tsymbol;
        List<BVarSymbol> nonRestParams = new ArrayList<>(invokableTypeSymbol.params);

        List<BLangExpression> nonRestArgs = iExpr.requiredArgs;
        List<BVarSymbol> valueProvidedParams = new ArrayList<>();

        int nonRestArgCount = nonRestArgs.size();
        List<BVarSymbol> requiredParams = new ArrayList<>(nonRestParams.size() + nonRestArgCount);
        List<BVarSymbol> requiredIncRecordParams = new ArrayList<>(incRecordParams.size() + nonRestArgCount);

        for (BVarSymbol nonRestParam : nonRestParams) {
            if (nonRestParam.isDefaultable) {
                continue;
            }

            requiredParams.add(nonRestParam);
        }

        for (BVarSymbol incRecordParam : incRecordParams) {
            if (Symbols.isFlagOn(Flags.asMask(incRecordParam.getFlags()), Flags.REQUIRED)) {
                requiredIncRecordParams.add(incRecordParam);
            }
        }

        int i = 0;
        for (; i < nonRestArgCount; i++) {
            BLangExpression arg = nonRestArgs.get(i);

            // Special case handling for the first param because for parameterized invocations, we have added the
            // value on which the function is invoked as the first param of the function call. If we run checkExpr()
            // on it, it will recursively add the first param to argExprs again, resulting in a too many args in
            // function call error.
            if (i == 0 && arg.typeChecked && iExpr.expr != null && iExpr.expr == arg) {
                BType expectedType = paramTypes.get(i);
                BType actualType = arg.getBType();
                if (Types.getReferredType(expectedType) == symTable.charStringType) {
                    arg.cloneAttempt++;
                    BLangExpression clonedArg = nodeCloner.cloneNode(arg);
                    BType argType = checkExprSilent(clonedArg, expectedType, data);
                    if (argType != symTable.semanticError) {
                        actualType = argType;
                    }
                }
                types.checkType(arg.pos, actualType, expectedType, DiagnosticErrorCode.INCOMPATIBLE_TYPES);
                types.setImplicitCastExpr(arg, arg.getBType(), expectedType);
            }

            if (arg.getKind() != NodeKind.NAMED_ARGS_EXPR) {
                // if arg is positional, corresponding parameter in the same position should be of same type.
                if (i < nonRestParams.size()) {
                    BVarSymbol param = nonRestParams.get(i);
                    checkTypeParamExpr(arg, param.type, iExpr.langLibInvocation, data);
                    valueProvidedParams.add(param);
                    requiredParams.remove(param);
                    continue;
                }
                // Arg count > required + defaultable param count.
                break;
            }

            if (arg.getKind() == NodeKind.NAMED_ARGS_EXPR) {
                // if arg is named, function should have a parameter with this name.
                BLangIdentifier argName = ((NamedArgNode) arg).getName();
                BVarSymbol varSym = checkParameterNameForDefaultArgument(argName, ((BLangNamedArgsExpression) arg).expr,
                                            nonRestParams, incRecordParams, incRecordParamAllowAdditionalFields, data);

                if (varSym == null) {
                    dlog.error(arg.pos, DiagnosticErrorCode.UNDEFINED_PARAMETER, argName);
                    break;
                }
                requiredParams.remove(varSym);
                requiredIncRecordParams.remove(varSym);
                if (valueProvidedParams.contains(varSym)) {
                    dlog.error(arg.pos, DiagnosticErrorCode.DUPLICATE_NAMED_ARGS, varSym.name.value);
                    continue;
                }
                checkTypeParamExpr(arg, varSym.type, iExpr.langLibInvocation, data);
                ((BLangNamedArgsExpression) arg).varSymbol = varSym;
                valueProvidedParams.add(varSym);
            }
        }

        BVarSymbol restParam = invokableTypeSymbol.restParam;

        boolean errored = false;

        if (!requiredParams.isEmpty() && vararg == null) {
            // Log errors if any required parameters are not given as positional/named args and there is
            // no vararg either.
            for (BVarSymbol requiredParam : requiredParams) {
                if (!Symbols.isFlagOn(Flags.asMask(requiredParam.getFlags()), Flags.INCLUDED)) {
                    dlog.error(iExpr.pos, DiagnosticErrorCode.MISSING_REQUIRED_PARAMETER, requiredParam.name,
                            iExpr.name.value);
                    errored = true;
                }
            }
        }

        if (!requiredIncRecordParams.isEmpty() && !requiredParams.isEmpty()) {
            // Log errors if any non-defaultable required record fields of included record parameters are not given as
            // named args.
            for (BVarSymbol requiredIncRecordParam : requiredIncRecordParams) {
                for (BVarSymbol requiredParam : requiredParams) {
                    if (Types.getReferredType(requiredParam.type) ==
                            Types.getReferredType(requiredIncRecordParam.owner.type)) {
                        dlog.error(iExpr.pos, DiagnosticErrorCode.MISSING_REQUIRED_PARAMETER,
                                requiredIncRecordParam.name, iExpr.name.value);
                        errored = true;
                    }
                }
            }
        }

        if (restParam == null &&
                (!iExpr.restArgs.isEmpty() ||
                         (vararg != null && valueProvidedParams.size() == nonRestParams.size()))) {
            dlog.error(iExpr.pos, DiagnosticErrorCode.TOO_MANY_ARGS_FUNC_CALL, iExpr.name.value);
            errored = true;
        }

        if (errored) {
            return symTable.semanticError;
        }

        BType listTypeRestArg = restParam == null ? null : restParam.type;
        BRecordType mappingTypeRestArg = null;

        if (vararg != null && nonRestArgs.size() < nonRestParams.size()) {
            // We only reach here if there are no named args and there is a vararg, and part of the non-rest params
            // are provided via the vararg.
            // Create a new tuple type and a closed record type as the expected rest param type with expected
            // required/defaultable paramtypes as members.
            PackageID pkgID = data.env.enclPkg.symbol.pkgID;
            List<BType> tupleMemberTypes = new ArrayList<>();
            BRecordTypeSymbol recordSymbol = createRecordTypeSymbol(pkgID, null, VIRTUAL, data);
            mappingTypeRestArg = new BRecordType(recordSymbol);
            LinkedHashMap<String, BField> fields = new LinkedHashMap<>();
            BType tupleRestType = null;
            BVarSymbol fieldSymbol;

            for (int j = nonRestArgs.size(); j < nonRestParams.size(); j++) {
                BType paramType = paramTypes.get(j);
                BVarSymbol nonRestParam = nonRestParams.get(j);
                Name paramName = nonRestParam.name;
                tupleMemberTypes.add(paramType);
                boolean required = requiredParams.contains(nonRestParam);
                fieldSymbol = new BVarSymbol(Flags.asMask(new HashSet<Flag>() {{
                                            add(required ? Flag.REQUIRED : Flag.OPTIONAL); }}), paramName,
                                            nonRestParam.getOriginalName(), pkgID, paramType, recordSymbol,
                                            symTable.builtinPos, VIRTUAL);
                fields.put(paramName.value, new BField(paramName, null, fieldSymbol));
            }

            if (listTypeRestArg != null) {
                if (listTypeRestArg.tag == TypeTags.ARRAY) {
                    tupleRestType = ((BArrayType) listTypeRestArg).eType;
                } else if (listTypeRestArg.tag == TypeTags.TUPLE) {
                    BTupleType restTupleType = (BTupleType) listTypeRestArg;
                    tupleMemberTypes.addAll(restTupleType.tupleTypes);
                    if (restTupleType.restType != null) {
                        tupleRestType = restTupleType.restType;
                    }
                }
            }

            BTupleType tupleType = new BTupleType(tupleMemberTypes);
            tupleType.restType = tupleRestType;
            listTypeRestArg = tupleType;
            mappingTypeRestArg.sealed = true;
            mappingTypeRestArg.restFieldType = symTable.noType;
            mappingTypeRestArg.fields = fields;
            recordSymbol.type = mappingTypeRestArg;
            mappingTypeRestArg.tsymbol = recordSymbol;
        }

        // Check whether the expected param count and the actual args counts are matching.
        if (listTypeRestArg == null && (vararg != null || !iExpr.restArgs.isEmpty())) {
            dlog.error(iExpr.pos, DiagnosticErrorCode.TOO_MANY_ARGS_FUNC_CALL, iExpr.name.value);
            return symTable.semanticError;
        }

        BType restType = null;
        if (vararg != null && !iExpr.restArgs.isEmpty()) {
            // We reach here if args are provided for the rest param as both individual rest args and a vararg.
            // Thus, the rest param type is the original rest param type which is an array type.
            BType elementType = ((BArrayType) listTypeRestArg).eType;

            for (BLangExpression restArg : iExpr.restArgs) {
                checkTypeParamExpr(restArg, elementType, true, data);
            }

            checkTypeParamExpr(vararg, listTypeRestArg, iExpr.langLibInvocation, data);
            iExpr.restArgs.add(vararg);
            restType = data.resultType;
        } else if (vararg != null) {
            iExpr.restArgs.add(vararg);
            if (mappingTypeRestArg != null) {
                LinkedHashSet<BType> restTypes = new LinkedHashSet<>();
                restTypes.add(listTypeRestArg);
                restTypes.add(mappingTypeRestArg);
                BType actualType = BUnionType.create(null, restTypes);
                checkTypeParamExpr(vararg, actualType, iExpr.langLibInvocation, data);
            } else {
                checkTypeParamExpr(vararg, listTypeRestArg, iExpr.langLibInvocation, data);
            }
            restType = data.resultType;
        } else if (!iExpr.restArgs.isEmpty()) {
            if (listTypeRestArg.tag == TypeTags.ARRAY) {
                BType elementType = ((BArrayType) listTypeRestArg).eType;
                for (BLangExpression restArg : iExpr.restArgs) {
                    checkTypeParamExpr(restArg, elementType, true, data);
                    if (restType != symTable.semanticError && data.resultType == symTable.semanticError) {
                        restType = data.resultType;
                    }
                }
            } else {
                BTupleType tupleType = (BTupleType) listTypeRestArg;
                List<BType> tupleMemberTypes = tupleType.tupleTypes;
                BType tupleRestType = tupleType.restType;

                int tupleMemCount = tupleMemberTypes.size();

                for (int j = 0; j < iExpr.restArgs.size(); j++) {
                    BLangExpression restArg = iExpr.restArgs.get(j);
                    BType memType = j < tupleMemCount ? tupleMemberTypes.get(j) : tupleRestType;
                    checkTypeParamExpr(restArg, memType, true, data);
                    if (restType != symTable.semanticError && data.resultType == symTable.semanticError) {
                        restType = data.resultType;
                    }
                }
            }
        }

        BType retType = typeParamAnalyzer.getReturnTypeParams(data.env, bInvokableType.getReturnType());
        long invokableSymbolFlags = invokableSymbol.flags;
        if (restType != symTable.semanticError && (Symbols.isFlagOn(invokableSymbolFlags, Flags.INTERFACE)
                || Symbols.isFlagOn(invokableSymbolFlags, Flags.NATIVE)) &&
                Symbols.isFlagOn(retType.flags, Flags.PARAMETERIZED)) {
            retType = unifier.build(retType, data.expType, iExpr, types, symTable, dlog);
        }

        // check argument types in arr:sort function
        boolean langLibPackageID = PackageID.isLangLibPackageID(iExpr.symbol.pkgID);
        String sortFuncName = "sort";
        if (langLibPackageID && sortFuncName.equals(iExpr.name.value)) {
            checkArrayLibSortFuncArgs(iExpr);
        }

        if (iExpr instanceof ActionNode && (iExpr).async) {
            return this.generateFutureType(invokableSymbol, retType);
        } else {
            return retType;
        }
    }

    private void checkArrayLibSortFuncArgs(BLangInvocation iExpr) {
        if (iExpr.argExprs.size() <= 2 && !types.isOrderedType(iExpr.argExprs.get(0).getBType(), false)) {
            dlog.error(iExpr.argExprs.get(0).pos, DiagnosticErrorCode.INVALID_SORT_ARRAY_MEMBER_TYPE,
                       iExpr.argExprs.get(0).getBType());
        }

        if (iExpr.argExprs.size() != 3) {
            return;
        }

        BLangExpression keyFunction = iExpr.argExprs.get(2);
        BType keyFunctionType = keyFunction.getBType();

        if (keyFunctionType.tag == TypeTags.SEMANTIC_ERROR) {
            return;
        }

        if (keyFunctionType.tag == TypeTags.NIL) {
            if (!types.isOrderedType(iExpr.argExprs.get(0).getBType(), false)) {
                dlog.error(iExpr.argExprs.get(0).pos, DiagnosticErrorCode.INVALID_SORT_ARRAY_MEMBER_TYPE,
                           iExpr.argExprs.get(0).getBType());
            }
            return;
        }

        Location pos;
        BType returnType;

        if (keyFunction.getKind() == NodeKind.SIMPLE_VARIABLE_REF) {
            pos = keyFunction.pos;
            returnType = keyFunction.getBType().getReturnType();
        } else if (keyFunction.getKind() == NodeKind.ARROW_EXPR) {
            BLangArrowFunction arrowFunction = ((BLangArrowFunction) keyFunction);
            pos = arrowFunction.body.expr.pos;
            returnType = arrowFunction.body.expr.getBType();
            if (returnType.tag == TypeTags.SEMANTIC_ERROR) {
                return;
            }
        } else {
            BLangLambdaFunction keyLambdaFunction = (BLangLambdaFunction) keyFunction;
            pos = keyLambdaFunction.function.pos;
            returnType = keyLambdaFunction.function.getBType().getReturnType();
        }

        if (!types.isOrderedType(returnType, false)) {
            dlog.error(pos, DiagnosticErrorCode.INVALID_SORT_FUNC_RETURN_TYPE, returnType);
        }
    }

    private BVarSymbol checkParameterNameForDefaultArgument(BLangIdentifier argName, BLangExpression expr,
                                                            List<BVarSymbol> nonRestParams,
                                                            List<BVarSymbol> incRecordParams,
                                                            BVarSymbol incRecordParamAllowAdditionalFields,
                                                            AnalyzerData data) {
        for (BVarSymbol nonRestParam : nonRestParams) {
            if (nonRestParam.getName().value.equals(argName.value)) {
                return nonRestParam;
            }
        }
        for (BVarSymbol incRecordParam : incRecordParams) {
            if (incRecordParam.getName().value.equals(argName.value)) {
                return incRecordParam;
            }
        }
        if (incRecordParamAllowAdditionalFields != null) {
            BRecordType incRecordType =
                    (BRecordType) Types.getReferredType(incRecordParamAllowAdditionalFields.type);
            checkExpr(expr, incRecordType.restFieldType, data);
            if (!incRecordType.fields.containsKey(argName.value)) {
                return new BVarSymbol(0, names.fromIdNode(argName), names.originalNameFromIdNode(argName),
                                      null, symTable.noType, null, argName.pos, VIRTUAL);
            }
        }
        return null;
    }

    private BFutureType generateFutureType(BInvokableSymbol invocableSymbol, BType retType) {

        boolean isWorkerStart = invocableSymbol.name.value.startsWith(WORKER_LAMBDA_VAR_PREFIX);
        return new BFutureType(TypeTags.FUTURE, retType, null, isWorkerStart);
    }

    private void checkTypeParamExpr(BLangExpression arg, BType expectedType,
                                    boolean inferTypeForNumericLiteral, AnalyzerData data) {
        checkTypeParamExpr(arg.pos, arg, expectedType, inferTypeForNumericLiteral, data);
    }

    private void checkTypeParamExpr(Location pos, BLangExpression arg, BType expectedType,
                                    boolean inferTypeForNumericLiteral, AnalyzerData data) {

        SymbolEnv env = data.env;
        if (typeParamAnalyzer.notRequireTypeParams(env)) {
            checkExpr(arg, expectedType, data);
            return;
        }
        if (requireTypeInference(arg, inferTypeForNumericLiteral)) {
            // Need to infer the type. Calculate matching bound type, with no type.
            BType expType = typeParamAnalyzer.getMatchingBoundType(expectedType, env);
            BType inferredType = checkExpr(arg, expType, data);
            typeParamAnalyzer.checkForTypeParamsInArg(pos, inferredType, data.env, expectedType);
            types.checkType(arg.pos, inferredType, expectedType, DiagnosticErrorCode.INCOMPATIBLE_TYPES);
            return;
        }
        checkExpr(arg, expectedType, data);
        typeParamAnalyzer.checkForTypeParamsInArg(pos, arg.getBType(), data.env, expectedType);
    }

    private boolean requireTypeInference(BLangExpression expr, boolean inferTypeForNumericLiteral) {

        switch (expr.getKind()) {
            case GROUP_EXPR:
                return requireTypeInference(((BLangGroupExpr) expr).expression, inferTypeForNumericLiteral);
            case ARROW_EXPR:
            case LIST_CONSTRUCTOR_EXPR:
            case RECORD_LITERAL_EXPR:
                return true;
            case ELVIS_EXPR:
            case TERNARY_EXPR:
            case NUMERIC_LITERAL:
                return inferTypeForNumericLiteral;
            default:
                return false;
        }
    }

    private BType checkMappingField(RecordLiteralNode.RecordField field, BType mappingType, AnalyzerData data) {
        BType fieldType = symTable.semanticError;
        boolean keyValueField = field.isKeyValueField();
        boolean spreadOpField = field.getKind() == NodeKind.RECORD_LITERAL_SPREAD_OP;

        boolean readOnlyConstructorField = false;
        String fieldName = null;
        Location pos = null;

        BLangExpression valueExpr = null;

        if (keyValueField) {
            valueExpr = ((BLangRecordKeyValueField) field).valueExpr;
        } else if (!spreadOpField) {
            valueExpr = (BLangRecordVarNameField) field;
        }

        switch (mappingType.tag) {
            case TypeTags.RECORD:
                if (keyValueField) {
                    BLangRecordKeyValueField keyValField = (BLangRecordKeyValueField) field;
                    BLangRecordKey key = keyValField.key;
                    TypeSymbolPair typeSymbolPair = checkRecordLiteralKeyExpr(key.expr, key.computedKey,
                                                                              (BRecordType) mappingType, data);
                    fieldType = typeSymbolPair.determinedType;
                    key.fieldSymbol = typeSymbolPair.fieldSymbol;
                    readOnlyConstructorField = keyValField.readonly;
                    pos = key.expr.pos;
                    fieldName = getKeyValueFieldName(keyValField);
                } else if (spreadOpField) {
                    BLangExpression spreadExpr = ((BLangRecordLiteral.BLangRecordSpreadOperatorField) field).expr;
                    checkExpr(spreadExpr, data);

                    BType spreadExprType = Types.getReferredType(spreadExpr.getBType());
                    if (spreadExprType.tag == TypeTags.MAP) {
                        return types.checkType(spreadExpr.pos, ((BMapType) spreadExprType).constraint,
                                getAllFieldType((BRecordType) mappingType),
                                DiagnosticErrorCode.INCOMPATIBLE_TYPES);
                    }

                    if (spreadExprType.tag != TypeTags.RECORD) {
                        dlog.error(spreadExpr.pos, DiagnosticErrorCode.INCOMPATIBLE_TYPES_SPREAD_OP,
                                spreadExprType);
                        return symTable.semanticError;
                    }

                    boolean errored = false;
                    for (BField bField : ((BRecordType) spreadExprType).fields.values()) {
                        BType specFieldType = bField.type;
                        BSymbol fieldSymbol = symResolver.resolveStructField(spreadExpr.pos, data.env, bField.name,
                                                                             mappingType.tsymbol);
                        BType expectedFieldType = checkRecordLiteralKeyByName(spreadExpr.pos, fieldSymbol, bField.name,
                                                                              (BRecordType) mappingType);
                        if (expectedFieldType != symTable.semanticError &&
                                !types.isAssignable(specFieldType, expectedFieldType)) {
                            dlog.error(spreadExpr.pos, DiagnosticErrorCode.INCOMPATIBLE_TYPES_FIELD,
                                       expectedFieldType, bField.name, specFieldType);
                            if (!errored) {
                                errored = true;
                            }
                        }
                    }
                    return errored ? symTable.semanticError : symTable.noType;
                } else {
                    BLangRecordVarNameField varNameField = (BLangRecordVarNameField) field;
                    TypeSymbolPair typeSymbolPair = checkRecordLiteralKeyExpr(varNameField, false,
                                                                              (BRecordType) mappingType, data);
                    fieldType = typeSymbolPair.determinedType;
                    readOnlyConstructorField = varNameField.readonly;
                    pos = varNameField.pos;
                    fieldName = getVarNameFieldName(varNameField);
                }
                break;
            case TypeTags.MAP:
                if (spreadOpField) {
                    BLangExpression spreadExp = ((BLangRecordLiteral.BLangRecordSpreadOperatorField) field).expr;
                    BType spreadOpType = checkExpr(spreadExp, data);
                    BType spreadOpMemberType = checkSpreadFieldWithMapType(spreadOpType);
                    if (spreadOpMemberType.tag == symTable.semanticError.tag) {
                        dlog.error(spreadExp.pos, DiagnosticErrorCode.INCOMPATIBLE_TYPES_SPREAD_OP,
                                spreadOpType);
                        return symTable.semanticError;
                    }

                    return types.checkType(spreadExp.pos, spreadOpMemberType, ((BMapType) mappingType).constraint,
                            DiagnosticErrorCode.INCOMPATIBLE_TYPES);
                }

                boolean validMapKey;
                if (keyValueField) {
                    BLangRecordKeyValueField keyValField = (BLangRecordKeyValueField) field;
                    BLangRecordKey key = keyValField.key;
                    validMapKey = checkValidJsonOrMapLiteralKeyExpr(key.expr, key.computedKey, data);
                    readOnlyConstructorField = keyValField.readonly;
                    pos = key.pos;
                    fieldName = getKeyValueFieldName(keyValField);
                } else {
                    BLangRecordVarNameField varNameField = (BLangRecordVarNameField) field;
                    validMapKey = checkValidJsonOrMapLiteralKeyExpr(varNameField, false, data);
                    readOnlyConstructorField = varNameField.readonly;
                    pos = varNameField.pos;
                    fieldName = getVarNameFieldName(varNameField);
                }

                fieldType = validMapKey ? ((BMapType) mappingType).constraint : symTable.semanticError;
                break;
        }


        if (readOnlyConstructorField) {
            if (types.isSelectivelyImmutableType(fieldType)) {
                fieldType =
                        ImmutableTypeCloner.getImmutableIntersectionType(pos, types, fieldType, data.env, symTable,
                                anonymousModelHelper, names, new HashSet<>());
            } else if (!types.isInherentlyImmutableType(fieldType)) {
                dlog.error(pos, DiagnosticErrorCode.INVALID_READONLY_MAPPING_FIELD, fieldName, fieldType);
                fieldType = symTable.semanticError;
            }
        }

        if (spreadOpField) {
            // If we reach this point for a spread operator it is due to the mapping type being a semantic error.
            // In such a scenario, valueExpr would be null here, and fieldType would be symTable.semanticError.
            // We set the spread op expression as the valueExpr here, to check it against symTable.semanticError.
            valueExpr = ((BLangRecordLiteral.BLangRecordSpreadOperatorField) field).expr;
        }

        BLangExpression exprToCheck = valueExpr;
        if (data.nonErrorLoggingCheck) {
            exprToCheck = nodeCloner.cloneNode(valueExpr);
        } else {
            ((BLangNode) field).setBType(fieldType);
        }

        return checkExpr(exprToCheck, data.env, fieldType, data);
    }

    private BType checkSpreadFieldWithMapType(BType spreadOpType) {
        switch (spreadOpType.tag) {
            case TypeTags.RECORD:
                List<BType> types = new ArrayList<>();
                BRecordType recordType = (BRecordType) spreadOpType;

                for (BField recField : recordType.fields.values()) {
                    types.add(recField.type);
                }

                if (!recordType.sealed) {
                    types.add(recordType.restFieldType);
                }

                return getRepresentativeBroadType(types);
            case TypeTags.MAP:
                return ((BMapType) spreadOpType).constraint;
            case TypeTags.TYPEREFDESC:
                return checkSpreadFieldWithMapType(Types.getReferredType(spreadOpType));
            default:
                return symTable.semanticError;
        }
    }

    private TypeSymbolPair checkRecordLiteralKeyExpr(BLangExpression keyExpr, boolean computedKey,
                                                     BRecordType recordType, AnalyzerData data) {
        Name fieldName;

        if (computedKey) {
            checkExpr(keyExpr, symTable.stringType, data);

            if (keyExpr.getBType() == symTable.semanticError) {
                return new TypeSymbolPair(null, symTable.semanticError);
            }

            LinkedHashSet<BType> fieldTypes = recordType.fields.values().stream()
                    .map(field -> field.type)
                    .collect(Collectors.toCollection(LinkedHashSet::new));

            if (recordType.restFieldType.tag != TypeTags.NONE) {
                fieldTypes.add(recordType.restFieldType);
            }

            return new TypeSymbolPair(null, BUnionType.create(null, fieldTypes));
        } else if (keyExpr.getKind() == NodeKind.SIMPLE_VARIABLE_REF) {
            BLangSimpleVarRef varRef = (BLangSimpleVarRef) keyExpr;
            fieldName = names.fromIdNode(varRef.variableName);
        } else if (keyExpr.getKind() == NodeKind.LITERAL && keyExpr.getBType().tag == TypeTags.STRING) {
            fieldName = names.fromString((String) ((BLangLiteral) keyExpr).value);
        } else {
            dlog.error(keyExpr.pos, DiagnosticErrorCode.INVALID_RECORD_LITERAL_KEY);
            return new TypeSymbolPair(null, symTable.semanticError);
        }

        // Check whether the struct field exists
        BSymbol fieldSymbol = symResolver.resolveStructField(keyExpr.pos, data.env, fieldName, recordType.tsymbol);
        BType type = checkRecordLiteralKeyByName(keyExpr.pos, fieldSymbol, fieldName, recordType);

        return new TypeSymbolPair(fieldSymbol instanceof BVarSymbol ? (BVarSymbol) fieldSymbol : null, type);
    }

    private BType checkRecordLiteralKeyByName(Location location, BSymbol fieldSymbol, Name key,
                                              BRecordType recordType) {
        if (fieldSymbol != symTable.notFoundSymbol) {
            return fieldSymbol.type;
        }

        if (recordType.sealed) {
            dlog.error(location, DiagnosticErrorCode.UNDEFINED_STRUCTURE_FIELD_WITH_TYPE, key,
                       recordType.tsymbol.type.getKind().typeName(), recordType);
            return symTable.semanticError;
        }

        return recordType.restFieldType;
    }

    private BType getAllFieldType(BRecordType recordType) {
        LinkedHashSet<BType> possibleTypes = new LinkedHashSet<>();

        for (BField field : recordType.fields.values()) {
            possibleTypes.add(field.type);
        }

        BType restFieldType = recordType.restFieldType;

        if (restFieldType != null && restFieldType != symTable.noType) {
            possibleTypes.add(restFieldType);
        }

        return BUnionType.create(null, possibleTypes);
    }

    private boolean checkValidJsonOrMapLiteralKeyExpr(BLangExpression keyExpr, boolean computedKey, AnalyzerData data) {
        if (computedKey) {
            checkExpr(keyExpr, symTable.stringType, data);

            if (keyExpr.getBType() == symTable.semanticError) {
                return false;
            }
            return true;
        } else if (keyExpr.getKind() == NodeKind.SIMPLE_VARIABLE_REF ||
                (keyExpr.getKind() == NodeKind.LITERAL && ((BLangLiteral) keyExpr).getBType().tag == TypeTags.STRING)) {
            return true;
        }
        dlog.error(keyExpr.pos, DiagnosticErrorCode.INVALID_RECORD_LITERAL_KEY);
        return false;
    }

    private BType addNilForNillableAccessType(BType actualType) {
        // index based map/record access always returns a nil-able type for optional/rest fields.
        if (actualType.isNullable()) {
            return actualType;
        }

        return BUnionType.create(null, actualType, symTable.nilType);
    }

    private BType checkRecordRequiredFieldAccess(BLangAccessExpression varReferExpr, Name fieldName,
                                                 BRecordType recordType, AnalyzerData data) {
        BSymbol fieldSymbol = symResolver.resolveStructField(varReferExpr.pos, data.env, fieldName, recordType.tsymbol);

        if (Symbols.isOptional(fieldSymbol) || fieldSymbol == symTable.notFoundSymbol) {
            return symTable.semanticError;
        }

        // Set the field symbol to use during the code generation phase.
        varReferExpr.symbol = fieldSymbol;
        return fieldSymbol.type;
    }

    private BType checkRecordOptionalFieldAccess(BLangAccessExpression varReferExpr, Name fieldName,
                                                 BRecordType recordType, AnalyzerData data) {
        BSymbol fieldSymbol = symResolver.resolveStructField(varReferExpr.pos, data.env, fieldName, recordType.tsymbol);

        if (fieldSymbol == symTable.notFoundSymbol || !Symbols.isOptional(fieldSymbol)) {
            return symTable.semanticError;
        }

        // Set the field symbol to use during the code generation phase.
        varReferExpr.symbol = fieldSymbol;
        return fieldSymbol.type;
    }

    private BType checkRecordRestFieldAccess(BLangAccessExpression varReferExpr, Name fieldName,
                                             BRecordType recordType, AnalyzerData data) {
        BSymbol fieldSymbol = symResolver.resolveStructField(varReferExpr.pos, data.env, fieldName, recordType.tsymbol);

        if (fieldSymbol != symTable.notFoundSymbol) {
            // The field should not exist as a required or optional field.
            return symTable.semanticError;
        }

        if (recordType.sealed) {
            return symTable.semanticError;
        }

        return recordType.restFieldType;
    }

    private BType checkObjectFieldAccess(BLangFieldBasedAccess bLangFieldBasedAccess,
                                         Name fieldName, BObjectType objectType, AnalyzerData data) {
        BSymbol fieldSymbol = symResolver.resolveStructField(bLangFieldBasedAccess.pos,
                data.env, fieldName, objectType.tsymbol);

        if (fieldSymbol != symTable.notFoundSymbol) {
            // Setting the field symbol. This is used during the code generation phase
            bLangFieldBasedAccess.symbol = fieldSymbol;
            return fieldSymbol.type;
        }

        // check if it is an attached function pointer call
        Name objFuncName = names.fromString(Symbols.getAttachedFuncSymbolName(objectType.tsymbol.name.value,
                fieldName.value));
        fieldSymbol =
                symResolver.resolveObjectField(bLangFieldBasedAccess.pos, data.env, objFuncName, objectType.tsymbol);

        if (fieldSymbol == symTable.notFoundSymbol) {
            dlog.error(bLangFieldBasedAccess.field.pos,
                    DiagnosticErrorCode.UNDEFINED_STRUCTURE_FIELD_WITH_TYPE, fieldName,
                    objectType.tsymbol.type.getKind().typeName(), objectType.tsymbol);
            return symTable.semanticError;
        }

        if (Symbols.isFlagOn(fieldSymbol.type.flags, Flags.ISOLATED) &&
                !Symbols.isFlagOn(objectType.flags, Flags.ISOLATED)) {
            fieldSymbol = ASTBuilderUtil.duplicateInvokableSymbol((BInvokableSymbol) fieldSymbol);

            fieldSymbol.flags &= ~Flags.ISOLATED;
            fieldSymbol.type.flags &= ~Flags.ISOLATED;
        }

        // Setting the field symbol. This is used during the code generation phase
        bLangFieldBasedAccess.symbol = fieldSymbol;
        return fieldSymbol.type;
    }

    private BType checkTupleFieldType(BType tupleType, int indexValue) {
        BTupleType bTupleType = (BTupleType) tupleType;
        if (bTupleType.tupleTypes.size() <= indexValue && bTupleType.restType != null) {
            return bTupleType.restType;
        } else if (indexValue < 0 || bTupleType.tupleTypes.size() <= indexValue) {
            return symTable.semanticError;
        }
        return bTupleType.tupleTypes.get(indexValue);
    }

    private void validateTags(BLangXMLElementLiteral bLangXMLElementLiteral, SymbolEnv xmlElementEnv,
                              AnalyzerData data) {
        // check type for start and end tags
        BLangExpression startTagName = bLangXMLElementLiteral.startTagName;
        checkExpr(startTagName, xmlElementEnv, symTable.stringType, data);
        BLangExpression endTagName = bLangXMLElementLiteral.endTagName;
        if (endTagName == null) {
            return;
        }

        checkExpr(endTagName, xmlElementEnv, symTable.stringType, data);
        if (startTagName.getKind() == NodeKind.XML_QNAME && endTagName.getKind() == NodeKind.XML_QNAME &&
                startTagName.equals(endTagName)) {
            return;
        }

        if (startTagName.getKind() != NodeKind.XML_QNAME && endTagName.getKind() != NodeKind.XML_QNAME) {
            return;
        }

        dlog.error(bLangXMLElementLiteral.pos, DiagnosticErrorCode.XML_TAGS_MISMATCH);
    }

    private void checkStringTemplateExprs(List<? extends BLangExpression> exprs, AnalyzerData data) {
        for (BLangExpression expr : exprs) {
            checkExpr(expr, data);

            BType type = expr.getBType();

            if (type == symTable.semanticError) {
                continue;
            }

            if (!types.isNonNilSimpleBasicTypeOrString(type)) {
                dlog.error(expr.pos, DiagnosticErrorCode.INCOMPATIBLE_TYPES,
                        BUnionType.create(null, symTable.intType, symTable.floatType,
                                symTable.decimalType, symTable.stringType,
                                symTable.booleanType), type);
            }
        }
    }

    /**
     * Concatenate the consecutive text type nodes, and get the reduced set of children.
     *
     * @param exprs         Child nodes
     * @param xmlElementEnv
     * @return Reduced set of children
     */
    private List<BLangExpression> concatSimilarKindXMLNodes(List<BLangExpression> exprs, SymbolEnv xmlElementEnv,
                                                            AnalyzerData data) {
        List<BLangExpression> newChildren = new ArrayList<>();
        List<BLangExpression> tempConcatExpressions = new ArrayList<>();

        for (BLangExpression expr : exprs) {
            BType exprType;
            if (expr.getKind() == NodeKind.QUERY_EXPR) {
                exprType = checkExpr(expr, xmlElementEnv, data.expType, data);
            } else {
                exprType = checkExpr(expr, xmlElementEnv, data);
            }
            if (TypeTags.isXMLTypeTag(exprType.tag)) {
                if (!tempConcatExpressions.isEmpty()) {
                    newChildren.add(getXMLTextLiteral(tempConcatExpressions));
                    tempConcatExpressions = new ArrayList<>();
                }
                newChildren.add(expr);
                continue;
            }

            BType type = expr.getBType();
            if (type.tag >= TypeTags.JSON &&
                    !TypeTags.isIntegerTypeTag(type.tag) && !TypeTags.isStringTypeTag(type.tag)) {
                if (type != symTable.semanticError && !TypeTags.isXMLTypeTag(type.tag)) {
                    dlog.error(expr.pos, DiagnosticErrorCode.INCOMPATIBLE_TYPES,
                            BUnionType.create(null, symTable.intType, symTable.floatType,
                                    symTable.decimalType, symTable.stringType,
                                    symTable.booleanType, symTable.xmlType), type);
                }
                continue;
            }

            tempConcatExpressions.add(expr);
        }

        // Add remaining concatenated text nodes as children
        if (!tempConcatExpressions.isEmpty()) {
            newChildren.add(getXMLTextLiteral(tempConcatExpressions));
        }

        return newChildren;
    }

    private BLangExpression getXMLTextLiteral(List<BLangExpression> exprs) {
        BLangXMLTextLiteral xmlTextLiteral = (BLangXMLTextLiteral) TreeBuilder.createXMLTextLiteralNode();
        xmlTextLiteral.textFragments = exprs;
        xmlTextLiteral.pos = exprs.get(0).pos;
        xmlTextLiteral.setBType(symTable.xmlType);
        return xmlTextLiteral;
    }

    private BType getAccessExprFinalType(BLangAccessExpression accessExpr, BType actualType) {

        // Cache the actual type of the field. This will be used in desuagr phase to create safe navigation.
        accessExpr.originalType = actualType;

        BUnionType unionType = BUnionType.create(null, actualType);

        if (returnsNull(accessExpr)) {
            unionType.add(symTable.nilType);
        }

        BType parentType = accessExpr.expr.getBType();
        if (accessExpr.errorSafeNavigation
                && (parentType.tag == TypeTags.SEMANTIC_ERROR || (parentType.tag == TypeTags.UNION
                && ((BUnionType) parentType).getMemberTypes().contains(symTable.errorType)))) {
            unionType.add(symTable.errorType);
        }

        // If there's only one member, and the one an only member is:
        //    a) nilType OR
        //    b) not-nullable
        // then return that only member, as the return type.
        if (unionType.getMemberTypes().size() == 1) {
            return unionType.getMemberTypes().toArray(new BType[0])[0];
        }

        return unionType;
    }

    private boolean returnsNull(BLangAccessExpression accessExpr) {
        BType parentType = accessExpr.expr.getBType();
        if (parentType.isNullable() && parentType.tag != TypeTags.JSON) {
            return true;
        }

        // Check whether this is a map access by index. If not, null is not a possible return type.
        if (parentType.tag != TypeTags.MAP) {
            return false;
        }

        // A map access with index, returns nullable type
        if (accessExpr.getKind() == NodeKind.INDEX_BASED_ACCESS_EXPR
                && accessExpr.expr.getBType().tag == TypeTags.MAP) {
            BType constraintType = ((BMapType) accessExpr.expr.getBType()).constraint;

            // JSON and any is special cased here, since those are two union types, with null within them.
            // Therefore return 'type' will not include null.
            return constraintType != null && constraintType.tag != TypeTags.ANY && constraintType.tag != TypeTags.JSON;
        }

        return false;
    }

    private BType checkObjectFieldAccessExpr(BLangFieldBasedAccess fieldAccessExpr, BType varRefType, Name fieldName,
                                             AnalyzerData data) {
        if (varRefType.tag == TypeTags.OBJECT) {
            return checkObjectFieldAccess(fieldAccessExpr, fieldName, (BObjectType) varRefType, data);
        }

        // If the type is not an object, it needs to be a union of objects.
        // Resultant field type is calculated here.
        Set<BType> memberTypes = ((BUnionType) varRefType).getMemberTypes();

        LinkedHashSet<BType> fieldTypeMembers = new LinkedHashSet<>();

        for (BType memType : memberTypes) {
            BType individualFieldType = checkObjectFieldAccess(fieldAccessExpr, fieldName, (BObjectType) memType, data);

            if (individualFieldType == symTable.semanticError) {
                return individualFieldType;
            }

            fieldTypeMembers.add(individualFieldType);
        }

        if (fieldTypeMembers.size() == 1) {
            return fieldTypeMembers.iterator().next();
        }

        return BUnionType.create(null, fieldTypeMembers);
    }

    private BType checkRecordFieldAccessExpr(BLangFieldBasedAccess fieldAccessExpr, BType type, Name fieldName,
                                             AnalyzerData data) {
        BType varRefType = Types.getReferredType(type);
        if (varRefType.tag == TypeTags.RECORD) {
            BSymbol fieldSymbol = symResolver.resolveStructField(fieldAccessExpr.pos, data.env,
                    fieldName, varRefType.tsymbol);

            if (Symbols.isOptional(fieldSymbol) && !fieldSymbol.type.isNullable() && !fieldAccessExpr.isLValue) {
                fieldAccessExpr.symbol = fieldSymbol;
                return addNilForNillableAccessType(fieldSymbol.type);
            }
            return checkRecordRequiredFieldAccess(fieldAccessExpr, fieldName, (BRecordType) varRefType, data);
        }

        // If the type is not a record, it needs to be a union of records.
        // Resultant field type is calculated here.
        Set<BType> memberTypes = ((BUnionType) varRefType).getMemberTypes();

        // checks whether if the field symbol type is nilable and the field is optional in other records
        for (BType memType : memberTypes) {
            BSymbol fieldSymbol = symResolver.resolveStructField(fieldAccessExpr.pos, data.env,
                    fieldName, memType.tsymbol);
            if (fieldSymbol.type.isNullable() &&
                    isFieldOptionalInRecords(((BUnionType) varRefType), fieldName, fieldAccessExpr, data)) {
                return symTable.semanticError;
            }
        }

        LinkedHashSet<BType> fieldTypeMembers = new LinkedHashSet<>();

        for (BType memType : memberTypes) {
            BType individualFieldType = checkRecordFieldAccessExpr(fieldAccessExpr, memType, fieldName, data);

            if (individualFieldType == symTable.semanticError) {
                return individualFieldType;
            }

            fieldTypeMembers.add(individualFieldType);
        }

        if (fieldTypeMembers.size() == 1) {
            return fieldTypeMembers.iterator().next();
        }

        return BUnionType.create(null, fieldTypeMembers);
    }

    private boolean isFieldOptionalInRecords(BUnionType unionType, Name fieldName,
                                             BLangFieldBasedAccess fieldAccessExpr, AnalyzerData data) {
        Set<BType> memberTypes = unionType.getMemberTypes();
        for (BType memType: memberTypes) {
            BSymbol fieldSymbol = symResolver.resolveStructField(fieldAccessExpr.pos, data.env,
                    fieldName, memType.tsymbol);
            if (Symbols.isOptional(fieldSymbol)) {
                return true;
            }
        }
        return false;
    }

    private BType checkRecordFieldAccessLhsExpr(BLangFieldBasedAccess fieldAccessExpr, BType varRefType,
                                                Name fieldName, AnalyzerData data) {
        if (varRefType.tag == TypeTags.RECORD) {
            BType fieldType =
                    checkRecordRequiredFieldAccess(fieldAccessExpr, fieldName, (BRecordType) varRefType, data);
            if (fieldType != symTable.semanticError) {
                return fieldType;
            }

            // For the LHS, the field could be optional.
            return checkRecordOptionalFieldAccess(fieldAccessExpr, fieldName, (BRecordType) varRefType, data);
        }

        // If the type is not an record, it needs to be a union of records.
        // Resultant field type is calculated here.
        Set<BType> memberTypes = ((BUnionType) varRefType).getMemberTypes();

        LinkedHashSet<BType> fieldTypeMembers = new LinkedHashSet<>();

        for (BType memType : memberTypes) {
            BType individualFieldType = checkRecordFieldAccessLhsExpr(fieldAccessExpr, memType, fieldName, data);

            if (individualFieldType == symTable.semanticError) {
                return symTable.semanticError;
            }

            fieldTypeMembers.add(individualFieldType);
        }

        if (fieldTypeMembers.size() == 1) {
            return fieldTypeMembers.iterator().next();
        }

        return BUnionType.create(null, fieldTypeMembers);
    }

    private BType checkOptionalRecordFieldAccessExpr(BLangFieldBasedAccess fieldAccessExpr, BType varRefType,
                                                     Name fieldName, AnalyzerData data) {
        BType refType = Types.getReferredType(varRefType);
        if (refType.tag == TypeTags.RECORD) {
            BType fieldType = checkRecordRequiredFieldAccess(fieldAccessExpr, fieldName, (BRecordType) refType, data);
            if (fieldType != symTable.semanticError) {
                return fieldType;
            }

            fieldType = checkRecordOptionalFieldAccess(fieldAccessExpr, fieldName, (BRecordType) refType, data);
            if (fieldType == symTable.semanticError) {
                return fieldType;
            }
            return addNilForNillableAccessType(fieldType);
        }

        // If the type is not an record, it needs to be a union of records.
        // Resultant field type is calculated here.
        Set<BType> memberTypes = ((BUnionType) refType).getMemberTypes();

        BType fieldType;

        boolean nonMatchedRecordExists = false;

        LinkedHashSet<BType> fieldTypeMembers = new LinkedHashSet<>();

        for (BType memType : memberTypes) {
            BType individualFieldType = checkOptionalRecordFieldAccessExpr(fieldAccessExpr, memType, fieldName, data);

            if (individualFieldType == symTable.semanticError) {
                nonMatchedRecordExists = true;
                continue;
            }

            fieldTypeMembers.add(individualFieldType);
        }

        if (fieldTypeMembers.isEmpty()) {
            return symTable.semanticError;
        }

        if (fieldTypeMembers.size() == 1) {
            fieldType = fieldTypeMembers.iterator().next();
        } else {
            fieldType = BUnionType.create(null, fieldTypeMembers);
        }

        return nonMatchedRecordExists ? addNilForNillableAccessType(fieldType) : fieldType;
    }

    private RecordUnionDiagnostics checkRecordUnion(BLangFieldBasedAccess fieldAccessExpr, Set<BType> memberTypes,
                                                    Name fieldName, AnalyzerData data) {

        RecordUnionDiagnostics recordUnionDiagnostics = new RecordUnionDiagnostics();

        for (BType memberType : memberTypes) {
            BRecordType recordMember = (BRecordType) Types.getReferredType(memberType);

            if (recordMember.getFields().containsKey(fieldName.getValue())) {

                if (isNilableType(fieldAccessExpr, memberType, fieldName, data)) {
                    recordUnionDiagnostics.nilableInRecords.add(recordMember);
                }

            } else {
                // The field being accessed is not declared in this record member type
                recordUnionDiagnostics.undeclaredInRecords.add(recordMember);
            }

        }

        return recordUnionDiagnostics;
    }

    private boolean isNilableType(BLangFieldBasedAccess fieldAccessExpr, BType memberType,
                              Name fieldName, AnalyzerData data) {
        BSymbol fieldSymbol = symResolver.resolveStructField(fieldAccessExpr.pos, data.env,
                fieldName, memberType.tsymbol);
        return fieldSymbol.type.isNullable();
    }

    private void logRhsFieldAccExprErrors(BLangFieldBasedAccess fieldAccessExpr, BType varRefType, Name fieldName,
                                          AnalyzerData data) {
        if (varRefType.tag == TypeTags.RECORD) {

            BRecordType recordVarRefType = (BRecordType) varRefType;
            boolean isFieldDeclared = recordVarRefType.getFields().containsKey(fieldName.getValue());

            if (isFieldDeclared) {
                // The field being accessed using the field access expression is declared as an optional field
                dlog.error(fieldAccessExpr.pos,
                        DiagnosticErrorCode.FIELD_ACCESS_CANNOT_BE_USED_TO_ACCESS_OPTIONAL_FIELDS);
            } else if (recordVarRefType.sealed) {
                // Accessing an undeclared field in a close record
                dlog.error(fieldAccessExpr.pos, DiagnosticErrorCode.UNDECLARED_FIELD_IN_RECORD, fieldName, varRefType);

            } else {
                // The field accessed is either not declared or maybe declared as a rest field in an open record
                dlog.error(fieldAccessExpr.pos, DiagnosticErrorCode.INVALID_FIELD_ACCESS_IN_RECORD_TYPE, fieldName,
                        varRefType);
            }

        } else {
            // If the type is not a record, it needs to be a union of records
            LinkedHashSet<BType> memberTypes = ((BUnionType) varRefType).getMemberTypes();
            RecordUnionDiagnostics recUnionInfo = checkRecordUnion(fieldAccessExpr, memberTypes, fieldName, data);

            if (recUnionInfo.hasNilableAndUndeclared()) {

                dlog.error(fieldAccessExpr.pos,
                        DiagnosticErrorCode.UNDECLARED_AND_NILABLE_FIELDS_IN_UNION_OF_RECORDS, fieldName,
                        recUnionInfo.recordsToString(recUnionInfo.undeclaredInRecords),
                        recUnionInfo.recordsToString(recUnionInfo.nilableInRecords));
            } else if (recUnionInfo.hasUndeclared()) {

                dlog.error(fieldAccessExpr.pos, DiagnosticErrorCode.UNDECLARED_FIELD_IN_UNION_OF_RECORDS, fieldName,
                        recUnionInfo.recordsToString(recUnionInfo.undeclaredInRecords));
            } else if (recUnionInfo.hasNilable()) {

                dlog.error(fieldAccessExpr.pos, DiagnosticErrorCode.NILABLE_FIELD_IN_UNION_OF_RECORDS, fieldName,
                        recUnionInfo.recordsToString(recUnionInfo.nilableInRecords));
            }
        }
    }

    private BType checkFieldAccessExpr(BLangFieldBasedAccess fieldAccessExpr, BType varRefType, Name fieldName,
                                       AnalyzerData data) {
        BType actualType = symTable.semanticError;
        varRefType = Types.getReferredType(varRefType);

        if (types.isSubTypeOfBaseType(varRefType, TypeTags.OBJECT)) {
            actualType = checkObjectFieldAccessExpr(fieldAccessExpr, varRefType, fieldName, data);
            fieldAccessExpr.originalType = actualType;
        } else if (types.isSubTypeOfBaseType(varRefType, TypeTags.RECORD)) {
            actualType = checkRecordFieldAccessExpr(fieldAccessExpr, varRefType, fieldName, data);

            if (actualType != symTable.semanticError) {
                fieldAccessExpr.originalType = actualType;
                return actualType;
            }

            if (!fieldAccessExpr.isLValue) {
                logRhsFieldAccExprErrors(fieldAccessExpr, varRefType, fieldName, data);
                return actualType;
            }

            // If this is an LHS expression, check if there is a required and/ optional field by the specified field
            // name in all records.
            actualType = checkRecordFieldAccessLhsExpr(fieldAccessExpr, varRefType, fieldName, data);
            fieldAccessExpr.originalType = actualType;
            if (actualType == symTable.semanticError) {
                dlog.error(fieldAccessExpr.pos, DiagnosticErrorCode.UNDEFINED_STRUCTURE_FIELD_WITH_TYPE,
                        fieldName, varRefType.tsymbol.type.getKind().typeName(), varRefType);
            }
        } else if (types.isLax(varRefType)) {
            if (fieldAccessExpr.isLValue) {
                dlog.error(fieldAccessExpr.pos,
                        DiagnosticErrorCode.OPERATION_DOES_NOT_SUPPORT_FIELD_ACCESS_FOR_ASSIGNMENT,
                        varRefType);
                return symTable.semanticError;
            }
            if (fieldAccessExpr.fieldKind == FieldKind.WITH_NS) {
                resolveXMLNamespace((BLangFieldBasedAccess.BLangNSPrefixedFieldBasedAccess) fieldAccessExpr, data);
            }
            BType laxFieldAccessType = getLaxFieldAccessType(varRefType);
            actualType = BUnionType.create(null, laxFieldAccessType, symTable.errorType);
            fieldAccessExpr.originalType = laxFieldAccessType;
        } else if (fieldAccessExpr.expr.getKind() == NodeKind.FIELD_BASED_ACCESS_EXPR &&
                hasLaxOriginalType(((BLangFieldBasedAccess) fieldAccessExpr.expr))) {
            BType laxFieldAccessType =
                    getLaxFieldAccessType(((BLangFieldBasedAccess) fieldAccessExpr.expr).originalType);
            if (fieldAccessExpr.fieldKind == FieldKind.WITH_NS) {
                resolveXMLNamespace((BLangFieldBasedAccess.BLangNSPrefixedFieldBasedAccess) fieldAccessExpr, data);
            }
            actualType = BUnionType.create(null, laxFieldAccessType, symTable.errorType);
            fieldAccessExpr.errorSafeNavigation = true;
            fieldAccessExpr.originalType = laxFieldAccessType;
        } else if (TypeTags.isXMLTypeTag(varRefType.tag)) {
            if (fieldAccessExpr.isLValue) {
                dlog.error(fieldAccessExpr.pos, DiagnosticErrorCode.CANNOT_UPDATE_XML_SEQUENCE);
            }
            // todo: field access on a xml value is not attribute access, return type should be string?
            // `_` is a special field that refer to the element name.
            actualType = symTable.xmlType;
            fieldAccessExpr.originalType = actualType;
        } else if (varRefType.tag != TypeTags.SEMANTIC_ERROR) {
            dlog.error(fieldAccessExpr.pos, DiagnosticErrorCode.OPERATION_DOES_NOT_SUPPORT_FIELD_ACCESS,
                    varRefType);
        }

        return actualType;
    }

    private void resolveXMLNamespace(BLangFieldBasedAccess.BLangNSPrefixedFieldBasedAccess fieldAccessExpr,
                                     AnalyzerData data) {
        BLangFieldBasedAccess.BLangNSPrefixedFieldBasedAccess nsPrefixedFieldAccess = fieldAccessExpr;
        String nsPrefix = nsPrefixedFieldAccess.nsPrefix.value;
        BSymbol nsSymbol = symResolver.lookupSymbolInPrefixSpace(data.env, names.fromString(nsPrefix));

        if (nsSymbol == symTable.notFoundSymbol) {
            dlog.error(nsPrefixedFieldAccess.nsPrefix.pos, DiagnosticErrorCode.CANNOT_FIND_XML_NAMESPACE,
                    nsPrefixedFieldAccess.nsPrefix);
        } else if (nsSymbol.getKind() == SymbolKind.PACKAGE) {
            nsPrefixedFieldAccess.nsSymbol = (BXMLNSSymbol) findXMLNamespaceFromPackageConst(
                    nsPrefixedFieldAccess.field.value, nsPrefixedFieldAccess.nsPrefix.value,
                    (BPackageSymbol) nsSymbol, fieldAccessExpr.pos, data);
        } else {
            nsPrefixedFieldAccess.nsSymbol = (BXMLNSSymbol) nsSymbol;
        }
    }

    private boolean hasLaxOriginalType(BLangFieldBasedAccess fieldBasedAccess) {
        return fieldBasedAccess.originalType != null && types.isLax(fieldBasedAccess.originalType);
    }

    private BType getLaxFieldAccessType(BType exprType) {
        switch (exprType.tag) {
            case TypeTags.JSON:
                return symTable.jsonType;
            case TypeTags.XML:
            case TypeTags.XML_ELEMENT:
                return symTable.stringType;
            case TypeTags.MAP:
                return ((BMapType) exprType).constraint;
            case TypeTags.UNION:
                BUnionType unionType = (BUnionType) exprType;
                if (types.isSameType(symTable.jsonType, unionType)) {
                    return symTable.jsonType;
                }
                LinkedHashSet<BType> memberTypes = new LinkedHashSet<>();
                unionType.getMemberTypes().forEach(bType -> memberTypes.add(getLaxFieldAccessType(bType)));
                return memberTypes.size() == 1 ? memberTypes.iterator().next() : BUnionType.create(null, memberTypes);
        }
        return symTable.semanticError;
    }

    private BType checkOptionalFieldAccessExpr(BLangFieldBasedAccess fieldAccessExpr, BType varRefType, Name fieldName,
                                               AnalyzerData data) {
        BType actualType = symTable.semanticError;

        boolean nillableExprType = false;
        BType effectiveType = varRefType;

        if (varRefType.tag == TypeTags.UNION) {
            Set<BType> memTypes = ((BUnionType) varRefType).getMemberTypes();

            if (memTypes.contains(symTable.nilType)) {
                LinkedHashSet<BType> nilRemovedSet = new LinkedHashSet<>();
                for (BType bType : memTypes) {
                    if (bType != symTable.nilType) {
                        nilRemovedSet.add(bType);
                    } else {
                        nillableExprType = true;
                    }
                }

                effectiveType = nilRemovedSet.size() == 1 ? nilRemovedSet.iterator().next() :
                        BUnionType.create(null, nilRemovedSet);
            }
        }

        if (types.isSubTypeOfBaseType(effectiveType, TypeTags.RECORD)) {
            actualType = checkOptionalRecordFieldAccessExpr(fieldAccessExpr, effectiveType, fieldName, data);
            if (actualType == symTable.semanticError) {
                dlog.error(fieldAccessExpr.pos,
                        DiagnosticErrorCode.OPERATION_DOES_NOT_SUPPORT_OPTIONAL_FIELD_ACCESS_FOR_FIELD,
                        varRefType, fieldName);
            }
            fieldAccessExpr.nilSafeNavigation = nillableExprType;
            fieldAccessExpr.originalType = fieldAccessExpr.leafNode || !nillableExprType ? actualType :
                    types.getTypeWithoutNil(actualType);
        } else if (types.isLax(effectiveType)) {
            BType laxFieldAccessType = getLaxFieldAccessType(effectiveType);
            actualType = accessCouldResultInError(effectiveType) ?
                    BUnionType.create(null, laxFieldAccessType, symTable.errorType) : laxFieldAccessType;
            if (fieldAccessExpr.fieldKind == FieldKind.WITH_NS) {
                resolveXMLNamespace((BLangFieldBasedAccess.BLangNSPrefixedFieldBasedAccess) fieldAccessExpr, data);
            }
            fieldAccessExpr.originalType = laxFieldAccessType;
            fieldAccessExpr.nilSafeNavigation = true;
            nillableExprType = true;
        } else if (fieldAccessExpr.expr.getKind() == NodeKind.FIELD_BASED_ACCESS_EXPR &&
                hasLaxOriginalType(((BLangFieldBasedAccess) fieldAccessExpr.expr))) {
            BType laxFieldAccessType =
                    getLaxFieldAccessType(((BLangFieldBasedAccess) fieldAccessExpr.expr).originalType);
            actualType = accessCouldResultInError(effectiveType) ?
                    BUnionType.create(null, laxFieldAccessType, symTable.errorType) : laxFieldAccessType;
            if (fieldAccessExpr.fieldKind == FieldKind.WITH_NS) {
                resolveXMLNamespace((BLangFieldBasedAccess.BLangNSPrefixedFieldBasedAccess) fieldAccessExpr, data);
            }
            fieldAccessExpr.errorSafeNavigation = true;
            fieldAccessExpr.originalType = laxFieldAccessType;
            fieldAccessExpr.nilSafeNavigation = true;
            nillableExprType = true;
        } else if (varRefType.tag != TypeTags.SEMANTIC_ERROR) {
            dlog.error(fieldAccessExpr.pos,
                    DiagnosticErrorCode.OPERATION_DOES_NOT_SUPPORT_OPTIONAL_FIELD_ACCESS, varRefType);
        }

        if (nillableExprType && actualType != symTable.semanticError && !actualType.isNullable()) {
            actualType = BUnionType.create(null, actualType, symTable.nilType);
        }

        return actualType;
    }

    private boolean accessCouldResultInError(BType type) {
        if (type.tag == TypeTags.JSON) {
            return true;
        }

        if (type.tag == TypeTags.MAP) {
            return false;
        }

        if (type.tag == TypeTags.XML) {
            return true;
        }

        if (type.tag == TypeTags.UNION) {
            return ((BUnionType) type).getMemberTypes().stream().anyMatch(this::accessCouldResultInError);
        } else {
            return false;
        }
    }

    private BType checkIndexAccessExpr(BLangIndexBasedAccess indexBasedAccessExpr, AnalyzerData data) {
        BType effectiveType = types.getTypeWithEffectiveIntersectionTypes(indexBasedAccessExpr.expr.getBType());
        BType varRefType = Types.getReferredType(effectiveType);
        boolean nillableExprType = false;

        if (varRefType.tag == TypeTags.UNION) {
            Set<BType> memTypes = ((BUnionType) varRefType).getMemberTypes();

            if (memTypes.contains(symTable.nilType)) {
                LinkedHashSet<BType> nilRemovedSet = new LinkedHashSet<>();
                for (BType bType : memTypes) {
                    if (bType != symTable.nilType) {
                        nilRemovedSet.add(bType);
                    } else {
                        nillableExprType = true;
                    }
                }

                if (nillableExprType) {
                    varRefType = nilRemovedSet.size() == 1 ? nilRemovedSet.iterator().next() :
                            BUnionType.create(null, nilRemovedSet);

                    if (!types.isSubTypeOfMapping(varRefType)) {
                        // Member access is allowed on optional types only with mappings.
                        dlog.error(indexBasedAccessExpr.pos,
                                DiagnosticErrorCode.OPERATION_DOES_NOT_SUPPORT_MEMBER_ACCESS,
                                   indexBasedAccessExpr.expr.getBType());
                        return symTable.semanticError;
                    }

                    if (indexBasedAccessExpr.isLValue || indexBasedAccessExpr.isCompoundAssignmentLValue) {
                        dlog.error(indexBasedAccessExpr.pos,
                                DiagnosticErrorCode.OPERATION_DOES_NOT_SUPPORT_MEMBER_ACCESS_FOR_ASSIGNMENT,
                                   indexBasedAccessExpr.expr.getBType());
                        return symTable.semanticError;
                    }
                }
            }
        }


        BLangExpression indexExpr = indexBasedAccessExpr.indexExpr;
        BType actualType = symTable.semanticError;

        if (types.isSubTypeOfMapping(varRefType)) {
            checkExpr(indexExpr, symTable.stringType, data);

            if (indexExpr.getBType() == symTable.semanticError) {
                return symTable.semanticError;
            }

            actualType = checkMappingIndexBasedAccess(indexBasedAccessExpr, varRefType, data);

            if (actualType == symTable.semanticError) {
                if (Types.getReferredType(indexExpr.getBType()).tag == TypeTags.STRING
                        && isConstExpr(indexExpr)) {
                    String fieldName = getConstFieldName(indexExpr);
                    dlog.error(indexBasedAccessExpr.pos, DiagnosticErrorCode.UNDEFINED_STRUCTURE_FIELD,
                            fieldName, indexBasedAccessExpr.expr.getBType());
                    return actualType;
                }

                dlog.error(indexExpr.pos, DiagnosticErrorCode.INVALID_RECORD_MEMBER_ACCESS_EXPR, indexExpr.getBType());
                return actualType;
            }

            indexBasedAccessExpr.nilSafeNavigation = nillableExprType;
            indexBasedAccessExpr.originalType = indexBasedAccessExpr.leafNode || !nillableExprType ? actualType :
                    types.getTypeWithoutNil(actualType);
        } else if (types.isSubTypeOfList(varRefType)) {
            checkExpr(indexExpr, symTable.intType, data);

            if (indexExpr.getBType() == symTable.semanticError) {
                return symTable.semanticError;
            }

            actualType = checkListIndexBasedAccess(indexBasedAccessExpr, varRefType);
            indexBasedAccessExpr.originalType = actualType;

            if (actualType == symTable.semanticError) {
                if (indexExpr.getBType().tag == TypeTags.INT && isConstExpr(indexExpr)) {
                    dlog.error(indexBasedAccessExpr.indexExpr.pos,
                            DiagnosticErrorCode.LIST_INDEX_OUT_OF_RANGE, getConstIndex(indexExpr));
                    return actualType;
                }
                dlog.error(indexExpr.pos, DiagnosticErrorCode.INVALID_LIST_MEMBER_ACCESS_EXPR, indexExpr.getBType());
                return actualType;
            }
        } else if (types.isAssignable(varRefType, symTable.stringType)) {
            if (indexBasedAccessExpr.isLValue) {
                dlog.error(indexBasedAccessExpr.pos,
                        DiagnosticErrorCode.OPERATION_DOES_NOT_SUPPORT_MEMBER_ACCESS_FOR_ASSIGNMENT,
                           indexBasedAccessExpr.expr.getBType());
                return symTable.semanticError;
            }

            checkExpr(indexExpr, symTable.intType, data);

            if (indexExpr.getBType() == symTable.semanticError) {
                return symTable.semanticError;
            }

            indexBasedAccessExpr.originalType = symTable.charStringType;
            actualType = symTable.charStringType;
        } else if (TypeTags.isXMLTypeTag(varRefType.tag)) {
            if (indexBasedAccessExpr.isLValue) {
                indexExpr.setBType(symTable.semanticError);
                dlog.error(indexBasedAccessExpr.pos, DiagnosticErrorCode.CANNOT_UPDATE_XML_SEQUENCE);
                return actualType;
            }

            BType type = checkExpr(indexExpr, symTable.intType, data);
            if (type == symTable.semanticError) {
                return type;
            }
            // Note: out of range member access returns empty xml value unlike lists
            // hence, this needs to be set to xml type
            indexBasedAccessExpr.originalType = varRefType;
            actualType = varRefType;
        } else if (varRefType.tag == TypeTags.TABLE) {
            if (indexBasedAccessExpr.isLValue) {
                dlog.error(indexBasedAccessExpr.pos, DiagnosticErrorCode.CANNOT_UPDATE_TABLE_USING_MEMBER_ACCESS,
                        varRefType);
                return symTable.semanticError;
            }
            BTableType tableType = (BTableType) Types.getReferredType(indexBasedAccessExpr.expr.getBType());
            BType keyTypeConstraint = tableType.keyTypeConstraint;
            if (tableType.keyTypeConstraint == null) {
                keyTypeConstraint = createTableKeyConstraint(tableType.fieldNameList, tableType.constraint);

                if (keyTypeConstraint == symTable.semanticError) {
                    dlog.error(indexBasedAccessExpr.pos,
                               DiagnosticErrorCode.MEMBER_ACCESS_NOT_SUPPORT_FOR_KEYLESS_TABLE,
                               indexBasedAccessExpr.expr);
                    return symTable.semanticError;
                }
            }

            if (indexExpr.getKind() != NodeKind.TABLE_MULTI_KEY) {
                checkExpr(indexExpr, keyTypeConstraint, data);
                if (indexExpr.getBType() == symTable.semanticError) {
                    dlog.error(indexBasedAccessExpr.pos, DiagnosticErrorCode.INVALID_KEY_CONSTRAINT_PROVIDED_FOR_ACCESS,
                            keyTypeConstraint);
                    return symTable.semanticError;
                }
            } else {
                List<BLangExpression> multiKeyExpressionList = ((BLangTableMultiKeyExpr)
                        indexBasedAccessExpr.indexExpr).multiKeyIndexExprs;
                List<BType> keyConstraintTypes = ((BTupleType) keyTypeConstraint).tupleTypes;
                if (keyConstraintTypes.size() != multiKeyExpressionList.size()) {
                    dlog.error(indexBasedAccessExpr.pos, DiagnosticErrorCode.INVALID_KEY_CONSTRAINT_PROVIDED_FOR_ACCESS,
                            keyTypeConstraint);
                    return symTable.semanticError;
                }

                for (int i = 0; i < multiKeyExpressionList.size(); i++) {
                    BLangExpression keyExpr = multiKeyExpressionList.get(i);
                    checkExpr(keyExpr, keyConstraintTypes.get(i), data);
                    if (keyExpr.getBType() == symTable.semanticError) {
                        dlog.error(indexBasedAccessExpr.pos,
                                   DiagnosticErrorCode.INVALID_KEY_CONSTRAINT_PROVIDED_FOR_ACCESS,
                                   keyTypeConstraint);
                        return symTable.semanticError;
                    }
                }
            }

            if (data.expType.tag != TypeTags.NONE) {
                BType resultType = checkExpr(indexBasedAccessExpr.expr, data.expType, data);
                if (resultType == symTable.semanticError) {
                    return symTable.semanticError;
                }
            }
            BType constraint = tableType.constraint;
            actualType = addNilForNillableAccessType(constraint);
            indexBasedAccessExpr.originalType = indexBasedAccessExpr.leafNode || !nillableExprType ? actualType :
                    types.getTypeWithoutNil(actualType);
        } else if (varRefType == symTable.semanticError) {
            indexBasedAccessExpr.indexExpr.setBType(symTable.semanticError);
            return symTable.semanticError;
        } else {
            indexBasedAccessExpr.indexExpr.setBType(symTable.semanticError);
            dlog.error(indexBasedAccessExpr.pos, DiagnosticErrorCode.OPERATION_DOES_NOT_SUPPORT_MEMBER_ACCESS,
                       indexBasedAccessExpr.expr.getBType());
            return symTable.semanticError;
        }

        if (nillableExprType && !actualType.isNullable()) {
            actualType = BUnionType.create(null, actualType, symTable.nilType);
        }

        return actualType;
    }

    private Long getConstIndex(BLangExpression indexExpr) {
        switch (indexExpr.getKind()) {
            case GROUP_EXPR:
                BLangGroupExpr groupExpr = (BLangGroupExpr) indexExpr;
                return getConstIndex(groupExpr.expression);
            case NUMERIC_LITERAL:
                return (Long) ((BLangLiteral) indexExpr).value;
            default:
                return (Long) ((BConstantSymbol) ((BLangSimpleVarRef) indexExpr).symbol).value.value;
        }
    }

    private String getConstFieldName(BLangExpression indexExpr) {
        switch (indexExpr.getKind()) {
            case GROUP_EXPR:
                BLangGroupExpr groupExpr = (BLangGroupExpr) indexExpr;
                return getConstFieldName(groupExpr.expression);
            case LITERAL:
                return (String) ((BLangLiteral) indexExpr).value;
            default:
                return (String) ((BConstantSymbol) ((BLangSimpleVarRef) indexExpr).symbol).value.value;
        }
    }

    private BType checkArrayIndexBasedAccess(BLangIndexBasedAccess indexBasedAccess, BType indexExprType,
                                             BArrayType arrayType) {
        BType actualType = symTable.semanticError;
        switch (indexExprType.tag) {
            case TypeTags.INT:
                BLangExpression indexExpr = indexBasedAccess.indexExpr;
                if (!isConstExpr(indexExpr) || arrayType.state == BArrayState.OPEN) {
                    actualType = arrayType.eType;
                    break;
                }
                Long indexVal = getConstIndex(indexExpr);
                actualType = indexVal >= arrayType.size || indexVal < 0 ? symTable.semanticError : arrayType.eType;
                break;
            case TypeTags.FINITE:
                BFiniteType finiteIndexExpr = (BFiniteType) indexExprType;
                boolean validIndexExists = false;
                for (BLangExpression finiteMember : finiteIndexExpr.getValueSpace()) {
                    int indexValue = ((Long) ((BLangLiteral) finiteMember).value).intValue();
                    if (indexValue >= 0 &&
                            (arrayType.state == BArrayState.OPEN || indexValue < arrayType.size)) {
                        validIndexExists = true;
                        break;
                    }
                }
                if (!validIndexExists) {
                    return symTable.semanticError;
                }
                actualType = arrayType.eType;
                break;
            case TypeTags.UNION:
                // address the case where we have a union of finite types
                List<BFiniteType> finiteTypes = ((BUnionType) indexExprType).getMemberTypes().stream()
                        .filter(memType -> Types.getReferredType(memType).tag == TypeTags.FINITE)
                        .map(matchedType -> (BFiniteType) Types.getReferredType(matchedType))
                        .collect(Collectors.toList());

                BFiniteType finiteType;
                if (finiteTypes.size() == 1) {
                    finiteType = finiteTypes.get(0);
                } else {
                    Set<BLangExpression> valueSpace = new LinkedHashSet<>();
                    finiteTypes.forEach(constituent -> valueSpace.addAll(constituent.getValueSpace()));
                    finiteType = new BFiniteType(null, valueSpace);
                }

                BType elementType = checkArrayIndexBasedAccess(indexBasedAccess, finiteType, arrayType);
                if (elementType == symTable.semanticError) {
                    return symTable.semanticError;
                }
                actualType = arrayType.eType;
                break;
            case TypeTags.TYPEREFDESC:
                return checkArrayIndexBasedAccess(indexBasedAccess, Types.getReferredType(indexExprType),
                        arrayType);
        }
        return actualType;
    }

    private BType checkListIndexBasedAccess(BLangIndexBasedAccess accessExpr, BType type) {
        if (type.tag == TypeTags.ARRAY) {
            return checkArrayIndexBasedAccess(accessExpr, accessExpr.indexExpr.getBType(), (BArrayType) type);
        }

        if (type.tag == TypeTags.TUPLE) {
            return checkTupleIndexBasedAccess(accessExpr, (BTupleType) type, accessExpr.indexExpr.getBType());
        }

        LinkedHashSet<BType> fieldTypeMembers = new LinkedHashSet<>();

        for (BType memType : ((BUnionType) type).getMemberTypes()) {
            BType individualFieldType = checkListIndexBasedAccess(accessExpr, memType);

            if (individualFieldType == symTable.semanticError) {
                continue;
            }

            fieldTypeMembers.add(individualFieldType);
        }

        if (fieldTypeMembers.size() == 0) {
            return symTable.semanticError;
        }

        if (fieldTypeMembers.size() == 1) {
            return fieldTypeMembers.iterator().next();
        }
        return BUnionType.create(null, fieldTypeMembers);
    }

    private BType checkTupleIndexBasedAccess(BLangIndexBasedAccess accessExpr, BTupleType tuple, BType currentType) {
        BType actualType = symTable.semanticError;
        BLangExpression indexExpr = accessExpr.indexExpr;
        switch (currentType.tag) {
            case TypeTags.INT:
                if (isConstExpr(indexExpr)) {
                    actualType = checkTupleFieldType(tuple, getConstIndex(indexExpr).intValue());
                } else {
                    BTupleType tupleExpr = (BTupleType) accessExpr.expr.getBType();
                    LinkedHashSet<BType> tupleTypes = collectTupleFieldTypes(tupleExpr, new LinkedHashSet<>());
                    actualType = tupleTypes.size() == 1 ? tupleTypes.iterator().next() : BUnionType.create(null,
                                                                                                           tupleTypes);
                }
                break;
            case TypeTags.FINITE:
                BFiniteType finiteIndexExpr = (BFiniteType) currentType;
                LinkedHashSet<BType> possibleTypes = new LinkedHashSet<>();
                for (BLangExpression finiteMember : finiteIndexExpr.getValueSpace()) {
                    int indexValue = ((Long) ((BLangLiteral) finiteMember).value).intValue();
                    BType fieldType = checkTupleFieldType(tuple, indexValue);
                    if (fieldType.tag != TypeTags.SEMANTIC_ERROR) {
                        possibleTypes.add(fieldType);
                    }
                }
                if (possibleTypes.size() == 0) {
                    return symTable.semanticError;
                }
                actualType = possibleTypes.size() == 1 ? possibleTypes.iterator().next() :
                        BUnionType.create(null, possibleTypes);
                break;

            case TypeTags.UNION:
                LinkedHashSet<BType> possibleTypesByMember = new LinkedHashSet<>();
                List<BFiniteType> finiteTypes = new ArrayList<>();
                ((BUnionType) currentType).getMemberTypes().forEach(memType -> {
                    memType = Types.getReferredType(memType);
                    if (memType.tag == TypeTags.FINITE) {
                        finiteTypes.add((BFiniteType) memType);
                    } else {
                        BType possibleType = checkTupleIndexBasedAccess(accessExpr, tuple, memType);
                        if (possibleType.tag == TypeTags.UNION) {
                            possibleTypesByMember.addAll(((BUnionType) possibleType).getMemberTypes());
                        } else {
                            possibleTypesByMember.add(possibleType);
                        }
                    }
                });

                BFiniteType finiteType;
                if (finiteTypes.size() == 1) {
                    finiteType = finiteTypes.get(0);
                } else {
                    Set<BLangExpression> valueSpace = new LinkedHashSet<>();
                    finiteTypes.forEach(constituent -> valueSpace.addAll(constituent.getValueSpace()));
                    finiteType = new BFiniteType(null, valueSpace);
                }

                BType possibleType = checkTupleIndexBasedAccess(accessExpr, tuple, finiteType);
                if (possibleType.tag == TypeTags.UNION) {
                    possibleTypesByMember.addAll(((BUnionType) possibleType).getMemberTypes());
                } else {
                    possibleTypesByMember.add(possibleType);
                }

                if (possibleTypesByMember.contains(symTable.semanticError)) {
                    return symTable.semanticError;
                }
                actualType = possibleTypesByMember.size() == 1 ? possibleTypesByMember.iterator().next() :
                        BUnionType.create(null, possibleTypesByMember);
                break;
            case TypeTags.TYPEREFDESC:
                return checkTupleIndexBasedAccess(accessExpr, tuple, Types.getReferredType(currentType));
        }
        return actualType;
    }

    private LinkedHashSet<BType> collectTupleFieldTypes(BTupleType tupleType, LinkedHashSet<BType> memberTypes) {
        tupleType.tupleTypes
                .forEach(memberType -> {
                    if (memberType.tag == TypeTags.UNION) {
                        collectMemberTypes((BUnionType) memberType, memberTypes);
                    } else {
                        memberTypes.add(memberType);
                    }
                });
        return memberTypes;
    }

    private BType checkMappingIndexBasedAccess(BLangIndexBasedAccess accessExpr, BType bType, AnalyzerData data) {
        BType type = Types.getReferredType(bType);
        if (type.tag == TypeTags.MAP) {
            BType constraint = Types.getReferredType(((BMapType) type).constraint);
            return accessExpr.isLValue ? constraint : addNilForNillableAccessType(constraint);
        }

        if (type.tag == TypeTags.RECORD) {
            return checkRecordIndexBasedAccess(accessExpr, (BRecordType) type, accessExpr.indexExpr.getBType(), data);
        }

        BType fieldType;

        boolean nonMatchedRecordExists = false;

        LinkedHashSet<BType> fieldTypeMembers = new LinkedHashSet<>();

        for (BType memType : ((BUnionType) type).getMemberTypes()) {
            BType individualFieldType = checkMappingIndexBasedAccess(accessExpr, memType, data);

            if (individualFieldType == symTable.semanticError) {
                nonMatchedRecordExists = true;
                continue;
            }

            fieldTypeMembers.add(individualFieldType);
        }

        if (fieldTypeMembers.size() == 0) {
            return symTable.semanticError;
        }

        if (fieldTypeMembers.size() == 1) {
            fieldType = fieldTypeMembers.iterator().next();
        } else {
            fieldType = BUnionType.create(null, fieldTypeMembers);
        }

        return nonMatchedRecordExists ? addNilForNillableAccessType(fieldType) : fieldType;
    }

    private BType checkRecordIndexBasedAccess(BLangIndexBasedAccess accessExpr, BRecordType record, BType currentType,
                                              AnalyzerData data) {
        BType actualType = symTable.semanticError;
        BLangExpression indexExpr = accessExpr.indexExpr;
        switch (currentType.tag) {
            case TypeTags.STRING:
                if (isConstExpr(indexExpr)) {
                    String fieldName = Utils.escapeSpecialCharacters(getConstFieldName(indexExpr));
                    actualType = checkRecordRequiredFieldAccess(accessExpr, names.fromString(fieldName), record, data);
                    if (actualType != symTable.semanticError) {
                        return actualType;
                    }

                    actualType = checkRecordOptionalFieldAccess(accessExpr, names.fromString(fieldName), record, data);
                    if (actualType == symTable.semanticError) {
                        actualType = checkRecordRestFieldAccess(accessExpr, names.fromString(fieldName), record, data);
                        if (actualType == symTable.semanticError) {
                            return actualType;
                        }
                        if (actualType == symTable.neverType) {
                            return actualType;
                        }
                        return addNilForNillableAccessType(actualType);
                    }

                    if (accessExpr.isLValue) {
                        return actualType;
                    }
                    return addNilForNillableAccessType(actualType);
                }

                LinkedHashSet<BType> fieldTypes = record.fields.values().stream()
                        .map(field -> field.type)
                        .collect(Collectors.toCollection(LinkedHashSet::new));

                if (record.restFieldType.tag != TypeTags.NONE) {
                    fieldTypes.add(record.restFieldType);
                }

                if (fieldTypes.stream().noneMatch(BType::isNullable)) {
                    fieldTypes.add(symTable.nilType);
                }

                actualType = BUnionType.create(null, fieldTypes);
                break;
            case TypeTags.FINITE:
                BFiniteType finiteIndexExpr = (BFiniteType) currentType;
                LinkedHashSet<BType> possibleTypes = new LinkedHashSet<>();
                for (BLangExpression finiteMember : finiteIndexExpr.getValueSpace()) {
                    String fieldName = (String) ((BLangLiteral) finiteMember).value;
                    BType fieldType =
                            checkRecordRequiredFieldAccess(accessExpr, names.fromString(fieldName), record, data);
                    if (fieldType == symTable.semanticError) {
                        fieldType =
                                checkRecordOptionalFieldAccess(accessExpr, names.fromString(fieldName), record, data);
                        if (fieldType == symTable.semanticError) {
                            fieldType =
                                    checkRecordRestFieldAccess(accessExpr, names.fromString(fieldName), record, data);
                        }

                        if (fieldType != symTable.semanticError) {
                            fieldType = addNilForNillableAccessType(fieldType);
                        }
                    }

                    if (fieldType.tag == TypeTags.SEMANTIC_ERROR) {
                        continue;
                    }
                    possibleTypes.add(fieldType);
                }

                if (possibleTypes.isEmpty()) {
                    return symTable.semanticError;
                }

                if (possibleTypes.stream().noneMatch(BType::isNullable)) {
                    possibleTypes.add(symTable.nilType);
                }

                actualType = possibleTypes.size() == 1 ? possibleTypes.iterator().next() :
                        BUnionType.create(null, possibleTypes);
                break;
            case TypeTags.UNION:
                LinkedHashSet<BType> possibleTypesByMember = new LinkedHashSet<>();
                List<BFiniteType> finiteTypes = new ArrayList<>();
                types.getAllTypes(currentType, true).forEach(memType -> {
                    if (memType.tag == TypeTags.FINITE) {
                        finiteTypes.add((BFiniteType) memType);
                    } else {
                        BType possibleType = checkRecordIndexBasedAccess(accessExpr, record, memType, data);
                        if (possibleType.tag == TypeTags.UNION) {
                            possibleTypesByMember.addAll(((BUnionType) possibleType).getMemberTypes());
                        } else {
                            possibleTypesByMember.add(possibleType);
                        }
                    }
                });

                BFiniteType finiteType;
                if (finiteTypes.size() == 1) {
                    finiteType = finiteTypes.get(0);
                } else {
                    Set<BLangExpression> valueSpace = new LinkedHashSet<>();
                    finiteTypes.forEach(constituent -> valueSpace.addAll(constituent.getValueSpace()));
                    finiteType = new BFiniteType(null, valueSpace);
                }

                BType possibleType = checkRecordIndexBasedAccess(accessExpr, record, finiteType, data);
                if (possibleType.tag == TypeTags.UNION) {
                    possibleTypesByMember.addAll(((BUnionType) possibleType).getMemberTypes());
                } else {
                    possibleTypesByMember.add(possibleType);
                }

                if (possibleTypesByMember.contains(symTable.semanticError)) {
                    return symTable.semanticError;
                }
                actualType = possibleTypesByMember.size() == 1 ? possibleTypesByMember.iterator().next() :
                        BUnionType.create(null, possibleTypesByMember);
                break;
            case TypeTags.TYPEREFDESC:
                return checkRecordIndexBasedAccess(accessExpr, record,
                        Types.getReferredType(currentType), data);
        }
        return actualType;
    }

    private List<BType> getTypesList(BType type) {
        if (type.tag == TypeTags.UNION) {
            BUnionType unionType = (BUnionType) type;
            return new ArrayList<>(unionType.getMemberTypes());
        } else {
            return Lists.of(type);
        }
    }

    private LinkedHashSet<BType> getMatchExpressionTypes(BLangMatchExpression bLangMatchExpression) {
        List<BType> exprTypes = getTypesList(bLangMatchExpression.expr.getBType());
        LinkedHashSet<BType> matchExprTypes = new LinkedHashSet<>();
        for (BType type : exprTypes) {
            boolean assignable = false;
            for (BLangMatchExprPatternClause pattern : bLangMatchExpression.patternClauses) {
                BType patternExprType = pattern.expr.getBType();

                // Type of the pattern expression, becomes one of the types of the whole but expression
                matchExprTypes.addAll(getTypesList(patternExprType));

                if (type.tag == TypeTags.SEMANTIC_ERROR || patternExprType.tag == TypeTags.SEMANTIC_ERROR) {
                    return new LinkedHashSet<BType>() {
                        {
                            add(symTable.semanticError);
                        }
                    };
                }

                assignable = this.types.isAssignable(type, pattern.variable.getBType());
                if (assignable) {
                    break;
                }
            }

            // If the matching expr type is not matching to any pattern, it becomes one of the types
            // returned by the whole but expression
            if (!assignable) {
                matchExprTypes.add(type);
            }
        }

        return matchExprTypes;
    }

    private boolean couldHoldTableValues(BType type, List<BType> encounteredTypes) {
        if (encounteredTypes.contains(type)) {
            return false;
        }
        encounteredTypes.add(type);

        switch (type.tag) {
            case TypeTags.UNION:
                for (BType bType1 : ((BUnionType) type).getMemberTypes()) {
                    if (couldHoldTableValues(bType1, encounteredTypes)) {
                        return true;
                    }
                }
                return false;
            case TypeTags.MAP:
                return couldHoldTableValues(((BMapType) type).constraint, encounteredTypes);
            case TypeTags.RECORD:
                BRecordType recordType = (BRecordType) type;
                for (BField field : recordType.fields.values()) {
                    if (couldHoldTableValues(field.type, encounteredTypes)) {
                        return true;
                    }
                }
                return !recordType.sealed && couldHoldTableValues(recordType.restFieldType, encounteredTypes);
            case TypeTags.ARRAY:
                return couldHoldTableValues(((BArrayType) type).eType, encounteredTypes);
            case TypeTags.TUPLE:
                for (BType bType : ((BTupleType) type).getTupleTypes()) {
                    if (couldHoldTableValues(bType, encounteredTypes)) {
                        return true;
                    }
                }
                return false;
        }
        return false;
    }

    private boolean isConstExpr(BLangExpression expression) {
        switch (expression.getKind()) {
            case LITERAL:
            case NUMERIC_LITERAL:
                return true;
            case GROUP_EXPR:
                BLangGroupExpr groupExpr = (BLangGroupExpr) expression;
                return isConstExpr(groupExpr.expression);
            case SIMPLE_VARIABLE_REF:
                return (((BLangSimpleVarRef) expression).symbol.tag & SymTag.CONSTANT) == SymTag.CONSTANT;
            default:
                return false;
        }
    }

    private Name getCurrentCompUnit(BLangNode node) {
        return names.fromString(node.pos.lineRange().filePath());
    }

    private BType getRepresentativeBroadType(List<BType> inferredTypeList) {
        for (int i = 0; i < inferredTypeList.size(); i++) {
            BType type = inferredTypeList.get(i);
            if (type.tag == TypeTags.SEMANTIC_ERROR) {
                return type;
            }

            for (int j = i + 1; j < inferredTypeList.size(); j++) {
                BType otherType = inferredTypeList.get(j);

                if (otherType.tag == TypeTags.SEMANTIC_ERROR) {
                    return otherType;
                }

                if (types.isAssignable(otherType, type)) {
                    inferredTypeList.remove(j);
                    j -= 1;
                    continue;
                }

                if (types.isAssignable(type, otherType)) {
                    inferredTypeList.remove(i);
                    i -= 1;
                    break;
                }
            }
        }

        if (inferredTypeList.size() == 1) {
            return inferredTypeList.get(0);
        }

        return BUnionType.create(null, inferredTypeList.toArray(new BType[0]));
    }

    private BType defineInferredRecordType(BLangRecordLiteral recordLiteral, BType expType, AnalyzerData data) {
        SymbolEnv env = data.env;
        PackageID pkgID = env.enclPkg.symbol.pkgID;
        BRecordTypeSymbol recordSymbol = createRecordTypeSymbol(pkgID, recordLiteral.pos, VIRTUAL, data);

        Map<String, FieldInfo> nonRestFieldTypes = new LinkedHashMap<>();
        List<BType> restFieldTypes = new ArrayList<>();

        for (RecordLiteralNode.RecordField field : recordLiteral.fields) {
            if (field.isKeyValueField()) {
                BLangRecordKeyValueField keyValue = (BLangRecordKeyValueField) field;
                BLangRecordKey key = keyValue.key;
                BLangExpression expression = keyValue.valueExpr;
                BLangExpression keyExpr = key.expr;
                if (key.computedKey) {
                    checkExpr(keyExpr, symTable.stringType, data);
                    BType exprType = checkExpr(expression, expType, data);
                    if (isUniqueType(restFieldTypes, exprType)) {
                        restFieldTypes.add(exprType);
                    }
                } else {
                    addToNonRestFieldTypes(nonRestFieldTypes, getKeyName(keyExpr),
                                           keyValue.readonly ? checkExpr(expression, symTable.readonlyType, data) :
                                                   checkExpr(expression, expType, data),
                                           true, keyValue.readonly);
                }
            } else if (field.getKind() == NodeKind.RECORD_LITERAL_SPREAD_OP) {
                BType spreadOpType = checkExpr(((BLangRecordLiteral.BLangRecordSpreadOperatorField) field).expr,
                                                expType, data);
                BType type = Types.getReferredType(spreadOpType);

                if (type.tag == TypeTags.MAP) {
                    BType constraintType = ((BMapType) type).constraint;

                    if (isUniqueType(restFieldTypes, constraintType)) {
                        restFieldTypes.add(constraintType);
                    }
                }

                if (type.tag != TypeTags.RECORD) {
                    continue;
                }

                BRecordType recordType = (BRecordType) type;
                for (BField recField : recordType.fields.values()) {
                    addToNonRestFieldTypes(nonRestFieldTypes, recField.name.value, recField.type,
                                           !Symbols.isOptional(recField.symbol), false);
                }

                if (!recordType.sealed) {
                    BType restFieldType = recordType.restFieldType;
                    if (isUniqueType(restFieldTypes, restFieldType)) {
                        restFieldTypes.add(restFieldType);
                    }
                }
            } else {
                BLangRecordVarNameField varNameField = (BLangRecordVarNameField) field;
                addToNonRestFieldTypes(nonRestFieldTypes, getKeyName(varNameField), varNameField.readonly ?
                                       checkExpr(varNameField, symTable.readonlyType, data) :
                                       checkExpr(varNameField, expType, data),
                                       true, varNameField.readonly);
            }
        }

        LinkedHashMap<String, BField> fields = new LinkedHashMap<>();
        boolean allReadOnlyNonRestFields = true;

        for (Map.Entry<String, FieldInfo> entry : nonRestFieldTypes.entrySet()) {
            FieldInfo fieldInfo = entry.getValue();
            List<BType> types = fieldInfo.types;

            if (types.contains(symTable.semanticError)) {
                return symTable.semanticError;
            }

            String key = entry.getKey();
            Name fieldName = names.fromString(key);
            BType type = types.size() == 1 ? types.get(0) : BUnionType.create(null, types.toArray(new BType[0]));

            Set<Flag> flags = new HashSet<>();

            if (fieldInfo.required) {
                flags.add(Flag.REQUIRED);
            } else {
                flags.add(Flag.OPTIONAL);
            }

            if (fieldInfo.readonly) {
                flags.add(Flag.READONLY);
            } else if (allReadOnlyNonRestFields) {
                allReadOnlyNonRestFields = false;
            }

            BVarSymbol fieldSymbol = new BVarSymbol(Flags.asMask(flags), fieldName, pkgID, type, recordSymbol,
                                                    symTable.builtinPos, VIRTUAL);
            fields.put(fieldName.value, new BField(fieldName, null, fieldSymbol));
            recordSymbol.scope.define(fieldName, fieldSymbol);
        }

        BRecordType recordType = new BRecordType(recordSymbol);
        recordType.fields = fields;

        if (restFieldTypes.contains(symTable.semanticError)) {
            return symTable.semanticError;
        }

        if (restFieldTypes.isEmpty()) {
            recordType.sealed = true;
            recordType.restFieldType = symTable.noType;
        } else if (restFieldTypes.size() == 1) {
            recordType.restFieldType = restFieldTypes.get(0);
        } else {
            recordType.restFieldType = BUnionType.create(null, restFieldTypes.toArray(new BType[0]));
        }
        recordSymbol.type = recordType;
        recordType.tsymbol = recordSymbol;

        if (expType == symTable.readonlyType || (recordType.sealed && allReadOnlyNonRestFields)) {
            recordType.flags |= Flags.READONLY;
            recordSymbol.flags |= Flags.READONLY;
        }

        BLangRecordTypeNode recordTypeNode = TypeDefBuilderHelper.createRecordTypeNode(recordType, pkgID, symTable,
                                                                                       recordLiteral.pos);
        recordTypeNode.initFunction = TypeDefBuilderHelper.createInitFunctionForRecordType(recordTypeNode, env,
                                                                                           names, symTable);
        TypeDefBuilderHelper.createTypeDefinitionForTSymbol(recordType, recordSymbol, recordTypeNode, env);

        return recordType;
    }

    private BRecordTypeSymbol createRecordTypeSymbol(PackageID pkgID, Location location,
                                                     SymbolOrigin origin, AnalyzerData data) {
        SymbolEnv env = data.env;
        BRecordTypeSymbol recordSymbol =
                Symbols.createRecordSymbol(Flags.ANONYMOUS,
                                           names.fromString(anonymousModelHelper.getNextAnonymousTypeKey(pkgID)),
                                           pkgID, null, env.scope.owner, location, origin);

        BInvokableType bInvokableType = new BInvokableType(new ArrayList<>(), symTable.nilType, null);
        BInvokableSymbol initFuncSymbol = Symbols.createFunctionSymbol(
                Flags.PUBLIC, Names.EMPTY, Names.EMPTY, env.enclPkg.symbol.pkgID, bInvokableType, env.scope.owner,
                false, symTable.builtinPos, VIRTUAL);
        initFuncSymbol.retType = symTable.nilType;
        recordSymbol.initializerFunc = new BAttachedFunction(Names.INIT_FUNCTION_SUFFIX, initFuncSymbol,
                                                             bInvokableType, location);

        recordSymbol.scope = new Scope(recordSymbol);
        recordSymbol.scope.define(
                names.fromString(recordSymbol.name.value + "." + recordSymbol.initializerFunc.funcName.value),
                recordSymbol.initializerFunc.symbol);
        return recordSymbol;
    }

    private String getKeyName(BLangExpression key) {
        return key.getKind() == NodeKind.SIMPLE_VARIABLE_REF ?
                ((BLangSimpleVarRef) key).variableName.value : (String) ((BLangLiteral) key).value;
    }

    private void addToNonRestFieldTypes(Map<String, FieldInfo> nonRestFieldTypes, String keyString,
                                        BType exprType, boolean required, boolean readonly) {
        if (!nonRestFieldTypes.containsKey(keyString)) {
            nonRestFieldTypes.put(keyString, new FieldInfo(new ArrayList<BType>() {{ add(exprType); }}, required,
                                                           readonly));
            return;
        }

        FieldInfo fieldInfo = nonRestFieldTypes.get(keyString);
        List<BType> typeList = fieldInfo.types;

        if (isUniqueType(typeList, exprType)) {
            typeList.add(exprType);
        }

        if (required && !fieldInfo.required) {
            fieldInfo.required = true;
        }
    }

    private boolean isUniqueType(Iterable<BType> typeList, BType type) {
        boolean isRecord = type.tag == TypeTags.RECORD;

        for (BType bType : typeList) {

            if (isRecord) {
                if (type == bType) {
                    return false;
                }
            } else if (types.isSameType(type, bType)) {
                return false;
            }
        }
        return true;
    }

    private BType checkXmlSubTypeLiteralCompatibility(Location location, BXMLSubType mutableXmlSubType,
                                                      BType expType, AnalyzerData data) {
        if (expType == symTable.semanticError) {
            return expType;
        }

        boolean unionExpType = expType.tag == TypeTags.UNION;

        if (expType == mutableXmlSubType) {
            return expType;
        }

        if (!unionExpType && types.isAssignable(mutableXmlSubType, expType)) {
            return mutableXmlSubType;
        }

        BXMLSubType immutableXmlSubType = (BXMLSubType)
                ImmutableTypeCloner.getEffectiveImmutableType(location, types, mutableXmlSubType, data.env, symTable,
                                                              anonymousModelHelper, names);

        if (expType == immutableXmlSubType) {
            return expType;
        }

        if (!unionExpType && types.isAssignable(immutableXmlSubType, expType)) {
            return immutableXmlSubType;
        }

        if (!unionExpType) {
            dlog.error(location, DiagnosticErrorCode.INCOMPATIBLE_TYPES, expType, mutableXmlSubType);
            return symTable.semanticError;
        }

        List<BType> compatibleTypes = new ArrayList<>();
        for (BType memberType : ((BUnionType) expType).getMemberTypes()) {
            if (compatibleTypes.contains(memberType)) {
                continue;
            }

            if (memberType == mutableXmlSubType || memberType == immutableXmlSubType) {
                compatibleTypes.add(memberType);
                continue;
            }

            if (types.isAssignable(mutableXmlSubType, memberType) && !compatibleTypes.contains(mutableXmlSubType)) {
                compatibleTypes.add(mutableXmlSubType);
                continue;
            }

            if (types.isAssignable(immutableXmlSubType, memberType) && !compatibleTypes.contains(immutableXmlSubType)) {
                compatibleTypes.add(immutableXmlSubType);
            }
        }

        if (compatibleTypes.isEmpty()) {
            dlog.error(location, DiagnosticErrorCode.INCOMPATIBLE_TYPES, expType, mutableXmlSubType);
            return symTable.semanticError;
        }

        if (compatibleTypes.size() == 1) {
            return compatibleTypes.get(0);
        }

        dlog.error(location, DiagnosticErrorCode.AMBIGUOUS_TYPES, expType);
        return symTable.semanticError;
    }

    private void markChildrenAsImmutable(BLangXMLElementLiteral bLangXMLElementLiteral, AnalyzerData data) {
        for (BLangExpression modifiedChild : bLangXMLElementLiteral.modifiedChildren) {
            BType childType = modifiedChild.getBType();
            if (Symbols.isFlagOn(childType.flags, Flags.READONLY) || !types.isSelectivelyImmutableType(childType)) {
                continue;
            }
            modifiedChild.setBType(ImmutableTypeCloner.getEffectiveImmutableType(modifiedChild.pos, types, childType,
                    data.env, symTable, anonymousModelHelper, names));

            if (modifiedChild.getKind() == NodeKind.XML_ELEMENT_LITERAL) {
                markChildrenAsImmutable((BLangXMLElementLiteral) modifiedChild, data);
            }
        }
    }

    private void logUndefinedSymbolError(Location pos, String name) {
        if (!missingNodesHelper.isMissingNode(name)) {
            dlog.error(pos, DiagnosticErrorCode.UNDEFINED_SYMBOL, name);
        }
    }

    private void markTypeAsIsolated(BType actualType) {
        actualType.flags |= Flags.ISOLATED;
        actualType.tsymbol.flags |= Flags.ISOLATED;
    }

    private void handleObjectConstrExprForReadOnly(
            BLangObjectConstructorExpression objectCtorExpr, BObjectType actualObjectType, SymbolEnv env,
            boolean logErrors, AnalyzerData data) {

        BLangClassDefinition classDefForConstructor = objectCtorExpr.classNode;
        boolean hasNeverReadOnlyField = false;

        for (BField field : actualObjectType.fields.values()) {
            BType fieldType = field.type;
            if (!types.isInherentlyImmutableType(fieldType) && !types.isSelectivelyImmutableType(fieldType, false)) {
                analyzeObjectConstructor(classDefForConstructor, env, data);
                hasNeverReadOnlyField = true;

                if (!logErrors) {
                    return;
                }

                dlog.error(field.pos,
                           DiagnosticErrorCode.INVALID_FIELD_IN_OBJECT_CONSTUCTOR_EXPR_WITH_READONLY_REFERENCE,
                           fieldType);
            }
        }

        if (hasNeverReadOnlyField) {
            return;
        }

        classDefForConstructor.flagSet.add(Flag.READONLY);
        actualObjectType.flags |= Flags.READONLY;
        actualObjectType.tsymbol.flags |= Flags.READONLY;

        ImmutableTypeCloner.markFieldsAsImmutable(classDefForConstructor, env, actualObjectType, types,
                                                  anonymousModelHelper, symTable, names, objectCtorExpr.pos);

        analyzeObjectConstructor(classDefForConstructor, env, data);
    }

    private void markConstructedObjectIsolatedness(BObjectType actualObjectType) {
        if (actualObjectType.markedIsolatedness) {
            return;
        }
        if (Symbols.isFlagOn(actualObjectType.flags, Flags.READONLY)) {
            markTypeAsIsolated(actualObjectType);
            return;
        }

        for (BField field : actualObjectType.fields.values()) {
            if (!Symbols.isFlagOn(field.symbol.flags, Flags.FINAL) ||
                    !types.isSubTypeOfReadOnlyOrIsolatedObjectUnion(field.type)) {
                return;
            }
        }

        markTypeAsIsolated(actualObjectType);
        actualObjectType.markedIsolatedness = true;
    }

    private void markLeafNode(BLangAccessExpression accessExpression) {
        BLangNode parent = accessExpression.parent;
        if (parent == null) {
            accessExpression.leafNode = true;
            return;
        }

        NodeKind kind = parent.getKind();

        while (kind == NodeKind.GROUP_EXPR) {
            parent = parent.parent;

            if (parent == null) {
                accessExpression.leafNode = true;
                break;
            }

            kind = parent.getKind();
        }

        if (kind != NodeKind.FIELD_BASED_ACCESS_EXPR && kind != NodeKind.INDEX_BASED_ACCESS_EXPR) {
            accessExpression.leafNode = true;
        }
    }

    private static class FieldInfo {
        List<BType> types;
        boolean required;
        boolean readonly;

        private FieldInfo(List<BType> types, boolean required, boolean readonly) {
            this.types = types;
            this.required = required;
            this.readonly = readonly;
        }
    }

    private static class TypeSymbolPair {
        private BVarSymbol fieldSymbol;
        private BType determinedType;

        public TypeSymbolPair(BVarSymbol fieldSymbol, BType determinedType) {
            this.fieldSymbol = fieldSymbol;
            this.determinedType = determinedType;
        }
    }

    private static class RecordUnionDiagnostics {
        // Set of record types which doesn't have the field name declared
        Set<BRecordType> undeclaredInRecords = new LinkedHashSet<>();

        // Set of record types which has the field type that includes nil
        Set<BRecordType> nilableInRecords = new LinkedHashSet<>();

        boolean hasUndeclared() {
            return undeclaredInRecords.size() > 0;
        }

        boolean hasNilable() {
            return nilableInRecords.size() > 0;
        }

        boolean hasNilableAndUndeclared() {
            return nilableInRecords.size() > 0 && undeclaredInRecords.size() > 0;
        }

        String recordsToString(Set<BRecordType> recordTypeSet) {
            StringBuilder recordNames = new StringBuilder();
            int recordSetSize = recordTypeSet.size();
            int index = 0;

            for (BRecordType recordType : recordTypeSet) {
                index++;
                recordNames.append(recordType.tsymbol.getName().getValue());

                if (recordSetSize > 1) {

                    if (index == recordSetSize - 1) {
                        recordNames.append("', and '");
                    } else if (index < recordSetSize) {
                        recordNames.append("', '");
                    }
                }
            }

            return recordNames.toString();
        }
    }

    /**
     * @since 2.0.0
     */
    public static class AnalyzerData {
        public SymbolEnv env;
        boolean isTypeChecked;
        Stack<SymbolEnv> queryEnvs, prevEnvs;
        Stack<BLangNode> queryFinalClauses;
        boolean nonErrorLoggingCheck = false;
        boolean checkWithinQueryExpr = false;
        boolean breakToParallelQueryEnv = false;
        int letCount = 0;
        DiagnosticCode diagCode;
        BType expType;
        BType resultType;
    }
}<|MERGE_RESOLUTION|>--- conflicted
+++ resolved
@@ -2485,22 +2485,12 @@
             }
         }
 
-<<<<<<< HEAD
-        if (expType.tag == TypeTags.ARRAY && isArrayOpenSealedType((BArrayType) expType)) {
-=======
         // Check type compatibility
         if (data.expType.tag == TypeTags.ARRAY && isArrayOpenSealedType((BArrayType) data.expType)) {
-            dlog.error(varRefExpr.pos, DiagnosticErrorCode.CLOSED_ARRAY_TYPE_CAN_NOT_INFER_SIZE);
-            data.resultType = symTable.semanticError;
->>>>>>> aa513c51
-            return;
-        }
-<<<<<<< HEAD
-
-        resultType = types.checkType(varRefExpr, actualType, expType);
-=======
+            return;
+        }
+
         data.resultType = types.checkType(varRefExpr, actualType, data.expType);
->>>>>>> aa513c51
     }
 
     @Override
