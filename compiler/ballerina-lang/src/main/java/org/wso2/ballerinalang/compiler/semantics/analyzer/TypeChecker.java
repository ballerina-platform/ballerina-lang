--- conflicted
+++ resolved
@@ -5522,7 +5522,8 @@
         semanticAnalyzer.analyzeNode(doClause.body, SymbolEnv.createBlockEnv(doClause.body, data.queryEnvs.peek()),
                                      data.prevEnvs);
         BType actualType = BUnionType.create(null, symTable.errorType, symTable.nilType);
-        data.resultType = types.checkType(doClause.pos, actualType, data.expType, DiagnosticErrorCode.INCOMPATIBLE_TYPES);
+        data.resultType =
+                types.checkType(doClause.pos, actualType, data.expType, DiagnosticErrorCode.INCOMPATIBLE_TYPES);
         data.queryFinalClauses.pop();
         data.queryEnvs.pop();
         if (!data.breakToParallelQueryEnv) {
@@ -5533,16 +5534,10 @@
     @Override
     public void visit(BLangFromClause fromClause, AnalyzerData data) {
         boolean prevBreakToParallelEnv = data.breakToParallelQueryEnv;
-<<<<<<< HEAD
-        if (fromClause.collection.getKind() == NodeKind.QUERY_EXPR ||
-                (fromClause.collection.getKind() == NodeKind.GROUP_EXPR
-                        && ((BLangGroupExpr) fromClause.collection).expression.getKind() == NodeKind.QUERY_EXPR)) {
-=======
         BLangExpression collection = fromClause.collection;
         if (collection.getKind() == NodeKind.QUERY_EXPR ||
                 (collection.getKind() == NodeKind.GROUP_EXPR
                         && ((BLangGroupExpr) collection).expression.getKind() == NodeKind.QUERY_EXPR)) {
->>>>>>> 08fad82a
             data.breakToParallelQueryEnv = true;
         }
         SymbolEnv fromEnv = SymbolEnv.createTypeNarrowedEnv(fromClause, data.queryEnvs.pop());
@@ -5558,16 +5553,10 @@
     @Override
     public void visit(BLangJoinClause joinClause, AnalyzerData data) {
         boolean prevBreakEnv = data.breakToParallelQueryEnv;
-<<<<<<< HEAD
-        if (joinClause.collection.getKind() == NodeKind.QUERY_EXPR ||
-                (joinClause.collection.getKind() == NodeKind.GROUP_EXPR
-                        && ((BLangGroupExpr) joinClause.collection).expression.getKind() == NodeKind.QUERY_EXPR)) {
-=======
         BLangExpression collection = joinClause.collection;
         if (collection.getKind() == NodeKind.QUERY_EXPR ||
                 (collection.getKind() == NodeKind.GROUP_EXPR
                         && ((BLangGroupExpr) collection).expression.getKind() == NodeKind.QUERY_EXPR)) {
->>>>>>> 08fad82a
             data.breakToParallelQueryEnv = true;
         }
         SymbolEnv joinEnv = SymbolEnv.createTypeNarrowedEnv(joinClause, data.queryEnvs.pop());
