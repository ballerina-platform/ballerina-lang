/*
 *  Copyright (c) 2017, WSO2 Inc. (http://www.wso2.org) All Rights Reserved.
 *
 *  WSO2 Inc. licenses this file to you under the Apache License,
 *  Version 2.0 (the "License"); you may not use this file except
 *  in compliance with the License.
 *  You may obtain a copy of the License at
 *
 *    http://www.apache.org/licenses/LICENSE-2.0
 *
 *  Unless required by applicable law or agreed to in writing,
 *  software distributed under the License is distributed on an
 *  "AS IS" BASIS, WITHOUT WARRANTIES OR CONDITIONS OF ANY
 *  KIND, either express or implied.  See the License for the
 *  specific language governing permissions and limitations
 *  under the License.
 */
package org.wso2.ballerinalang.compiler.semantics.analyzer;

import org.ballerinalang.model.TreeBuilder;
import org.ballerinalang.model.clauses.FromClauseNode;
import org.ballerinalang.model.clauses.LetClauseNode;
import org.ballerinalang.model.clauses.WhereClauseNode;
import org.ballerinalang.model.elements.Flag;
import org.ballerinalang.model.elements.PackageID;
import org.ballerinalang.model.elements.TableColumnFlag;
import org.ballerinalang.model.symbols.SymbolKind;
import org.ballerinalang.model.tree.NodeKind;
import org.ballerinalang.model.tree.OperatorKind;
import org.ballerinalang.model.tree.expressions.NamedArgNode;
import org.ballerinalang.model.tree.expressions.RecordLiteralNode;
import org.ballerinalang.model.types.TypeKind;
import org.ballerinalang.util.diagnostic.DiagnosticCode;
import org.wso2.ballerinalang.compiler.parser.BLangAnonymousModelHelper;
import org.wso2.ballerinalang.compiler.parser.NodeCloner;
import org.wso2.ballerinalang.compiler.semantics.model.Scope;
import org.wso2.ballerinalang.compiler.semantics.model.SymbolEnv;
import org.wso2.ballerinalang.compiler.semantics.model.SymbolTable;
import org.wso2.ballerinalang.compiler.semantics.model.symbols.BAnnotationSymbol;
import org.wso2.ballerinalang.compiler.semantics.model.symbols.BAttachedFunction;
import org.wso2.ballerinalang.compiler.semantics.model.symbols.BConstantSymbol;
import org.wso2.ballerinalang.compiler.semantics.model.symbols.BErrorTypeSymbol;
import org.wso2.ballerinalang.compiler.semantics.model.symbols.BInvokableSymbol;
import org.wso2.ballerinalang.compiler.semantics.model.symbols.BInvokableTypeSymbol;
import org.wso2.ballerinalang.compiler.semantics.model.symbols.BLetSymbol;
import org.wso2.ballerinalang.compiler.semantics.model.symbols.BObjectTypeSymbol;
import org.wso2.ballerinalang.compiler.semantics.model.symbols.BOperatorSymbol;
import org.wso2.ballerinalang.compiler.semantics.model.symbols.BPackageSymbol;
import org.wso2.ballerinalang.compiler.semantics.model.symbols.BRecordTypeSymbol;
import org.wso2.ballerinalang.compiler.semantics.model.symbols.BSymbol;
import org.wso2.ballerinalang.compiler.semantics.model.symbols.BVarSymbol;
import org.wso2.ballerinalang.compiler.semantics.model.symbols.BXMLNSSymbol;
import org.wso2.ballerinalang.compiler.semantics.model.symbols.SymTag;
import org.wso2.ballerinalang.compiler.semantics.model.symbols.Symbols;
import org.wso2.ballerinalang.compiler.semantics.model.types.BArrayType;
import org.wso2.ballerinalang.compiler.semantics.model.types.BErrorType;
import org.wso2.ballerinalang.compiler.semantics.model.types.BField;
import org.wso2.ballerinalang.compiler.semantics.model.types.BFiniteType;
import org.wso2.ballerinalang.compiler.semantics.model.types.BFutureType;
import org.wso2.ballerinalang.compiler.semantics.model.types.BInvokableType;
import org.wso2.ballerinalang.compiler.semantics.model.types.BMapType;
import org.wso2.ballerinalang.compiler.semantics.model.types.BObjectType;
import org.wso2.ballerinalang.compiler.semantics.model.types.BRecordType;
import org.wso2.ballerinalang.compiler.semantics.model.types.BStreamType;
import org.wso2.ballerinalang.compiler.semantics.model.types.BTableType;
import org.wso2.ballerinalang.compiler.semantics.model.types.BTupleType;
import org.wso2.ballerinalang.compiler.semantics.model.types.BType;
import org.wso2.ballerinalang.compiler.semantics.model.types.BTypedescType;
import org.wso2.ballerinalang.compiler.semantics.model.types.BUnionType;
import org.wso2.ballerinalang.compiler.tree.BLangFunction;
import org.wso2.ballerinalang.compiler.tree.BLangIdentifier;
import org.wso2.ballerinalang.compiler.tree.BLangInvokableNode;
import org.wso2.ballerinalang.compiler.tree.BLangNode;
import org.wso2.ballerinalang.compiler.tree.BLangNodeVisitor;
import org.wso2.ballerinalang.compiler.tree.BLangSimpleVariable;
import org.wso2.ballerinalang.compiler.tree.BLangVariable;
import org.wso2.ballerinalang.compiler.tree.clauses.BLangFromClause;
import org.wso2.ballerinalang.compiler.tree.clauses.BLangLetClause;
import org.wso2.ballerinalang.compiler.tree.clauses.BLangSelectClause;
import org.wso2.ballerinalang.compiler.tree.clauses.BLangWhereClause;
import org.wso2.ballerinalang.compiler.tree.expressions.BLangAccessExpression;
import org.wso2.ballerinalang.compiler.tree.expressions.BLangAnnotAccessExpr;
import org.wso2.ballerinalang.compiler.tree.expressions.BLangArrowFunction;
import org.wso2.ballerinalang.compiler.tree.expressions.BLangBinaryExpr;
import org.wso2.ballerinalang.compiler.tree.expressions.BLangCheckPanickedExpr;
import org.wso2.ballerinalang.compiler.tree.expressions.BLangCheckedExpr;
import org.wso2.ballerinalang.compiler.tree.expressions.BLangConstRef;
import org.wso2.ballerinalang.compiler.tree.expressions.BLangElvisExpr;
import org.wso2.ballerinalang.compiler.tree.expressions.BLangErrorVarRef;
import org.wso2.ballerinalang.compiler.tree.expressions.BLangExpression;
import org.wso2.ballerinalang.compiler.tree.expressions.BLangFieldBasedAccess;
import org.wso2.ballerinalang.compiler.tree.expressions.BLangGroupExpr;
import org.wso2.ballerinalang.compiler.tree.expressions.BLangIndexBasedAccess;
import org.wso2.ballerinalang.compiler.tree.expressions.BLangIntRangeExpression;
import org.wso2.ballerinalang.compiler.tree.expressions.BLangInvocation;
import org.wso2.ballerinalang.compiler.tree.expressions.BLangLambdaFunction;
import org.wso2.ballerinalang.compiler.tree.expressions.BLangLetExpression;
import org.wso2.ballerinalang.compiler.tree.expressions.BLangListConstructorExpr;
import org.wso2.ballerinalang.compiler.tree.expressions.BLangLiteral;
import org.wso2.ballerinalang.compiler.tree.expressions.BLangMatchExpression;
import org.wso2.ballerinalang.compiler.tree.expressions.BLangMatchExpression.BLangMatchExprPatternClause;
import org.wso2.ballerinalang.compiler.tree.expressions.BLangNamedArgsExpression;
import org.wso2.ballerinalang.compiler.tree.expressions.BLangQueryExpr;
import org.wso2.ballerinalang.compiler.tree.expressions.BLangRecordLiteral;
import org.wso2.ballerinalang.compiler.tree.expressions.BLangRecordLiteral.BLangRecordKey;
import org.wso2.ballerinalang.compiler.tree.expressions.BLangRecordLiteral.BLangRecordKeyValueField;
import org.wso2.ballerinalang.compiler.tree.expressions.BLangRecordVarRef;
import org.wso2.ballerinalang.compiler.tree.expressions.BLangRestArgsExpression;
import org.wso2.ballerinalang.compiler.tree.expressions.BLangServiceConstructorExpr;
import org.wso2.ballerinalang.compiler.tree.expressions.BLangSimpleVarRef;
import org.wso2.ballerinalang.compiler.tree.expressions.BLangStreamConstructorExpr;
import org.wso2.ballerinalang.compiler.tree.expressions.BLangStringTemplateLiteral;
import org.wso2.ballerinalang.compiler.tree.expressions.BLangTableLiteral;
import org.wso2.ballerinalang.compiler.tree.expressions.BLangTernaryExpr;
import org.wso2.ballerinalang.compiler.tree.expressions.BLangTrapExpr;
import org.wso2.ballerinalang.compiler.tree.expressions.BLangTupleVarRef;
import org.wso2.ballerinalang.compiler.tree.expressions.BLangTypeConversionExpr;
import org.wso2.ballerinalang.compiler.tree.expressions.BLangTypeInit;
import org.wso2.ballerinalang.compiler.tree.expressions.BLangTypeTestExpr;
import org.wso2.ballerinalang.compiler.tree.expressions.BLangTypedescExpr;
import org.wso2.ballerinalang.compiler.tree.expressions.BLangUnaryExpr;
import org.wso2.ballerinalang.compiler.tree.expressions.BLangVariableReference;
import org.wso2.ballerinalang.compiler.tree.expressions.BLangWaitExpr;
import org.wso2.ballerinalang.compiler.tree.expressions.BLangWaitForAllExpr;
import org.wso2.ballerinalang.compiler.tree.expressions.BLangWorkerFlushExpr;
import org.wso2.ballerinalang.compiler.tree.expressions.BLangWorkerReceive;
import org.wso2.ballerinalang.compiler.tree.expressions.BLangWorkerSyncSendExpr;
import org.wso2.ballerinalang.compiler.tree.expressions.BLangXMLAttribute;
import org.wso2.ballerinalang.compiler.tree.expressions.BLangXMLAttributeAccess;
import org.wso2.ballerinalang.compiler.tree.expressions.BLangXMLCommentLiteral;
import org.wso2.ballerinalang.compiler.tree.expressions.BLangXMLElementAccess;
import org.wso2.ballerinalang.compiler.tree.expressions.BLangXMLElementFilter;
import org.wso2.ballerinalang.compiler.tree.expressions.BLangXMLElementLiteral;
import org.wso2.ballerinalang.compiler.tree.expressions.BLangXMLNavigationAccess;
import org.wso2.ballerinalang.compiler.tree.expressions.BLangXMLProcInsLiteral;
import org.wso2.ballerinalang.compiler.tree.expressions.BLangXMLQName;
import org.wso2.ballerinalang.compiler.tree.expressions.BLangXMLQuotedString;
import org.wso2.ballerinalang.compiler.tree.expressions.BLangXMLTextLiteral;
import org.wso2.ballerinalang.compiler.tree.statements.BLangBlockStmt;
import org.wso2.ballerinalang.compiler.tree.types.BLangLetVariable;
import org.wso2.ballerinalang.compiler.tree.types.BLangRecordTypeNode;
import org.wso2.ballerinalang.compiler.tree.types.BLangType;
import org.wso2.ballerinalang.compiler.tree.types.BLangUnionTypeNode;
import org.wso2.ballerinalang.compiler.tree.types.BLangValueType;
import org.wso2.ballerinalang.compiler.util.BArrayState;
import org.wso2.ballerinalang.compiler.util.ClosureVarSymbol;
import org.wso2.ballerinalang.compiler.util.CompilerContext;
import org.wso2.ballerinalang.compiler.util.FieldKind;
import org.wso2.ballerinalang.compiler.util.Name;
import org.wso2.ballerinalang.compiler.util.Names;
import org.wso2.ballerinalang.compiler.util.NumericLiteralSupport;
import org.wso2.ballerinalang.compiler.util.TypeDefBuilderHelper;
import org.wso2.ballerinalang.compiler.util.TypeTags;
import org.wso2.ballerinalang.compiler.util.diagnotic.BLangDiagnosticLog;
import org.wso2.ballerinalang.compiler.util.diagnotic.BLangDiagnosticLogHelper;
import org.wso2.ballerinalang.compiler.util.diagnotic.DiagnosticPos;
import org.wso2.ballerinalang.util.Flags;
import org.wso2.ballerinalang.util.Lists;

import java.util.ArrayList;
import java.util.Arrays;
import java.util.Collections;
import java.util.HashMap;
import java.util.HashSet;
import java.util.LinkedHashMap;
import java.util.LinkedHashSet;
import java.util.List;
import java.util.Map;
import java.util.Set;
import java.util.stream.Collectors;

import javax.xml.XMLConstants;

import static org.wso2.ballerinalang.compiler.tree.BLangInvokableNode.DEFAULT_WORKER_NAME;
import static org.wso2.ballerinalang.compiler.util.Constants.WORKER_LAMBDA_VAR_PREFIX;

/**
 * @since 0.94
 */
public class TypeChecker extends BLangNodeVisitor {

    private static final CompilerContext.Key<TypeChecker> TYPE_CHECKER_KEY =
            new CompilerContext.Key<>();
    private static final String TABLE_TNAME = "table";

    private Names names;
    private SymbolTable symTable;
    private SymbolEnter symbolEnter;
    private SymbolResolver symResolver;
    private NodeCloner nodeCloner;
    private Types types;
    private BLangDiagnosticLogHelper dlog;
    private SymbolEnv env;
    private boolean isTypeChecked;
    private TypeNarrower typeNarrower;
    private TypeParamAnalyzer typeParamAnalyzer;
    private BLangAnonymousModelHelper anonymousModelHelper;
    private SemanticAnalyzer semanticAnalyzer;
    private boolean nonErrorLoggingCheck = false;

    private int letCount = 0;
    /**
     * Expected types or inherited types.
     */
    private BType expType;
    private BType resultType;

    private DiagnosticCode diagCode;

    public static TypeChecker getInstance(CompilerContext context) {
        TypeChecker typeChecker = context.get(TYPE_CHECKER_KEY);
        if (typeChecker == null) {
            typeChecker = new TypeChecker(context);
        }

        return typeChecker;
    }

    public TypeChecker(CompilerContext context) {
        context.put(TYPE_CHECKER_KEY, this);

        this.names = Names.getInstance(context);
        this.symTable = SymbolTable.getInstance(context);
        this.symbolEnter = SymbolEnter.getInstance(context);
        this.symResolver = SymbolResolver.getInstance(context);
        this.nodeCloner = NodeCloner.getInstance(context);
        this.types = Types.getInstance(context);
        this.dlog = BLangDiagnosticLogHelper.getInstance(context);
        this.typeNarrower = TypeNarrower.getInstance(context);
        this.typeParamAnalyzer = TypeParamAnalyzer.getInstance(context);
        this.anonymousModelHelper = BLangAnonymousModelHelper.getInstance(context);
        this.semanticAnalyzer = SemanticAnalyzer.getInstance(context);
    }

    public BType checkExpr(BLangExpression expr, SymbolEnv env) {
        return checkExpr(expr, env, symTable.noType);
    }

    public BType checkExpr(BLangExpression expr, SymbolEnv env, BType expType) {
        return checkExpr(expr, env, expType, DiagnosticCode.INCOMPATIBLE_TYPES);
    }

    /**
     * Check the given list of expressions against the given expected types.
     *
     * @param exprs   list of expressions to be analyzed
     * @param env     current symbol environment
     * @param expType expected type
     * @return the actual types of the given list of expressions
     */
    public List<BType> checkExprs(List<BLangExpression> exprs, SymbolEnv env, BType expType) {
        List<BType> resTypes = new ArrayList<>(exprs.size());
        for (BLangExpression expr : exprs) {
            resTypes.add(checkExpr(expr, env, expType));
        }
        return resTypes;
    }

    public BType checkExpr(BLangExpression expr, SymbolEnv env, BType expType, DiagnosticCode diagCode) {
        if (expr.typeChecked) {
            return expr.type;
        }

        SymbolEnv prevEnv = this.env;
        BType preExpType = this.expType;
        DiagnosticCode preDiagCode = this.diagCode;
        this.env = env;
        this.diagCode = diagCode;
        this.expType = expType;
        this.isTypeChecked = true;
        expr.expectedType = expType;

        expr.accept(this);

        expr.type = resultType;
        expr.typeChecked = isTypeChecked;
        this.env = prevEnv;
        this.expType = preExpType;
        this.diagCode = preDiagCode;
        if (resultType.tag != TypeTags.SEMANTIC_ERROR) {
            expr.expectedType = resultType;
        }
        return resultType;
    }


    // Expressions

    public void visit(BLangLiteral literalExpr) {

        BType literalType = setLiteralValueAndGetType(literalExpr, expType);
        if (literalType == symTable.semanticError || literalExpr.isFiniteContext) {
            return;
        }
        resultType = types.checkType(literalExpr, literalType, expType);
    }

    @Override
    public void visit(BLangXMLElementAccess xmlElementAccess) {
        // check for undeclared namespaces.
        checkXMLNamespacePrefixes(xmlElementAccess.filters);
        resultType = checkExpr(xmlElementAccess.expr, env, expType);
        // todo: we may need to add some logic to constrain result type to xml @namedSubType type.
    }

    @Override
    public void visit(BLangXMLNavigationAccess xmlNavigation) {
        if (xmlNavigation.lhsVar) {
            dlog.error(xmlNavigation.pos, DiagnosticCode.CANNOT_UPDATE_XML_SEQUENCE);
        }
        checkXMLNamespacePrefixes(xmlNavigation.filters);
        if (xmlNavigation.childIndex != null) {
            checkExpr(xmlNavigation.childIndex, env, symTable.intType);
        }
        resultType = checkExpr(xmlNavigation.expr, env, expType);
        // todo: we may need to add some logic to constrain result type to  @namedSubType type.
    }

    private void checkXMLNamespacePrefixes(List<BLangXMLElementFilter> filters) {
        for (BLangXMLElementFilter filter : filters) {
            if (!filter.namespace.isEmpty()) {
                Name nsName = names.fromString(filter.namespace);
                BSymbol nsSymbol = symResolver.lookupSymbolInPrefixSpace(env, nsName);
                filter.namespaceSymbol = nsSymbol;
                if (nsSymbol == symTable.notFoundSymbol) {
                    dlog.error(filter.nsPos, DiagnosticCode.CANNOT_FIND_XML_NAMESPACE, nsName);
                }
            }
        }
    }

    private BType setLiteralValueAndGetType(BLangLiteral literalExpr, BType expType) {
        // Get the type matching to the tag from the symbol table.
        BType literalType = symTable.getTypeFromTag(literalExpr.type.tag);
        Object literalValue = literalExpr.value;
        literalExpr.isJSONContext = types.isJSONContext(expType);

        if (literalType.tag == TypeTags.INT) {
            if (expType.tag == TypeTags.FLOAT) {
                literalType = symTable.floatType;
                literalExpr.value = ((Long) literalValue).doubleValue();
            } else if (expType.tag == TypeTags.DECIMAL) {
                literalType = symTable.decimalType;
                literalExpr.value = String.valueOf(literalValue);
            } else if (TypeTags.isIntegerTypeTag(expType.tag) || expType.tag == TypeTags.BYTE) {
                literalType = getIntLiteralType(literalExpr, expType, literalType, literalValue);
                if (literalType == symTable.semanticError) {
                    return symTable.semanticError;
                }
            } else if (expType.tag == TypeTags.FINITE && types.isAssignableToFiniteType(expType, literalExpr)) {
                BFiniteType finiteType = (BFiniteType) expType;
                if (literalAssignableToFiniteType(literalExpr, finiteType, TypeTags.INT)) {
                    BType valueType = setLiteralValueAndGetType(literalExpr, symTable.intType);
                    setLiteralValueForFiniteType(literalExpr, valueType);
                    return valueType;
                } else if (literalAssignableToFiniteType(literalExpr, finiteType, TypeTags.BYTE)) {
                    BType valueType = setLiteralValueAndGetType(literalExpr, symTable.byteType);
                    setLiteralValueForFiniteType(literalExpr, valueType);
                    return valueType;
                } else if (literalAssignableToFiniteType(literalExpr, finiteType, TypeTags.FLOAT)) {
                    BType valueType = setLiteralValueAndGetType(literalExpr, symTable.floatType);
                    setLiteralValueForFiniteType(literalExpr, valueType);
                    return valueType;
                } else if (literalAssignableToFiniteType(literalExpr, finiteType, TypeTags.DECIMAL)) {
                    BType valueType = setLiteralValueAndGetType(literalExpr, symTable.decimalType);
                    setLiteralValueForFiniteType(literalExpr, valueType);
                    return valueType;
                }
            } else if (expType.tag == TypeTags.UNION) {
                Set<BType> memberTypes = ((BUnionType) expType).getMemberTypes();
                if (memberTypes.stream()
                        .anyMatch(memType -> memType.tag == TypeTags.INT || memType.tag == TypeTags.JSON ||
                                memType.tag == TypeTags.ANYDATA || memType.tag == TypeTags.ANY)) {
                    return setLiteralValueAndGetType(literalExpr, symTable.intType);
                }

                BType finiteType = getFiniteTypeWithValuesOfSingleType((BUnionType) expType, symTable.intType);
                if (finiteType != symTable.semanticError) {
                    BType setType = setLiteralValueAndGetType(literalExpr, finiteType);
                    if (literalExpr.isFiniteContext) {
                        // i.e., a match was found for a finite type
                        return setType;
                    }
                }

                if (memberTypes.stream().anyMatch(memType -> memType.tag == TypeTags.BYTE)) {
                    return setLiteralValueAndGetType(literalExpr, symTable.byteType);
                }

                finiteType = getFiniteTypeWithValuesOfSingleType((BUnionType) expType, symTable.byteType);
                if (finiteType != symTable.semanticError) {
                    BType setType = setLiteralValueAndGetType(literalExpr, finiteType);
                    if (literalExpr.isFiniteContext) {
                        // i.e., a match was found for a finite type
                        return setType;
                    }
                }

                if (memberTypes.stream().anyMatch(memType -> memType.tag == TypeTags.FLOAT)) {
                    return setLiteralValueAndGetType(literalExpr, symTable.floatType);
                }

                finiteType = getFiniteTypeWithValuesOfSingleType((BUnionType) expType, symTable.floatType);
                if (finiteType != symTable.semanticError) {
                    BType setType = setLiteralValueAndGetType(literalExpr, finiteType);
                    if (literalExpr.isFiniteContext) {
                        // i.e., a match was found for a finite type
                        return setType;
                    }
                }

                if (memberTypes.stream().anyMatch(memType -> memType.tag == TypeTags.DECIMAL)) {
                    return setLiteralValueAndGetType(literalExpr, symTable.decimalType);
                }

                finiteType = getFiniteTypeWithValuesOfSingleType((BUnionType) expType, symTable.decimalType);
                if (finiteType != symTable.semanticError) {
                    BType setType = setLiteralValueAndGetType(literalExpr, finiteType);
                    if (literalExpr.isFiniteContext) {
                        // i.e., a match was found for a finite type
                        return setType;
                    }
                }
            }
        } else if (literalType.tag == TypeTags.FLOAT) {
            String literal = String.valueOf(literalValue);
            String numericLiteral = NumericLiteralSupport.stripDiscriminator(literal);
            boolean isDiscriminatedFloat = NumericLiteralSupport.isFloatDiscriminated(literal);

            if (expType.tag == TypeTags.DECIMAL) {
                // It's illegal to assign discriminated float literal or hex literal to a decimal LHS.
                if (isDiscriminatedFloat || NumericLiteralSupport.isHexLiteral(numericLiteral)) {
                    dlog.error(literalExpr.pos, DiagnosticCode.INCOMPATIBLE_TYPES, expType,
                               symTable.floatType);
                    resultType = symTable.semanticError;
                    return resultType;
                }
                // LHS expecting decimal value and RHS offer non discriminated float, consider RHS as decimal.
                literalType = symTable.decimalType;
                literalExpr.value = numericLiteral;
            } else if (expType.tag == TypeTags.FLOAT) {
                literalExpr.value = Double.parseDouble(String.valueOf(numericLiteral));
            } else if (expType.tag == TypeTags.FINITE && types.isAssignableToFiniteType(expType, literalExpr)) {
                BFiniteType finiteType = (BFiniteType) expType;
                if (literalAssignableToFiniteType(literalExpr, finiteType, TypeTags.FLOAT)) {
                    BType valueType = setLiteralValueAndGetType(literalExpr, symTable.floatType);
                    setLiteralValueForFiniteType(literalExpr, valueType);
                    return valueType;
                } else if (!isDiscriminatedFloat
                        && literalAssignableToFiniteType(literalExpr, finiteType, TypeTags.DECIMAL)) {
                    BType valueType = setLiteralValueAndGetType(literalExpr, symTable.decimalType);
                    setLiteralValueForFiniteType(literalExpr, valueType);
                    return valueType;
                }
            } else if (expType.tag == TypeTags.UNION) {
                BUnionType unionType = (BUnionType) expType;
                BType unionMember = getAndSetAssignableUnionMember(literalExpr, unionType, symTable.floatType);
                if (unionMember != symTable.noType) {
                    return unionMember;
                }
            }
        } else if (literalType.tag == TypeTags.DECIMAL) {
            return decimalLiteral(literalValue, literalExpr, expType);
        } else {
            if (this.expType.tag == TypeTags.FINITE) {
                boolean foundMember = types.isAssignableToFiniteType(this.expType, literalExpr);
                if (foundMember) {
                    setLiteralValueForFiniteType(literalExpr, literalType);
                    return literalType;
                }
            } else if (this.expType.tag == TypeTags.UNION) {
                BUnionType unionType = (BUnionType) this.expType;
                boolean foundMember = unionType.getMemberTypes()
                        .stream()
                        .anyMatch(memberType -> types.isAssignableToFiniteType(memberType, literalExpr));
                if (foundMember) {
                    setLiteralValueForFiniteType(literalExpr, literalType);
                    return literalType;
                }
            }
        }

        if (literalExpr.type.tag == TypeTags.BYTE_ARRAY) {
            // check whether this is a byte array
            literalType = new BArrayType(symTable.byteType);
        }

        return literalType;
    }

    private BType getAndSetAssignableUnionMember(BLangLiteral literalExpr, BUnionType expType, BType desiredType) {
        Set<BType> memberTypes = expType.getMemberTypes();
        if (memberTypes.stream()
                .anyMatch(memType -> memType.tag == desiredType.tag
                        || memType.tag == TypeTags.JSON
                        || memType.tag == TypeTags.ANYDATA
                        || memType.tag == TypeTags.ANY)) {
            return setLiteralValueAndGetType(literalExpr, desiredType);
        }

        BType finiteType = getFiniteTypeWithValuesOfSingleType(expType, symTable.floatType);
        if (finiteType != symTable.semanticError) {
            BType setType = setLiteralValueAndGetType(literalExpr, finiteType);
            if (literalExpr.isFiniteContext) {
                // i.e., a match was found for a finite type
                return setType;
            }
        }

        if (memberTypes.stream().anyMatch(memType -> memType.tag == TypeTags.DECIMAL)) {
            return setLiteralValueAndGetType(literalExpr, symTable.decimalType);
        }

        finiteType = getFiniteTypeWithValuesOfSingleType(expType, symTable.decimalType);
        if (finiteType != symTable.semanticError) {
            BType setType = setLiteralValueAndGetType(literalExpr, finiteType);
            if (literalExpr.isFiniteContext) {
                // i.e., a match was found for a finite type
                return setType;
            }
        }
        return symTable.noType;
    }

    private boolean literalAssignableToFiniteType(BLangLiteral literalExpr, BFiniteType finiteType,
                                                  int targetMemberTypeTag) {

        for (BLangExpression valueExpr : finiteType.getValueSpace()) {
            if (valueExpr.type.tag == targetMemberTypeTag &&
                    types.checkLiteralAssignabilityBasedOnType((BLangLiteral) valueExpr, literalExpr)) {
                return true;
            }
        }
        return false;
    }

    private BType decimalLiteral(Object literalValue, BLangLiteral literalExpr, BType expType) {
        String literal = String.valueOf(literalValue);
        if (expType.tag == TypeTags.FLOAT && NumericLiteralSupport.isDecimalDiscriminated(literal)) {
            dlog.error(literalExpr.pos, DiagnosticCode.INCOMPATIBLE_TYPES, expType,
                       symTable.decimalType);
            resultType = symTable.semanticError;
            return resultType;
        }
        if (expType.tag == TypeTags.FINITE && types.isAssignableToFiniteType(expType, literalExpr)) {
            BFiniteType finiteType = (BFiniteType) expType;
            if (literalAssignableToFiniteType(literalExpr, finiteType, TypeTags.DECIMAL)) {
                BType valueType = setLiteralValueAndGetType(literalExpr, symTable.decimalType);
                setLiteralValueForFiniteType(literalExpr, valueType);
                return valueType;
            }
        } else if (expType.tag == TypeTags.UNION) {
            BUnionType unionType = (BUnionType) expType;
            BType unionMember = getAndSetAssignableUnionMember(literalExpr, unionType, symTable.decimalType);
            if (unionMember != symTable.noType) {
                return unionMember;
            }
        }
        literalExpr.value = NumericLiteralSupport.stripDiscriminator(literal);
        resultType = symTable.decimalType;
        return symTable.decimalType;
    }

    private void setLiteralValueForFiniteType(BLangLiteral literalExpr, BType type) {
        types.setImplicitCastExpr(literalExpr, type, this.expType);
        this.resultType = type;
        literalExpr.isFiniteContext = true;
    }

    private BType getFiniteTypeWithValuesOfSingleType(BUnionType unionType, BType matchType) {
        List<BFiniteType> finiteTypeMembers = unionType.getMemberTypes().stream()
                .filter(memType -> memType.tag == TypeTags.FINITE)
                .map(memFiniteType -> (BFiniteType) memFiniteType)
                .collect(Collectors.toList());

        if (finiteTypeMembers.isEmpty()) {
            return symTable.semanticError;
        }

        int tag = matchType.tag;
        Set<BLangExpression> matchedValueSpace = new LinkedHashSet<>();

        for (BFiniteType finiteType : finiteTypeMembers) {
            Set<BLangExpression> set = new HashSet<>();
            for (BLangExpression expression : finiteType.getValueSpace()) {
                if (expression.type.tag == tag) {
                    set.add(expression);
                }
            }
            matchedValueSpace.addAll(set);
        }

        if (matchedValueSpace.isEmpty()) {
            return symTable.semanticError;
        }

        return new BFiniteType(null, matchedValueSpace);
    }

    private BType getIntLiteralType(BLangLiteral literalExpr, BType expType, BType literalType, Object literalValue) {

        switch (expType.tag) {
            case TypeTags.INT:
                return symTable.intType;
            case TypeTags.BYTE:
                if (types.isByteLiteralValue((Long) literalValue)) {
                    return symTable.byteType;
                }
                break;
            case TypeTags.SIGNED32_INT:
                if (types.isSigned32LiteralValue((Long) literalValue)) {
                    return symTable.signed32IntType;
                }
                break;
            case TypeTags.SIGNED16_INT:
                if (types.isSigned16LiteralValue((Long) literalValue)) {
                    return symTable.signed16IntType;
                }
                break;
            case TypeTags.SIGNED8_INT:
                if (types.isSigned8LiteralValue((Long) literalValue)) {
                    return symTable.signed8IntType;
                }
                break;
            case TypeTags.UNSIGNED32_INT:
                if (types.isUnsigned32LiteralValue((Long) literalValue)) {
                    return symTable.unsigned32IntType;
                }
                break;
            case TypeTags.UNSIGNED16_INT:
                if (types.isUnsigned16LiteralValue((Long) literalValue)) {
                    return symTable.unsigned16IntType;
                }
                break;
            case TypeTags.UNSIGNED8_INT:
                if (types.isUnsigned8LiteralValue((Long) literalValue)) {
                    return symTable.unsigned8IntType;
                }
                break;
            default:
        }
        dlog.error(literalExpr.pos, DiagnosticCode.INCOMPATIBLE_TYPES, expType, literalType);
        resultType = symTable.semanticError;
        return resultType;
    }

    public void visit(BLangTableLiteral tableLiteral) {

        if (expType.tag == symTable.semanticError.tag) {
            return;
        }
        if (expType.getKind() != TypeKind.TABLE) {
            dlog.error(tableLiteral.pos, DiagnosticCode.CANNOT_INFER_TABLE_TYPE);
            resultType = symTable.semanticError;
            return;
        }
        BType tableConstraint = ((BTableType) expType).getConstraint();
        if (tableConstraint.tag == TypeTags.NONE) {
            dlog.error(tableLiteral.pos, DiagnosticCode.TABLE_CANNOT_BE_CREATED_WITHOUT_CONSTRAINT);
            return;
        } else if (tableConstraint.tag != TypeTags.RECORD) {
            dlog.error(tableLiteral.pos, DiagnosticCode.TABLE_CONSTRAINT_MUST_BE_A_RECORD_TYPE);
            return;
        }
        validateTableColumns(tableConstraint, tableLiteral);
        checkExprs(tableLiteral.tableDataRows, this.env, tableConstraint);
        resultType = types.checkType(tableLiteral, expType, symTable.noType);
    }

    private void validateTableColumns(BType tableConstraint, BLangTableLiteral tableLiteral) {
        if (tableConstraint.tag != TypeTags.SEMANTIC_ERROR) {
            List<String> columnNames = new ArrayList<>();
            for (BField field : ((BRecordType) tableConstraint).fields) {
                columnNames.add(field.getName().getValue());
                //Check for valid column types
                if (!(field.type.tag == TypeTags.INT || field.type.tag == TypeTags.STRING ||
                        field.type.tag == TypeTags.FLOAT || field.type.tag == TypeTags.DECIMAL ||
                        field.type.tag == TypeTags.XML || field.type.tag == TypeTags.JSON ||
                        field.type.tag == TypeTags.BOOLEAN || field.type.tag == TypeTags.ARRAY)) {
                    dlog.error(tableLiteral.pos, DiagnosticCode.FIELD_NOT_ALLOWED_WITH_TABLE_COLUMN,
                               field.name.value, field.type);
                }
                //Check for valid array types as columns
                if (field.type.tag == TypeTags.ARRAY) {
                    BType arrayType = ((BArrayType) field.type).eType;
                    if (!(arrayType.tag == TypeTags.INT || arrayType.tag == TypeTags.FLOAT ||
                            arrayType.tag == TypeTags.DECIMAL || arrayType.tag == TypeTags.STRING ||
                            arrayType.tag == TypeTags.BOOLEAN || arrayType.tag == TypeTags.BYTE)) {
                        dlog.error(tableLiteral.pos, DiagnosticCode.FIELD_NOT_ALLOWED_WITH_TABLE_COLUMN,
                                   field.name.value, field.type);
                    }
                }
            }
            for (BLangTableLiteral.BLangTableColumn column : tableLiteral.columns) {
                boolean contains = columnNames.contains(column.columnName);
                if (!contains) {
                    dlog.error(column.pos, DiagnosticCode.UNDEFINED_TABLE_COLUMN, column.columnName,
                               tableConstraint);
                }
                //Check for valid primary key column types
                if (column.flagSet.contains(TableColumnFlag.PRIMARYKEY)) {
                    for (BField field : ((BRecordType) tableConstraint).fields) {
                        if (field.name.value.equals(column.columnName)) {
                            if (!(field.type.tag == TypeTags.INT || field.type.tag == TypeTags.STRING)) {
                                dlog.error(column.pos, DiagnosticCode.TYPE_NOT_ALLOWED_WITH_PRIMARYKEY,
                                           column.columnName, field.type);
                            }
                            break;
                        }
                    }
                }
            }
        }
    }

    @Override
    public void visit(BLangListConstructorExpr listConstructor) {
        if (expType.tag == TypeTags.NONE) {
            BType inferredType = getInferredTupleType(listConstructor);
            if (inferredType != symTable.semanticError) {
                resultType = types.checkType(listConstructor, inferredType, expType);
            }
            return;
        }

        resultType = checkListConstructorCompatibility(expType, listConstructor);
    }

    private BType checkListConstructorCompatibility(BType bType, BLangListConstructorExpr listConstructor) {
        if (bType.tag == TypeTags.UNION) {
            boolean prevNonErrorLoggingCheck = this.nonErrorLoggingCheck;
            this.nonErrorLoggingCheck = true;

            BLangDiagnosticLog prevDLog = this.dlog.getCurrentLog();
            this.dlog.setNonConsoleDLog();

            List<BType> compatibleTypes = new ArrayList<>();
            for (BType memberType : ((BUnionType) bType).getMemberTypes()) {
                BType listCompatibleMemType = getListConstructorCompatibleNonUnionType(memberType);

                if (listCompatibleMemType == symTable.semanticError) {
                    continue;
                }

                BType memCompatibiltyType = checkListConstructorCompatibility(listCompatibleMemType, listConstructor);

                if (memCompatibiltyType != symTable.semanticError && dlog.getErrorCount() == 0 &&
                        isUniqueType(compatibleTypes, memCompatibiltyType)) {
                    compatibleTypes.add(memCompatibiltyType);
                }
                dlog.resetErrorCount();
            }

            this.dlog.setCurrentLog(prevDLog);
            this.nonErrorLoggingCheck = prevNonErrorLoggingCheck;

            if (compatibleTypes.isEmpty()) {
                dlog.error(listConstructor.pos,
                           DiagnosticCode.INCOMPATIBLE_TYPES, expType,
                           getInferredTupleType(listConstructor));
                return symTable.semanticError;
            } else if (compatibleTypes.size() != 1) {
                dlog.error(listConstructor.pos, DiagnosticCode.AMBIGUOUS_TYPES,
                           expType);
                return symTable.semanticError;
            }

            return checkListConstructorCompatibility(compatibleTypes.get(0), listConstructor);
        }

        BType possibleType = getListConstructorCompatibleNonUnionType(bType);

        switch (possibleType.tag) {
            case TypeTags.ARRAY:
                return checkArrayType(listConstructor, (BArrayType) possibleType);
            case TypeTags.TUPLE:
                return checkTupleType(listConstructor, (BTupleType) possibleType);
            case TypeTags.TYPEDESC:
                // i.e typedesc t = [int, string]
                List<BType> results = new ArrayList<>();
                listConstructor.isTypedescExpr = true;
                for (int i = 0; i < listConstructor.exprs.size(); i++) {
                    results.add(checkExpr(listConstructor.exprs.get(i), env, symTable.noType));
                }
                List<BType> actualTypes = new ArrayList<>();
                for (int i = 0; i < listConstructor.exprs.size(); i++) {
                    final BLangExpression expr = listConstructor.exprs.get(i);
                    if (expr.getKind() == NodeKind.TYPEDESC_EXPRESSION) {
                        actualTypes.add(((BLangTypedescExpr) expr).resolvedType);
                    } else if (expr.getKind() == NodeKind.SIMPLE_VARIABLE_REF) {
                        actualTypes.add(((BLangSimpleVarRef) expr).symbol.type);
                    } else {
                        actualTypes.add(results.get(i));
                    }
                }
                if (actualTypes.size() == 1) {
                    listConstructor.typedescType = actualTypes.get(0);
                } else {
                    listConstructor.typedescType = new BTupleType(actualTypes);
                }
                return new BTypedescType(listConstructor.typedescType, null);
        }
        dlog.error(listConstructor.pos, DiagnosticCode.INCOMPATIBLE_TYPES, bType,
                   getInferredTupleType(listConstructor));
        return symTable.semanticError;
    }

    private BType getListConstructorCompatibleNonUnionType(BType type) {
        switch (type.tag) {
            case TypeTags.ARRAY:
            case TypeTags.TUPLE:
            case TypeTags.TYPEDESC:
                return type;
            case TypeTags.JSON:
                return symTable.arrayJsonType;
            case TypeTags.ANYDATA:
                return symTable.arrayAnydataType;
            case TypeTags.ANY:
                return symTable.arrayType;
        }
        return symTable.semanticError;
    }

    private BType checkArrayType(BLangListConstructorExpr listConstructor, BArrayType arrayType) {
        BType eType = arrayType.eType;

        if (arrayType.state == BArrayState.OPEN_SEALED) {
            arrayType.size = listConstructor.exprs.size();
            arrayType.state = BArrayState.CLOSED_SEALED;
        } else if ((arrayType.state != BArrayState.UNSEALED) && (arrayType.size != listConstructor.exprs.size())) {
            if (arrayType.size < listConstructor.exprs.size()) {
                dlog.error(listConstructor.pos,
                           DiagnosticCode.MISMATCHING_ARRAY_LITERAL_VALUES, arrayType.size,
                           listConstructor.exprs.size());
                return symTable.semanticError;
            }

            if (!types.hasFillerValue(eType)) {
                dlog.error(listConstructor.pos,
                           DiagnosticCode.INVALID_LIST_CONSTRUCTOR_ELEMENT_TYPE, expType);
                return symTable.semanticError;
            }
        }

        boolean errored = false;
        for (BLangExpression expr : listConstructor.exprs) {
            if (exprIncompatible(eType, expr) && !errored) {
                errored = true;
            }
        }

        return errored ? symTable.semanticError : arrayType;
    }

    private BType checkTupleType(BLangListConstructorExpr listConstructor, BTupleType tupleType) {
        List<BLangExpression> exprs = listConstructor.exprs;
        List<BType> memberTypes = tupleType.tupleTypes;
        BType restType = tupleType.restType;

        int listExprSize = exprs.size();
        int memberTypeSize = memberTypes.size();

        if (listExprSize < memberTypeSize) {
            for (int i = listExprSize; i < memberTypeSize; i++) {
                if (!types.hasFillerValue(memberTypes.get(i))) {
                    dlog.error(listConstructor.pos, DiagnosticCode.SYNTAX_ERROR,
                               "tuple and expression size does not match");
                    return symTable.semanticError;
                }
            }
        } else if (listExprSize > memberTypeSize && restType == null) {
            dlog.error(listConstructor.pos, DiagnosticCode.SYNTAX_ERROR,
                       "tuple and expression size does not match");
            return symTable.semanticError;
        }

        boolean errored = false;

        int nonRestCountToCheck = listExprSize < memberTypeSize ? listExprSize : memberTypeSize;

        for (int i = 0; i < nonRestCountToCheck; i++) {
            if (exprIncompatible(memberTypes.get(i), exprs.get(i)) && !errored) {
                errored = true;
            }
        }

        for (int i = nonRestCountToCheck; i < exprs.size(); i++) {
            if (exprIncompatible(restType, exprs.get(i)) && !errored) {
                errored = true;
            }
        }
        return errored ? symTable.semanticError : tupleType;
    }

    private boolean exprIncompatible(BType eType, BLangExpression expr) {
        if (expr.typeChecked) {
            return expr.type == symTable.semanticError;
        }

        BLangExpression exprToCheck = expr;

        if (this.nonErrorLoggingCheck) {
            expr.cloneAttempt++;
            exprToCheck = nodeCloner.clone(expr);
        }

        return checkExpr(exprToCheck, this.env, eType) == symTable.semanticError;
    }

    private BType[] getExprListUniqueTypes(List<BLangExpression> exprs, SymbolEnv env) {
        LinkedHashSet<BType> typesSet = new LinkedHashSet<>(checkExprList(exprs, env));
        return typesSet.toArray(new BType[0]);
    }

    private List<BType> checkExprList(List<BLangExpression> exprs, SymbolEnv env) {
        List<BType> types = new ArrayList<>();
        SymbolEnv prevEnv = this.env;
        BType preExpType = this.expType;
        this.env = env;
        this.expType = symTable.noType;
        for (BLangExpression e : exprs) {
            e.accept(this);
            types.add(resultType);
        }
        this.env = prevEnv;
        this.expType = preExpType;
        return types;
    }

    private BType getInferredTupleType(BLangListConstructorExpr listConstructor) {
        List<BType> memTypes = checkExprList(listConstructor.exprs, env);

        for (BType memType : memTypes) {
            if (memType == symTable.semanticError) {
                return symTable.semanticError;
            }
        }

        return new BTupleType(memTypes);
    }

    public void visit(BLangRecordLiteral recordLiteral) {
        int expTypeTag = expType.tag;

        if (expTypeTag == TypeTags.NONE) {
            expType = defineInferredRecordType(recordLiteral);
        } else if (expTypeTag == TypeTags.OBJECT) {
            dlog.error(recordLiteral.pos,
                       DiagnosticCode.INVALID_RECORD_LITERAL, expType);
            resultType = symTable.semanticError;
            return;
        }

        resultType = checkMappingConstructorCompatibility(expType, recordLiteral);
    }

    private BType checkMappingConstructorCompatibility(BType bType, BLangRecordLiteral mappingConstructor) {
        if (bType.tag == TypeTags.UNION) {
            boolean prevNonErrorLoggingCheck = this.nonErrorLoggingCheck;
            this.nonErrorLoggingCheck = true;

            BLangDiagnosticLog prevDLog = this.dlog.getCurrentLog();
            this.dlog.setNonConsoleDLog();

            List<BType> compatibleTypes = new ArrayList<>();
            for (BType memberType : ((BUnionType) bType).getMemberTypes()) {
                BType listCompatibleMemType = getMappingConstructorCompatibleNonUnionType(memberType);

                if (listCompatibleMemType == symTable.semanticError) {
                    continue;
                }

                BType memCompatibiltyType = checkMappingConstructorCompatibility(listCompatibleMemType,
                                                                                 mappingConstructor);

                if (memCompatibiltyType != symTable.semanticError && dlog.getErrorCount() == 0 &&
                        isUniqueType(compatibleTypes, memCompatibiltyType)) {
                    compatibleTypes.add(memCompatibiltyType);
                }
                dlog.resetErrorCount();
            }

            this.dlog.setCurrentLog(prevDLog);
            this.nonErrorLoggingCheck = prevNonErrorLoggingCheck;

            if (compatibleTypes.isEmpty()) {
                reportIncompatibleMappingConstructorError(mappingConstructor, bType);
                validateSpecifiedFields(mappingConstructor, symTable.semanticError);
                return symTable.semanticError;
            } else if (compatibleTypes.size() != 1) {
                dlog.error(mappingConstructor.pos, DiagnosticCode.AMBIGUOUS_TYPES, bType);
                validateSpecifiedFields(mappingConstructor, symTable.semanticError);
                return symTable.semanticError;
            }

            return checkMappingConstructorCompatibility(compatibleTypes.get(0), mappingConstructor);
        }

        BType possibleType = getMappingConstructorCompatibleNonUnionType(bType);

        switch (possibleType.tag) {
            case TypeTags.MAP:
                return validateSpecifiedFields(mappingConstructor, possibleType) ? possibleType :
                        symTable.semanticError;
            case TypeTags.RECORD:
                boolean isSpecifiedFieldsValid = validateSpecifiedFields(mappingConstructor, possibleType);

                boolean hasAllRequiredFields = validateRequiredFields((BRecordType) possibleType,
                                                                      mappingConstructor.fields,
                                                                      mappingConstructor.pos);

                return isSpecifiedFieldsValid && hasAllRequiredFields ? possibleType : symTable.semanticError;
        }
        reportIncompatibleMappingConstructorError(mappingConstructor, bType);
        validateSpecifiedFields(mappingConstructor, symTable.semanticError);
        return symTable.semanticError;
    }

    private BType getMappingConstructorCompatibleNonUnionType(BType type) {
        switch (type.tag) {
            case TypeTags.MAP:
            case TypeTags.RECORD:
                return type;
            case TypeTags.JSON:
                return symTable.mapJsonType;
            case TypeTags.ANYDATA:
                return symTable.mapAnydataType;
            case TypeTags.ANY:
                return symTable.mapType;
        }
        return symTable.semanticError;
    }

    private boolean isMappingConstructorCompatibleType(BType type) {
        return type.tag == TypeTags.RECORD || type.tag == TypeTags.MAP;
    }

    private void reportIncompatibleMappingConstructorError(BLangRecordLiteral mappingConstructorExpr, BType expType) {
        if (expType.tag != TypeTags.UNION) {
            dlog.error(mappingConstructorExpr.pos,
                       DiagnosticCode.MAPPING_CONSTRUCTOR_COMPATIBLE_TYPE_NOT_FOUND, expType);
            return;
        }

        BUnionType unionType = (BUnionType) expType;
        BType[] memberTypes = unionType.getMemberTypes().toArray(new BType[0]);

        // Special case handling for `T?` where T is a record type. This is done to give more user friendly error
        // messages for this common scenario.
        if (memberTypes.length == 2) {
            BRecordType recType = null;

            if (memberTypes[0].tag == TypeTags.RECORD && memberTypes[1].tag == TypeTags.NIL) {
                recType = (BRecordType) memberTypes[0];
            } else if (memberTypes[1].tag == TypeTags.RECORD && memberTypes[0].tag == TypeTags.NIL) {
                recType = (BRecordType) memberTypes[1];
            }

            if (recType != null) {
                validateSpecifiedFields(mappingConstructorExpr, recType);
                validateRequiredFields(recType, mappingConstructorExpr.fields, mappingConstructorExpr.pos);
                return;
            }
        }

        // By this point, we know there aren't any types to which we can assign the mapping constructor. If this is
        // case where there is at least one type with which we can use mapping constructors, but this particular
        // mapping constructor is incompatible, we give an incompatible mapping constructor error.
        for (BType bType : memberTypes) {
            if (isMappingConstructorCompatibleType(bType)) {
                dlog.error(mappingConstructorExpr.pos, DiagnosticCode.INCOMPATIBLE_MAPPING_CONSTRUCTOR,
                           unionType);
                return;
            }
        }

        dlog.error(mappingConstructorExpr.pos,
                   DiagnosticCode.MAPPING_CONSTRUCTOR_COMPATIBLE_TYPE_NOT_FOUND, unionType);
    }

    private boolean validateSpecifiedFields(BLangRecordLiteral mappingConstructor, BType possibleType) {
        boolean isFieldsValid = true;

        for (RecordLiteralNode.RecordField field : mappingConstructor.fields) {
            BType checkedType = checkMappingField(field, possibleType);
            if (isFieldsValid && checkedType == symTable.semanticError) {
                isFieldsValid = false;
            }
        }

        return isFieldsValid;
    }

    private boolean validateRequiredFields(BRecordType type, List<RecordLiteralNode.RecordField> specifiedFields,
                                           DiagnosticPos pos) {
        HashSet<String> specFieldNames = getFieldNames(specifiedFields);
        boolean hasAllRequiredFields = true;

        for (BField field : type.fields) {
            // Check if `field` is explicitly assigned a value in the record literal
            // If a required field is missing, it's a compile error
            if (!specFieldNames.contains(field.name.value) && Symbols.isFlagOn(field.symbol.flags, Flags.REQUIRED)) {
                dlog.error(pos, DiagnosticCode.MISSING_REQUIRED_RECORD_FIELD, field.name);
                if (hasAllRequiredFields) {
                    hasAllRequiredFields = false;
                }
            }
        }
        return hasAllRequiredFields;
    }

    private HashSet<String> getFieldNames(List<RecordLiteralNode.RecordField> specifiedFields) {
        HashSet<String> fieldNames = new HashSet<>();

        for (RecordLiteralNode.RecordField specifiedField : specifiedFields) {
            if (specifiedField.isKeyValueField()) {
                String name = getKeyValueFieldName((BLangRecordKeyValueField) specifiedField);
                if (name == null) {
                    continue; // computed key
                }

                fieldNames.add(name);
            } else if (specifiedField.getKind() == NodeKind.SIMPLE_VARIABLE_REF) {
                fieldNames.add(getVarNameFieldName((BLangRecordLiteral.BLangRecordVarNameField) specifiedField));
            } else {
                fieldNames.addAll(getSpreadOpFieldRequiredFieldNames(
                        (BLangRecordLiteral.BLangRecordSpreadOperatorField) specifiedField));
            }
        }

        return fieldNames;
    }

    private String getKeyValueFieldName(BLangRecordKeyValueField field) {
        BLangRecordKey key = field.key;
        if (key.computedKey) {
            return null;
        }

        BLangExpression keyExpr = key.expr;

        if (keyExpr.getKind() == NodeKind.SIMPLE_VARIABLE_REF) {
            return ((BLangSimpleVarRef) keyExpr).variableName.value;
        } else if (keyExpr.getKind() == NodeKind.LITERAL) {
            return (String) ((BLangLiteral) keyExpr).value;
        }
        return null;
    }

    private String getVarNameFieldName(BLangRecordLiteral.BLangRecordVarNameField field) {
        return field.variableName.value;
    }

    private List<String> getSpreadOpFieldRequiredFieldNames(BLangRecordLiteral.BLangRecordSpreadOperatorField field) {
        BType spreadType = checkExpr(field.expr, env);

        if (spreadType.tag != TypeTags.RECORD) {
            return Collections.emptyList();
        }

        List<String> fieldNames = new ArrayList<>();
        for (BField bField : ((BRecordType) spreadType).getFields()) {
            if (!Symbols.isOptional(bField.symbol)) {
                fieldNames.add(bField.name.value);
            }
        }
        return fieldNames;
    }

    @Override
    public void visit(BLangWorkerFlushExpr workerFlushExpr) {
        if (workerFlushExpr.workerIdentifier != null) {
            String workerName = workerFlushExpr.workerIdentifier.getValue();
            if (!this.workerExists(this.env, workerName)) {
                this.dlog.error(workerFlushExpr.pos, DiagnosticCode.UNDEFINED_WORKER, workerName);
            }
        }
        BType actualType = BUnionType.create(null, symTable.errorType, symTable.nilType);
        resultType = types.checkType(workerFlushExpr, actualType, expType);
    }

    @Override
    public void visit(BLangWorkerSyncSendExpr syncSendExpr) {
        BSymbol symbol = symResolver.lookupSymbolInMainSpace(env, names.fromIdNode(syncSendExpr.workerIdentifier));

        if (symTable.notFoundSymbol.equals(symbol)) {
            syncSendExpr.workerType = symTable.semanticError;
        } else {
            syncSendExpr.workerType = symbol.type;
        }

        // TODO Need to remove this cached env
        syncSendExpr.env = this.env;
        checkExpr(syncSendExpr.expr, this.env);

        // Validate if the send expression type is anydata
        if (!syncSendExpr.expr.type.isAnydata()) {
            this.dlog.error(syncSendExpr.pos, DiagnosticCode.INVALID_TYPE_FOR_SEND,
                            syncSendExpr.expr.type);
        }

        String workerName = syncSendExpr.workerIdentifier.getValue();
        if (!this.workerExists(this.env, workerName)) {
            this.dlog.error(syncSendExpr.pos, DiagnosticCode.UNDEFINED_WORKER, workerName);
        }

        syncSendExpr.expectedType = expType;

        // Type checking against the matching receive is done during code analysis.
        // When the expected type is noType, set the result type as nil to avoid variable assignment is required errors.
        resultType = expType == symTable.noType ? symTable.nilType : expType;
    }

    @Override
    public void visit(BLangWorkerReceive workerReceiveExpr) {
        BSymbol symbol = symResolver.lookupSymbolInMainSpace(env, names.fromIdNode(workerReceiveExpr.workerIdentifier));

        if (workerReceiveExpr.isChannel) {
            this.dlog.error(workerReceiveExpr.pos, DiagnosticCode.UNDEFINED_ACTION);
            return;
        }
        // TODO Need to remove this cached env
        workerReceiveExpr.env = this.env;

        if (symTable.notFoundSymbol.equals(symbol)) {
            workerReceiveExpr.workerType = symTable.semanticError;
        } else {
            workerReceiveExpr.workerType = symbol.type;
        }
        // The receive expression cannot be assigned to var, since we cannot infer the type.
        if (symTable.noType == this.expType) {
            this.dlog.error(workerReceiveExpr.pos, DiagnosticCode.INVALID_USAGE_OF_RECEIVE_EXPRESSION);
        }
        // We cannot predict the type of the receive expression as it depends on the type of the data sent by the other
        // worker/channel. Since receive is an expression now we infer the type of it from the lhs of the statement.
        workerReceiveExpr.type = this.expType;
        resultType = this.expType;
    }

    private boolean workerExists(SymbolEnv env, String workerName) {
        //TODO: move this method to CodeAnalyzer
        if (workerName.equals(DEFAULT_WORKER_NAME)) {
           return true;
        }
        BSymbol symbol = this.symResolver.lookupSymbolInMainSpace(env, new Name(workerName));
        return symbol != this.symTable.notFoundSymbol &&
               symbol.type.tag == TypeTags.FUTURE &&
               ((BFutureType) symbol.type).workerDerivative;
    }

    @Override
    public void visit(BLangConstRef constRef) {
        constRef.symbol = symResolver.lookupMainSpaceSymbolInPackage(constRef.pos, env,
                names.fromIdNode(constRef.pkgAlias), names.fromIdNode(constRef.variableName));

        types.setImplicitCastExpr(constRef, constRef.type, expType);
        resultType = constRef.type;
    }

    public void visit(BLangSimpleVarRef varRefExpr) {
        // Set error type as the actual type.
        BType actualType = symTable.semanticError;

        Name varName = names.fromIdNode(varRefExpr.variableName);
        if (varName == Names.IGNORE) {
            if (varRefExpr.lhsVar) {
                varRefExpr.type = this.symTable.anyType;
            } else {
                varRefExpr.type = this.symTable.semanticError;
                dlog.error(varRefExpr.pos, DiagnosticCode.UNDERSCORE_NOT_ALLOWED);
            }
            varRefExpr.symbol = new BVarSymbol(0, varName, env.enclPkg.symbol.pkgID, varRefExpr.type, env.scope.owner);
            resultType = varRefExpr.type;
            return;
        }

        Name compUnitName = getCurrentCompUnit(varRefExpr);
        varRefExpr.pkgSymbol =
                symResolver.resolvePrefixSymbol(env, names.fromIdNode(varRefExpr.pkgAlias), compUnitName);
        if (varRefExpr.pkgSymbol == symTable.notFoundSymbol) {
            dlog.error(varRefExpr.pos, DiagnosticCode.UNDEFINED_MODULE, varRefExpr.pkgAlias);
        }

        if (varRefExpr.pkgSymbol.tag == SymTag.XMLNS) {
            actualType = symTable.stringType;
        } else if (varRefExpr.pkgSymbol != symTable.notFoundSymbol) {
            BSymbol symbol = symResolver.lookupMainSpaceSymbolInPackage(varRefExpr.pos, env,
                    names.fromIdNode(varRefExpr.pkgAlias), varName);
            // if no symbol, check same for object attached function
            if (symbol == symTable.notFoundSymbol && env.enclType != null) {
                Name objFuncName = names.fromString(Symbols
                        .getAttachedFuncSymbolName(env.enclType.type.tsymbol.name.value, varName.value));
                symbol = symResolver.resolveStructField(varRefExpr.pos, env, objFuncName,
                        env.enclType.type.tsymbol);
            }
            if ((symbol.tag & SymTag.VARIABLE) == SymTag.VARIABLE) {
                BVarSymbol varSym = (BVarSymbol) symbol;
                checkSefReferences(varRefExpr.pos, env, varSym);
                varRefExpr.symbol = varSym;
                actualType = varSym.type;
                markAndRegisterClosureVariable(symbol, varRefExpr.pos);
            } else if ((symbol.tag & SymTag.TYPE_DEF) == SymTag.TYPE_DEF) {
                actualType = new BTypedescType(symbol.type, null);
                varRefExpr.symbol = symbol;
            } else if ((symbol.tag & SymTag.CONSTANT) == SymTag.CONSTANT) {
                varRefExpr.symbol = symbol;
                BType symbolType = symbol.type;
                if (symbolType != symTable.noType && expType.tag == TypeTags.FINITE ||
                        (expType.tag == TypeTags.UNION && ((BUnionType) expType).getMemberTypes().stream()
                                .anyMatch(memType -> memType.tag == TypeTags.FINITE &&
                                        types.isAssignable(symbolType, memType)))) {
                    actualType = symbolType;
                } else {
                    actualType = ((BConstantSymbol) symbol).literalType;
                }

                // If the constant is on the LHS, modifications are not allowed.
                // E.g. m.k = "10"; // where `m` is a constant.
                if (varRefExpr.lhsVar || varRefExpr.compoundAssignmentLhsVar) {
                    actualType = symTable.semanticError;
                    dlog.error(varRefExpr.pos, DiagnosticCode.CANNOT_UPDATE_CONSTANT_VALUE);
                }
            } else {
                dlog.error(varRefExpr.pos, DiagnosticCode.UNDEFINED_SYMBOL, varName.toString());
            }
        }

        // Check type compatibility
        if (expType.tag == TypeTags.ARRAY && isArrayOpenSealedType((BArrayType) expType)) {
            dlog.error(varRefExpr.pos, DiagnosticCode.SEALED_ARRAY_TYPE_CAN_NOT_INFER_SIZE);
            return;

        }
        resultType = types.checkType(varRefExpr, actualType, expType);
    }

    @Override
    public void visit(BLangRecordVarRef varRefExpr) {
        List<BField> fields = new ArrayList<>();
        BRecordTypeSymbol recordSymbol = Symbols.createRecordSymbol(0,
                names.fromString(this.anonymousModelHelper.getNextAnonymousTypeKey(env.enclPkg.symbol.pkgID)),
                env.enclPkg.symbol.pkgID, null, env.scope.owner);
        boolean unresolvedReference = false;
        for (BLangRecordVarRef.BLangRecordVarRefKeyValue recordRefField : varRefExpr.recordRefFields) {
            ((BLangVariableReference) recordRefField.variableReference).lhsVar = true;
            checkExpr(recordRefField.variableReference, env);
            if (((BLangVariableReference) recordRefField.variableReference).symbol == null ||
                    !isValidVariableReference(recordRefField.variableReference)) {
                unresolvedReference = true;
                continue;
            }
            BVarSymbol bVarSymbol = (BVarSymbol) ((BLangVariableReference) recordRefField.variableReference).symbol;
            fields.add(new BField(names.fromIdNode(recordRefField.variableName), varRefExpr.pos,
                    new BVarSymbol(0, names.fromIdNode(recordRefField.variableName), env.enclPkg.symbol.pkgID,
                            bVarSymbol.type, recordSymbol)));
        }

        if (varRefExpr.restParam != null) {
            BLangExpression restParam = (BLangExpression) varRefExpr.restParam;
            checkExpr(restParam, env);
            unresolvedReference = !isValidVariableReference(restParam);
        }

        if (unresolvedReference) {
            resultType = symTable.semanticError;
            return;
        }

        BRecordType bRecordType = new BRecordType(recordSymbol);
        bRecordType.fields = fields;
        recordSymbol.type = bRecordType;
        varRefExpr.symbol = new BVarSymbol(0, recordSymbol.name,
                env.enclPkg.symbol.pkgID, bRecordType, env.scope.owner);

        if (varRefExpr.restParam == null) {
            bRecordType.sealed = true;
            bRecordType.restFieldType = symTable.noType;
        } else {
            bRecordType.restFieldType = symTable.mapType;
        }

        resultType = bRecordType;
    }

    @Override
    public void visit(BLangErrorVarRef varRefExpr) {
        if (varRefExpr.typeNode != null) {
            BType bType = symResolver.resolveTypeNode(varRefExpr.typeNode, env);
            varRefExpr.type = bType;
            checkIndirectErrorVarRef(varRefExpr);
            resultType = bType;
            return;
        }

        if (varRefExpr.reason != null) {
            varRefExpr.reason.lhsVar = true;
            checkExpr(varRefExpr.reason, env);
        }

        boolean unresolvedReference = false;

        for (BLangNamedArgsExpression detailItem : varRefExpr.detail) {
            BLangVariableReference refItem = (BLangVariableReference) detailItem.expr;
            refItem.lhsVar = true;
            checkExpr(refItem, env);

            if (!isValidVariableReference(refItem)) {
                unresolvedReference = true;
                continue;
            }

            if (refItem.getKind() == NodeKind.FIELD_BASED_ACCESS_EXPR
                    || refItem.getKind() == NodeKind.INDEX_BASED_ACCESS_EXPR) {
                dlog.error(refItem.pos, DiagnosticCode.INVALID_VARIABLE_REFERENCE_IN_BINDING_PATTERN,
                           refItem);
                unresolvedReference = true;
                continue;
            }

            if (refItem.symbol == null) {
                unresolvedReference = true;
                continue;
            }
        }

        if (varRefExpr.restVar != null) {
            varRefExpr.restVar.lhsVar = true;
            if (varRefExpr.restVar.getKind() == NodeKind.SIMPLE_VARIABLE_REF) {
                checkExpr(varRefExpr.restVar, env);
                unresolvedReference = unresolvedReference
                        || varRefExpr.restVar.symbol == null
                        || !isValidVariableReference(varRefExpr.restVar);

            } else if (varRefExpr.restVar.getKind() == NodeKind.FIELD_BASED_ACCESS_EXPR
                    || varRefExpr.restVar.getKind() == NodeKind.INDEX_BASED_ACCESS_EXPR) {
                unresolvedReference = checkErrorRestParamVarRef(varRefExpr, unresolvedReference);
            }
        }

        if (unresolvedReference) {
            resultType = symTable.semanticError;
            return;
        }

        BType errorRefRestFieldType;
        if (varRefExpr.restVar == null) {
            errorRefRestFieldType = symTable.pureType;
        } else if (varRefExpr.restVar.getKind() == NodeKind.SIMPLE_VARIABLE_REF
                && ((BLangSimpleVarRef) varRefExpr.restVar).variableName.value.equals(Names.IGNORE.value)) {
            errorRefRestFieldType = symTable.pureType;
        } else if (varRefExpr.restVar.getKind() == NodeKind.INDEX_BASED_ACCESS_EXPR
            || varRefExpr.restVar.getKind() == NodeKind.FIELD_BASED_ACCESS_EXPR) {
            errorRefRestFieldType = varRefExpr.restVar.type;
        } else if (varRefExpr.restVar.type.tag == TypeTags.MAP) {
            errorRefRestFieldType = ((BMapType) varRefExpr.restVar.type).constraint;
        } else {
            dlog.error(varRefExpr.restVar.pos, DiagnosticCode.INCOMPATIBLE_TYPES,
                       varRefExpr.restVar.type, symTable.detailType);
            resultType = symTable.semanticError;
            return;
        }

        BType errorDetailType = getCompatibleDetailType(errorRefRestFieldType);
        resultType = new BErrorType(symTable.errorType.tsymbol, varRefExpr.reason.type, errorDetailType);
    }

    private void checkIndirectErrorVarRef(BLangErrorVarRef varRefExpr) {
        for (BLangNamedArgsExpression detailItem : varRefExpr.detail) {
            checkExpr(detailItem.expr, env);
            checkExpr(detailItem, env, detailItem.expr.type);
        }

        if (varRefExpr.restVar != null) {
            checkExpr(varRefExpr.restVar, env);
        }

        // Indirect error binding pattern does not have an error reason binding fragment
        varRefExpr.reason.type = symTable.noType;
    }

    private BRecordType getCompatibleDetailType(BType errorRefRestFieldType) {

        PackageID packageID = env.enclPkg.packageID;
        BRecordTypeSymbol detailSymbol = new BRecordTypeSymbol(SymTag.RECORD, Flags.PUBLIC, Names.EMPTY,
                packageID, null, env.scope.owner);
        detailSymbol.scope = new Scope(env.scope.owner);
        BRecordType detailType = new BRecordType(detailSymbol);

        int flags = Flags.asMask(new HashSet<>(Lists.of(Flag.OPTIONAL, Flag.PUBLIC)));
        BField messageField = new BField(Names.DETAIL_MESSAGE, null,
                new BVarSymbol(flags, Names.DETAIL_MESSAGE, packageID, symTable.stringType, detailSymbol));
        detailType.fields.add(messageField);
        detailSymbol.scope.define(Names.DETAIL_MESSAGE, messageField.symbol);

        BField causeField = new BField(Names.DETAIL_CAUSE, null,
                new BVarSymbol(flags, Names.DETAIL_CAUSE, packageID, symTable.errorType, detailSymbol));
        detailType.fields.add(causeField);
        detailSymbol.scope.define(Names.DETAIL_CAUSE, causeField.symbol);

        detailType.restFieldType = errorRefRestFieldType;

        // TODO : Remove this. Had to add this due to BIR codegen requires this.
        BInvokableType invokableType = new BInvokableType(new ArrayList<>(), symTable.nilType, null);
        BInvokableSymbol initSymbol = Symbols.createFunctionSymbol(0, Names.INIT_FUNCTION_SUFFIX, packageID,
                invokableType, detailSymbol, false);
        detailSymbol.initializerFunc = new BAttachedFunction(Names.INIT_FUNCTION_SUFFIX, initSymbol, invokableType);
        detailSymbol.scope.define(initSymbol.name, initSymbol);
        return detailType;
    }

    private boolean checkErrorRestParamVarRef(BLangErrorVarRef varRefExpr, boolean unresolvedReference) {
        BLangAccessExpression accessExpression = (BLangAccessExpression) varRefExpr.restVar;
        Name exprName = names.fromIdNode(((BLangSimpleVarRef) accessExpression.expr).variableName);
        BSymbol fSym = symResolver.lookupSymbolInMainSpace(env, exprName);
        if (fSym != null) {
            if (fSym.type.getKind() == TypeKind.MAP) {
                BType constraint = ((BMapType) fSym.type).constraint;
                if (types.isAssignable(constraint, symTable.pureType)) {
                    varRefExpr.restVar.type = constraint;
                } else {
                    varRefExpr.restVar.type = symTable.pureType;
                }
            } else {
                throw new UnsupportedOperationException("rec field base access");
            }
        } else {
            unresolvedReference = true;
        }
        return unresolvedReference;
    }

    @Override
    public void visit(BLangTupleVarRef varRefExpr) {
        List<BType> results = new ArrayList<>();
        for (int i = 0; i < varRefExpr.expressions.size(); i++) {
            ((BLangVariableReference) varRefExpr.expressions.get(i)).lhsVar = true;
            results.add(checkExpr(varRefExpr.expressions.get(i), env, symTable.noType));
        }
        BTupleType actualType = new BTupleType(results);
        if (varRefExpr.restParam != null) {
            BLangExpression restExpr = (BLangExpression) varRefExpr.restParam;
            ((BLangVariableReference) restExpr).lhsVar = true;
            BType checkedType = checkExpr(restExpr, env, symTable.noType);
            if (checkedType.tag != TypeTags.ARRAY) {
                dlog.error(varRefExpr.pos, DiagnosticCode.INVALID_TYPE_FOR_REST_DESCRIPTOR, checkedType);
                resultType = symTable.semanticError;
                return;
            }
            actualType.restType = ((BArrayType) checkedType).eType;
        }
        resultType = types.checkType(varRefExpr, actualType, expType);
    }

    /**
     * This method will recursively check if a multidimensional array has at least one open sealed dimension.
     *
     * @param arrayType array to check if open sealed
     * @return true if at least one dimension is open sealed
     */
    public boolean isArrayOpenSealedType(BArrayType arrayType) {
        if (arrayType.state == BArrayState.OPEN_SEALED) {
            return true;
        }
        if (arrayType.eType.tag == TypeTags.ARRAY) {
            return isArrayOpenSealedType((BArrayType) arrayType.eType);
        }
        return false;
    }

    /**
     * This method will recursively traverse and find the symbol environment of a lambda node (which is given as the
     * enclosing invokable node) which is needed to lookup closure variables. The variable lookup will start from the
     * enclosing invokable node's environment, which are outside of the scope of a lambda function.
     */
    private SymbolEnv findEnclosingInvokableEnv(SymbolEnv env, BLangInvokableNode encInvokable) {
        if (env.enclEnv.node != null && env.enclEnv.node.getKind() == NodeKind.ARROW_EXPR) {
            // if enclosing env's node is arrow expression
            return env.enclEnv;
        }

        if (env.enclEnv.node != null && env.enclEnv.node.getKind() == NodeKind.TRANSACTION) {
            // if enclosing env's node is a transaction
            return env.enclEnv;
        }

        if (env.enclInvokable != null && env.enclInvokable == encInvokable) {
            return findEnclosingInvokableEnv(env.enclEnv, encInvokable);
        }
        return env;
    }

    private boolean isFunctionArgument(BSymbol symbol, List<BLangSimpleVariable> params) {
        return params.stream().anyMatch(param -> (param.symbol.name.equals(symbol.name) &&
                param.type.tag == symbol.type.tag));
    }

    public void visit(BLangFieldBasedAccess fieldAccessExpr) {
        // First analyze the variable reference expression.
        ((BLangVariableReference) fieldAccessExpr.expr).lhsVar = fieldAccessExpr.lhsVar;
        ((BLangVariableReference) fieldAccessExpr.expr).compoundAssignmentLhsVar =
                fieldAccessExpr.compoundAssignmentLhsVar;
        BType varRefType = getTypeOfExprInFieldAccess(fieldAccessExpr.expr);

        // Disallow `expr.ns:attrname` syntax on non xml expressions.
        if (fieldAccessExpr instanceof BLangFieldBasedAccess.BLangNSPrefixedFieldBasedAccess
                && fieldAccessExpr.expr.type.tag != TypeTags.XML) {
            dlog.error(fieldAccessExpr.pos, DiagnosticCode.INVALID_FIELD_ACCESS_EXPRESSION);
            resultType = symTable.semanticError;
            return;
        }

        BType actualType;
        // Accessing all fields using * is only supported for XML.
        // todo: remove this, this is no longer supported, this is moved to xml.<*>
        if (fieldAccessExpr.fieldKind == FieldKind.ALL && varRefType.tag != TypeTags.XML) {
            dlog.error(fieldAccessExpr.pos, DiagnosticCode.CANNOT_GET_ALL_FIELDS, varRefType);
            actualType = symTable.semanticError;
        } else {
            if (fieldAccessExpr.optionalFieldAccess) {
                if (fieldAccessExpr.lhsVar || fieldAccessExpr.compoundAssignmentLhsVar) {
                    dlog.error(fieldAccessExpr.pos,
                               DiagnosticCode.OPTIONAL_FIELD_ACCESS_NOT_REQUIRED_ON_LHS);
                    resultType = symTable.semanticError;
                    return;
                }
                actualType = checkOptionalFieldAccessExpr(fieldAccessExpr, varRefType,
                                                          names.fromIdNode(fieldAccessExpr.field));
            } else {
                actualType = checkFieldAccessExpr(fieldAccessExpr, varRefType, names.fromIdNode(fieldAccessExpr.field));
            }
        }

        resultType = types.checkType(fieldAccessExpr, actualType, this.expType);
    }

    public void visit(BLangIndexBasedAccess indexBasedAccessExpr) {
        // First analyze the variable reference expression.
        ((BLangVariableReference) indexBasedAccessExpr.expr).lhsVar = indexBasedAccessExpr.lhsVar;
        ((BLangVariableReference) indexBasedAccessExpr.expr).compoundAssignmentLhsVar =
                indexBasedAccessExpr.compoundAssignmentLhsVar;
        checkExpr(indexBasedAccessExpr.expr, this.env, symTable.noType);

        BType actualType = checkIndexAccessExpr(indexBasedAccessExpr);

        // If this is on lhs, no need to do type checking further. And null/error
        // will not propagate from parent expressions
        if (indexBasedAccessExpr.lhsVar) {
            indexBasedAccessExpr.originalType = actualType;
            indexBasedAccessExpr.type = actualType;
            resultType = actualType;
            return;
        }

        this.resultType = this.types.checkType(indexBasedAccessExpr, actualType, this.expType);
    }

    public void visit(BLangInvocation iExpr) {
        // Variable ref expression null means this is the leaf node of the variable ref expression tree
        // e.g. foo();, foo(), foo().k;
        if (iExpr.expr == null) {
            // This is a function invocation expression. e.g. foo()
            checkFunctionInvocationExpr(iExpr);
            return;
        }

        Name pkgAlias = names.fromIdNode(iExpr.pkgAlias);
        if (pkgAlias != Names.EMPTY) {
            dlog.error(iExpr.pos, DiagnosticCode.PKG_ALIAS_NOT_ALLOWED_HERE);
            return;
        }

        // Find the variable reference expression type
        final BType exprType = checkExpr(iExpr.expr, this.env, symTable.noType);

        if (iExpr.actionInvocation) {
            checkActionInvocationExpr(iExpr, exprType);
            return;
        }

        BType varRefType = iExpr.expr.type;

        switch (varRefType.tag) {
            case TypeTags.OBJECT:
                // Invoking a function bound to an object
                // First check whether there exist a function with this name
                // Then perform arg and param matching
                checkObjectFunctionInvocationExpr(iExpr, (BObjectType) varRefType);
                break;
            case TypeTags.RECORD:
                boolean methodFound = checkFieldFunctionPointer(iExpr);
                if (!methodFound) {
                    checkInLangLib(iExpr, varRefType);
                }
                break;
            case TypeTags.NONE:
                dlog.error(iExpr.pos, DiagnosticCode.UNDEFINED_FUNCTION, iExpr.name);
                break;
            case TypeTags.SEMANTIC_ERROR:
                break;
            default:
                checkInLangLib(iExpr, varRefType);
        }
    }

    public void visit(BLangLetExpression letExpression) {
        BLetSymbol letSymbol = new BLetSymbol(SymTag.LET, Flags.asMask(new HashSet<>(Lists.of())),
                new Name(String.format("$let_symbol_%d$", letCount++)), env.enclPkg.symbol.pkgID,
                letExpression.type, env.scope.owner);
        letExpression.env = SymbolEnv.createExprEnv(letExpression, env, letSymbol);
        for (BLangLetVariable letVariable : letExpression.letVarDeclarations) {
            semanticAnalyzer.analyzeDef((BLangNode) letVariable.definitionNode, letExpression.env);
        }
        checkExpr(letExpression.expr, letExpression.env);
    }

    private void checkInLangLib(BLangInvocation iExpr, BType varRefType) {
        boolean langLibMethodExists = checkLangLibMethodInvocationExpr(iExpr, varRefType);
        if (!langLibMethodExists) {
            dlog.error(iExpr.name.pos, DiagnosticCode.UNDEFINED_FUNCTION, iExpr.name.value);
            resultType = symTable.semanticError;
        }
    }

    private boolean checkFieldFunctionPointer(BLangInvocation iExpr) {
        BType type = checkExpr(iExpr.expr, this.env);
        if (type == symTable.semanticError) {
            return false;
        }
        BSymbol funcSymbol = symResolver.resolveStructField(iExpr.pos, env, names.fromIdNode(iExpr.name), type.tsymbol);
        if (funcSymbol == symTable.notFoundSymbol) {
            return false;
        }
        iExpr.symbol = funcSymbol;
        iExpr.type = ((BInvokableSymbol) funcSymbol).retType;
        checkInvocationParamAndReturnType(iExpr);
        iExpr.functionPointerInvocation = true;
        return true;
    }

    public void visit(BLangTypeInit cIExpr) {
        if ((expType.tag == TypeTags.ANY && cIExpr.userDefinedType == null) || expType.tag == TypeTags.RECORD) {
            dlog.error(cIExpr.pos, DiagnosticCode.INVALID_TYPE_NEW_LITERAL, expType);
            resultType = symTable.semanticError;
            return;
        }

        BType actualType;
        if (cIExpr.userDefinedType != null) {
            actualType = symResolver.resolveTypeNode(cIExpr.userDefinedType, env);
        } else {
            actualType = expType;
        }

        if (actualType == symTable.semanticError) {
            //TODO dlog error?
            resultType = symTable.semanticError;
            return;
        }

        switch (actualType.tag) {
            case TypeTags.OBJECT:
                if ((actualType.tsymbol.flags & Flags.ABSTRACT) == Flags.ABSTRACT) {
                    dlog.error(cIExpr.pos, DiagnosticCode.CANNOT_INITIALIZE_ABSTRACT_OBJECT,
                               actualType.tsymbol);
                    cIExpr.initInvocation.argExprs.forEach(expr -> checkExpr(expr, env, symTable.noType));
                    resultType = symTable.semanticError;
                    return;
                }

                if (((BObjectTypeSymbol) actualType.tsymbol).initializerFunc != null) {
                    cIExpr.initInvocation.symbol = ((BObjectTypeSymbol) actualType.tsymbol).initializerFunc.symbol;
                    checkInvocationParam(cIExpr.initInvocation);
                    cIExpr.initInvocation.type = ((BInvokableSymbol) cIExpr.initInvocation.symbol).retType;
                } else {
                    // If the initializerFunc is null then this is a default constructor invocation. Hence should not
                    // pass any arguments.
                    if (!isValidInitInvocation(cIExpr, (BObjectType) actualType)) {
                        return;
                    }
                }
                break;
            case TypeTags.STREAM:
                dlog.error(cIExpr.pos, DiagnosticCode.INVALID_STREAM_CONSTRUCTOR,
                           cIExpr.initInvocation.name);
                resultType = symTable.semanticError;
                return;
            case TypeTags.UNION:
                List<BType> matchingMembers = findMembersWithMatchingInitFunc(cIExpr, (BUnionType) actualType);
                BType matchedType = getMatchingType(matchingMembers, cIExpr, actualType);
                cIExpr.initInvocation.type = symTable.nilType;

                if (matchedType.tag == TypeTags.OBJECT) {
                    if (((BObjectTypeSymbol) matchedType.tsymbol).initializerFunc != null) {
                        cIExpr.initInvocation.symbol = ((BObjectTypeSymbol) matchedType.tsymbol).initializerFunc.symbol;
                        checkInvocationParam(cIExpr.initInvocation);
                        cIExpr.initInvocation.type = ((BInvokableSymbol) cIExpr.initInvocation.symbol).retType;
                        actualType = matchedType;
                        break;
                    } else {
                        if (!isValidInitInvocation(cIExpr, (BObjectType) matchedType)) {
                            return;
                        }
                    }
                }
                types.checkType(cIExpr, matchedType, expType);
                cIExpr.type = matchedType;
                resultType = matchedType;
                return;
            default:
                dlog.error(cIExpr.pos, DiagnosticCode.CANNOT_INFER_OBJECT_TYPE_FROM_LHS, actualType);
                resultType = symTable.semanticError;
                return;
        }

        if (cIExpr.initInvocation.type == null) {
            cIExpr.initInvocation.type = symTable.nilType;
        }
        BType actualTypeInitType = getObjectConstructorReturnType(actualType, cIExpr.initInvocation.type);
        resultType = types.checkType(cIExpr, actualTypeInitType, expType);
    }

    private boolean isValidInitInvocation(BLangTypeInit cIExpr, BObjectType objType) {

        if (!cIExpr.initInvocation.argExprs.isEmpty()
                && ((BObjectTypeSymbol) objType.tsymbol).initializerFunc == null) {
            dlog.error(cIExpr.pos, DiagnosticCode.TOO_MANY_ARGS_FUNC_CALL,
                       cIExpr.initInvocation.exprSymbol);
            cIExpr.initInvocation.argExprs.forEach(expr -> checkExpr(expr, env, symTable.noType));
            resultType = symTable.semanticError;
            return false;
        }
        return true;
    }

    private BType getObjectConstructorReturnType(BType objType, BType initRetType) {
        if (initRetType.tag == TypeTags.UNION) {
            LinkedHashSet<BType> retTypeMembers = new LinkedHashSet<>();
            retTypeMembers.add(objType);

            retTypeMembers.addAll(((BUnionType) initRetType).getMemberTypes());
            retTypeMembers.remove(symTable.nilType);

            BUnionType unionType = BUnionType.create(null, retTypeMembers);
            unionType.tsymbol = Symbols.createTypeSymbol(SymTag.UNION_TYPE, 0,
                                                         Names.EMPTY, env.enclPkg.symbol.pkgID, unionType,
                                                         env.scope.owner);
            return unionType;
        } else if (initRetType.tag == TypeTags.NIL) {
            return objType;
        }
        return symTable.semanticError;
    }

    private List<BType> findMembersWithMatchingInitFunc(BLangTypeInit cIExpr, BUnionType lhsUnionType) {
        boolean containsSingleObject = lhsUnionType.getMemberTypes().stream()
                .filter(x -> x.tag == TypeTags.OBJECT)
                .count() == 1;

        List<BType> matchingLhsMemberTypes = new ArrayList<>();
        for (BType memberType : lhsUnionType.getMemberTypes()) {
            if (memberType.tag != TypeTags.OBJECT) {
                // member is not an object.
                continue;
            }
            if ((memberType.tsymbol.flags & Flags.ABSTRACT) == Flags.ABSTRACT) {
                dlog.error(cIExpr.pos, DiagnosticCode.CANNOT_INITIALIZE_ABSTRACT_OBJECT,
                           lhsUnionType.tsymbol);
            }

            if (containsSingleObject) {
                return Collections.singletonList(memberType);
            }

            BAttachedFunction initializerFunc = ((BObjectTypeSymbol) memberType.tsymbol).initializerFunc;
            if (isArgsMatchesFunction(cIExpr.argsExpr, initializerFunc)) {
                matchingLhsMemberTypes.add(memberType);
            }
        }
        return matchingLhsMemberTypes;
    }

    private BType getMatchingType(List<BType> matchingLhsMembers, BLangTypeInit cIExpr, BType lhsUnion) {
        if (matchingLhsMembers.isEmpty()) {
            // No union type member found which matches with initializer expression.
            dlog.error(cIExpr.pos, DiagnosticCode.CANNOT_INFER_OBJECT_TYPE_FROM_LHS, lhsUnion);
            resultType = symTable.semanticError;
            return symTable.semanticError;
        } else if (matchingLhsMembers.size() == 1) {
            // We have a correct match.
            return matchingLhsMembers.get(0).tsymbol.type;
        } else {
            // Multiple matches found.
            dlog.error(cIExpr.pos, DiagnosticCode.AMBIGUOUS_TYPES, lhsUnion);
            resultType = symTable.semanticError;
            return symTable.semanticError;
        }
    }

    private boolean isArgsMatchesFunction(List<BLangExpression> invocationArguments, BAttachedFunction function) {
        invocationArguments.forEach(expr -> checkExpr(expr, env, symTable.noType));

        if (function == null) {
            return invocationArguments.isEmpty();
        }

        if (function.symbol.params.isEmpty() && invocationArguments.isEmpty()) {
            return true;
        }

        List<BLangNamedArgsExpression> namedArgs = new ArrayList<>();
        List<BLangExpression> positionalArgs = new ArrayList<>();
        for (BLangExpression argument : invocationArguments) {
            if (argument.getKind() == NodeKind.NAMED_ARGS_EXPR) {
                namedArgs.add((BLangNamedArgsExpression) argument);
            } else {
                positionalArgs.add(argument);
            }
        }

        List<BVarSymbol> requiredParams = function.symbol.params.stream()
                .filter(param -> !param.defaultableParam)
                .collect(Collectors.toList());
        // Given named and positional arguments are less than required parameters.
        if (requiredParams.size() > invocationArguments.size()) {
            return false;
        }

        List<BVarSymbol> defaultableParams = function.symbol.params.stream()
                .filter(param -> param.defaultableParam)
                .collect(Collectors.toList());

        int givenRequiredParamCount = 0;
        for (int i = 0; i < positionalArgs.size(); i++) {
            if (function.symbol.params.size() > i) {
                givenRequiredParamCount++;
                BVarSymbol functionParam = function.symbol.params.get(i);
                // check the type compatibility of positional args against function params.
                if (!types.isAssignable(positionalArgs.get(i).type, functionParam.type)) {
                    return false;
                }
                requiredParams.remove(functionParam);
                defaultableParams.remove(functionParam);
                continue;
            }

            if (function.symbol.restParam != null) {
                BType restParamType = ((BArrayType) function.symbol.restParam.type).eType;
                if (!types.isAssignable(positionalArgs.get(i).type, restParamType)) {
                    return false;
                }
                continue;
            }

            // additional positional args given for function with no rest param
            return false;
        }

        for (BLangNamedArgsExpression namedArg : namedArgs) {
            boolean foundNamedArg = false;
            // check the type compatibility of named args against function params.
            List<BVarSymbol> params = function.symbol.params;
            for (int i = givenRequiredParamCount; i < params.size(); i++) {
                BVarSymbol functionParam = params.get(i);
                if (!namedArg.name.value.equals(functionParam.name.value)) {
                    continue;
                }
                foundNamedArg = true;
                BType namedArgExprType = checkExpr(namedArg.expr, env);
                if (!types.isAssignable(functionParam.type, namedArgExprType)) {
                    // Name matched, type mismatched.
                    return false;
                }
                requiredParams.remove(functionParam);
                defaultableParams.remove(functionParam);
            }
            if (!foundNamedArg) {
                return false;
            }
        }

        // all required params are not given by positional or named args.
        return requiredParams.size() <= 0;
    }

    public void visit(BLangWaitForAllExpr waitForAllExpr) {
        switch (expType.tag) {
            case TypeTags.RECORD:
                checkTypesForRecords(waitForAllExpr);
                break;
            case TypeTags.MAP:
                checkTypesForMap(waitForAllExpr.keyValuePairs, ((BMapType) expType).constraint);
                LinkedHashSet<BType> memberTypesForMap = collectWaitExprTypes(waitForAllExpr.keyValuePairs);
                if (memberTypesForMap.size() == 1) {
                    resultType = new BMapType(TypeTags.MAP,
                            memberTypesForMap.iterator().next(), symTable.mapType.tsymbol);
                    break;
                }
                BUnionType constraintTypeForMap = BUnionType.create(null, memberTypesForMap);
                resultType = new BMapType(TypeTags.MAP, constraintTypeForMap, symTable.mapType.tsymbol);
                break;
            case TypeTags.NONE:
            case TypeTags.ANY:
                checkTypesForMap(waitForAllExpr.keyValuePairs, expType);
                LinkedHashSet<BType> memberTypes = collectWaitExprTypes(waitForAllExpr.keyValuePairs);
                if (memberTypes.size() == 1) {
                    resultType = new BMapType(TypeTags.MAP, memberTypes.iterator().next(), symTable.mapType.tsymbol);
                    break;
                }
                BUnionType constraintType = BUnionType.create(null, memberTypes);
                resultType = new BMapType(TypeTags.MAP, constraintType, symTable.mapType.tsymbol);
                break;
            default:
                dlog.error(waitForAllExpr.pos, DiagnosticCode.INCOMPATIBLE_TYPES, expType,
                           getWaitForAllExprReturnType(waitForAllExpr.keyValuePairs));
                resultType = symTable.semanticError;
                break;
        }
        waitForAllExpr.type = resultType;

        if (resultType != null && resultType != symTable.semanticError) {
            types.setImplicitCastExpr(waitForAllExpr, waitForAllExpr.type, expType);
        }
    }

    private BRecordType getWaitForAllExprReturnType(List<BLangWaitForAllExpr.BLangWaitKeyValue> keyVals) {
        BRecordType retType = new BRecordType(null);
        
        for (BLangWaitForAllExpr.BLangWaitKeyValue keyVal : keyVals) {
            BLangIdentifier fieldName;
            if (keyVal.valueExpr == null || keyVal.valueExpr.getKind() != NodeKind.SIMPLE_VARIABLE_REF) {
                fieldName = keyVal.key;
            } else {
                fieldName = ((BLangSimpleVarRef) keyVal.valueExpr).variableName;
            }

            BSymbol symbol = symResolver.lookupSymbolInMainSpace(env, names.fromIdNode(fieldName));
            BType fieldType = symbol.type.tag == TypeTags.FUTURE ? ((BFutureType) symbol.type).constraint : symbol.type;
            BField field = new BField(names.fromIdNode(keyVal.key), null,
                                      new BVarSymbol(0, names.fromIdNode(keyVal.key), env.enclPkg.packageID,
                                                     fieldType, null));
            retType.fields.add(field);
        }

        retType.restFieldType = symTable.noType;
        retType.sealed = true;
        retType.tsymbol = Symbols.createRecordSymbol(0, Names.EMPTY, env.enclPkg.packageID, retType, null);
        return retType;
    }

    private LinkedHashSet<BType> collectWaitExprTypes(List<BLangWaitForAllExpr.BLangWaitKeyValue> keyVals) {
        LinkedHashSet<BType> memberTypes = new LinkedHashSet<>();
        for (BLangWaitForAllExpr.BLangWaitKeyValue keyVal : keyVals) {
            BType bType = keyVal.keyExpr != null ? keyVal.keyExpr.type : keyVal.valueExpr.type;
            if (bType.tag == TypeTags.FUTURE) {
                memberTypes.add(((BFutureType) bType).constraint);
            } else {
                memberTypes.add(bType);
            }
        }
        return memberTypes;
    }

    private void checkTypesForMap(List<BLangWaitForAllExpr.BLangWaitKeyValue> keyValuePairs, BType expType) {
        keyValuePairs.forEach(keyVal -> checkWaitKeyValExpr(keyVal, expType));
    }

    private void checkTypesForRecords(BLangWaitForAllExpr waitExpr) {
        List<BLangWaitForAllExpr.BLangWaitKeyValue> rhsFields = waitExpr.getKeyValuePairs();
        Map<String, BType> lhsFields = new HashMap<>();
        ((BRecordType) expType).getFields().forEach(field -> lhsFields.put(field.name.value, field.type));

        // check if the record is sealed, if so check if the fields in wait collection is more than the fields expected
        // by the lhs record
        if (((BRecordType) expType).sealed && rhsFields.size() > lhsFields.size()) {
            dlog.error(waitExpr.pos, DiagnosticCode.INCOMPATIBLE_TYPES, expType,
                       getWaitForAllExprReturnType(waitExpr.keyValuePairs));
            resultType = symTable.semanticError;
            return;
        }

        for (BLangWaitForAllExpr.BLangWaitKeyValue keyVal : rhsFields) {
            String key = keyVal.key.value;
            if (!lhsFields.containsKey(key)) {
                // Check if the field is sealed if so you cannot have dynamic fields
                if (((BRecordType) expType).sealed) {
                    dlog.error(waitExpr.pos, DiagnosticCode.INVALID_FIELD_NAME_RECORD_LITERAL, key,
                               expType);
                    resultType = symTable.semanticError;
                } else {
                    // Else if the record is an open record, then check if the rest field type matches the expression
                    BType restFieldType = ((BRecordType) expType).restFieldType;
                    checkWaitKeyValExpr(keyVal, restFieldType);
                }
            } else {
                checkWaitKeyValExpr(keyVal, lhsFields.get(key));
            }
        }
        // If the record literal is of record type and types are validated for the fields, check if there are any
        // required fields missing.
        checkMissingReqFieldsForWait(((BRecordType) expType), rhsFields, waitExpr.pos);

        if (symTable.semanticError != resultType) {
            resultType = expType;
        }
    }

    private void checkMissingReqFieldsForWait(BRecordType type, List<BLangWaitForAllExpr.BLangWaitKeyValue> keyValPairs,
                                              DiagnosticPos pos) {
        type.fields.forEach(field -> {
            // Check if `field` is explicitly assigned a value in the record literal
            boolean hasField = keyValPairs.stream().anyMatch(keyVal -> field.name.value.equals(keyVal.key.value));

            // If a required field is missing, it's a compile error
            if (!hasField && Symbols.isFlagOn(field.symbol.flags, Flags.REQUIRED)) {
                dlog.error(pos, DiagnosticCode.MISSING_REQUIRED_RECORD_FIELD, field.name);
            }
        });
    }

    private void checkWaitKeyValExpr(BLangWaitForAllExpr.BLangWaitKeyValue keyVal, BType type) {
        BLangExpression expr;
        if (keyVal.keyExpr != null) {
            BSymbol symbol = symResolver.lookupSymbolInMainSpace(env, names.fromIdNode
                    (((BLangSimpleVarRef) keyVal.keyExpr).variableName));
            keyVal.keyExpr.type = symbol.type;
            expr = keyVal.keyExpr;
        } else {
            expr = keyVal.valueExpr;
        }
        BFutureType futureType = new BFutureType(TypeTags.FUTURE, type, null);
        checkExpr(expr, env, futureType);
    }

    public void visit(BLangTernaryExpr ternaryExpr) {
        BType condExprType = checkExpr(ternaryExpr.expr, env, this.symTable.booleanType);

        SymbolEnv thenEnv = typeNarrower.evaluateTruth(ternaryExpr.expr, ternaryExpr.thenExpr, env);
        BType thenType = checkExpr(ternaryExpr.thenExpr, thenEnv, expType);

        SymbolEnv elseEnv = typeNarrower.evaluateFalsity(ternaryExpr.expr, ternaryExpr.elseExpr, env);
        BType elseType = checkExpr(ternaryExpr.elseExpr, elseEnv, expType);

        if (condExprType == symTable.semanticError || thenType == symTable.semanticError ||
                elseType == symTable.semanticError) {
            resultType = symTable.semanticError;
        } else if (expType == symTable.noType) {
            if (types.isAssignable(elseType, thenType)) {
                resultType = thenType;
            } else if (types.isAssignable(thenType, elseType)) {
                resultType = elseType;
            } else {
                dlog.error(ternaryExpr.pos, DiagnosticCode.INCOMPATIBLE_TYPES, thenType, elseType);
                resultType = symTable.semanticError;
            }
        } else {
            resultType = expType;
        }
    }

    public void visit(BLangWaitExpr waitExpr) {
        expType = new BFutureType(TypeTags.FUTURE, expType, null);
        checkExpr(waitExpr.getExpression(), env, expType);
        // Handle union types in lhs
        if (resultType.tag == TypeTags.UNION) {
            LinkedHashSet<BType> memberTypes = collectMemberTypes((BUnionType) resultType, new LinkedHashSet<>());
            if (memberTypes.size() == 1) {
                resultType = memberTypes.toArray(new BType[0])[0];
            } else {
                resultType = BUnionType.create(null, memberTypes);
            }
        } else if (resultType != symTable.semanticError) {
            // Handle other types except for semantic errors
            resultType = ((BFutureType) resultType).constraint;
        }
        waitExpr.type = resultType;

        if (resultType != null && resultType != symTable.semanticError) {
            types.setImplicitCastExpr(waitExpr, waitExpr.type, ((BFutureType) expType).constraint);
        }
    }

    private LinkedHashSet<BType> collectMemberTypes(BUnionType unionType, LinkedHashSet<BType> memberTypes) {
        for (BType memberType : unionType.getMemberTypes()) {
            if (memberType.tag == TypeTags.FUTURE) {
                memberTypes.add(((BFutureType) memberType).constraint);
            } else {
                memberTypes.add(memberType);
            }
        }
        return memberTypes;
    }

    @Override
    public void visit(BLangTrapExpr trapExpr) {
        boolean firstVisit = trapExpr.expr.type == null;
        BType actualType;
        BType exprType = checkExpr(trapExpr.expr, env, expType);
        boolean definedWithVar = expType == symTable.noType;

        if (trapExpr.expr.getKind() == NodeKind.WORKER_RECEIVE) {
            if (firstVisit) {
                isTypeChecked = false;
                resultType = expType;
                return;
            } else {
                expType = trapExpr.type;
                exprType = trapExpr.expr.type;
            }
        }

        if (expType == symTable.semanticError || exprType == symTable.semanticError) {
            actualType = symTable.semanticError;
        } else {
            LinkedHashSet<BType> resultTypes = new LinkedHashSet<>();
            if (exprType.tag == TypeTags.UNION) {
                resultTypes.addAll(((BUnionType) exprType).getMemberTypes());
            } else {
                resultTypes.add(exprType);
            }
            resultTypes.add(symTable.errorType);
            actualType = BUnionType.create(null, resultTypes);
        }

        resultType = types.checkType(trapExpr, actualType, expType);
        if (definedWithVar && resultType != null && resultType != symTable.semanticError) {
            types.setImplicitCastExpr(trapExpr.expr, trapExpr.expr.type, resultType);
        }
    }

    public void visit(BLangBinaryExpr binaryExpr) {
        // Bitwise operator should be applied for the future types in the wait expression
        if (expType.tag == TypeTags.FUTURE && binaryExpr.opKind == OperatorKind.BITWISE_OR) {
            BType lhsResultType = checkExpr(binaryExpr.lhsExpr, env, expType);
            BType rhsResultType = checkExpr(binaryExpr.rhsExpr, env, expType);
            // Return if both or atleast one of lhs and rhs types are errors
            if (lhsResultType == symTable.semanticError || rhsResultType == symTable.semanticError) {
                resultType = symTable.semanticError;
                return;
            }
            resultType = BUnionType.create(null, lhsResultType, rhsResultType);
            return;
        }

        checkDecimalCompatibilityForBinaryArithmeticOverLiteralValues(binaryExpr);

        SymbolEnv rhsExprEnv;
        BType lhsType = checkExpr(binaryExpr.lhsExpr, env);
        if (binaryExpr.opKind == OperatorKind.AND) {
            rhsExprEnv = typeNarrower.evaluateTruth(binaryExpr.lhsExpr, binaryExpr.rhsExpr, env);
        } else if (binaryExpr.opKind == OperatorKind.OR) {
            rhsExprEnv = typeNarrower.evaluateFalsity(binaryExpr.lhsExpr, binaryExpr.rhsExpr, env);
        } else {
            rhsExprEnv = env;
        }

        BType rhsType = checkExpr(binaryExpr.rhsExpr, rhsExprEnv);

        // Set error type as the actual type.
        BType actualType = symTable.semanticError;

        // Look up operator symbol if both rhs and lhs types are error types
        if (lhsType != symTable.semanticError && rhsType != symTable.semanticError) {
            BSymbol opSymbol = symResolver.resolveBinaryOperator(binaryExpr.opKind, lhsType, rhsType);

            if (opSymbol == symTable.notFoundSymbol) {
                opSymbol = symResolver.getBinaryEqualityForTypeSets(binaryExpr.opKind, lhsType, rhsType, binaryExpr);
            }

            if (opSymbol == symTable.notFoundSymbol) {
                dlog.error(binaryExpr.pos, DiagnosticCode.BINARY_OP_INCOMPATIBLE_TYPES, binaryExpr.opKind,
                           lhsType, rhsType);
            } else {
                if ((binaryExpr.opKind == OperatorKind.EQUAL || binaryExpr.opKind == OperatorKind.NOT_EQUAL) &&
                        (couldHoldTableValues(lhsType, new ArrayList<>()) &&
                                 couldHoldTableValues(rhsType, new ArrayList<>()))) {
                    dlog.error(binaryExpr.pos, DiagnosticCode.EQUALITY_NOT_YET_SUPPORTED, TABLE_TNAME);
                }

                binaryExpr.opSymbol = (BOperatorSymbol) opSymbol;
                actualType = opSymbol.type.getReturnType();
            }
        }

        resultType = types.checkType(binaryExpr, actualType, expType);
    }

    private void checkDecimalCompatibilityForBinaryArithmeticOverLiteralValues(BLangBinaryExpr binaryExpr) {
        if (expType.tag != TypeTags.DECIMAL) {
            return;
        }

        switch (binaryExpr.opKind) {
            case ADD:
            case SUB:
            case MUL:
            case DIV:
                checkExpr(binaryExpr.lhsExpr, env, expType);
                checkExpr(binaryExpr.rhsExpr, env, expType);
                break;
            default:
                break;
        }
    }

    public void visit(BLangElvisExpr elvisExpr) {
        BType lhsType = checkExpr(elvisExpr.lhsExpr, env);
        BType actualType = symTable.semanticError;
        if (lhsType != symTable.semanticError) {
            if (lhsType.tag == TypeTags.UNION && lhsType.isNullable()) {
                BUnionType unionType = (BUnionType) lhsType;
                LinkedHashSet<BType> memberTypes = unionType.getMemberTypes().stream()
                        .filter(type -> type.tag != TypeTags.NIL)
                        .collect(Collectors.toCollection(LinkedHashSet::new));

                if (memberTypes.size() == 1) {
                    actualType = memberTypes.toArray(new BType[0])[0];
                } else {
                    actualType = BUnionType.create(null, memberTypes);
                }
            } else {
                dlog.error(elvisExpr.pos, DiagnosticCode.OPERATOR_NOT_SUPPORTED, OperatorKind.ELVIS,
                           lhsType);
            }
        }
        BType rhsReturnType = checkExpr(elvisExpr.rhsExpr, env, expType);
        BType lhsReturnType = types.checkType(elvisExpr.lhsExpr.pos, actualType, expType,
                DiagnosticCode.INCOMPATIBLE_TYPES);
        if (rhsReturnType == symTable.semanticError || lhsReturnType == symTable.semanticError) {
            resultType = symTable.semanticError;
        } else if (expType == symTable.noType) {
            if (types.isSameType(rhsReturnType, lhsReturnType)) {
                resultType = lhsReturnType;
            } else {
                dlog.error(elvisExpr.rhsExpr.pos, DiagnosticCode.INCOMPATIBLE_TYPES, lhsReturnType,
                           rhsReturnType);
                resultType = symTable.semanticError;
            }
        } else {
            resultType = expType;
        }
    }

    @Override
    public void visit(BLangGroupExpr groupExpr) {
        resultType = checkExpr(groupExpr.expression, env, expType);
    }

    public void visit(BLangTypedescExpr accessExpr) {
        accessExpr.resolvedType = symResolver.resolveTypeNode(accessExpr.typeNode, env);
        int resolveTypeTag = accessExpr.resolvedType.tag;
        final BType actualType;

        if (resolveTypeTag != TypeTags.TYPEDESC && resolveTypeTag != TypeTags.NONE) {
            actualType = new BTypedescType(accessExpr.resolvedType, null);
        } else {
            actualType = accessExpr.resolvedType;
        }
        resultType = types.checkType(accessExpr, actualType, expType);
    }

    public void visit(BLangUnaryExpr unaryExpr) {
        BType exprType;
        BType actualType = symTable.semanticError;
        if (OperatorKind.UNTAINT.equals(unaryExpr.operator)) {
            exprType = checkExpr(unaryExpr.expr, env);
            if (exprType != symTable.semanticError) {
                actualType = exprType;
            }
        } else if (OperatorKind.TYPEOF.equals(unaryExpr.operator)) {
            exprType = checkExpr(unaryExpr.expr, env);
            if (exprType != symTable.semanticError) {
                actualType = new BTypedescType(exprType, null);
            }
        } else {
            exprType = OperatorKind.ADD.equals(unaryExpr.operator) ? checkExpr(unaryExpr.expr, env, expType) :
                    checkExpr(unaryExpr.expr, env);
            if (exprType != symTable.semanticError) {
                BSymbol symbol = symResolver.resolveUnaryOperator(unaryExpr.pos, unaryExpr.operator, exprType);
                if (symbol == symTable.notFoundSymbol) {
                    dlog.error(unaryExpr.pos, DiagnosticCode.UNARY_OP_INCOMPATIBLE_TYPES,
                               unaryExpr.operator, exprType);
                } else {
                    unaryExpr.opSymbol = (BOperatorSymbol) symbol;
                    actualType = symbol.type.getReturnType();
                }
            }
        }

        resultType = types.checkType(unaryExpr, actualType, expType);
    }

    public void visit(BLangTypeConversionExpr conversionExpr) {
        // Set error type as the actual type.
        BType actualType = symTable.semanticError;

        // Annotation such as <@untainted [T]>, where T is not provided,
        // it's merely a annotation on contextually expected type.
        if (conversionExpr.typeNode == null && !conversionExpr.annAttachments.isEmpty()) {
            BType expType = checkExpr(conversionExpr.expr, env, this.expType);
            resultType = expType;
            return;
        }

        BType targetType = symResolver.resolveTypeNode(conversionExpr.typeNode, env);
        conversionExpr.targetType = targetType;
        BType expType = requireTypeInference(conversionExpr.expr) ? targetType : symTable.noType;
        BType sourceType = checkExpr(conversionExpr.expr, env, expType);

<<<<<<< HEAD
        if (types.isTypeCastable(conversionExpr.expr, sourceType, targetType)) {
=======
        BSymbol symbol = symResolver.resolveTypeCastOperator(conversionExpr.expr, sourceType, targetType);

        if (symbol == symTable.notFoundSymbol) {
            dlog.error(conversionExpr.pos, DiagnosticCode.INCOMPATIBLE_TYPES_CAST, sourceType,
                       targetType);
        } else {
            conversionExpr.conversionSymbol = (BOperatorSymbol) symbol;
>>>>>>> f640e911
            // We reach this block only if the cast is valid, so we set the target type as the actual type.
            actualType = targetType;
        } else {
            dlog.error(conversionExpr.pos, DiagnosticCode.INCOMPATIBLE_TYPES_CAST, sourceType, targetType);
        }
        resultType = types.checkType(conversionExpr, actualType, this.expType);
    }

    @Override
    public void visit(BLangLambdaFunction bLangLambdaFunction) {
        bLangLambdaFunction.type = bLangLambdaFunction.function.symbol.type;
        // creating a copy of the env to visit the lambda function later
        bLangLambdaFunction.cachedEnv = env.createClone();
        env.enclPkg.lambdaFunctions.add(bLangLambdaFunction);
        resultType = types.checkType(bLangLambdaFunction, bLangLambdaFunction.type, expType);
    }

    @Override
    public void visit(BLangArrowFunction bLangArrowFunction) {
        BType expectedType = expType;
        if (expectedType.tag == TypeTags.UNION) {
            BUnionType unionType = (BUnionType) expectedType;
            BType invokableType = unionType.getMemberTypes().stream().filter(type -> type.tag == TypeTags.INVOKABLE)
                    .collect(Collectors.collectingAndThen(Collectors.toList(), list -> {
                                if (list.size() != 1) {
                                    return null;
                                }
                                return list.get(0);
                            }
                    ));

            if (invokableType != null) {
                expectedType = invokableType;
            }
        }
        if (expectedType.tag != TypeTags.INVOKABLE) {
            dlog.error(bLangArrowFunction.pos,
                       DiagnosticCode.ARROW_EXPRESSION_CANNOT_INFER_TYPE_FROM_LHS);
            resultType = symTable.semanticError;
            return;
        }

        BInvokableType expectedInvocation = (BInvokableType) expectedType;
        populateArrowExprParamTypes(bLangArrowFunction, expectedInvocation.paramTypes);
        bLangArrowFunction.body.expr.type = populateArrowExprReturn(bLangArrowFunction, expectedInvocation.retType);
        // if function return type is none, assign the inferred return type
        if (expectedInvocation.retType.tag == TypeTags.NONE) {
            expectedInvocation.retType = bLangArrowFunction.body.expr.type;
        }
        resultType = bLangArrowFunction.funcType = expectedInvocation;
    }

    public void visit(BLangXMLQName bLangXMLQName) {
        String prefix = bLangXMLQName.prefix.value;
        resultType = types.checkType(bLangXMLQName, symTable.stringType, expType);
        // TODO: check isLHS

        if (env.node.getKind() == NodeKind.XML_ATTRIBUTE && prefix.isEmpty()
                && bLangXMLQName.localname.value.equals(XMLConstants.XMLNS_ATTRIBUTE)) {
            ((BLangXMLAttribute) env.node).isNamespaceDeclr = true;
            return;
        }

        if (env.node.getKind() == NodeKind.XML_ATTRIBUTE && prefix.equals(XMLConstants.XMLNS_ATTRIBUTE)) {
            ((BLangXMLAttribute) env.node).isNamespaceDeclr = true;
            return;
        }

        if (prefix.equals(XMLConstants.XMLNS_ATTRIBUTE)) {
            dlog.error(bLangXMLQName.pos, DiagnosticCode.INVALID_NAMESPACE_PREFIX, prefix);
            bLangXMLQName.type = symTable.semanticError;
            return;
        }

        BSymbol xmlnsSymbol = symResolver.lookupSymbolInPrefixSpace(env, names.fromIdNode(bLangXMLQName.prefix));
        if (prefix.isEmpty() && xmlnsSymbol == symTable.notFoundSymbol) {
            return;
        }

        if (!prefix.isEmpty() && xmlnsSymbol == symTable.notFoundSymbol) {
            dlog.error(bLangXMLQName.pos, DiagnosticCode.UNDEFINED_SYMBOL, prefix);
            bLangXMLQName.type = symTable.semanticError;
            return;
        }
        bLangXMLQName.namespaceURI = ((BXMLNSSymbol) xmlnsSymbol).namespaceURI;
        bLangXMLQName.nsSymbol = (BXMLNSSymbol) xmlnsSymbol;
    }

    public void visit(BLangXMLAttribute bLangXMLAttribute) {
        SymbolEnv xmlAttributeEnv = SymbolEnv.getXMLAttributeEnv(bLangXMLAttribute, env);

        // check attribute name
        checkExpr(bLangXMLAttribute.name, xmlAttributeEnv, symTable.stringType);

        // check attribute value
        checkExpr(bLangXMLAttribute.value, xmlAttributeEnv, symTable.stringType);

        symbolEnter.defineNode(bLangXMLAttribute, env);
    }

    public void visit(BLangXMLElementLiteral bLangXMLElementLiteral) {
        SymbolEnv xmlElementEnv = SymbolEnv.getXMLElementEnv(bLangXMLElementLiteral, env);

        // Keep track of used namespace prefixes in this element and only add namespace attr for those used ones.
        Set<String> usedPrefixes = new HashSet<>();
        BLangIdentifier elemNamePrefix = ((BLangXMLQName) bLangXMLElementLiteral.startTagName).prefix;
        if (elemNamePrefix != null && !elemNamePrefix.value.isEmpty()) {
            usedPrefixes.add(elemNamePrefix.value);
        }

        // Visit in-line namespace declarations and define the namespace.
        for (BLangXMLAttribute attribute : bLangXMLElementLiteral.attributes) {
            if (attribute.name.getKind() == NodeKind.XML_QNAME && isXmlNamespaceAttribute(attribute)) {
                BLangXMLQuotedString value = attribute.value;
                if (value.getKind() == NodeKind.XML_QUOTED_STRING && value.textFragments.size() > 1) {
                    dlog.error(value.pos, DiagnosticCode.INVALID_XML_NS_INTERPOLATION);
                }
                checkExpr(attribute, xmlElementEnv, symTable.noType);
            }
            BLangIdentifier prefix = ((BLangXMLQName) attribute.name).prefix;
            if (prefix != null && !prefix.value.isEmpty()) {
                usedPrefixes.add(prefix.value);
            }
        }

        // Visit attributes, this may depend on the namespace defined in previous attribute iteration.
        bLangXMLElementLiteral.attributes.forEach(attribute -> {
            if (!(attribute.name.getKind() == NodeKind.XML_QNAME && isXmlNamespaceAttribute(attribute))) {
                checkExpr(attribute, xmlElementEnv, symTable.noType);
            }
        });

        Map<Name, BXMLNSSymbol> namespaces = symResolver.resolveAllNamespaces(xmlElementEnv);
        Name defaultNs = names.fromString(XMLConstants.DEFAULT_NS_PREFIX);
        if (namespaces.containsKey(defaultNs)) {
            bLangXMLElementLiteral.defaultNsSymbol = namespaces.remove(defaultNs);
        }
        for (Map.Entry<Name, BXMLNSSymbol> nsEntry : namespaces.entrySet()) {
            if (usedPrefixes.contains(nsEntry.getKey().value)) {
                bLangXMLElementLiteral.namespacesInScope.put(nsEntry.getKey(), nsEntry.getValue());
            }
        }

        // Visit the tag names
        validateTags(bLangXMLElementLiteral, xmlElementEnv);

        // Visit the children
        bLangXMLElementLiteral.modifiedChildren =
                concatSimilarKindXMLNodes(bLangXMLElementLiteral.children, xmlElementEnv);
        resultType = types.checkType(bLangXMLElementLiteral, symTable.xmlType, expType);
    }

    private boolean isXmlNamespaceAttribute(BLangXMLAttribute attribute) {
        BLangXMLQName attrName = (BLangXMLQName) attribute.name;
        return (attrName.prefix.value.isEmpty()
                    && attrName.localname.value.equals(XMLConstants.XMLNS_ATTRIBUTE))
                || attrName.prefix.value.equals(XMLConstants.XMLNS_ATTRIBUTE);
    }

    public void visit(BLangXMLTextLiteral bLangXMLTextLiteral) {
        checkStringTemplateExprs(bLangXMLTextLiteral.textFragments, false);
        resultType = types.checkType(bLangXMLTextLiteral, symTable.xmlType, expType);
    }

    public void visit(BLangXMLCommentLiteral bLangXMLCommentLiteral) {
        checkStringTemplateExprs(bLangXMLCommentLiteral.textFragments, false);
        resultType = types.checkType(bLangXMLCommentLiteral, symTable.xmlType, expType);
    }

    public void visit(BLangXMLProcInsLiteral bLangXMLProcInsLiteral) {
        checkExpr(bLangXMLProcInsLiteral.target, env, symTable.stringType);
        checkStringTemplateExprs(bLangXMLProcInsLiteral.dataFragments, false);
        resultType = types.checkType(bLangXMLProcInsLiteral, symTable.xmlType, expType);
    }

    public void visit(BLangXMLQuotedString bLangXMLQuotedString) {
        checkStringTemplateExprs(bLangXMLQuotedString.textFragments, false);
        resultType = types.checkType(bLangXMLQuotedString, symTable.stringType, expType);
    }

    public void visit(BLangXMLAttributeAccess xmlAttributeAccessExpr) {
        BType actualType = symTable.semanticError;

        // First analyze the variable reference expression.
        checkExpr(xmlAttributeAccessExpr.expr, env, symTable.xmlType);

        // Then analyze the index expression.
        BLangExpression indexExpr = xmlAttributeAccessExpr.indexExpr;
        if (indexExpr == null) {
            if (xmlAttributeAccessExpr.lhsVar) {
                dlog.error(xmlAttributeAccessExpr.pos,
                           DiagnosticCode.XML_ATTRIBUTE_MAP_UPDATE_NOT_ALLOWED);
            } else {
                actualType = BUnionType.create(null, symTable.mapStringType, symTable.nilType);
            }
            resultType = types.checkType(xmlAttributeAccessExpr, actualType, expType);
            return;
        }

        checkExpr(indexExpr, env, symTable.stringType);

        if (indexExpr.type.tag == TypeTags.STRING) {
            if (xmlAttributeAccessExpr.lhsVar) {
                actualType = symTable.stringType;
            } else {
                actualType = BUnionType.create(null, symTable.stringType, symTable.nilType);
            }
        }

        xmlAttributeAccessExpr.namespaces.putAll(symResolver.resolveAllNamespaces(env));
        resultType = types.checkType(xmlAttributeAccessExpr, actualType, expType);
    }

    public void visit(BLangStringTemplateLiteral stringTemplateLiteral) {
        checkStringTemplateExprs(stringTemplateLiteral.exprs, false);
        resultType = types.checkType(stringTemplateLiteral, symTable.stringType, expType);
    }

    @Override
    public void visit(BLangIntRangeExpression intRangeExpression) {
        checkExpr(intRangeExpression.startExpr, env, symTable.intType);
        checkExpr(intRangeExpression.endExpr, env, symTable.intType);
        resultType = new BArrayType(symTable.intType);
    }

    @Override
    public void visit(BLangRestArgsExpression bLangRestArgExpression) {
        resultType = checkExpr(bLangRestArgExpression.expr, env, expType);
    }

    @Override
    public void visit(BLangNamedArgsExpression bLangNamedArgsExpression) {
        resultType = checkExpr(bLangNamedArgsExpression.expr, env, expType);
        bLangNamedArgsExpression.type = bLangNamedArgsExpression.expr.type;
    }

    @Override
    public void visit(BLangMatchExpression bLangMatchExpression) {
        SymbolEnv matchExprEnv = SymbolEnv.createBlockEnv((BLangBlockStmt) TreeBuilder.createBlockNode(), env);
        checkExpr(bLangMatchExpression.expr, matchExprEnv);

        // Type check and resolve patterns and their expressions
        bLangMatchExpression.patternClauses.forEach(pattern -> {
            if (!pattern.variable.name.value.endsWith(Names.IGNORE.value)) {
                symbolEnter.defineNode(pattern.variable, matchExprEnv);
            }
            checkExpr(pattern.expr, matchExprEnv, expType);
            pattern.variable.type = symResolver.resolveTypeNode(pattern.variable.typeNode, matchExprEnv);
        });

        LinkedHashSet<BType> matchExprTypes = getMatchExpressionTypes(bLangMatchExpression);

        BType actualType;
        if (matchExprTypes.contains(symTable.semanticError)) {
            actualType = symTable.semanticError;
        } else if (matchExprTypes.size() == 1) {
            actualType = matchExprTypes.toArray(new BType[0])[0];
        } else {
            actualType = BUnionType.create(null, matchExprTypes);
        }

        resultType = types.checkType(bLangMatchExpression, actualType, expType);
    }

    @Override
    public void visit(BLangCheckedExpr checkedExpr) {
        visitCheckAndCheckPanicExpr(checkedExpr);
    }

    @Override
    public void visit(BLangCheckPanickedExpr checkedExpr) {
        visitCheckAndCheckPanicExpr(checkedExpr);
    }

    @Override
    public void visit(BLangQueryExpr queryExpr) {
        List<? extends FromClauseNode> fromClauseList = queryExpr.fromClauseList;
        List<? extends WhereClauseNode> whereClauseList = queryExpr.whereClauseList;
        List<? extends LetClauseNode> letClauseList = queryExpr.letClausesList;
        SymbolEnv parentEnv = env;
        for (FromClauseNode fromClause : fromClauseList) {
            parentEnv = typeCheckFromClause((BLangFromClause) fromClause, parentEnv);
        }
        for (LetClauseNode letClauseNode : letClauseList) {
            parentEnv = typeCheckLetClause((BLangLetClause) letClauseNode, parentEnv);
        }
        BLangSelectClause selectClause = queryExpr.selectClause;
        SymbolEnv whereEnv = parentEnv;
        for (WhereClauseNode whereClauseNode : whereClauseList) {
            whereEnv = typeCheckWhereClause((BLangWhereClause) whereClauseNode, selectClause, parentEnv);
        }

        BType expSelectType = expType;
        if (expType.tag == TypeTags.ARRAY) {
            expSelectType = ((BArrayType) expType).eType;
        }

        BType selectType = checkExpr(selectClause.expression, whereEnv, expSelectType);

        resultType = selectType == symTable.semanticError ? selectType : new BArrayType(selectType);
    }

    SymbolEnv typeCheckFromClause(BLangFromClause fromClause, SymbolEnv parentEnv) {
        checkExpr(fromClause.collection, parentEnv);

        // Set the type of the foreach node's type node.
        types.setFromClauseTypedBindingPatternType(fromClause);

        SymbolEnv fromClauseEnv = SymbolEnv.createTypeNarrowedEnv(fromClause, parentEnv);
        handleFromClauseVariables(fromClause, fromClauseEnv);

        return fromClauseEnv;
    }

    SymbolEnv typeCheckLetClause(BLangLetClause letClause, SymbolEnv parentEnv) {
        SymbolEnv letClauseEnv = SymbolEnv.createTypeNarrowedEnv(letClause, parentEnv);
        for (BLangLetVariable letVariable : letClause.letVarDeclarations) {
            semanticAnalyzer.analyzeDef((BLangNode) letVariable.definitionNode, letClauseEnv);
        }
        return letClauseEnv;
    }

    private SymbolEnv typeCheckWhereClause(BLangWhereClause whereClause, BLangSelectClause selectClause,
                                   SymbolEnv parentEnv) {
        checkExpr(whereClause.expression, parentEnv, symTable.booleanType);
        BType actualType = whereClause.expression.type;
        if (TypeTags.TUPLE == actualType.tag) {
            dlog.error(whereClause.expression.pos, DiagnosticCode.INCOMPATIBLE_TYPES,
                       symTable.booleanType, actualType);
        }
        return typeNarrower.evaluateTruth(whereClause.expression, selectClause, parentEnv);
    }

    private void handleFromClauseVariables(BLangFromClause fromClause, SymbolEnv blockEnv) {
        if (fromClause.variableDefinitionNode == null) {
            //not-possible
            return;
        }

        BLangVariable variableNode = (BLangVariable) fromClause.variableDefinitionNode.getVariable();
        // Check whether the foreach node's variables are declared with var.
        if (fromClause.isDeclaredWithVar) {
            // If the foreach node's variables are declared with var, type is `varType`.
            semanticAnalyzer.handleDeclaredVarInForeach(variableNode, fromClause.varType, blockEnv);
            return;
        }
        // If the type node is available, we get the type from it.
        BType typeNodeType = symResolver.resolveTypeNode(variableNode.typeNode, blockEnv);
        // Then we need to check whether the RHS type is assignable to LHS type.
        if (types.isAssignable(fromClause.varType, typeNodeType)) {
            // If assignable, we set types to the variables.
            semanticAnalyzer.handleDeclaredVarInForeach(variableNode, fromClause.varType, blockEnv);
            return;
        }
        // Log an error and define a symbol with the node's type to avoid undeclared symbol errors.
<<<<<<< HEAD
        if (typeNodeType != symTable.semanticError) {
            dlog.error(variableNode.typeNode.pos, DiagnosticCode.INCOMPATIBLE_TYPES, fromClause.varType, typeNodeType);
        }
=======
        dlog.error(variableNode.typeNode.pos, DiagnosticCode.INCOMPATIBLE_TYPES, fromClause.varType,
                   typeNodeType);
>>>>>>> f640e911
        semanticAnalyzer.handleDeclaredVarInForeach(variableNode, typeNodeType, blockEnv);
    }

    private void visitCheckAndCheckPanicExpr(BLangCheckedExpr checkedExpr) {
        String operatorType = checkedExpr.getKind() == NodeKind.CHECK_EXPR ? "check" : "checkpanic";
        boolean firstVisit = checkedExpr.expr.type == null;
        BType exprExpType;
        if (expType == symTable.noType) {
            exprExpType = symTable.noType;
        } else {
            exprExpType = BUnionType.create(null, expType, symTable.errorType);
        }

        BType exprType = checkExpr(checkedExpr.expr, env, exprExpType);
        if (checkedExpr.expr.getKind() == NodeKind.WORKER_RECEIVE) {
            if (firstVisit) {
                isTypeChecked = false;
                resultType = expType;
                return;
            } else {
                expType = checkedExpr.type;
                exprType = checkedExpr.expr.type;
            }
        }

        if (exprType.tag != TypeTags.UNION) {
            if (types.isAssignable(exprType, symTable.errorType)) {
                dlog.error(checkedExpr.expr.pos,
                           DiagnosticCode.CHECKED_EXPR_INVALID_USAGE_ALL_ERROR_TYPES_IN_RHS,
                           operatorType);
            } else if (exprType != symTable.semanticError) {
                dlog.error(checkedExpr.expr.pos,
                           DiagnosticCode.CHECKED_EXPR_INVALID_USAGE_NO_ERROR_TYPE_IN_RHS,
                           operatorType);
            }
            checkedExpr.type = symTable.semanticError;
            return;
        }

        BUnionType unionType = (BUnionType) exprType;
        // Filter out the list of types which are not equivalent with the error type.
        Map<Boolean, List<BType>> resultTypeMap = unionType.getMemberTypes().stream()
                .collect(Collectors.groupingBy(memberType -> types.isAssignable(memberType, symTable.errorType)));

        // This list will be used in the desugar phase
        checkedExpr.equivalentErrorTypeList = resultTypeMap.get(true);
        if (checkedExpr.equivalentErrorTypeList == null ||
                checkedExpr.equivalentErrorTypeList.size() == 0) {
            // No member types in this union is equivalent to the error type
            dlog.error(checkedExpr.expr.pos,
                       DiagnosticCode.CHECKED_EXPR_INVALID_USAGE_NO_ERROR_TYPE_IN_RHS, operatorType);
            checkedExpr.type = symTable.semanticError;
            return;
        }

        List<BType> nonErrorTypeList = resultTypeMap.get(false);
        if (nonErrorTypeList == null || nonErrorTypeList.size() == 0) {
            // All member types in the union are equivalent to the error type.
            // Checked expression requires at least one type which is not equivalent to the error type.
            dlog.error(checkedExpr.expr.pos,
                       DiagnosticCode.CHECKED_EXPR_INVALID_USAGE_ALL_ERROR_TYPES_IN_RHS, operatorType);
            checkedExpr.type = symTable.semanticError;
            return;
        }

        BType actualType;
        if (nonErrorTypeList.size() == 1) {
            actualType = nonErrorTypeList.get(0);
        } else {
            actualType = BUnionType.create(null, new LinkedHashSet<>(nonErrorTypeList));
        }

        resultType = types.checkType(checkedExpr, actualType, expType);
    }

    @Override
    public void visit(BLangServiceConstructorExpr serviceConstructorExpr) {
        resultType = serviceConstructorExpr.serviceNode.symbol.type;
    }

    @Override
    public void visit(BLangStreamConstructorExpr streamConstructorExpr) {
        // Create `record {| T value; |}`, and use that as the lambda return type.
        BRecordType recordType = createStreamReturnRecordType(streamConstructorExpr.pos, (BStreamType) expType);
        BLangRecordTypeNode recordTypeNode = createRecordTypeNode(streamConstructorExpr.pos, recordType);
        BLangLambdaFunction lambdaFunction = streamConstructorExpr.lambdaFunction;

        BType returnType = BUnionType.create(null, recordType, symTable.nilType);
        BLangType returnTypeNode = new BLangUnionTypeNode(new ArrayList<BLangType>() {{
            add(recordTypeNode);
            add(new BLangValueType(TypeKind.NIL));
        }});
        returnTypeNode.type = returnType;
        lambdaFunction.function.symbol.retType = returnType;
        lambdaFunction.function.returnTypeNode = returnTypeNode;

        ((BInvokableType) lambdaFunction.function.symbol.type).retType = lambdaFunction.function.symbol.retType;
        checkExpr(streamConstructorExpr.lambdaFunction, env);
        ((BInvokableTypeSymbol) ((BInvokableType) lambdaFunction.type).tsymbol).returnType =
                lambdaFunction.function.symbol.retType;
        resultType = expType;
    }

    private BRecordType createStreamReturnRecordType(DiagnosticPos pos, BStreamType streamType) {
        BRecordType recordType = new BRecordType(null);
        recordType.restFieldType = symTable.noType;
        recordType.sealed = true;

        Name fieldName = Names.VALUE;
        BField field = new BField(fieldName, pos, new BVarSymbol(Flags.PUBLIC,
                fieldName, env.enclPkg.packageID, streamType.constraint, env.scope.owner));
        field.type = streamType.constraint;
        recordType.fields.add(field);

        recordType.tsymbol = Symbols.createRecordSymbol(0,
                names.fromString(anonymousModelHelper.getNextAnonymousTypeKey(env.enclPkg.symbol.pkgID)),
                env.enclPkg.packageID, recordType, env.scope.owner);
        recordType.tsymbol.scope = new Scope(env.scope.owner);
        recordType.tsymbol.scope.define(fieldName, field.symbol);
        return recordType;
    }

    private BLangRecordTypeNode createRecordTypeNode(DiagnosticPos pos, BRecordType recordType) {
        BLangRecordTypeNode recordTypeNode = TypeDefBuilderHelper.createRecordTypeNode(recordType,
                env.enclPkg.packageID, symTable, pos);
        recordTypeNode.initFunction = TypeDefBuilderHelper.createInitFunctionForRecordType(recordTypeNode,
                env, names, symTable);
        TypeDefBuilderHelper.addTypeDefinition(recordType, recordType.tsymbol, recordTypeNode, env);
        return recordTypeNode;
    }

    @Override
    public void visit(BLangTypeTestExpr typeTestExpr) {
        typeTestExpr.typeNode.type = symResolver.resolveTypeNode(typeTestExpr.typeNode, env);
        checkExpr(typeTestExpr.expr, env);

        resultType = types.checkType(typeTestExpr, symTable.booleanType, expType);
    }

    public void visit(BLangAnnotAccessExpr annotAccessExpr) {
        checkExpr(annotAccessExpr.expr, this.env, symTable.typeDesc);

        BType actualType = symTable.semanticError;
        BSymbol symbol =
                this.symResolver.resolveAnnotation(annotAccessExpr.pos, env,
                        names.fromString(annotAccessExpr.pkgAlias.getValue()),
                        names.fromString(annotAccessExpr.annotationName.getValue()));
        if (symbol == this.symTable.notFoundSymbol) {
            this.dlog.error(annotAccessExpr.pos, DiagnosticCode.UNDEFINED_ANNOTATION,
                            annotAccessExpr.annotationName.getValue());
        } else {
            annotAccessExpr.annotationSymbol = (BAnnotationSymbol) symbol;
            BType annotType = ((BAnnotationSymbol) symbol).attachedType == null ? symTable.trueType :
                    ((BAnnotationSymbol) symbol).attachedType.type;
            actualType = BUnionType.create(null, annotType, symTable.nilType);
        }

        this.resultType = this.types.checkType(annotAccessExpr, actualType, this.expType);
    }

    // Private methods

    private boolean isValidVariableReference(BLangExpression varRef) {
        switch (varRef.getKind()) {
            case SIMPLE_VARIABLE_REF:
            case RECORD_VARIABLE_REF:
            case TUPLE_VARIABLE_REF:
            case ERROR_VARIABLE_REF:
            case FIELD_BASED_ACCESS_EXPR:
            case INDEX_BASED_ACCESS_EXPR:
            case XML_ATTRIBUTE_ACCESS_EXPR:
                return true;
            default:
                dlog.error(varRef.pos, DiagnosticCode.INVALID_RECORD_BINDING_PATTERN, varRef.type);
                return false;
        }
    }

    private BType populateArrowExprReturn(BLangArrowFunction bLangArrowFunction, BType expectedRetType) {
        SymbolEnv arrowFunctionEnv = SymbolEnv.createArrowFunctionSymbolEnv(bLangArrowFunction, env);
        bLangArrowFunction.params.forEach(param -> symbolEnter.defineNode(param, arrowFunctionEnv));
        return checkExpr(bLangArrowFunction.body.expr, arrowFunctionEnv, expectedRetType);
    }

    private void populateArrowExprParamTypes(BLangArrowFunction bLangArrowFunction, List<BType> paramTypes) {
        if (paramTypes.size() != bLangArrowFunction.params.size()) {
            dlog.error(bLangArrowFunction.pos,
                       DiagnosticCode.ARROW_EXPRESSION_MISMATCHED_PARAMETER_LENGTH,
                       paramTypes.size(), bLangArrowFunction.params.size());
            resultType = symTable.semanticError;
            bLangArrowFunction.params.forEach(param -> param.type = symTable.semanticError);
            return;
        }

        for (int i = 0; i < bLangArrowFunction.params.size(); i++) {
            BLangSimpleVariable paramIdentifier = bLangArrowFunction.params.get(i);
            BType bType = paramTypes.get(i);
            BLangValueType valueTypeNode = (BLangValueType) TreeBuilder.createValueTypeNode();
            valueTypeNode.setTypeKind(bType.getKind());
            paramIdentifier.setTypeNode(valueTypeNode);
            paramIdentifier.type = bType;
        }
    }

    private void checkSefReferences(DiagnosticPos pos, SymbolEnv env, BVarSymbol varSymbol) {
        if (env.enclVarSym == varSymbol) {
            dlog.error(pos, DiagnosticCode.SELF_REFERENCE_VAR, varSymbol.name);
        }
    }

    public List<BType> getListWithErrorTypes(int count) {
        List<BType> list = new ArrayList<>(count);
        for (int i = 0; i < count; i++) {
            list.add(symTable.semanticError);
        }

        return list;
    }

    private void checkFunctionInvocationExpr(BLangInvocation iExpr) {
        Name funcName = names.fromIdNode(iExpr.name);
        Name pkgAlias = names.fromIdNode(iExpr.pkgAlias);
        BSymbol funcSymbol = symTable.notFoundSymbol;

        BSymbol pkgSymbol = symResolver.resolvePrefixSymbol(env, pkgAlias, getCurrentCompUnit(iExpr));
        if (pkgSymbol == symTable.notFoundSymbol) {
            dlog.error(iExpr.pos, DiagnosticCode.UNDEFINED_MODULE, pkgAlias);
        } else {
            if (funcSymbol == symTable.notFoundSymbol) {
                BSymbol symbol = symResolver.lookupMainSpaceSymbolInPackage(iExpr.pos, env, pkgAlias, funcName);
                if ((symbol.tag & SymTag.VARIABLE) == SymTag.VARIABLE) {
                    funcSymbol = symbol;
                }
                if (symTable.rootPkgSymbol.pkgID.equals(symbol.pkgID) &&
                        (symbol.tag & SymTag.VARIABLE_NAME) == SymTag.VARIABLE_NAME) {
                    funcSymbol = symbol;
                }
            }
            if (funcSymbol == symTable.notFoundSymbol) {
                funcSymbol = symResolver.lookupConstructorSpaceSymbolInPackage(iExpr.pos, env, pkgAlias, funcName);
            }
        }

        if ((funcSymbol.tag & SymTag.ERROR) == SymTag.ERROR
            || ((funcSymbol.tag & SymTag.CONSTRUCTOR) == SymTag.CONSTRUCTOR && funcSymbol.type.tag == TypeTags.ERROR)) {
            iExpr.symbol = funcSymbol;
            iExpr.type = funcSymbol.type;
            checkErrorConstructorInvocation(iExpr);
            return;
        } else if (funcSymbol == symTable.notFoundSymbol || isNotFunction(funcSymbol)) {
            dlog.error(iExpr.pos, DiagnosticCode.UNDEFINED_FUNCTION, funcName);
            iExpr.argExprs.forEach(arg -> checkExpr(arg, env));
            resultType = symTable.semanticError;
            return;
        }
        if (isFunctionPointer(funcSymbol)) {
            iExpr.functionPointerInvocation = true;
            markAndRegisterClosureVariable(funcSymbol, iExpr.pos);
        }
        if (Symbols.isFlagOn(funcSymbol.flags, Flags.REMOTE)) {
            dlog.error(iExpr.pos, DiagnosticCode.INVALID_ACTION_INVOCATION_SYNTAX);
        }
        if (Symbols.isFlagOn(funcSymbol.flags, Flags.RESOURCE)) {
            dlog.error(iExpr.pos, DiagnosticCode.INVALID_RESOURCE_FUNCTION_INVOCATION);
        }

        if (PackageID.isLangLibPackageID(pkgSymbol.pkgID)) {
            // This will enable, type param support, if the function is called directly.
            this.env = SymbolEnv.createInvocationEnv(iExpr, this.env);
        }
        // Set the resolved function symbol in the invocation expression.
        // This is used in the code generation phase.
        iExpr.symbol = funcSymbol;
        checkInvocationParamAndReturnType(iExpr);
    }

    private void markAndRegisterClosureVariable(BSymbol symbol, DiagnosticPos pos) {
        BLangInvokableNode encInvokable = env.enclInvokable;
        if (symbol.owner instanceof BPackageSymbol) {
            return;
        }
        if (encInvokable != null && encInvokable.flagSet.contains(Flag.LAMBDA)
                && !isFunctionArgument(symbol, encInvokable.requiredParams)) {
            SymbolEnv encInvokableEnv = findEnclosingInvokableEnv(env, encInvokable);
            BSymbol resolvedSymbol = symResolver.lookupClosureVarSymbol(encInvokableEnv, symbol.name, SymTag.VARIABLE);
            if (resolvedSymbol != symTable.notFoundSymbol && !encInvokable.flagSet.contains(Flag.ATTACHED)) {
                resolvedSymbol.closure = true;
                ((BLangFunction) encInvokable).closureVarSymbols.add(new ClosureVarSymbol(resolvedSymbol, pos));
            }
        }
        if (env.node.getKind() == NodeKind.ARROW_EXPR
                && !isFunctionArgument(symbol, ((BLangArrowFunction) env.node).params)) {
            SymbolEnv encInvokableEnv = findEnclosingInvokableEnv(env, encInvokable);
            BSymbol resolvedSymbol = symResolver.lookupClosureVarSymbol(encInvokableEnv, symbol.name, SymTag.VARIABLE);
            if (resolvedSymbol != symTable.notFoundSymbol) {
                resolvedSymbol.closure = true;
                ((BLangArrowFunction) env.node).closureVarSymbols.add(new ClosureVarSymbol(resolvedSymbol, pos));
            }
        }

        // Iterate through parent nodes until a function node is met to find if the variable is used inside
        // a transaction block to mark it as a closure, blocks inside transactions are desugared into functions later.
        BLangNode node = env.node;
        SymbolEnv cEnv = env;
        while (node != null && node.getKind() != NodeKind.FUNCTION) {
            if (node.getKind() == NodeKind.TRANSACTION) {
                SymbolEnv encInvokableEnv = findEnclosingInvokableEnv(env, encInvokable);
                BSymbol resolvedSymbol = symResolver.lookupClosureVarSymbol(encInvokableEnv, symbol.name,
                        SymTag.VARIABLE);
                if (resolvedSymbol != symTable.notFoundSymbol) {
                    resolvedSymbol.closure = true;
                }
                break;
            } else {
                SymbolEnv enclEnv = cEnv.enclEnv;
                if (enclEnv == null) {
                    break;
                }
                cEnv = enclEnv;
                node = cEnv.node;
            }
        }
    }

    private boolean isNotFunction(BSymbol funcSymbol) {
        if ((funcSymbol.tag & SymTag.FUNCTION) == SymTag.FUNCTION) {
            return false;
        }

        if (isFunctionPointer(funcSymbol)) {
            return false;
        }

        return true;
    }

    private boolean isFunctionPointer(BSymbol funcSymbol) {
        if ((funcSymbol.tag & SymTag.FUNCTION) == SymTag.FUNCTION) {
            return false;
        }
        return (funcSymbol.tag & SymTag.FUNCTION) == SymTag.VARIABLE
                && funcSymbol.kind == SymbolKind.FUNCTION
                && (funcSymbol.flags & Flags.NATIVE) != Flags.NATIVE;
    }

    private void checkErrorConstructorInvocation(BLangInvocation iExpr) {
        BType expectedType = this.expType;

        if (expType.getKind() == TypeKind.UNION) {
            BType[] errorMembers = ((BUnionType) expectedType).getMemberTypes()
                    .stream()
                    .filter(memberType -> types.isAssignable(memberType, symTable.errorType))
                    .toArray(BType[]::new);
            if (errorMembers.length > 0) {
                expectedType = BUnionType.create(null, errorMembers);
            }
        }

        if (expType.getKind() == TypeKind.UNION && iExpr.symbol.type == symTable.errorType) {
            BUnionType unionType = (BUnionType) expType;
            long count = unionType.getMemberTypes().stream()
                    .filter(member -> types.isAssignable(iExpr.symbol.type, member))
                    .count();
            // More than one compatible members found, this is ambiguous.
            if (count > 1) {
                dlog.error(iExpr.pos, DiagnosticCode.CANNOT_INFER_ERROR_TYPE, this.expType);
                return;
            }
        } else if (!types.isAssignable(expectedType, symTable.errorType)) {
            if ((iExpr.symbol.tag & SymTag.CONSTRUCTOR) == SymTag.CONSTRUCTOR) {
                expectedType = iExpr.type;
            } else if (expectedType != symTable.noType) {
                // Cannot infer error type from error constructor. 'T1|T2|T3 e = error("r", a="b", b="c");
                dlog.error(iExpr.pos, DiagnosticCode.CANNOT_INFER_ERROR_TYPE, this.expType);
                resultType = symTable.semanticError;
                return;
            } else {
                // var e = <error> error("r");
                expectedType = symTable.errorType;
            }
        }

        BErrorType expectedError = getExpectedErrorType(iExpr.pos, expectedType, iExpr.symbol);
        if (expectedError == null) {
            return;
        }

        if (iExpr.argExprs.isEmpty() && iExpr.requiredArgs.isEmpty() && checkNoArgErrorCtorInvocation(expectedError,
                iExpr.name, iExpr.pos)) {
            return;
        }

        if (nonNamedArgsGiven(iExpr) && (iExpr.symbol.tag & SymTag.CONSTRUCTOR) == SymTag.CONSTRUCTOR) {
            dlog.error(iExpr.argExprs.get(0).pos, DiagnosticCode.INDIRECT_ERROR_CTOR_REASON_NOT_ALLOWED);
            resultType = symTable.semanticError;
            return;
        }

        boolean reasonArgGiven = checkErrorReasonArg(iExpr, expectedError);

        if (expectedError.detailType.tag == TypeTags.RECORD) {
            BRecordType targetErrorDetailRec = (BRecordType) expectedError.detailType;
            BRecordType recordType = createErrorDetailRecordType(iExpr, reasonArgGiven, targetErrorDetailRec);
            if (resultType == symTable.semanticError) {
                return;
            }

            if (!types.isAssignable(recordType, targetErrorDetailRec)) {
                dlog.error(iExpr.pos, DiagnosticCode.INVALID_ERROR_CONSTRUCTOR_DETAIL, iExpr);
                resultType = symTable.semanticError;
                return;
            }
        } else {
            // This is when there is a semantic error in error type, bail out!
            return;
        }
        setErrorReasonParam(iExpr, reasonArgGiven, expectedError);
        setErrorDetailArgsToNamedArgsList(iExpr);

        resultType = expectedError;
        if (iExpr.symbol == symTable.errorType.tsymbol) {
            iExpr.symbol = ((BErrorTypeSymbol) expectedError.tsymbol).ctorSymbol;
        }
    }

    private BErrorType getExpectedErrorType(DiagnosticPos pos, BType expType, BSymbol iExprSymbol) {
        // Direct error ctor invocation.
        if (iExprSymbol == symTable.errorType.tsymbol) {
            if (expType.tag == TypeTags.UNION) {
                List<BType> matchedErrors = ((BUnionType) expType).getMemberTypes().stream()
                        .filter(m -> types.isAssignable(m, iExprSymbol.type))
                        .collect(Collectors.toList());
                if (matchedErrors.size() == 1) {
                    return (BErrorType) matchedErrors.get(0);
                } else {
                    // More than one matched, Cannot infer error type from error constructor.
                    // 'Error0|Error1|T3 e = error(...);
                    dlog.error(pos, DiagnosticCode.CANNOT_INFER_ERROR_TYPE, expType);
                    resultType = symTable.semanticError;
                    return null;
                }
            }
            return (BErrorType) expType;
        } else {
            // Indirect error constructor.
            return (BErrorType) iExprSymbol.type;
        }
    }

    private boolean nonNamedArgsGiven(BLangInvocation iExpr) {
        return iExpr.argExprs.stream().anyMatch(arg -> arg.getKind() != NodeKind.NAMED_ARGS_EXPR);
    }

    private boolean checkErrorReasonArg(BLangInvocation iExpr, BErrorType ctorType) {
        // User defined error
        if (iExpr.type != symTable.errorType) {
            if (ctorType.reasonType.getKind() != TypeKind.FINITE) {
                dlog.error(iExpr.pos, DiagnosticCode.INDIRECT_ERROR_CTOR_NOT_ALLOWED_ON_NON_CONST_REASON,
                           iExpr.type);
                return false;
            } else {
                BFiniteType reasonType = (BFiniteType) ctorType.reasonType;
                if (reasonType.getValueSpace().size() > 1) {
                    dlog.error(iExpr.pos,
                               DiagnosticCode.INDIRECT_ERROR_CTOR_NOT_ALLOWED_ON_NON_CONST_REASON,
                               iExpr.type);
                    return false;
                }
            }
        }
        if (iExpr.argExprs.isEmpty()) {
            return false;
        }

        // if present, error reason should be the first and only positional argument to error constructor.
        BLangExpression firstErrorArg = iExpr.argExprs.get(0);
        if (firstErrorArg.getKind() != NodeKind.NAMED_ARGS_EXPR) {
            checkExpr(firstErrorArg, env, ctorType.reasonType, DiagnosticCode.INVALID_ERROR_REASON_TYPE);
            return true;
        } else if (iExpr.type == symTable.errorType) {
            dlog.error(iExpr.pos, DiagnosticCode.DIRECT_ERROR_CTOR_REASON_NOT_PROVIDED);
        }
        return false;
    }

    private boolean checkNoArgErrorCtorInvocation(BErrorType errorType, BLangIdentifier name, DiagnosticPos pos) {
        if (errorType.reasonType.tag != TypeTags.FINITE) {
            dlog.error(pos, DiagnosticCode.INDIRECT_ERROR_CTOR_NOT_ALLOWED_ON_NON_CONST_REASON, name);
            resultType = symTable.semanticError;
            return true;
        } else {
            BFiniteType finiteType = (BFiniteType) errorType.reasonType;
            if (finiteType.getValueSpace().size() != 1) {
                if (errorType == symTable.errorType) {
                    dlog.error(pos, DiagnosticCode.CANNOT_INFER_ERROR_TYPE, expType.tsymbol.name);
                } else {
                    dlog.error(pos, DiagnosticCode.INDIRECT_ERROR_CTOR_NOT_ALLOWED_ON_NON_CONST_REASON,
                               expType.tsymbol.name);
                }
                resultType = symTable.semanticError;
                return true;
            }
        }
        return false;
    }

    private void setErrorDetailArgsToNamedArgsList(BLangInvocation iExpr) {
        List<BLangExpression> namedArgPositions = new ArrayList<>(iExpr.argExprs.size());
        for (int i = 0; i < iExpr.argExprs.size(); i++) {
            BLangExpression argExpr = iExpr.argExprs.get(i);
            checkExpr(argExpr, env, symTable.pureType);
            if (argExpr.getKind() == NodeKind.NAMED_ARGS_EXPR) {
                iExpr.requiredArgs.add(argExpr);
                namedArgPositions.add(argExpr);
            } else {
                dlog.error(argExpr.pos, DiagnosticCode.ERROR_DETAIL_ARG_IS_NOT_NAMED_ARG);
                resultType = symTable.semanticError;
            }
        }

        for (BLangExpression expr : namedArgPositions) {
            // This check is to filter out additional field assignments when Error detail type is a open record.
            iExpr.argExprs.remove(expr);
        }
    }

    private void setErrorReasonParam(BLangInvocation iExpr, boolean reasonArgGiven, BErrorType ctorType) {
        if (!reasonArgGiven && ctorType.reasonType.getKind() == TypeKind.FINITE) {
            BFiniteType finiteType = (BFiniteType) ctorType.reasonType;
            BLangExpression reasonExpr = (BLangExpression) finiteType.getValueSpace().toArray()[0];
            iExpr.requiredArgs.add(reasonExpr);
            return;
        }
        if (!iExpr.argExprs.isEmpty()) {
            iExpr.requiredArgs.add(iExpr.argExprs.get(0));
            iExpr.argExprs.remove(0);
        }
    }

    /**
     * Create a error detail record using all metadata from {@code targetErrorDetailsType} and put actual error details
     * from {@code iExpr} expression.
     *
     * @param iExpr error constructor invocation
     * @param reasonArgGiven error reason is provided as first argument
     * @param targetErrorDetailsType target error details type to extract metadata such as pkgId from
     * @return error detail record
     */
    // todo: try to re-use recrod literal checking
    private BRecordType createErrorDetailRecordType(BLangInvocation iExpr, boolean reasonArgGiven,
                                                    BRecordType targetErrorDetailsType) {
        List<BLangNamedArgsExpression> namedArgs = getProvidedErrorDetails(iExpr, reasonArgGiven);
        if (namedArgs == null) {
            // error in provided error details
            return null;
        }
        BRecordTypeSymbol recordTypeSymbol = new BRecordTypeSymbol(
                SymTag.RECORD, targetErrorDetailsType.tsymbol.flags, Names.EMPTY, targetErrorDetailsType.tsymbol.pkgID,
                symTable.recordType, null);
        BRecordType recordType = new BRecordType(recordTypeSymbol);
        recordType.sealed = targetErrorDetailsType.sealed;
        recordType.restFieldType = targetErrorDetailsType.restFieldType;

        Set<Name> availableErrorDetailFields = new HashSet<>();
        for (BLangNamedArgsExpression arg : namedArgs) {
            Name fieldName = names.fromIdNode(arg.name);
            BField field = new BField(fieldName, arg.pos, new BVarSymbol(0, fieldName, null, arg.type, null));
            recordType.fields.add(field);
            availableErrorDetailFields.add(fieldName);
        }

        for (BField field : targetErrorDetailsType.fields) {
            boolean notRequired = (field.symbol.flags & Flags.REQUIRED) != Flags.REQUIRED;
            if (notRequired && !availableErrorDetailFields.contains(field.name)) {
                BField defaultableField = new BField(field.name, iExpr.pos,
                        new BVarSymbol(field.symbol.flags, field.name, null, field.type, null));
                recordType.fields.add(defaultableField);
            }
        }

        return recordType;
    }

    private List<BLangNamedArgsExpression> getProvidedErrorDetails(BLangInvocation iExpr, boolean reasonArgGiven) {
        List<BLangNamedArgsExpression> namedArgs = new ArrayList<>();
        for (int i = reasonArgGiven ? 1 : 0; i < iExpr.argExprs.size(); i++) {
            BLangExpression argExpr = iExpr.argExprs.get(i);
            checkExpr(argExpr, env);
            if (argExpr.getKind() != NodeKind.NAMED_ARGS_EXPR) {
                dlog.error(argExpr.pos, DiagnosticCode.ERROR_DETAIL_ARG_IS_NOT_NAMED_ARG);
                resultType = symTable.semanticError;
                return null;
            }

            namedArgs.add((BLangNamedArgsExpression) argExpr);
        }
        return namedArgs;
    }

    private void checkObjectFunctionInvocationExpr(BLangInvocation iExpr, BObjectType objectType) {
        if (objectType.getKind() == TypeKind.SERVICE &&
                !(iExpr.expr.getKind() == NodeKind.SIMPLE_VARIABLE_REF &&
                (Names.SELF.equals(((BLangSimpleVarRef) iExpr.expr).symbol.name)))) {
            dlog.error(iExpr.pos, DiagnosticCode.SERVICE_FUNCTION_INVALID_INVOCATION);
            return;
        }
        // check for object attached function
        Name funcName =
                names.fromString(Symbols.getAttachedFuncSymbolName(objectType.tsymbol.name.value, iExpr.name.value));
        BSymbol funcSymbol =
                symResolver.resolveObjectMethod(iExpr.pos, env, funcName, (BObjectTypeSymbol) objectType.tsymbol);
        if (funcSymbol == symTable.notFoundSymbol || funcSymbol.type.tag != TypeTags.INVOKABLE) {
            if (!checkLangLibMethodInvocationExpr(iExpr, objectType)) {
                dlog.error(iExpr.name.pos, DiagnosticCode.UNDEFINED_FUNCTION_IN_OBJECT, iExpr.name.value,
                           objectType);
                resultType = symTable.semanticError;
                return;
            }
        } else {
            iExpr.symbol = funcSymbol;
        }

        // __init method can be called in a method-call-expr only when the expression
        // preceding the . is self
        if (iExpr.name.value.equals(Names.USER_DEFINED_INIT_SUFFIX.value) &&
                !(iExpr.expr.getKind() == NodeKind.SIMPLE_VARIABLE_REF &&
                (Names.SELF.equals(((BLangSimpleVarRef) iExpr.expr).symbol.name)))) {
            dlog.error(iExpr.pos, DiagnosticCode.INVALID_INIT_INVOCATION);
        }

        if (Symbols.isFlagOn(funcSymbol.flags, Flags.REMOTE)) {
            dlog.error(iExpr.pos, DiagnosticCode.INVALID_ACTION_INVOCATION_SYNTAX);
        }
        if (Symbols.isFlagOn(funcSymbol.flags, Flags.RESOURCE)) {
            dlog.error(iExpr.pos, DiagnosticCode.INVALID_RESOURCE_FUNCTION_INVOCATION);
        }
        checkInvocationParamAndReturnType(iExpr);
    }

    private void checkActionInvocationExpr(BLangInvocation iExpr, BType epType) {

        BType actualType = symTable.semanticError;
        if (epType == symTable.semanticError || epType.tag != TypeTags.OBJECT
                || ((BLangVariableReference) iExpr.expr).symbol.tag != SymTag.ENDPOINT) {
            dlog.error(iExpr.pos, DiagnosticCode.INVALID_ACTION_INVOCATION);
            resultType = actualType;
            return;
        }

        final BVarSymbol epSymbol = (BVarSymbol) ((BLangVariableReference) iExpr.expr).symbol;

        Name remoteFuncQName = names
                .fromString(Symbols.getAttachedFuncSymbolName(epType.tsymbol.name.value, iExpr.name.value));
        Name actionName = names.fromIdNode(iExpr.name);
        BSymbol remoteFuncSymbol = symResolver
                .lookupMemberSymbol(iExpr.pos, ((BObjectTypeSymbol) epSymbol.type.tsymbol).methodScope, env,
                        remoteFuncQName, SymTag.FUNCTION);
        if (remoteFuncSymbol == symTable.notFoundSymbol || !Symbols.isFlagOn(remoteFuncSymbol.flags, Flags.REMOTE)) {
            dlog.error(iExpr.pos, DiagnosticCode.UNDEFINED_ACTION, actionName,
                       epSymbol.type.tsymbol.name);
            resultType = actualType;
            return;
        }
        iExpr.symbol = remoteFuncSymbol;
        checkInvocationParamAndReturnType(iExpr);
    }

    private boolean checkLangLibMethodInvocationExpr(BLangInvocation iExpr, BType bType) {

        Name funcName = names.fromString(iExpr.name.value);
        BSymbol funcSymbol = symResolver.lookupLangLibMethod(bType, funcName);

        if (funcSymbol == symTable.notFoundSymbol) {
            return false;
        }

        iExpr.symbol = funcSymbol;
        iExpr.langLibInvocation = true;
        SymbolEnv enclEnv = this.env;
        this.env = SymbolEnv.createInvocationEnv(iExpr, this.env);
        if (iExpr.argExprs.isEmpty() || !iExpr.argExprs.get(0).equals(iExpr.expr)) {
            iExpr.argExprs.add(0, iExpr.expr);
        }
        checkInvocationParamAndReturnType(iExpr);
        this.env = enclEnv;

        return true;
    }

    private void checkInvocationParamAndReturnType(BLangInvocation iExpr) {
        BType actualType = checkInvocationParam(iExpr);
        resultType = types.checkType(iExpr, actualType, this.expType);
    }

    private BType checkInvocationParam(BLangInvocation iExpr) {
        if (iExpr.symbol.type.tag != TypeTags.INVOKABLE) {
            dlog.error(iExpr.pos, DiagnosticCode.INVALID_FUNCTION_INVOCATION, iExpr.symbol.type);
            return symTable.noType;
        }

        List<BType> paramTypes = ((BInvokableType) iExpr.symbol.type).getParameterTypes();
        Map<String, BVarSymbol> params = new HashMap<>();
        for (BVarSymbol a : ((BInvokableSymbol) iExpr.symbol).params) {
            if (!a.name.equals(Names.EMPTY)) {
                params.put(a.name.getValue(), a);
            }
        }

        int parameterCount = paramTypes.size();
        iExpr.requiredArgs = new ArrayList<>();

        // Split the different argument types: required args, named args and rest args
        int i = 0;
        BLangExpression vararg = null;
        boolean foundNamedArg = false;
        for (BLangExpression expr : iExpr.argExprs) {
            switch (expr.getKind()) {
                case NAMED_ARGS_EXPR:
                    BVarSymbol varSymbol = params.get(((BLangNamedArgsExpression) expr).name.value);
                    if (!env.enclPkg.packageID.equals(iExpr.symbol.pkgID)
                            && (varSymbol != null && !Symbols.isFlagOn(varSymbol.flags, Flags.PUBLIC))) {
                        // can not provide a named arg, if the arg is not public and the caller is not from same package
                        dlog.error(expr.pos, DiagnosticCode.NON_PUBLIC_ARG_ACCESSED_WITH_NAMED_ARG,
                                   ((BLangNamedArgsExpression) expr).name.value, iExpr.toString());
                    }
                    foundNamedArg = true;
                    if (i < parameterCount) {
                        iExpr.requiredArgs.add(expr);
                    } else {
                        // can not provide a rest parameters as named args
                        dlog.error(expr.pos, DiagnosticCode.TOO_MANY_ARGS_FUNC_CALL, iExpr.name.value);
                    }
                    i++;
                    break;
                case REST_ARGS_EXPR:
                    if (foundNamedArg) {
                        dlog.error(expr.pos, DiagnosticCode.REST_ARG_DEFINED_AFTER_NAMED_ARG);
                        continue;
                    }
                    vararg = expr;
                    break;
                default: // positional args
                    if (foundNamedArg) {
                        dlog.error(expr.pos, DiagnosticCode.POSITIONAL_ARG_DEFINED_AFTER_NAMED_ARG);
                    }
                    if (i < parameterCount) {
                        iExpr.requiredArgs.add(expr);
                    } else {
                        iExpr.restArgs.add(expr);
                    }
                    i++;
                    break;
            }
        }

        return checkInvocationArgs(iExpr, paramTypes, vararg);
    }

    private BType checkInvocationArgs(BLangInvocation iExpr, List<BType> paramTypes, BLangExpression vararg) {
        BType actualType = symTable.semanticError;
        BInvokableSymbol invokableSymbol = (BInvokableSymbol) iExpr.symbol;
        BInvokableType bInvokableType = (BInvokableType) invokableSymbol.type;
        BInvokableTypeSymbol invokableTypeSymbol = (BInvokableTypeSymbol) bInvokableType.tsymbol;
        List<BVarSymbol> nonRestParams = new ArrayList<>(invokableTypeSymbol.params);
        checkNonRestArgs(nonRestParams, iExpr, paramTypes);

        // Check whether the expected param count and the actual args counts are matching.
        if (invokableTypeSymbol.restParam == null && (vararg != null || !iExpr.restArgs.isEmpty())) {
            dlog.error(iExpr.pos, DiagnosticCode.TOO_MANY_ARGS_FUNC_CALL, iExpr.name.value);
            return actualType;
        }

        checkRestArgs(iExpr.restArgs, vararg, invokableTypeSymbol.restParam);
        BType retType = typeParamAnalyzer.getReturnTypeParams(env, bInvokableType.getReturnType());

        if (iExpr.async) {
            return this.generateFutureType(invokableSymbol, retType);
        } else {
            return retType;
        }
    }

    private BFutureType generateFutureType(BInvokableSymbol invocableSymbol, BType retType) {

        boolean isWorkerStart = invocableSymbol.name.value.startsWith(WORKER_LAMBDA_VAR_PREFIX);
        return new BFutureType(TypeTags.FUTURE, retType, null, isWorkerStart);
    }

    private void checkNonRestArgs(List<BVarSymbol> nonRestParams, BLangInvocation iExpr, List<BType> paramTypes) {
        List<BLangExpression> nonRestArgs = iExpr.requiredArgs;
        List<BVarSymbol> requiredParams = nonRestParams.stream()
                .filter(param -> !param.defaultableParam)
                .collect(Collectors.toList());

        List<BVarSymbol> valueProvidedParams = new ArrayList<>();
        for (int i = 0; i < nonRestArgs.size(); i++) {
            BLangExpression arg = nonRestArgs.get(i);
            final BType expectedType = paramTypes.get(i);

            // Special case handling for the first param because for parameterized invocations, we have added the
            // value on which the function is invoked as the first param of the function call. If we run checkExpr()
            // on it, it will recursively add the first param to argExprs again, resulting in a too many args in
            // function call error.
            if (i == 0 && arg.typeChecked && iExpr.expr != null && iExpr.expr == arg) {
                types.checkType(arg.pos, arg.type, expectedType, DiagnosticCode.INCOMPATIBLE_TYPES);
                types.setImplicitCastExpr(arg, arg.type, expectedType);
            }

            if (arg.getKind() != NodeKind.NAMED_ARGS_EXPR) {
                // if arg is positional, corresponding parameter in the same position should be of same type.
                if (i < nonRestParams.size()) {
                    BVarSymbol param = nonRestParams.get(i);
                    checkTypeParamExpr(arg, this.env, param.type);
                    valueProvidedParams.add(param);
                    requiredParams.remove(param);
                    continue;
                }
                // if no such parameter, too many arg have been given.
                dlog.error(arg.pos, DiagnosticCode.TOO_MANY_ARGS_FUNC_CALL, iExpr.name.value);
                return;
            }

            if (arg.getKind() == NodeKind.NAMED_ARGS_EXPR) {
                // if arg is named, function should have a parameter with this name.
                BLangIdentifier argName = ((NamedArgNode) arg).getName();
                BVarSymbol varSym = nonRestParams.stream()
                        .filter(param -> param.getName().value.equals(argName.value))
                        .findAny()
                        .orElse(null);
                if (varSym == null) {
                    dlog.error(arg.pos, DiagnosticCode.UNDEFINED_PARAMETER, argName);
                    break;
                }
                requiredParams.remove(varSym);
                if (valueProvidedParams.contains(varSym)) {
                    dlog.error(arg.pos, DiagnosticCode.DUPLICATE_NAMED_ARGS, varSym.name.value);
                    continue;
                }
                checkTypeParamExpr(arg, this.env, varSym.type);
                valueProvidedParams.add(varSym);
            }
        }
        for (BVarSymbol reqParam : requiredParams) {
            // log an error if any of the required parameters are not given.
            dlog.error(iExpr.pos, DiagnosticCode.MISSING_REQUIRED_PARAMETER, reqParam.name,
                       iExpr.name.value);
        }
    }

    private void checkRestArgs(List<BLangExpression> restArgExprs, BLangExpression vararg, BVarSymbol restParam) {
        if (vararg != null && !restArgExprs.isEmpty()) {
            dlog.error(vararg.pos, DiagnosticCode.INVALID_REST_ARGS);
            return;
        }

        if (vararg != null) {
            checkExpr(vararg, this.env, restParam.type);
            restArgExprs.add(vararg);
            return;
        }

        for (BLangExpression arg : restArgExprs) {
            BType restType = ((BArrayType) restParam.type).eType;
            checkExpr(arg, this.env, restType);
            typeParamAnalyzer.checkForTypeParamsInArg(arg.type, env, restType);
        }
    }

    private void checkTypeParamExpr(BLangExpression arg, SymbolEnv env, BType expectedType) {

        if (typeParamAnalyzer.notRequireTypeParams(env)) {
            checkExpr(arg, env, expectedType);
            return;
        }
        if (requireTypeInference(arg)) {
            // Need to infer the type. Calculate matching bound type, with no type.
            BType expType = typeParamAnalyzer.getMatchingBoundType(expectedType, env);
            BType inferredType = checkExpr(arg, env, expType);
            typeParamAnalyzer.checkForTypeParamsInArg(inferredType, this.env, expectedType);
            return;
        }
        checkExpr(arg, env, expectedType);
        typeParamAnalyzer.checkForTypeParamsInArg(arg.type, this.env, expectedType);
    }

    private boolean requireTypeInference(BLangExpression expr) {

        switch (expr.getKind()) {
            case GROUP_EXPR:
                return requireTypeInference(((BLangGroupExpr) expr).expression);
            case ARROW_EXPR:
            case LIST_CONSTRUCTOR_EXPR:
            case RECORD_LITERAL_EXPR:
                return true;
            default:
                return false;
        }
    }

    private BType checkMappingField(RecordLiteralNode.RecordField field, BType mappingType) {
        BType fieldType = symTable.semanticError;
        boolean keyValueField = field.isKeyValueField();
        boolean spreadOpField = field.getKind() == NodeKind.RECORD_LITERAL_SPREAD_OP;

        BLangExpression valueExpr = null;

        if (keyValueField) {
            valueExpr = ((BLangRecordKeyValueField) field).valueExpr;
        } else if (!spreadOpField) {
            valueExpr = (BLangRecordLiteral.BLangRecordVarNameField) field;
        }

        switch (mappingType.tag) {
            case TypeTags.RECORD:
                if (keyValueField) {
                    BLangRecordKey key = ((BLangRecordKeyValueField) field).key;
                    fieldType = checkRecordLiteralKeyExpr(key.expr, key.computedKey, (BRecordType) mappingType);
                } else if (spreadOpField) {
                    BLangExpression spreadExpr = ((BLangRecordLiteral.BLangRecordSpreadOperatorField) field).expr;
                    checkExpr(spreadExpr, this.env);

                    BType spreadExprType = spreadExpr.type;
                    if (spreadExprType.tag == TypeTags.MAP) {
                        return symTable.noType;
                    }

                    if (spreadExprType.tag != TypeTags.RECORD) {
                        dlog.error(spreadExpr.pos, DiagnosticCode.INCOMPATIBLE_TYPES_SPREAD_OP,
                                   spreadExprType);
                        return symTable.semanticError;
                    }

                    boolean errored = false;
                    for (BField bField : ((BRecordType) spreadExprType).getFields()) {
                        BType specFieldType = bField.type;
                        BType expectedFieldType = checkRecordLiteralKeyByName(spreadExpr.pos, this.env, bField.name,
                                                                   (BRecordType) mappingType);
                        if (expectedFieldType != symTable.semanticError &&
                                !types.isAssignable(specFieldType, expectedFieldType)) {
                            dlog.error(spreadExpr.pos, DiagnosticCode.INCOMPATIBLE_TYPES_FIELD,
                                       expectedFieldType, bField.name, specFieldType);
                            if (!errored) {
                                errored = true;
                            }
                        }
                    }
                    return errored ? symTable.semanticError : symTable.noType;
                } else {
                    fieldType = checkRecordLiteralKeyExpr((BLangRecordLiteral.BLangRecordVarNameField) field, false,
                                                          (BRecordType) mappingType);
                }
                break;
            case TypeTags.MAP:
                if (spreadOpField) {
                    BLangExpression spreadExp = ((BLangRecordLiteral.BLangRecordSpreadOperatorField) field).expr;
                    BType spreadOpType = checkExpr(spreadExp, this.env);
                    BType spreadOpMemberType;

                    switch (spreadOpType.tag) {
                        case TypeTags.RECORD:
                            List<BType> types = new ArrayList<>();
                            BRecordType recordType = (BRecordType) spreadOpType;

                            for (BField recField : recordType.fields) {
                                types.add(recField.type);
                            }

                            if (!recordType.sealed) {
                                types.add(recordType.restFieldType);
                            }

                            spreadOpMemberType = getRepresentativeBroadType(types);
                            break;
                        case TypeTags.MAP:
                            spreadOpMemberType = ((BMapType) spreadOpType).constraint;
                            break;
                        default:
                            dlog.error(spreadExp.pos, DiagnosticCode.INCOMPATIBLE_TYPES_SPREAD_OP,
                                       spreadOpType);
                            return symTable.semanticError;
                    }

                    return types.checkType(spreadExp.pos, spreadOpMemberType, ((BMapType) mappingType).constraint,
                                           DiagnosticCode.INCOMPATIBLE_TYPES);
                }

                boolean validMapKey;
                if (keyValueField) {
                    BLangRecordKey key = ((BLangRecordKeyValueField) field).key;
                    validMapKey = checkValidJsonOrMapLiteralKeyExpr(key.expr, key.computedKey);
                } else {
                    validMapKey = checkValidJsonOrMapLiteralKeyExpr((BLangRecordLiteral.BLangRecordVarNameField) field,
                                                                    false);
                }

                fieldType = validMapKey ? ((BMapType) mappingType).constraint : symTable.semanticError;
                break;
        }


        if (spreadOpField) {
            // If we reach this point for a spread operator it is due to the mapping type being a semantic error.
            // In such a scenario, valueExpr would be null here, and fieldType would be symTable.semanticError.
            // We set the spread op expression as the valueExpr here, to check it against symTable.semanticError.
            valueExpr = ((BLangRecordLiteral.BLangRecordSpreadOperatorField) field).expr;
        }

        BLangExpression exprToCheck = valueExpr;
        if (this.nonErrorLoggingCheck) {
            valueExpr.cloneAttempt++;
            exprToCheck = nodeCloner.clone(valueExpr);
        }

        return checkExpr(exprToCheck, this.env, fieldType);
    }

    private BType checkRecordLiteralKeyExpr(BLangExpression keyExpr, boolean computedKey, BRecordType recordType) {
        Name fieldName;

        if (computedKey) {
            checkExpr(keyExpr, this.env, symTable.stringType);

            if (keyExpr.type == symTable.semanticError) {
                return symTable.semanticError;
            }

            LinkedHashSet<BType> fieldTypes = recordType.fields.stream()
                    .map(field -> field.type)
                    .collect(Collectors.toCollection(LinkedHashSet::new));

            if (recordType.restFieldType.tag != TypeTags.NONE) {
                fieldTypes.add(recordType.restFieldType);
            }

            return BUnionType.create(null, fieldTypes);
        } else if (keyExpr.getKind() == NodeKind.SIMPLE_VARIABLE_REF) {
            BLangSimpleVarRef varRef = (BLangSimpleVarRef) keyExpr;
            fieldName = names.fromIdNode(varRef.variableName);
        } else if (keyExpr.getKind() == NodeKind.LITERAL && ((BLangLiteral) keyExpr).type.tag == TypeTags.STRING) {
            fieldName = names.fromString((String) ((BLangLiteral) keyExpr).value);
        } else {
            dlog.error(keyExpr.pos, DiagnosticCode.INVALID_RECORD_LITERAL_KEY);
            return symTable.semanticError;
        }

        // Check whether the struct field exists
        return checkRecordLiteralKeyByName(keyExpr.pos, this.env, fieldName, recordType);
    }

    private BType checkRecordLiteralKeyByName(DiagnosticPos pos, SymbolEnv env, Name key, BRecordType recordType) {
        BSymbol fieldSymbol = symResolver.resolveStructField(pos, env, key, recordType.tsymbol);
        if (fieldSymbol != symTable.notFoundSymbol) {
            return fieldSymbol.type;
        }

        if (recordType.sealed) {
            dlog.error(pos, DiagnosticCode.UNDEFINED_STRUCTURE_FIELD_WITH_TYPE, key,
                       recordType.tsymbol.type.getKind().typeName(), recordType);
            return symTable.semanticError;
        }

        return recordType.restFieldType;
    }

    private boolean checkValidJsonOrMapLiteralKeyExpr(BLangExpression keyExpr, boolean computedKey) {
        if (computedKey) {
            checkExpr(keyExpr, this.env, symTable.stringType);

            if (keyExpr.type == symTable.semanticError) {
                return false;
            }
            return true;
        } else if (keyExpr.getKind() == NodeKind.SIMPLE_VARIABLE_REF ||
                (keyExpr.getKind() == NodeKind.LITERAL && ((BLangLiteral) keyExpr).type.tag == TypeTags.STRING)) {
            return true;
        }
        dlog.error(keyExpr.pos, DiagnosticCode.INVALID_RECORD_LITERAL_KEY);
        return false;
    }

    private BType addNilForNillableIndexBasedAccess(BType actualType) {
        // index based map/record access always returns a nil-able type for optional/rest fields.
        if (actualType.isNullable()) {
            return actualType;
        }

        return BUnionType.create(null, actualType, symTable.nilType);
    }

    private BType checkRecordRequiredFieldAccess(BLangVariableReference varReferExpr, Name fieldName,
                                                 BRecordType recordType) {
        BSymbol fieldSymbol = symResolver.resolveStructField(varReferExpr.pos, this.env, fieldName, recordType.tsymbol);

        if (fieldSymbol == symTable.notFoundSymbol || Symbols.isOptional(fieldSymbol)) {
            return symTable.semanticError;
        }

        // Set the field symbol to use during the code generation phase.
        varReferExpr.symbol = fieldSymbol;
        return fieldSymbol.type;
    }

    private BType checkRecordOptionalFieldAccess(BLangVariableReference varReferExpr, Name fieldName,
                                                 BRecordType recordType) {
        BSymbol fieldSymbol = symResolver.resolveStructField(varReferExpr.pos, this.env, fieldName, recordType.tsymbol);

        if (fieldSymbol == symTable.notFoundSymbol || !Symbols.isOptional(fieldSymbol)) {
            return symTable.semanticError;
        }

        // Set the field symbol to use during the code generation phase.
        varReferExpr.symbol = fieldSymbol;
        return fieldSymbol.type;
    }

    private BType checkRecordRestFieldAccess(BLangVariableReference varReferExpr, Name fieldName,
                                             BRecordType recordType) {
        BSymbol fieldSymbol = symResolver.resolveStructField(varReferExpr.pos, this.env, fieldName, recordType.tsymbol);

        if (fieldSymbol != symTable.notFoundSymbol) {
            // The field should not exist as a required or optional field.
            return symTable.semanticError;
        }

        if (recordType.sealed) {
            return symTable.semanticError;
        }

        return recordType.restFieldType;
    }

    private BType checkObjectFieldAccess(BLangFieldBasedAccess bLangFieldBasedAccess,
                                         Name fieldName, BObjectType objectType) {
        BSymbol fieldSymbol = symResolver.resolveStructField(bLangFieldBasedAccess.pos,
                this.env, fieldName, objectType.tsymbol);

        if (fieldSymbol != symTable.notFoundSymbol) {
            // Setting the field symbol. This is used during the code generation phase
            bLangFieldBasedAccess.symbol = fieldSymbol;
            return fieldSymbol.type;
        }

        // check if it is an attached function pointer call
        Name objFuncName = names.fromString(Symbols.getAttachedFuncSymbolName(objectType.tsymbol.name.value,
                fieldName.value));
        fieldSymbol = symResolver.resolveObjectField(bLangFieldBasedAccess.pos, env, objFuncName, objectType.tsymbol);

        if (fieldSymbol == symTable.notFoundSymbol) {
            dlog.error(bLangFieldBasedAccess.field.pos,
                       DiagnosticCode.UNDEFINED_STRUCTURE_FIELD_WITH_TYPE, fieldName,
                       objectType.tsymbol.type.getKind().typeName(), objectType.tsymbol);
            return symTable.semanticError;
        }

        // Setting the field symbol. This is used during the code generation phase
        bLangFieldBasedAccess.symbol = fieldSymbol;
        return fieldSymbol.type;
    }

    private BType checkTupleFieldType(BType tupleType, int indexValue) {
        BTupleType bTupleType = (BTupleType) tupleType;
        if (bTupleType.tupleTypes.size() <= indexValue && bTupleType.restType != null) {
            return bTupleType.restType;
        } else if (indexValue < 0 || bTupleType.tupleTypes.size() <= indexValue) {
            return symTable.semanticError;
        }
        return bTupleType.tupleTypes.get(indexValue);
    }

    private void validateTags(BLangXMLElementLiteral bLangXMLElementLiteral, SymbolEnv xmlElementEnv) {
        // check type for start and end tags
        BLangExpression startTagName = bLangXMLElementLiteral.startTagName;
        checkExpr(startTagName, xmlElementEnv, symTable.stringType);
        BLangExpression endTagName = bLangXMLElementLiteral.endTagName;
        if (endTagName == null) {
            return;
        }

        checkExpr(endTagName, xmlElementEnv, symTable.stringType);
        if (startTagName.getKind() == NodeKind.XML_QNAME && endTagName.getKind() == NodeKind.XML_QNAME &&
                startTagName.equals(endTagName)) {
            return;
        }

        if (startTagName.getKind() != NodeKind.XML_QNAME && endTagName.getKind() != NodeKind.XML_QNAME) {
            return;
        }

        dlog.error(bLangXMLElementLiteral.pos, DiagnosticCode.XML_TAGS_MISMATCH);
    }

    private void checkStringTemplateExprs(List<BLangExpression> exprs, boolean allowXml) {
        for (BLangExpression expr : exprs) {
            checkExpr(expr, env);

            BType type = expr.type;

            if (type == symTable.semanticError) {
                continue;
            }

            if (type.tag >= TypeTags.JSON) {
                if (allowXml) {
                    if (type.tag != TypeTags.XML) {
                        dlog.error(expr.pos, DiagnosticCode.INCOMPATIBLE_TYPES,
                                   BUnionType.create(null, symTable.intType, symTable.floatType,
                                                                    symTable.decimalType, symTable.stringType,
                                                                    symTable.booleanType, symTable.xmlType), type);
                    }
                    continue;
                }

                dlog.error(expr.pos, DiagnosticCode.INCOMPATIBLE_TYPES,
                           BUnionType.create(null, symTable.intType, symTable.floatType,
                                                            symTable.decimalType, symTable.stringType,
                                                            symTable.booleanType), type);
            }
        }
    }

    /**
     * Concatenate the consecutive text type nodes, and get the reduced set of children.
     *
     * @param exprs         Child nodes
     * @param xmlElementEnv
     * @return Reduced set of children
     */
    private List<BLangExpression> concatSimilarKindXMLNodes(List<BLangExpression> exprs, SymbolEnv xmlElementEnv) {
        List<BLangExpression> newChildren = new ArrayList<>();
        List<BLangExpression> tempConcatExpressions = new ArrayList<>();

        for (BLangExpression expr : exprs) {
            BType exprType = checkExpr(expr, xmlElementEnv);
            if (exprType == symTable.xmlType) {
                if (!tempConcatExpressions.isEmpty()) {
                    newChildren.add(getXMLTextLiteral(tempConcatExpressions));
                    tempConcatExpressions = new ArrayList<>();
                }
                newChildren.add(expr);
                continue;
            }

            BType type = expr.type;
            if (type.tag >= TypeTags.JSON) {
                if (type != symTable.semanticError) {
                    dlog.error(expr.pos, DiagnosticCode.INCOMPATIBLE_TYPES,
                               BUnionType.create(null, symTable.intType, symTable.floatType,
                                                                symTable.decimalType, symTable.stringType,
                                                                symTable.booleanType, symTable.xmlType), type);
                }
                continue;
            }

            tempConcatExpressions.add(expr);
        }

        // Add remaining concatenated text nodes as children
        if (!tempConcatExpressions.isEmpty()) {
            newChildren.add(getXMLTextLiteral(tempConcatExpressions));
        }

        return newChildren;
    }

    private BLangExpression getXMLTextLiteral(List<BLangExpression> exprs) {
        BLangXMLTextLiteral xmlTextLiteral = (BLangXMLTextLiteral) TreeBuilder.createXMLTextLiteralNode();
        xmlTextLiteral.textFragments = exprs;
        xmlTextLiteral.pos = exprs.get(0).pos;
        xmlTextLiteral.type = symTable.xmlType;
        return xmlTextLiteral;
    }

    private BType getTypeOfExprInFieldAccess(BLangExpression expr) {
        checkExpr(expr, this.env, symTable.noType);
        return expr.type;
    }

    private BType getAccessExprFinalType(BLangAccessExpression accessExpr, BType actualType) {

        // Cache the actual type of the field. This will be used in desuagr phase to create safe navigation.
        accessExpr.originalType = actualType;

        BUnionType unionType = BUnionType.create(null, actualType);

        if (returnsNull(accessExpr)) {
            unionType.add(symTable.nilType);
        }

        BType parentType = accessExpr.expr.type;
        if (accessExpr.errorSafeNavigation
                && (parentType.tag == TypeTags.SEMANTIC_ERROR || (parentType.tag == TypeTags.UNION
                && ((BUnionType) parentType).getMemberTypes().contains(symTable.errorType)))) {
            unionType.add(symTable.errorType);
        }

        // If there's only one member, and the one an only member is:
        //    a) nilType OR
        //    b) not-nullable 
        // then return that only member, as the return type.
        if (unionType.getMemberTypes().size() == 1) {
            return unionType.getMemberTypes().toArray(new BType[0])[0];
        }

        return unionType;
    }

    private boolean returnsNull(BLangAccessExpression accessExpr) {
        BType parentType = accessExpr.expr.type;
        if (parentType.isNullable() && parentType.tag != TypeTags.JSON) {
            return true;
        }

        // Check whether this is a map access by index. If not, null is not a possible return type.
        if (parentType.tag != TypeTags.MAP) {
            return false;
        }

        // A map access with index, returns nullable type
        if (accessExpr.getKind() == NodeKind.INDEX_BASED_ACCESS_EXPR && accessExpr.expr.type.tag == TypeTags.MAP) {
            BType constraintType = ((BMapType) accessExpr.expr.type).constraint;

            // JSON and any is special cased here, since those are two union types, with null within them.
            // Therefore return 'type' will not include null.
            return constraintType != null && constraintType.tag != TypeTags.ANY && constraintType.tag != TypeTags.JSON;
        }

        return false;
    }

    private BType checkObjectFieldAccessExpr(BLangFieldBasedAccess fieldAccessExpr, BType varRefType, Name fieldName) {
        if (varRefType.tag == TypeTags.OBJECT) {
            return checkObjectFieldAccess(fieldAccessExpr, fieldName, (BObjectType) varRefType);
        }

        // If the type is not an object, it needs to be a union of objects.
        // Resultant field type is calculated here.
        Set<BType> memberTypes = ((BUnionType) varRefType).getMemberTypes();

        LinkedHashSet<BType> fieldTypeMembers = new LinkedHashSet<>();

        for (BType memType : memberTypes) {
            BType individualFieldType = checkObjectFieldAccess(fieldAccessExpr, fieldName, (BObjectType) memType);

            if (individualFieldType == symTable.semanticError) {
                return individualFieldType;
            }

            fieldTypeMembers.add(individualFieldType);
        }

        if (fieldTypeMembers.size() == 1) {
            return fieldTypeMembers.iterator().next();
        }

        return BUnionType.create(null, fieldTypeMembers);
    }

    private BType checkRecordFieldAccessExpr(BLangFieldBasedAccess fieldAccessExpr, BType varRefType, Name fieldName) {
        if (varRefType.tag == TypeTags.RECORD) {
            return checkRecordRequiredFieldAccess(fieldAccessExpr, fieldName, (BRecordType) varRefType);
        }

        // If the type is not an record, it needs to be a union of records.
        // Resultant field type is calculated here.
        Set<BType> memberTypes = ((BUnionType) varRefType).getMemberTypes();

        LinkedHashSet<BType> fieldTypeMembers = new LinkedHashSet<>();

        for (BType memType : memberTypes) {
            BType individualFieldType = checkRecordFieldAccessExpr(fieldAccessExpr, memType, fieldName);

            if (individualFieldType == symTable.semanticError) {
                return individualFieldType;
            }

            fieldTypeMembers.add(individualFieldType);
        }

        if (fieldTypeMembers.size() == 1) {
            return fieldTypeMembers.iterator().next();
        }

        return BUnionType.create(null, fieldTypeMembers);
    }

    private BType checkRecordFieldAccessLhsExpr(BLangFieldBasedAccess fieldAccessExpr, BType varRefType,
                                                Name fieldName) {
        if (varRefType.tag == TypeTags.RECORD) {
            BType fieldType = checkRecordRequiredFieldAccess(fieldAccessExpr, fieldName, (BRecordType) varRefType);
            if (fieldType != symTable.semanticError) {
                return fieldType;
            }

            // For the LHS, the field could be optional.
            return checkRecordOptionalFieldAccess(fieldAccessExpr, fieldName, (BRecordType) varRefType);
        }

        // If the type is not an record, it needs to be a union of records.
        // Resultant field type is calculated here.
        Set<BType> memberTypes = ((BUnionType) varRefType).getMemberTypes();

        LinkedHashSet<BType> fieldTypeMembers = new LinkedHashSet<>();

        for (BType memType : memberTypes) {
            BType individualFieldType = checkRecordFieldAccessLhsExpr(fieldAccessExpr, memType, fieldName);

            if (individualFieldType == symTable.semanticError) {
                return symTable.semanticError;
            }

            fieldTypeMembers.add(individualFieldType);
        }

        if (fieldTypeMembers.size() == 1) {
            return fieldTypeMembers.iterator().next();
        }

        return BUnionType.create(null, fieldTypeMembers);
    }

    private BType checkOptionalRecordFieldAccessExpr(BLangFieldBasedAccess fieldAccessExpr, BType varRefType,
                                                     Name fieldName) {
        if (varRefType.tag == TypeTags.RECORD) {
            BType fieldType = checkRecordRequiredFieldAccess(fieldAccessExpr, fieldName, (BRecordType) varRefType);
            if (fieldType != symTable.semanticError) {
                return fieldType;
            }

            fieldType = checkRecordOptionalFieldAccess(fieldAccessExpr, fieldName, (BRecordType) varRefType);
            if (fieldType == symTable.semanticError) {
                return fieldType;
            }
            return BUnionType.create(null, fieldType, symTable.nilType);
        }

        // If the type is not an record, it needs to be a union of records.
        // Resultant field type is calculated here.
        Set<BType> memberTypes = ((BUnionType) varRefType).getMemberTypes();

        LinkedHashSet<BType> fieldTypeMembers = new LinkedHashSet<>();

        for (BType memType : memberTypes) {
            BType individualFieldType = checkOptionalRecordFieldAccessExpr(fieldAccessExpr, memType, fieldName);

            if (individualFieldType == symTable.semanticError) {
                continue;
            }

            fieldTypeMembers.add(individualFieldType);
        }

        if (fieldTypeMembers.isEmpty()) {
            return symTable.semanticError;
        }

        if (fieldTypeMembers.size() == 1) {
            return fieldTypeMembers.iterator().next();
        }

        return BUnionType.create(null, fieldTypeMembers);
    }

    private BType checkFieldAccessExpr(BLangFieldBasedAccess fieldAccessExpr, BType varRefType, Name fieldName) {
        BType actualType = symTable.semanticError;

        if (types.isSubTypeOfBaseType(varRefType, TypeTags.OBJECT)) {
            actualType = checkObjectFieldAccessExpr(fieldAccessExpr, varRefType, fieldName);
            fieldAccessExpr.originalType = actualType;
        } else if (types.isSubTypeOfBaseType(varRefType, TypeTags.RECORD)) {
            actualType = checkRecordFieldAccessExpr(fieldAccessExpr, varRefType, fieldName);

            if (actualType != symTable.semanticError) {
                fieldAccessExpr.originalType = actualType;
                return actualType;
            }

            if (!fieldAccessExpr.lhsVar) {
                dlog.error(fieldAccessExpr.pos,
                           DiagnosticCode.OPERATION_DOES_NOT_SUPPORT_FIELD_ACCESS_FOR_NON_REQUIRED_FIELD,
                           varRefType, fieldName);
                return actualType;
            }

            // If this is an LHS expression, check if there is a required and/ optional field by the specified field
            // name in all records.
            actualType = checkRecordFieldAccessLhsExpr(fieldAccessExpr, varRefType, fieldName);
            fieldAccessExpr.originalType = actualType;
            if (actualType == symTable.semanticError) {
                dlog.error(fieldAccessExpr.pos, DiagnosticCode.UNDEFINED_STRUCTURE_FIELD_WITH_TYPE,
                           fieldName, varRefType.tsymbol.type.getKind().typeName(), varRefType);
            }
        } else if (types.isLax(varRefType)) {
            if (fieldAccessExpr.lhsVar) {
                dlog.error(fieldAccessExpr.pos,
                           DiagnosticCode.OPERATION_DOES_NOT_SUPPORT_FIELD_ACCESS_FOR_ASSIGNMENT,
                           varRefType);
                return symTable.semanticError;
            }
            if (fieldAccessExpr.fieldKind == FieldKind.WITH_NS) {
                resolveXMLNamespace((BLangFieldBasedAccess.BLangNSPrefixedFieldBasedAccess) fieldAccessExpr);
            }
            BType laxFieldAccessType = getLaxFieldAccessType(varRefType);
            actualType = BUnionType.create(null, laxFieldAccessType, symTable.errorType);
            fieldAccessExpr.originalType = laxFieldAccessType;
        } else if (fieldAccessExpr.expr.getKind() == NodeKind.FIELD_BASED_ACCESS_EXPR &&
                hasLaxOriginalType(((BLangFieldBasedAccess) fieldAccessExpr.expr))) {
            BType laxFieldAccessType =
                    getLaxFieldAccessType(((BLangFieldBasedAccess) fieldAccessExpr.expr).originalType);
            actualType = BUnionType.create(null, laxFieldAccessType, symTable.errorType);
            fieldAccessExpr.errorSafeNavigation = true;
            fieldAccessExpr.originalType = laxFieldAccessType;
        } else if (varRefType.tag == TypeTags.XML) {
            if (fieldAccessExpr.lhsVar) {
                dlog.error(fieldAccessExpr.pos, DiagnosticCode.CANNOT_UPDATE_XML_SEQUENCE);
            }
            // todo: field access on a xml value is not attribute access, return type should be string?
            // `_` is a special field that refer to the element name.
            actualType = symTable.xmlType;
            fieldAccessExpr.originalType = actualType;
        } else if (varRefType.tag != TypeTags.SEMANTIC_ERROR) {
            dlog.error(fieldAccessExpr.pos, DiagnosticCode.OPERATION_DOES_NOT_SUPPORT_FIELD_ACCESS,
                       varRefType);
        }

        return actualType;
    }

    private void resolveXMLNamespace(BLangFieldBasedAccess.BLangNSPrefixedFieldBasedAccess fieldAccessExpr) {
        BLangFieldBasedAccess.BLangNSPrefixedFieldBasedAccess nsPrefixedFieldAccess = fieldAccessExpr;
        String nsPrefix = nsPrefixedFieldAccess.nsPrefix.value;
        BSymbol nsSymbol = symResolver.lookupSymbolInPrefixSpace(env, names.fromString(nsPrefix));

        if (nsSymbol == symTable.notFoundSymbol) {
            dlog.error(nsPrefixedFieldAccess.nsPrefix.pos, DiagnosticCode.CANNOT_FIND_XML_NAMESPACE,
                    nsPrefixedFieldAccess.nsPrefix);
        } else {
            nsPrefixedFieldAccess.nsSymbol = (BXMLNSSymbol) nsSymbol;
        }
    }

    private boolean hasLaxOriginalType(BLangFieldBasedAccess fieldBasedAccess) {
        return fieldBasedAccess.originalType != null && types.isLax(fieldBasedAccess.originalType);
    }

    private BType getLaxFieldAccessType(BType exprType) {
        switch (exprType.tag) {
            case TypeTags.JSON:
                return symTable.jsonType;
            case TypeTags.XML:
                return symTable.stringType;
            case TypeTags.MAP:
                return ((BMapType) exprType).constraint;
            case TypeTags.UNION:
                BUnionType unionType = (BUnionType) exprType;
                LinkedHashSet<BType> memberTypes = new LinkedHashSet<>();
                unionType.getMemberTypes().forEach(bType -> memberTypes.add(getLaxFieldAccessType(bType)));
                return memberTypes.size() == 1 ? memberTypes.iterator().next() : BUnionType.create(null, memberTypes);
        }
        return symTable.semanticError;
    }

    private BType checkOptionalFieldAccessExpr(BLangFieldBasedAccess fieldAccessExpr, BType varRefType,
                                               Name fieldName) {
        BType actualType = symTable.semanticError;

        boolean nillableExprType = false;
        BType effectiveType = varRefType;

        if (varRefType.tag == TypeTags.UNION) {
            Set<BType> memTypes = ((BUnionType) varRefType).getMemberTypes();

            if (memTypes.contains(symTable.nilType)) {
                LinkedHashSet<BType> nilRemovedSet = new LinkedHashSet<>();
                for (BType bType : memTypes) {
                    if (bType != symTable.nilType) {
                        nilRemovedSet.add(bType);
                    } else {
                        nillableExprType = true;
                    }
                }

                effectiveType = nilRemovedSet.size() == 1 ? nilRemovedSet.iterator().next() :
                        BUnionType.create(null, nilRemovedSet);
            }
        }

        if (types.isSubTypeOfBaseType(effectiveType, TypeTags.RECORD)) {
            actualType = checkOptionalRecordFieldAccessExpr(fieldAccessExpr, effectiveType, fieldName);
            if (actualType == symTable.semanticError) {
                dlog.error(fieldAccessExpr.pos,
                           DiagnosticCode.OPERATION_DOES_NOT_SUPPORT_OPTIONAL_FIELD_ACCESS_FOR_FIELD,
                           varRefType, fieldName);
            }
            fieldAccessExpr.nilSafeNavigation = nillableExprType;
            fieldAccessExpr.originalType = getSafeType(actualType, fieldAccessExpr);
        } else if (types.isLax(effectiveType)) {
            BType laxFieldAccessType = getLaxFieldAccessType(effectiveType);
            actualType = accessCouldResultInError(effectiveType) ?
                    BUnionType.create(null, laxFieldAccessType, symTable.errorType) : laxFieldAccessType;
            fieldAccessExpr.originalType = laxFieldAccessType;
            fieldAccessExpr.nilSafeNavigation = true;
            nillableExprType = true;
        } else if (fieldAccessExpr.expr.getKind() == NodeKind.FIELD_BASED_ACCESS_EXPR &&
                hasLaxOriginalType(((BLangFieldBasedAccess) fieldAccessExpr.expr))) {
            BType laxFieldAccessType =
                    getLaxFieldAccessType(((BLangFieldBasedAccess) fieldAccessExpr.expr).originalType);
            actualType = accessCouldResultInError(effectiveType) ?
                    BUnionType.create(null, laxFieldAccessType, symTable.errorType) : laxFieldAccessType;
            fieldAccessExpr.errorSafeNavigation = true;
            fieldAccessExpr.originalType = laxFieldAccessType;
            fieldAccessExpr.nilSafeNavigation = true;
            nillableExprType = true;
        } else if (varRefType.tag != TypeTags.SEMANTIC_ERROR) {
            dlog.error(fieldAccessExpr.pos,
                       DiagnosticCode.OPERATION_DOES_NOT_SUPPORT_OPTIONAL_FIELD_ACCESS, varRefType);
        }

        if (nillableExprType && actualType != symTable.semanticError && !actualType.isNullable()) {
            actualType = BUnionType.create(null, actualType, symTable.nilType);
        }

        return actualType;
    }

    private boolean accessCouldResultInError(BType type) {
        if (type.tag == TypeTags.JSON) {
            return true;
        }

        if (type.tag == TypeTags.MAP) {
            return false;
        }

        if (type.tag == TypeTags.XML) {
            return true;
        }

        if (type.tag == TypeTags.UNION) {
            return ((BUnionType) type).getMemberTypes().stream().anyMatch(this::accessCouldResultInError);
        } else {
            return false;
        }
    }

    private BType checkIndexAccessExpr(BLangIndexBasedAccess indexBasedAccessExpr) {
        BType varRefType = indexBasedAccessExpr.expr.type;

        boolean nillableExprType = false;

        if (varRefType.tag == TypeTags.UNION) {
            Set<BType> memTypes = ((BUnionType) varRefType).getMemberTypes();

            if (memTypes.contains(symTable.nilType)) {
                LinkedHashSet<BType> nilRemovedSet = new LinkedHashSet<>();
                for (BType bType : memTypes) {
                    if (bType != symTable.nilType) {
                        nilRemovedSet.add(bType);
                    } else {
                        nillableExprType = true;
                    }
                }

                if (nillableExprType) {
                    varRefType = nilRemovedSet.size() == 1 ? nilRemovedSet.iterator().next() :
                            BUnionType.create(null, nilRemovedSet);

                    if (!types.isSubTypeOfMapping(varRefType)) {
                        // Member access is allowed on optional types only with mappings.
                        dlog.error(indexBasedAccessExpr.pos,
                                   DiagnosticCode.OPERATION_DOES_NOT_SUPPORT_INDEXING,
                                   indexBasedAccessExpr.expr.type);
                        return symTable.semanticError;
                    }

                    if (indexBasedAccessExpr.lhsVar) {
                        dlog.error(indexBasedAccessExpr.pos,
                                   DiagnosticCode.OPERATION_DOES_NOT_SUPPORT_INDEX_ACCESS_FOR_ASSIGNMENT,
                                   indexBasedAccessExpr.expr.type);
                        return symTable.semanticError;
                    }
                }
            }
        }


        BLangExpression indexExpr = indexBasedAccessExpr.indexExpr;
        BType actualType = symTable.semanticError;

        if (types.isSubTypeOfMapping(varRefType)) {
            checkExpr(indexExpr, this.env, symTable.stringType);

            if (indexExpr.type == symTable.semanticError) {
                return symTable.semanticError;
            }

            actualType = checkMappingIndexBasedAccess(indexBasedAccessExpr, varRefType);

            if (actualType == symTable.semanticError) {
                if (indexExpr.type.tag == TypeTags.STRING && isConst(indexExpr)) {
                    String fieldName = getConstFieldName(indexExpr);
                    dlog.error(indexBasedAccessExpr.pos, DiagnosticCode.UNDEFINED_STRUCTURE_FIELD,
                               fieldName, indexBasedAccessExpr.expr.type);
                    return actualType;
                }

                dlog.error(indexExpr.pos, DiagnosticCode.INVALID_RECORD_INDEX_EXPR, indexExpr.type);
                return actualType;
            }

            indexBasedAccessExpr.nilSafeNavigation = nillableExprType;
            indexBasedAccessExpr.originalType = getSafeType(actualType, indexBasedAccessExpr);
        } else if (types.isSubTypeOfList(varRefType)) {
            checkExpr(indexExpr, this.env, symTable.intType);

            if (indexExpr.type == symTable.semanticError) {
                return symTable.semanticError;
            }

            actualType = checkListIndexBasedAccess(indexBasedAccessExpr, varRefType);
            indexBasedAccessExpr.originalType = actualType;

            if (actualType == symTable.semanticError) {
                if (indexExpr.type.tag == TypeTags.INT && isConst(indexExpr)) {
                    dlog.error(indexBasedAccessExpr.indexExpr.pos,
                               DiagnosticCode.LIST_INDEX_OUT_OF_RANGE, getConstIndex(indexExpr));
                    return actualType;
                }
                dlog.error(indexExpr.pos, DiagnosticCode.INVALID_LIST_INDEX_EXPR, indexExpr.type);
                return actualType;
            }
        } else if (types.isAssignable(varRefType, symTable.stringType)) {
            if (indexBasedAccessExpr.lhsVar) {
                dlog.error(indexBasedAccessExpr.pos,
                           DiagnosticCode.OPERATION_DOES_NOT_SUPPORT_INDEX_ACCESS_FOR_ASSIGNMENT,
                           indexBasedAccessExpr.expr.type);
                return symTable.semanticError;
            }

            checkExpr(indexExpr, this.env, symTable.intType);

            if (indexExpr.type == symTable.semanticError) {
                return symTable.semanticError;
            }

            indexBasedAccessExpr.originalType = symTable.stringType;
            actualType = symTable.stringType;
        } else if (varRefType.tag == TypeTags.XML) {
            if (indexBasedAccessExpr.lhsVar) {
                indexExpr.type = symTable.semanticError;
                dlog.error(indexBasedAccessExpr.pos, DiagnosticCode.CANNOT_UPDATE_XML_SEQUENCE);
                return actualType;
            }

            checkExpr(indexExpr, this.env);
            actualType = symTable.xmlType;
            indexBasedAccessExpr.originalType = actualType;
        } else if (varRefType == symTable.semanticError) {
            indexBasedAccessExpr.indexExpr.type = symTable.semanticError;
            return symTable.semanticError;
        } else {
            indexBasedAccessExpr.indexExpr.type = symTable.semanticError;
            dlog.error(indexBasedAccessExpr.pos, DiagnosticCode.OPERATION_DOES_NOT_SUPPORT_INDEXING,
                       indexBasedAccessExpr.expr.type);
            return symTable.semanticError;
        }

        if (nillableExprType && !actualType.isNullable()) {
            actualType = BUnionType.create(null, actualType, symTable.nilType);
        }

        return actualType;
    }

    private Long getConstIndex(BLangExpression indexExpr) {
        return indexExpr.getKind() == NodeKind.NUMERIC_LITERAL ? (Long) ((BLangLiteral) indexExpr).value :
                (Long) ((BConstantSymbol) ((BLangSimpleVarRef) indexExpr).symbol).value.value;
    }

    private String getConstFieldName(BLangExpression indexExpr) {
        return indexExpr.getKind() == NodeKind.LITERAL ? (String) ((BLangLiteral) indexExpr).value :
                (String) ((BConstantSymbol) ((BLangSimpleVarRef) indexExpr).symbol).value.value;
    }

    private BType checkArrayIndexBasedAccess(BLangIndexBasedAccess indexBasedAccess, BType indexExprType,
                                             BArrayType arrayType) {
        BType actualType = symTable.semanticError;
        switch (indexExprType.tag) {
            case TypeTags.INT:
                BLangExpression indexExpr = indexBasedAccess.indexExpr;
                if (!isConst(indexExpr) || arrayType.state == BArrayState.UNSEALED) {
                    actualType = arrayType.eType;
                    break;
                }
                actualType = getConstIndex(indexExpr) >= arrayType.size ? symTable.semanticError : arrayType.eType;
                break;
            case TypeTags.FINITE:
                BFiniteType finiteIndexExpr = (BFiniteType) indexExprType;
                boolean validIndexExists = false;
                for (BLangExpression finiteMember : finiteIndexExpr.getValueSpace()) {
                    int indexValue = ((Long) ((BLangLiteral) finiteMember).value).intValue();
                    if (indexValue >= 0 &&
                            (arrayType.state == BArrayState.UNSEALED || indexValue < arrayType.size)) {
                        validIndexExists = true;
                        break;
                    }
                }
                if (!validIndexExists) {
                    return symTable.semanticError;
                }
                actualType = arrayType.eType;
                break;
            case TypeTags.UNION:
                // address the case where we have a union of finite types
                List<BFiniteType> finiteTypes = ((BUnionType) indexExprType).getMemberTypes().stream()
                        .filter(memType -> memType.tag == TypeTags.FINITE)
                        .map(matchedType -> (BFiniteType) matchedType)
                        .collect(Collectors.toList());

                BFiniteType finiteType;
                if (finiteTypes.size() == 1) {
                    finiteType = finiteTypes.get(0);
                } else {
                    Set<BLangExpression> valueSpace = new LinkedHashSet<>();
                    finiteTypes.forEach(constituent -> valueSpace.addAll(constituent.getValueSpace()));
                    finiteType = new BFiniteType(null, valueSpace);
                }

                BType elementType = checkArrayIndexBasedAccess(indexBasedAccess, finiteType, arrayType);
                if (elementType == symTable.semanticError) {
                    return symTable.semanticError;
                }
                actualType = arrayType.eType;
        }
        return actualType;
    }

    private BType checkListIndexBasedAccess(BLangIndexBasedAccess accessExpr, BType type) {
        if (type.tag == TypeTags.ARRAY) {
            return checkArrayIndexBasedAccess(accessExpr, accessExpr.indexExpr.type, (BArrayType) type);
        }

        if (type.tag == TypeTags.TUPLE) {
            return checkTupleIndexBasedAccess(accessExpr, (BTupleType) type, accessExpr.indexExpr.type);
        }

        LinkedHashSet<BType> fieldTypeMembers = new LinkedHashSet<>();

        for (BType memType : ((BUnionType) type).getMemberTypes()) {
            BType individualFieldType = checkListIndexBasedAccess(accessExpr, memType);

            if (individualFieldType == symTable.semanticError) {
                continue;
            }

            fieldTypeMembers.add(individualFieldType);
        }

        if (fieldTypeMembers.size() == 0) {
            return symTable.semanticError;
        }

        if (fieldTypeMembers.size() == 1) {
            return fieldTypeMembers.iterator().next();
        }
        return BUnionType.create(null, fieldTypeMembers);
    }

    private BType checkTupleIndexBasedAccess(BLangIndexBasedAccess accessExpr, BTupleType tuple, BType currentType) {
        BType actualType = symTable.semanticError;
        BLangExpression indexExpr = accessExpr.indexExpr;
        switch (currentType.tag) {
            case TypeTags.INT:
                if (isConst(indexExpr)) {
                    actualType = checkTupleFieldType(tuple, getConstIndex(indexExpr).intValue());
                } else {
                    BTupleType tupleExpr = (BTupleType) accessExpr.expr.type;
                    LinkedHashSet<BType> tupleTypes = collectTupleFieldTypes(tupleExpr, new LinkedHashSet<>());
                    actualType = tupleTypes.size() == 1 ? tupleTypes.iterator().next() : BUnionType.create(null,
                                                                                                           tupleTypes);
                }
                break;
            case TypeTags.FINITE:
                BFiniteType finiteIndexExpr = (BFiniteType) currentType;
                LinkedHashSet<BType> possibleTypes = new LinkedHashSet<>();
                for (BLangExpression finiteMember : finiteIndexExpr.getValueSpace()) {
                    int indexValue = ((Long) ((BLangLiteral) finiteMember).value).intValue();
                    BType fieldType = checkTupleFieldType(tuple, indexValue);
                    if (fieldType.tag != TypeTags.SEMANTIC_ERROR) {
                        possibleTypes.add(fieldType);
                    }
                }
                if (possibleTypes.size() == 0) {
                    return symTable.semanticError;
                }
                actualType = possibleTypes.size() == 1 ? possibleTypes.iterator().next() :
                        BUnionType.create(null, possibleTypes);
                break;

            case TypeTags.UNION:
                LinkedHashSet<BType> possibleTypesByMember = new LinkedHashSet<>();
                List<BFiniteType> finiteTypes = new ArrayList<>();
                ((BUnionType) currentType).getMemberTypes().forEach(memType -> {
                    if (memType.tag == TypeTags.FINITE) {
                        finiteTypes.add((BFiniteType) memType);
                    } else {
                        BType possibleType = checkTupleIndexBasedAccess(accessExpr, tuple, memType);
                        if (possibleType.tag == TypeTags.UNION) {
                            possibleTypesByMember.addAll(((BUnionType) possibleType).getMemberTypes());
                        } else {
                            possibleTypesByMember.add(possibleType);
                        }
                    }
                });

                BFiniteType finiteType;
                if (finiteTypes.size() == 1) {
                    finiteType = finiteTypes.get(0);
                } else {
                    Set<BLangExpression> valueSpace = new LinkedHashSet<>();
                    finiteTypes.forEach(constituent -> valueSpace.addAll(constituent.getValueSpace()));
                    finiteType = new BFiniteType(null, valueSpace);
                }

                BType possibleType = checkTupleIndexBasedAccess(accessExpr, tuple, finiteType);
                if (possibleType.tag == TypeTags.UNION) {
                    possibleTypesByMember.addAll(((BUnionType) possibleType).getMemberTypes());
                } else {
                    possibleTypesByMember.add(possibleType);
                }

                if (possibleTypesByMember.contains(symTable.semanticError)) {
                    return symTable.semanticError;
                }
                actualType = possibleTypesByMember.size() == 1 ? possibleTypesByMember.iterator().next() :
                        BUnionType.create(null, possibleTypesByMember);
        }
        return actualType;
    }

    private LinkedHashSet<BType> collectTupleFieldTypes(BTupleType tupleType, LinkedHashSet<BType> memberTypes) {
        tupleType.tupleTypes
                .forEach(memberType -> {
                    if (memberType.tag == TypeTags.UNION) {
                        collectMemberTypes((BUnionType) memberType, memberTypes);
                    } else {
                        memberTypes.add(memberType);
                    }
                });
        return memberTypes;
    }

    private BType checkMappingIndexBasedAccess(BLangIndexBasedAccess accessExpr, BType type) {
        if (type.tag == TypeTags.MAP) {
            BType constraint = ((BMapType) type).constraint;
            return accessExpr.lhsVar ? constraint : addNilForNillableIndexBasedAccess(constraint);
        }

        if (type.tag == TypeTags.RECORD) {
            return checkRecordIndexBasedAccess(accessExpr, (BRecordType) type, accessExpr.indexExpr.type);
        }

        BType fieldType;

        boolean nonMatchedRecordExists = false;

        LinkedHashSet<BType> fieldTypeMembers = new LinkedHashSet<>();

        for (BType memType : ((BUnionType) type).getMemberTypes()) {
            BType individualFieldType = checkMappingIndexBasedAccess(accessExpr, memType);

            if (individualFieldType == symTable.semanticError) {
                nonMatchedRecordExists = true;
                continue;
            }

            fieldTypeMembers.add(individualFieldType);
        }

        if (fieldTypeMembers.size() == 0) {
            return symTable.semanticError;
        }

        if (fieldTypeMembers.size() == 1) {
            fieldType = fieldTypeMembers.iterator().next();
        } else {
            fieldType = BUnionType.create(null, fieldTypeMembers);
        }

        return nonMatchedRecordExists ? addNilForNillableIndexBasedAccess(fieldType) : fieldType;
    }

    private BType checkRecordIndexBasedAccess(BLangIndexBasedAccess accessExpr, BRecordType record, BType currentType) {
        BType actualType = symTable.semanticError;
        BLangExpression indexExpr = accessExpr.indexExpr;
        switch (currentType.tag) {
            case TypeTags.STRING:
                if (isConst(indexExpr)) {
                    String fieldName = getConstFieldName(indexExpr);
                    actualType = checkRecordRequiredFieldAccess(accessExpr, names.fromString(fieldName), record);
                    if (actualType != symTable.semanticError) {
                        return actualType;
                    }

                    actualType = checkRecordOptionalFieldAccess(accessExpr, names.fromString(fieldName), record);
                    if (actualType == symTable.semanticError) {
                        actualType = checkRecordRestFieldAccess(accessExpr, names.fromString(fieldName), record);
                        if (actualType == symTable.semanticError) {
                            return actualType;
                        }
                        return addNilForNillableIndexBasedAccess(actualType);
                    }

                    if (accessExpr.lhsVar) {
                        return actualType;
                    }
                    return addNilForNillableIndexBasedAccess(actualType);
                }

                LinkedHashSet<BType> fieldTypes = record.fields.stream()
                        .map(field -> field.type)
                        .collect(Collectors.toCollection(LinkedHashSet::new));

                if (record.restFieldType.tag != TypeTags.NONE) {
                    fieldTypes.add(record.restFieldType);
                }

                if (fieldTypes.stream().noneMatch(BType::isNullable)) {
                    fieldTypes.add(symTable.nilType);
                }

                actualType = BUnionType.create(null, fieldTypes);
                break;
            case TypeTags.FINITE:
                BFiniteType finiteIndexExpr = (BFiniteType) currentType;
                LinkedHashSet<BType> possibleTypes = new LinkedHashSet<>();
                for (BLangExpression finiteMember : finiteIndexExpr.getValueSpace()) {
                    String fieldName = (String) ((BLangLiteral) finiteMember).value;
                    BType fieldType = checkRecordRequiredFieldAccess(accessExpr, names.fromString(fieldName), record);
                    if (fieldType == symTable.semanticError) {
                        fieldType = checkRecordOptionalFieldAccess(accessExpr, names.fromString(fieldName), record);
                        if (fieldType == symTable.semanticError) {
                            fieldType = checkRecordRestFieldAccess(accessExpr, names.fromString(fieldName), record);
                        }

                        if (fieldType != symTable.semanticError) {
                            fieldType = addNilForNillableIndexBasedAccess(fieldType);
                        }
                    }

                    if (fieldType.tag == TypeTags.SEMANTIC_ERROR) {
                        continue;
                    }
                    possibleTypes.add(fieldType);
                }

                if (possibleTypes.isEmpty()) {
                    return symTable.semanticError;
                }

                if (possibleTypes.stream().noneMatch(BType::isNullable)) {
                    possibleTypes.add(symTable.nilType);
                }

                actualType = possibleTypes.size() == 1 ? possibleTypes.iterator().next() :
                        BUnionType.create(null, possibleTypes);
                break;
            case TypeTags.UNION:
                LinkedHashSet<BType> possibleTypesByMember = new LinkedHashSet<>();
                List<BFiniteType> finiteTypes = new ArrayList<>();
                ((BUnionType) currentType).getMemberTypes().forEach(memType -> {
                    if (memType.tag == TypeTags.FINITE) {
                        finiteTypes.add((BFiniteType) memType);
                    } else {
                        BType possibleType = checkRecordIndexBasedAccess(accessExpr, record, memType);
                        if (possibleType.tag == TypeTags.UNION) {
                            possibleTypesByMember.addAll(((BUnionType) possibleType).getMemberTypes());
                        } else {
                            possibleTypesByMember.add(possibleType);
                        }
                    }
                });

                BFiniteType finiteType;
                if (finiteTypes.size() == 1) {
                    finiteType = finiteTypes.get(0);
                } else {
                    Set<BLangExpression> valueSpace = new LinkedHashSet<>();
                    finiteTypes.forEach(constituent -> valueSpace.addAll(constituent.getValueSpace()));
                    finiteType = new BFiniteType(null, valueSpace);
                }

                BType possibleType = checkRecordIndexBasedAccess(accessExpr, record, finiteType);
                if (possibleType.tag == TypeTags.UNION) {
                    possibleTypesByMember.addAll(((BUnionType) possibleType).getMemberTypes());
                } else {
                    possibleTypesByMember.add(possibleType);
                }

                if (possibleTypesByMember.contains(symTable.semanticError)) {
                    return symTable.semanticError;
                }
                actualType = possibleTypesByMember.size() == 1 ? possibleTypesByMember.iterator().next() :
                        BUnionType.create(null, possibleTypesByMember);
        }
        return actualType;
    }

    private BType getSafeType(BType type, BLangAccessExpression accessExpr) {
        if (type.tag != TypeTags.UNION) {
            return type;
        }

        // Extract the types without the error and null, and revisit access expression
        List<BType> lhsTypes = new ArrayList<>(((BUnionType) type).getMemberTypes());

        if (accessExpr.errorSafeNavigation) {
            if (!lhsTypes.contains(symTable.errorType)) {
                dlog.error(accessExpr.pos, DiagnosticCode.SAFE_NAVIGATION_NOT_REQUIRED, type);
                return symTable.semanticError;
            }

            lhsTypes = lhsTypes.stream()
                    .filter(memberType -> memberType != symTable.errorType)
                    .collect(Collectors.toList());

            if (lhsTypes.isEmpty()) {
                dlog.error(accessExpr.pos, DiagnosticCode.SAFE_NAVIGATION_NOT_REQUIRED, type);
                return symTable.semanticError;
            }
        }

        if (accessExpr.nilSafeNavigation) {
            lhsTypes = lhsTypes.stream()
                    .filter(memberType -> memberType != symTable.nilType)
                    .collect(Collectors.toList());
        }

        if (lhsTypes.size() == 1) {
            return lhsTypes.get(0);
        }

        return BUnionType.create(null, new LinkedHashSet<>(lhsTypes));
    }

    private List<BType> getTypesList(BType type) {
        if (type.tag == TypeTags.UNION) {
            BUnionType unionType = (BUnionType) type;
            return new ArrayList<>(unionType.getMemberTypes());
        } else {
            return Lists.of(type);
        }
    }

    private LinkedHashSet<BType> getMatchExpressionTypes(BLangMatchExpression bLangMatchExpression) {
        List<BType> exprTypes = getTypesList(bLangMatchExpression.expr.type);
        LinkedHashSet<BType> matchExprTypes = new LinkedHashSet<>();
        for (BType type : exprTypes) {
            boolean assignable = false;
            for (BLangMatchExprPatternClause pattern : bLangMatchExpression.patternClauses) {
                BType patternExprType = pattern.expr.type;

                // Type of the pattern expression, becomes one of the types of the whole but expression
                matchExprTypes.addAll(getTypesList(patternExprType));

                if (type.tag == TypeTags.SEMANTIC_ERROR || patternExprType.tag == TypeTags.SEMANTIC_ERROR) {
                    return new LinkedHashSet<BType>() {
                        {
                            add(symTable.semanticError);
                        }
                    };
                }

                assignable = this.types.isAssignable(type, pattern.variable.type);
                if (assignable) {
                    break;
                }
            }

            // If the matching expr type is not matching to any pattern, it becomes one of the types
            // returned by the whole but expression
            if (!assignable) {
                matchExprTypes.add(type);
            }
        }

        return matchExprTypes;
    }

    private BSymbol getFunctionPointerCallSymbol(BLangInvocation iExpr) {
        if (iExpr.expr == null) {
            // shouldn't reach here
            return symTable.notFoundSymbol;
        }

        BSymbol varSymbol = ((BLangVariableReference) iExpr.expr).symbol;
        if (varSymbol == null) {
            return symTable.notFoundSymbol;
        }

        BType varType = varSymbol.type;
        if (varType.tag != TypeTags.INVOKABLE) {
            return symTable.notFoundSymbol;
        }

        if (varSymbol.kind != SymbolKind.FUNCTION) {
            varSymbol = new BInvokableSymbol(SymTag.VARIABLE, 0, varSymbol.name, env.enclPkg.symbol.pkgID, varType,
                    env.scope.owner);
            varSymbol.kind = SymbolKind.FUNCTION;
        }

        iExpr.symbol = varSymbol;
        return varSymbol;
    }

    private boolean couldHoldTableValues(BType type, List<BType> encounteredTypes) {
        if (encounteredTypes.contains(type)) {
            return false;
        }
        encounteredTypes.add(type);

        switch (type.tag) {
            case TypeTags.TABLE:
                return true;
            case TypeTags.UNION:
                return ((BUnionType) type).getMemberTypes().stream()
                        .anyMatch(bType -> couldHoldTableValues(bType, encounteredTypes));
            case TypeTags.MAP:
                return couldHoldTableValues(((BMapType) type).constraint, encounteredTypes);
            case TypeTags.RECORD:
                BRecordType recordType = (BRecordType) type;
                return recordType.fields.stream()
                        .anyMatch(field -> couldHoldTableValues(field.type, encounteredTypes)) ||
                        (!recordType.sealed && couldHoldTableValues(recordType.restFieldType, encounteredTypes));
            case TypeTags.ARRAY:
                return couldHoldTableValues(((BArrayType) type).eType, encounteredTypes);
            case TypeTags.TUPLE:
                return ((BTupleType) type).getTupleTypes().stream()
                        .anyMatch(bType -> couldHoldTableValues(bType, encounteredTypes));
        }
        return false;
    }

    private boolean isConst(BLangExpression expression) {

        if (ConstantAnalyzer.isValidConstantExpressionNode(expression)) {
            return true;
        }

        if (expression.getKind() != NodeKind.SIMPLE_VARIABLE_REF) {
            return false;
        }

        return (((BLangSimpleVarRef) expression).symbol.tag & SymTag.CONSTANT) == SymTag.CONSTANT;
    }

    private Name getCurrentCompUnit(BLangNode node) {
        return names.fromString(node.pos.getSource().getCompilationUnitName());
    }

    private BType getRepresentativeBroadTypeForExprs(List<BLangExpression> exprs) {
        return getRepresentativeBroadType(new ArrayList<>(Arrays.asList(getExprListUniqueTypes(exprs, env))));
    }

    private BType getRepresentativeBroadType(List<BType> inferredTypeList) {
        for (int i = 0; i < inferredTypeList.size(); i++) {
            BType type = inferredTypeList.get(i);
            if (type.tag == TypeTags.SEMANTIC_ERROR) {
                return type;
            }

            for (int j = i + 1; j < inferredTypeList.size(); j++) {
                BType otherType = inferredTypeList.get(j);

                if (otherType.tag == TypeTags.SEMANTIC_ERROR) {
                    return otherType;
                }

                if (types.isAssignable(otherType, type)) {
                    inferredTypeList.remove(j);
                    j -= 1;
                    continue;
                }

                if (types.isAssignable(type, otherType)) {
                    inferredTypeList.remove(i);
                    i -= 1;
                    break;
                }
            }
        }

        if (inferredTypeList.size() == 1) {
            return inferredTypeList.get(0);
        }

        return BUnionType.create(null, inferredTypeList.toArray(new BType[0]));
    }

    private BRecordType defineInferredRecordType(BLangRecordLiteral recordLiteral) {
        PackageID pkgID = env.enclPkg.symbol.pkgID;
        BRecordTypeSymbol recordSymbol =
                Symbols.createRecordSymbol(0, names.fromString(anonymousModelHelper.getNextAnonymousTypeKey(pkgID)),
                                           pkgID, null, env.scope.owner);

        BInvokableType bInvokableType = new BInvokableType(new ArrayList<>(), symTable.nilType, null);
        BInvokableSymbol initFuncSymbol = Symbols.createFunctionSymbol(
                Flags.PUBLIC, Names.EMPTY, env.enclPkg.symbol.pkgID, bInvokableType, env.scope.owner, false);
        initFuncSymbol.retType = symTable.nilType;
        recordSymbol.initializerFunc = new BAttachedFunction(Names.INIT_FUNCTION_SUFFIX, initFuncSymbol,
                                                             bInvokableType);

        recordSymbol.scope = new Scope(recordSymbol);
        recordSymbol.scope.define(
                names.fromString(recordSymbol.name.value + "." + recordSymbol.initializerFunc.funcName.value),
                recordSymbol.initializerFunc.symbol);

        Map<String, FieldInfo> nonRestFieldTypes = new LinkedHashMap<>();
        List<BType> restFieldTypes = new ArrayList<>();

        for (RecordLiteralNode.RecordField field : recordLiteral.fields) {
            if (field.isKeyValueField()) {
                BLangRecordKeyValueField keyValue = (BLangRecordKeyValueField) field;
                BLangRecordKey key = keyValue.key;
                BLangExpression expression = keyValue.valueExpr;
                BLangExpression keyExpr = key.expr;

                if (key.computedKey) {
                    BType exprType = checkExpr(expression, env);
                    if (isUniqueType(restFieldTypes, exprType)) {
                        restFieldTypes.add(exprType);
                    }
                } else {
                    addToNonRestFieldTypes(nonRestFieldTypes, getKeyName(keyExpr), checkExpr(expression, env), true);
                }
            } else if (field.getKind() == NodeKind.RECORD_LITERAL_SPREAD_OP) {
                BType type = checkExpr(((BLangRecordLiteral.BLangRecordSpreadOperatorField) field).expr, env);
                int typeTag = type.tag;

                if (typeTag == TypeTags.MAP) {
                    BType constraintType = ((BMapType) type).constraint;

                    if (isUniqueType(restFieldTypes, constraintType)) {
                        restFieldTypes.add(constraintType);
                    }
                }

                if (type.tag != TypeTags.RECORD) {
                    continue;
                }

                BRecordType recordType = (BRecordType) type;
                for (BField recField : recordType.fields) {
                    addToNonRestFieldTypes(nonRestFieldTypes, recField.name.value, recField.type,
                                           !Symbols.isOptional(recField.symbol));
                }

                if (!recordType.sealed) {
                    BType restFieldType = recordType.restFieldType;
                    if (isUniqueType(restFieldTypes, restFieldType)) {
                        restFieldTypes.add(restFieldType);
                    }
                }
            } else {
                BLangSimpleVarRef varRef = (BLangSimpleVarRef) field;
                addToNonRestFieldTypes(nonRestFieldTypes, getKeyName(varRef), checkExpr(varRef, env), true);
            }
        }

        List<BField> fields = new ArrayList<>();

        for (Map.Entry<String, FieldInfo> entry : nonRestFieldTypes.entrySet()) {
            FieldInfo fieldInfo = entry.getValue();
            List<BType> types = fieldInfo.types;

            String key = entry.getKey();
            Name fieldName = names.fromString(key);
            BType type = types.size() == 1 ? types.get(0) : BUnionType.create(null, types.toArray(new BType[0]));
            BVarSymbol fieldSymbol = new BVarSymbol(fieldInfo.required ? Flags.REQUIRED : Flags.OPTIONAL, fieldName,
                                                    pkgID, type, recordSymbol);
            fields.add(new BField(fieldName, null, fieldSymbol));
            recordSymbol.scope.define(fieldName, fieldSymbol);
        }

        BRecordType recordType = new BRecordType(recordSymbol);
        recordType.fields = fields;

        if (restFieldTypes.isEmpty()) {
            recordType.sealed = true;
            recordType.restFieldType = symTable.noType;
        } else if (restFieldTypes.size() == 1) {
            recordType.restFieldType = restFieldTypes.get(0);
        } else {
            recordType.restFieldType = BUnionType.create(null, restFieldTypes.toArray(new BType[0]));
        }
        recordSymbol.type = recordType;
        recordType.tsymbol = recordSymbol;

        BLangRecordTypeNode recordTypeNode = TypeDefBuilderHelper.createRecordTypeNode(recordType, pkgID, symTable,
                                                                                       recordLiteral.pos);
        recordTypeNode.initFunction = TypeDefBuilderHelper.createInitFunctionForRecordType(recordTypeNode, env, names,
                                                                                           symTable);
        TypeDefBuilderHelper.addTypeDefinition(recordType, recordSymbol, recordTypeNode, env);

        return recordType;
    }

    private String getKeyName(BLangExpression key) {
        return key.getKind() == NodeKind.SIMPLE_VARIABLE_REF ?
                ((BLangSimpleVarRef) key).variableName.value : (String) ((BLangLiteral) key).value;
    }

    private void addToNonRestFieldTypes(Map<String, FieldInfo> nonRestFieldTypes, String keyString,
                                        BType exprType, boolean required) {
        if (!nonRestFieldTypes.containsKey(keyString)) {
            nonRestFieldTypes.put(keyString, new FieldInfo(new ArrayList<BType>() {{ add(exprType); }}, required));
            return;
        }

        FieldInfo fieldInfo = nonRestFieldTypes.get(keyString);
        List<BType> typeList = fieldInfo.types;

        if (isUniqueType(typeList, exprType)) {
            typeList.add(exprType);
        }

        if (required && !fieldInfo.required) {
            fieldInfo.required = true;
        }
    }

    private boolean isUniqueType(List<BType> typeList, BType type) {
        boolean isRecord = type.tag == TypeTags.RECORD;

        for (BType bType : typeList) {

            if (isRecord) {
                if (type == bType) {
                    return false;
                }
            } else if (types.isSameType(type, bType)) {
                return false;
            }
        }
        return true;
    }

    private static class FieldInfo {
        List<BType> types;
        boolean required;

        private FieldInfo(List<BType> types, boolean required) {
            this.types = types;
            this.required = required;
        }
    }
}<|MERGE_RESOLUTION|>--- conflicted
+++ resolved
@@ -2406,17 +2406,7 @@
         BType expType = requireTypeInference(conversionExpr.expr) ? targetType : symTable.noType;
         BType sourceType = checkExpr(conversionExpr.expr, env, expType);
 
-<<<<<<< HEAD
         if (types.isTypeCastable(conversionExpr.expr, sourceType, targetType)) {
-=======
-        BSymbol symbol = symResolver.resolveTypeCastOperator(conversionExpr.expr, sourceType, targetType);
-
-        if (symbol == symTable.notFoundSymbol) {
-            dlog.error(conversionExpr.pos, DiagnosticCode.INCOMPATIBLE_TYPES_CAST, sourceType,
-                       targetType);
-        } else {
-            conversionExpr.conversionSymbol = (BOperatorSymbol) symbol;
->>>>>>> f640e911
             // We reach this block only if the cast is valid, so we set the target type as the actual type.
             actualType = targetType;
         } else {
@@ -2772,14 +2762,9 @@
             return;
         }
         // Log an error and define a symbol with the node's type to avoid undeclared symbol errors.
-<<<<<<< HEAD
         if (typeNodeType != symTable.semanticError) {
             dlog.error(variableNode.typeNode.pos, DiagnosticCode.INCOMPATIBLE_TYPES, fromClause.varType, typeNodeType);
         }
-=======
-        dlog.error(variableNode.typeNode.pos, DiagnosticCode.INCOMPATIBLE_TYPES, fromClause.varType,
-                   typeNodeType);
->>>>>>> f640e911
         semanticAnalyzer.handleDeclaredVarInForeach(variableNode, typeNodeType, blockEnv);
     }
 
