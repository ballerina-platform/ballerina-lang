/*
 *  Copyright (c) 2017, WSO2 Inc. (http://www.wso2.org) All Rights Reserved.
 *
 *  WSO2 Inc. licenses this file to you under the Apache License,
 *  Version 2.0 (the "License"); you may not use this file except
 *  in compliance with the License.
 *  You may obtain a copy of the License at
 *
 *    http://www.apache.org/licenses/LICENSE-2.0
 *
 *  Unless required by applicable law or agreed to in writing,
 *  software distributed under the License is distributed on an
 *  "AS IS" BASIS, WITHOUT WARRANTIES OR CONDITIONS OF ANY
 *  KIND, either express or implied.  See the License for the
 *  specific language governing permissions and limitations
 *  under the License.
 */
package org.wso2.ballerinalang.compiler.semantics.analyzer;

import io.ballerina.runtime.api.utils.IdentifierUtils;
import io.ballerina.tools.diagnostics.DiagnosticCode;
import io.ballerina.tools.diagnostics.Location;
import org.ballerinalang.model.TreeBuilder;
import org.ballerinalang.model.clauses.OrderKeyNode;
import org.ballerinalang.model.elements.AttachPoint;
import org.ballerinalang.model.elements.Flag;
import org.ballerinalang.model.elements.PackageID;
import org.ballerinalang.model.symbols.InvokableSymbol;
import org.ballerinalang.model.symbols.SymbolKind;
import org.ballerinalang.model.symbols.SymbolOrigin;
import org.ballerinalang.model.tree.ActionNode;
import org.ballerinalang.model.tree.IdentifierNode;
import org.ballerinalang.model.tree.NodeKind;
import org.ballerinalang.model.tree.OperatorKind;
import org.ballerinalang.model.tree.expressions.NamedArgNode;
import org.ballerinalang.model.tree.expressions.RecordLiteralNode;
import org.ballerinalang.model.tree.expressions.XMLNavigationAccess;
import org.ballerinalang.model.types.SelectivelyImmutableReferenceType;
import org.ballerinalang.model.types.TupleType;
import org.ballerinalang.model.types.Type;
import org.ballerinalang.model.types.TypeKind;
import org.ballerinalang.util.BLangCompilerConstants;
import org.ballerinalang.util.diagnostic.DiagnosticErrorCode;
import org.wso2.ballerinalang.compiler.desugar.ASTBuilderUtil;
import org.wso2.ballerinalang.compiler.diagnostic.BLangDiagnosticLog;
import org.wso2.ballerinalang.compiler.parser.BLangAnonymousModelHelper;
import org.wso2.ballerinalang.compiler.parser.BLangMissingNodesHelper;
import org.wso2.ballerinalang.compiler.parser.NodeCloner;
import org.wso2.ballerinalang.compiler.semantics.model.Scope;
import org.wso2.ballerinalang.compiler.semantics.model.SymbolEnv;
import org.wso2.ballerinalang.compiler.semantics.model.SymbolTable;
import org.wso2.ballerinalang.compiler.semantics.model.symbols.BAnnotationSymbol;
import org.wso2.ballerinalang.compiler.semantics.model.symbols.BAttachedFunction;
import org.wso2.ballerinalang.compiler.semantics.model.symbols.BConstantSymbol;
import org.wso2.ballerinalang.compiler.semantics.model.symbols.BInvokableSymbol;
import org.wso2.ballerinalang.compiler.semantics.model.symbols.BInvokableTypeSymbol;
import org.wso2.ballerinalang.compiler.semantics.model.symbols.BLetSymbol;
import org.wso2.ballerinalang.compiler.semantics.model.symbols.BObjectTypeSymbol;
import org.wso2.ballerinalang.compiler.semantics.model.symbols.BOperatorSymbol;
import org.wso2.ballerinalang.compiler.semantics.model.symbols.BPackageSymbol;
import org.wso2.ballerinalang.compiler.semantics.model.symbols.BRecordTypeSymbol;
import org.wso2.ballerinalang.compiler.semantics.model.symbols.BSymbol;
import org.wso2.ballerinalang.compiler.semantics.model.symbols.BVarSymbol;
import org.wso2.ballerinalang.compiler.semantics.model.symbols.BXMLNSSymbol;
import org.wso2.ballerinalang.compiler.semantics.model.symbols.SymTag;
import org.wso2.ballerinalang.compiler.semantics.model.symbols.Symbols;
import org.wso2.ballerinalang.compiler.semantics.model.types.BArrayType;
import org.wso2.ballerinalang.compiler.semantics.model.types.BErrorType;
import org.wso2.ballerinalang.compiler.semantics.model.types.BField;
import org.wso2.ballerinalang.compiler.semantics.model.types.BFiniteType;
import org.wso2.ballerinalang.compiler.semantics.model.types.BFutureType;
import org.wso2.ballerinalang.compiler.semantics.model.types.BIntersectionType;
import org.wso2.ballerinalang.compiler.semantics.model.types.BInvokableType;
import org.wso2.ballerinalang.compiler.semantics.model.types.BMapType;
import org.wso2.ballerinalang.compiler.semantics.model.types.BObjectType;
import org.wso2.ballerinalang.compiler.semantics.model.types.BRecordType;
import org.wso2.ballerinalang.compiler.semantics.model.types.BStreamType;
import org.wso2.ballerinalang.compiler.semantics.model.types.BTableType;
import org.wso2.ballerinalang.compiler.semantics.model.types.BTupleType;
import org.wso2.ballerinalang.compiler.semantics.model.types.BType;
import org.wso2.ballerinalang.compiler.semantics.model.types.BTypeIdSet;
import org.wso2.ballerinalang.compiler.semantics.model.types.BTypedescType;
import org.wso2.ballerinalang.compiler.semantics.model.types.BUnionType;
import org.wso2.ballerinalang.compiler.semantics.model.types.BXMLSubType;
import org.wso2.ballerinalang.compiler.semantics.model.types.BXMLType;
import org.wso2.ballerinalang.compiler.tree.BLangAnnotationAttachment;
import org.wso2.ballerinalang.compiler.tree.BLangClassDefinition;
import org.wso2.ballerinalang.compiler.tree.BLangFunction;
import org.wso2.ballerinalang.compiler.tree.BLangIdentifier;
import org.wso2.ballerinalang.compiler.tree.BLangInvokableNode;
import org.wso2.ballerinalang.compiler.tree.BLangNode;
import org.wso2.ballerinalang.compiler.tree.BLangNodeVisitor;
import org.wso2.ballerinalang.compiler.tree.BLangSimpleVariable;
import org.wso2.ballerinalang.compiler.tree.BLangTableKeySpecifier;
import org.wso2.ballerinalang.compiler.tree.BLangVariable;
import org.wso2.ballerinalang.compiler.tree.clauses.BLangDoClause;
import org.wso2.ballerinalang.compiler.tree.clauses.BLangFromClause;
import org.wso2.ballerinalang.compiler.tree.clauses.BLangInputClause;
import org.wso2.ballerinalang.compiler.tree.clauses.BLangJoinClause;
import org.wso2.ballerinalang.compiler.tree.clauses.BLangLetClause;
import org.wso2.ballerinalang.compiler.tree.clauses.BLangLimitClause;
import org.wso2.ballerinalang.compiler.tree.clauses.BLangOnClause;
import org.wso2.ballerinalang.compiler.tree.clauses.BLangOnConflictClause;
import org.wso2.ballerinalang.compiler.tree.clauses.BLangOnFailClause;
import org.wso2.ballerinalang.compiler.tree.clauses.BLangOrderByClause;
import org.wso2.ballerinalang.compiler.tree.clauses.BLangOrderKey;
import org.wso2.ballerinalang.compiler.tree.clauses.BLangSelectClause;
import org.wso2.ballerinalang.compiler.tree.clauses.BLangWhereClause;
import org.wso2.ballerinalang.compiler.tree.expressions.BLangAccessExpression;
import org.wso2.ballerinalang.compiler.tree.expressions.BLangAnnotAccessExpr;
import org.wso2.ballerinalang.compiler.tree.expressions.BLangArrowFunction;
import org.wso2.ballerinalang.compiler.tree.expressions.BLangBinaryExpr;
import org.wso2.ballerinalang.compiler.tree.expressions.BLangCheckPanickedExpr;
import org.wso2.ballerinalang.compiler.tree.expressions.BLangCheckedExpr;
import org.wso2.ballerinalang.compiler.tree.expressions.BLangCommitExpr;
import org.wso2.ballerinalang.compiler.tree.expressions.BLangConstRef;
import org.wso2.ballerinalang.compiler.tree.expressions.BLangElvisExpr;
import org.wso2.ballerinalang.compiler.tree.expressions.BLangErrorConstructorExpr;
import org.wso2.ballerinalang.compiler.tree.expressions.BLangErrorVarRef;
import org.wso2.ballerinalang.compiler.tree.expressions.BLangExpression;
import org.wso2.ballerinalang.compiler.tree.expressions.BLangFieldBasedAccess;
import org.wso2.ballerinalang.compiler.tree.expressions.BLangGroupExpr;
import org.wso2.ballerinalang.compiler.tree.expressions.BLangIndexBasedAccess;
import org.wso2.ballerinalang.compiler.tree.expressions.BLangInferredTypedescDefaultNode;
import org.wso2.ballerinalang.compiler.tree.expressions.BLangIntRangeExpression;
import org.wso2.ballerinalang.compiler.tree.expressions.BLangInvocation;
import org.wso2.ballerinalang.compiler.tree.expressions.BLangLambdaFunction;
import org.wso2.ballerinalang.compiler.tree.expressions.BLangLetExpression;
import org.wso2.ballerinalang.compiler.tree.expressions.BLangListConstructorExpr;
import org.wso2.ballerinalang.compiler.tree.expressions.BLangLiteral;
import org.wso2.ballerinalang.compiler.tree.expressions.BLangMatchExpression;
import org.wso2.ballerinalang.compiler.tree.expressions.BLangMatchExpression.BLangMatchExprPatternClause;
import org.wso2.ballerinalang.compiler.tree.expressions.BLangNamedArgsExpression;
import org.wso2.ballerinalang.compiler.tree.expressions.BLangObjectConstructorExpression;
import org.wso2.ballerinalang.compiler.tree.expressions.BLangQueryAction;
import org.wso2.ballerinalang.compiler.tree.expressions.BLangQueryExpr;
import org.wso2.ballerinalang.compiler.tree.expressions.BLangRawTemplateLiteral;
import org.wso2.ballerinalang.compiler.tree.expressions.BLangRecordLiteral;
import org.wso2.ballerinalang.compiler.tree.expressions.BLangRecordLiteral.BLangRecordKey;
import org.wso2.ballerinalang.compiler.tree.expressions.BLangRecordLiteral.BLangRecordKeyValueField;
import org.wso2.ballerinalang.compiler.tree.expressions.BLangRecordLiteral.BLangRecordVarNameField;
import org.wso2.ballerinalang.compiler.tree.expressions.BLangRecordVarRef;
import org.wso2.ballerinalang.compiler.tree.expressions.BLangRestArgsExpression;
import org.wso2.ballerinalang.compiler.tree.expressions.BLangServiceConstructorExpr;
import org.wso2.ballerinalang.compiler.tree.expressions.BLangSimpleVarRef;
import org.wso2.ballerinalang.compiler.tree.expressions.BLangStringTemplateLiteral;
import org.wso2.ballerinalang.compiler.tree.expressions.BLangTableConstructorExpr;
import org.wso2.ballerinalang.compiler.tree.expressions.BLangTableMultiKeyExpr;
import org.wso2.ballerinalang.compiler.tree.expressions.BLangTernaryExpr;
import org.wso2.ballerinalang.compiler.tree.expressions.BLangTransactionalExpr;
import org.wso2.ballerinalang.compiler.tree.expressions.BLangTrapExpr;
import org.wso2.ballerinalang.compiler.tree.expressions.BLangTupleVarRef;
import org.wso2.ballerinalang.compiler.tree.expressions.BLangTypeConversionExpr;
import org.wso2.ballerinalang.compiler.tree.expressions.BLangTypeInit;
import org.wso2.ballerinalang.compiler.tree.expressions.BLangTypeTestExpr;
import org.wso2.ballerinalang.compiler.tree.expressions.BLangTypedescExpr;
import org.wso2.ballerinalang.compiler.tree.expressions.BLangUnaryExpr;
import org.wso2.ballerinalang.compiler.tree.expressions.BLangValueExpression;
import org.wso2.ballerinalang.compiler.tree.expressions.BLangVariableReference;
import org.wso2.ballerinalang.compiler.tree.expressions.BLangWaitExpr;
import org.wso2.ballerinalang.compiler.tree.expressions.BLangWaitForAllExpr;
import org.wso2.ballerinalang.compiler.tree.expressions.BLangWorkerFlushExpr;
import org.wso2.ballerinalang.compiler.tree.expressions.BLangWorkerReceive;
import org.wso2.ballerinalang.compiler.tree.expressions.BLangWorkerSyncSendExpr;
import org.wso2.ballerinalang.compiler.tree.expressions.BLangXMLAttribute;
import org.wso2.ballerinalang.compiler.tree.expressions.BLangXMLAttributeAccess;
import org.wso2.ballerinalang.compiler.tree.expressions.BLangXMLCommentLiteral;
import org.wso2.ballerinalang.compiler.tree.expressions.BLangXMLElementAccess;
import org.wso2.ballerinalang.compiler.tree.expressions.BLangXMLElementFilter;
import org.wso2.ballerinalang.compiler.tree.expressions.BLangXMLElementLiteral;
import org.wso2.ballerinalang.compiler.tree.expressions.BLangXMLNavigationAccess;
import org.wso2.ballerinalang.compiler.tree.expressions.BLangXMLProcInsLiteral;
import org.wso2.ballerinalang.compiler.tree.expressions.BLangXMLQName;
import org.wso2.ballerinalang.compiler.tree.expressions.BLangXMLQuotedString;
import org.wso2.ballerinalang.compiler.tree.expressions.BLangXMLSequenceLiteral;
import org.wso2.ballerinalang.compiler.tree.expressions.BLangXMLTextLiteral;
import org.wso2.ballerinalang.compiler.tree.statements.BLangBlockStmt;
import org.wso2.ballerinalang.compiler.tree.statements.BLangDo;
import org.wso2.ballerinalang.compiler.tree.types.BLangLetVariable;
import org.wso2.ballerinalang.compiler.tree.types.BLangRecordTypeNode;
import org.wso2.ballerinalang.compiler.tree.types.BLangType;
import org.wso2.ballerinalang.compiler.tree.types.BLangUserDefinedType;
import org.wso2.ballerinalang.compiler.tree.types.BLangValueType;
import org.wso2.ballerinalang.compiler.util.BArrayState;
import org.wso2.ballerinalang.compiler.util.ClosureVarSymbol;
import org.wso2.ballerinalang.compiler.util.CompilerContext;
import org.wso2.ballerinalang.compiler.util.FieldKind;
import org.wso2.ballerinalang.compiler.util.ImmutableTypeCloner;
import org.wso2.ballerinalang.compiler.util.Name;
import org.wso2.ballerinalang.compiler.util.Names;
import org.wso2.ballerinalang.compiler.util.NumericLiteralSupport;
import org.wso2.ballerinalang.compiler.util.TypeDefBuilderHelper;
import org.wso2.ballerinalang.compiler.util.TypeTags;
import org.wso2.ballerinalang.compiler.util.Unifier;
import org.wso2.ballerinalang.util.Flags;
import org.wso2.ballerinalang.util.Lists;

import java.util.ArrayList;
import java.util.Collections;
import java.util.EnumSet;
import java.util.HashMap;
import java.util.HashSet;
import java.util.LinkedHashMap;
import java.util.LinkedHashSet;
import java.util.LinkedList;
import java.util.List;
import java.util.Map;
import java.util.Set;
import java.util.Stack;
import java.util.function.BinaryOperator;
import java.util.function.Function;
import java.util.stream.Collector;
import java.util.stream.Collectors;

import javax.xml.XMLConstants;

import static org.ballerinalang.model.symbols.SymbolOrigin.SOURCE;
import static org.ballerinalang.model.symbols.SymbolOrigin.VIRTUAL;
import static org.ballerinalang.util.diagnostic.DiagnosticErrorCode.INVALID_NUM_INSERTIONS;
import static org.ballerinalang.util.diagnostic.DiagnosticErrorCode.INVALID_NUM_STRINGS;
import static org.wso2.ballerinalang.compiler.tree.BLangInvokableNode.DEFAULT_WORKER_NAME;
import static org.wso2.ballerinalang.compiler.util.Constants.WORKER_LAMBDA_VAR_PREFIX;

/**
 * @since 0.94
 */
public class TypeChecker extends BLangNodeVisitor {

    private static final CompilerContext.Key<TypeChecker> TYPE_CHECKER_KEY = new CompilerContext.Key<>();
    private static Set<String> listLengthModifierFunctions = new HashSet<>();
    private static Map<String, HashSet<String>> modifierFunctions = new HashMap<>();

    private static final String TABLE_TNAME = "table";

    private static final String LIST_LANG_LIB = "lang.array";
    private static final String MAP_LANG_LIB = "lang.map";
    private static final String TABLE_LANG_LIB = "lang.table";
    private static final String VALUE_LANG_LIB = "lang.value";
    private static final String XML_LANG_LIB = "lang.xml";

    private static final String FUNCTION_NAME_PUSH = "push";
    private static final String FUNCTION_NAME_POP = "pop";
    private static final String FUNCTION_NAME_SHIFT = "shift";
    private static final String FUNCTION_NAME_UNSHIFT = "unshift";
    private static final String FUNCTION_NAME_ENSURE_TYPE = "ensureType";

    private Names names;
    private SymbolTable symTable;
    private SymbolEnter symbolEnter;
    private SymbolResolver symResolver;
    private NodeCloner nodeCloner;
    private Types types;
    private BLangDiagnosticLog dlog;
    private SymbolEnv env;
    private boolean isTypeChecked;
    private TypeNarrower typeNarrower;
    private TypeParamAnalyzer typeParamAnalyzer;
    private BLangAnonymousModelHelper anonymousModelHelper;
    private SemanticAnalyzer semanticAnalyzer;
    private Unifier unifier;
    private boolean nonErrorLoggingCheck = false;
    private int letCount = 0;
    private Stack<SymbolEnv> queryEnvs, prevEnvs;
    private Stack<BLangSelectClause> selectClauses;
    private BLangMissingNodesHelper missingNodesHelper;

    /**
     * Expected types or inherited types.
     */
    private BType expType;
    private BType resultType;

    private DiagnosticCode diagCode;

    static {
        listLengthModifierFunctions.add(FUNCTION_NAME_PUSH);
        listLengthModifierFunctions.add(FUNCTION_NAME_POP);
        listLengthModifierFunctions.add(FUNCTION_NAME_SHIFT);
        listLengthModifierFunctions.add(FUNCTION_NAME_UNSHIFT);

        modifierFunctions.put(LIST_LANG_LIB, new HashSet<String>() {{
            add("remove");
            add("removeAll");
            add("setLength");
            add("reverse");
            add("sort");
            add("pop");
            add("push");
            add("shift");
            add("unshift");
        }});

        modifierFunctions.put(MAP_LANG_LIB, new HashSet<String>() {{
            add("remove");
            add("removeIfHasKey");
            add("removeAll");
        }});

        modifierFunctions.put(TABLE_LANG_LIB, new HashSet<String>() {{
            add("put");
            add("add");
            add("remove");
            add("removeIfHasKey");
            add("removeAll");
        }});

        modifierFunctions.put(VALUE_LANG_LIB, new HashSet<String>() {{
            add("mergeJson");
        }});

        modifierFunctions.put(XML_LANG_LIB, new HashSet<String>() {{
            add("setName");
            add("setChildren");
            add("strip");
        }});
    }

    public static TypeChecker getInstance(CompilerContext context) {
        TypeChecker typeChecker = context.get(TYPE_CHECKER_KEY);
        if (typeChecker == null) {
            typeChecker = new TypeChecker(context);
        }

        return typeChecker;
    }

    public TypeChecker(CompilerContext context) {
        context.put(TYPE_CHECKER_KEY, this);

        this.names = Names.getInstance(context);
        this.symTable = SymbolTable.getInstance(context);
        this.symbolEnter = SymbolEnter.getInstance(context);
        this.symResolver = SymbolResolver.getInstance(context);
        this.nodeCloner = NodeCloner.getInstance(context);
        this.types = Types.getInstance(context);
        this.dlog = BLangDiagnosticLog.getInstance(context);
        this.typeNarrower = TypeNarrower.getInstance(context);
        this.typeParamAnalyzer = TypeParamAnalyzer.getInstance(context);
        this.anonymousModelHelper = BLangAnonymousModelHelper.getInstance(context);
        this.semanticAnalyzer = SemanticAnalyzer.getInstance(context);
        this.missingNodesHelper = BLangMissingNodesHelper.getInstance(context);
        this.selectClauses = new Stack<>();
        this.queryEnvs = new Stack<>();
        this.prevEnvs = new Stack<>();
        this.unifier = new Unifier();
    }

    public BType checkExpr(BLangExpression expr, SymbolEnv env) {
        return checkExpr(expr, env, symTable.noType);
    }

    public BType checkExpr(BLangExpression expr, SymbolEnv env, BType expType) {
        return checkExpr(expr, env, expType, DiagnosticErrorCode.INCOMPATIBLE_TYPES);
    }

    public BType checkExpr(BLangExpression expr, SymbolEnv env, BType expType, DiagnosticCode diagCode) {
        if (expr.typeChecked) {
            return expr.getBType();
        }

        if (expType.tag == TypeTags.INTERSECTION) {
            expType = ((BIntersectionType) expType).effectiveType;
        }

        SymbolEnv prevEnv = this.env;
        BType preExpType = this.expType;
        DiagnosticCode preDiagCode = this.diagCode;
        this.env = env;
        this.diagCode = diagCode;
        this.expType = expType;
        this.isTypeChecked = true;
        expr.expectedType = expType;

        expr.accept(this);

        if (resultType.tag == TypeTags.INTERSECTION) {
            resultType = ((BIntersectionType) resultType).effectiveType;
        }

        expr.setBType(resultType);
        expr.typeChecked = isTypeChecked;
        this.env = prevEnv;
        this.expType = preExpType;
        this.diagCode = preDiagCode;

        validateAndSetExprExpectedType(expr);

        return resultType;
    }

    private void validateAndSetExprExpectedType(BLangExpression expr) {
        if (resultType.tag == TypeTags.SEMANTIC_ERROR) {
            return;
        }

        // If the expected type is a map, but a record type is inferred due to the presence of `readonly` fields in
        // the mapping constructor expression, we don't override the expected type.
        if (expr.getKind() == NodeKind.RECORD_LITERAL_EXPR && expr.expectedType != null &&
                expr.expectedType.tag == TypeTags.MAP && expr.getBType().tag == TypeTags.RECORD) {
            return;
        }

        expr.expectedType = resultType;
    }


    // Expressions

    public void visit(BLangLiteral literalExpr) {

        BType literalType = setLiteralValueAndGetType(literalExpr, expType);
        if (literalType == symTable.semanticError || literalExpr.isFiniteContext) {
            return;
        }
        resultType = types.checkType(literalExpr, literalType, expType);
    }

    @Override
    public void visit(BLangXMLElementAccess xmlElementAccess) {
        // check for undeclared namespaces.
        checkXMLNamespacePrefixes(xmlElementAccess.filters);
        checkExpr(xmlElementAccess.expr, env, symTable.xmlType);
        resultType = types.checkType(xmlElementAccess, symTable.xmlElementSeqType, expType);
    }

    @Override
    public void visit(BLangXMLNavigationAccess xmlNavigation) {
        checkXMLNamespacePrefixes(xmlNavigation.filters);
        if (xmlNavigation.childIndex != null) {
            checkExpr(xmlNavigation.childIndex, env, symTable.intType);
        }
        BType exprType = checkExpr(xmlNavigation.expr, env, symTable.xmlType);

        if (exprType.tag == TypeTags.UNION) {
            dlog.error(xmlNavigation.pos, DiagnosticErrorCode.TYPE_DOES_NOT_SUPPORT_XML_NAVIGATION_ACCESS,
                       xmlNavigation.expr.getBType());
        }

        BType actualType = xmlNavigation.navAccessType == XMLNavigationAccess.NavAccessType.CHILDREN
                ? symTable.xmlType : symTable.xmlElementSeqType;

        types.checkType(xmlNavigation, actualType, expType);
        if (xmlNavigation.navAccessType == XMLNavigationAccess.NavAccessType.CHILDREN) {
            resultType = symTable.xmlType;
        } else {
            resultType = symTable.xmlElementSeqType;
        }
    }

    private void checkXMLNamespacePrefixes(List<BLangXMLElementFilter> filters) {
        for (BLangXMLElementFilter filter : filters) {
            if (!filter.namespace.isEmpty()) {
                Name nsName = names.fromString(filter.namespace);
                BSymbol nsSymbol = symResolver.lookupSymbolInPrefixSpace(env, nsName);
                filter.namespaceSymbol = nsSymbol;
                if (nsSymbol == symTable.notFoundSymbol) {
                    dlog.error(filter.nsPos, DiagnosticErrorCode.CANNOT_FIND_XML_NAMESPACE, nsName);
                }
            }
        }
    }

    private BType setLiteralValueAndGetType(BLangLiteral literalExpr, BType expType) {
        // Get the type matching to the tag from the symbol table.
        BType literalType = symTable.getTypeFromTag(literalExpr.getBType().tag);
        Object literalValue = literalExpr.value;

        if (literalType.tag == TypeTags.INT || literalType.tag == TypeTags.BYTE) {
            if (expType.tag == TypeTags.FLOAT) {
                literalType = symTable.floatType;
                literalExpr.value = ((Long) literalValue).doubleValue();
            } else if (expType.tag == TypeTags.DECIMAL &&
                    !NumericLiteralSupport.hasHexIndicator(literalExpr.originalValue)) {
                literalType = symTable.decimalType;
                literalExpr.value = String.valueOf(literalValue);
            } else if (TypeTags.isIntegerTypeTag(expType.tag) || expType.tag == TypeTags.BYTE) {
                literalType = getIntLiteralType(literalExpr.pos, expType, literalType, literalValue);
                if (literalType == symTable.semanticError) {
                    return symTable.semanticError;
                }
            } else if (expType.tag == TypeTags.FINITE && types.isAssignableToFiniteType(expType, literalExpr)) {
                BFiniteType finiteType = (BFiniteType) expType;
                if (literalAssignableToFiniteType(literalExpr, finiteType, TypeTags.INT)) {
                    BType valueType = setLiteralValueAndGetType(literalExpr, symTable.intType);
                    setLiteralValueForFiniteType(literalExpr, valueType);
                    return valueType;
                } else if (literalAssignableToFiniteType(literalExpr, finiteType, TypeTags.BYTE)) {
                    BType valueType = setLiteralValueAndGetType(literalExpr, symTable.byteType);
                    setLiteralValueForFiniteType(literalExpr, valueType);
                    return valueType;
                } else if (literalAssignableToFiniteType(literalExpr, finiteType, TypeTags.FLOAT)) {
                    BType valueType = setLiteralValueAndGetType(literalExpr, symTable.floatType);
                    setLiteralValueForFiniteType(literalExpr, valueType);
                    return valueType;
                } else if (literalAssignableToFiniteType(literalExpr, finiteType, TypeTags.DECIMAL)) {
                    BType valueType = setLiteralValueAndGetType(literalExpr, symTable.decimalType);
                    setLiteralValueForFiniteType(literalExpr, valueType);
                    return valueType;
                } else if (literalAssignableToFiniteType(literalExpr, finiteType, TypeTags.SIGNED32_INT)) {
                    BType valueType = setLiteralValueAndGetType(literalExpr, symTable.signed32IntType);
                    setLiteralValueForFiniteType(literalExpr, valueType);
                    return valueType;
                } else if (literalAssignableToFiniteType(literalExpr, finiteType, TypeTags.SIGNED16_INT)) {
                    BType valueType = setLiteralValueAndGetType(literalExpr, symTable.signed16IntType);
                    setLiteralValueForFiniteType(literalExpr, valueType);
                    return valueType;
                } else if (literalAssignableToFiniteType(literalExpr, finiteType, TypeTags.SIGNED8_INT)) {
                    BType valueType = setLiteralValueAndGetType(literalExpr, symTable.signed8IntType);
                    setLiteralValueForFiniteType(literalExpr, valueType);
                    return valueType;
                } else if (literalAssignableToFiniteType(literalExpr, finiteType, TypeTags.UNSIGNED32_INT)) {
                    BType valueType = setLiteralValueAndGetType(literalExpr, symTable.unsigned32IntType);
                    setLiteralValueForFiniteType(literalExpr, valueType);
                    return valueType;
                } else if (literalAssignableToFiniteType(literalExpr, finiteType, TypeTags.UNSIGNED16_INT)) {
                    BType valueType = setLiteralValueAndGetType(literalExpr, symTable.unsigned16IntType);
                    setLiteralValueForFiniteType(literalExpr, valueType);
                    return valueType;
                } else if (literalAssignableToFiniteType(literalExpr, finiteType, TypeTags.UNSIGNED8_INT)) {
                    BType valueType = setLiteralValueAndGetType(literalExpr, symTable.unsigned8IntType);
                    setLiteralValueForFiniteType(literalExpr, valueType);
                    return valueType;
                }
            } else if (expType.tag == TypeTags.UNION) {
                Set<BType> memberTypes = ((BUnionType) expType).getMemberTypes();
                BType intSubType = null;
                boolean intOrIntCompatibleTypeFound = false;
                for (BType memType : memberTypes) {
                    if ((memType.tag != TypeTags.INT && TypeTags.isIntegerTypeTag(memType.tag)) ||
                            memType.tag == TypeTags.BYTE) {
                        intSubType = memType;
                    } else if (memType.tag == TypeTags.INT || memType.tag == TypeTags.JSON ||
                            memType.tag == TypeTags.ANYDATA || memType.tag == TypeTags.ANY) {
                        intOrIntCompatibleTypeFound = true;
                    }
                }
                if (intOrIntCompatibleTypeFound) {
                    return setLiteralValueAndGetType(literalExpr, symTable.intType);
                }
                if (intSubType != null) {
                    return setLiteralValueAndGetType(literalExpr, intSubType);
                }

                BType finiteType = getFiniteTypeWithValuesOfSingleType((BUnionType) expType, symTable.intType);
                if (finiteType != symTable.semanticError) {
                    BType setType = setLiteralValueAndGetType(literalExpr, finiteType);
                    if (literalExpr.isFiniteContext) {
                        // i.e., a match was found for a finite type
                        return setType;
                    }
                }

                if (memberTypes.stream().anyMatch(memType -> memType.tag == TypeTags.BYTE)) {
                    return setLiteralValueAndGetType(literalExpr, symTable.byteType);
                }

                finiteType = getFiniteTypeWithValuesOfSingleType((BUnionType) expType, symTable.byteType);
                if (finiteType != symTable.semanticError) {
                    BType setType = setLiteralValueAndGetType(literalExpr, finiteType);
                    if (literalExpr.isFiniteContext) {
                        // i.e., a match was found for a finite type
                        return setType;
                    }
                }

                if (memberTypes.stream().anyMatch(memType -> memType.tag == TypeTags.FLOAT)) {
                    return setLiteralValueAndGetType(literalExpr, symTable.floatType);
                }

                finiteType = getFiniteTypeWithValuesOfSingleType((BUnionType) expType, symTable.floatType);
                if (finiteType != symTable.semanticError) {
                    BType setType = setLiteralValueAndGetType(literalExpr, finiteType);
                    if (literalExpr.isFiniteContext) {
                        // i.e., a match was found for a finite type
                        return setType;
                    }
                }

                if (memberTypes.stream().anyMatch(memType -> memType.tag == TypeTags.DECIMAL)) {
                    return setLiteralValueAndGetType(literalExpr, symTable.decimalType);
                }

                finiteType = getFiniteTypeWithValuesOfSingleType((BUnionType) expType, symTable.decimalType);
                if (finiteType != symTable.semanticError) {
                    BType setType = setLiteralValueAndGetType(literalExpr, finiteType);
                    if (literalExpr.isFiniteContext) {
                        // i.e., a match was found for a finite type
                        return setType;
                    }
                }
            }
        } else if (literalType.tag == TypeTags.FLOAT) {
            String literal = String.valueOf(literalValue);
            String numericLiteral = NumericLiteralSupport.stripDiscriminator(literal);
            boolean isDiscriminatedFloat = NumericLiteralSupport.isFloatDiscriminated(literal);

            if (expType.tag == TypeTags.DECIMAL) {
                // It's illegal to assign discriminated float literal or hex literal to a decimal LHS.
                if (isDiscriminatedFloat || NumericLiteralSupport.isHexLiteral(numericLiteral)) {
                    dlog.error(literalExpr.pos, DiagnosticErrorCode.INCOMPATIBLE_TYPES, expType,
                            symTable.floatType);
                    resultType = symTable.semanticError;
                    return resultType;
                }
                // LHS expecting decimal value and RHS offer non discriminated float, consider RHS as decimal.
                literalType = symTable.decimalType;
                literalExpr.value = numericLiteral;
            } else if (expType.tag == TypeTags.FLOAT) {
                literalExpr.value = Double.parseDouble(String.valueOf(numericLiteral));
            } else if (expType.tag == TypeTags.FINITE && types.isAssignableToFiniteType(expType, literalExpr)) {
                BFiniteType finiteType = (BFiniteType) expType;
                if (literalAssignableToFiniteType(literalExpr, finiteType, TypeTags.FLOAT)) {
                    BType valueType = setLiteralValueAndGetType(literalExpr, symTable.floatType);
                    setLiteralValueForFiniteType(literalExpr, valueType);
                    return valueType;
                } else if (!isDiscriminatedFloat
                        && literalAssignableToFiniteType(literalExpr, finiteType, TypeTags.DECIMAL)) {
                    BType valueType = setLiteralValueAndGetType(literalExpr, symTable.decimalType);
                    setLiteralValueForFiniteType(literalExpr, valueType);
                    return valueType;
                }
            } else if (expType.tag == TypeTags.UNION) {
                BUnionType unionType = (BUnionType) expType;
                BType unionMember = getAndSetAssignableUnionMember(literalExpr, unionType, symTable.floatType);
                if (unionMember != symTable.noType) {
                    return unionMember;
                }
            }
        } else if (literalType.tag == TypeTags.DECIMAL) {
            return decimalLiteral(literalValue, literalExpr, expType);
        } else if (literalType.tag == TypeTags.STRING && types.isCharLiteralValue((String) literalValue)) {
            if (expType.tag == TypeTags.CHAR_STRING) {
                return symTable.charStringType;
            }
            if (expType.tag == TypeTags.UNION) {
                Set<BType> memberTypes = ((BUnionType) expType).getMemberTypes();
                for (BType memType : memberTypes) {
                    if (TypeTags.isStringTypeTag(memType.tag)) {
                        return setLiteralValueAndGetType(literalExpr, memType);
                    } else if (memType.tag == TypeTags.JSON || memType.tag == TypeTags.ANYDATA ||
                            memType.tag == TypeTags.ANY) {
                        return setLiteralValueAndGetType(literalExpr, symTable.charStringType);
                    } else if (memType.tag == TypeTags.FINITE && types.isAssignableToFiniteType(memType,
                            literalExpr)) {
                        setLiteralValueForFiniteType(literalExpr, symTable.charStringType);
                        return literalType;
                    }
                }
            }
            boolean foundMember = types.isAssignableToFiniteType(expType, literalExpr);
            if (foundMember) {
                setLiteralValueForFiniteType(literalExpr, literalType);
                return literalType;
            }
        } else {
            if (this.expType.tag == TypeTags.FINITE) {
                boolean foundMember = types.isAssignableToFiniteType(this.expType, literalExpr);
                if (foundMember) {
                    setLiteralValueForFiniteType(literalExpr, literalType);
                    return literalType;
                }
            } else if (this.expType.tag == TypeTags.UNION) {
                BUnionType unionType = (BUnionType) this.expType;
                boolean foundMember = unionType.getMemberTypes()
                        .stream()
                        .anyMatch(memberType -> types.isAssignableToFiniteType(memberType, literalExpr));
                if (foundMember) {
                    setLiteralValueForFiniteType(literalExpr, literalType);
                    return literalType;
                }
            }
        }

        if (literalExpr.getBType().tag == TypeTags.BYTE_ARRAY) {
            // check whether this is a byte array
            literalType = new BArrayType(symTable.byteType);
        }

        return literalType;
    }

    private BType getAndSetAssignableUnionMember(BLangLiteral literalExpr, BUnionType expType, BType desiredType) {
        Set<BType> memberTypes = expType.getMemberTypes();
        if (memberTypes.stream()
                .anyMatch(memType -> memType.tag == desiredType.tag
                        || memType.tag == TypeTags.JSON
                        || memType.tag == TypeTags.ANYDATA
                        || memType.tag == TypeTags.ANY)) {
            return setLiteralValueAndGetType(literalExpr, desiredType);
        }

        BType finiteType = getFiniteTypeWithValuesOfSingleType(expType, symTable.floatType);
        if (finiteType != symTable.semanticError) {
            BType setType = setLiteralValueAndGetType(literalExpr, finiteType);
            if (literalExpr.isFiniteContext) {
                // i.e., a match was found for a finite type
                return setType;
            }
        }

        if (memberTypes.stream().anyMatch(memType -> memType.tag == TypeTags.DECIMAL)) {
            return setLiteralValueAndGetType(literalExpr, symTable.decimalType);
        }

        finiteType = getFiniteTypeWithValuesOfSingleType(expType, symTable.decimalType);
        if (finiteType != symTable.semanticError) {
            BType setType = setLiteralValueAndGetType(literalExpr, finiteType);
            if (literalExpr.isFiniteContext) {
                // i.e., a match was found for a finite type
                return setType;
            }
        }
        return symTable.noType;
    }

    private boolean literalAssignableToFiniteType(BLangLiteral literalExpr, BFiniteType finiteType,
                                                  int targetMemberTypeTag) {

        for (BLangExpression valueExpr : finiteType.getValueSpace()) {
            if (valueExpr.getBType().tag == targetMemberTypeTag &&
                    types.checkLiteralAssignabilityBasedOnType((BLangLiteral) valueExpr, literalExpr)) {
                return true;
            }
        }
        return false;
    }

    private BType decimalLiteral(Object literalValue, BLangLiteral literalExpr, BType expType) {
        String literal = String.valueOf(literalValue);
        if (expType.tag == TypeTags.FLOAT && NumericLiteralSupport.isDecimalDiscriminated(literal)) {
            dlog.error(literalExpr.pos, DiagnosticErrorCode.INCOMPATIBLE_TYPES, expType,
                    symTable.decimalType);
            resultType = symTable.semanticError;
            return resultType;
        }
        if (expType.tag == TypeTags.FINITE && types.isAssignableToFiniteType(expType, literalExpr)) {
            BFiniteType finiteType = (BFiniteType) expType;
            if (literalAssignableToFiniteType(literalExpr, finiteType, TypeTags.DECIMAL)) {
                BType valueType = setLiteralValueAndGetType(literalExpr, symTable.decimalType);
                setLiteralValueForFiniteType(literalExpr, valueType);
                return valueType;
            }
        } else if (expType.tag == TypeTags.UNION) {
            BUnionType unionType = (BUnionType) expType;
            BType unionMember = getAndSetAssignableUnionMember(literalExpr, unionType, symTable.decimalType);
            if (unionMember != symTable.noType) {
                return unionMember;
            }
        }
        literalExpr.value = NumericLiteralSupport.stripDiscriminator(literal);
        resultType = symTable.decimalType;
        return symTable.decimalType;
    }

    private void setLiteralValueForFiniteType(BLangLiteral literalExpr, BType type) {
        types.setImplicitCastExpr(literalExpr, type, this.expType);
        this.resultType = type;
        literalExpr.isFiniteContext = true;
    }

    private BType getFiniteTypeWithValuesOfSingleType(BUnionType unionType, BType matchType) {
        List<BFiniteType> finiteTypeMembers = unionType.getMemberTypes().stream()
                .filter(memType -> memType.tag == TypeTags.FINITE)
                .map(memFiniteType -> (BFiniteType) memFiniteType)
                .collect(Collectors.toList());

        if (finiteTypeMembers.isEmpty()) {
            return symTable.semanticError;
        }

        int tag = matchType.tag;
        Set<BLangExpression> matchedValueSpace = new LinkedHashSet<>();

        for (BFiniteType finiteType : finiteTypeMembers) {
            Set<BLangExpression> set = new HashSet<>();
            for (BLangExpression expression : finiteType.getValueSpace()) {
                if (expression.getBType().tag == tag) {
                    set.add(expression);
                }
            }
            matchedValueSpace.addAll(set);
        }

        if (matchedValueSpace.isEmpty()) {
            return symTable.semanticError;
        }

        return new BFiniteType(null, matchedValueSpace);
    }

    private BType getIntLiteralType(Location location, BType expType, BType literalType,
                                    Object literalValue) {

        switch (expType.tag) {
            case TypeTags.INT:
                return symTable.intType;
            case TypeTags.BYTE:
                if (types.isByteLiteralValue((Long) literalValue)) {
                    return symTable.byteType;
                }
                break;
            case TypeTags.SIGNED32_INT:
                if (types.isSigned32LiteralValue((Long) literalValue)) {
                    return symTable.signed32IntType;
                }
                break;
            case TypeTags.SIGNED16_INT:
                if (types.isSigned16LiteralValue((Long) literalValue)) {
                    return symTable.signed16IntType;
                }
                break;
            case TypeTags.SIGNED8_INT:
                if (types.isSigned8LiteralValue((Long) literalValue)) {
                    return symTable.signed8IntType;
                }
                break;
            case TypeTags.UNSIGNED32_INT:
                if (types.isUnsigned32LiteralValue((Long) literalValue)) {
                    return symTable.unsigned32IntType;
                }
                break;
            case TypeTags.UNSIGNED16_INT:
                if (types.isUnsigned16LiteralValue((Long) literalValue)) {
                    return symTable.unsigned16IntType;
                }
                break;
            case TypeTags.UNSIGNED8_INT:
                if (types.isUnsigned8LiteralValue((Long) literalValue)) {
                    return symTable.unsigned8IntType;
                }
                break;
            default:
        }
        dlog.error(location, DiagnosticErrorCode.INCOMPATIBLE_TYPES, expType, literalType);
        resultType = symTable.semanticError;
        return resultType;
    }

    @Override
    public void visit(BLangListConstructorExpr listConstructor) {
        if (expType.tag == TypeTags.NONE || expType.tag == TypeTags.READONLY) {
            BType inferredType = getInferredTupleType(listConstructor, expType);
            resultType = inferredType == symTable.semanticError ?
                    symTable.semanticError : types.checkType(listConstructor, inferredType, expType);
            return;
        }

        resultType = checkListConstructorCompatibility(expType, listConstructor);
    }

    @Override
    public void visit(BLangTableConstructorExpr tableConstructorExpr) {
        if (expType.tag == TypeTags.NONE || expType.tag == TypeTags.ANY || expType.tag == TypeTags.ANYDATA) {
            List<BType> memTypes = checkExprList(new ArrayList<>(tableConstructorExpr.recordLiteralList), env);
            for (BType memType : memTypes) {
                if (memType == symTable.semanticError) {
                    resultType = symTable.semanticError;
                    return;
                }
            }

            if (tableConstructorExpr.recordLiteralList.size() == 0) {
                dlog.error(tableConstructorExpr.pos, DiagnosticErrorCode.CANNOT_INFER_MEMBER_TYPE_FOR_TABLE);
                resultType = symTable.semanticError;
                return;
            }

            BType inherentMemberType = inferTableMemberType(memTypes, tableConstructorExpr);
            BTableType tableType = new BTableType(TypeTags.TABLE, inherentMemberType, null);
            for (BLangRecordLiteral recordLiteral : tableConstructorExpr.recordLiteralList) {
                recordLiteral.setBType(inherentMemberType);
            }

            if (!validateTableConstructorExpr(tableConstructorExpr, tableType)) {
                resultType = symTable.semanticError;
                return;
            }

            if (checkKeySpecifier(tableConstructorExpr, tableType)) {
                return;
            }
            resultType = tableType;
            return;
        }

        BType applicableExpType = expType.tag == TypeTags.INTERSECTION ?
                ((BIntersectionType) expType).effectiveType : expType;

        if (applicableExpType.tag == TypeTags.TABLE) {
            List<BType> memTypes = new ArrayList<>();
            for (BLangRecordLiteral recordLiteral : tableConstructorExpr.recordLiteralList) {
                BLangRecordLiteral clonedExpr = recordLiteral;
                if (this.nonErrorLoggingCheck) {
                    clonedExpr.cloneAttempt++;
                    clonedExpr = nodeCloner.clone(recordLiteral);
                }
                BType recordType = checkExpr(clonedExpr, env, ((BTableType) applicableExpType).constraint);
                if (recordType == symTable.semanticError) {
                    resultType = symTable.semanticError;
                    return;
                }
                memTypes.add(recordType);
            }

            if (((BTableType) applicableExpType).constraint.tag == TypeTags.MAP &&
                    ((BTableType) applicableExpType).isTypeInlineDefined) {
                validateMapConstraintTable(tableConstructorExpr, applicableExpType);
                return;
            }

            if (!(validateTableType((BTableType) applicableExpType,
                    tableConstructorExpr.recordLiteralList) &&
                    validateTableConstructorExpr(tableConstructorExpr, (BTableType) applicableExpType))) {
                resultType = symTable.semanticError;
                return;
            }

            BTableType tableType = new BTableType(TypeTags.TABLE, inferTableMemberType(memTypes, applicableExpType),
                                                  null);

            if (Symbols.isFlagOn(applicableExpType.flags, Flags.READONLY)) {
                tableType.flags |= Flags.READONLY;
            }

            if (checkKeySpecifier(tableConstructorExpr, tableType)) {
                return;
            }

            BTableType expectedTableType = (BTableType) applicableExpType;
            if (expectedTableType.fieldNameList != null && tableType.fieldNameList == null) {
                tableType.fieldNameList = expectedTableType.fieldNameList;
            }
            resultType = tableType;
        } else if (applicableExpType.tag == TypeTags.UNION) {

            boolean prevNonErrorLoggingCheck = this.nonErrorLoggingCheck;
            this.nonErrorLoggingCheck = true;
            int errorCount = this.dlog.errorCount();
            this.dlog.mute();

            List<BType> matchingTypes = new ArrayList<>();
            BUnionType expectedType = (BUnionType) applicableExpType;
            for (BType memType : expectedType.getMemberTypes()) {
                dlog.resetErrorCount();

                BLangTableConstructorExpr clonedTableExpr = tableConstructorExpr;
                if (this.nonErrorLoggingCheck) {
                    tableConstructorExpr.cloneAttempt++;
                    clonedTableExpr = nodeCloner.clone(tableConstructorExpr);
                }

                BType resultType = checkExpr(clonedTableExpr, env, memType);
                if (resultType != symTable.semanticError && dlog.errorCount() == 0 &&
                        isUniqueType(matchingTypes, resultType)) {
                    matchingTypes.add(resultType);
                }
            }

            this.nonErrorLoggingCheck = prevNonErrorLoggingCheck;
            this.dlog.setErrorCount(errorCount);
            if (!prevNonErrorLoggingCheck) {
                this.dlog.unmute();
            }

            if (matchingTypes.isEmpty()) {
                BLangTableConstructorExpr exprToLog = tableConstructorExpr;
                if (this.nonErrorLoggingCheck) {
                    tableConstructorExpr.cloneAttempt++;
                    exprToLog = nodeCloner.clone(tableConstructorExpr);
                }

                dlog.error(tableConstructorExpr.pos, DiagnosticErrorCode.INCOMPATIBLE_TYPES, expType,
                        getInferredTableType(exprToLog));

            } else if (matchingTypes.size() != 1) {
                dlog.error(tableConstructorExpr.pos, DiagnosticErrorCode.AMBIGUOUS_TYPES,
                        expType);
            } else {
                resultType = checkExpr(tableConstructorExpr, env, matchingTypes.get(0));
                return;
            }
            resultType = symTable.semanticError;
        } else {
            resultType = symTable.semanticError;
        }
    }

    private BType getInferredTableType(BLangTableConstructorExpr exprToLog) {
        List<BType> memTypes = checkExprList(new ArrayList<>(exprToLog.recordLiteralList), env);
        for (BType memType : memTypes) {
            if (memType == symTable.semanticError) {
                return  symTable.semanticError;
            }
        }

        return new BTableType(TypeTags.TABLE, inferTableMemberType(memTypes, exprToLog), null);
    }

    private boolean checkKeySpecifier(BLangTableConstructorExpr tableConstructorExpr, BTableType tableType) {
        if (tableConstructorExpr.tableKeySpecifier != null) {
            if (!(validateTableKeyValue(getTableKeyNameList(tableConstructorExpr.
                    tableKeySpecifier), tableConstructorExpr.recordLiteralList))) {
                resultType = symTable.semanticError;
                return true;
            }
            tableType.fieldNameList = getTableKeyNameList(tableConstructorExpr.tableKeySpecifier);
        }
        return false;
    }

    private BType inferTableMemberType(List<BType> memTypes, BType expType) {

        if (memTypes.isEmpty()) {
            return ((BTableType) expType).constraint;
        }

        LinkedHashSet<BType> result = new LinkedHashSet<>();

        result.add(memTypes.get(0));

        BUnionType unionType = BUnionType.create(null, result);
        for (int i = 1; i < memTypes.size(); i++) {
            BType source = memTypes.get(i);
            if (!types.isAssignable(source, unionType)) {
                result.add(source);
                unionType = BUnionType.create(null, result);
            }
        }

        if (unionType.getMemberTypes().size() == 1) {
            return memTypes.get(0);
        }

        return unionType;
    }

    private BType inferTableMemberType(List<BType> memTypes, BLangTableConstructorExpr tableConstructorExpr) {
        BLangTableKeySpecifier keySpecifier = tableConstructorExpr.tableKeySpecifier;
        List<String> keySpecifierFieldNames = new ArrayList<>();
        Set<BField> allFieldSet = new LinkedHashSet<>();
        for (BType memType : memTypes) {
            allFieldSet.addAll(((BRecordType) memType).fields.values());
        }

        Set<BField> commonFieldSet = new LinkedHashSet<>(allFieldSet);
        for (BType memType : memTypes) {
            commonFieldSet.retainAll(((BRecordType) memType).fields.values());
        }

        List<String> requiredFieldNames = new ArrayList<>();
        if (keySpecifier != null) {
            for (IdentifierNode identifierNode : keySpecifier.fieldNameIdentifierList) {
                requiredFieldNames.add(((BLangIdentifier) identifierNode).value);
                keySpecifierFieldNames.add(((BLangIdentifier) identifierNode).value);
            }
        }

        List<String> fieldNames = new ArrayList<>();
        for (BField field : allFieldSet) {
            String fieldName = field.name.value;

            if (fieldNames.contains(fieldName)) {
                dlog.error(tableConstructorExpr.pos,
                        DiagnosticErrorCode.CANNOT_INFER_MEMBER_TYPE_FOR_TABLE_DUE_AMBIGUITY,
                        fieldName);
                return symTable.semanticError;
            }
            fieldNames.add(fieldName);

            boolean isOptional = true;
            for (BField commonField : commonFieldSet) {
                if (commonField.name.value.equals(fieldName)) {
                    isOptional = false;
                    requiredFieldNames.add(commonField.name.value);
                }
            }

            if (isOptional) {
                field.symbol.flags = Flags.asMask(EnumSet.of(Flag.OPTIONAL));
            } else if (requiredFieldNames.contains(fieldName) && keySpecifierFieldNames.contains(fieldName)) {
                field.symbol.flags = Flags.asMask(EnumSet.of(Flag.REQUIRED)) + Flags.asMask(EnumSet.of(Flag.READONLY));
            } else if (requiredFieldNames.contains(fieldName)) {
                field.symbol.flags = Flags.asMask(EnumSet.of(Flag.REQUIRED));
            }
        }

        return createTableConstraintRecordType(allFieldSet, tableConstructorExpr.pos);
    }

    private BRecordType createTableConstraintRecordType(Set<BField> allFieldSet, Location pos) {
        PackageID pkgID = env.enclPkg.symbol.pkgID;
        BRecordTypeSymbol recordSymbol = createRecordTypeSymbol(pkgID, pos, VIRTUAL);

        for (BField field : allFieldSet) {
            recordSymbol.scope.define(field.name, field.symbol);
        }

        BRecordType recordType = new BRecordType(recordSymbol);
        recordType.fields = allFieldSet.stream().collect(getFieldCollector());

        recordSymbol.type = recordType;
        recordType.tsymbol = recordSymbol;

        BLangRecordTypeNode recordTypeNode = TypeDefBuilderHelper.createRecordTypeNode(recordType, pkgID, symTable,
                pos);
        recordTypeNode.initFunction = TypeDefBuilderHelper.createInitFunctionForRecordType(recordTypeNode, env,
                                                                                           names, symTable);
        TypeDefBuilderHelper.addTypeDefinition(recordType, recordSymbol, recordTypeNode, env);
        recordType.sealed = true;
        recordType.restFieldType = symTable.noType;
        return recordType;
    }

    private Collector<BField, ?, LinkedHashMap<String, BField>> getFieldCollector() {
        BinaryOperator<BField> mergeFunc = (u, v) -> {
            throw new IllegalStateException(String.format("Duplicate key %s", u));
        };
        return Collectors.toMap(field -> field.name.value, Function.identity(), mergeFunc, LinkedHashMap::new);
    }

    private boolean validateTableType(BTableType tableType, List<BLangRecordLiteral> recordLiterals) {

        BType constraint = tableType.constraint;
        if (tableType.isTypeInlineDefined && !types.isAssignable(constraint, symTable.mapAllType)) {
            dlog.error(tableType.constraintPos, DiagnosticErrorCode.TABLE_CONSTRAINT_INVALID_SUBTYPE, constraint);
            resultType = symTable.semanticError;
            return false;
        }

        List<String> fieldNameList = tableType.fieldNameList;
        if (fieldNameList != null) {
            boolean isKeySpecifierValidated = !tableType.isTypeInlineDefined || validateKeySpecifier(fieldNameList,
                    constraint.tag != TypeTags.INTERSECTION ? constraint :
                            ((BIntersectionType) constraint).effectiveType,
                    tableType.keyPos);

            return (isKeySpecifierValidated && validateTableKeyValue(fieldNameList, recordLiterals));
        }

        return true;
    }

    private boolean validateTableKeyValue(List<String> keySpecifierFieldNames,
                                                           List<BLangRecordLiteral> recordLiterals) {

        for (String fieldName : keySpecifierFieldNames) {
            for (BLangRecordLiteral recordLiteral : recordLiterals) {
                BLangRecordKeyValueField recordKeyValueField = getRecordKeyValueField(recordLiteral, fieldName);
                if (recordKeyValueField != null && isConstExpression(recordKeyValueField.getValue())) {
                    continue;
                }

                dlog.error(recordLiteral.pos,
                        DiagnosticErrorCode.KEY_SPECIFIER_FIELD_VALUE_MUST_BE_CONSTANT_EXPR, fieldName);
                resultType = symTable.semanticError;
                return false;
            }
        }

        return true;
    }

    private boolean isConstExpression(BLangExpression expression) {
        switch(expression.getKind()) {
            case LITERAL:
            case NUMERIC_LITERAL:
            case STRING_TEMPLATE_LITERAL:
            case XML_ELEMENT_LITERAL:
            case XML_TEXT_LITERAL:
            case LIST_CONSTRUCTOR_EXPR:
            case TABLE_CONSTRUCTOR_EXPR:
            case RECORD_LITERAL_EXPR:
            case TYPE_CONVERSION_EXPR:
            case UNARY_EXPR:
            case BINARY_EXPR:
            case TYPE_TEST_EXPR:
            case TERNARY_EXPR:
                return true;
            case SIMPLE_VARIABLE_REF:
                return (((BLangSimpleVarRef) expression).symbol.tag & SymTag.CONSTANT) == SymTag.CONSTANT;
            case GROUP_EXPR:
                return isConstExpression(((BLangGroupExpr) expression).expression);
            default:
                return false;
        }
    }

    private BLangRecordKeyValueField getRecordKeyValueField(BLangRecordLiteral recordLiteral,
                                                            String fieldName) {
        for (RecordLiteralNode.RecordField recordField : recordLiteral.fields) {
            BLangRecordKeyValueField recordKeyValueField = (BLangRecordKeyValueField) recordField;
            if (fieldName.equals(recordKeyValueField.key.toString())) {
                return recordKeyValueField;
            }
        }

        return null;
    }

    public boolean validateKeySpecifier(List<String> fieldNameList, BType constraint,
                                         Location pos) {
        for (String fieldName : fieldNameList) {
            BField field = types.getTableConstraintField(constraint, fieldName);
            if (field == null) {
                dlog.error(pos,
                        DiagnosticErrorCode.INVALID_FIELD_NAMES_IN_KEY_SPECIFIER, fieldName, constraint);
                resultType = symTable.semanticError;
                return false;
            }

            if (!Symbols.isFlagOn(field.symbol.flags, Flags.READONLY)) {
                dlog.error(pos,
                        DiagnosticErrorCode.KEY_SPECIFIER_FIELD_MUST_BE_READONLY, fieldName);
                resultType = symTable.semanticError;
                return false;
            }

            if (!Symbols.isFlagOn(field.symbol.flags, Flags.REQUIRED)) {
                dlog.error(pos,
                        DiagnosticErrorCode.KEY_SPECIFIER_FIELD_MUST_BE_REQUIRED, fieldName);
                resultType = symTable.semanticError;
                return false;
            }

            if (!types.isAssignable(field.type, symTable.anydataType)) {
                dlog.error(pos,
                        DiagnosticErrorCode.KEY_SPECIFIER_FIELD_MUST_BE_ANYDATA, fieldName, constraint);
                resultType = symTable.semanticError;
                return false;
            }
        }
        return true;
    }

    private boolean validateTableConstructorExpr(BLangTableConstructorExpr tableConstructorExpr,
                                                 BTableType tableType) {
        BType constraintType = tableType.constraint;

        if (tableConstructorExpr.tableKeySpecifier != null) {
            List<String> fieldNameList = getTableKeyNameList(tableConstructorExpr.tableKeySpecifier);

            if (tableType.fieldNameList == null &&
                    !validateKeySpecifier(fieldNameList,
                                          constraintType.tag != TypeTags.INTERSECTION ? constraintType :
                                                  ((BIntersectionType) constraintType).effectiveType,
                                          tableConstructorExpr.tableKeySpecifier.pos)) {
                return false;
            }

            if (tableType.fieldNameList != null && !tableType.fieldNameList.equals(fieldNameList)) {
                dlog.error(tableConstructorExpr.tableKeySpecifier.pos, DiagnosticErrorCode.TABLE_KEY_SPECIFIER_MISMATCH,
                        tableType.fieldNameList.toString(), fieldNameList.toString());
                resultType = symTable.semanticError;
                return false;
            }
        }

        BType keyTypeConstraint = tableType.keyTypeConstraint;
        if (keyTypeConstraint != null) {
            List<BType> memberTypes = new ArrayList<>();

            if (keyTypeConstraint.tag == TypeTags.TUPLE) {
                for (Type type : ((TupleType) keyTypeConstraint).getTupleTypes()) {
                    memberTypes.add((BType) type);
                }
            } else {
                memberTypes.add(keyTypeConstraint);
            }

            if (tableConstructorExpr.tableKeySpecifier == null && keyTypeConstraint.tag == TypeTags.NEVER) {
                return true;
            }

            if (tableConstructorExpr.tableKeySpecifier == null ||
                    tableConstructorExpr.tableKeySpecifier.fieldNameIdentifierList.size() != memberTypes.size()) {
                dlog.error(tableConstructorExpr.pos,
                        DiagnosticErrorCode.KEY_SPECIFIER_SIZE_MISMATCH_WITH_KEY_CONSTRAINT,
                        memberTypes.size(),
                        tableConstructorExpr.tableKeySpecifier == null ?
                                0 : tableConstructorExpr.tableKeySpecifier.fieldNameIdentifierList.size());
                resultType = symTable.semanticError;
                return false;
            }

            List<IdentifierNode> fieldNameIdentifierList = tableConstructorExpr.tableKeySpecifier.
                    fieldNameIdentifierList;

            int index = 0;
            for (IdentifierNode identifier : fieldNameIdentifierList) {
                BField field = types.getTableConstraintField(constraintType, ((BLangIdentifier) identifier).value);
                if (field == null || !types.isAssignable(field.type, memberTypes.get(index))) {
                    dlog.error(tableConstructorExpr.tableKeySpecifier.pos,
                            DiagnosticErrorCode.KEY_SPECIFIER_MISMATCH_WITH_KEY_CONSTRAINT,
                            fieldNameIdentifierList.toString(), memberTypes.toString());
                    resultType = symTable.semanticError;
                    return false;
                }
                index++;
            }
        }

        return true;
    }

    public void validateMapConstraintTable(BLangTableConstructorExpr tableConstructorExpr, BType expType) {
        if (((BTableType) expType).fieldNameList != null || ((BTableType) expType).keyTypeConstraint != null) {
            dlog.error(((BTableType) expType).keyPos,
                    DiagnosticErrorCode.KEY_CONSTRAINT_NOT_SUPPORTED_FOR_TABLE_WITH_MAP_CONSTRAINT);
            resultType = symTable.semanticError;
            return;
        }

        if (tableConstructorExpr != null && tableConstructorExpr.tableKeySpecifier != null) {
            dlog.error(tableConstructorExpr.tableKeySpecifier.pos,
                    DiagnosticErrorCode.KEY_CONSTRAINT_NOT_SUPPORTED_FOR_TABLE_WITH_MAP_CONSTRAINT);
            resultType = symTable.semanticError;
            return;
        }

        if (tableConstructorExpr != null && !(validateTableType((BTableType) expType,
                tableConstructorExpr.recordLiteralList))) {
            resultType = symTable.semanticError;
            return;
        }

        resultType = expType;
    }

    private List<String> getTableKeyNameList(BLangTableKeySpecifier tableKeySpecifier) {
        List<String> fieldNamesList = new ArrayList<>();
        for (IdentifierNode identifier : tableKeySpecifier.fieldNameIdentifierList) {
            fieldNamesList.add(((BLangIdentifier) identifier).value);
        }

        return fieldNamesList;
    }

    private BType createTableKeyConstraint(List<String> fieldNames, BType constraintType) {
        if (fieldNames == null) {
            return symTable.semanticError;
        }

        List<BType> memTypes = new ArrayList<>();
        for (String fieldName : fieldNames) {
            //null is not possible for field
            BField tableConstraintField = types.getTableConstraintField(constraintType, fieldName);

            if (tableConstraintField == null) {
                return symTable.semanticError;
            }

            BType fieldType = tableConstraintField.type;
            memTypes.add(fieldType);
        }

        if (memTypes.size() == 1) {
            return memTypes.get(0);
        }

        return new BTupleType(memTypes);
    }

    private BType checkListConstructorCompatibility(BType bType, BLangListConstructorExpr listConstructor) {
        int tag = bType.tag;
        if (tag == TypeTags.UNION) {
            boolean prevNonErrorLoggingCheck = this.nonErrorLoggingCheck;
            int errorCount = this.dlog.errorCount();
            this.nonErrorLoggingCheck = true;
            this.dlog.mute();

            List<BType> compatibleTypes = new ArrayList<>();
            boolean erroredExpType = false;
            for (BType memberType : ((BUnionType) bType).getMemberTypes()) {
                if (memberType == symTable.semanticError) {
                    if (!erroredExpType) {
                        erroredExpType = true;
                    }
                    continue;
                }

                BType listCompatibleMemType = getListConstructorCompatibleNonUnionType(memberType);
                if (listCompatibleMemType == symTable.semanticError) {
                    continue;
                }

                dlog.resetErrorCount();
                BType memCompatibiltyType = checkListConstructorCompatibility(listCompatibleMemType, listConstructor);
                if (memCompatibiltyType != symTable.semanticError && dlog.errorCount() == 0 &&
                        isUniqueType(compatibleTypes, memCompatibiltyType)) {
                    compatibleTypes.add(memCompatibiltyType);
                }
            }

            this.nonErrorLoggingCheck = prevNonErrorLoggingCheck;
            this.dlog.setErrorCount(errorCount);
            if (!prevNonErrorLoggingCheck) {
                this.dlog.unmute();
            }

            if (compatibleTypes.isEmpty()) {
                BLangListConstructorExpr exprToLog = listConstructor;
                if (this.nonErrorLoggingCheck) {
                    listConstructor.cloneAttempt++;
                    exprToLog = nodeCloner.clone(listConstructor);
                }

                BType inferredTupleType = getInferredTupleType(exprToLog, symTable.noType);

                if (!erroredExpType && inferredTupleType != symTable.semanticError) {
                    dlog.error(listConstructor.pos, DiagnosticErrorCode.INCOMPATIBLE_TYPES, expType, inferredTupleType);
                }
                return symTable.semanticError;
            } else if (compatibleTypes.size() != 1) {
                dlog.error(listConstructor.pos, DiagnosticErrorCode.AMBIGUOUS_TYPES,
                        expType);
                return symTable.semanticError;
            }

            return checkListConstructorCompatibility(compatibleTypes.get(0), listConstructor);
        }

        if (tag == TypeTags.INTERSECTION) {
            return checkListConstructorCompatibility(((BIntersectionType) bType).effectiveType, listConstructor);
        }

        BType possibleType = getListConstructorCompatibleNonUnionType(bType);

        switch (possibleType.tag) {
            case TypeTags.ARRAY:
                return checkArrayType(listConstructor, (BArrayType) possibleType);
            case TypeTags.TUPLE:
                return checkTupleType(listConstructor, (BTupleType) possibleType);
            case TypeTags.READONLY:
                return checkReadOnlyListType(listConstructor);
            case TypeTags.TYPEDESC:
                // i.e typedesc t = [int, string]
                List<BType> results = new ArrayList<>();
                listConstructor.isTypedescExpr = true;
                for (int i = 0; i < listConstructor.exprs.size(); i++) {
                    results.add(checkExpr(listConstructor.exprs.get(i), env, symTable.noType));
                }
                List<BType> actualTypes = new ArrayList<>();
                for (int i = 0; i < listConstructor.exprs.size(); i++) {
                    final BLangExpression expr = listConstructor.exprs.get(i);
                    if (expr.getKind() == NodeKind.TYPEDESC_EXPRESSION) {
                        actualTypes.add(((BLangTypedescExpr) expr).resolvedType);
                    } else if (expr.getKind() == NodeKind.SIMPLE_VARIABLE_REF) {
                        actualTypes.add(((BLangSimpleVarRef) expr).symbol.type);
                    } else {
                        actualTypes.add(results.get(i));
                    }
                }
                if (actualTypes.size() == 1) {
                    listConstructor.typedescType = actualTypes.get(0);
                } else {
                    listConstructor.typedescType = new BTupleType(actualTypes);
                }
                return new BTypedescType(listConstructor.typedescType, null);
        }

        BLangListConstructorExpr exprToLog = listConstructor;
        if (this.nonErrorLoggingCheck) {
            listConstructor.cloneAttempt++;
            exprToLog = nodeCloner.clone(listConstructor);
        }

        if (bType == symTable.semanticError) {
            // Ignore the return value, we only need to visit the expressions.
            getInferredTupleType(exprToLog, symTable.semanticError);
        } else {
            dlog.error(listConstructor.pos, DiagnosticErrorCode.INCOMPATIBLE_TYPES, bType,
                    getInferredTupleType(exprToLog, symTable.noType));
        }

        return symTable.semanticError;
    }

    private BType getListConstructorCompatibleNonUnionType(BType type) {
        switch (type.tag) {
            case TypeTags.ARRAY:
            case TypeTags.TUPLE:
            case TypeTags.READONLY:
            case TypeTags.TYPEDESC:
                return type;
            case TypeTags.JSON:
                return !Symbols.isFlagOn(type.flags, Flags.READONLY) ? symTable.arrayJsonType :
                        ImmutableTypeCloner.getEffectiveImmutableType(null, types, symTable.arrayJsonType,
                                                                      env, symTable, anonymousModelHelper, names);
            case TypeTags.ANYDATA:
                return !Symbols.isFlagOn(type.flags, Flags.READONLY) ? symTable.arrayAnydataType :
                        ImmutableTypeCloner.getEffectiveImmutableType(null, types, symTable.arrayAnydataType,
                                                                      env, symTable, anonymousModelHelper, names);
            case TypeTags.ANY:
                return !Symbols.isFlagOn(type.flags, Flags.READONLY) ? symTable.arrayType :
                        ImmutableTypeCloner.getEffectiveImmutableType(null, types, symTable.arrayType, env,
                                                                      symTable, anonymousModelHelper, names);
            case TypeTags.INTERSECTION:
                return ((BIntersectionType) type).effectiveType;
        }
        return symTable.semanticError;
    }

    private BType checkArrayType(BLangListConstructorExpr listConstructor, BArrayType arrayType) {
        BType eType = arrayType.eType;

        if (arrayType.state == BArrayState.INFERRED) {
            arrayType.size = listConstructor.exprs.size();
            arrayType.state = BArrayState.CLOSED;
        } else if ((arrayType.state != BArrayState.OPEN) && (arrayType.size != listConstructor.exprs.size())) {
            if (arrayType.size < listConstructor.exprs.size()) {
                dlog.error(listConstructor.pos,
                        DiagnosticErrorCode.MISMATCHING_ARRAY_LITERAL_VALUES, arrayType.size,
                        listConstructor.exprs.size());
                return symTable.semanticError;
            }

            if (!types.hasFillerValue(eType)) {
                dlog.error(listConstructor.pos,
                        DiagnosticErrorCode.INVALID_LIST_CONSTRUCTOR_ELEMENT_TYPE, expType);
                return symTable.semanticError;
            }
        }

        boolean errored = false;
        for (BLangExpression expr : listConstructor.exprs) {
            if (exprIncompatible(eType, expr) && !errored) {
                errored = true;
            }
        }

        return errored ? symTable.semanticError : arrayType;
    }

    private BType checkTupleType(BLangListConstructorExpr listConstructor, BTupleType tupleType) {
        List<BLangExpression> exprs = listConstructor.exprs;
        List<BType> memberTypes = tupleType.tupleTypes;
        BType restType = tupleType.restType;

        int listExprSize = exprs.size();
        int memberTypeSize = memberTypes.size();

        if (listExprSize < memberTypeSize) {
            for (int i = listExprSize; i < memberTypeSize; i++) {
                if (!types.hasFillerValue(memberTypes.get(i))) {
                    dlog.error(listConstructor.pos, DiagnosticErrorCode.SYNTAX_ERROR,
                            "tuple and expression size does not match");
                    return symTable.semanticError;
                }
            }
        } else if (listExprSize > memberTypeSize && restType == null) {
            dlog.error(listConstructor.pos, DiagnosticErrorCode.SYNTAX_ERROR,
                    "tuple and expression size does not match");
            return symTable.semanticError;
        }

        boolean errored = false;

        int nonRestCountToCheck = listExprSize < memberTypeSize ? listExprSize : memberTypeSize;

        for (int i = 0; i < nonRestCountToCheck; i++) {
            if (exprIncompatible(memberTypes.get(i), exprs.get(i)) && !errored) {
                errored = true;
            }
        }

        for (int i = nonRestCountToCheck; i < exprs.size(); i++) {
            if (exprIncompatible(restType, exprs.get(i)) && !errored) {
                errored = true;
            }
        }
        return errored ? symTable.semanticError : tupleType;
    }

    private BType checkReadOnlyListType(BLangListConstructorExpr listConstructor) {
        if (!this.nonErrorLoggingCheck) {
            BType inferredType = getInferredTupleType(listConstructor, symTable.readonlyType);

            if (inferredType == symTable.semanticError) {
                return symTable.semanticError;
            }
            return types.checkType(listConstructor, inferredType, symTable.readonlyType);
        }

        for (BLangExpression expr : listConstructor.exprs) {
            if (exprIncompatible(symTable.readonlyType, expr)) {
                return symTable.semanticError;
            }
        }

        return symTable.readonlyType;
    }

    private boolean exprIncompatible(BType eType, BLangExpression expr) {
        if (expr.typeChecked) {
            return expr.getBType() == symTable.semanticError;
        }

        BLangExpression exprToCheck = expr;

        if (this.nonErrorLoggingCheck) {
            expr.cloneAttempt++;
            exprToCheck = nodeCloner.clone(expr);
        }

        return checkExpr(exprToCheck, this.env, eType) == symTable.semanticError;
    }

    private List<BType> checkExprList(List<BLangExpression> exprs, SymbolEnv env) {
        return checkExprList(exprs, env, symTable.noType);
    }

    private List<BType> checkExprList(List<BLangExpression> exprs, SymbolEnv env, BType expType) {
        List<BType> types = new ArrayList<>();
        SymbolEnv prevEnv = this.env;
        BType preExpType = this.expType;
        this.env = env;
        this.expType = expType;
        for (BLangExpression e : exprs) {
            checkExpr(e, this.env, expType);
            types.add(resultType);
        }
        this.env = prevEnv;
        this.expType = preExpType;
        return types;
    }

    private BType getInferredTupleType(BLangListConstructorExpr listConstructor, BType expType) {
        List<BType> memTypes = checkExprList(listConstructor.exprs, env, expType);

        for (BType memType : memTypes) {
            if (memType == symTable.semanticError) {
                return symTable.semanticError;
            }
        }

        BTupleType tupleType = new BTupleType(memTypes);

        if (expType.tag != TypeTags.READONLY) {
            return tupleType;
        }

        tupleType.flags |= Flags.READONLY;
        return tupleType;
    }

    public void visit(BLangRecordLiteral recordLiteral) {
        int expTypeTag = expType.tag;

        if (expTypeTag == TypeTags.NONE || expTypeTag == TypeTags.READONLY) {
            expType = defineInferredRecordType(recordLiteral, expType);
        } else if (expTypeTag == TypeTags.OBJECT) {
            dlog.error(recordLiteral.pos, DiagnosticErrorCode.INVALID_RECORD_LITERAL, expType);
            resultType = symTable.semanticError;
            return;
        }

        resultType = getEffectiveMappingType(recordLiteral,
                                             checkMappingConstructorCompatibility(expType, recordLiteral));
    }

    private BType getEffectiveMappingType(BLangRecordLiteral recordLiteral, BType applicableMappingType) {
        if (applicableMappingType == symTable.semanticError ||
                (applicableMappingType.tag == TypeTags.RECORD && Symbols.isFlagOn(applicableMappingType.flags,
                                                                                  Flags.READONLY))) {
            return applicableMappingType;
        }

        Map<String, RecordLiteralNode.RecordField> readOnlyFields = new LinkedHashMap<>();
        LinkedHashMap<String, BField> applicableTypeFields =
                applicableMappingType.tag == TypeTags.RECORD ? ((BRecordType) applicableMappingType).fields :
                        new LinkedHashMap<>();

        for (RecordLiteralNode.RecordField field : recordLiteral.fields) {
            if (field.getKind() == NodeKind.RECORD_LITERAL_SPREAD_OP) {
                continue;
            }

            String name;
            if (field.isKeyValueField()) {
                BLangRecordKeyValueField keyValueField = (BLangRecordKeyValueField) field;

                if (!keyValueField.readonly) {
                    continue;
                }

                BLangExpression keyExpr = keyValueField.key.expr;
                if (keyExpr.getKind() == NodeKind.SIMPLE_VARIABLE_REF) {
                    name = ((BLangSimpleVarRef) keyExpr).variableName.value;
                } else {
                    name = (String) ((BLangLiteral) keyExpr).value;
                }
            } else {
                BLangRecordVarNameField varNameField = (BLangRecordVarNameField) field;

                if (!varNameField.readonly) {
                    continue;
                }
                name = varNameField.variableName.value;
            }

            if (applicableTypeFields.containsKey(name) &&
                    Symbols.isFlagOn(applicableTypeFields.get(name).symbol.flags, Flags.READONLY)) {
                continue;
            }

            readOnlyFields.put(name, field);
        }

        if (readOnlyFields.isEmpty()) {
            return applicableMappingType;
        }

        PackageID pkgID = env.enclPkg.symbol.pkgID;
        BRecordTypeSymbol recordSymbol = createRecordTypeSymbol(pkgID, recordLiteral.pos, VIRTUAL);

        LinkedHashMap<String, BField> newFields = new LinkedHashMap<>();

        for (Map.Entry<String, RecordLiteralNode.RecordField> readOnlyEntry : readOnlyFields.entrySet()) {
            RecordLiteralNode.RecordField field = readOnlyEntry.getValue();

            String key = readOnlyEntry.getKey();
            Name fieldName = names.fromString(key);

            BType readOnlyFieldType;
            if (field.isKeyValueField()) {
                readOnlyFieldType = ((BLangRecordKeyValueField) field).valueExpr.getBType();
            } else {
                // Has to be a varname field.
                readOnlyFieldType = ((BLangRecordVarNameField) field).getBType();
            }

            BVarSymbol fieldSymbol = new BVarSymbol(Flags.asMask(new HashSet<Flag>() {{
                add(Flag.REQUIRED);
                add(Flag.READONLY);
            }}), fieldName, pkgID, readOnlyFieldType, recordSymbol,
                                                    ((BLangNode) field).pos, VIRTUAL);
            newFields.put(key, new BField(fieldName, null, fieldSymbol));
            recordSymbol.scope.define(fieldName, fieldSymbol);
        }

        BRecordType recordType = new BRecordType(recordSymbol, recordSymbol.flags);
        if (applicableMappingType.tag == TypeTags.MAP) {
            recordType.sealed = false;
            recordType.restFieldType = ((BMapType) applicableMappingType).constraint;
        } else {
            BRecordType applicableRecordType = (BRecordType) applicableMappingType;
            boolean allReadOnlyFields = true;

            for (Map.Entry<String, BField> origEntry : applicableRecordType.fields.entrySet()) {
                String fieldName = origEntry.getKey();
                BField field = origEntry.getValue();

                if (readOnlyFields.containsKey(fieldName)) {
                    // Already defined.
                    continue;
                }

                BVarSymbol origFieldSymbol = field.symbol;
                long origFieldFlags = origFieldSymbol.flags;

                if (allReadOnlyFields && !Symbols.isFlagOn(origFieldFlags, Flags.READONLY)) {
                    allReadOnlyFields = false;
                }

                BVarSymbol fieldSymbol = new BVarSymbol(origFieldFlags, field.name, pkgID,
                                                        origFieldSymbol.type, recordSymbol, field.pos, VIRTUAL);
                newFields.put(fieldName, new BField(field.name, null, fieldSymbol));
                recordSymbol.scope.define(field.name, fieldSymbol);
            }

            recordType.sealed = applicableRecordType.sealed;
            recordType.restFieldType = applicableRecordType.restFieldType;

            if (recordType.sealed && allReadOnlyFields) {
                recordType.flags |= Flags.READONLY;
                recordType.tsymbol.flags |= Flags.READONLY;
            }

        }

        recordType.fields = newFields;
        recordSymbol.type = recordType;
        recordType.tsymbol = recordSymbol;

        BLangRecordTypeNode recordTypeNode = TypeDefBuilderHelper.createRecordTypeNode(recordType, pkgID, symTable,
                                                                                       recordLiteral.pos);
        recordTypeNode.initFunction = TypeDefBuilderHelper.createInitFunctionForRecordType(recordTypeNode, env,
                                                                                           names, symTable);
        TypeDefBuilderHelper.addTypeDefinition(recordType, recordSymbol, recordTypeNode, env);

        if (applicableMappingType.tag == TypeTags.MAP) {
            recordLiteral.expectedType = applicableMappingType;
        }

        return recordType;
    }

    private BType checkMappingConstructorCompatibility(BType bType, BLangRecordLiteral mappingConstructor) {
        int tag = bType.tag;
        if (tag == TypeTags.UNION) {
            boolean prevNonErrorLoggingCheck = this.nonErrorLoggingCheck;
            this.nonErrorLoggingCheck = true;
            int errorCount = this.dlog.errorCount();
            this.dlog.mute();

            List<BType> compatibleTypes = new ArrayList<>();
            boolean erroredExpType = false;
            for (BType memberType : ((BUnionType) bType).getMemberTypes()) {
                if (memberType == symTable.semanticError) {
                    if (!erroredExpType) {
                        erroredExpType = true;
                    }
                    continue;
                }

                BType listCompatibleMemType = getMappingConstructorCompatibleNonUnionType(memberType);
                if (listCompatibleMemType == symTable.semanticError) {
                    continue;
                }

                dlog.resetErrorCount();
                BType memCompatibiltyType = checkMappingConstructorCompatibility(listCompatibleMemType,
                                                                                 mappingConstructor);

                if (memCompatibiltyType != symTable.semanticError && dlog.errorCount() == 0 &&
                        isUniqueType(compatibleTypes, memCompatibiltyType)) {
                    compatibleTypes.add(memCompatibiltyType);
                }
            }

            this.nonErrorLoggingCheck = prevNonErrorLoggingCheck;
            dlog.setErrorCount(errorCount);
            if (!prevNonErrorLoggingCheck) {
                this.dlog.unmute();
            }

            if (compatibleTypes.isEmpty()) {
                if (!erroredExpType) {
                    reportIncompatibleMappingConstructorError(mappingConstructor, bType);
                }
                validateSpecifiedFields(mappingConstructor, symTable.semanticError);
                return symTable.semanticError;
            } else if (compatibleTypes.size() != 1) {
                dlog.error(mappingConstructor.pos, DiagnosticErrorCode.AMBIGUOUS_TYPES, bType);
                validateSpecifiedFields(mappingConstructor, symTable.semanticError);
                return symTable.semanticError;
            }

            return checkMappingConstructorCompatibility(compatibleTypes.get(0), mappingConstructor);
        }

        if (tag == TypeTags.INTERSECTION) {
            return checkMappingConstructorCompatibility(((BIntersectionType) bType).effectiveType, mappingConstructor);
        }

        BType possibleType = getMappingConstructorCompatibleNonUnionType(bType);

        switch (possibleType.tag) {
            case TypeTags.MAP:
                return validateSpecifiedFields(mappingConstructor, possibleType) ? possibleType :
                        symTable.semanticError;
            case TypeTags.RECORD:
                boolean isSpecifiedFieldsValid = validateSpecifiedFields(mappingConstructor, possibleType);

                boolean hasAllRequiredFields = validateRequiredFields((BRecordType) possibleType,
                                                                      mappingConstructor.fields,
                                                                      mappingConstructor.pos);

                return isSpecifiedFieldsValid && hasAllRequiredFields ? possibleType : symTable.semanticError;
            case TypeTags.READONLY:
                return checkReadOnlyMappingType(mappingConstructor);
        }
        reportIncompatibleMappingConstructorError(mappingConstructor, bType);
        validateSpecifiedFields(mappingConstructor, symTable.semanticError);
        return symTable.semanticError;
    }

    private BType checkReadOnlyMappingType(BLangRecordLiteral mappingConstructor) {
        if (!this.nonErrorLoggingCheck) {
            BType inferredType = defineInferredRecordType(mappingConstructor, symTable.readonlyType);

            if (inferredType == symTable.semanticError) {
                return symTable.semanticError;
            }
            return checkMappingConstructorCompatibility(inferredType, mappingConstructor);
        }

        for (RecordLiteralNode.RecordField field : mappingConstructor.fields) {
            BLangExpression exprToCheck;

            if (field.isKeyValueField()) {
                exprToCheck = ((BLangRecordKeyValueField) field).valueExpr;
            } else if (field.getKind() == NodeKind.RECORD_LITERAL_SPREAD_OP) {
                exprToCheck = ((BLangRecordLiteral.BLangRecordSpreadOperatorField) field).expr;
            } else {
                exprToCheck = (BLangRecordVarNameField) field;
            }

            if (exprIncompatible(symTable.readonlyType, exprToCheck)) {
                return symTable.semanticError;
            }
        }

        return symTable.readonlyType;
    }

    private BType getMappingConstructorCompatibleNonUnionType(BType type) {
        switch (type.tag) {
            case TypeTags.MAP:
            case TypeTags.RECORD:
            case TypeTags.READONLY:
                return type;
            case TypeTags.JSON:
                return !Symbols.isFlagOn(type.flags, Flags.READONLY) ? symTable.mapJsonType :
                        ImmutableTypeCloner.getEffectiveImmutableType(null, types, symTable.mapJsonType, env,
                                                                      symTable, anonymousModelHelper, names);
            case TypeTags.ANYDATA:
                return !Symbols.isFlagOn(type.flags, Flags.READONLY) ? symTable.mapAnydataType :
                        ImmutableTypeCloner.getEffectiveImmutableType(null, types, symTable.mapAnydataType,
                                                                      env, symTable, anonymousModelHelper, names);
            case TypeTags.ANY:
                return !Symbols.isFlagOn(type.flags, Flags.READONLY) ? symTable.mapType :
                        ImmutableTypeCloner.getEffectiveImmutableType(null, types, symTable.mapType, env,
                                                                      symTable, anonymousModelHelper, names);
            case TypeTags.INTERSECTION:
                return ((BIntersectionType) type).effectiveType;
        }
        return symTable.semanticError;
    }

    private boolean isMappingConstructorCompatibleType(BType type) {
        return type.tag == TypeTags.RECORD || type.tag == TypeTags.MAP;
    }

    private void reportIncompatibleMappingConstructorError(BLangRecordLiteral mappingConstructorExpr, BType expType) {
        if (expType == symTable.semanticError) {
            return;
        }

        if (expType.tag != TypeTags.UNION) {
            dlog.error(mappingConstructorExpr.pos,
                    DiagnosticErrorCode.MAPPING_CONSTRUCTOR_COMPATIBLE_TYPE_NOT_FOUND, expType);
            return;
        }

        BUnionType unionType = (BUnionType) expType;
        BType[] memberTypes = unionType.getMemberTypes().toArray(new BType[0]);

        // Special case handling for `T?` where T is a record type. This is done to give more user friendly error
        // messages for this common scenario.
        if (memberTypes.length == 2) {
            BRecordType recType = null;

            if (memberTypes[0].tag == TypeTags.RECORD && memberTypes[1].tag == TypeTags.NIL) {
                recType = (BRecordType) memberTypes[0];
            } else if (memberTypes[1].tag == TypeTags.RECORD && memberTypes[0].tag == TypeTags.NIL) {
                recType = (BRecordType) memberTypes[1];
            }

            if (recType != null) {
                validateSpecifiedFields(mappingConstructorExpr, recType);
                validateRequiredFields(recType, mappingConstructorExpr.fields, mappingConstructorExpr.pos);
                return;
            }
        }

        // By this point, we know there aren't any types to which we can assign the mapping constructor. If this is
        // case where there is at least one type with which we can use mapping constructors, but this particular
        // mapping constructor is incompatible, we give an incompatible mapping constructor error.
        for (BType bType : memberTypes) {
            if (isMappingConstructorCompatibleType(bType)) {
                dlog.error(mappingConstructorExpr.pos, DiagnosticErrorCode.INCOMPATIBLE_MAPPING_CONSTRUCTOR,
                        unionType);
                return;
            }
        }

        dlog.error(mappingConstructorExpr.pos,
                DiagnosticErrorCode.MAPPING_CONSTRUCTOR_COMPATIBLE_TYPE_NOT_FOUND, unionType);
    }

    private boolean validateSpecifiedFields(BLangRecordLiteral mappingConstructor, BType possibleType) {
        boolean isFieldsValid = true;

        for (RecordLiteralNode.RecordField field : mappingConstructor.fields) {
            BType checkedType = checkMappingField(field, possibleType);
            if (isFieldsValid && checkedType == symTable.semanticError) {
                isFieldsValid = false;
            }
        }

        return isFieldsValid;
    }

    private boolean validateRequiredFields(BRecordType type, List<RecordLiteralNode.RecordField> specifiedFields,
                                           Location pos) {
        HashSet<String> specFieldNames = getFieldNames(specifiedFields);
        boolean hasAllRequiredFields = true;

        for (BField field : type.fields.values()) {
            String fieldName = field.name.value;
            if (!specFieldNames.contains(fieldName) && Symbols.isFlagOn(field.symbol.flags, Flags.REQUIRED)
                    && !types.isNeverTypeOrStructureTypeWithARequiredNeverMember(field.type)) {
                // Check if `field` is explicitly assigned a value in the record literal
                // If a required field is missing, it's a compile error
                dlog.error(pos, DiagnosticErrorCode.MISSING_REQUIRED_RECORD_FIELD, field.name);
                if (hasAllRequiredFields) {
                    hasAllRequiredFields = false;
                }
            }
        }
        return hasAllRequiredFields;
    }

    private HashSet<String> getFieldNames(List<RecordLiteralNode.RecordField> specifiedFields) {
        HashSet<String> fieldNames = new HashSet<>();

        for (RecordLiteralNode.RecordField specifiedField : specifiedFields) {
            if (specifiedField.isKeyValueField()) {
                String name = getKeyValueFieldName((BLangRecordKeyValueField) specifiedField);
                if (name == null) {
                    continue; // computed key
                }

                fieldNames.add(name);
            } else if (specifiedField.getKind() == NodeKind.SIMPLE_VARIABLE_REF) {
                fieldNames.add(getVarNameFieldName((BLangRecordVarNameField) specifiedField));
            } else {
                fieldNames.addAll(getSpreadOpFieldRequiredFieldNames(
                        (BLangRecordLiteral.BLangRecordSpreadOperatorField) specifiedField));
            }
        }

        return fieldNames;
    }

    private String getKeyValueFieldName(BLangRecordKeyValueField field) {
        BLangRecordKey key = field.key;
        if (key.computedKey) {
            return null;
        }

        BLangExpression keyExpr = key.expr;

        if (keyExpr.getKind() == NodeKind.SIMPLE_VARIABLE_REF) {
            return ((BLangSimpleVarRef) keyExpr).variableName.value;
        } else if (keyExpr.getKind() == NodeKind.LITERAL) {
            return (String) ((BLangLiteral) keyExpr).value;
        }
        return null;
    }

    private String getVarNameFieldName(BLangRecordVarNameField field) {
        return field.variableName.value;
    }

    private List<String> getSpreadOpFieldRequiredFieldNames(BLangRecordLiteral.BLangRecordSpreadOperatorField field) {
        BType spreadType = checkExpr(field.expr, env);

        if (spreadType.tag != TypeTags.RECORD) {
            return Collections.emptyList();
        }

        List<String> fieldNames = new ArrayList<>();
        for (BField bField : ((BRecordType) spreadType).getFields().values()) {
            if (!Symbols.isOptional(bField.symbol)) {
                fieldNames.add(bField.name.value);
            }
        }
        return fieldNames;
    }

    @Override
    public void visit(BLangWorkerFlushExpr workerFlushExpr) {
        if (workerFlushExpr.workerIdentifier != null) {
            String workerName = workerFlushExpr.workerIdentifier.getValue();
            if (!this.workerExists(this.env, workerName)) {
                this.dlog.error(workerFlushExpr.pos, DiagnosticErrorCode.UNDEFINED_WORKER, workerName);
            } else {
                BSymbol symbol = symResolver.lookupSymbolInMainSpace(env, names.fromString(workerName));
                if (symbol != symTable.notFoundSymbol) {
                    workerFlushExpr.workerSymbol = symbol;
                }
            }
        }
        BType actualType = BUnionType.create(null, symTable.errorType, symTable.nilType);
        resultType = types.checkType(workerFlushExpr, actualType, expType);
    }

    @Override
    public void visit(BLangWorkerSyncSendExpr syncSendExpr) {
        BSymbol symbol = symResolver.lookupSymbolInMainSpace(env, names.fromIdNode(syncSendExpr.workerIdentifier));

        if (symTable.notFoundSymbol.equals(symbol)) {
            syncSendExpr.workerType = symTable.semanticError;
        } else {
            syncSendExpr.workerType = symbol.type;
            syncSendExpr.workerSymbol = symbol;
        }

        // TODO Need to remove this cached env
        syncSendExpr.env = this.env;
        checkExpr(syncSendExpr.expr, this.env);

        // Validate if the send expression type is cloneableType
        if (!types.isAssignable(syncSendExpr.expr.getBType(), symTable.cloneableType)) {
            this.dlog.error(syncSendExpr.pos, DiagnosticErrorCode.INVALID_TYPE_FOR_SEND,
                            syncSendExpr.expr.getBType());
        }

        String workerName = syncSendExpr.workerIdentifier.getValue();
        if (!this.workerExists(this.env, workerName)) {
            this.dlog.error(syncSendExpr.pos, DiagnosticErrorCode.UNDEFINED_WORKER, workerName);
        }

        syncSendExpr.expectedType = expType;

        // Type checking against the matching receive is done during code analysis.
        // When the expected type is noType, set the result type as nil to avoid variable assignment is required errors.
        resultType = expType == symTable.noType ? symTable.nilType : expType;
    }

    @Override
    public void visit(BLangWorkerReceive workerReceiveExpr) {
        BSymbol symbol = symResolver.lookupSymbolInMainSpace(env, names.fromIdNode(workerReceiveExpr.workerIdentifier));

        // TODO Need to remove this cached env
        workerReceiveExpr.env = this.env;

        if (symTable.notFoundSymbol.equals(symbol)) {
            workerReceiveExpr.workerType = symTable.semanticError;
        } else {
            workerReceiveExpr.workerType = symbol.type;
            workerReceiveExpr.workerSymbol = symbol;
        }
        // The receive expression cannot be assigned to var, since we cannot infer the type.
        if (symTable.noType == this.expType) {
            this.dlog.error(workerReceiveExpr.pos, DiagnosticErrorCode.INVALID_USAGE_OF_RECEIVE_EXPRESSION);
        }
        // We cannot predict the type of the receive expression as it depends on the type of the data sent by the other
        // worker/channel. Since receive is an expression now we infer the type of it from the lhs of the statement.
        workerReceiveExpr.setBType(this.expType);
        resultType = this.expType;
    }

    private boolean workerExists(SymbolEnv env, String workerName) {
        //TODO: move this method to CodeAnalyzer
        if (workerName.equals(DEFAULT_WORKER_NAME)) {
           return true;
        }
        BSymbol symbol = this.symResolver.lookupSymbolInMainSpace(env, new Name(workerName));
        return symbol != this.symTable.notFoundSymbol &&
               symbol.type.tag == TypeTags.FUTURE &&
               ((BFutureType) symbol.type).workerDerivative;
    }

    @Override
    public void visit(BLangConstRef constRef) {
        constRef.symbol = symResolver.lookupMainSpaceSymbolInPackage(constRef.pos, env,
                names.fromIdNode(constRef.pkgAlias), names.fromIdNode(constRef.variableName));

        types.setImplicitCastExpr(constRef, constRef.getBType(), expType);
        resultType = constRef.getBType();
    }

    public void visit(BLangSimpleVarRef varRefExpr) {
        // Set error type as the actual type.
        BType actualType = symTable.semanticError;

        Name varName = names.fromIdNode(varRefExpr.variableName);
        if (varName == Names.IGNORE) {
            if (varRefExpr.isLValue) {
                varRefExpr.setBType(this.symTable.anyType);
            } else {
                varRefExpr.setBType(this.symTable.semanticError);
                dlog.error(varRefExpr.pos, DiagnosticErrorCode.UNDERSCORE_NOT_ALLOWED);
            }

            // If the variable name is a wildcard('_'), the symbol should be ignorable.
            varRefExpr.symbol = new BVarSymbol(0, true, varName, env.enclPkg.symbol.pkgID, varRefExpr.getBType(),
                                               env.scope.owner, varRefExpr.pos, VIRTUAL);

            resultType = varRefExpr.getBType();
            return;
        }

        Name compUnitName = getCurrentCompUnit(varRefExpr);
        varRefExpr.pkgSymbol =
                symResolver.resolvePrefixSymbol(env, names.fromIdNode(varRefExpr.pkgAlias), compUnitName);
        if (varRefExpr.pkgSymbol == symTable.notFoundSymbol) {
            varRefExpr.symbol = symTable.notFoundSymbol;
            dlog.error(varRefExpr.pos, DiagnosticErrorCode.UNDEFINED_MODULE, varRefExpr.pkgAlias);
        }

        if (varRefExpr.pkgSymbol.tag == SymTag.XMLNS) {
            actualType = symTable.stringType;
        } else if (varRefExpr.pkgSymbol != symTable.notFoundSymbol) {
            BSymbol symbol = symResolver.lookupMainSpaceSymbolInPackage(varRefExpr.pos, env,
                    names.fromIdNode(varRefExpr.pkgAlias), varName);
            // if no symbol, check same for object attached function
            if (symbol == symTable.notFoundSymbol && env.enclType != null) {
                Name objFuncName = names.fromString(Symbols
                        .getAttachedFuncSymbolName(env.enclType.getBType().tsymbol.name.value, varName.value));
                symbol = symResolver.resolveStructField(varRefExpr.pos, env, objFuncName,
                                                        env.enclType.getBType().tsymbol);
            }

            // TODO: call to isInLocallyDefinedRecord() is a temporary fix done to disallow local var references in
            //  locally defined record type defs. This check should be removed once local var referencing is supported.
            if (((symbol.tag & SymTag.VARIABLE) == SymTag.VARIABLE)) {
                BVarSymbol varSym = (BVarSymbol) symbol;
                checkSelfReferences(varRefExpr.pos, env, varSym);
                varRefExpr.symbol = varSym;
                actualType = varSym.type;
                markAndRegisterClosureVariable(symbol, varRefExpr.pos, env);
            } else if ((symbol.tag & SymTag.TYPE_DEF) == SymTag.TYPE_DEF) {
                actualType = symbol.type.tag == TypeTags.TYPEDESC ? symbol.type : new BTypedescType(symbol.type, null);
                varRefExpr.symbol = symbol;
            } else if ((symbol.tag & SymTag.CONSTANT) == SymTag.CONSTANT) {
                BConstantSymbol constSymbol = (BConstantSymbol) symbol;
                varRefExpr.symbol = constSymbol;
                BType symbolType = symbol.type;
                if (symbolType != symTable.noType && expType.tag == TypeTags.FINITE ||
                        (expType.tag == TypeTags.UNION && ((BUnionType) expType).getMemberTypes().stream()
                                .anyMatch(memType -> memType.tag == TypeTags.FINITE &&
                                        types.isAssignable(symbolType, memType)))) {
                    actualType = symbolType;
                } else {
                    actualType = constSymbol.literalType;
                }

                // If the constant is on the LHS, modifications are not allowed.
                // E.g. m.k = "10"; // where `m` is a constant.
                if (varRefExpr.isLValue || varRefExpr.isCompoundAssignmentLValue) {
                    actualType = symTable.semanticError;
                    dlog.error(varRefExpr.pos, DiagnosticErrorCode.CANNOT_UPDATE_CONSTANT_VALUE);
                }
            } else {
                varRefExpr.symbol = symbol; // Set notFoundSymbol
                logUndefinedSymbolError(varRefExpr.pos, varName.value);
            }
        }

        // Check type compatibility
        if (expType.tag == TypeTags.ARRAY && isArrayOpenSealedType((BArrayType) expType)) {
            dlog.error(varRefExpr.pos, DiagnosticErrorCode.CLOSED_ARRAY_TYPE_CAN_NOT_INFER_SIZE);
            return;

        }
        resultType = types.checkType(varRefExpr, actualType, expType);
    }

    @Override
    public void visit(BLangRecordVarRef varRefExpr) {
        LinkedHashMap<String, BField> fields = new LinkedHashMap<>();

        String recordName = this.anonymousModelHelper.getNextAnonymousTypeKey(env.enclPkg.symbol.pkgID);
        BRecordTypeSymbol recordSymbol = Symbols.createRecordSymbol(Flags.ANONYMOUS, names.fromString(recordName),
                                                                    env.enclPkg.symbol.pkgID, null, env.scope.owner,
                                                                    varRefExpr.pos, SOURCE);
        symbolEnter.defineSymbol(varRefExpr.pos, recordSymbol, env);

        boolean unresolvedReference = false;
        for (BLangRecordVarRef.BLangRecordVarRefKeyValue recordRefField : varRefExpr.recordRefFields) {
            BLangVariableReference bLangVarReference = (BLangVariableReference) recordRefField.variableReference;
            bLangVarReference.isLValue = true;
            checkExpr(recordRefField.variableReference, env);
            if (bLangVarReference.symbol == null || bLangVarReference.symbol == symTable.notFoundSymbol ||
                    !isValidVariableReference(recordRefField.variableReference)) {
                unresolvedReference = true;
                continue;
            }
            BVarSymbol bVarSymbol = (BVarSymbol) bLangVarReference.symbol;
            BField field = new BField(names.fromIdNode(recordRefField.variableName), varRefExpr.pos,
                                      new BVarSymbol(0, names.fromIdNode(recordRefField.variableName),
                                                     env.enclPkg.symbol.pkgID, bVarSymbol.type, recordSymbol,
                                                     varRefExpr.pos, SOURCE));
            fields.put(field.name.value, field);
        }

        BLangExpression restParam = (BLangExpression) varRefExpr.restParam;
        if (restParam != null) {
            checkExpr(restParam, env);
            unresolvedReference = !isValidVariableReference(restParam);
        }

        if (unresolvedReference) {
            resultType = symTable.semanticError;
            return;
        }

        BRecordType bRecordType = new BRecordType(recordSymbol);
        bRecordType.fields = fields;
        recordSymbol.type = bRecordType;
        varRefExpr.symbol = new BVarSymbol(0, recordSymbol.name,
                                           env.enclPkg.symbol.pkgID, bRecordType, env.scope.owner, varRefExpr.pos,
                                           SOURCE);

        if (restParam == null) {
            bRecordType.sealed = true;
            bRecordType.restFieldType = symTable.noType;
        } else if (restParam.getBType() == symTable.semanticError) {
            bRecordType.restFieldType = symTable.mapType;
        } else {
            // Rest variable type of Record ref (record destructuring assignment) is a record where T is the broad
            // type of all fields that are not specified in the destructuring pattern. Here we set the rest type of
            // record type to T.
            BType restFieldType;
            if (restParam.getBType().tag == TypeTags.RECORD) {
                restFieldType = ((BRecordType) restParam.getBType()).restFieldType;
            } else if (restParam.getBType().tag == TypeTags.MAP) {
                restFieldType = ((BMapType) restParam.getBType()).constraint;
            } else {
                restFieldType = restParam.getBType();
            }
            bRecordType.restFieldType = restFieldType;
        }

        resultType = bRecordType;
    }

    @Override
    public void visit(BLangErrorVarRef varRefExpr) {
        if (varRefExpr.typeNode != null) {
            BType bType = symResolver.resolveTypeNode(varRefExpr.typeNode, env);
            varRefExpr.setBType(bType);
            checkIndirectErrorVarRef(varRefExpr);
            resultType = bType;
            return;
        }

        if (varRefExpr.message != null) {
            varRefExpr.message.isLValue = true;
            checkExpr(varRefExpr.message, env);
            if (!types.isAssignable(symTable.stringType, varRefExpr.message.getBType())) {
                dlog.error(varRefExpr.message.pos, DiagnosticErrorCode.INCOMPATIBLE_TYPES, symTable.stringType,
                           varRefExpr.message.getBType());
            }
        }

        if (varRefExpr.cause != null) {
            varRefExpr.cause.isLValue = true;
            checkExpr(varRefExpr.cause, env);
            if (!types.isAssignable(symTable.errorOrNilType, varRefExpr.cause.getBType())) {
                dlog.error(varRefExpr.cause.pos, DiagnosticErrorCode.INCOMPATIBLE_TYPES, symTable.errorOrNilType,
                           varRefExpr.cause.getBType());
            }
        }

        boolean unresolvedReference = false;

        for (BLangNamedArgsExpression detailItem : varRefExpr.detail) {
            BLangVariableReference refItem = (BLangVariableReference) detailItem.expr;
            refItem.isLValue = true;
            checkExpr(refItem, env);

            if (!isValidVariableReference(refItem)) {
                unresolvedReference = true;
                continue;
            }

            if (refItem.getKind() == NodeKind.FIELD_BASED_ACCESS_EXPR
                    || refItem.getKind() == NodeKind.INDEX_BASED_ACCESS_EXPR) {
                dlog.error(refItem.pos, DiagnosticErrorCode.INVALID_VARIABLE_REFERENCE_IN_BINDING_PATTERN,
                        refItem);
                unresolvedReference = true;
                continue;
            }

            if (refItem.symbol == null) {
                unresolvedReference = true;
            }
        }

        if (varRefExpr.restVar != null) {
            varRefExpr.restVar.isLValue = true;
            if (varRefExpr.restVar.getKind() == NodeKind.SIMPLE_VARIABLE_REF) {
                checkExpr(varRefExpr.restVar, env);
                unresolvedReference = unresolvedReference
                        || varRefExpr.restVar.symbol == null
                        || !isValidVariableReference(varRefExpr.restVar);
            }
        }

        if (unresolvedReference) {
            resultType = symTable.semanticError;
            return;
        }

        BType errorRefRestFieldType;
        if (varRefExpr.restVar == null) {
            errorRefRestFieldType = symTable.anydataOrReadonly;
        } else if (varRefExpr.restVar.getKind() == NodeKind.SIMPLE_VARIABLE_REF
                && ((BLangSimpleVarRef) varRefExpr.restVar).variableName.value.equals(Names.IGNORE.value)) {
            errorRefRestFieldType = symTable.anydataOrReadonly;
        } else if (varRefExpr.restVar.getKind() == NodeKind.INDEX_BASED_ACCESS_EXPR
            || varRefExpr.restVar.getKind() == NodeKind.FIELD_BASED_ACCESS_EXPR) {
            errorRefRestFieldType = varRefExpr.restVar.getBType();
        } else if (varRefExpr.restVar.getBType().tag == TypeTags.MAP) {
            errorRefRestFieldType = ((BMapType) varRefExpr.restVar.getBType()).constraint;
        } else {
            dlog.error(varRefExpr.restVar.pos, DiagnosticErrorCode.INCOMPATIBLE_TYPES,
                       varRefExpr.restVar.getBType(), symTable.detailType);
            resultType = symTable.semanticError;
            return;
        }

        BType errorDetailType = errorRefRestFieldType == symTable.anydataOrReadonly
                ? symTable.errorType.detailType
                : new BMapType(TypeTags.MAP, errorRefRestFieldType, null, Flags.PUBLIC);
        resultType = new BErrorType(symTable.errorType.tsymbol, errorDetailType);
    }

    private void checkIndirectErrorVarRef(BLangErrorVarRef varRefExpr) {
        for (BLangNamedArgsExpression detailItem : varRefExpr.detail) {
            checkExpr(detailItem.expr, env);
            checkExpr(detailItem, env, detailItem.expr.getBType());
        }

        if (varRefExpr.restVar != null) {
            checkExpr(varRefExpr.restVar, env);
        }

        if (varRefExpr.message != null) {
            varRefExpr.message.isLValue = true;
            checkExpr(varRefExpr.message, env);
        }

        if (varRefExpr.cause != null) {
            varRefExpr.cause.isLValue = true;
            checkExpr(varRefExpr.cause, env);
        }
    }

    @Override
    public void visit(BLangTupleVarRef varRefExpr) {
        List<BType> results = new ArrayList<>();
        for (int i = 0; i < varRefExpr.expressions.size(); i++) {
            ((BLangVariableReference) varRefExpr.expressions.get(i)).isLValue = true;
            results.add(checkExpr(varRefExpr.expressions.get(i), env, symTable.noType));
        }
        BTupleType actualType = new BTupleType(results);
        if (varRefExpr.restParam != null) {
            BLangExpression restExpr = (BLangExpression) varRefExpr.restParam;
            ((BLangVariableReference) restExpr).isLValue = true;
            BType checkedType = checkExpr(restExpr, env, symTable.noType);
            if (checkedType.tag != TypeTags.ARRAY) {
                dlog.error(varRefExpr.pos, DiagnosticErrorCode.INVALID_TYPE_FOR_REST_DESCRIPTOR, checkedType);
                resultType = symTable.semanticError;
                return;
            }
            actualType.restType = ((BArrayType) checkedType).eType;
        }
        resultType = types.checkType(varRefExpr, actualType, expType);
    }

    /**
     * This method will recursively check if a multidimensional array has at least one open sealed dimension.
     *
     * @param arrayType array to check if open sealed
     * @return true if at least one dimension is open sealed
     */
    public boolean isArrayOpenSealedType(BArrayType arrayType) {
        if (arrayType.state == BArrayState.INFERRED) {
            return true;
        }
        if (arrayType.eType.tag == TypeTags.ARRAY) {
            return isArrayOpenSealedType((BArrayType) arrayType.eType);
        }
        return false;
    }

    /**
     * This method will recursively traverse and find the symbol environment of a lambda node (which is given as the
     * enclosing invokable node) which is needed to lookup closure variables. The variable lookup will start from the
     * enclosing invokable node's environment, which are outside of the scope of a lambda function.
     */
    private SymbolEnv findEnclosingInvokableEnv(SymbolEnv env, BLangInvokableNode encInvokable) {
        if (env.enclEnv.node != null && env.enclEnv.node.getKind() == NodeKind.ARROW_EXPR) {
            // if enclosing env's node is arrow expression
            return env.enclEnv;
        }

        if (env.enclEnv.node != null && (env.enclEnv.node.getKind() == NodeKind.ON_FAIL)) {
            // if enclosing env's node is a transaction, retry or a on-fail
            return env.enclEnv;
        }

        if (env.enclInvokable != null && env.enclInvokable == encInvokable) {
            return findEnclosingInvokableEnv(env.enclEnv, encInvokable);
        }
        return env;
    }

    private SymbolEnv findEnclosingInvokableEnv(SymbolEnv env, BLangRecordTypeNode recordTypeNode) {
        if (env.enclEnv.node != null && env.enclEnv.node.getKind() == NodeKind.ARROW_EXPR) {
            // if enclosing env's node is arrow expression
            return env.enclEnv;
        }

        if (env.enclEnv.node != null && (env.enclEnv.node.getKind() == NodeKind.ON_FAIL)) {
            // if enclosing env's node is a transaction, retry or on-fail
            return env.enclEnv;
        }

        if (env.enclType != null && env.enclType == recordTypeNode) {
            return findEnclosingInvokableEnv(env.enclEnv, recordTypeNode);
        }
        return env;
    }

    private boolean isFunctionArgument(BSymbol symbol, List<BLangSimpleVariable> params) {
        return params.stream().anyMatch(param -> (param.symbol.name.equals(symbol.name) &&
                param.getBType().tag == symbol.type.tag));
    }

    public void visit(BLangFieldBasedAccess fieldAccessExpr) {
        markLeafNode(fieldAccessExpr);

        // First analyze the accessible expression.
        BLangExpression containerExpression = fieldAccessExpr.expr;

        if (containerExpression instanceof BLangValueExpression) {
            ((BLangValueExpression) containerExpression).isLValue = fieldAccessExpr.isLValue;
            ((BLangValueExpression) containerExpression).isCompoundAssignmentLValue =
                    fieldAccessExpr.isCompoundAssignmentLValue;
        }

        BType varRefType = types.getTypeWithEffectiveIntersectionTypes(checkExpr(containerExpression, env));

        // Disallow `expr.ns:attrname` syntax on non xml expressions.
        if (fieldAccessExpr instanceof BLangFieldBasedAccess.BLangNSPrefixedFieldBasedAccess
                && !isXmlAccess(fieldAccessExpr)) {
            dlog.error(fieldAccessExpr.pos, DiagnosticErrorCode.INVALID_FIELD_ACCESS_EXPRESSION);
            resultType = symTable.semanticError;
            return;
        }

        BType actualType;
        if (fieldAccessExpr.optionalFieldAccess) {
            if (fieldAccessExpr.isLValue || fieldAccessExpr.isCompoundAssignmentLValue) {
                dlog.error(fieldAccessExpr.pos, DiagnosticErrorCode.OPTIONAL_FIELD_ACCESS_NOT_REQUIRED_ON_LHS);
                resultType = symTable.semanticError;
                return;
            }
            actualType = checkOptionalFieldAccessExpr(fieldAccessExpr, varRefType,
                                                      names.fromIdNode(fieldAccessExpr.field));
        } else {
            actualType = checkFieldAccessExpr(fieldAccessExpr, varRefType, names.fromIdNode(fieldAccessExpr.field));

            if (actualType != symTable.semanticError &&
                    (fieldAccessExpr.isLValue || fieldAccessExpr.isCompoundAssignmentLValue)) {
                if (isAllReadonlyTypes(varRefType)) {
                    if (varRefType.tag != TypeTags.OBJECT || !isInitializationInInit(varRefType)) {
                        dlog.error(fieldAccessExpr.pos, DiagnosticErrorCode.CANNOT_UPDATE_READONLY_VALUE_OF_TYPE,
                                varRefType);
                        resultType = symTable.semanticError;
                        return;
                    }

                } else if (types.isSubTypeOfBaseType(varRefType, TypeTags.RECORD) &&
                        isInvalidReadonlyFieldUpdate(varRefType, fieldAccessExpr.field.value)) {
                    dlog.error(fieldAccessExpr.pos, DiagnosticErrorCode.CANNOT_UPDATE_READONLY_RECORD_FIELD,
                            fieldAccessExpr.field.value, varRefType);
                    resultType = symTable.semanticError;
                    return;
                }
                // Object final field updates will be analyzed at dataflow analysis.
            }
        }

        resultType = types.checkType(fieldAccessExpr, actualType, this.expType);
    }

    private boolean isAllReadonlyTypes(BType type) {
        if (type.tag != TypeTags.UNION) {
            return Symbols.isFlagOn(type.flags, Flags.READONLY);
        }

        for (BType memberType : ((BUnionType) type).getMemberTypes()) {
            if (!isAllReadonlyTypes(memberType)) {
                return false;
            }
        }
        return true;
    }

    private boolean isInitializationInInit(BType type) {
        BObjectType objectType = (BObjectType) type;
        BObjectTypeSymbol objectTypeSymbol = (BObjectTypeSymbol) objectType.tsymbol;
        BAttachedFunction initializerFunc = objectTypeSymbol.initializerFunc;

        return env.enclInvokable != null && initializerFunc != null &&
                env.enclInvokable.symbol == initializerFunc.symbol;
    }

    private boolean isInvalidReadonlyFieldUpdate(BType type, String fieldName) {
        if (type.tag == TypeTags.RECORD) {
            if (Symbols.isFlagOn(type.flags, Flags.READONLY)) {
                return true;
            }

            BRecordType recordType = (BRecordType) type;
            for (BField field : recordType.fields.values()) {
                if (!field.name.value.equals(fieldName)) {
                    continue;
                }

                return Symbols.isFlagOn(field.symbol.flags, Flags.READONLY);
            }
            return recordType.sealed;
        }

        // For unions, we consider this an invalid update only if it is invalid for all member types. If for at least
        // one member this is valid, we allow this at compile time with the potential to fail at runtime.
        boolean allInvalidUpdates = true;
        for (BType memberType : ((BUnionType) type).getMemberTypes()) {
            if (!isInvalidReadonlyFieldUpdate(memberType, fieldName)) {
                allInvalidUpdates = false;
            }
        }
        return allInvalidUpdates;
    }

    private boolean isXmlAccess(BLangFieldBasedAccess fieldAccessExpr) {
        BLangExpression expr = fieldAccessExpr.expr;
        BType exprType = expr.getBType();

        if (exprType.tag == TypeTags.XML || exprType.tag == TypeTags.XML_ELEMENT) {
            return true;
        }

        if (expr.getKind() == NodeKind.FIELD_BASED_ACCESS_EXPR  && hasLaxOriginalType((BLangFieldBasedAccess) expr)
                && exprType.tag == TypeTags.UNION) {
            Set<BType> memberTypes = ((BUnionType) exprType).getMemberTypes();
            return memberTypes.contains(symTable.xmlType) || memberTypes.contains(symTable.xmlElementType);
          }

        return false;
    }

    public void visit(BLangIndexBasedAccess indexBasedAccessExpr) {
        markLeafNode(indexBasedAccessExpr);

        // First analyze the variable reference expression.
        BLangExpression containerExpression = indexBasedAccessExpr.expr;
        if (containerExpression.getKind() ==  NodeKind.TYPEDESC_EXPRESSION) {
            dlog.error(indexBasedAccessExpr.pos, DiagnosticErrorCode.OPERATION_DOES_NOT_SUPPORT_MEMBER_ACCESS,
                    ((BLangTypedescExpr) containerExpression).typeNode);
            resultType = symTable.semanticError;
            return;
        }

        if (containerExpression instanceof BLangValueExpression) {
            ((BLangValueExpression) containerExpression).isLValue = indexBasedAccessExpr.isLValue;
            ((BLangValueExpression) containerExpression).isCompoundAssignmentLValue =
                    indexBasedAccessExpr.isCompoundAssignmentLValue;
        }

        boolean isStringValue = containerExpression.getBType() != null
                && containerExpression.getBType().tag == TypeTags.STRING;
        if (!isStringValue) {
            checkExpr(containerExpression, this.env, symTable.noType);
        }

        if (indexBasedAccessExpr.indexExpr.getKind() == NodeKind.TABLE_MULTI_KEY &&
                containerExpression.getBType().tag != TypeTags.TABLE) {
            dlog.error(indexBasedAccessExpr.pos, DiagnosticErrorCode.MULTI_KEY_MEMBER_ACCESS_NOT_SUPPORTED,
                       containerExpression.getBType());
            resultType = symTable.semanticError;
            return;
        }

        BType actualType = checkIndexAccessExpr(indexBasedAccessExpr);

        BType exprType = containerExpression.getBType();
        BLangExpression indexExpr = indexBasedAccessExpr.indexExpr;

        if (actualType != symTable.semanticError &&
                (indexBasedAccessExpr.isLValue || indexBasedAccessExpr.isCompoundAssignmentLValue)) {
            if (isAllReadonlyTypes(exprType)) {
                dlog.error(indexBasedAccessExpr.pos, DiagnosticErrorCode.CANNOT_UPDATE_READONLY_VALUE_OF_TYPE,
                        exprType);
                resultType = symTable.semanticError;
                return;
            } else if (types.isSubTypeOfBaseType(exprType, TypeTags.RECORD) &&
                    (indexExpr.getKind() == NodeKind.LITERAL || isConst(indexExpr)) &&
                    isInvalidReadonlyFieldUpdate(exprType, getConstFieldName(indexExpr))) {
                dlog.error(indexBasedAccessExpr.pos, DiagnosticErrorCode.CANNOT_UPDATE_READONLY_RECORD_FIELD,
                        getConstFieldName(indexExpr), exprType);
                resultType = symTable.semanticError;
                return;
            }
        }

        // If this is on lhs, no need to do type checking further. And null/error
        // will not propagate from parent expressions
        if (indexBasedAccessExpr.isLValue) {
            indexBasedAccessExpr.originalType = actualType;
            indexBasedAccessExpr.setBType(actualType);
            resultType = actualType;
            return;
        }

        this.resultType = this.types.checkType(indexBasedAccessExpr, actualType, this.expType);
    }

    public void visit(BLangInvocation iExpr) {
        // Variable ref expression null means this is the leaf node of the variable ref expression tree
        // e.g. foo();, foo(), foo().k;
        if (iExpr.expr == null) {
            // This is a function invocation expression. e.g. foo()
            checkFunctionInvocationExpr(iExpr);
            return;
        }

        // Module aliases cannot be used with methods
        if (invalidModuleAliasUsage(iExpr)) {
            return;
        }

        // Find the variable reference expression type
        checkExpr(iExpr.expr, this.env, symTable.noType);

        BType varRefType = iExpr.expr.getBType();

        switch (varRefType.tag) {
            case TypeTags.OBJECT:
                // Invoking a function bound to an object
                // First check whether there exist a function with this name
                // Then perform arg and param matching
                checkObjectFunctionInvocationExpr(iExpr, (BObjectType) varRefType);
                break;
            case TypeTags.RECORD:
                checkFieldFunctionPointer(iExpr, this.env);
                break;
            case TypeTags.NONE:
                dlog.error(iExpr.pos, DiagnosticErrorCode.UNDEFINED_FUNCTION, iExpr.name);
                break;
            case TypeTags.SEMANTIC_ERROR:
                break;
            default:
                checkInLangLib(iExpr, varRefType);
        }
    }

    public void visit(BLangErrorConstructorExpr errorConstructorExpr) {
        BLangUserDefinedType userProvidedTypeRef = errorConstructorExpr.errorTypeRef;
        if (userProvidedTypeRef != null) {
            symResolver.resolveTypeNode(userProvidedTypeRef, env, DiagnosticErrorCode.UNDEFINED_ERROR_TYPE_DESCRIPTOR);
        }
        validateErrorConstructorPositionalArgs(errorConstructorExpr);

        List<BType> expandedCandidates = getTypeCandidatesForErrorConstructor(errorConstructorExpr);

        List<BType> errorDetailTypes = new ArrayList<>();
        for (BType expandedCandidate : expandedCandidates) {
            BType detailType = ((BErrorType) expandedCandidate).detailType;
            errorDetailTypes.add(detailType);
        }

        BType detailCandidate;
        if (errorDetailTypes.size() == 1) {
            detailCandidate = errorDetailTypes.get(0);
        } else {
            detailCandidate = BUnionType.create(null, new LinkedHashSet<>(errorDetailTypes));
        }

        BLangRecordLiteral recordLiteral = createRecordLiteralForErrorConstructor(errorConstructorExpr);
        BType inferredDetailType = checkExprSilent(recordLiteral, detailCandidate, env);

        int index = errorDetailTypes.indexOf(inferredDetailType);
        BType selectedCandidate = index < 0 ? symTable.semanticError : expandedCandidates.get(index);

        if (selectedCandidate != symTable.semanticError
                && (userProvidedTypeRef == null || userProvidedTypeRef.getBType() == selectedCandidate)) {
            checkProvidedErrorDetails(errorConstructorExpr, inferredDetailType);
            resultType = types.checkType(errorConstructorExpr.pos, selectedCandidate, expType,
                    DiagnosticErrorCode.INCOMPATIBLE_TYPES);
            return;
        }

        if (userProvidedTypeRef == null && errorDetailTypes.size() > 1) {
            dlog.error(errorConstructorExpr.pos, DiagnosticErrorCode.CANNOT_INFER_ERROR_TYPE, expType);
        }

        // Error details provided does not match the contextually expected error type.
        // if type reference is not provided let's take the `ballerina/lang.error:error` as the expected type.
        BErrorType errorType;
        if (userProvidedTypeRef != null && userProvidedTypeRef.getBType().tag == TypeTags.ERROR) {
            errorType = (BErrorType) userProvidedTypeRef.getBType();
        } else if (expandedCandidates.size() == 1) {
            errorType = (BErrorType) expandedCandidates.get(0);
        } else {
            errorType = symTable.errorType;
        }
        List<BLangNamedArgsExpression> namedArgs =
                checkProvidedErrorDetails(errorConstructorExpr, errorType.detailType);

        BType detailType = errorType.detailType;

        if (detailType.tag == TypeTags.MAP) {
            BType errorDetailTypeConstraint = ((BMapType) detailType).constraint;
            for (BLangNamedArgsExpression namedArgExpr: namedArgs) {
                if (!types.isAssignable(namedArgExpr.expr.getBType(), errorDetailTypeConstraint)) {
                    dlog.error(namedArgExpr.pos, DiagnosticErrorCode.INVALID_ERROR_DETAIL_ARG_TYPE,
                               namedArgExpr.name, errorDetailTypeConstraint, namedArgExpr.expr.getBType());
                }
            }
        } else if (detailType.tag == TypeTags.RECORD) {
            BRecordType targetErrorDetailRec = (BRecordType) errorType.detailType;

            LinkedList<String> missingRequiredFields = targetErrorDetailRec.fields.values().stream()
                    .filter(f -> (f.symbol.flags & Flags.REQUIRED) == Flags.REQUIRED)
                    .map(f -> f.name.value)
                    .collect(Collectors.toCollection(LinkedList::new));

            LinkedHashMap<String, BField> targetFields = targetErrorDetailRec.fields;
            for (BLangNamedArgsExpression namedArg : namedArgs) {
                BField field = targetFields.get(namedArg.name.value);
                Location pos = namedArg.pos;
                if (field == null) {
                    if (targetErrorDetailRec.sealed) {
                        dlog.error(pos, DiagnosticErrorCode.UNKNOWN_DETAIL_ARG_TO_CLOSED_ERROR_DETAIL_REC,
                                namedArg.name, targetErrorDetailRec);
                    } else if (targetFields.isEmpty()
                            && !types.isAssignable(namedArg.expr.getBType(), targetErrorDetailRec.restFieldType)) {
                        dlog.error(pos, DiagnosticErrorCode.INVALID_ERROR_DETAIL_REST_ARG_TYPE,
                                namedArg.name, targetErrorDetailRec);
                    }
                } else {
                    missingRequiredFields.remove(namedArg.name.value);
                    if (!types.isAssignable(namedArg.expr.getBType(), field.type)) {
                        dlog.error(pos, DiagnosticErrorCode.INVALID_ERROR_DETAIL_ARG_TYPE,
                                   namedArg.name, field.type, namedArg.expr.getBType());
                    }
                }
            }

            for (String requiredField : missingRequiredFields) {
                dlog.error(errorConstructorExpr.pos, DiagnosticErrorCode.MISSING_ERROR_DETAIL_ARG, requiredField);
            }
        }

        if (userProvidedTypeRef != null) {
            errorConstructorExpr.setBType(userProvidedTypeRef.getBType());
        } else {
            errorConstructorExpr.setBType(errorType);
        }

        resultType = errorConstructorExpr.getBType();
    }

    private void validateErrorConstructorPositionalArgs(BLangErrorConstructorExpr errorConstructorExpr) {
        // Parser handle the missing error message case, and too many positional argument cases.
        if (errorConstructorExpr.positionalArgs.isEmpty()) {
            return;
        }

        checkExpr(errorConstructorExpr.positionalArgs.get(0), this.env, symTable.stringType);

        int positionalArgCount = errorConstructorExpr.positionalArgs.size();
        if (positionalArgCount > 1) {
            checkExpr(errorConstructorExpr.positionalArgs.get(1), this.env, symTable.errorOrNilType);
        }

        // todo: Need to add type-checking when fixing #29247 for positional args beyond second arg.
    }

    private BType checkExprSilent(BLangRecordLiteral recordLiteral, BType expType, SymbolEnv env) {
        boolean prevNonErrorLoggingCheck = this.nonErrorLoggingCheck;
        this.nonErrorLoggingCheck = true;
        int errorCount = this.dlog.errorCount();
        this.dlog.mute();

        BType type = checkExpr(recordLiteral, env, expType);

        this.nonErrorLoggingCheck = prevNonErrorLoggingCheck;
        dlog.setErrorCount(errorCount);
        if (!prevNonErrorLoggingCheck) {
            this.dlog.unmute();
        }

        return type;
    }

    private BLangRecordLiteral createRecordLiteralForErrorConstructor(BLangErrorConstructorExpr errorConstructorExpr) {
        BLangRecordLiteral recordLiteral = (BLangRecordLiteral) TreeBuilder.createRecordLiteralNode();
        for (NamedArgNode namedArg : errorConstructorExpr.getNamedArgs()) {
            BLangRecordKeyValueField field =
                    (BLangRecordKeyValueField) TreeBuilder.createRecordKeyValue();
            field.valueExpr = (BLangExpression) namedArg.getExpression();
            BLangLiteral expr = new BLangLiteral();
            expr.value = namedArg.getName().value;
            expr.setBType(symTable.stringType);
            field.key = new BLangRecordKey(expr);
            recordLiteral.fields.add(field);
        }
        return recordLiteral;
    }

    private List<BType> getTypeCandidatesForErrorConstructor(BLangErrorConstructorExpr errorConstructorExpr) {
        BLangUserDefinedType errorTypeRef = errorConstructorExpr.errorTypeRef;
        if (errorTypeRef == null) {
            // If contextually expected type for error constructor without type-ref contain errors take it.
            // Else take default error type as the contextually expected type.
            if (expType.tag == TypeTags.ERROR) {
                return List.of(expType);
            } else if (types.isAssignable(expType, symTable.errorType) || expType.tag == TypeTags.UNION) {
                return expandExpectedErrorTypes(expType);
            }
        } else {
            // if `errorTypeRef.type == semanticError` then an error is already logged.
            if (errorTypeRef.getBType().tag != TypeTags.ERROR) {
                if (errorTypeRef.getBType().tag != TypeTags.SEMANTIC_ERROR) {
                    dlog.error(errorTypeRef.pos, DiagnosticErrorCode.INVALID_ERROR_TYPE_REFERENCE, errorTypeRef);
                }
            } else {
                return List.of(errorTypeRef.getBType());
            }
        }

        return List.of(symTable.errorType);
    }

    private List<BType> expandExpectedErrorTypes(BType candidateType) {
        List<BType> expandedCandidates = new ArrayList<>();
        if (candidateType.tag == TypeTags.UNION) {
            for (BType memberType : ((BUnionType) candidateType).getMemberTypes()) {
                if (types.isAssignable(memberType, symTable.errorType)) {
                    if (memberType.tag == TypeTags.INTERSECTION) {
                        expandedCandidates.add(((BIntersectionType) memberType).effectiveType);
                    } else {
                        expandedCandidates.add(memberType);
                    }
                }
            }
        } else if (types.isAssignable(candidateType, symTable.errorType)) {
            if (candidateType.tag == TypeTags.INTERSECTION) {
                expandedCandidates.add(((BIntersectionType) candidateType).effectiveType);
            } else {
                expandedCandidates.add(candidateType);
            }
        }
        return expandedCandidates;
    }

    public void visit(BLangInvocation.BLangActionInvocation aInv) {
        // For an action invocation, this will only be satisfied when it's an async call of a function.
        // e.g., start foo();
        if (aInv.expr == null) {
            checkFunctionInvocationExpr(aInv);
            return;
        }

        // Module aliases cannot be used with remote method call actions
        if (invalidModuleAliasUsage(aInv)) {
            return;
        }

        // Find the variable reference expression type
        checkExpr(aInv.expr, this.env, symTable.noType);
        BLangExpression varRef = aInv.expr;

        switch (varRef.getBType().tag) {
            case TypeTags.OBJECT:
                checkActionInvocation(aInv, (BObjectType) varRef.getBType());
                break;
            case TypeTags.RECORD:
                checkFieldFunctionPointer(aInv, this.env);
                break;
            case TypeTags.NONE:
                dlog.error(aInv.pos, DiagnosticErrorCode.UNDEFINED_FUNCTION, aInv.name);
                resultType = symTable.semanticError;
                break;
            case TypeTags.SEMANTIC_ERROR:
            default:
                dlog.error(aInv.pos, DiagnosticErrorCode.INVALID_ACTION_INVOCATION, varRef.getBType());
                resultType = symTable.semanticError;
                break;
        }
    }

    private boolean invalidModuleAliasUsage(BLangInvocation invocation) {
        Name pkgAlias = names.fromIdNode(invocation.pkgAlias);
        if (pkgAlias != Names.EMPTY) {
            dlog.error(invocation.pos, DiagnosticErrorCode.PKG_ALIAS_NOT_ALLOWED_HERE);
            return true;
        }
        return false;
    }

    public void visit(BLangLetExpression letExpression) {
        BLetSymbol letSymbol = new BLetSymbol(SymTag.LET, Flags.asMask(new HashSet<>(Lists.of())),
                                              new Name(String.format("$let_symbol_%d$", letCount++)),
                                              env.enclPkg.symbol.pkgID, letExpression.getBType(), env.scope.owner,
                                              letExpression.pos);
        letExpression.env = SymbolEnv.createExprEnv(letExpression, env, letSymbol);
        for (BLangLetVariable letVariable : letExpression.letVarDeclarations) {
            semanticAnalyzer.analyzeDef((BLangNode) letVariable.definitionNode, letExpression.env);
        }
        BType exprType = checkExpr(letExpression.expr, letExpression.env, this.expType);
        types.checkType(letExpression, exprType, this.expType);
    }

    private void checkInLangLib(BLangInvocation iExpr, BType varRefType) {
        BSymbol langLibMethodSymbol = getLangLibMethod(iExpr, varRefType);
        if (langLibMethodSymbol == symTable.notFoundSymbol) {
            dlog.error(iExpr.name.pos, DiagnosticErrorCode.UNDEFINED_FUNCTION_IN_TYPE, iExpr.name.value,
                       iExpr.expr.getBType());
            resultType = symTable.semanticError;
            return;
        }

        if (checkInvalidImmutableValueUpdate(iExpr, varRefType, langLibMethodSymbol)) {
            return;
        }

        checkIllegalStorageSizeChangeMethodCall(iExpr, varRefType);
    }

    private boolean checkInvalidImmutableValueUpdate(BLangInvocation iExpr, BType varRefType,
                                                     BSymbol langLibMethodSymbol) {
        if (!Symbols.isFlagOn(varRefType.flags, Flags.READONLY)) {
            return false;
        }

        String packageId = langLibMethodSymbol.pkgID.name.value;

        if (!modifierFunctions.containsKey(packageId)) {
            return false;
        }

        String funcName = langLibMethodSymbol.name.value;
        if (!modifierFunctions.get(packageId).contains(funcName)) {
            return false;
        }

        if (funcName.equals("mergeJson") && varRefType.tag != TypeTags.MAP) {
            return false;
        }
        if (funcName.equals("strip") && TypeTags.isXMLTypeTag(varRefType.tag)) {
            return false;
        }

        dlog.error(iExpr.pos, DiagnosticErrorCode.CANNOT_UPDATE_READONLY_VALUE_OF_TYPE, varRefType);
        resultType = symTable.semanticError;
        return true;
    }

    private boolean isFixedLengthList(BType type) {
        switch(type.tag) {
            case TypeTags.ARRAY:
                return (((BArrayType) type).state != BArrayState.OPEN);
            case TypeTags.TUPLE:
                return (((BTupleType) type).restType == null);
            case TypeTags.UNION:
                BUnionType unionType = (BUnionType) type;
                for (BType member : unionType.getMemberTypes()) {
                    if (!isFixedLengthList(member)) {
                        return false;
                    }
                }
                return true;
            default:
                return false;
        }
    }

    private void checkIllegalStorageSizeChangeMethodCall(BLangInvocation iExpr, BType varRefType) {
        String invocationName = iExpr.name.getValue();
        if (!listLengthModifierFunctions.contains(invocationName)) {
            return;
        }

        if (isFixedLengthList(varRefType)) {
            dlog.error(iExpr.name.pos, DiagnosticErrorCode.ILLEGAL_FUNCTION_CHANGE_LIST_SIZE, invocationName,
                       varRefType);
            resultType = symTable.semanticError;
            return;
        }

        if (isShiftOnIncompatibleTuples(varRefType, invocationName)) {
            dlog.error(iExpr.name.pos, DiagnosticErrorCode.ILLEGAL_FUNCTION_CHANGE_TUPLE_SHAPE, invocationName,
                    varRefType);
            resultType = symTable.semanticError;
            return;
        }
    }

    private boolean isShiftOnIncompatibleTuples(BType varRefType, String invocationName) {
        if ((varRefType.tag == TypeTags.TUPLE) && (invocationName.compareTo(FUNCTION_NAME_SHIFT) == 0) &&
                hasDifferentTypeThanRest((BTupleType) varRefType)) {
            return true;
        }

        if ((varRefType.tag == TypeTags.UNION) && (invocationName.compareTo(FUNCTION_NAME_SHIFT) == 0)) {
            BUnionType unionVarRef = (BUnionType) varRefType;
            boolean allMemberAreFixedShapeTuples = true;
            for (BType member : unionVarRef.getMemberTypes()) {
                if (member.tag != TypeTags.TUPLE) {
                    allMemberAreFixedShapeTuples = false;
                    break;
                }
                if (!hasDifferentTypeThanRest((BTupleType) member)) {
                    allMemberAreFixedShapeTuples = false;
                    break;
                }
            }
            return allMemberAreFixedShapeTuples;
        }
        return false;
    }

    private boolean hasDifferentTypeThanRest(BTupleType tupleType) {
        if (tupleType.restType == null) {
            return false;
        }

        for (BType member : tupleType.getTupleTypes()) {
            if (!types.isSameType(tupleType.restType, member)) {
                return true;
            }
        }
        return false;
    }

    private boolean checkFieldFunctionPointer(BLangInvocation iExpr, SymbolEnv env) {
        BType type = checkExpr(iExpr.expr, env);

        BLangIdentifier invocationIdentifier = iExpr.name;

        if (type == symTable.semanticError) {
            return false;
        }
        BSymbol fieldSymbol = symResolver.resolveStructField(iExpr.pos, env, names.fromIdNode(invocationIdentifier),
                                                             type.tsymbol);

        if (fieldSymbol == symTable.notFoundSymbol) {
            checkIfLangLibMethodExists(iExpr, type, iExpr.name.pos, DiagnosticErrorCode.UNDEFINED_FIELD_IN_RECORD,
                                       invocationIdentifier, type);
            return false;
        }

        if (fieldSymbol.kind != SymbolKind.FUNCTION) {
            checkIfLangLibMethodExists(iExpr, type, iExpr.pos, DiagnosticErrorCode.INVALID_METHOD_CALL_EXPR_ON_FIELD,
                                       fieldSymbol.type);
            return false;
        }

        iExpr.symbol = fieldSymbol;
        iExpr.setBType(((BInvokableSymbol) fieldSymbol).retType);
        checkInvocationParamAndReturnType(iExpr);
        iExpr.functionPointerInvocation = true;
        return true;
    }

    private void checkIfLangLibMethodExists(BLangInvocation iExpr, BType varRefType, Location pos,
                                            DiagnosticErrorCode errCode, Object... diagMsgArgs) {
        BSymbol langLibMethodSymbol = getLangLibMethod(iExpr, varRefType);
        if (langLibMethodSymbol == symTable.notFoundSymbol) {
            dlog.error(pos, errCode, diagMsgArgs);
            resultType = symTable.semanticError;
        } else {
            checkInvalidImmutableValueUpdate(iExpr, varRefType, langLibMethodSymbol);
        }
    }

    @Override
    public void visit(BLangObjectConstructorExpression objectCtorExpression) {
        if (objectCtorExpression.referenceType == null && objectCtorExpression.expectedType != null) {
            BObjectType objectType = (BObjectType) objectCtorExpression.classNode.getBType();
            if (objectCtorExpression.expectedType.tag == TypeTags.OBJECT) {
                BObjectType expObjType = (BObjectType) objectCtorExpression.expectedType;
                objectType.typeIdSet = expObjType.typeIdSet;
            } else if (objectCtorExpression.expectedType.tag != TypeTags.NONE) {
                if (!checkAndLoadTypeIdSet(objectCtorExpression.expectedType, objectType)) {
                    dlog.error(objectCtorExpression.pos, DiagnosticErrorCode.INVALID_TYPE_OBJECT_CONSTRUCTOR,
                            objectCtorExpression.expectedType);
                    resultType = symTable.semanticError;
                    return;
                }
            }
        }
        visit(objectCtorExpression.typeInit);
    }

    private boolean isDefiniteObjectType(BType type, Set<BTypeIdSet> typeIdSets) {
        if (type.tag != TypeTags.OBJECT && type.tag != TypeTags.UNION) {
            return false;
        }

        Set<BType> visitedTypes = new HashSet<>();
        if (!collectObjectTypeIds(type, typeIdSets, visitedTypes)) {
            return false;
        }
        return typeIdSets.size() <= 1;
    }

    private boolean collectObjectTypeIds(BType type, Set<BTypeIdSet> typeIdSets, Set<BType> visitedTypes) {
        if (type.tag == TypeTags.OBJECT) {
            var objectType = (BObjectType) type;
            typeIdSets.add(objectType.typeIdSet);
            return true;
        }
        if (type.tag == TypeTags.UNION) {
            if (!visitedTypes.add(type)) {
                return true;
            }
            for (BType member : ((BUnionType) type).getMemberTypes()) {
                if (!collectObjectTypeIds(member, typeIdSets, visitedTypes)) {
                    return false;
                }
            }
            return true;
        }
        return false;
    }

    private boolean checkAndLoadTypeIdSet(BType type, BObjectType objectType) {
        Set<BTypeIdSet> typeIdSets = new HashSet<>();
        if (!isDefiniteObjectType(type, typeIdSets)) {
            return false;
        }
        if (typeIdSets.isEmpty()) {
            objectType.typeIdSet = BTypeIdSet.emptySet();
            return true;
        }
        var typeIdIterator = typeIdSets.iterator();
        if (typeIdIterator.hasNext()) {
            BTypeIdSet typeIdSet = typeIdIterator.next();
            objectType.typeIdSet = typeIdSet;
            return true;
        }
        return true;
    }

    public void visit(BLangTypeInit cIExpr) {
        if ((expType.tag == TypeTags.ANY && cIExpr.userDefinedType == null) || expType.tag == TypeTags.RECORD) {
            dlog.error(cIExpr.pos, DiagnosticErrorCode.INVALID_TYPE_NEW_LITERAL, expType);
            resultType = symTable.semanticError;
            return;
        }

        BType actualType;
        if (cIExpr.userDefinedType != null) {
            actualType = symResolver.resolveTypeNode(cIExpr.userDefinedType, env);
        } else {
            actualType = expType;
        }

        if (actualType == symTable.semanticError) {
            //TODO dlog error?
            resultType = symTable.semanticError;
            return;
        }

        if (actualType.tag == TypeTags.INTERSECTION) {
            actualType = ((BIntersectionType) actualType).effectiveType;
        }

        switch (actualType.tag) {
            case TypeTags.OBJECT:
                BObjectType actualObjectType = (BObjectType) actualType;

                if (isObjectConstructorExpr(cIExpr, actualObjectType)) {
                    BLangClassDefinition classDefForConstructor = getClassDefinitionForObjectConstructorExpr(cIExpr,
                                                                                                             env);
                    List<BLangType> typeRefs = classDefForConstructor.typeRefs;

                    SymbolEnv pkgEnv = symTable.pkgEnvMap.get(env.enclPkg.symbol);

                    if (Symbols.isFlagOn(expType.flags, Flags.READONLY)) {
                        handleObjectConstrExprForReadOnly(cIExpr, actualObjectType, classDefForConstructor, pkgEnv,
                                                          false);
                    } else if (!typeRefs.isEmpty() && Symbols.isFlagOn(typeRefs.get(0).getBType().flags,
                                                                       Flags.READONLY)) {
                        handleObjectConstrExprForReadOnly(cIExpr, actualObjectType, classDefForConstructor, pkgEnv,
                                                          true);
                    } else {
                        semanticAnalyzer.analyzeNode(classDefForConstructor, pkgEnv);
                    }

                    markConstructedObjectIsolatedness(actualObjectType);
                }

                if ((actualType.tsymbol.flags & Flags.CLASS) != Flags.CLASS) {
                    dlog.error(cIExpr.pos, DiagnosticErrorCode.CANNOT_INITIALIZE_ABSTRACT_OBJECT,
                            actualType.tsymbol);
                    cIExpr.initInvocation.argExprs.forEach(expr -> checkExpr(expr, env, symTable.noType));
                    resultType = symTable.semanticError;
                    return;
                }

                if (((BObjectTypeSymbol) actualType.tsymbol).initializerFunc != null) {
                    cIExpr.initInvocation.symbol = ((BObjectTypeSymbol) actualType.tsymbol).initializerFunc.symbol;
                    checkInvocationParam(cIExpr.initInvocation);
                    cIExpr.initInvocation.setBType(((BInvokableSymbol) cIExpr.initInvocation.symbol).retType);
                } else {
                    // If the initializerFunc is null then this is a default constructor invocation. Hence should not
                    // pass any arguments.
                    if (!isValidInitInvocation(cIExpr, (BObjectType) actualType)) {
                        return;
                    }
                }
                break;
            case TypeTags.STREAM:
                if (cIExpr.initInvocation.argExprs.size() > 1) {
                    dlog.error(cIExpr.pos, DiagnosticErrorCode.INVALID_STREAM_CONSTRUCTOR, cIExpr.initInvocation);
                    resultType = symTable.semanticError;
                    return;
                }

                BStreamType actualStreamType = (BStreamType) actualType;
                if (actualStreamType.completionType != null) {
                    BType completionType = actualStreamType.completionType;
                    if (completionType.tag != symTable.nilType.tag && !types.containsErrorType(completionType)) {
                        dlog.error(cIExpr.pos, DiagnosticErrorCode.ERROR_TYPE_EXPECTED, completionType.toString());
                        resultType = symTable.semanticError;
                        return;
                    }
                }

                if (!cIExpr.initInvocation.argExprs.isEmpty()) {
                    BLangExpression iteratorExpr = cIExpr.initInvocation.argExprs.get(0);
                    BType constructType = checkExpr(iteratorExpr, env, symTable.noType);
                    BUnionType expectedNextReturnType = createNextReturnType(cIExpr.pos, (BStreamType) actualType);
                    if (constructType.tag != TypeTags.OBJECT) {
                        dlog.error(iteratorExpr.pos, DiagnosticErrorCode.INVALID_STREAM_CONSTRUCTOR_ITERATOR,
                                expectedNextReturnType, constructType);
                        resultType = symTable.semanticError;
                        return;
                    }
                    BAttachedFunction closeFunc = types.getAttachedFuncFromObject((BObjectType) constructType,
                            BLangCompilerConstants.CLOSE_FUNC);
                    if (closeFunc != null) {
                        BType closeableIteratorType = symTable.langQueryModuleSymbol.scope
                                .lookup(Names.ABSTRACT_STREAM_CLOSEABLE_ITERATOR).symbol.type;
                        if (!types.isAssignable(constructType, closeableIteratorType)) {
                            dlog.error(iteratorExpr.pos,
                                       DiagnosticErrorCode.INVALID_STREAM_CONSTRUCTOR_CLOSEABLE_ITERATOR,
                                       expectedNextReturnType, constructType);
                            resultType = symTable.semanticError;
                            return;
                        }
                    } else {
                        BType iteratorType = symTable.langQueryModuleSymbol.scope
                                .lookup(Names.ABSTRACT_STREAM_ITERATOR).symbol.type;
                        if (!types.isAssignable(constructType, iteratorType)) {
                            dlog.error(iteratorExpr.pos, DiagnosticErrorCode.INVALID_STREAM_CONSTRUCTOR_ITERATOR,
                                    expectedNextReturnType, constructType);
                            resultType = symTable.semanticError;
                            return;
                        }
                    }
                    BUnionType nextReturnType = types.getVarTypeFromIteratorFuncReturnType(constructType);
                    if (nextReturnType != null) {
                        types.checkType(iteratorExpr.pos, nextReturnType, expectedNextReturnType,
                                DiagnosticErrorCode.INCOMPATIBLE_TYPES);
                    } else {
                        dlog.error(constructType.tsymbol.getPosition(),
                                DiagnosticErrorCode.INVALID_NEXT_METHOD_RETURN_TYPE, expectedNextReturnType);
                    }
                }
                if (this.expType.tag != TypeTags.NONE && !types.isAssignable(actualType, this.expType)) {
                    dlog.error(cIExpr.pos, DiagnosticErrorCode.INCOMPATIBLE_TYPES, this.expType,
                            actualType);
                    resultType = symTable.semanticError;
                    return;
                }
                resultType = actualType;
                return;
            case TypeTags.UNION:
                List<BType> matchingMembers = findMembersWithMatchingInitFunc(cIExpr, (BUnionType) actualType);
                BType matchedType = getMatchingType(matchingMembers, cIExpr, actualType);
                cIExpr.initInvocation.setBType(symTable.nilType);

                if (matchedType.tag == TypeTags.OBJECT) {
                    if (((BObjectTypeSymbol) matchedType.tsymbol).initializerFunc != null) {
                        cIExpr.initInvocation.symbol = ((BObjectTypeSymbol) matchedType.tsymbol).initializerFunc.symbol;
                        checkInvocationParam(cIExpr.initInvocation);
                        cIExpr.initInvocation.setBType(((BInvokableSymbol) cIExpr.initInvocation.symbol).retType);
                        actualType = matchedType;
                        break;
                    } else {
                        if (!isValidInitInvocation(cIExpr, (BObjectType) matchedType)) {
                            return;
                        }
                    }
                }
                types.checkType(cIExpr, matchedType, expType);
                cIExpr.setBType(matchedType);
                resultType = matchedType;
                return;
            default:
                dlog.error(cIExpr.pos, DiagnosticErrorCode.CANNOT_INFER_OBJECT_TYPE_FROM_LHS, actualType);
                resultType = symTable.semanticError;
                return;
        }

        if (cIExpr.initInvocation.getBType() == null) {
            cIExpr.initInvocation.setBType(symTable.nilType);
        }
        BType actualTypeInitType = getObjectConstructorReturnType(actualType, cIExpr.initInvocation.getBType());
        resultType = types.checkType(cIExpr, actualTypeInitType, expType);
    }

    private BUnionType createNextReturnType(Location pos, BStreamType streamType) {
        BRecordType recordType = new BRecordType(null, Flags.ANONYMOUS);
        recordType.restFieldType = symTable.noType;
        recordType.sealed = true;

        Name fieldName = Names.VALUE;
        BField field = new BField(fieldName, pos, new BVarSymbol(Flags.PUBLIC,
                                                                 fieldName, env.enclPkg.packageID,
                                                                 streamType.constraint, env.scope.owner, pos, VIRTUAL));
        field.type = streamType.constraint;
        recordType.fields.put(field.name.value, field);

        recordType.tsymbol = Symbols.createRecordSymbol(Flags.ANONYMOUS, Names.EMPTY, env.enclPkg.packageID,
                                                        recordType, env.scope.owner, pos, VIRTUAL);
        recordType.tsymbol.scope = new Scope(env.scope.owner);
        recordType.tsymbol.scope.define(fieldName, field.symbol);

        LinkedHashSet<BType> retTypeMembers = new LinkedHashSet<>();
        retTypeMembers.add(recordType);
        retTypeMembers.addAll(types.getAllTypes(streamType.completionType));
        retTypeMembers.add(symTable.nilType);

        BUnionType unionType = BUnionType.create(null);
        unionType.addAll(retTypeMembers);
        unionType.tsymbol = Symbols.createTypeSymbol(SymTag.UNION_TYPE, 0, Names.EMPTY,
                env.enclPkg.symbol.pkgID, unionType, env.scope.owner, pos, VIRTUAL);

        return unionType;
    }

    private boolean isValidInitInvocation(BLangTypeInit cIExpr, BObjectType objType) {

        if (!cIExpr.initInvocation.argExprs.isEmpty()
                && ((BObjectTypeSymbol) objType.tsymbol).initializerFunc == null) {
            dlog.error(cIExpr.pos, DiagnosticErrorCode.TOO_MANY_ARGS_FUNC_CALL,
                    cIExpr.initInvocation.name.value);
            cIExpr.initInvocation.argExprs.forEach(expr -> checkExpr(expr, env, symTable.noType));
            resultType = symTable.semanticError;
            return false;
        }
        return true;
    }

    private BType getObjectConstructorReturnType(BType objType, BType initRetType) {
        if (initRetType.tag == TypeTags.UNION) {
            LinkedHashSet<BType> retTypeMembers = new LinkedHashSet<>();
            retTypeMembers.add(objType);

            retTypeMembers.addAll(((BUnionType) initRetType).getMemberTypes());
            retTypeMembers.remove(symTable.nilType);

            BUnionType unionType = BUnionType.create(null, retTypeMembers);
            unionType.tsymbol = Symbols.createTypeSymbol(SymTag.UNION_TYPE, 0,
                                                         Names.EMPTY, env.enclPkg.symbol.pkgID, unionType,
                                                         env.scope.owner, symTable.builtinPos, VIRTUAL);
            return unionType;
        } else if (initRetType.tag == TypeTags.NIL) {
            return objType;
        }
        return symTable.semanticError;
    }

    private List<BType> findMembersWithMatchingInitFunc(BLangTypeInit cIExpr, BUnionType lhsUnionType) {
        int objectCount = 0;

        for (BType memberType : lhsUnionType.getMemberTypes()) {
            int tag = memberType.tag;

            if (tag == TypeTags.OBJECT) {
                objectCount++;
                continue;
            }

            if (tag != TypeTags.INTERSECTION) {
                continue;
            }

            if (((BIntersectionType) memberType).effectiveType.tag == TypeTags.OBJECT) {
                objectCount++;
            }
        }

        boolean containsSingleObject = objectCount == 1;

        List<BType> matchingLhsMemberTypes = new ArrayList<>();
        for (BType memberType : lhsUnionType.getMemberTypes()) {
            if (memberType.tag != TypeTags.OBJECT) {
                // member is not an object.
                continue;
            }
            if ((memberType.tsymbol.flags & Flags.CLASS) != Flags.CLASS) {
                dlog.error(cIExpr.pos, DiagnosticErrorCode.CANNOT_INITIALIZE_ABSTRACT_OBJECT,
                        lhsUnionType.tsymbol);
            }

            if (containsSingleObject) {
                return Collections.singletonList(memberType);
            }

            BAttachedFunction initializerFunc = ((BObjectTypeSymbol) memberType.tsymbol).initializerFunc;
            if (isArgsMatchesFunction(cIExpr.argsExpr, initializerFunc)) {
                matchingLhsMemberTypes.add(memberType);
            }
        }
        return matchingLhsMemberTypes;
    }

    private BType getMatchingType(List<BType> matchingLhsMembers, BLangTypeInit cIExpr, BType lhsUnion) {
        if (matchingLhsMembers.isEmpty()) {
            // No union type member found which matches with initializer expression.
            dlog.error(cIExpr.pos, DiagnosticErrorCode.CANNOT_INFER_OBJECT_TYPE_FROM_LHS, lhsUnion);
            resultType = symTable.semanticError;
            return symTable.semanticError;
        } else if (matchingLhsMembers.size() == 1) {
            // We have a correct match.
            return matchingLhsMembers.get(0).tsymbol.type;
        } else {
            // Multiple matches found.
            dlog.error(cIExpr.pos, DiagnosticErrorCode.AMBIGUOUS_TYPES, lhsUnion);
            resultType = symTable.semanticError;
            return symTable.semanticError;
        }
    }

    private boolean isArgsMatchesFunction(List<BLangExpression> invocationArguments, BAttachedFunction function) {
        invocationArguments.forEach(expr -> checkExpr(expr, env, symTable.noType));

        if (function == null) {
            return invocationArguments.isEmpty();
        }

        if (function.symbol.params.isEmpty() && invocationArguments.isEmpty()) {
            return true;
        }

        List<BLangNamedArgsExpression> namedArgs = new ArrayList<>();
        List<BLangExpression> positionalArgs = new ArrayList<>();
        for (BLangExpression argument : invocationArguments) {
            if (argument.getKind() == NodeKind.NAMED_ARGS_EXPR) {
                namedArgs.add((BLangNamedArgsExpression) argument);
            } else {
                positionalArgs.add(argument);
            }
        }

        List<BVarSymbol> requiredParams = function.symbol.params.stream()
                .filter(param -> !param.isDefaultable)
                .collect(Collectors.toList());
        // Given named and positional arguments are less than required parameters.
        if (requiredParams.size() > invocationArguments.size()) {
            return false;
        }

        List<BVarSymbol> defaultableParams = function.symbol.params.stream()
                .filter(param -> param.isDefaultable)
                .collect(Collectors.toList());

        int givenRequiredParamCount = 0;
        for (int i = 0; i < positionalArgs.size(); i++) {
            if (function.symbol.params.size() > i) {
                givenRequiredParamCount++;
                BVarSymbol functionParam = function.symbol.params.get(i);
                // check the type compatibility of positional args against function params.
                if (!types.isAssignable(positionalArgs.get(i).getBType(), functionParam.type)) {
                    return false;
                }
                requiredParams.remove(functionParam);
                defaultableParams.remove(functionParam);
                continue;
            }

            if (function.symbol.restParam != null) {
                BType restParamType = ((BArrayType) function.symbol.restParam.type).eType;
                if (!types.isAssignable(positionalArgs.get(i).getBType(), restParamType)) {
                    return false;
                }
                continue;
            }

            // additional positional args given for function with no rest param
            return false;
        }

        for (BLangNamedArgsExpression namedArg : namedArgs) {
            boolean foundNamedArg = false;
            // check the type compatibility of named args against function params.
            List<BVarSymbol> params = function.symbol.params;
            for (int i = givenRequiredParamCount; i < params.size(); i++) {
                BVarSymbol functionParam = params.get(i);
                if (!namedArg.name.value.equals(functionParam.name.value)) {
                    continue;
                }
                foundNamedArg = true;
                BType namedArgExprType = checkExpr(namedArg.expr, env);
                if (!types.isAssignable(functionParam.type, namedArgExprType)) {
                    // Name matched, type mismatched.
                    return false;
                }
                requiredParams.remove(functionParam);
                defaultableParams.remove(functionParam);
            }
            if (!foundNamedArg) {
                return false;
            }
        }

        // all required params are not given by positional or named args.
        return requiredParams.size() <= 0;
    }

    public void visit(BLangWaitForAllExpr waitForAllExpr) {
        switch (expType.tag) {
            case TypeTags.RECORD:
                checkTypesForRecords(waitForAllExpr);
                break;
            case TypeTags.MAP:
                checkTypesForMap(waitForAllExpr, ((BMapType) expType).constraint);
                LinkedHashSet<BType> memberTypesForMap = collectWaitExprTypes(waitForAllExpr.keyValuePairs);
                if (memberTypesForMap.size() == 1) {
                    resultType = new BMapType(TypeTags.MAP,
                            memberTypesForMap.iterator().next(), symTable.mapType.tsymbol);
                    break;
                }
                BUnionType constraintTypeForMap = BUnionType.create(null, memberTypesForMap);
                resultType = new BMapType(TypeTags.MAP, constraintTypeForMap, symTable.mapType.tsymbol);
                break;
            case TypeTags.NONE:
            case TypeTags.ANY:
                checkTypesForMap(waitForAllExpr, expType);
                LinkedHashSet<BType> memberTypes = collectWaitExprTypes(waitForAllExpr.keyValuePairs);
                if (memberTypes.size() == 1) {
                    resultType = new BMapType(TypeTags.MAP, memberTypes.iterator().next(), symTable.mapType.tsymbol);
                    break;
                }
                BUnionType constraintType = BUnionType.create(null, memberTypes);
                resultType = new BMapType(TypeTags.MAP, constraintType, symTable.mapType.tsymbol);
                break;
            default:
                dlog.error(waitForAllExpr.pos, DiagnosticErrorCode.INCOMPATIBLE_TYPES, expType,
                        getWaitForAllExprReturnType(waitForAllExpr, waitForAllExpr.pos));
                resultType = symTable.semanticError;
                break;
        }
        waitForAllExpr.setBType(resultType);

        if (resultType != null && resultType != symTable.semanticError) {
            types.setImplicitCastExpr(waitForAllExpr, waitForAllExpr.getBType(), expType);
        }
    }

    private BRecordType getWaitForAllExprReturnType(BLangWaitForAllExpr waitExpr,
                                                    Location pos) {
        BRecordType retType = new BRecordType(null, Flags.ANONYMOUS);
        List<BLangWaitForAllExpr.BLangWaitKeyValue> keyVals = waitExpr.keyValuePairs;

        for (BLangWaitForAllExpr.BLangWaitKeyValue keyVal : keyVals) {
            BLangIdentifier fieldName;
            if (keyVal.valueExpr == null || keyVal.valueExpr.getKind() != NodeKind.SIMPLE_VARIABLE_REF) {
                fieldName = keyVal.key;
            } else {
                fieldName = ((BLangSimpleVarRef) keyVal.valueExpr).variableName;
            }

            BSymbol symbol = symResolver.lookupSymbolInMainSpace(env, names.fromIdNode(fieldName));
            BType fieldType = symbol.type.tag == TypeTags.FUTURE ? ((BFutureType) symbol.type).constraint : symbol.type;
            BField field = new BField(names.fromIdNode(keyVal.key), null,
                                      new BVarSymbol(0, names.fromIdNode(keyVal.key), env.enclPkg.packageID,
                                                     fieldType, null, keyVal.pos, VIRTUAL));
            retType.fields.put(field.name.value, field);
        }

        retType.restFieldType = symTable.noType;
        retType.sealed = true;
        retType.tsymbol = Symbols.createRecordSymbol(Flags.ANONYMOUS, Names.EMPTY, env.enclPkg.packageID, retType, null,
                                                     pos, VIRTUAL);
        return retType;
    }

    private LinkedHashSet<BType> collectWaitExprTypes(List<BLangWaitForAllExpr.BLangWaitKeyValue> keyVals) {
        LinkedHashSet<BType> memberTypes = new LinkedHashSet<>();
        for (BLangWaitForAllExpr.BLangWaitKeyValue keyVal : keyVals) {
            BType bType = keyVal.keyExpr != null ? keyVal.keyExpr.getBType() : keyVal.valueExpr.getBType();
            if (bType.tag == TypeTags.FUTURE) {
                memberTypes.add(((BFutureType) bType).constraint);
            } else {
                memberTypes.add(bType);
            }
        }
        return memberTypes;
    }

    private void checkTypesForMap(BLangWaitForAllExpr waitForAllExpr, BType expType) {
        List<BLangWaitForAllExpr.BLangWaitKeyValue> keyValuePairs = waitForAllExpr.keyValuePairs;
        keyValuePairs.forEach(keyVal -> checkWaitKeyValExpr(keyVal, expType));
    }

    private void checkTypesForRecords(BLangWaitForAllExpr waitExpr) {
        List<BLangWaitForAllExpr.BLangWaitKeyValue> rhsFields = waitExpr.getKeyValuePairs();
        Map<String, BField> lhsFields = ((BRecordType) expType).fields;

        // check if the record is sealed, if so check if the fields in wait collection is more than the fields expected
        // by the lhs record
        if (((BRecordType) expType).sealed && rhsFields.size() > lhsFields.size()) {
            dlog.error(waitExpr.pos, DiagnosticErrorCode.INCOMPATIBLE_TYPES, expType,
                    getWaitForAllExprReturnType(waitExpr, waitExpr.pos));
            resultType = symTable.semanticError;
            return;
        }

        for (BLangWaitForAllExpr.BLangWaitKeyValue keyVal : rhsFields) {
            String key = keyVal.key.value;
            if (!lhsFields.containsKey(key)) {
                // Check if the field is sealed if so you cannot have dynamic fields
                if (((BRecordType) expType).sealed) {
                    dlog.error(waitExpr.pos, DiagnosticErrorCode.INVALID_FIELD_NAME_RECORD_LITERAL, key, expType);
                    resultType = symTable.semanticError;
                } else {
                    // Else if the record is an open record, then check if the rest field type matches the expression
                    BType restFieldType = ((BRecordType) expType).restFieldType;
                    checkWaitKeyValExpr(keyVal, restFieldType);
                }
            } else {
                checkWaitKeyValExpr(keyVal, lhsFields.get(key).type);
            }
        }
        // If the record literal is of record type and types are validated for the fields, check if there are any
        // required fields missing.
        checkMissingReqFieldsForWait(((BRecordType) expType), rhsFields, waitExpr.pos);

        if (symTable.semanticError != resultType) {
            resultType = expType;
        }
    }

    private void checkMissingReqFieldsForWait(BRecordType type, List<BLangWaitForAllExpr.BLangWaitKeyValue> keyValPairs,
                                              Location pos) {
        type.fields.values().forEach(field -> {
            // Check if `field` is explicitly assigned a value in the record literal
            boolean hasField = keyValPairs.stream().anyMatch(keyVal -> field.name.value.equals(keyVal.key.value));

            // If a required field is missing, it's a compile error
            if (!hasField && Symbols.isFlagOn(field.symbol.flags, Flags.REQUIRED)) {
                dlog.error(pos, DiagnosticErrorCode.MISSING_REQUIRED_RECORD_FIELD, field.name);
            }
        });
    }

    private void checkWaitKeyValExpr(BLangWaitForAllExpr.BLangWaitKeyValue keyVal, BType type) {
        BLangExpression expr;
        if (keyVal.keyExpr != null) {
            BSymbol symbol = symResolver.lookupSymbolInMainSpace(env, names.fromIdNode
                    (((BLangSimpleVarRef) keyVal.keyExpr).variableName));
            keyVal.keyExpr.setBType(symbol.type);
            expr = keyVal.keyExpr;
        } else {
            expr = keyVal.valueExpr;
        }
        BFutureType futureType = new BFutureType(TypeTags.FUTURE, type, null);
        checkExpr(expr, env, futureType);
        setEventualTypeForExpression(expr, type);
    }

    // eventual type if not directly referring a worker is T|error. future<T> --> T|error
    private void setEventualTypeForExpression(BLangExpression expression,
                                              BType currentExpectedType) {
        if (expression == null) {
            return;
        }
        if (isSimpleWorkerReference(expression)) {
            return;
        }
        BFutureType futureType = (BFutureType) expression.expectedType;
        BType currentType = futureType.constraint;
        if (types.containsErrorType(currentType)) {
            return;
        }

        BUnionType eventualType = BUnionType.create(null, currentType, symTable.errorType);
        if (((currentExpectedType.tag != TypeTags.NONE) && (currentExpectedType.tag != TypeTags.NIL)) &&
                !types.isAssignable(eventualType, currentExpectedType)) {
            dlog.error(expression.pos, DiagnosticErrorCode.INCOMPATIBLE_TYPE_WAIT_FUTURE_EXPR,
                    currentExpectedType, eventualType, expression);
        }
        futureType.constraint = eventualType;
    }

    private void setEventualTypeForWaitExpression(BLangExpression expression,
                                                  Location pos) {
        if ((resultType == symTable.semanticError) ||
                (types.containsErrorType(resultType))) {
            return;
        }
        if (isSimpleWorkerReference(expression)) {
            return;
        }
        BType currentExpectedType = ((BFutureType) expType).constraint;
        BUnionType eventualType = BUnionType.create(null, resultType, symTable.errorType);
        if ((currentExpectedType.tag == TypeTags.NONE) || (currentExpectedType.tag == TypeTags.NIL)) {
            resultType = eventualType;
            return;
        }

        if (!types.isAssignable(eventualType, currentExpectedType)) {
            dlog.error(pos, DiagnosticErrorCode.INCOMPATIBLE_TYPE_WAIT_FUTURE_EXPR, currentExpectedType,
                    eventualType, expression);
            resultType = symTable.semanticError;
            return;
        }
        if (resultType.tag == TypeTags.FUTURE) {
            ((BFutureType) resultType).constraint = eventualType;
        } else {
            resultType = eventualType;
        }
    }

    private void setEventualTypeForAlternateWaitExpression(BLangExpression expression, Location pos) {
        if ((resultType == symTable.semanticError) ||
                (expression.getKind() != NodeKind.BINARY_EXPR) ||
                (types.containsErrorType(resultType))) {
            return;
        }
        if (types.containsErrorType(resultType)) {
            return;
        }
        if (!isReferencingNonWorker((BLangBinaryExpr) expression)) {
            return;
        }

        BType currentExpectedType = ((BFutureType) expType).constraint;
        BUnionType eventualType = BUnionType.create(null, resultType, symTable.errorType);
        if ((currentExpectedType.tag == TypeTags.NONE) || (currentExpectedType.tag == TypeTags.NIL)) {
            resultType = eventualType;
            return;
        }

        if (!types.isAssignable(eventualType, currentExpectedType)) {
            dlog.error(pos, DiagnosticErrorCode.INCOMPATIBLE_TYPE_WAIT_FUTURE_EXPR, currentExpectedType,
                    eventualType, expression);
            resultType = symTable.semanticError;
            return;
        }
        if (resultType.tag == TypeTags.FUTURE) {
            ((BFutureType) resultType).constraint = eventualType;
        } else {
            resultType = eventualType;
        }
    }

    private boolean isSimpleWorkerReference(BLangExpression expression) {
        if (expression.getKind() != NodeKind.SIMPLE_VARIABLE_REF) {
            return false;
        }
        BLangSimpleVarRef simpleVarRef = ((BLangSimpleVarRef) expression);
        BSymbol varRefSymbol = simpleVarRef.symbol;
        if (varRefSymbol == null) {
            return false;
        }
        if (workerExists(env, simpleVarRef.variableName.value)) {
            return true;
        }
        return false;
    }

    private boolean isReferencingNonWorker(BLangBinaryExpr binaryExpr) {
        BLangExpression lhsExpr = binaryExpr.lhsExpr;
        BLangExpression rhsExpr = binaryExpr.rhsExpr;
        if (isReferencingNonWorker(lhsExpr)) {
            return true;
        }
        return isReferencingNonWorker(rhsExpr);
    }

    private boolean isReferencingNonWorker(BLangExpression expression) {
        if (expression.getKind() == NodeKind.BINARY_EXPR) {
            return isReferencingNonWorker((BLangBinaryExpr) expression);
        } else if (expression.getKind() == NodeKind.SIMPLE_VARIABLE_REF) {
            BLangSimpleVarRef simpleVarRef = (BLangSimpleVarRef) expression;
            BSymbol varRefSymbol = simpleVarRef.symbol;
            String varRefSymbolName = varRefSymbol.getName().value;
            if (workerExists(env, varRefSymbolName)) {
                return false;
            }
        }
        return true;
    }


    public void visit(BLangTernaryExpr ternaryExpr) {
        BType condExprType = checkExpr(ternaryExpr.expr, env, this.symTable.booleanType);

        SymbolEnv thenEnv = typeNarrower.evaluateTruth(ternaryExpr.expr, ternaryExpr.thenExpr, env);
        BType thenType = checkExpr(ternaryExpr.thenExpr, thenEnv, expType);

        SymbolEnv elseEnv = typeNarrower.evaluateFalsity(ternaryExpr.expr, ternaryExpr.elseExpr, env);
        BType elseType = checkExpr(ternaryExpr.elseExpr, elseEnv, expType);

        if (condExprType == symTable.semanticError || thenType == symTable.semanticError ||
                elseType == symTable.semanticError) {
            resultType = symTable.semanticError;
        } else if (expType == symTable.noType) {
            if (types.isAssignable(elseType, thenType)) {
                resultType = thenType;
            } else if (types.isAssignable(thenType, elseType)) {
                resultType = elseType;
            } else {
                dlog.error(ternaryExpr.pos, DiagnosticErrorCode.INCOMPATIBLE_TYPES, thenType, elseType);
                resultType = symTable.semanticError;
            }
        } else {
            resultType = expType;
        }
    }

    public void visit(BLangWaitExpr waitExpr) {
        expType = new BFutureType(TypeTags.FUTURE, expType, null);
        checkExpr(waitExpr.getExpression(), env, expType);
        // Handle union types in lhs
        if (resultType.tag == TypeTags.UNION) {
            LinkedHashSet<BType> memberTypes = collectMemberTypes((BUnionType) resultType, new LinkedHashSet<>());
            if (memberTypes.size() == 1) {
                resultType = memberTypes.toArray(new BType[0])[0];
            } else {
                resultType = BUnionType.create(null, memberTypes);
            }
        } else if (resultType != symTable.semanticError) {
            // Handle other types except for semantic errors
            resultType = ((BFutureType) resultType).constraint;
        }

        BLangExpression waitFutureExpression = waitExpr.getExpression();
        if (waitFutureExpression.getKind() == NodeKind.BINARY_EXPR) {
            setEventualTypeForAlternateWaitExpression(waitFutureExpression, waitExpr.pos);
        } else {
            setEventualTypeForWaitExpression(waitFutureExpression, waitExpr.pos);
        }
        waitExpr.setBType(resultType);

        if (resultType != null && resultType != symTable.semanticError) {
            types.setImplicitCastExpr(waitExpr, waitExpr.getBType(), ((BFutureType) expType).constraint);
        }
    }

    private LinkedHashSet<BType> collectMemberTypes(BUnionType unionType, LinkedHashSet<BType> memberTypes) {
        for (BType memberType : unionType.getMemberTypes()) {
            if (memberType.tag == TypeTags.FUTURE) {
                memberTypes.add(((BFutureType) memberType).constraint);
            } else {
                memberTypes.add(memberType);
            }
        }
        return memberTypes;
    }

    @Override
    public void visit(BLangTrapExpr trapExpr) {
        boolean firstVisit = trapExpr.expr.getBType() == null;
        BType actualType;
        BType exprType = checkExpr(trapExpr.expr, env, expType);
        boolean definedWithVar = expType == symTable.noType;

        if (trapExpr.expr.getKind() == NodeKind.WORKER_RECEIVE) {
            if (firstVisit) {
                isTypeChecked = false;
                resultType = expType;
                return;
            } else {
                expType = trapExpr.getBType();
                exprType = trapExpr.expr.getBType();
            }
        }

        if (expType == symTable.semanticError || exprType == symTable.semanticError) {
            actualType = symTable.semanticError;
        } else {
            LinkedHashSet<BType> resultTypes = new LinkedHashSet<>();
            if (exprType.tag == TypeTags.UNION) {
                resultTypes.addAll(((BUnionType) exprType).getMemberTypes());
            } else {
                resultTypes.add(exprType);
            }
            resultTypes.add(symTable.errorType);
            actualType = BUnionType.create(null, resultTypes);
        }

        resultType = types.checkType(trapExpr, actualType, expType);
        if (definedWithVar && resultType != null && resultType != symTable.semanticError) {
            types.setImplicitCastExpr(trapExpr.expr, trapExpr.expr.getBType(), resultType);
        }
    }

    public void visit(BLangBinaryExpr binaryExpr) {
        // Bitwise operator should be applied for the future types in the wait expression
        if (expType.tag == TypeTags.FUTURE && binaryExpr.opKind == OperatorKind.BITWISE_OR) {
            BType lhsResultType = checkExpr(binaryExpr.lhsExpr, env, expType);
            BType rhsResultType = checkExpr(binaryExpr.rhsExpr, env, expType);
            // Return if both or atleast one of lhs and rhs types are errors
            if (lhsResultType == symTable.semanticError || rhsResultType == symTable.semanticError) {
                resultType = symTable.semanticError;
                return;
            }
            resultType = BUnionType.create(null, lhsResultType, rhsResultType);
            return;
        }

        checkDecimalCompatibilityForBinaryArithmeticOverLiteralValues(binaryExpr);

        SymbolEnv rhsExprEnv;
        BType lhsType = checkExpr(binaryExpr.lhsExpr, env);
        if (binaryExpr.opKind == OperatorKind.AND) {
            rhsExprEnv = typeNarrower.evaluateTruth(binaryExpr.lhsExpr, binaryExpr.rhsExpr, env, true);
        } else if (binaryExpr.opKind == OperatorKind.OR) {
            rhsExprEnv = typeNarrower.evaluateFalsity(binaryExpr.lhsExpr, binaryExpr.rhsExpr, env);
        } else {
            rhsExprEnv = env;
        }
        BType rhsType = checkExpr(binaryExpr.rhsExpr, rhsExprEnv);

        // Set error type as the actual type.
        BType actualType = symTable.semanticError;

        //noinspection SwitchStatementWithTooFewBranches
        switch (binaryExpr.opKind) {
            // Do not lookup operator symbol for xml sequence additions
            case ADD:
                BType leftConstituent = getXMLConstituents(lhsType);
                BType rightConstituent = getXMLConstituents(rhsType);

                if (leftConstituent != null && rightConstituent != null) {
                    actualType = new BXMLType(BUnionType.create(null, leftConstituent, rightConstituent), null);
                    break;
                }
                // Fall through
            default:
                if (lhsType != symTable.semanticError && rhsType != symTable.semanticError) {
                    // Look up operator symbol if both rhs and lhs types aren't error or xml types
                    BSymbol opSymbol = symResolver.resolveBinaryOperator(binaryExpr.opKind, lhsType, rhsType);

                    if (opSymbol == symTable.notFoundSymbol) {
                        opSymbol = symResolver.getBitwiseShiftOpsForTypeSets(binaryExpr.opKind, lhsType, rhsType);
                    }

                    if (opSymbol == symTable.notFoundSymbol) {
                        opSymbol = symResolver.getArithmeticOpsForTypeSets(binaryExpr.opKind, lhsType, rhsType);
                    }

                    if (opSymbol == symTable.notFoundSymbol) {
                        opSymbol = symResolver.getBinaryEqualityForTypeSets(binaryExpr.opKind, lhsType, rhsType,
                                binaryExpr);
                    }

                    if (opSymbol == symTable.notFoundSymbol) {
                        opSymbol = symResolver.getBinaryComparisonOpForTypeSets(binaryExpr.opKind, lhsType, rhsType);
                    }

                    if (opSymbol == symTable.notFoundSymbol) {
                        dlog.error(binaryExpr.pos, DiagnosticErrorCode.BINARY_OP_INCOMPATIBLE_TYPES, binaryExpr.opKind,
                                lhsType, rhsType);
                    } else {
                        if ((binaryExpr.opKind == OperatorKind.EQUAL || binaryExpr.opKind == OperatorKind.NOT_EQUAL) &&
                                (couldHoldTableValues(lhsType, new ArrayList<>()) &&
                                        couldHoldTableValues(rhsType, new ArrayList<>()))) {
                            dlog.error(binaryExpr.pos, DiagnosticErrorCode.EQUALITY_NOT_YET_SUPPORTED, TABLE_TNAME);
                        }

                        binaryExpr.opSymbol = (BOperatorSymbol) opSymbol;
                        actualType = opSymbol.type.getReturnType();
                    }
                }
        }

        resultType = types.checkType(binaryExpr, actualType, expType);
    }

    private SymbolEnv getEnvBeforeInputNode(SymbolEnv env, BLangNode node) {
        while (env != null && env.node != node) {
            env = env.enclEnv;
        }
        return env != null && env.enclEnv != null
                ? env.enclEnv.createClone()
                : new SymbolEnv(node, null);
    }

    private SymbolEnv getEnvAfterJoinNode(SymbolEnv env, BLangNode node) {
        SymbolEnv clone = env.createClone();
        while (clone != null && clone.node != node) {
            clone = clone.enclEnv;
        }
        if (clone != null) {
            clone.enclEnv = getEnvBeforeInputNode(clone.enclEnv, getLastInputNodeFromEnv(clone.enclEnv));
        } else {
            clone = new SymbolEnv(node, null);
        }
        return clone;
    }

    private BLangNode getLastInputNodeFromEnv(SymbolEnv env) {
        while (env != null && (env.node.getKind() != NodeKind.FROM && env.node.getKind() != NodeKind.JOIN)) {
            env = env.enclEnv;
        }
        return env != null ? env.node : null;
    }

    public void visit(BLangTransactionalExpr transactionalExpr) {
        resultType = types.checkType(transactionalExpr, symTable.booleanType, expType);
    }

    public void visit(BLangCommitExpr commitExpr) {
        BType actualType = BUnionType.create(null, symTable.errorType, symTable.nilType);
        resultType = types.checkType(commitExpr, actualType, expType);
    }

    private BType getXMLConstituents(BType type) {
        BType constituent = null;
        if (type.tag == TypeTags.XML) {
            constituent = ((BXMLType) type).constraint;
        } else if (TypeTags.isXMLNonSequenceType(type.tag)) {
            constituent = type;
        }
        return constituent;
    }

    private void checkDecimalCompatibilityForBinaryArithmeticOverLiteralValues(BLangBinaryExpr binaryExpr) {
        if (expType.tag != TypeTags.DECIMAL) {
            return;
        }

        switch (binaryExpr.opKind) {
            case ADD:
            case SUB:
            case MUL:
            case DIV:
                checkExpr(binaryExpr.lhsExpr, env, expType);
                checkExpr(binaryExpr.rhsExpr, env, expType);
                break;
            default:
                break;
        }
    }

    public void visit(BLangElvisExpr elvisExpr) {
        BType lhsType = checkExpr(elvisExpr.lhsExpr, env);
        BType actualType = symTable.semanticError;
        if (lhsType != symTable.semanticError) {
            if (lhsType.tag == TypeTags.UNION && lhsType.isNullable()) {
                BUnionType unionType = (BUnionType) lhsType;
                LinkedHashSet<BType> memberTypes = unionType.getMemberTypes().stream()
                        .filter(type -> type.tag != TypeTags.NIL)
                        .collect(Collectors.toCollection(LinkedHashSet::new));

                if (memberTypes.size() == 1) {
                    actualType = memberTypes.toArray(new BType[0])[0];
                } else {
                    actualType = BUnionType.create(null, memberTypes);
                }
            } else {
                dlog.error(elvisExpr.pos, DiagnosticErrorCode.OPERATOR_NOT_SUPPORTED, OperatorKind.ELVIS,
                        lhsType);
            }
        }
        BType rhsReturnType = checkExpr(elvisExpr.rhsExpr, env, expType);
        BType lhsReturnType = types.checkType(elvisExpr.lhsExpr.pos, actualType, expType,
                DiagnosticErrorCode.INCOMPATIBLE_TYPES);
        if (rhsReturnType == symTable.semanticError || lhsReturnType == symTable.semanticError) {
            resultType = symTable.semanticError;
        } else if (expType == symTable.noType) {
            if (types.isSameType(rhsReturnType, lhsReturnType)) {
                resultType = lhsReturnType;
            } else {
                dlog.error(elvisExpr.rhsExpr.pos, DiagnosticErrorCode.INCOMPATIBLE_TYPES, lhsReturnType,
                        rhsReturnType);
                resultType = symTable.semanticError;
            }
        } else {
            resultType = expType;
        }
    }

    @Override
    public void visit(BLangGroupExpr groupExpr) {
        resultType = checkExpr(groupExpr.expression, env, expType);
    }

    public void visit(BLangTypedescExpr accessExpr) {
        if (accessExpr.resolvedType == null) {
            accessExpr.resolvedType = symResolver.resolveTypeNode(accessExpr.typeNode, env);
        }

        int resolveTypeTag = accessExpr.resolvedType.tag;
        final BType actualType;
        if (resolveTypeTag != TypeTags.TYPEDESC && resolveTypeTag != TypeTags.NONE) {
            actualType = new BTypedescType(accessExpr.resolvedType, null);
        } else {
            actualType = accessExpr.resolvedType;
        }
        resultType = types.checkType(accessExpr, actualType, expType);
    }

    public void visit(BLangUnaryExpr unaryExpr) {
        BType exprType;
        BType actualType = symTable.semanticError;
        if (OperatorKind.UNTAINT.equals(unaryExpr.operator)) {
            exprType = checkExpr(unaryExpr.expr, env);
            if (exprType != symTable.semanticError) {
                actualType = exprType;
            }
        } else if (OperatorKind.TYPEOF.equals(unaryExpr.operator)) {
            exprType = checkExpr(unaryExpr.expr, env);
            if (exprType != symTable.semanticError) {
                actualType = new BTypedescType(exprType, null);
            }
        } else {
//            allow both addition and subtraction operators to get expected type as Decimal
            boolean decimalNegation = OperatorKind.SUB.equals(unaryExpr.operator) && expType.tag == TypeTags.DECIMAL;
            boolean isAdd = OperatorKind.ADD.equals(unaryExpr.operator);
            exprType = (decimalNegation || isAdd) ? checkExpr(unaryExpr.expr, env, expType) :
                    checkExpr(unaryExpr.expr, env);
            if (exprType != symTable.semanticError) {
                BSymbol symbol = symResolver.resolveUnaryOperator(unaryExpr.pos, unaryExpr.operator, exprType);
                if (symbol == symTable.notFoundSymbol) {
                    dlog.error(unaryExpr.pos, DiagnosticErrorCode.UNARY_OP_INCOMPATIBLE_TYPES,
                            unaryExpr.operator, exprType);
                } else {
                    unaryExpr.opSymbol = (BOperatorSymbol) symbol;
                    actualType = symbol.type.getReturnType();
                }
            }
        }

        resultType = types.checkType(unaryExpr, actualType, expType);
    }

    public void visit(BLangTypeConversionExpr conversionExpr) {
        // Set error type as the actual type.
        BType actualType = symTable.semanticError;

        for (BLangAnnotationAttachment annAttachment : conversionExpr.annAttachments) {
            annAttachment.attachPoints.add(AttachPoint.Point.TYPE);
            semanticAnalyzer.analyzeNode(annAttachment, this.env);
        }

        // Annotation such as <@untainted [T]>, where T is not provided,
        // it's merely a annotation on contextually expected type.
        BLangExpression expr = conversionExpr.expr;
        if (conversionExpr.typeNode == null) {
            if (!conversionExpr.annAttachments.isEmpty()) {
                resultType = checkExpr(expr, env, this.expType);
            }
            return;
        }

        BType targetType = getEffectiveReadOnlyType(conversionExpr.typeNode.pos,
                                                    symResolver.resolveTypeNode(conversionExpr.typeNode, env));

        conversionExpr.targetType = targetType;

        boolean prevNonErrorLoggingCheck = this.nonErrorLoggingCheck;
        this.nonErrorLoggingCheck = true;
        int prevErrorCount = this.dlog.errorCount();
        this.dlog.resetErrorCount();
        this.dlog.mute();

        expr.cloneAttempt++;
        BType exprCompatibleType = checkExpr(nodeCloner.clone(expr), env, targetType);

        this.nonErrorLoggingCheck = prevNonErrorLoggingCheck;
        int errorCount = this.dlog.errorCount();
        this.dlog.setErrorCount(prevErrorCount);
        if (!prevNonErrorLoggingCheck) {
            this.dlog.unmute();
        }

        if ((errorCount == 0 && exprCompatibleType != symTable.semanticError) || requireTypeInference(expr, false)) {
            checkExpr(expr, env, targetType);
        } else {
            checkExpr(expr, env, symTable.noType);
        }

        BType exprType = expr.getBType();
        if (types.isTypeCastable(expr, exprType, targetType, this.env)) {
            // We reach this block only if the cast is valid, so we set the target type as the actual type.
            actualType = targetType;
        } else if (exprType != symTable.semanticError && exprType != symTable.noType) {
            dlog.error(conversionExpr.pos, DiagnosticErrorCode.INCOMPATIBLE_TYPES_CAST, exprType, targetType);
        }
        resultType = types.checkType(conversionExpr, actualType, this.expType);
    }

    @Override
    public void visit(BLangLambdaFunction bLangLambdaFunction) {
        bLangLambdaFunction.setBType(bLangLambdaFunction.function.getBType());
        // creating a copy of the env to visit the lambda function later
        bLangLambdaFunction.capturedClosureEnv = env.createClone();

        if (!this.nonErrorLoggingCheck) {
            env.enclPkg.lambdaFunctions.add(bLangLambdaFunction);
        }

        resultType = types.checkType(bLangLambdaFunction, bLangLambdaFunction.getBType(), expType);
    }

    @Override
    public void visit(BLangArrowFunction bLangArrowFunction) {
        BType expectedType = expType;
        if (expectedType.tag == TypeTags.UNION) {
            BUnionType unionType = (BUnionType) expectedType;
            BType invokableType = unionType.getMemberTypes().stream().filter(type -> type.tag == TypeTags.INVOKABLE)
                    .collect(Collectors.collectingAndThen(Collectors.toList(), list -> {
                                if (list.size() != 1) {
                                    return null;
                                }
                                return list.get(0);
                            }
                    ));

            if (invokableType != null) {
                expectedType = invokableType;
            }
        }
        if (expectedType.tag != TypeTags.INVOKABLE || Symbols.isFlagOn(expectedType.flags, Flags.ANY_FUNCTION)) {
            dlog.error(bLangArrowFunction.pos,
                    DiagnosticErrorCode.ARROW_EXPRESSION_CANNOT_INFER_TYPE_FROM_LHS);
            resultType = symTable.semanticError;
            return;
        }

        BInvokableType expectedInvocation = (BInvokableType) expectedType;
        populateArrowExprParamTypes(bLangArrowFunction, expectedInvocation.paramTypes);
        bLangArrowFunction.body.expr.setBType(populateArrowExprReturn(bLangArrowFunction, expectedInvocation.retType));
        // if function return type is none, assign the inferred return type
        if (expectedInvocation.retType.tag == TypeTags.NONE) {
            expectedInvocation.retType = bLangArrowFunction.body.expr.getBType();
        }
        resultType = bLangArrowFunction.funcType = expectedInvocation;
    }

    public void visit(BLangXMLQName bLangXMLQName) {
        String prefix = bLangXMLQName.prefix.value;
        resultType = types.checkType(bLangXMLQName, symTable.stringType, expType);
        // TODO: check isLHS

        if (env.node.getKind() == NodeKind.XML_ATTRIBUTE && prefix.isEmpty()
                && bLangXMLQName.localname.value.equals(XMLConstants.XMLNS_ATTRIBUTE)) {
            ((BLangXMLAttribute) env.node).isNamespaceDeclr = true;
            return;
        }

        if (env.node.getKind() == NodeKind.XML_ATTRIBUTE && prefix.equals(XMLConstants.XMLNS_ATTRIBUTE)) {
            ((BLangXMLAttribute) env.node).isNamespaceDeclr = true;
            return;
        }

        if (prefix.equals(XMLConstants.XMLNS_ATTRIBUTE)) {
            dlog.error(bLangXMLQName.pos, DiagnosticErrorCode.INVALID_NAMESPACE_PREFIX, prefix);
            bLangXMLQName.setBType(symTable.semanticError);
            return;
        }

        // XML attributes without a namespace prefix does not inherit default namespace
        // https://www.w3.org/TR/xml-names/#defaulting
        if (bLangXMLQName.prefix.value.isEmpty()) {
            return;
        }

        BSymbol xmlnsSymbol = symResolver.lookupSymbolInPrefixSpace(env, names.fromIdNode(bLangXMLQName.prefix));
        if (prefix.isEmpty() && xmlnsSymbol == symTable.notFoundSymbol) {
            return;
        }

        if (!prefix.isEmpty() && xmlnsSymbol == symTable.notFoundSymbol) {
            logUndefinedSymbolError(bLangXMLQName.pos, prefix);
            bLangXMLQName.setBType(symTable.semanticError);
            return;
        }

        if (xmlnsSymbol.getKind() == SymbolKind.PACKAGE) {
            xmlnsSymbol = findXMLNamespaceFromPackageConst(bLangXMLQName.localname.value, bLangXMLQName.prefix.value,
                    (BPackageSymbol) xmlnsSymbol, bLangXMLQName.pos);
        }

        if (xmlnsSymbol == null || xmlnsSymbol.getKind() != SymbolKind.XMLNS) {
            resultType = symTable.semanticError;
            return;
        }

        bLangXMLQName.nsSymbol = (BXMLNSSymbol) xmlnsSymbol;
        bLangXMLQName.namespaceURI = bLangXMLQName.nsSymbol.namespaceURI;
    }

    private BSymbol findXMLNamespaceFromPackageConst(String localname, String prefix,
                                                     BPackageSymbol pkgSymbol, Location pos) {
        // Resolve a const from module scope.
        BSymbol constSymbol = symResolver.lookupMemberSymbol(pos, pkgSymbol.scope, env,
                names.fromString(localname), SymTag.CONSTANT);
        if (constSymbol == symTable.notFoundSymbol) {
            if (!missingNodesHelper.isMissingNode(prefix) && !missingNodesHelper.isMissingNode(localname)) {
                dlog.error(pos, DiagnosticErrorCode.UNDEFINED_SYMBOL, prefix + ":" + localname);
            }
            return null;
        }

        // If Resolved const is not a string, it is an error.
        BConstantSymbol constantSymbol = (BConstantSymbol) constSymbol;
        if (constantSymbol.literalType.tag != TypeTags.STRING) {
            dlog.error(pos, DiagnosticErrorCode.INCOMPATIBLE_TYPES, symTable.stringType, constantSymbol.literalType);
            return null;
        }

        // If resolve const contain a string in {namespace url}local form extract namespace uri and local part.
        String constVal = (String) constantSymbol.value.value;
        int s = constVal.indexOf('{');
        int e = constVal.lastIndexOf('}');
        if (e > s + 1) {
            pkgSymbol.isUsed = true;
            String nsURI = constVal.substring(s + 1, e);
            String local = constVal.substring(e);
            return new BXMLNSSymbol(names.fromString(local), nsURI, constantSymbol.pkgID, constantSymbol.owner, pos,
                                    SOURCE);
        }

        // Resolved const string is not in valid format.
        dlog.error(pos, DiagnosticErrorCode.INVALID_ATTRIBUTE_REFERENCE, prefix + ":" + localname);
        return null;
    }

    public void visit(BLangXMLAttribute bLangXMLAttribute) {
        SymbolEnv xmlAttributeEnv = SymbolEnv.getXMLAttributeEnv(bLangXMLAttribute, env);

        // check attribute name
        BLangXMLQName name = (BLangXMLQName) bLangXMLAttribute.name;
        checkExpr(name, xmlAttributeEnv, symTable.stringType);
        // XML attributes without a prefix does not belong to enclosing elements default namespace.
        // https://www.w3.org/TR/xml-names/#uniqAttrs
        if (name.prefix.value.isEmpty()) {
            name.namespaceURI = null;
        }

        // check attribute value
        checkExpr(bLangXMLAttribute.value, xmlAttributeEnv, symTable.stringType);

        symbolEnter.defineNode(bLangXMLAttribute, env);
    }

    public void visit(BLangXMLElementLiteral bLangXMLElementLiteral) {
        SymbolEnv xmlElementEnv = SymbolEnv.getXMLElementEnv(bLangXMLElementLiteral, env);

        // Keep track of used namespace prefixes in this element and only add namespace attr for those used ones.
        Set<String> usedPrefixes = new HashSet<>();
        BLangIdentifier elemNamePrefix = ((BLangXMLQName) bLangXMLElementLiteral.startTagName).prefix;
        if (elemNamePrefix != null && !elemNamePrefix.value.isEmpty()) {
            usedPrefixes.add(elemNamePrefix.value);
        }

        // Visit in-line namespace declarations and define the namespace.
        for (BLangXMLAttribute attribute : bLangXMLElementLiteral.attributes) {
            if (attribute.name.getKind() == NodeKind.XML_QNAME && isXmlNamespaceAttribute(attribute)) {
                BLangXMLQuotedString value = attribute.value;
                if (value.getKind() == NodeKind.XML_QUOTED_STRING && value.textFragments.size() > 1) {
                    dlog.error(value.pos, DiagnosticErrorCode.INVALID_XML_NS_INTERPOLATION);
                }
                checkExpr(attribute, xmlElementEnv, symTable.noType);
            }
            BLangIdentifier prefix = ((BLangXMLQName) attribute.name).prefix;
            if (prefix != null && !prefix.value.isEmpty()) {
                usedPrefixes.add(prefix.value);
            }
        }

        // Visit attributes, this may depend on the namespace defined in previous attribute iteration.
        bLangXMLElementLiteral.attributes.forEach(attribute -> {
            if (!(attribute.name.getKind() == NodeKind.XML_QNAME && isXmlNamespaceAttribute(attribute))) {
                checkExpr(attribute, xmlElementEnv, symTable.noType);
            }
        });

        Map<Name, BXMLNSSymbol> namespaces = symResolver.resolveAllNamespaces(xmlElementEnv);
        Name defaultNs = names.fromString(XMLConstants.DEFAULT_NS_PREFIX);
        if (namespaces.containsKey(defaultNs)) {
            bLangXMLElementLiteral.defaultNsSymbol = namespaces.remove(defaultNs);
        }
        for (Map.Entry<Name, BXMLNSSymbol> nsEntry : namespaces.entrySet()) {
            if (usedPrefixes.contains(nsEntry.getKey().value)) {
                bLangXMLElementLiteral.namespacesInScope.put(nsEntry.getKey(), nsEntry.getValue());
            }
        }

        // Visit the tag names
        validateTags(bLangXMLElementLiteral, xmlElementEnv);

        // Visit the children
        bLangXMLElementLiteral.modifiedChildren =
                concatSimilarKindXMLNodes(bLangXMLElementLiteral.children, xmlElementEnv);

        if (expType == symTable.noType) {
            resultType = types.checkType(bLangXMLElementLiteral, symTable.xmlElementType, expType);
            return;
        }

        resultType = checkXmlSubTypeLiteralCompatibility(bLangXMLElementLiteral.pos, symTable.xmlElementType,
                                                         this.expType);

        if (Symbols.isFlagOn(resultType.flags, Flags.READONLY)) {
            markChildrenAsImmutable(bLangXMLElementLiteral);
        }
    }

    private boolean isXmlNamespaceAttribute(BLangXMLAttribute attribute) {
        BLangXMLQName attrName = (BLangXMLQName) attribute.name;
        return (attrName.prefix.value.isEmpty()
                    && attrName.localname.value.equals(XMLConstants.XMLNS_ATTRIBUTE))
                || attrName.prefix.value.equals(XMLConstants.XMLNS_ATTRIBUTE);
    }

    public BType getXMLTypeFromLiteralKind(BLangExpression childXMLExpressions) {
        if (childXMLExpressions.getKind() == NodeKind.XML_ELEMENT_LITERAL) {
            return symTable.xmlElementType;
        }
        if (childXMLExpressions.getKind() == NodeKind.XML_TEXT_LITERAL) {
            return symTable.xmlTextType;
        }
        if (childXMLExpressions.getKind() == NodeKind.XML_PI_LITERAL) {
            return symTable.xmlPIType;
        }
        return symTable.xmlCommentType;
    }

    public void muteErrorLog() {
        this.nonErrorLoggingCheck = true;
        this.dlog.mute();
    }

    public void unMuteErrorLog(boolean prevNonErrorLoggingCheck, int errorCount) {
        this.nonErrorLoggingCheck = prevNonErrorLoggingCheck;
        this.dlog.setErrorCount(errorCount);
        if (!prevNonErrorLoggingCheck) {
            this.dlog.unmute();
        }
    }

    public BType getXMLSequenceType(BType xmlSubType) {
        switch (xmlSubType.tag) {
            case TypeTags.XML_ELEMENT:
                return new BXMLType(symTable.xmlElementType,  null);
            case TypeTags.XML_COMMENT:
                return new BXMLType(symTable.xmlCommentType,  null);
            case TypeTags.XML_PI:
                return new BXMLType(symTable.xmlPIType,  null);
            default:
                // Since 'xml:Text is same as xml<'xml:Text>
                return symTable.xmlTextType;
        }
    }

    public void visit(BLangXMLSequenceLiteral bLangXMLSequenceLiteral) {
        if (expType.tag != TypeTags.XML && expType.tag != TypeTags.UNION && expType.tag != TypeTags.XML_TEXT
        && expType != symTable.noType) {
            dlog.error(bLangXMLSequenceLiteral.pos, DiagnosticErrorCode.INCOMPATIBLE_TYPES, expType,
                    "XML Sequence");
            resultType = symTable.semanticError;
            return;
        }

        List<BType> xmlTypesInSequence = new ArrayList<>();

        for (BLangExpression expressionItem : bLangXMLSequenceLiteral.xmlItems) {
            resultType = checkExpr(expressionItem, env, expType);
            if (!xmlTypesInSequence.contains(resultType)) {
                xmlTypesInSequence.add(resultType);
            }
        }

        // Set type according to items in xml sequence and expected type
        if (expType.tag == TypeTags.XML || expType == symTable.noType) {
            if (xmlTypesInSequence.size() == 1) {
                resultType = getXMLSequenceType(xmlTypesInSequence.get(0));
                return;
            }
            resultType = symTable.xmlType;
            return;
        }
        // Since 'xml:Text is same as xml<'xml:Text>
        if (expType.tag == TypeTags.XML_TEXT) {
            resultType = symTable.xmlTextType;
            return;
        }
        // Disallow unions with 'xml:T (singleton) items
         for (BType item : ((BUnionType) expType).getMemberTypes()) {
             if (item.tag != TypeTags.XML_TEXT && item.tag != TypeTags.XML) {
                 dlog.error(bLangXMLSequenceLiteral.pos, DiagnosticErrorCode.INCOMPATIBLE_TYPES,
                         expType, symTable.xmlType);
                 resultType = symTable.semanticError;
                 return;
             }
         }
        resultType = symTable.xmlType;
    }

    public void visit(BLangXMLTextLiteral bLangXMLTextLiteral) {
        List<BLangExpression> literalValues = bLangXMLTextLiteral.textFragments;
        checkStringTemplateExprs(literalValues);
        BLangExpression xmlExpression = literalValues.get(0);
        if (literalValues.size() == 1 && xmlExpression.getKind() == NodeKind.LITERAL &&
                ((String) ((BLangLiteral) xmlExpression).value).isEmpty()) {
            resultType = types.checkType(bLangXMLTextLiteral, symTable.xmlNeverType, expType);
            return;
        }
        resultType = types.checkType(bLangXMLTextLiteral, symTable.xmlTextType, expType);
    }

    public void visit(BLangXMLCommentLiteral bLangXMLCommentLiteral) {
        checkStringTemplateExprs(bLangXMLCommentLiteral.textFragments);

        if (expType == symTable.noType) {
            resultType = types.checkType(bLangXMLCommentLiteral, symTable.xmlCommentType, expType);
            return;
        }
        resultType = checkXmlSubTypeLiteralCompatibility(bLangXMLCommentLiteral.pos, symTable.xmlCommentType,
                                                         this.expType);
    }

    public void visit(BLangXMLProcInsLiteral bLangXMLProcInsLiteral) {
        checkExpr(bLangXMLProcInsLiteral.target, env, symTable.stringType);
        checkStringTemplateExprs(bLangXMLProcInsLiteral.dataFragments);
        if (expType == symTable.noType) {
            resultType = types.checkType(bLangXMLProcInsLiteral, symTable.xmlPIType, expType);
            return;
        }
        resultType = checkXmlSubTypeLiteralCompatibility(bLangXMLProcInsLiteral.pos, symTable.xmlPIType, this.expType);
    }

    public void visit(BLangXMLQuotedString bLangXMLQuotedString) {
        checkStringTemplateExprs(bLangXMLQuotedString.textFragments);
        resultType = types.checkType(bLangXMLQuotedString, symTable.stringType, expType);
    }

    public void visit(BLangXMLAttributeAccess xmlAttributeAccessExpr) {
        dlog.error(xmlAttributeAccessExpr.pos,
                DiagnosticErrorCode.DEPRECATED_XML_ATTRIBUTE_ACCESS);
        resultType = symTable.semanticError;
    }

    public void visit(BLangStringTemplateLiteral stringTemplateLiteral) {
        checkStringTemplateExprs(stringTemplateLiteral.exprs);
        resultType = types.checkType(stringTemplateLiteral, symTable.stringType, expType);
    }

    @Override
    public void visit(BLangRawTemplateLiteral rawTemplateLiteral) {
        // First, ensure that the contextually expected type is compatible with the RawTemplate type.
        // The RawTemplate type should have just two fields: strings and insertions. There shouldn't be any methods.
        BType type = determineRawTemplateLiteralType(rawTemplateLiteral, expType);

        if (type == symTable.semanticError) {
            resultType = type;
            return;
        }

        // Once we ensure the types are compatible, need to ensure that the types of the strings and insertions are
        // compatible with the types of the strings and insertions fields.
        BObjectType literalType = (BObjectType) type;
        BType stringsType = literalType.fields.get("strings").type;

        if (evaluateRawTemplateExprs(rawTemplateLiteral.strings, stringsType, INVALID_NUM_STRINGS,
                                     rawTemplateLiteral.pos)) {
            type = symTable.semanticError;
        }

        BType insertionsType = literalType.fields.get("insertions").type;

        if (evaluateRawTemplateExprs(rawTemplateLiteral.insertions, insertionsType, INVALID_NUM_INSERTIONS,
                                     rawTemplateLiteral.pos)) {
            type = symTable.semanticError;
        }

        resultType = type;
    }

    private BType determineRawTemplateLiteralType(BLangRawTemplateLiteral rawTemplateLiteral, BType expType) {
        // Contextually expected type is NoType when `var` is used. When `var` is used, the literal is considered to
        // be of type `RawTemplate`.
        if (expType == symTable.noType || containsAnyType(expType)) {
            return symTable.rawTemplateType;
        }

        BType compatibleType = getCompatibleRawTemplateType(expType, rawTemplateLiteral.pos);
        BType type = types.checkType(rawTemplateLiteral, compatibleType, symTable.rawTemplateType,
                DiagnosticErrorCode.INVALID_RAW_TEMPLATE_TYPE);

        if (type == symTable.semanticError) {
            return type;
        }

        // Raw template literals can be directly assigned only to abstract object types
        if (Symbols.isFlagOn(type.tsymbol.flags, Flags.CLASS)) {
            dlog.error(rawTemplateLiteral.pos, DiagnosticErrorCode.INVALID_RAW_TEMPLATE_ASSIGNMENT, type);
            return symTable.semanticError;
        }

        // Ensure that only the two fields, strings and insertions, are there
        BObjectType litObjType = (BObjectType) type;
        BObjectTypeSymbol objTSymbol = (BObjectTypeSymbol) litObjType.tsymbol;

        if (litObjType.fields.size() > 2) {
            dlog.error(rawTemplateLiteral.pos, DiagnosticErrorCode.INVALID_NUM_FIELDS, litObjType);
            type = symTable.semanticError;
        }

        if (!objTSymbol.attachedFuncs.isEmpty()) {
            dlog.error(rawTemplateLiteral.pos, DiagnosticErrorCode.METHODS_NOT_ALLOWED, litObjType);
            type = symTable.semanticError;
        }

        return type;
    }

    private boolean evaluateRawTemplateExprs(List<? extends BLangExpression> exprs, BType fieldType,
                                             DiagnosticCode code, Location pos) {
        BType listType = fieldType.tag != TypeTags.INTERSECTION ? fieldType :
                ((BIntersectionType) fieldType).effectiveType;
        boolean errored = false;

        if (listType.tag == TypeTags.ARRAY) {
            BArrayType arrayType = (BArrayType) listType;

            if (arrayType.state == BArrayState.CLOSED && (exprs.size() != arrayType.size)) {
                dlog.error(pos, code, arrayType.size, exprs.size());
                return false;
            }

            for (BLangExpression expr : exprs) {
                errored = (checkExpr(expr, env, arrayType.eType) == symTable.semanticError) || errored;
            }
        } else if (listType.tag == TypeTags.TUPLE) {
            BTupleType tupleType = (BTupleType) listType;
            final int size = exprs.size();
            final int requiredItems = tupleType.tupleTypes.size();

            if (size < requiredItems || (size > requiredItems && tupleType.restType == null)) {
                dlog.error(pos, code, requiredItems, size);
                return false;
            }

            int i;
            List<BType> memberTypes = tupleType.tupleTypes;
            for (i = 0; i < requiredItems; i++) {
                errored = (checkExpr(exprs.get(i), env, memberTypes.get(i)) == symTable.semanticError) || errored;
            }

            if (size > requiredItems) {
                for (; i < size; i++) {
                    errored = (checkExpr(exprs.get(i), env, tupleType.restType) == symTable.semanticError) || errored;
                }
            }
        } else {
            throw new IllegalStateException("Expected a list type, but found: " + listType);
        }

        return errored;
    }

    private boolean containsAnyType(BType type) {
        if (type == symTable.anyType) {
            return true;
        }

        if (type.tag == TypeTags.UNION) {
            return ((BUnionType) type).getMemberTypes().contains(symTable.anyType);
        }

        return false;
    }

    private BType getCompatibleRawTemplateType(BType expType, Location pos) {
        if (expType.tag != TypeTags.UNION) {
            return expType;
        }

        BUnionType unionType = (BUnionType) expType;
        List<BType> compatibleTypes = new ArrayList<>();

        for (BType type : unionType.getMemberTypes()) {
            if (types.isAssignable(type, symTable.rawTemplateType)) {
                compatibleTypes.add(type);
            }
        }

        if (compatibleTypes.size() == 0) {
            return expType;
        }

        if (compatibleTypes.size() > 1) {
            dlog.error(pos, DiagnosticErrorCode.MULTIPLE_COMPATIBLE_RAW_TEMPLATE_TYPES, symTable.rawTemplateType,
                       expType);
            return symTable.semanticError;
        }

        return compatibleTypes.get(0);
    }

    @Override
    public void visit(BLangIntRangeExpression intRangeExpression) {
        checkExpr(intRangeExpression.startExpr, env, symTable.intType);
        checkExpr(intRangeExpression.endExpr, env, symTable.intType);
        resultType = new BArrayType(symTable.intType);
    }

    @Override
    public void visit(BLangRestArgsExpression bLangRestArgExpression) {
        resultType = checkExpr(bLangRestArgExpression.expr, env, expType);
    }

    @Override
    public void visit(BLangInferredTypedescDefaultNode inferTypedescExpr) {
        if (expType.tag != TypeTags.TYPEDESC) {
            dlog.error(inferTypedescExpr.pos, DiagnosticErrorCode.INCOMPATIBLE_TYPES, expType, symTable.typeDesc);
            resultType = symTable.semanticError;
            return;
        }
        resultType = expType;
    }

    @Override
    public void visit(BLangNamedArgsExpression bLangNamedArgsExpression) {
        resultType = checkExpr(bLangNamedArgsExpression.expr, env, expType);
        bLangNamedArgsExpression.setBType(bLangNamedArgsExpression.expr.getBType());
    }

    @Override
    public void visit(BLangMatchExpression bLangMatchExpression) {
        SymbolEnv matchExprEnv = SymbolEnv.createBlockEnv((BLangBlockStmt) TreeBuilder.createBlockNode(), env);
        checkExpr(bLangMatchExpression.expr, matchExprEnv);

        // Type check and resolve patterns and their expressions
        bLangMatchExpression.patternClauses.forEach(pattern -> {
            if (!pattern.variable.name.value.endsWith(Names.IGNORE.value)) {
                symbolEnter.defineNode(pattern.variable, matchExprEnv);
            }
            checkExpr(pattern.expr, matchExprEnv, expType);
            pattern.variable.setBType(symResolver.resolveTypeNode(pattern.variable.typeNode, matchExprEnv));
        });

        LinkedHashSet<BType> matchExprTypes = getMatchExpressionTypes(bLangMatchExpression);

        BType actualType;
        if (matchExprTypes.contains(symTable.semanticError)) {
            actualType = symTable.semanticError;
        } else if (matchExprTypes.size() == 1) {
            actualType = matchExprTypes.toArray(new BType[0])[0];
        } else {
            actualType = BUnionType.create(null, matchExprTypes);
        }

        resultType = types.checkType(bLangMatchExpression, actualType, expType);
    }

    @Override
    public void visit(BLangCheckedExpr checkedExpr) {
        visitCheckAndCheckPanicExpr(checkedExpr);
    }

    @Override
    public void visit(BLangCheckPanickedExpr checkedExpr) {
        visitCheckAndCheckPanicExpr(checkedExpr);
    }

    @Override
    public void visit(BLangQueryExpr queryExpr) {
        if (prevEnvs.empty()) {
            prevEnvs.push(env);
        } else {
            prevEnvs.push(prevEnvs.peek());
        }
        queryEnvs.push(prevEnvs.peek());
        selectClauses.push(queryExpr.getSelectClause());
        List<BLangNode> clauses = queryExpr.getQueryClauses();
        BLangExpression collectionNode = (BLangExpression) ((BLangFromClause) clauses.get(0)).getCollection();
        clauses.forEach(clause -> clause.accept(this));
        BType actualType = resolveQueryType(queryEnvs.peek(), selectClauses.peek().expression,
                                            collectionNode.getBType(), expType, queryExpr);
        actualType = (actualType == symTable.semanticError) ? actualType :
                types.checkType(queryExpr.pos, actualType, expType, DiagnosticErrorCode.INCOMPATIBLE_TYPES);
        selectClauses.pop();
        queryEnvs.pop();
        prevEnvs.pop();

        if (actualType.tag == TypeTags.TABLE) {
            BTableType tableType = (BTableType) actualType;
            tableType.constraintPos = queryExpr.pos;
            tableType.isTypeInlineDefined = true;
            if (!validateTableType(tableType, null)) {
                resultType = symTable.semanticError;
                return;
            }
        }

        resultType = actualType;
    }

    private BType resolveQueryType(SymbolEnv env, BLangExpression selectExp, BType collectionType,
                                   BType targetType, BLangQueryExpr queryExpr) {
        List<BType> resultTypes = types.getAllTypes(targetType).stream()
                .filter(t -> !types.isAssignable(t, symTable.errorType))
                .filter(t -> !types.isAssignable(t, symTable.nilType))
                .collect(Collectors.toList());
        // resultTypes will be empty if the targetType is `error?`
        if (resultTypes.isEmpty()) {
            resultTypes.add(symTable.noType);
        }
        BType actualType = symTable.semanticError;
        List<BType> selectTypes = new ArrayList<>();
        List<BType> resolvedTypes = new ArrayList<>();
        BType selectType, resolvedType;
        for (BType type : resultTypes) {
            switch (type.tag) {
                case TypeTags.ARRAY:
                    selectType = checkExpr(selectExp, env, ((BArrayType) type).eType);
                    resolvedType = new BArrayType(selectType);
                    break;
                case TypeTags.TABLE:
                    selectType = checkExpr(selectExp, env, types.getSafeType(((BTableType) type).constraint,
                            true, true));
                    resolvedType = symTable.tableType;
                    break;
                case TypeTags.STREAM:
                    selectType = checkExpr(selectExp, env, types.getSafeType(((BStreamType) type).constraint,
                            true, true));
                    resolvedType = symTable.streamType;
                    break;
                case TypeTags.STRING:
                case TypeTags.XML:
                    selectType = checkExpr(selectExp, env, type);
                    resolvedType = selectType;
                    break;
                case TypeTags.NONE:
                default:
                    // contextually expected type not given (i.e var).
                    selectType = checkExpr(selectExp, env, type);
                    resolvedType = getNonContextualQueryType(selectType, collectionType);
                    break;
            }
            if (selectType != symTable.semanticError) {
                if (resolvedType.tag == TypeTags.STREAM) {
                    queryExpr.isStream = true;
                }
                if (resolvedType.tag == TypeTags.TABLE) {
                    queryExpr.isTable = true;
                }
                selectTypes.add(selectType);
                resolvedTypes.add(resolvedType);
            }
        }

        if (selectTypes.size() == 1) {
            BType errorType = getErrorType(collectionType);
            selectType = selectTypes.get(0);
            if (queryExpr.isStream) {
                return new BStreamType(TypeTags.STREAM, selectType, errorType, null);
            } else if (queryExpr.isTable) {
                actualType = getQueryTableType(queryExpr, selectType);
            } else {
                actualType = resolvedTypes.get(0);
            }

            if (errorType != null && errorType.tag != TypeTags.NIL) {
                return BUnionType.create(null, actualType, errorType);
            } else {
                return actualType;
            }
        } else if (selectTypes.size() > 1) {
            dlog.error(selectExp.pos, DiagnosticErrorCode.AMBIGUOUS_TYPES, selectTypes);
            return actualType;
        } else {
            return actualType;
        }
    }

    private BType getQueryTableType(BLangQueryExpr queryExpr, BType constraintType) {
        final BTableType tableType = new BTableType(TypeTags.TABLE, constraintType, null);
        if (!queryExpr.fieldNameIdentifierList.isEmpty()) {
            tableType.fieldNameList = queryExpr.fieldNameIdentifierList.stream()
                    .map(identifier -> ((BLangIdentifier) identifier).value).collect(Collectors.toList());
            return BUnionType.create(null, tableType, symTable.errorType);
        }
        return tableType;
    }


    private BType getErrorType(BType collectionType) {
        if (collectionType.tag == TypeTags.SEMANTIC_ERROR) {
            return null;
        }
        BType returnType = null, errorType = null;
        switch (collectionType.tag) {
            case TypeTags.STREAM:
                errorType = ((BStreamType) collectionType).completionType;
                break;
            case TypeTags.OBJECT:
                returnType = types.getVarTypeFromIterableObject((BObjectType) collectionType);
                break;
            default:
                BSymbol itrSymbol = symResolver.lookupLangLibMethod(collectionType,
                        names.fromString(BLangCompilerConstants.ITERABLE_COLLECTION_ITERATOR_FUNC));
                if (itrSymbol == this.symTable.notFoundSymbol) {
                    return null;
                }
                BInvokableSymbol invokableSymbol = (BInvokableSymbol) itrSymbol;
                returnType = types.getResultTypeOfNextInvocation((BObjectType) invokableSymbol.retType);
        }
        if (returnType != null) {
            List<BType> errorTypes = types.getAllTypes(returnType).stream()
                    .filter(t -> types.isAssignable(t, symTable.errorType))
                    .collect(Collectors.toList());
            if (!errorTypes.isEmpty()) {
                if (errorTypes.size() == 1) {
                    errorType = errorTypes.get(0);
                } else {
                    errorType = BUnionType.create(null, errorTypes.toArray(new BType[0]));
                }
            }
        }
        return errorType;
    }

    private BType getNonContextualQueryType(BType staticType, BType basicType) {
        BType resultType;
        switch (basicType.tag) {
            case TypeTags.TABLE:
                resultType = symTable.tableType;
                break;
            case TypeTags.STREAM:
                resultType = symTable.streamType;
                break;
            case TypeTags.XML:
                resultType = new BXMLType(staticType, null);
                break;
            case TypeTags.STRING:
                resultType = symTable.stringType;
                break;
            default:
                resultType = new BArrayType(staticType);
                break;
        }
        return resultType;
    }

    @Override
    public void visit(BLangQueryAction queryAction) {
        if (prevEnvs.empty()) {
            prevEnvs.push(env);
        } else {
            prevEnvs.push(prevEnvs.peek());
        }
        queryEnvs.push(prevEnvs.peek());
        selectClauses.push(null);
        BLangDoClause doClause = queryAction.getDoClause();
        List<BLangNode> clauses = queryAction.getQueryClauses();
        clauses.forEach(clause -> clause.accept(this));
        // Analyze foreach node's statements.
        semanticAnalyzer.analyzeStmt(doClause.body, SymbolEnv.createBlockEnv(doClause.body, queryEnvs.peek()));
        BType actualType = BUnionType.create(null, symTable.errorType, symTable.nilType);
        resultType = types.checkType(doClause.pos, actualType, expType, DiagnosticErrorCode.INCOMPATIBLE_TYPES);
        selectClauses.pop();
        queryEnvs.pop();
        prevEnvs.pop();
    }

    @Override
    public void visit(BLangFromClause fromClause) {
        SymbolEnv fromEnv = SymbolEnv.createTypeNarrowedEnv(fromClause, queryEnvs.pop());
        fromClause.env = fromEnv;
        queryEnvs.push(fromEnv);
        checkExpr(fromClause.collection, queryEnvs.peek());
        // Set the type of the foreach node's type node.
        types.setInputClauseTypedBindingPatternType(fromClause);
        handleInputClauseVariables(fromClause, queryEnvs.peek());
    }

    @Override
    public void visit(BLangJoinClause joinClause) {
        SymbolEnv joinEnv = SymbolEnv.createTypeNarrowedEnv(joinClause, queryEnvs.pop());
        joinClause.env = joinEnv;
        queryEnvs.push(joinEnv);
        checkExpr(joinClause.collection, queryEnvs.peek());
        // Set the type of the foreach node's type node.
        types.setInputClauseTypedBindingPatternType(joinClause);
        handleInputClauseVariables(joinClause, queryEnvs.peek());
        if (joinClause.onClause != null) {
            ((BLangOnClause) joinClause.onClause).accept(this);
        }
    }

    @Override
    public void visit(BLangLetClause letClause) {
        SymbolEnv letEnv = SymbolEnv.createTypeNarrowedEnv(letClause, queryEnvs.pop());
        letClause.env = letEnv;
        queryEnvs.push(letEnv);
        for (BLangLetVariable letVariable : letClause.letVarDeclarations) {
            semanticAnalyzer.analyzeDef((BLangNode) letVariable.definitionNode, letEnv);
        }
    }

    @Override
    public void visit(BLangWhereClause whereClause) {
        whereClause.env = handleFilterClauses(whereClause.expression);
    }

    @Override
    public void visit(BLangSelectClause selectClause) {
        SymbolEnv letEnv = SymbolEnv.createTypeNarrowedEnv(selectClause, queryEnvs.pop());
        selectClause.env = letEnv;
        queryEnvs.push(letEnv);
    }

    @Override
    public void visit(BLangDoClause doClause) {
        SymbolEnv letEnv = SymbolEnv.createTypeNarrowedEnv(doClause, queryEnvs.pop());
        doClause.env = letEnv;
        queryEnvs.push(letEnv);
    }

    @Override
    public void visit(BLangOnConflictClause onConflictClause) {
        BType exprType = checkExpr(onConflictClause.expression, queryEnvs.peek(), symTable.errorType);
        if (!types.isAssignable(exprType, symTable.errorType)) {
            dlog.error(onConflictClause.expression.pos, DiagnosticErrorCode.ERROR_TYPE_EXPECTED,
                    symTable.errorType, exprType);
        }
    }

    @Override
    public void visit(BLangLimitClause limitClause) {
        BType exprType = checkExpr(limitClause.expression, queryEnvs.peek());
        if (!types.isAssignable(exprType, symTable.intType)) {
            dlog.error(limitClause.expression.pos, DiagnosticErrorCode.INCOMPATIBLE_TYPES,
                    symTable.intType, exprType);
        }
    }

    @Override
    public void visit(BLangOnClause onClause) {
        BType lhsType, rhsType;
        BLangNode joinNode = getLastInputNodeFromEnv(queryEnvs.peek());
        // lhsExprEnv should only contain scope entries before join condition.
        onClause.lhsEnv = getEnvBeforeInputNode(queryEnvs.peek(), joinNode);
        lhsType = checkExpr(onClause.lhsExpr, onClause.lhsEnv);
        // rhsExprEnv should only contain scope entries after join condition.
        onClause.rhsEnv = getEnvAfterJoinNode(queryEnvs.peek(), joinNode);
        rhsType = checkExpr(onClause.rhsExpr, onClause.rhsEnv != null ? onClause.rhsEnv : queryEnvs.peek());
        if (!types.isAssignable(lhsType, rhsType)) {
            dlog.error(onClause.rhsExpr.pos, DiagnosticErrorCode.INCOMPATIBLE_TYPES, lhsType, rhsType);
        }
    }

    @Override
    public void visit(BLangOrderByClause orderByClause) {
        orderByClause.env = queryEnvs.peek();
        for (OrderKeyNode orderKeyNode : orderByClause.getOrderKeyList()) {
            BType exprType = checkExpr((BLangExpression) orderKeyNode.getOrderKey(), orderByClause.env);
            if (!types.isOrderedType(exprType, false)) {
                dlog.error(((BLangOrderKey) orderKeyNode).expression.pos, DiagnosticErrorCode.ORDER_BY_NOT_SUPPORTED);
            }
        }
    }

    @Override
    public void visit(BLangDo doNode) {
        if (doNode.onFailClause != null) {
            doNode.onFailClause.accept(this);
        }
    }

    public void visit(BLangOnFailClause onFailClause) {
        onFailClause.body.stmts.forEach(stmt -> stmt.accept(this));
    }

    private SymbolEnv handleFilterClauses (BLangExpression filterExpression) {
        checkExpr(filterExpression, queryEnvs.peek(), symTable.booleanType);
        BType actualType = filterExpression.getBType();
        if (TypeTags.TUPLE == actualType.tag) {
            dlog.error(filterExpression.pos, DiagnosticErrorCode.INCOMPATIBLE_TYPES,
                    symTable.booleanType, actualType);
        }
        SymbolEnv filterEnv = typeNarrower.evaluateTruth(filterExpression, selectClauses.peek(), queryEnvs.pop());
        queryEnvs.push(filterEnv);
        return filterEnv;
    }

    private void handleInputClauseVariables(BLangInputClause bLangInputClause, SymbolEnv blockEnv) {
        if (bLangInputClause.variableDefinitionNode == null) {
            //not-possible
            return;
        }

        BLangVariable variableNode = (BLangVariable) bLangInputClause.variableDefinitionNode.getVariable();
        // Check whether the foreach node's variables are declared with var.
        if (bLangInputClause.isDeclaredWithVar) {
            // If the foreach node's variables are declared with var, type is `varType`.
            semanticAnalyzer.handleDeclaredVarInForeach(variableNode, bLangInputClause.varType, blockEnv);
            return;
        }
        // If the type node is available, we get the type from it.
        BType typeNodeType = symResolver.resolveTypeNode(variableNode.typeNode, blockEnv);
        // Then we need to check whether the RHS type is assignable to LHS type.
        if (types.isAssignable(bLangInputClause.varType, typeNodeType)) {
            // If assignable, we set types to the variables.
            semanticAnalyzer.handleDeclaredVarInForeach(variableNode, bLangInputClause.varType, blockEnv);
            return;
        }
        // Log an error and define a symbol with the node's type to avoid undeclared symbol errors.
        if (typeNodeType != symTable.semanticError) {
            dlog.error(variableNode.typeNode.pos, DiagnosticErrorCode.INCOMPATIBLE_TYPES,
                    bLangInputClause.varType, typeNodeType);
        }
        semanticAnalyzer.handleDeclaredVarInForeach(variableNode, typeNodeType, blockEnv);
    }

    private void visitCheckAndCheckPanicExpr(BLangCheckedExpr checkedExpr) {
        String operatorType = checkedExpr.getKind() == NodeKind.CHECK_EXPR ? "check" : "checkpanic";
        BLangExpression exprWithCheckingKeyword = checkedExpr.expr;
        boolean firstVisit = exprWithCheckingKeyword.getBType() == null;
        BType typeOfExprWithCheckingKeyword;
        if (expType == symTable.noType) {
            typeOfExprWithCheckingKeyword = symTable.noType;
        } else {
            typeOfExprWithCheckingKeyword = BUnionType.create(null, expType, symTable.errorType);
        }

        if (checkedExpr.getKind() == NodeKind.CHECK_EXPR && types.isUnionOfSimpleBasicTypes(expType)) {
            switch (checkedExpr.expr.getKind()) {
                case FIELD_BASED_ACCESS_EXPR:
                case SIMPLE_VARIABLE_REF:
                case BINARY_EXPR:
                case TERNARY_EXPR:
                case ELVIS_EXPR:
                    rewriteWithEnsureTypeFunc(checkedExpr, exprWithCheckingKeyword, typeOfExprWithCheckingKeyword);
                    break;
                case INVOCATION:
                    BLangInvocation invocation = (BLangInvocation) clone;
                    if (invocation.name.value.equals(FUNCTION_NAME_ENSURE_TYPE) && invocation.langLibInvocation) {
                        break;
                    }
                    rewriteWithEnsureTypeFunc(checkedExpr, exprWithCheckingKeyword, typeOfExprWithCheckingKeyword);
            }
        }

        BType exprType = checkExpr(checkedExpr.expr, env, typeOfExprWithCheckingKeyword);
        if (checkedExpr.expr.getKind() == NodeKind.WORKER_RECEIVE) {
            if (firstVisit) {
                isTypeChecked = false;
                resultType = expType;
                return;
            } else {
                expType = checkedExpr.getBType();
                exprType = checkedExpr.expr.getBType();
            }
        }

        boolean isErrorType = types.isAssignable(exprType, symTable.errorType);
        if (exprType.tag != TypeTags.UNION && !isErrorType) {
            if (exprType.tag == TypeTags.READONLY) {
                checkedExpr.equivalentErrorTypeList = new ArrayList<>(1) {{
                    add(symTable.errorType);
                }};
                resultType = symTable.anyAndReadonly;
                return;
            } else if (exprType != symTable.semanticError) {
                dlog.error(checkedExpr.expr.pos,
                        DiagnosticErrorCode.CHECKED_EXPR_INVALID_USAGE_NO_ERROR_TYPE_IN_RHS,
                        operatorType);
            }
            checkedExpr.setBType(symTable.semanticError);
            return;
        }

        // Filter out the list of types which are not equivalent with the error type.
        List<BType> errorTypes = new ArrayList<>();
        List<BType> nonErrorTypes = new ArrayList<>();
        if (!isErrorType) {
            for (BType memberType : ((BUnionType) exprType).getMemberTypes()) {
                if (memberType.tag == TypeTags.READONLY) {
                    errorTypes.add(symTable.errorType);
                    nonErrorTypes.add(symTable.anyAndReadonly);
                    continue;
                }
                if (types.isAssignable(memberType, symTable.errorType)) {
                    errorTypes.add(memberType);
                    continue;
                }
                nonErrorTypes.add(memberType);
            }
        } else {
            errorTypes.add(exprType);
        }

        // This list will be used in the desugar phase
        checkedExpr.equivalentErrorTypeList = errorTypes;
        if (errorTypes.isEmpty()) {
            // No member types in this union is equivalent to the error type
            dlog.error(checkedExpr.expr.pos,
                    DiagnosticErrorCode.CHECKED_EXPR_INVALID_USAGE_NO_ERROR_TYPE_IN_RHS, operatorType);
            checkedExpr.setBType(symTable.semanticError);
            return;
        }

        BType actualType;
        if (nonErrorTypes.size() == 0) {
            actualType = symTable.neverType;
        } else if (nonErrorTypes.size() == 1) {
            actualType = nonErrorTypes.get(0);
        } else {
            actualType = BUnionType.create(null, new LinkedHashSet<>(nonErrorTypes));
        }

        if (actualType.tag == TypeTags.NEVER) {
            dlog.error(checkedExpr.pos, DiagnosticErrorCode.NEVER_TYPE_NOT_ALLOWED_WITH_CHECKED_EXPR,
                    operatorType);
        }

        resultType = types.checkType(checkedExpr, actualType, expType);
    }

<<<<<<< HEAD
    private BType getNonDefaultErrorErrorComponentsOrDefaultError(BType rhsType) {
        List<BType> errorTypes = new ArrayList<>();
        for (BType t : types.getAllTypes(rhsType)) {
            if (!types.isSameType(t, symTable.errorType) && types.isAssignable(t, symTable.errorType)) {
                errorTypes.add(t);
            }
        }
        if (!errorTypes.isEmpty()) {
            if (errorTypes.size() == 1) {
                return errorTypes.get(0);
            } else {
                return BUnionType.create(null, errorTypes.toArray(new BType[0]));
            }
        }
        return symTable.errorType;
    }

    private void rewriteWithEnsureTypeFunc(BLangCheckedExpr checkedExpr, BLangExpression expr,
                                           BType typeOfExprWithCheckingKeyword) {
        BType exprType = checkExpr(expr, env);
        BType errorLiftedType = types.getSafeType(exprType, false, true);
        if (!types.isLax(errorLiftedType)) {
            return;
        }
        ArrayList<BLangExpression> argExprs = new ArrayList<>();
        BType typedescType = new BTypedescType(expType, null);
        BLangTypedescExpr typedescExpr = new BLangTypedescExpr();
        typedescExpr.resolvedType = expType;
        typedescExpr.setBType(typedescType);
        argExprs.add(typedescExpr);
        BLangInvocation invocation = ASTBuilderUtil.createLangLibInvocationNode(FUNCTION_NAME_ENSURE_TYPE,
                argExprs, expr, checkedExpr.pos);
        invocation.symbol = symResolver.lookupLangLibMethod(typeOfExprWithCheckingKeyword,
                names.fromString(invocation.name.value));
        invocation.pkgAlias = (BLangIdentifier) TreeBuilder.createIdentifierNode();
        checkedExpr.expr = invocation;
    }

=======
>>>>>>> b9d25457
    @Override
    public void visit(BLangServiceConstructorExpr serviceConstructorExpr) {
        resultType = serviceConstructorExpr.serviceNode.symbol.type;
    }

    @Override
    public void visit(BLangTypeTestExpr typeTestExpr) {
        typeTestExpr.typeNode.setBType(symResolver.resolveTypeNode(typeTestExpr.typeNode, env));
        checkExpr(typeTestExpr.expr, env);

        resultType = types.checkType(typeTestExpr, symTable.booleanType, expType);
    }

    public void visit(BLangAnnotAccessExpr annotAccessExpr) {
        checkExpr(annotAccessExpr.expr, this.env, symTable.typeDesc);

        BType actualType = symTable.semanticError;
        BSymbol symbol =
                this.symResolver.resolveAnnotation(annotAccessExpr.pos, env,
                        names.fromString(annotAccessExpr.pkgAlias.getValue()),
                        names.fromString(annotAccessExpr.annotationName.getValue()));
        if (symbol == this.symTable.notFoundSymbol) {
            this.dlog.error(annotAccessExpr.pos, DiagnosticErrorCode.UNDEFINED_ANNOTATION,
                    annotAccessExpr.annotationName.getValue());
        } else {
            annotAccessExpr.annotationSymbol = (BAnnotationSymbol) symbol;
            BType annotType = ((BAnnotationSymbol) symbol).attachedType == null ? symTable.trueType :
                    ((BAnnotationSymbol) symbol).attachedType.type;
            actualType = BUnionType.create(null, annotType, symTable.nilType);
        }

        this.resultType = this.types.checkType(annotAccessExpr, actualType, this.expType);
    }

    // Private methods

    private boolean isValidVariableReference(BLangExpression varRef) {
        switch (varRef.getKind()) {
            case SIMPLE_VARIABLE_REF:
            case RECORD_VARIABLE_REF:
            case TUPLE_VARIABLE_REF:
            case ERROR_VARIABLE_REF:
            case FIELD_BASED_ACCESS_EXPR:
            case INDEX_BASED_ACCESS_EXPR:
            case XML_ATTRIBUTE_ACCESS_EXPR:
                return true;
            default:
                dlog.error(varRef.pos, DiagnosticErrorCode.INVALID_RECORD_BINDING_PATTERN, varRef.getBType());
                return false;
        }
    }

    private BType getEffectiveReadOnlyType(Location pos, BType origTargetType) {
        if (origTargetType == symTable.readonlyType) {
            if (types.isInherentlyImmutableType(expType) || !types.isSelectivelyImmutableType(expType)) {
                return origTargetType;
            }

            return ImmutableTypeCloner.getImmutableIntersectionType(pos, types,
                                                                    (SelectivelyImmutableReferenceType) expType,
                                                                    env, symTable, anonymousModelHelper, names,
                                                                    new HashSet<>());
        }

        if (origTargetType.tag != TypeTags.UNION) {
            return origTargetType;
        }

        boolean hasReadOnlyType = false;

        LinkedHashSet<BType> nonReadOnlyTypes = new LinkedHashSet<>();

        for (BType memberType : ((BUnionType) origTargetType).getMemberTypes()) {
            if (memberType == symTable.readonlyType) {
                hasReadOnlyType = true;
                continue;
            }

            nonReadOnlyTypes.add(memberType);
        }

        if (!hasReadOnlyType) {
            return origTargetType;
        }

        if (types.isInherentlyImmutableType(expType) || !types.isSelectivelyImmutableType(expType)) {
            return origTargetType;
        }

        BUnionType nonReadOnlyUnion = BUnionType.create(null, nonReadOnlyTypes);

        nonReadOnlyUnion.add(ImmutableTypeCloner.getImmutableIntersectionType(pos, types,
                                                                              (SelectivelyImmutableReferenceType)
                                                                                      expType,
                                                                              env, symTable, anonymousModelHelper,
                                                                              names, new HashSet<>()));
        return nonReadOnlyUnion;
    }

    private BType populateArrowExprReturn(BLangArrowFunction bLangArrowFunction, BType expectedRetType) {
        SymbolEnv arrowFunctionEnv = SymbolEnv.createArrowFunctionSymbolEnv(bLangArrowFunction, env);
        bLangArrowFunction.params.forEach(param -> symbolEnter.defineNode(param, arrowFunctionEnv));
        return checkExpr(bLangArrowFunction.body.expr, arrowFunctionEnv, expectedRetType);
    }

    private void populateArrowExprParamTypes(BLangArrowFunction bLangArrowFunction, List<BType> paramTypes) {
        if (paramTypes.size() != bLangArrowFunction.params.size()) {
            dlog.error(bLangArrowFunction.pos,
                    DiagnosticErrorCode.ARROW_EXPRESSION_MISMATCHED_PARAMETER_LENGTH,
                    paramTypes.size(), bLangArrowFunction.params.size());
            resultType = symTable.semanticError;
            bLangArrowFunction.params.forEach(param -> param.setBType(symTable.semanticError));
            return;
        }

        for (int i = 0; i < bLangArrowFunction.params.size(); i++) {
            BLangSimpleVariable paramIdentifier = bLangArrowFunction.params.get(i);
            BType bType = paramTypes.get(i);
            BLangValueType valueTypeNode = (BLangValueType) TreeBuilder.createValueTypeNode();
            valueTypeNode.setTypeKind(bType.getKind());
            valueTypeNode.pos = symTable.builtinPos;
            paramIdentifier.setTypeNode(valueTypeNode);
            paramIdentifier.setBType(bType);
        }
    }

    private void checkSelfReferences(Location pos, SymbolEnv env, BVarSymbol varSymbol) {
        if (env.enclVarSym == varSymbol) {
            dlog.error(pos, DiagnosticErrorCode.SELF_REFERENCE_VAR, varSymbol.name);
        }
    }

    public List<BType> getListWithErrorTypes(int count) {
        List<BType> list = new ArrayList<>(count);
        for (int i = 0; i < count; i++) {
            list.add(symTable.semanticError);
        }

        return list;
    }

    private void checkFunctionInvocationExpr(BLangInvocation iExpr) {
        Name funcName = names.fromIdNode(iExpr.name);
        Name pkgAlias = names.fromIdNode(iExpr.pkgAlias);
        BSymbol funcSymbol = symTable.notFoundSymbol;

        BSymbol pkgSymbol = symResolver.resolvePrefixSymbol(env, pkgAlias, getCurrentCompUnit(iExpr));
        if (pkgSymbol == symTable.notFoundSymbol) {
            dlog.error(iExpr.pos, DiagnosticErrorCode.UNDEFINED_MODULE, pkgAlias);
        } else {
            if (funcSymbol == symTable.notFoundSymbol) {
                BSymbol symbol = symResolver.lookupMainSpaceSymbolInPackage(iExpr.pos, env, pkgAlias, funcName);
                if ((symbol.tag & SymTag.VARIABLE) == SymTag.VARIABLE) {
                    funcSymbol = symbol;
                }
                if (symTable.rootPkgSymbol.pkgID.equals(symbol.pkgID) &&
                        (symbol.tag & SymTag.VARIABLE_NAME) == SymTag.VARIABLE_NAME) {
                    funcSymbol = symbol;
                }
            }
            if (funcSymbol == symTable.notFoundSymbol || ((funcSymbol.tag & SymTag.TYPE) == SymTag.TYPE)) {
                BSymbol ctor = symResolver.lookupConstructorSpaceSymbolInPackage(iExpr.pos, env, pkgAlias, funcName);
                funcSymbol = ctor != symTable.notFoundSymbol ? ctor : funcSymbol;
            }
        }

        if (funcSymbol == symTable.notFoundSymbol || isNotFunction(funcSymbol)) {
            if (!missingNodesHelper.isMissingNode(funcName)) {
                dlog.error(iExpr.pos, DiagnosticErrorCode.UNDEFINED_FUNCTION, funcName);
            }
            iExpr.argExprs.forEach(arg -> checkExpr(arg, env));
            resultType = symTable.semanticError;
            return;
        }
        if (isFunctionPointer(funcSymbol)) {
            iExpr.functionPointerInvocation = true;
            markAndRegisterClosureVariable(funcSymbol, iExpr.pos, env);
        }
        if (Symbols.isFlagOn(funcSymbol.flags, Flags.REMOTE)) {
            dlog.error(iExpr.pos, DiagnosticErrorCode.INVALID_ACTION_INVOCATION_SYNTAX, iExpr.name.value);
        }
        if (Symbols.isFlagOn(funcSymbol.flags, Flags.RESOURCE)) {
            dlog.error(iExpr.pos, DiagnosticErrorCode.INVALID_RESOURCE_FUNCTION_INVOCATION);
        }

        boolean langLibPackageID = PackageID.isLangLibPackageID(pkgSymbol.pkgID);

        if (langLibPackageID) {
            // This will enable, type param support, if the function is called directly.
            this.env = SymbolEnv.createInvocationEnv(iExpr, this.env);
        }
        // Set the resolved function symbol in the invocation expression.
        // This is used in the code generation phase.
        iExpr.symbol = funcSymbol;
        checkInvocationParamAndReturnType(iExpr);

        if (langLibPackageID && !iExpr.argExprs.isEmpty()) {
            checkInvalidImmutableValueUpdate(iExpr, iExpr.argExprs.get(0).getBType(), funcSymbol);
        }
    }

    protected void markAndRegisterClosureVariable(BSymbol symbol, Location pos, SymbolEnv env) {
        BLangInvokableNode encInvokable = env.enclInvokable;
        if (symbol.closure == true ||
                (symbol.owner.tag & SymTag.PACKAGE) == SymTag.PACKAGE && env.node.getKind() != NodeKind.ARROW_EXPR) {
            return;
        }
        if (encInvokable != null && encInvokable.flagSet.contains(Flag.LAMBDA)
                && !isFunctionArgument(symbol, encInvokable.requiredParams)) {
            SymbolEnv encInvokableEnv = findEnclosingInvokableEnv(env, encInvokable);
            BSymbol resolvedSymbol = symResolver.lookupClosureVarSymbol(encInvokableEnv, symbol.name, SymTag.VARIABLE);
            if (resolvedSymbol != symTable.notFoundSymbol && !encInvokable.flagSet.contains(Flag.ATTACHED)) {
                resolvedSymbol.closure = true;
                ((BLangFunction) encInvokable).closureVarSymbols.add(new ClosureVarSymbol(resolvedSymbol, pos));
            }
        }
        if (env.node.getKind() == NodeKind.ARROW_EXPR
                && !isFunctionArgument(symbol, ((BLangArrowFunction) env.node).params)) {
            SymbolEnv encInvokableEnv = findEnclosingInvokableEnv(env, encInvokable);
            BSymbol resolvedSymbol = symResolver.lookupClosureVarSymbol(encInvokableEnv, symbol.name, SymTag.VARIABLE);
            if (resolvedSymbol != symTable.notFoundSymbol) {
                resolvedSymbol.closure = true;
                ((BLangArrowFunction) env.node).closureVarSymbols.add(new ClosureVarSymbol(resolvedSymbol, pos));
            }
        }
        if (env.enclType != null && env.enclType.getKind() == NodeKind.RECORD_TYPE) {
            SymbolEnv encInvokableEnv = findEnclosingInvokableEnv(env, (BLangRecordTypeNode) env.enclType);
            BSymbol resolvedSymbol = symResolver.lookupClosureVarSymbol(encInvokableEnv, symbol.name, SymTag.VARIABLE);
            if (resolvedSymbol != symTable.notFoundSymbol && !encInvokable.flagSet.contains(Flag.ATTACHED)) {
                resolvedSymbol.closure = true;
                ((BLangFunction) encInvokable).closureVarSymbols.add(new ClosureVarSymbol(resolvedSymbol, pos));
            }
        }

        // Iterate through parent nodes until a function node is met to find if the variable is used inside
        // a transaction block to mark it as a closure, blocks inside transactions are desugared into functions later.
        BLangNode node = env.node;
        SymbolEnv cEnv = env;
        while (node != null && node.getKind() != NodeKind.FUNCTION) {
            if (node.getKind() == NodeKind.ON_FAIL) {
                BLangOnFailClause onFailClause = (BLangOnFailClause) node;
                SymbolEnv encInvokableEnv = findEnclosingInvokableEnv(env, encInvokable);
                BSymbol resolvedSymbol = symResolver.lookupClosureVarSymbol(encInvokableEnv, symbol.name,
                        SymTag.VARIABLE);
                if (resolvedSymbol != symTable.notFoundSymbol && !resolvedSymbol.closure) {
                    onFailClause.possibleClosureSymbols.add(resolvedSymbol);
                }
                break;
            } else {
                SymbolEnv enclEnv = cEnv.enclEnv;
                if (enclEnv == null) {
                    break;
                }
                cEnv = enclEnv;
                node = cEnv.node;
            }
        }
    }

    private boolean isNotFunction(BSymbol funcSymbol) {
        if ((funcSymbol.tag & SymTag.FUNCTION) == SymTag.FUNCTION
                || (funcSymbol.tag & SymTag.CONSTRUCTOR) == SymTag.CONSTRUCTOR) {
            return false;
        }

        if (isFunctionPointer(funcSymbol)) {
            return false;
        }

        return true;
    }

    private boolean isFunctionPointer(BSymbol funcSymbol) {
        if ((funcSymbol.tag & SymTag.FUNCTION) == SymTag.FUNCTION) {
            return false;
        }
        return (funcSymbol.tag & SymTag.FUNCTION) == SymTag.VARIABLE
                && funcSymbol.kind == SymbolKind.FUNCTION
                && (funcSymbol.flags & Flags.NATIVE) != Flags.NATIVE;
    }

    private List<BLangNamedArgsExpression> checkProvidedErrorDetails(BLangErrorConstructorExpr errorConstructorExpr,
                                                                     BType expectedType) {
        List<BLangNamedArgsExpression> namedArgs = new ArrayList<>();
        for (BLangNamedArgsExpression namedArgsExpression : errorConstructorExpr.namedArgs) {
            BType target = getErrorCtorNamedArgTargetType(namedArgsExpression, expectedType);

            BLangNamedArgsExpression clone = nodeCloner.clone(namedArgsExpression);
            BType type = checkExpr(clone, env, target);
            if (type == symTable.semanticError) {
                checkExpr(namedArgsExpression, env);
            } else {
                checkExpr(namedArgsExpression, env, target);
            }
            namedArgs.add(namedArgsExpression);
        }
        return namedArgs;
    }

    private BType getErrorCtorNamedArgTargetType(BLangNamedArgsExpression namedArgsExpression, BType expectedType) {
        if (expectedType == symTable.semanticError) {
            return symTable.semanticError;
        }

        if (expectedType.tag == TypeTags.MAP) {
            return ((BMapType) expectedType).constraint;
        }

        if (expectedType.tag != TypeTags.RECORD) {
            return symTable.semanticError;
        }

        BRecordType recordType = (BRecordType) expectedType;
        BField targetField = recordType.fields.get(namedArgsExpression.name.value);
        if (targetField != null) {
            return targetField.type;
        }

        if (!recordType.sealed && !recordType.fields.isEmpty()) {
            dlog.error(namedArgsExpression.pos, DiagnosticErrorCode.INVALID_REST_DETAIL_ARG, namedArgsExpression.name,
                    recordType);
        }

        return recordType.sealed ? symTable.noType : recordType.restFieldType;
    }

    private void checkObjectFunctionInvocationExpr(BLangInvocation iExpr, BObjectType objectType) {
        if (objectType.getKind() == TypeKind.SERVICE &&
                !(iExpr.expr.getKind() == NodeKind.SIMPLE_VARIABLE_REF &&
                (Names.SELF.equals(((BLangSimpleVarRef) iExpr.expr).symbol.name)))) {
            dlog.error(iExpr.pos, DiagnosticErrorCode.SERVICE_FUNCTION_INVALID_INVOCATION);
            return;
        }
        // check for object attached function
        Name funcName =
                names.fromString(Symbols.getAttachedFuncSymbolName(objectType.tsymbol.name.value, iExpr.name.value));
        BSymbol funcSymbol =
                symResolver.resolveObjectMethod(iExpr.pos, env, funcName, (BObjectTypeSymbol) objectType.tsymbol);
        if (funcSymbol == symTable.notFoundSymbol || funcSymbol.type.tag != TypeTags.INVOKABLE) {
            if (!checkLangLibMethodInvocationExpr(iExpr, objectType)) {
                dlog.error(iExpr.name.pos, DiagnosticErrorCode.UNDEFINED_METHOD_IN_OBJECT, iExpr.name.value,
                        objectType);
                resultType = symTable.semanticError;
                return;
            }
        } else {
            iExpr.symbol = funcSymbol;
        }

        // init method can be called in a method-call-expr only when the expression
        // preceding the . is self
        if (iExpr.name.value.equals(Names.USER_DEFINED_INIT_SUFFIX.value) &&
                !(iExpr.expr.getKind() == NodeKind.SIMPLE_VARIABLE_REF &&
                (Names.SELF.equals(((BLangSimpleVarRef) iExpr.expr).symbol.name)))) {
            dlog.error(iExpr.pos, DiagnosticErrorCode.INVALID_INIT_INVOCATION);
        }

        if (Symbols.isFlagOn(funcSymbol.flags, Flags.REMOTE)) {
            dlog.error(iExpr.pos, DiagnosticErrorCode.INVALID_ACTION_INVOCATION_SYNTAX, iExpr.name.value);
        }
        if (Symbols.isFlagOn(funcSymbol.flags, Flags.RESOURCE)) {
            dlog.error(iExpr.pos, DiagnosticErrorCode.INVALID_RESOURCE_FUNCTION_INVOCATION);
        }
        checkInvocationParamAndReturnType(iExpr);
    }

    // Here, an action invocation can be either of the following two forms:
    // - foo->bar();
    // - start foo.bar(); or start foo->bar()
    private void checkActionInvocation(BLangInvocation.BLangActionInvocation aInv, BObjectType expType) {
        BLangValueExpression varRef = (BLangValueExpression) aInv.expr;

        if (((varRef.symbol.tag & SymTag.ENDPOINT) != SymTag.ENDPOINT) && !aInv.async) {
            dlog.error(aInv.pos, DiagnosticErrorCode.INVALID_ACTION_INVOCATION, varRef.getBType());
            this.resultType = symTable.semanticError;
            aInv.symbol = symTable.notFoundSymbol;
            return;
        }

        BVarSymbol epSymbol = (BVarSymbol) varRef.symbol;

        Name remoteMethodQName = names
                .fromString(Symbols.getAttachedFuncSymbolName(expType.tsymbol.name.value, aInv.name.value));
        Name actionName = names.fromIdNode(aInv.name);
        BSymbol remoteFuncSymbol = symResolver
                .lookupMemberSymbol(aInv.pos, epSymbol.type.tsymbol.scope, env, remoteMethodQName, SymTag.FUNCTION);

        if (remoteFuncSymbol == symTable.notFoundSymbol && !checkLangLibMethodInvocationExpr(aInv, expType)) {
            dlog.error(aInv.name.pos, DiagnosticErrorCode.UNDEFINED_METHOD_IN_OBJECT, aInv.name.value, expType);
            resultType = symTable.semanticError;
            return;
        }

        if (!Symbols.isFlagOn(remoteFuncSymbol.flags, Flags.REMOTE) && !aInv.async) {
            dlog.error(aInv.pos, DiagnosticErrorCode.INVALID_METHOD_INVOCATION_SYNTAX, actionName);
            this.resultType = symTable.semanticError;
            return;
        }
        if (Symbols.isFlagOn(remoteFuncSymbol.flags, Flags.REMOTE) &&
                Symbols.isFlagOn(expType.flags, Flags.CLIENT) &&
                types.isNeverTypeOrStructureTypeWithARequiredNeverMember
                        ((BType) ((InvokableSymbol) remoteFuncSymbol).getReturnType())) {
            dlog.error(aInv.pos, DiagnosticErrorCode.INVALID_CLIENT_REMOTE_METHOD_CALL);
        }

        aInv.symbol = remoteFuncSymbol;
        checkInvocationParamAndReturnType(aInv);
    }

    private boolean checkLangLibMethodInvocationExpr(BLangInvocation iExpr, BType bType) {
        return getLangLibMethod(iExpr, bType) != symTable.notFoundSymbol;
    }

    private BSymbol getLangLibMethod(BLangInvocation iExpr, BType bType) {

        Name funcName = names.fromString(iExpr.name.value);
        BSymbol funcSymbol = symResolver.lookupLangLibMethod(bType, funcName);

        if (funcSymbol == symTable.notFoundSymbol) {
            return symTable.notFoundSymbol;
        }

        iExpr.symbol = funcSymbol;
        iExpr.langLibInvocation = true;
        SymbolEnv enclEnv = this.env;
        this.env = SymbolEnv.createInvocationEnv(iExpr, this.env);
        iExpr.argExprs.add(0, iExpr.expr);
        checkInvocationParamAndReturnType(iExpr);
        this.env = enclEnv;

        return funcSymbol;
    }

    private void checkInvocationParamAndReturnType(BLangInvocation iExpr) {
        BType actualType = checkInvocationParam(iExpr);
        resultType = types.checkType(iExpr, actualType, this.expType);
    }

    private BVarSymbol incRecordParamAllowAdditionalFields(List<BVarSymbol> openIncRecordParams,
                                                           Set<String> requiredParamNames) {
        if (openIncRecordParams.size() != 1) {
            return null;
        }
        LinkedHashMap<String, BField> fields = ((BRecordType) openIncRecordParams.get(0).type).fields;
        for (String paramName : requiredParamNames) {
            if (!fields.containsKey(paramName)) {
                return null;
            }
        }
        return openIncRecordParams.get(0);
    }

    private BVarSymbol checkForIncRecordParamAllowAdditionalFields(BInvokableSymbol invokableSymbol,
                                                                   List<BVarSymbol> incRecordParams) {
        Set<String> requiredParamNames = new HashSet<>();
        List<BVarSymbol> openIncRecordParams = new ArrayList<>();
        for (BVarSymbol paramSymbol : invokableSymbol.params) {
            if (Symbols.isFlagOn(Flags.asMask(paramSymbol.getFlags()), Flags.INCLUDED) &&
                                                                        paramSymbol.type.getKind() == TypeKind.RECORD) {
                boolean recordWithDisallowFieldsOnly = true;
                LinkedHashMap<String, BField> fields = ((BRecordType) paramSymbol.type).fields;
                for (String fieldName : fields.keySet()) {
                    BField field = fields.get(fieldName);
                    if (field.symbol.type.tag != TypeTags.NEVER) {
                        recordWithDisallowFieldsOnly = false;
                        incRecordParams.add(field.symbol);
                        requiredParamNames.add(fieldName);
                    }
                }
                if (recordWithDisallowFieldsOnly && ((BRecordType) paramSymbol.type).restFieldType != symTable.noType) {
                    openIncRecordParams.add(paramSymbol);
                }
            } else {
                requiredParamNames.add(paramSymbol.name.value);
            }
        }
        return incRecordParamAllowAdditionalFields(openIncRecordParams, requiredParamNames);
    }

    private BType checkInvocationParam(BLangInvocation iExpr) {
        if (Symbols.isFlagOn(iExpr.symbol.type.flags, Flags.ANY_FUNCTION)) {
            dlog.error(iExpr.pos, DiagnosticErrorCode.INVALID_FUNCTION_POINTER_INVOCATION_WITH_TYPE);
            return symTable.semanticError;
        }
        if (iExpr.symbol.type.tag != TypeTags.INVOKABLE) {
            dlog.error(iExpr.pos, DiagnosticErrorCode.INVALID_FUNCTION_INVOCATION, iExpr.symbol.type);
            return symTable.noType;
        }

        BInvokableSymbol invokableSymbol = ((BInvokableSymbol) iExpr.symbol);
        List<BType> paramTypes = ((BInvokableType) invokableSymbol.type).getParameterTypes();
        List<BVarSymbol> incRecordParams = new ArrayList<>();
        BVarSymbol incRecordParamAllowAdditionalFields = checkForIncRecordParamAllowAdditionalFields(invokableSymbol,
                                                                                                     incRecordParams);
        int parameterCountForPositionalArgs = paramTypes.size();
        int parameterCountForNamedArgs = parameterCountForPositionalArgs + incRecordParams.size();
        iExpr.requiredArgs = new ArrayList<>();
        for (BVarSymbol symbol : invokableSymbol.params) {
            if (!Symbols.isFlagOn(Flags.asMask(symbol.getFlags()), Flags.INCLUDED) ||
                                                                            symbol.type.tag != TypeTags.RECORD) {
                continue;
            }
            LinkedHashMap<String, BField> fields = ((BRecordType) symbol.type).fields;
            if (fields.isEmpty()) {
                continue;
            }
            for (String field : fields.keySet()) {
                if (fields.get(field).type.tag != TypeTags.NEVER) {
                    parameterCountForNamedArgs = parameterCountForNamedArgs - 1;
                    break;
                }
            }
        }

        // Split the different argument types: required args, named args and rest args
        int i = 0;
        BLangExpression vararg = null;
        boolean foundNamedArg = false;
        for (BLangExpression expr : iExpr.argExprs) {
            switch (expr.getKind()) {
                case NAMED_ARGS_EXPR:
                    foundNamedArg = true;
                    if (i < parameterCountForNamedArgs || incRecordParamAllowAdditionalFields != null) {
                        iExpr.requiredArgs.add(expr);
                    } else {
                        // can not provide a rest parameters as named args
                        dlog.error(expr.pos, DiagnosticErrorCode.TOO_MANY_ARGS_FUNC_CALL, iExpr.name.value);
                    }
                    i++;
                    break;
                case REST_ARGS_EXPR:
                    if (foundNamedArg) {
                        dlog.error(expr.pos, DiagnosticErrorCode.REST_ARG_DEFINED_AFTER_NAMED_ARG);
                        continue;
                    }
                    vararg = expr;
                    break;
                default: // positional args
                    if (foundNamedArg) {
                        dlog.error(expr.pos, DiagnosticErrorCode.POSITIONAL_ARG_DEFINED_AFTER_NAMED_ARG);
                    }
                    if (i < parameterCountForPositionalArgs) {
                        iExpr.requiredArgs.add(expr);
                    } else {
                        iExpr.restArgs.add(expr);
                    }
                    i++;
                    break;
            }
        }

        return checkInvocationArgs(iExpr, paramTypes, vararg, incRecordParams,
                                    incRecordParamAllowAdditionalFields);
    }

    private BType checkInvocationArgs(BLangInvocation iExpr, List<BType> paramTypes, BLangExpression vararg,
                                      List<BVarSymbol> incRecordParams,
                                      BVarSymbol incRecordParamAllowAdditionalFields) {
        BInvokableSymbol invokableSymbol = (BInvokableSymbol) iExpr.symbol;
        BInvokableType bInvokableType = (BInvokableType) invokableSymbol.type;
        BInvokableTypeSymbol invokableTypeSymbol = (BInvokableTypeSymbol) bInvokableType.tsymbol;
        List<BVarSymbol> nonRestParams = new ArrayList<>(invokableTypeSymbol.params);

        List<BLangExpression> nonRestArgs = iExpr.requiredArgs;
        List<BVarSymbol> valueProvidedParams = new ArrayList<>();

        List<BVarSymbol> requiredParams = new ArrayList<>();
        List<BVarSymbol> requiredIncRecordParams = new ArrayList<>();

        for (BVarSymbol nonRestParam : nonRestParams) {
            if (nonRestParam.isDefaultable) {
                continue;
            }

            requiredParams.add(nonRestParam);
        }

        for (BVarSymbol incRecordParam : incRecordParams) {
            if (Symbols.isFlagOn(Flags.asMask(incRecordParam.getFlags()), Flags.REQUIRED)) {
                requiredIncRecordParams.add(incRecordParam);
            }
        }

        int i = 0;
        for (; i < nonRestArgs.size(); i++) {
            BLangExpression arg = nonRestArgs.get(i);

            // Special case handling for the first param because for parameterized invocations, we have added the
            // value on which the function is invoked as the first param of the function call. If we run checkExpr()
            // on it, it will recursively add the first param to argExprs again, resulting in a too many args in
            // function call error.
            if (i == 0 && arg.typeChecked && iExpr.expr != null && iExpr.expr == arg) {
                BType expectedType = paramTypes.get(i);
                types.checkType(arg.pos, arg.getBType(), expectedType, DiagnosticErrorCode.INCOMPATIBLE_TYPES);
                types.setImplicitCastExpr(arg, arg.getBType(), expectedType);
            }

            if (arg.getKind() != NodeKind.NAMED_ARGS_EXPR) {
                // if arg is positional, corresponding parameter in the same position should be of same type.
                if (i < nonRestParams.size()) {
                    BVarSymbol param = nonRestParams.get(i);
                    checkTypeParamExpr(arg, this.env, param.type, iExpr.langLibInvocation);
                    valueProvidedParams.add(param);
                    requiredParams.remove(param);
                    continue;
                }
                // Arg count > required + defaultable param count.
                break;
            }

            if (arg.getKind() == NodeKind.NAMED_ARGS_EXPR) {
                // if arg is named, function should have a parameter with this name.
                BLangIdentifier argName = ((NamedArgNode) arg).getName();
                BVarSymbol varSym = checkParameterNameForDefaultArgument(argName, ((BLangNamedArgsExpression) arg).expr,
                                            nonRestParams, incRecordParams, incRecordParamAllowAdditionalFields);

                if (varSym == null) {
                    dlog.error(arg.pos, DiagnosticErrorCode.UNDEFINED_PARAMETER, argName);
                    break;
                }
                requiredParams.remove(varSym);
                requiredIncRecordParams.remove(varSym);
                if (valueProvidedParams.contains(varSym)) {
                    dlog.error(arg.pos, DiagnosticErrorCode.DUPLICATE_NAMED_ARGS, varSym.name.value);
                    continue;
                }
                checkTypeParamExpr(arg, this.env, varSym.type, iExpr.langLibInvocation);
                valueProvidedParams.add(varSym);
            }
        }

        BVarSymbol restParam = invokableTypeSymbol.restParam;

        boolean errored = false;

        if (!requiredParams.isEmpty() && vararg == null) {
            // Log errors if any required parameters are not given as positional/named args and there is
            // no vararg either.
            for (BVarSymbol requiredParam : requiredParams) {
                if (!Symbols.isFlagOn(Flags.asMask(requiredParam.getFlags()), Flags.INCLUDED)) {
                    dlog.error(iExpr.pos, DiagnosticErrorCode.MISSING_REQUIRED_PARAMETER, requiredParam.name,
                            iExpr.name.value);
                    errored = true;
                }
            }
        }

        if (!requiredIncRecordParams.isEmpty() && !requiredParams.isEmpty()) {
            // Log errors if any non-defaultable required record fields of included record parameters are not given as
            // named args.
            for (BVarSymbol requiredIncRecordParam : requiredIncRecordParams) {
                for (BVarSymbol requiredParam : requiredParams) {
                    if (requiredParam.type == requiredIncRecordParam.owner.type) {
                        dlog.error(iExpr.pos, DiagnosticErrorCode.MISSING_REQUIRED_PARAMETER,
                                requiredIncRecordParam.name, iExpr.name.value);
                        errored = true;
                    }
                }
            }
        }

        if (restParam == null &&
                (!iExpr.restArgs.isEmpty() ||
                         (vararg != null && valueProvidedParams.size() == nonRestParams.size()))) {
            dlog.error(iExpr.pos, DiagnosticErrorCode.TOO_MANY_ARGS_FUNC_CALL, iExpr.name.value);
            errored = true;
        }

        if (errored) {
            return symTable.semanticError;
        }

        BType listTypeRestArg = restParam == null ? null : restParam.type;
        BRecordType mappingTypeRestArg = null;

        if (vararg != null && nonRestArgs.size() < nonRestParams.size()) {
            // We only reach here if there are no named args and there is a vararg, and part of the non-rest params
            // are provided via the vararg.
            // Create a new tuple type and a closed record type as the expected rest param type with expected
            // required/defaultable paramtypes as members.
            PackageID pkgID = env.enclPkg.symbol.pkgID;
            List<BType> tupleMemberTypes = new ArrayList<>();
            BRecordTypeSymbol recordSymbol = createRecordTypeSymbol(pkgID, null, VIRTUAL);
            mappingTypeRestArg = new BRecordType(recordSymbol);
            LinkedHashMap<String, BField> fields = new LinkedHashMap<>();
            BType tupleRestType = null;
            BVarSymbol fieldSymbol;

            for (int j = nonRestArgs.size(); j < nonRestParams.size(); j++) {
                BType paramType = paramTypes.get(j);
                BVarSymbol nonRestParam = nonRestParams.get(j);
                Name paramName = nonRestParam.name;
                tupleMemberTypes.add(paramType);
                boolean required = requiredParams.contains(nonRestParam);
                fieldSymbol = new BVarSymbol(Flags.asMask(new HashSet<Flag>() {{
                                             add(required ? Flag.REQUIRED : Flag.OPTIONAL); }}), paramName,
                                             pkgID, paramType, recordSymbol, null, VIRTUAL);
                fields.put(paramName.value, new BField(paramName, null, fieldSymbol));
            }

            if (listTypeRestArg != null) {
                if (listTypeRestArg.tag == TypeTags.ARRAY) {
                    tupleRestType = ((BArrayType) listTypeRestArg).eType;
                } else if (listTypeRestArg.tag == TypeTags.TUPLE) {
                    BTupleType restTupleType = (BTupleType) listTypeRestArg;
                    tupleMemberTypes.addAll(restTupleType.tupleTypes);
                    if (restTupleType.restType != null) {
                        tupleRestType = restTupleType.restType;
                    }
                }
            }

            BTupleType tupleType = new BTupleType(tupleMemberTypes);
            tupleType.restType = tupleRestType;
            listTypeRestArg = tupleType;
            mappingTypeRestArg.sealed = true;
            mappingTypeRestArg.restFieldType = symTable.noType;
            mappingTypeRestArg.fields = fields;
            recordSymbol.type = mappingTypeRestArg;
            mappingTypeRestArg.tsymbol = recordSymbol;
        }

        // Check whether the expected param count and the actual args counts are matching.
        if (listTypeRestArg == null && (vararg != null || !iExpr.restArgs.isEmpty())) {
            dlog.error(iExpr.pos, DiagnosticErrorCode.TOO_MANY_ARGS_FUNC_CALL, iExpr.name.value);
            return symTable.semanticError;
        }

        BType restType = null;
        if (vararg != null && !iExpr.restArgs.isEmpty()) {
            // We reach here if args are provided for the rest param as both individual rest args and a vararg.
            // Thus, the rest param type is the original rest param type which is an array type.
            BType elementType = ((BArrayType) listTypeRestArg).eType;

            for (BLangExpression restArg : iExpr.restArgs) {
                checkTypeParamExpr(restArg, this.env, elementType, true);
            }

            checkTypeParamExpr(vararg, this.env, listTypeRestArg, iExpr.langLibInvocation);
            iExpr.restArgs.add(vararg);
            restType = this.resultType;
        } else if (vararg != null) {
            iExpr.restArgs.add(vararg);
            if (mappingTypeRestArg != null) {
                LinkedHashSet<BType> restTypes = new LinkedHashSet<>();
                restTypes.add(listTypeRestArg);
                restTypes.add(mappingTypeRestArg);
                BType actualType = BUnionType.create(null, restTypes);
                checkTypeParamExpr(vararg, this.env, actualType, iExpr.langLibInvocation);
            } else {
                checkTypeParamExpr(vararg, this.env, listTypeRestArg, iExpr.langLibInvocation);
            }
            restType = this.resultType;
        } else if (!iExpr.restArgs.isEmpty()) {
            if (listTypeRestArg.tag == TypeTags.ARRAY) {
                BType elementType = ((BArrayType) listTypeRestArg).eType;
                for (BLangExpression restArg : iExpr.restArgs) {
                    checkTypeParamExpr(restArg, this.env, elementType, true);
                    if (restType != symTable.semanticError && this.resultType == symTable.semanticError) {
                        restType = this.resultType;
                    }
                }
            } else {
                BTupleType tupleType = (BTupleType) listTypeRestArg;
                List<BType> tupleMemberTypes = tupleType.tupleTypes;
                BType tupleRestType = tupleType.restType;

                int tupleMemCount = tupleMemberTypes.size();

                for (int j = 0; j < iExpr.restArgs.size(); j++) {
                    BLangExpression restArg = iExpr.restArgs.get(j);
                    BType memType = j < tupleMemCount ? tupleMemberTypes.get(j) : tupleRestType;
                    checkTypeParamExpr(restArg, this.env, memType, true);
                    if (restType != symTable.semanticError && this.resultType == symTable.semanticError) {
                        restType = this.resultType;
                    }
                }
            }
        }

        BType retType = typeParamAnalyzer.getReturnTypeParams(env, bInvokableType.getReturnType());
        if (restType != symTable.semanticError &&
                Symbols.isFlagOn(invokableSymbol.flags, Flags.NATIVE) &&
                Symbols.isFlagOn(retType.flags, Flags.PARAMETERIZED)) {
            retType = unifier.build(retType, expType, iExpr, types, symTable, dlog);
        }

        // check argument types in arr:sort function
        boolean langLibPackageID = PackageID.isLangLibPackageID(iExpr.symbol.pkgID);
        String sortFuncName = "sort";
        if (langLibPackageID && sortFuncName.equals(iExpr.name.value)) {
            checkArrayLibSortFuncArgs(iExpr);
        }

        if (iExpr instanceof ActionNode && ((BLangInvocation.BLangActionInvocation) iExpr).async) {
            return this.generateFutureType(invokableSymbol, retType);
        } else {
            return retType;
        }
    }

    private void checkArrayLibSortFuncArgs(BLangInvocation iExpr) {
        if (iExpr.argExprs.size() <= 2 && !types.isOrderedType(iExpr.argExprs.get(0).getBType(), false)) {
            dlog.error(iExpr.argExprs.get(0).pos, DiagnosticErrorCode.INVALID_SORT_ARRAY_MEMBER_TYPE,
                       iExpr.argExprs.get(0).getBType());
        }

        if (iExpr.argExprs.size() != 3) {
            return;
        }

        BLangExpression keyFunction = iExpr.argExprs.get(2);
        BType keyFunctionType = keyFunction.getBType();

        if (keyFunctionType.tag == TypeTags.SEMANTIC_ERROR) {
            return;
        }

        if (keyFunctionType.tag == TypeTags.NIL) {
            if (!types.isOrderedType(iExpr.argExprs.get(0).getBType(), false)) {
                dlog.error(iExpr.argExprs.get(0).pos, DiagnosticErrorCode.INVALID_SORT_ARRAY_MEMBER_TYPE,
                           iExpr.argExprs.get(0).getBType());
            }
            return;
        }

        Location pos;
        BType returnType;

        if (keyFunction.getKind() == NodeKind.SIMPLE_VARIABLE_REF) {
            pos = keyFunction.pos;
            returnType = keyFunction.getBType().getReturnType();
        } else if (keyFunction.getKind() == NodeKind.ARROW_EXPR) {
            BLangArrowFunction arrowFunction = ((BLangArrowFunction) keyFunction);
            pos = arrowFunction.body.expr.pos;
            returnType = arrowFunction.body.expr.getBType();
            if (returnType.tag == TypeTags.SEMANTIC_ERROR) {
                return;
            }
        } else {
            BLangLambdaFunction keyLambdaFunction = (BLangLambdaFunction) keyFunction;
            pos = keyLambdaFunction.function.pos;
            returnType = keyLambdaFunction.function.getBType().getReturnType();
        }

        if (!types.isOrderedType(returnType, false)) {
            dlog.error(pos, DiagnosticErrorCode.INVALID_SORT_FUNC_RETURN_TYPE, returnType);
        }
    }

    private BVarSymbol checkParameterNameForDefaultArgument(BLangIdentifier argName, BLangExpression expr,
                                                            List<BVarSymbol> nonRestParams,
                                                            List<BVarSymbol> incRecordParams,
                                                            BVarSymbol incRecordParamAllowAdditionalFields) {
        for (BVarSymbol nonRestParam : nonRestParams) {
            if (nonRestParam.getName().value.equals(argName.value)) {
                return nonRestParam;
            }
        }
        for (BVarSymbol incRecordParam : incRecordParams) {
            if (incRecordParam.getName().value.equals(argName.value)) {
                return incRecordParam;
            }
        }
        if (incRecordParamAllowAdditionalFields != null) {
            BRecordType incRecordType = (BRecordType) incRecordParamAllowAdditionalFields.type;
            checkExpr(expr, env, incRecordType.restFieldType);
            if (!incRecordType.fields.containsKey(argName.value)) {
                return new BVarSymbol(0, names.fromIdNode(argName), null, symTable.noType, null, argName.pos, VIRTUAL);
            }
        }
        return null;
    }

    private BFutureType generateFutureType(BInvokableSymbol invocableSymbol, BType retType) {

        boolean isWorkerStart = invocableSymbol.name.value.startsWith(WORKER_LAMBDA_VAR_PREFIX);
        return new BFutureType(TypeTags.FUTURE, retType, null, isWorkerStart);
    }

    private void checkTypeParamExpr(BLangExpression arg, SymbolEnv env, BType expectedType,
                                    boolean inferTypeForNumericLiteral) {
        checkTypeParamExpr(arg.pos, arg, env, expectedType, inferTypeForNumericLiteral);
    }

    private void checkTypeParamExpr(Location pos, BLangExpression arg, SymbolEnv env, BType expectedType,
                                    boolean inferTypeForNumericLiteral) {

        if (typeParamAnalyzer.notRequireTypeParams(env)) {
            checkExpr(arg, env, expectedType);
            return;
        }
        if (requireTypeInference(arg, inferTypeForNumericLiteral)) {
            // Need to infer the type. Calculate matching bound type, with no type.
            BType expType = typeParamAnalyzer.getMatchingBoundType(expectedType, env);
            BType inferredType = checkExpr(arg, env, expType);
            typeParamAnalyzer.checkForTypeParamsInArg(pos, inferredType, this.env, expectedType);
            return;
        }
        checkExpr(arg, env, expectedType);
        typeParamAnalyzer.checkForTypeParamsInArg(pos, arg.getBType(), this.env, expectedType);
    }

    private boolean requireTypeInference(BLangExpression expr, boolean inferTypeForNumericLiteral) {

        switch (expr.getKind()) {
            case GROUP_EXPR:
                return requireTypeInference(((BLangGroupExpr) expr).expression, inferTypeForNumericLiteral);
            case ARROW_EXPR:
            case LIST_CONSTRUCTOR_EXPR:
            case RECORD_LITERAL_EXPR:
                return true;
            case NUMERIC_LITERAL:
                return inferTypeForNumericLiteral;
            default:
                return false;
        }
    }

    private BType checkMappingField(RecordLiteralNode.RecordField field, BType mappingType) {
        BType fieldType = symTable.semanticError;
        boolean keyValueField = field.isKeyValueField();
        boolean spreadOpField = field.getKind() == NodeKind.RECORD_LITERAL_SPREAD_OP;

        boolean readOnlyConstructorField = false;
        String fieldName = null;
        Location pos = null;

        BLangExpression valueExpr = null;

        if (keyValueField) {
            valueExpr = ((BLangRecordKeyValueField) field).valueExpr;
        } else if (!spreadOpField) {
            valueExpr = (BLangRecordVarNameField) field;
        }

        switch (mappingType.tag) {
            case TypeTags.RECORD:
                if (keyValueField) {
                    BLangRecordKeyValueField keyValField = (BLangRecordKeyValueField) field;
                    BLangRecordKey key = keyValField.key;
                    fieldType = checkRecordLiteralKeyExpr(key.expr, key.computedKey, (BRecordType) mappingType);
                    readOnlyConstructorField = keyValField.readonly;
                    pos = key.expr.pos;
                    fieldName = getKeyValueFieldName(keyValField);
                } else if (spreadOpField) {
                    BLangExpression spreadExpr = ((BLangRecordLiteral.BLangRecordSpreadOperatorField) field).expr;
                    checkExpr(spreadExpr, this.env);

                    BType spreadExprType = spreadExpr.getBType();
                    if (spreadExprType.tag == TypeTags.MAP) {
                        return types.checkType(spreadExpr.pos, ((BMapType) spreadExprType).constraint,
                                getAllFieldType((BRecordType) mappingType),
                                DiagnosticErrorCode.INCOMPATIBLE_TYPES);
                    }

                    if (spreadExprType.tag != TypeTags.RECORD) {
                        dlog.error(spreadExpr.pos, DiagnosticErrorCode.INCOMPATIBLE_TYPES_SPREAD_OP,
                                spreadExprType);
                        return symTable.semanticError;
                    }

                    boolean errored = false;
                    for (BField bField : ((BRecordType) spreadExprType).fields.values()) {
                        BType specFieldType = bField.type;
                        BType expectedFieldType = checkRecordLiteralKeyByName(spreadExpr.pos, this.env, bField.name,
                                                                              (BRecordType) mappingType);
                        if (expectedFieldType != symTable.semanticError &&
                                !types.isAssignable(specFieldType, expectedFieldType)) {
                            dlog.error(spreadExpr.pos, DiagnosticErrorCode.INCOMPATIBLE_TYPES_FIELD,
                                    expectedFieldType, bField.name, specFieldType);
                            if (!errored) {
                                errored = true;
                            }
                        }
                    }
                    return errored ? symTable.semanticError : symTable.noType;
                } else {
                    BLangRecordVarNameField varNameField = (BLangRecordVarNameField) field;
                    fieldType = checkRecordLiteralKeyExpr(varNameField, false, (BRecordType) mappingType);
                    readOnlyConstructorField = varNameField.readonly;
                    pos = varNameField.pos;
                    fieldName = getVarNameFieldName(varNameField);
                }
                break;
            case TypeTags.MAP:
                if (spreadOpField) {
                    BLangExpression spreadExp = ((BLangRecordLiteral.BLangRecordSpreadOperatorField) field).expr;
                    BType spreadOpType = checkExpr(spreadExp, this.env);
                    BType spreadOpMemberType;

                    switch (spreadOpType.tag) {
                        case TypeTags.RECORD:
                            List<BType> types = new ArrayList<>();
                            BRecordType recordType = (BRecordType) spreadOpType;

                            for (BField recField : recordType.fields.values()) {
                                types.add(recField.type);
                            }

                            if (!recordType.sealed) {
                                types.add(recordType.restFieldType);
                            }

                            spreadOpMemberType = getRepresentativeBroadType(types);
                            break;
                        case TypeTags.MAP:
                            spreadOpMemberType = ((BMapType) spreadOpType).constraint;
                            break;
                        default:
                            dlog.error(spreadExp.pos, DiagnosticErrorCode.INCOMPATIBLE_TYPES_SPREAD_OP,
                                    spreadOpType);
                            return symTable.semanticError;
                    }

                    return types.checkType(spreadExp.pos, spreadOpMemberType, ((BMapType) mappingType).constraint,
                            DiagnosticErrorCode.INCOMPATIBLE_TYPES);
                }

                boolean validMapKey;
                if (keyValueField) {
                    BLangRecordKeyValueField keyValField = (BLangRecordKeyValueField) field;
                    BLangRecordKey key = keyValField.key;
                    validMapKey = checkValidJsonOrMapLiteralKeyExpr(key.expr, key.computedKey);
                    readOnlyConstructorField = keyValField.readonly;
                    pos = key.pos;
                    fieldName = getKeyValueFieldName(keyValField);
                } else {
                    BLangRecordVarNameField varNameField = (BLangRecordVarNameField) field;
                    validMapKey = checkValidJsonOrMapLiteralKeyExpr(varNameField, false);
                    readOnlyConstructorField = varNameField.readonly;
                    pos = varNameField.pos;
                    fieldName = getVarNameFieldName(varNameField);
                }

                fieldType = validMapKey ? ((BMapType) mappingType).constraint : symTable.semanticError;
                break;
        }


        if (readOnlyConstructorField) {
            if (types.isSelectivelyImmutableType(fieldType)) {
                fieldType =
                        ImmutableTypeCloner.getImmutableIntersectionType(pos, types,
                                                                         (SelectivelyImmutableReferenceType) fieldType,
                                                                         env, symTable, anonymousModelHelper, names,
                                                                         new HashSet<>());
            } else if (!types.isInherentlyImmutableType(fieldType)) {
                dlog.error(pos, DiagnosticErrorCode.INVALID_READONLY_MAPPING_FIELD, fieldName, fieldType);
                fieldType = symTable.semanticError;
            }
        }

        if (spreadOpField) {
            // If we reach this point for a spread operator it is due to the mapping type being a semantic error.
            // In such a scenario, valueExpr would be null here, and fieldType would be symTable.semanticError.
            // We set the spread op expression as the valueExpr here, to check it against symTable.semanticError.
            valueExpr = ((BLangRecordLiteral.BLangRecordSpreadOperatorField) field).expr;
        }

        BLangExpression exprToCheck = valueExpr;
        if (this.nonErrorLoggingCheck) {
            valueExpr.cloneAttempt++;
            exprToCheck = nodeCloner.clone(valueExpr);
        } else {
            ((BLangNode) field).setBType(fieldType);
        }

        return checkExpr(exprToCheck, this.env, fieldType);
    }

    private BType checkRecordLiteralKeyExpr(BLangExpression keyExpr, boolean computedKey, BRecordType recordType) {
        Name fieldName;

        if (computedKey) {
            checkExpr(keyExpr, this.env, symTable.stringType);

            if (keyExpr.getBType() == symTable.semanticError) {
                return symTable.semanticError;
            }

            LinkedHashSet<BType> fieldTypes = recordType.fields.values().stream()
                    .map(field -> field.type)
                    .collect(Collectors.toCollection(LinkedHashSet::new));

            if (recordType.restFieldType.tag != TypeTags.NONE) {
                fieldTypes.add(recordType.restFieldType);
            }

            return BUnionType.create(null, fieldTypes);
        } else if (keyExpr.getKind() == NodeKind.SIMPLE_VARIABLE_REF) {
            BLangSimpleVarRef varRef = (BLangSimpleVarRef) keyExpr;
            fieldName = names.fromIdNode(varRef.variableName);
        } else if (keyExpr.getKind() == NodeKind.LITERAL && keyExpr.getBType().tag == TypeTags.STRING) {
            fieldName = names.fromString((String) ((BLangLiteral) keyExpr).value);
        } else {
            dlog.error(keyExpr.pos, DiagnosticErrorCode.INVALID_RECORD_LITERAL_KEY);
            return symTable.semanticError;
        }

        // Check whether the struct field exists
        return checkRecordLiteralKeyByName(keyExpr.pos, this.env, fieldName, recordType);
    }

    private BType checkRecordLiteralKeyByName(Location location, SymbolEnv env, Name key,
                                              BRecordType recordType) {
        BSymbol fieldSymbol = symResolver.resolveStructField(location, env, key, recordType.tsymbol);
        if (fieldSymbol != symTable.notFoundSymbol) {
            return fieldSymbol.type;
        }

        if (recordType.sealed) {
            dlog.error(location, DiagnosticErrorCode.UNDEFINED_STRUCTURE_FIELD_WITH_TYPE, key,
                    recordType.tsymbol.type.getKind().typeName(), recordType);
            return symTable.semanticError;
        }

        return recordType.restFieldType;
    }

    private BType getAllFieldType(BRecordType recordType) {
        LinkedHashSet<BType> possibleTypes = new LinkedHashSet<>();

        for (BField field : recordType.fields.values()) {
            possibleTypes.add(field.type);
        }

        BType restFieldType = recordType.restFieldType;

        if (restFieldType != null && restFieldType != symTable.noType) {
            possibleTypes.add(restFieldType);
        }

        return BUnionType.create(null, possibleTypes);
    }

    private boolean checkValidJsonOrMapLiteralKeyExpr(BLangExpression keyExpr, boolean computedKey) {
        if (computedKey) {
            checkExpr(keyExpr, this.env, symTable.stringType);

            if (keyExpr.getBType() == symTable.semanticError) {
                return false;
            }
            return true;
        } else if (keyExpr.getKind() == NodeKind.SIMPLE_VARIABLE_REF ||
                (keyExpr.getKind() == NodeKind.LITERAL && ((BLangLiteral) keyExpr).getBType().tag == TypeTags.STRING)) {
            return true;
        }
        dlog.error(keyExpr.pos, DiagnosticErrorCode.INVALID_RECORD_LITERAL_KEY);
        return false;
    }

    private BType addNilForNillableAccessType(BType actualType) {
        // index based map/record access always returns a nil-able type for optional/rest fields.
        if (actualType.isNullable()) {
            return actualType;
        }

        return BUnionType.create(null, actualType, symTable.nilType);
    }

    private BType checkRecordRequiredFieldAccess(BLangAccessExpression varReferExpr, Name fieldName,
                                                 BRecordType recordType) {
        BSymbol fieldSymbol = symResolver.resolveStructField(varReferExpr.pos, this.env, fieldName, recordType.tsymbol);

        if (fieldSymbol == symTable.notFoundSymbol || Symbols.isOptional(fieldSymbol)) {
            return symTable.semanticError;
        }

        // Set the field symbol to use during the code generation phase.
        varReferExpr.symbol = fieldSymbol;
        return fieldSymbol.type;
    }

    private BType checkRecordOptionalFieldAccess(BLangAccessExpression varReferExpr, Name fieldName,
                                                 BRecordType recordType) {
        BSymbol fieldSymbol = symResolver.resolveStructField(varReferExpr.pos, this.env, fieldName, recordType.tsymbol);

        if (fieldSymbol == symTable.notFoundSymbol || !Symbols.isOptional(fieldSymbol)) {
            return symTable.semanticError;
        }

        // Set the field symbol to use during the code generation phase.
        varReferExpr.symbol = fieldSymbol;
        return fieldSymbol.type;
    }

    private BType checkRecordRestFieldAccess(BLangAccessExpression varReferExpr, Name fieldName,
                                             BRecordType recordType) {
        BSymbol fieldSymbol = symResolver.resolveStructField(varReferExpr.pos, this.env, fieldName, recordType.tsymbol);

        if (fieldSymbol != symTable.notFoundSymbol) {
            // The field should not exist as a required or optional field.
            return symTable.semanticError;
        }

        if (recordType.sealed) {
            return symTable.semanticError;
        }

        return recordType.restFieldType;
    }

    private BType checkObjectFieldAccess(BLangFieldBasedAccess bLangFieldBasedAccess,
                                         Name fieldName, BObjectType objectType) {
        BSymbol fieldSymbol = symResolver.resolveStructField(bLangFieldBasedAccess.pos,
                this.env, fieldName, objectType.tsymbol);

        if (fieldSymbol != symTable.notFoundSymbol) {
            // Setting the field symbol. This is used during the code generation phase
            bLangFieldBasedAccess.symbol = fieldSymbol;
            return fieldSymbol.type;
        }

        // check if it is an attached function pointer call
        Name objFuncName = names.fromString(Symbols.getAttachedFuncSymbolName(objectType.tsymbol.name.value,
                fieldName.value));
        fieldSymbol = symResolver.resolveObjectField(bLangFieldBasedAccess.pos, env, objFuncName, objectType.tsymbol);

        if (fieldSymbol == symTable.notFoundSymbol) {
            dlog.error(bLangFieldBasedAccess.field.pos,
                    DiagnosticErrorCode.UNDEFINED_STRUCTURE_FIELD_WITH_TYPE, fieldName,
                    objectType.tsymbol.type.getKind().typeName(), objectType.tsymbol);
            return symTable.semanticError;
        }

        if (Symbols.isFlagOn(fieldSymbol.type.flags, Flags.ISOLATED) &&
                !Symbols.isFlagOn(objectType.flags, Flags.ISOLATED)) {
            fieldSymbol = ASTBuilderUtil.duplicateInvokableSymbol((BInvokableSymbol) fieldSymbol);

            fieldSymbol.flags &= ~Flags.ISOLATED;
            fieldSymbol.type.flags &= ~Flags.ISOLATED;
        }

        // Setting the field symbol. This is used during the code generation phase
        bLangFieldBasedAccess.symbol = fieldSymbol;
        return fieldSymbol.type;
    }

    private BType checkTupleFieldType(BType tupleType, int indexValue) {
        BTupleType bTupleType = (BTupleType) tupleType;
        if (bTupleType.tupleTypes.size() <= indexValue && bTupleType.restType != null) {
            return bTupleType.restType;
        } else if (indexValue < 0 || bTupleType.tupleTypes.size() <= indexValue) {
            return symTable.semanticError;
        }
        return bTupleType.tupleTypes.get(indexValue);
    }

    private void validateTags(BLangXMLElementLiteral bLangXMLElementLiteral, SymbolEnv xmlElementEnv) {
        // check type for start and end tags
        BLangExpression startTagName = bLangXMLElementLiteral.startTagName;
        checkExpr(startTagName, xmlElementEnv, symTable.stringType);
        BLangExpression endTagName = bLangXMLElementLiteral.endTagName;
        if (endTagName == null) {
            return;
        }

        checkExpr(endTagName, xmlElementEnv, symTable.stringType);
        if (startTagName.getKind() == NodeKind.XML_QNAME && endTagName.getKind() == NodeKind.XML_QNAME &&
                startTagName.equals(endTagName)) {
            return;
        }

        if (startTagName.getKind() != NodeKind.XML_QNAME && endTagName.getKind() != NodeKind.XML_QNAME) {
            return;
        }

        dlog.error(bLangXMLElementLiteral.pos, DiagnosticErrorCode.XML_TAGS_MISMATCH);
    }

    private void checkStringTemplateExprs(List<? extends BLangExpression> exprs) {
        for (BLangExpression expr : exprs) {
            checkExpr(expr, env);

            BType type = expr.getBType();

            if (type == symTable.semanticError) {
                continue;
            }

            if (!types.isNonNilSimpleBasicTypeOrString(type)) {
                dlog.error(expr.pos, DiagnosticErrorCode.INCOMPATIBLE_TYPES,
                        BUnionType.create(null, symTable.intType, symTable.floatType,
                                symTable.decimalType, symTable.stringType,
                                symTable.booleanType), type);
            }
        }
    }

    /**
     * Concatenate the consecutive text type nodes, and get the reduced set of children.
     *
     * @param exprs         Child nodes
     * @param xmlElementEnv
     * @return Reduced set of children
     */
    private List<BLangExpression> concatSimilarKindXMLNodes(List<BLangExpression> exprs, SymbolEnv xmlElementEnv) {
        List<BLangExpression> newChildren = new ArrayList<>();
        List<BLangExpression> tempConcatExpressions = new ArrayList<>();

        for (BLangExpression expr : exprs) {
            BType exprType;
            if (expr.getKind() == NodeKind.QUERY_EXPR) {
                exprType = checkExpr(expr, xmlElementEnv, expType);
            } else {
                exprType = checkExpr(expr, xmlElementEnv);
            }
            if (TypeTags.isXMLTypeTag(exprType.tag)) {
                if (!tempConcatExpressions.isEmpty()) {
                    newChildren.add(getXMLTextLiteral(tempConcatExpressions));
                    tempConcatExpressions = new ArrayList<>();
                }
                newChildren.add(expr);
                continue;
            }

            BType type = expr.getBType();
            if (type.tag >= TypeTags.JSON) {
                if (type != symTable.semanticError && !TypeTags.isXMLTypeTag(type.tag)) {
                    dlog.error(expr.pos, DiagnosticErrorCode.INCOMPATIBLE_TYPES,
                            BUnionType.create(null, symTable.intType, symTable.floatType,
                                    symTable.decimalType, symTable.stringType,
                                    symTable.booleanType, symTable.xmlType), type);
                }
                continue;
            }

            tempConcatExpressions.add(expr);
        }

        // Add remaining concatenated text nodes as children
        if (!tempConcatExpressions.isEmpty()) {
            newChildren.add(getXMLTextLiteral(tempConcatExpressions));
        }

        return newChildren;
    }

    private BLangExpression getXMLTextLiteral(List<BLangExpression> exprs) {
        BLangXMLTextLiteral xmlTextLiteral = (BLangXMLTextLiteral) TreeBuilder.createXMLTextLiteralNode();
        xmlTextLiteral.textFragments = exprs;
        xmlTextLiteral.pos = exprs.get(0).pos;
        xmlTextLiteral.setBType(symTable.xmlType);
        return xmlTextLiteral;
    }

    private BType getAccessExprFinalType(BLangAccessExpression accessExpr, BType actualType) {

        // Cache the actual type of the field. This will be used in desuagr phase to create safe navigation.
        accessExpr.originalType = actualType;

        BUnionType unionType = BUnionType.create(null, actualType);

        if (returnsNull(accessExpr)) {
            unionType.add(symTable.nilType);
        }

        BType parentType = accessExpr.expr.getBType();
        if (accessExpr.errorSafeNavigation
                && (parentType.tag == TypeTags.SEMANTIC_ERROR || (parentType.tag == TypeTags.UNION
                && ((BUnionType) parentType).getMemberTypes().contains(symTable.errorType)))) {
            unionType.add(symTable.errorType);
        }

        // If there's only one member, and the one an only member is:
        //    a) nilType OR
        //    b) not-nullable
        // then return that only member, as the return type.
        if (unionType.getMemberTypes().size() == 1) {
            return unionType.getMemberTypes().toArray(new BType[0])[0];
        }

        return unionType;
    }

    private boolean returnsNull(BLangAccessExpression accessExpr) {
        BType parentType = accessExpr.expr.getBType();
        if (parentType.isNullable() && parentType.tag != TypeTags.JSON) {
            return true;
        }

        // Check whether this is a map access by index. If not, null is not a possible return type.
        if (parentType.tag != TypeTags.MAP) {
            return false;
        }

        // A map access with index, returns nullable type
        if (accessExpr.getKind() == NodeKind.INDEX_BASED_ACCESS_EXPR
                && accessExpr.expr.getBType().tag == TypeTags.MAP) {
            BType constraintType = ((BMapType) accessExpr.expr.getBType()).constraint;

            // JSON and any is special cased here, since those are two union types, with null within them.
            // Therefore return 'type' will not include null.
            return constraintType != null && constraintType.tag != TypeTags.ANY && constraintType.tag != TypeTags.JSON;
        }

        return false;
    }

    private BType checkObjectFieldAccessExpr(BLangFieldBasedAccess fieldAccessExpr, BType varRefType, Name fieldName) {
        if (varRefType.tag == TypeTags.OBJECT) {
            return checkObjectFieldAccess(fieldAccessExpr, fieldName, (BObjectType) varRefType);
        }

        // If the type is not an object, it needs to be a union of objects.
        // Resultant field type is calculated here.
        Set<BType> memberTypes = ((BUnionType) varRefType).getMemberTypes();

        LinkedHashSet<BType> fieldTypeMembers = new LinkedHashSet<>();

        for (BType memType : memberTypes) {
            BType individualFieldType = checkObjectFieldAccess(fieldAccessExpr, fieldName, (BObjectType) memType);

            if (individualFieldType == symTable.semanticError) {
                return individualFieldType;
            }

            fieldTypeMembers.add(individualFieldType);
        }

        if (fieldTypeMembers.size() == 1) {
            return fieldTypeMembers.iterator().next();
        }

        return BUnionType.create(null, fieldTypeMembers);
    }

    private BType checkRecordFieldAccessExpr(BLangFieldBasedAccess fieldAccessExpr, BType varRefType, Name fieldName) {
        if (varRefType.tag == TypeTags.RECORD) {
            return checkRecordRequiredFieldAccess(fieldAccessExpr, fieldName, (BRecordType) varRefType);
        }

        // If the type is not an record, it needs to be a union of records.
        // Resultant field type is calculated here.
        Set<BType> memberTypes = ((BUnionType) varRefType).getMemberTypes();

        LinkedHashSet<BType> fieldTypeMembers = new LinkedHashSet<>();

        for (BType memType : memberTypes) {
            BType individualFieldType = checkRecordFieldAccessExpr(fieldAccessExpr, memType, fieldName);

            if (individualFieldType == symTable.semanticError) {
                return individualFieldType;
            }

            fieldTypeMembers.add(individualFieldType);
        }

        if (fieldTypeMembers.size() == 1) {
            return fieldTypeMembers.iterator().next();
        }

        return BUnionType.create(null, fieldTypeMembers);
    }

    private BType checkRecordFieldAccessLhsExpr(BLangFieldBasedAccess fieldAccessExpr, BType varRefType,
                                                Name fieldName) {
        if (varRefType.tag == TypeTags.RECORD) {
            BType fieldType = checkRecordRequiredFieldAccess(fieldAccessExpr, fieldName, (BRecordType) varRefType);
            if (fieldType != symTable.semanticError) {
                return fieldType;
            }

            // For the LHS, the field could be optional.
            return checkRecordOptionalFieldAccess(fieldAccessExpr, fieldName, (BRecordType) varRefType);
        }

        // If the type is not an record, it needs to be a union of records.
        // Resultant field type is calculated here.
        Set<BType> memberTypes = ((BUnionType) varRefType).getMemberTypes();

        LinkedHashSet<BType> fieldTypeMembers = new LinkedHashSet<>();

        for (BType memType : memberTypes) {
            BType individualFieldType = checkRecordFieldAccessLhsExpr(fieldAccessExpr, memType, fieldName);

            if (individualFieldType == symTable.semanticError) {
                return symTable.semanticError;
            }

            fieldTypeMembers.add(individualFieldType);
        }

        if (fieldTypeMembers.size() == 1) {
            return fieldTypeMembers.iterator().next();
        }

        return BUnionType.create(null, fieldTypeMembers);
    }

    private BType checkOptionalRecordFieldAccessExpr(BLangFieldBasedAccess fieldAccessExpr, BType varRefType,
                                                     Name fieldName) {
        if (varRefType.tag == TypeTags.RECORD) {
            BType fieldType = checkRecordRequiredFieldAccess(fieldAccessExpr, fieldName, (BRecordType) varRefType);
            if (fieldType != symTable.semanticError) {
                return fieldType;
            }

            fieldType = checkRecordOptionalFieldAccess(fieldAccessExpr, fieldName, (BRecordType) varRefType);
            if (fieldType == symTable.semanticError) {
                return fieldType;
            }
            return BUnionType.create(null, fieldType, symTable.nilType);
        }

        // If the type is not an record, it needs to be a union of records.
        // Resultant field type is calculated here.
        Set<BType> memberTypes = ((BUnionType) varRefType).getMemberTypes();

        BType fieldType;

        boolean nonMatchedRecordExists = false;

        LinkedHashSet<BType> fieldTypeMembers = new LinkedHashSet<>();

        for (BType memType : memberTypes) {
            BType individualFieldType = checkOptionalRecordFieldAccessExpr(fieldAccessExpr, memType, fieldName);

            if (individualFieldType == symTable.semanticError) {
                nonMatchedRecordExists = true;
                continue;
            }

            fieldTypeMembers.add(individualFieldType);
        }

        if (fieldTypeMembers.isEmpty()) {
            return symTable.semanticError;
        }

        if (fieldTypeMembers.size() == 1) {
            fieldType = fieldTypeMembers.iterator().next();
        } else {
            fieldType = BUnionType.create(null, fieldTypeMembers);
        }

        return nonMatchedRecordExists ? addNilForNillableAccessType(fieldType) : fieldType;
    }

    private BType checkFieldAccessExpr(BLangFieldBasedAccess fieldAccessExpr, BType varRefType, Name fieldName) {
        BType actualType = symTable.semanticError;

        if (types.isSubTypeOfBaseType(varRefType, TypeTags.OBJECT)) {
            actualType = checkObjectFieldAccessExpr(fieldAccessExpr, varRefType, fieldName);
            fieldAccessExpr.originalType = actualType;
        } else if (types.isSubTypeOfBaseType(varRefType, TypeTags.RECORD)) {
            actualType = checkRecordFieldAccessExpr(fieldAccessExpr, varRefType, fieldName);

            if (actualType != symTable.semanticError) {
                fieldAccessExpr.originalType = actualType;
                return actualType;
            }

            if (!fieldAccessExpr.isLValue) {
                dlog.error(fieldAccessExpr.pos,
                        DiagnosticErrorCode.OPERATION_DOES_NOT_SUPPORT_FIELD_ACCESS_FOR_NON_REQUIRED_FIELD,
                        varRefType, fieldName);
                return actualType;
            }

            // If this is an LHS expression, check if there is a required and/ optional field by the specified field
            // name in all records.
            actualType = checkRecordFieldAccessLhsExpr(fieldAccessExpr, varRefType, fieldName);
            fieldAccessExpr.originalType = actualType;
            if (actualType == symTable.semanticError) {
                dlog.error(fieldAccessExpr.pos, DiagnosticErrorCode.UNDEFINED_STRUCTURE_FIELD_WITH_TYPE,
                        fieldName, varRefType.tsymbol.type.getKind().typeName(), varRefType);
            }
        } else if (types.isLax(varRefType)) {
            if (fieldAccessExpr.isLValue) {
                dlog.error(fieldAccessExpr.pos,
                        DiagnosticErrorCode.OPERATION_DOES_NOT_SUPPORT_FIELD_ACCESS_FOR_ASSIGNMENT,
                        varRefType);
                return symTable.semanticError;
            }
            if (fieldAccessExpr.fieldKind == FieldKind.WITH_NS) {
                resolveXMLNamespace((BLangFieldBasedAccess.BLangNSPrefixedFieldBasedAccess) fieldAccessExpr);
            }
            BType laxFieldAccessType = getLaxFieldAccessType(varRefType);
            actualType = BUnionType.create(null, laxFieldAccessType, symTable.errorType);
            fieldAccessExpr.originalType = laxFieldAccessType;
        } else if (fieldAccessExpr.expr.getKind() == NodeKind.FIELD_BASED_ACCESS_EXPR &&
                hasLaxOriginalType(((BLangFieldBasedAccess) fieldAccessExpr.expr))) {
            BType laxFieldAccessType =
                    getLaxFieldAccessType(((BLangFieldBasedAccess) fieldAccessExpr.expr).originalType);
            if (fieldAccessExpr.fieldKind == FieldKind.WITH_NS) {
                resolveXMLNamespace((BLangFieldBasedAccess.BLangNSPrefixedFieldBasedAccess) fieldAccessExpr);
            }
            actualType = BUnionType.create(null, laxFieldAccessType, symTable.errorType);
            fieldAccessExpr.errorSafeNavigation = true;
            fieldAccessExpr.originalType = laxFieldAccessType;
        } else if (TypeTags.isXMLTypeTag(varRefType.tag)) {
            if (fieldAccessExpr.isLValue) {
                dlog.error(fieldAccessExpr.pos, DiagnosticErrorCode.CANNOT_UPDATE_XML_SEQUENCE);
            }
            // todo: field access on a xml value is not attribute access, return type should be string?
            // `_` is a special field that refer to the element name.
            actualType = symTable.xmlType;
            fieldAccessExpr.originalType = actualType;
        } else if (varRefType.tag != TypeTags.SEMANTIC_ERROR) {
            dlog.error(fieldAccessExpr.pos, DiagnosticErrorCode.OPERATION_DOES_NOT_SUPPORT_FIELD_ACCESS,
                    varRefType);
        }

        return actualType;
    }

    private void resolveXMLNamespace(BLangFieldBasedAccess.BLangNSPrefixedFieldBasedAccess fieldAccessExpr) {
        BLangFieldBasedAccess.BLangNSPrefixedFieldBasedAccess nsPrefixedFieldAccess = fieldAccessExpr;
        String nsPrefix = nsPrefixedFieldAccess.nsPrefix.value;
        BSymbol nsSymbol = symResolver.lookupSymbolInPrefixSpace(env, names.fromString(nsPrefix));

        if (nsSymbol == symTable.notFoundSymbol) {
            dlog.error(nsPrefixedFieldAccess.nsPrefix.pos, DiagnosticErrorCode.CANNOT_FIND_XML_NAMESPACE,
                    nsPrefixedFieldAccess.nsPrefix);
        } else if (nsSymbol.getKind() == SymbolKind.PACKAGE) {
            nsPrefixedFieldAccess.nsSymbol = (BXMLNSSymbol) findXMLNamespaceFromPackageConst(
                    nsPrefixedFieldAccess.field.value, nsPrefixedFieldAccess.nsPrefix.value,
                    (BPackageSymbol) nsSymbol, fieldAccessExpr.pos);
        } else {
            nsPrefixedFieldAccess.nsSymbol = (BXMLNSSymbol) nsSymbol;
        }
    }

    private boolean hasLaxOriginalType(BLangFieldBasedAccess fieldBasedAccess) {
        return fieldBasedAccess.originalType != null && types.isLax(fieldBasedAccess.originalType);
    }

    private BType getLaxFieldAccessType(BType exprType) {
        switch (exprType.tag) {
            case TypeTags.JSON:
                return symTable.jsonType;
            case TypeTags.XML:
            case TypeTags.XML_ELEMENT:
                return symTable.stringType;
            case TypeTags.MAP:
                return ((BMapType) exprType).constraint;
            case TypeTags.UNION:
                BUnionType unionType = (BUnionType) exprType;
                if (types.isSameType(symTable.jsonType, unionType)) {
                    return symTable.jsonType;
                }
                LinkedHashSet<BType> memberTypes = new LinkedHashSet<>();
                unionType.getMemberTypes().forEach(bType -> memberTypes.add(getLaxFieldAccessType(bType)));
                return memberTypes.size() == 1 ? memberTypes.iterator().next() : BUnionType.create(null, memberTypes);
        }
        return symTable.semanticError;
    }

    private BType checkOptionalFieldAccessExpr(BLangFieldBasedAccess fieldAccessExpr, BType varRefType,
                                               Name fieldName) {
        BType actualType = symTable.semanticError;

        boolean nillableExprType = false;
        BType effectiveType = varRefType;

        if (varRefType.tag == TypeTags.UNION) {
            Set<BType> memTypes = ((BUnionType) varRefType).getMemberTypes();

            if (memTypes.contains(symTable.nilType)) {
                LinkedHashSet<BType> nilRemovedSet = new LinkedHashSet<>();
                for (BType bType : memTypes) {
                    if (bType != symTable.nilType) {
                        nilRemovedSet.add(bType);
                    } else {
                        nillableExprType = true;
                    }
                }

                effectiveType = nilRemovedSet.size() == 1 ? nilRemovedSet.iterator().next() :
                        BUnionType.create(null, nilRemovedSet);
            }
        }

        if (types.isSubTypeOfBaseType(effectiveType, TypeTags.RECORD)) {
            actualType = checkOptionalRecordFieldAccessExpr(fieldAccessExpr, effectiveType, fieldName);
            if (actualType == symTable.semanticError) {
                dlog.error(fieldAccessExpr.pos,
                        DiagnosticErrorCode.OPERATION_DOES_NOT_SUPPORT_OPTIONAL_FIELD_ACCESS_FOR_FIELD,
                        varRefType, fieldName);
            }
            fieldAccessExpr.nilSafeNavigation = nillableExprType;
            fieldAccessExpr.originalType = fieldAccessExpr.leafNode || !nillableExprType ? actualType :
                    types.getTypeWithoutNil(actualType);
        } else if (types.isLax(effectiveType)) {
            BType laxFieldAccessType = getLaxFieldAccessType(effectiveType);
            actualType = accessCouldResultInError(effectiveType) ?
                    BUnionType.create(null, laxFieldAccessType, symTable.errorType) : laxFieldAccessType;
            if (fieldAccessExpr.fieldKind == FieldKind.WITH_NS) {
                resolveXMLNamespace((BLangFieldBasedAccess.BLangNSPrefixedFieldBasedAccess) fieldAccessExpr);
            }
            fieldAccessExpr.originalType = laxFieldAccessType;
            fieldAccessExpr.nilSafeNavigation = true;
            nillableExprType = true;
        } else if (fieldAccessExpr.expr.getKind() == NodeKind.FIELD_BASED_ACCESS_EXPR &&
                hasLaxOriginalType(((BLangFieldBasedAccess) fieldAccessExpr.expr))) {
            BType laxFieldAccessType =
                    getLaxFieldAccessType(((BLangFieldBasedAccess) fieldAccessExpr.expr).originalType);
            actualType = accessCouldResultInError(effectiveType) ?
                    BUnionType.create(null, laxFieldAccessType, symTable.errorType) : laxFieldAccessType;
            if (fieldAccessExpr.fieldKind == FieldKind.WITH_NS) {
                resolveXMLNamespace((BLangFieldBasedAccess.BLangNSPrefixedFieldBasedAccess) fieldAccessExpr);
            }
            fieldAccessExpr.errorSafeNavigation = true;
            fieldAccessExpr.originalType = laxFieldAccessType;
            fieldAccessExpr.nilSafeNavigation = true;
            nillableExprType = true;
        } else if (varRefType.tag != TypeTags.SEMANTIC_ERROR) {
            dlog.error(fieldAccessExpr.pos,
                    DiagnosticErrorCode.OPERATION_DOES_NOT_SUPPORT_OPTIONAL_FIELD_ACCESS, varRefType);
        }

        if (nillableExprType && actualType != symTable.semanticError && !actualType.isNullable()) {
            actualType = BUnionType.create(null, actualType, symTable.nilType);
        }

        return actualType;
    }

    private boolean accessCouldResultInError(BType type) {
        if (type.tag == TypeTags.JSON) {
            return true;
        }

        if (type.tag == TypeTags.MAP) {
            return false;
        }

        if (type.tag == TypeTags.XML) {
            return true;
        }

        if (type.tag == TypeTags.UNION) {
            return ((BUnionType) type).getMemberTypes().stream().anyMatch(this::accessCouldResultInError);
        } else {
            return false;
        }
    }

    private BType checkIndexAccessExpr(BLangIndexBasedAccess indexBasedAccessExpr) {
        BType varRefType = types.getTypeWithEffectiveIntersectionTypes(indexBasedAccessExpr.expr.getBType());

        boolean nillableExprType = false;

        if (varRefType.tag == TypeTags.UNION) {
            Set<BType> memTypes = ((BUnionType) varRefType).getMemberTypes();

            if (memTypes.contains(symTable.nilType)) {
                LinkedHashSet<BType> nilRemovedSet = new LinkedHashSet<>();
                for (BType bType : memTypes) {
                    if (bType != symTable.nilType) {
                        nilRemovedSet.add(bType);
                    } else {
                        nillableExprType = true;
                    }
                }

                if (nillableExprType) {
                    varRefType = nilRemovedSet.size() == 1 ? nilRemovedSet.iterator().next() :
                            BUnionType.create(null, nilRemovedSet);

                    if (!types.isSubTypeOfMapping(varRefType)) {
                        // Member access is allowed on optional types only with mappings.
                        dlog.error(indexBasedAccessExpr.pos,
                                DiagnosticErrorCode.OPERATION_DOES_NOT_SUPPORT_MEMBER_ACCESS,
                                   indexBasedAccessExpr.expr.getBType());
                        return symTable.semanticError;
                    }

                    if (indexBasedAccessExpr.isLValue) {
                        dlog.error(indexBasedAccessExpr.pos,
                                DiagnosticErrorCode.OPERATION_DOES_NOT_SUPPORT_MEMBER_ACCESS_FOR_ASSIGNMENT,
                                   indexBasedAccessExpr.expr.getBType());
                        return symTable.semanticError;
                    }
                }
            }
        }


        BLangExpression indexExpr = indexBasedAccessExpr.indexExpr;
        BType actualType = symTable.semanticError;

        if (types.isSubTypeOfMapping(varRefType)) {
            checkExpr(indexExpr, this.env, symTable.stringType);

            if (indexExpr.getBType() == symTable.semanticError) {
                return symTable.semanticError;
            }

            actualType = checkMappingIndexBasedAccess(indexBasedAccessExpr, varRefType);

            if (actualType == symTable.semanticError) {
                if (indexExpr.getBType().tag == TypeTags.STRING && isConst(indexExpr)) {
                    String fieldName = getConstFieldName(indexExpr);
                    dlog.error(indexBasedAccessExpr.pos, DiagnosticErrorCode.UNDEFINED_STRUCTURE_FIELD,
                               fieldName, indexBasedAccessExpr.expr.getBType());
                    return actualType;
                }

                dlog.error(indexExpr.pos, DiagnosticErrorCode.INVALID_RECORD_MEMBER_ACCESS_EXPR, indexExpr.getBType());
                return actualType;
            }

            indexBasedAccessExpr.nilSafeNavigation = nillableExprType;
            indexBasedAccessExpr.originalType = indexBasedAccessExpr.leafNode || !nillableExprType ? actualType :
                    types.getTypeWithoutNil(actualType);
        } else if (types.isSubTypeOfList(varRefType)) {
            checkExpr(indexExpr, this.env, symTable.intType);

            if (indexExpr.getBType() == symTable.semanticError) {
                return symTable.semanticError;
            }

            actualType = checkListIndexBasedAccess(indexBasedAccessExpr, varRefType);
            indexBasedAccessExpr.originalType = actualType;

            if (actualType == symTable.semanticError) {
                if (indexExpr.getBType().tag == TypeTags.INT && isConst(indexExpr)) {
                    dlog.error(indexBasedAccessExpr.indexExpr.pos,
                            DiagnosticErrorCode.LIST_INDEX_OUT_OF_RANGE, getConstIndex(indexExpr));
                    return actualType;
                }
                dlog.error(indexExpr.pos, DiagnosticErrorCode.INVALID_LIST_MEMBER_ACCESS_EXPR, indexExpr.getBType());
                return actualType;
            }
        } else if (types.isAssignable(varRefType, symTable.stringType)) {
            if (indexBasedAccessExpr.isLValue) {
                dlog.error(indexBasedAccessExpr.pos,
                        DiagnosticErrorCode.OPERATION_DOES_NOT_SUPPORT_MEMBER_ACCESS_FOR_ASSIGNMENT,
                           indexBasedAccessExpr.expr.getBType());
                return symTable.semanticError;
            }

            checkExpr(indexExpr, this.env, symTable.intType);

            if (indexExpr.getBType() == symTable.semanticError) {
                return symTable.semanticError;
            }

            indexBasedAccessExpr.originalType = symTable.stringType;
            actualType = symTable.stringType;
        } else if (TypeTags.isXMLTypeTag(varRefType.tag)) {
            if (indexBasedAccessExpr.isLValue) {
                indexExpr.setBType(symTable.semanticError);
                dlog.error(indexBasedAccessExpr.pos, DiagnosticErrorCode.CANNOT_UPDATE_XML_SEQUENCE);
                return actualType;
            }

            BType type = checkExpr(indexExpr, this.env, symTable.intType);
            if (type == symTable.semanticError) {
                return type;
            }
            // Note: out of range member access returns empty xml value unlike lists
            // hence, this needs to be set to xml type
            indexBasedAccessExpr.originalType = varRefType;
            actualType = varRefType;
        } else if (varRefType.tag == TypeTags.TABLE) {
            if (indexBasedAccessExpr.isLValue) {
                dlog.error(indexBasedAccessExpr.pos, DiagnosticErrorCode.CANNOT_UPDATE_TABLE_USING_MEMBER_ACCESS,
                        varRefType);
                return symTable.semanticError;
            }
            BTableType tableType = (BTableType) indexBasedAccessExpr.expr.getBType();
            BType keyTypeConstraint = tableType.keyTypeConstraint;
            if (tableType.keyTypeConstraint == null) {
                keyTypeConstraint = createTableKeyConstraint(((BTableType) indexBasedAccessExpr.expr.getBType()).
                        fieldNameList, ((BTableType) indexBasedAccessExpr.expr.getBType()).constraint);

                if (keyTypeConstraint == symTable.semanticError) {
                    dlog.error(indexBasedAccessExpr.pos,
                               DiagnosticErrorCode.MEMBER_ACCESS_NOT_SUPPORT_FOR_KEYLESS_TABLE,
                               indexBasedAccessExpr.expr);
                    return symTable.semanticError;
                }
            }

            if (indexExpr.getKind() != NodeKind.TABLE_MULTI_KEY) {
                checkExpr(indexExpr, this.env, keyTypeConstraint);
                if (indexExpr.getBType() == symTable.semanticError) {
                    dlog.error(indexBasedAccessExpr.pos, DiagnosticErrorCode.INVALID_KEY_CONSTRAINT_PROVIDED_FOR_ACCESS,
                            keyTypeConstraint);
                    return symTable.semanticError;
                }
            } else {
                List<BLangExpression> multiKeyExpressionList = ((BLangTableMultiKeyExpr)
                        indexBasedAccessExpr.indexExpr).multiKeyIndexExprs;
                List<BType> keyConstraintTypes = ((BTupleType) keyTypeConstraint).tupleTypes;
                if (keyConstraintTypes.size() != multiKeyExpressionList.size()) {
                    dlog.error(indexBasedAccessExpr.pos, DiagnosticErrorCode.INVALID_KEY_CONSTRAINT_PROVIDED_FOR_ACCESS,
                            keyTypeConstraint);
                    return symTable.semanticError;
                }

                for (int i = 0; i < multiKeyExpressionList.size(); i++) {
                    BLangExpression keyExpr = multiKeyExpressionList.get(i);
                    checkExpr(keyExpr, this.env, keyConstraintTypes.get(i));
                    if (keyExpr.getBType() == symTable.semanticError) {
                        dlog.error(indexBasedAccessExpr.pos,
                                   DiagnosticErrorCode.INVALID_KEY_CONSTRAINT_PROVIDED_FOR_ACCESS,
                                   keyTypeConstraint);
                        return symTable.semanticError;
                    }
                }
            }

            if (expType.tag != TypeTags.NONE) {
                BType resultType = checkExpr(indexBasedAccessExpr.expr, env, expType);
                if (resultType == symTable.semanticError) {
                    return symTable.semanticError;
                }
            }
            BType constraint = tableType.constraint;
            actualType = addNilForNillableAccessType(constraint);
            indexBasedAccessExpr.originalType = indexBasedAccessExpr.leafNode || !nillableExprType ? actualType :
                    types.getTypeWithoutNil(actualType);
        } else if (varRefType == symTable.semanticError) {
            indexBasedAccessExpr.indexExpr.setBType(symTable.semanticError);
            return symTable.semanticError;
        } else {
            indexBasedAccessExpr.indexExpr.setBType(symTable.semanticError);
            dlog.error(indexBasedAccessExpr.pos, DiagnosticErrorCode.OPERATION_DOES_NOT_SUPPORT_MEMBER_ACCESS,
                       indexBasedAccessExpr.expr.getBType());
            return symTable.semanticError;
        }

        if (nillableExprType && !actualType.isNullable()) {
            actualType = BUnionType.create(null, actualType, symTable.nilType);
        }

        return actualType;
    }

    private Long getConstIndex(BLangExpression indexExpr) {
        return indexExpr.getKind() == NodeKind.NUMERIC_LITERAL ? (Long) ((BLangLiteral) indexExpr).value :
                (Long) ((BConstantSymbol) ((BLangSimpleVarRef) indexExpr).symbol).value.value;
    }

    private String getConstFieldName(BLangExpression indexExpr) {
        return indexExpr.getKind() == NodeKind.LITERAL ? (String) ((BLangLiteral) indexExpr).value :
                (String) ((BConstantSymbol) ((BLangSimpleVarRef) indexExpr).symbol).value.value;
    }

    private BType checkArrayIndexBasedAccess(BLangIndexBasedAccess indexBasedAccess, BType indexExprType,
                                             BArrayType arrayType) {
        BType actualType = symTable.semanticError;
        switch (indexExprType.tag) {
            case TypeTags.INT:
                BLangExpression indexExpr = indexBasedAccess.indexExpr;
                if (!isConst(indexExpr) || arrayType.state == BArrayState.OPEN) {
                    actualType = arrayType.eType;
                    break;
                }
                actualType = getConstIndex(indexExpr) >= arrayType.size ? symTable.semanticError : arrayType.eType;
                break;
            case TypeTags.FINITE:
                BFiniteType finiteIndexExpr = (BFiniteType) indexExprType;
                boolean validIndexExists = false;
                for (BLangExpression finiteMember : finiteIndexExpr.getValueSpace()) {
                    int indexValue = ((Long) ((BLangLiteral) finiteMember).value).intValue();
                    if (indexValue >= 0 &&
                            (arrayType.state == BArrayState.OPEN || indexValue < arrayType.size)) {
                        validIndexExists = true;
                        break;
                    }
                }
                if (!validIndexExists) {
                    return symTable.semanticError;
                }
                actualType = arrayType.eType;
                break;
            case TypeTags.UNION:
                // address the case where we have a union of finite types
                List<BFiniteType> finiteTypes = ((BUnionType) indexExprType).getMemberTypes().stream()
                        .filter(memType -> memType.tag == TypeTags.FINITE)
                        .map(matchedType -> (BFiniteType) matchedType)
                        .collect(Collectors.toList());

                BFiniteType finiteType;
                if (finiteTypes.size() == 1) {
                    finiteType = finiteTypes.get(0);
                } else {
                    Set<BLangExpression> valueSpace = new LinkedHashSet<>();
                    finiteTypes.forEach(constituent -> valueSpace.addAll(constituent.getValueSpace()));
                    finiteType = new BFiniteType(null, valueSpace);
                }

                BType elementType = checkArrayIndexBasedAccess(indexBasedAccess, finiteType, arrayType);
                if (elementType == symTable.semanticError) {
                    return symTable.semanticError;
                }
                actualType = arrayType.eType;
        }
        return actualType;
    }

    private BType checkListIndexBasedAccess(BLangIndexBasedAccess accessExpr, BType type) {
        if (type.tag == TypeTags.ARRAY) {
            return checkArrayIndexBasedAccess(accessExpr, accessExpr.indexExpr.getBType(), (BArrayType) type);
        }

        if (type.tag == TypeTags.TUPLE) {
            return checkTupleIndexBasedAccess(accessExpr, (BTupleType) type, accessExpr.indexExpr.getBType());
        }

        LinkedHashSet<BType> fieldTypeMembers = new LinkedHashSet<>();

        for (BType memType : ((BUnionType) type).getMemberTypes()) {
            BType individualFieldType = checkListIndexBasedAccess(accessExpr, memType);

            if (individualFieldType == symTable.semanticError) {
                continue;
            }

            fieldTypeMembers.add(individualFieldType);
        }

        if (fieldTypeMembers.size() == 0) {
            return symTable.semanticError;
        }

        if (fieldTypeMembers.size() == 1) {
            return fieldTypeMembers.iterator().next();
        }
        return BUnionType.create(null, fieldTypeMembers);
    }

    private BType checkTupleIndexBasedAccess(BLangIndexBasedAccess accessExpr, BTupleType tuple, BType currentType) {
        BType actualType = symTable.semanticError;
        BLangExpression indexExpr = accessExpr.indexExpr;
        switch (currentType.tag) {
            case TypeTags.INT:
                if (isConst(indexExpr)) {
                    actualType = checkTupleFieldType(tuple, getConstIndex(indexExpr).intValue());
                } else {
                    BTupleType tupleExpr = (BTupleType) accessExpr.expr.getBType();
                    LinkedHashSet<BType> tupleTypes = collectTupleFieldTypes(tupleExpr, new LinkedHashSet<>());
                    actualType = tupleTypes.size() == 1 ? tupleTypes.iterator().next() : BUnionType.create(null,
                                                                                                           tupleTypes);
                }
                break;
            case TypeTags.FINITE:
                BFiniteType finiteIndexExpr = (BFiniteType) currentType;
                LinkedHashSet<BType> possibleTypes = new LinkedHashSet<>();
                for (BLangExpression finiteMember : finiteIndexExpr.getValueSpace()) {
                    int indexValue = ((Long) ((BLangLiteral) finiteMember).value).intValue();
                    BType fieldType = checkTupleFieldType(tuple, indexValue);
                    if (fieldType.tag != TypeTags.SEMANTIC_ERROR) {
                        possibleTypes.add(fieldType);
                    }
                }
                if (possibleTypes.size() == 0) {
                    return symTable.semanticError;
                }
                actualType = possibleTypes.size() == 1 ? possibleTypes.iterator().next() :
                        BUnionType.create(null, possibleTypes);
                break;

            case TypeTags.UNION:
                LinkedHashSet<BType> possibleTypesByMember = new LinkedHashSet<>();
                List<BFiniteType> finiteTypes = new ArrayList<>();
                ((BUnionType) currentType).getMemberTypes().forEach(memType -> {
                    if (memType.tag == TypeTags.FINITE) {
                        finiteTypes.add((BFiniteType) memType);
                    } else {
                        BType possibleType = checkTupleIndexBasedAccess(accessExpr, tuple, memType);
                        if (possibleType.tag == TypeTags.UNION) {
                            possibleTypesByMember.addAll(((BUnionType) possibleType).getMemberTypes());
                        } else {
                            possibleTypesByMember.add(possibleType);
                        }
                    }
                });

                BFiniteType finiteType;
                if (finiteTypes.size() == 1) {
                    finiteType = finiteTypes.get(0);
                } else {
                    Set<BLangExpression> valueSpace = new LinkedHashSet<>();
                    finiteTypes.forEach(constituent -> valueSpace.addAll(constituent.getValueSpace()));
                    finiteType = new BFiniteType(null, valueSpace);
                }

                BType possibleType = checkTupleIndexBasedAccess(accessExpr, tuple, finiteType);
                if (possibleType.tag == TypeTags.UNION) {
                    possibleTypesByMember.addAll(((BUnionType) possibleType).getMemberTypes());
                } else {
                    possibleTypesByMember.add(possibleType);
                }

                if (possibleTypesByMember.contains(symTable.semanticError)) {
                    return symTable.semanticError;
                }
                actualType = possibleTypesByMember.size() == 1 ? possibleTypesByMember.iterator().next() :
                        BUnionType.create(null, possibleTypesByMember);
        }
        return actualType;
    }

    private LinkedHashSet<BType> collectTupleFieldTypes(BTupleType tupleType, LinkedHashSet<BType> memberTypes) {
        tupleType.tupleTypes
                .forEach(memberType -> {
                    if (memberType.tag == TypeTags.UNION) {
                        collectMemberTypes((BUnionType) memberType, memberTypes);
                    } else {
                        memberTypes.add(memberType);
                    }
                });
        return memberTypes;
    }

    private BType checkMappingIndexBasedAccess(BLangIndexBasedAccess accessExpr, BType type) {
        if (type.tag == TypeTags.MAP) {
            BType constraint = ((BMapType) type).constraint;
            return accessExpr.isLValue ? constraint : addNilForNillableAccessType(constraint);
        }

        if (type.tag == TypeTags.RECORD) {
            return checkRecordIndexBasedAccess(accessExpr, (BRecordType) type, accessExpr.indexExpr.getBType());
        }

        BType fieldType;

        boolean nonMatchedRecordExists = false;

        LinkedHashSet<BType> fieldTypeMembers = new LinkedHashSet<>();

        for (BType memType : ((BUnionType) type).getMemberTypes()) {
            BType individualFieldType = checkMappingIndexBasedAccess(accessExpr, memType);

            if (individualFieldType == symTable.semanticError) {
                nonMatchedRecordExists = true;
                continue;
            }

            fieldTypeMembers.add(individualFieldType);
        }

        if (fieldTypeMembers.size() == 0) {
            return symTable.semanticError;
        }

        if (fieldTypeMembers.size() == 1) {
            fieldType = fieldTypeMembers.iterator().next();
        } else {
            fieldType = BUnionType.create(null, fieldTypeMembers);
        }

        return nonMatchedRecordExists ? addNilForNillableAccessType(fieldType) : fieldType;
    }

    private BType checkRecordIndexBasedAccess(BLangIndexBasedAccess accessExpr, BRecordType record, BType currentType) {
        BType actualType = symTable.semanticError;
        BLangExpression indexExpr = accessExpr.indexExpr;
        switch (currentType.tag) {
            case TypeTags.STRING:
                if (isConst(indexExpr)) {
                    String fieldName = IdentifierUtils.escapeSpecialCharacters(getConstFieldName(indexExpr));
                    actualType = checkRecordRequiredFieldAccess(accessExpr, names.fromString(fieldName), record);
                    if (actualType != symTable.semanticError) {
                        return actualType;
                    }

                    actualType = checkRecordOptionalFieldAccess(accessExpr, names.fromString(fieldName), record);
                    if (actualType == symTable.semanticError) {
                        actualType = checkRecordRestFieldAccess(accessExpr, names.fromString(fieldName), record);
                        if (actualType == symTable.semanticError) {
                            return actualType;
                        }
                        if (actualType == symTable.neverType) {
                            return actualType;
                        }
                        return addNilForNillableAccessType(actualType);
                    }

                    if (accessExpr.isLValue) {
                        return actualType;
                    }
                    return addNilForNillableAccessType(actualType);
                }

                LinkedHashSet<BType> fieldTypes = record.fields.values().stream()
                        .map(field -> field.type)
                        .collect(Collectors.toCollection(LinkedHashSet::new));

                if (record.restFieldType.tag != TypeTags.NONE) {
                    fieldTypes.add(record.restFieldType);
                }

                if (fieldTypes.stream().noneMatch(BType::isNullable)) {
                    fieldTypes.add(symTable.nilType);
                }

                actualType = BUnionType.create(null, fieldTypes);
                break;
            case TypeTags.FINITE:
                BFiniteType finiteIndexExpr = (BFiniteType) currentType;
                LinkedHashSet<BType> possibleTypes = new LinkedHashSet<>();
                for (BLangExpression finiteMember : finiteIndexExpr.getValueSpace()) {
                    String fieldName = (String) ((BLangLiteral) finiteMember).value;
                    BType fieldType = checkRecordRequiredFieldAccess(accessExpr, names.fromString(fieldName), record);
                    if (fieldType == symTable.semanticError) {
                        fieldType = checkRecordOptionalFieldAccess(accessExpr, names.fromString(fieldName), record);
                        if (fieldType == symTable.semanticError) {
                            fieldType = checkRecordRestFieldAccess(accessExpr, names.fromString(fieldName), record);
                        }

                        if (fieldType != symTable.semanticError) {
                            fieldType = addNilForNillableAccessType(fieldType);
                        }
                    }

                    if (fieldType.tag == TypeTags.SEMANTIC_ERROR) {
                        continue;
                    }
                    possibleTypes.add(fieldType);
                }

                if (possibleTypes.isEmpty()) {
                    return symTable.semanticError;
                }

                if (possibleTypes.stream().noneMatch(BType::isNullable)) {
                    possibleTypes.add(symTable.nilType);
                }

                actualType = possibleTypes.size() == 1 ? possibleTypes.iterator().next() :
                        BUnionType.create(null, possibleTypes);
                break;
            case TypeTags.UNION:
                LinkedHashSet<BType> possibleTypesByMember = new LinkedHashSet<>();
                List<BFiniteType> finiteTypes = new ArrayList<>();
                ((BUnionType) currentType).getMemberTypes().forEach(memType -> {
                    if (memType.tag == TypeTags.FINITE) {
                        finiteTypes.add((BFiniteType) memType);
                    } else {
                        BType possibleType = checkRecordIndexBasedAccess(accessExpr, record, memType);
                        if (possibleType.tag == TypeTags.UNION) {
                            possibleTypesByMember.addAll(((BUnionType) possibleType).getMemberTypes());
                        } else {
                            possibleTypesByMember.add(possibleType);
                        }
                    }
                });

                BFiniteType finiteType;
                if (finiteTypes.size() == 1) {
                    finiteType = finiteTypes.get(0);
                } else {
                    Set<BLangExpression> valueSpace = new LinkedHashSet<>();
                    finiteTypes.forEach(constituent -> valueSpace.addAll(constituent.getValueSpace()));
                    finiteType = new BFiniteType(null, valueSpace);
                }

                BType possibleType = checkRecordIndexBasedAccess(accessExpr, record, finiteType);
                if (possibleType.tag == TypeTags.UNION) {
                    possibleTypesByMember.addAll(((BUnionType) possibleType).getMemberTypes());
                } else {
                    possibleTypesByMember.add(possibleType);
                }

                if (possibleTypesByMember.contains(symTable.semanticError)) {
                    return symTable.semanticError;
                }
                actualType = possibleTypesByMember.size() == 1 ? possibleTypesByMember.iterator().next() :
                        BUnionType.create(null, possibleTypesByMember);
        }
        return actualType;
    }

    private List<BType> getTypesList(BType type) {
        if (type.tag == TypeTags.UNION) {
            BUnionType unionType = (BUnionType) type;
            return new ArrayList<>(unionType.getMemberTypes());
        } else {
            return Lists.of(type);
        }
    }

    private LinkedHashSet<BType> getMatchExpressionTypes(BLangMatchExpression bLangMatchExpression) {
        List<BType> exprTypes = getTypesList(bLangMatchExpression.expr.getBType());
        LinkedHashSet<BType> matchExprTypes = new LinkedHashSet<>();
        for (BType type : exprTypes) {
            boolean assignable = false;
            for (BLangMatchExprPatternClause pattern : bLangMatchExpression.patternClauses) {
                BType patternExprType = pattern.expr.getBType();

                // Type of the pattern expression, becomes one of the types of the whole but expression
                matchExprTypes.addAll(getTypesList(patternExprType));

                if (type.tag == TypeTags.SEMANTIC_ERROR || patternExprType.tag == TypeTags.SEMANTIC_ERROR) {
                    return new LinkedHashSet<BType>() {
                        {
                            add(symTable.semanticError);
                        }
                    };
                }

                assignable = this.types.isAssignable(type, pattern.variable.getBType());
                if (assignable) {
                    break;
                }
            }

            // If the matching expr type is not matching to any pattern, it becomes one of the types
            // returned by the whole but expression
            if (!assignable) {
                matchExprTypes.add(type);
            }
        }

        return matchExprTypes;
    }

    private boolean couldHoldTableValues(BType type, List<BType> encounteredTypes) {
        if (encounteredTypes.contains(type)) {
            return false;
        }
        encounteredTypes.add(type);

        switch (type.tag) {
            case TypeTags.UNION:
                for (BType bType1 : ((BUnionType) type).getMemberTypes()) {
                    if (couldHoldTableValues(bType1, encounteredTypes)) {
                        return true;
                    }
                }
                return false;
            case TypeTags.MAP:
                return couldHoldTableValues(((BMapType) type).constraint, encounteredTypes);
            case TypeTags.RECORD:
                BRecordType recordType = (BRecordType) type;
                for (BField field : recordType.fields.values()) {
                    if (couldHoldTableValues(field.type, encounteredTypes)) {
                        return true;
                    }
                }
                return !recordType.sealed && couldHoldTableValues(recordType.restFieldType, encounteredTypes);
            case TypeTags.ARRAY:
                return couldHoldTableValues(((BArrayType) type).eType, encounteredTypes);
            case TypeTags.TUPLE:
                for (BType bType : ((BTupleType) type).getTupleTypes()) {
                    if (couldHoldTableValues(bType, encounteredTypes)) {
                        return true;
                    }
                }
                return false;
        }
        return false;
    }

    private boolean isConst(BLangExpression expression) {

        if (ConstantAnalyzer.isValidConstantExpressionNode(expression)) {
            return true;
        }

        if (expression.getKind() != NodeKind.SIMPLE_VARIABLE_REF) {
            return false;
        }

        return (((BLangSimpleVarRef) expression).symbol.tag & SymTag.CONSTANT) == SymTag.CONSTANT;
    }

    private Name getCurrentCompUnit(BLangNode node) {
        return names.fromString(node.pos.lineRange().filePath());
    }

    private BType getRepresentativeBroadType(List<BType> inferredTypeList) {
        for (int i = 0; i < inferredTypeList.size(); i++) {
            BType type = inferredTypeList.get(i);
            if (type.tag == TypeTags.SEMANTIC_ERROR) {
                return type;
            }

            for (int j = i + 1; j < inferredTypeList.size(); j++) {
                BType otherType = inferredTypeList.get(j);

                if (otherType.tag == TypeTags.SEMANTIC_ERROR) {
                    return otherType;
                }

                if (types.isAssignable(otherType, type)) {
                    inferredTypeList.remove(j);
                    j -= 1;
                    continue;
                }

                if (types.isAssignable(type, otherType)) {
                    inferredTypeList.remove(i);
                    i -= 1;
                    break;
                }
            }
        }

        if (inferredTypeList.size() == 1) {
            return inferredTypeList.get(0);
        }

        return BUnionType.create(null, inferredTypeList.toArray(new BType[0]));
    }

    private BType defineInferredRecordType(BLangRecordLiteral recordLiteral, BType expType) {
        PackageID pkgID = env.enclPkg.symbol.pkgID;
        BRecordTypeSymbol recordSymbol = createRecordTypeSymbol(pkgID, recordLiteral.pos, VIRTUAL);

        Map<String, FieldInfo> nonRestFieldTypes = new LinkedHashMap<>();
        List<BType> restFieldTypes = new ArrayList<>();

        for (RecordLiteralNode.RecordField field : recordLiteral.fields) {
            if (field.isKeyValueField()) {
                BLangRecordKeyValueField keyValue = (BLangRecordKeyValueField) field;
                BLangRecordKey key = keyValue.key;
                BLangExpression expression = keyValue.valueExpr;
                BLangExpression keyExpr = key.expr;
                if (key.computedKey) {
                    checkExpr(keyExpr, env, symTable.stringType);
                    BType exprType = checkExpr(expression, env, expType);
                    if (isUniqueType(restFieldTypes, exprType)) {
                        restFieldTypes.add(exprType);
                    }
                } else {
                    addToNonRestFieldTypes(nonRestFieldTypes, getKeyName(keyExpr),
                                           keyValue.readonly ? checkExpr(expression, env, symTable.readonlyType) :
                                                   checkExpr(expression, env, expType),
                                           true, keyValue.readonly);
                }
            } else if (field.getKind() == NodeKind.RECORD_LITERAL_SPREAD_OP) {
                BType type = checkExpr(((BLangRecordLiteral.BLangRecordSpreadOperatorField) field).expr, env, expType);
                int typeTag = type.tag;

                if (typeTag == TypeTags.MAP) {
                    BType constraintType = ((BMapType) type).constraint;

                    if (isUniqueType(restFieldTypes, constraintType)) {
                        restFieldTypes.add(constraintType);
                    }
                }

                if (type.tag != TypeTags.RECORD) {
                    continue;
                }

                BRecordType recordType = (BRecordType) type;
                for (BField recField : recordType.fields.values()) {
                    addToNonRestFieldTypes(nonRestFieldTypes, recField.name.value, recField.type,
                                           !Symbols.isOptional(recField.symbol), false);
                }

                if (!recordType.sealed) {
                    BType restFieldType = recordType.restFieldType;
                    if (isUniqueType(restFieldTypes, restFieldType)) {
                        restFieldTypes.add(restFieldType);
                    }
                }
            } else {
                BLangRecordVarNameField varNameField = (BLangRecordVarNameField) field;
                addToNonRestFieldTypes(nonRestFieldTypes, getKeyName(varNameField),
                                       varNameField.readonly ? checkExpr(varNameField, env, symTable.readonlyType) :
                                               checkExpr(varNameField, env, expType),
                                       true, varNameField.readonly);
            }
        }

        LinkedHashMap<String, BField> fields = new LinkedHashMap<>();
        boolean allReadOnlyNonRestFields = true;

        for (Map.Entry<String, FieldInfo> entry : nonRestFieldTypes.entrySet()) {
            FieldInfo fieldInfo = entry.getValue();
            List<BType> types = fieldInfo.types;

            if (types.contains(symTable.semanticError)) {
                return symTable.semanticError;
            }

            String key = entry.getKey();
            Name fieldName = names.fromString(key);
            BType type = types.size() == 1 ? types.get(0) : BUnionType.create(null, types.toArray(new BType[0]));

            Set<Flag> flags = new HashSet<>();

            if (fieldInfo.required) {
                flags.add(Flag.REQUIRED);
            } else {
                flags.add(Flag.OPTIONAL);
            }

            if (fieldInfo.readonly) {
                flags.add(Flag.READONLY);
            } else if (allReadOnlyNonRestFields) {
                allReadOnlyNonRestFields = false;
            }

            BVarSymbol fieldSymbol = new BVarSymbol(Flags.asMask(flags), fieldName, pkgID, type, recordSymbol,
                                                    symTable.builtinPos, VIRTUAL);
            fields.put(fieldName.value, new BField(fieldName, null, fieldSymbol));
            recordSymbol.scope.define(fieldName, fieldSymbol);
        }

        BRecordType recordType = new BRecordType(recordSymbol);
        recordType.fields = fields;

        if (restFieldTypes.contains(symTable.semanticError)) {
            return symTable.semanticError;
        }

        if (restFieldTypes.isEmpty()) {
            recordType.sealed = true;
            recordType.restFieldType = symTable.noType;
        } else if (restFieldTypes.size() == 1) {
            recordType.restFieldType = restFieldTypes.get(0);
        } else {
            recordType.restFieldType = BUnionType.create(null, restFieldTypes.toArray(new BType[0]));
        }
        recordSymbol.type = recordType;
        recordType.tsymbol = recordSymbol;

        if (expType == symTable.readonlyType || (recordType.sealed && allReadOnlyNonRestFields)) {
            recordType.flags |= Flags.READONLY;
            recordSymbol.flags |= Flags.READONLY;
        }

        BLangRecordTypeNode recordTypeNode = TypeDefBuilderHelper.createRecordTypeNode(recordType, pkgID, symTable,
                                                                                       recordLiteral.pos);
        recordTypeNode.initFunction = TypeDefBuilderHelper.createInitFunctionForRecordType(recordTypeNode, env,
                                                                                           names, symTable);
        TypeDefBuilderHelper.addTypeDefinition(recordType, recordSymbol, recordTypeNode, env);

        return recordType;
    }

    private BRecordTypeSymbol createRecordTypeSymbol(PackageID pkgID, Location location,
                                                     SymbolOrigin origin) {
        BRecordTypeSymbol recordSymbol =
                Symbols.createRecordSymbol(Flags.ANONYMOUS,
                                           names.fromString(anonymousModelHelper.getNextAnonymousTypeKey(pkgID)),
                                           pkgID, null, env.scope.owner, location, origin);

        BInvokableType bInvokableType = new BInvokableType(new ArrayList<>(), symTable.nilType, null);
        BInvokableSymbol initFuncSymbol = Symbols.createFunctionSymbol(
                Flags.PUBLIC, Names.EMPTY, env.enclPkg.symbol.pkgID, bInvokableType, env.scope.owner, false,
                symTable.builtinPos, VIRTUAL);
        initFuncSymbol.retType = symTable.nilType;
        recordSymbol.initializerFunc = new BAttachedFunction(Names.INIT_FUNCTION_SUFFIX, initFuncSymbol,
                                                             bInvokableType, location);

        recordSymbol.scope = new Scope(recordSymbol);
        recordSymbol.scope.define(
                names.fromString(recordSymbol.name.value + "." + recordSymbol.initializerFunc.funcName.value),
                recordSymbol.initializerFunc.symbol);
        return recordSymbol;
    }

    private String getKeyName(BLangExpression key) {
        return key.getKind() == NodeKind.SIMPLE_VARIABLE_REF ?
                ((BLangSimpleVarRef) key).variableName.value : (String) ((BLangLiteral) key).value;
    }

    private void addToNonRestFieldTypes(Map<String, FieldInfo> nonRestFieldTypes, String keyString,
                                        BType exprType, boolean required, boolean readonly) {
        if (!nonRestFieldTypes.containsKey(keyString)) {
            nonRestFieldTypes.put(keyString, new FieldInfo(new ArrayList<BType>() {{ add(exprType); }}, required,
                                                           readonly));
            return;
        }

        FieldInfo fieldInfo = nonRestFieldTypes.get(keyString);
        List<BType> typeList = fieldInfo.types;

        if (isUniqueType(typeList, exprType)) {
            typeList.add(exprType);
        }

        if (required && !fieldInfo.required) {
            fieldInfo.required = true;
        }
    }

    private boolean isUniqueType(List<BType> typeList, BType type) {
        boolean isRecord = type.tag == TypeTags.RECORD;

        for (BType bType : typeList) {

            if (isRecord) {
                if (type == bType) {
                    return false;
                }
            } else if (types.isSameType(type, bType)) {
                return false;
            }
        }
        return true;
    }

    private BType checkXmlSubTypeLiteralCompatibility(Location location, BXMLSubType mutableXmlSubType,
                                                      BType expType) {
        if (expType == symTable.semanticError) {
            return expType;
        }

        boolean unionExpType = expType.tag == TypeTags.UNION;

        if (expType == mutableXmlSubType) {
            return expType;
        }

        if (!unionExpType && types.isAssignable(mutableXmlSubType, expType)) {
            return mutableXmlSubType;
        }

        BXMLSubType immutableXmlSubType = (BXMLSubType)
                ImmutableTypeCloner.getEffectiveImmutableType(location, types, mutableXmlSubType, env, symTable,
                                                              anonymousModelHelper, names);

        if (expType == immutableXmlSubType) {
            return expType;
        }

        if (!unionExpType && types.isAssignable(immutableXmlSubType, expType)) {
            return immutableXmlSubType;
        }

        if (!unionExpType) {
            dlog.error(location, DiagnosticErrorCode.INCOMPATIBLE_TYPES, expType, mutableXmlSubType);
            return symTable.semanticError;
        }

        List<BType> compatibleTypes = new ArrayList<>();
        for (BType memberType : ((BUnionType) expType).getMemberTypes()) {
            if (compatibleTypes.contains(memberType)) {
                continue;
            }

            if (memberType == mutableXmlSubType || memberType == immutableXmlSubType) {
                compatibleTypes.add(memberType);
                continue;
            }

            if (types.isAssignable(mutableXmlSubType, memberType) && !compatibleTypes.contains(mutableXmlSubType)) {
                compatibleTypes.add(mutableXmlSubType);
                continue;
            }

            if (types.isAssignable(immutableXmlSubType, memberType) && !compatibleTypes.contains(immutableXmlSubType)) {
                compatibleTypes.add(immutableXmlSubType);
            }
        }

        if (compatibleTypes.isEmpty()) {
            dlog.error(location, DiagnosticErrorCode.INCOMPATIBLE_TYPES, expType, mutableXmlSubType);
            return symTable.semanticError;
        }

        if (compatibleTypes.size() == 1) {
            return compatibleTypes.get(0);
        }

        dlog.error(location, DiagnosticErrorCode.AMBIGUOUS_TYPES, expType);
        return symTable.semanticError;
    }

    private void markChildrenAsImmutable(BLangXMLElementLiteral bLangXMLElementLiteral) {
        for (BLangExpression modifiedChild : bLangXMLElementLiteral.modifiedChildren) {
            BType childType = modifiedChild.getBType();
            if (Symbols.isFlagOn(childType.flags, Flags.READONLY) || !types.isSelectivelyImmutableType(childType)) {
                continue;
            }
            modifiedChild.setBType(ImmutableTypeCloner.getEffectiveImmutableType(modifiedChild.pos, types,
                                                                         (SelectivelyImmutableReferenceType) childType,
                                                                         env, symTable, anonymousModelHelper, names));

            if (modifiedChild.getKind() == NodeKind.XML_ELEMENT_LITERAL) {
                markChildrenAsImmutable((BLangXMLElementLiteral) modifiedChild);
            }
        }
    }

    private void logUndefinedSymbolError(Location pos, String name) {
        if (!missingNodesHelper.isMissingNode(name)) {
            dlog.error(pos, DiagnosticErrorCode.UNDEFINED_SYMBOL, name);
        }
    }

    private void markTypeAsIsolated(BType actualType) {
        actualType.flags |= Flags.ISOLATED;
        actualType.tsymbol.flags |= Flags.ISOLATED;
    }

    private boolean isObjectConstructorExpr(BLangTypeInit cIExpr, BType actualType) {
        return cIExpr.getType() != null && Symbols.isFlagOn(actualType.tsymbol.flags, Flags.ANONYMOUS);
    }

    private BLangClassDefinition getClassDefinitionForObjectConstructorExpr(BLangTypeInit cIExpr, SymbolEnv env) {
        List<BLangClassDefinition> classDefinitions = env.enclPkg.classDefinitions;

        BLangUserDefinedType userDefinedType = (BLangUserDefinedType) cIExpr.getType();
        BSymbol symbol = symResolver.lookupMainSpaceSymbolInPackage(userDefinedType.pos, env,
                                                                    names.fromIdNode(userDefinedType.pkgAlias),
                                                                    names.fromIdNode(userDefinedType.typeName));

        for (BLangClassDefinition classDefinition : classDefinitions) {
            if (classDefinition.symbol == symbol) {
                return classDefinition;
            }
        }
        return null; // Won't reach here.
    }

    private void handleObjectConstrExprForReadOnly(BLangTypeInit cIExpr, BObjectType actualObjectType,
                                                   BLangClassDefinition classDefForConstructor, SymbolEnv env,
                                                   boolean logErrors) {
        boolean hasNeverReadOnlyField = false;

        for (BField field : actualObjectType.fields.values()) {
            BType fieldType = field.type;
            if (!types.isInherentlyImmutableType(fieldType) && !types.isSelectivelyImmutableType(fieldType, false)) {
                semanticAnalyzer.analyzeNode(classDefForConstructor, env);
                hasNeverReadOnlyField = true;

                if (!logErrors) {
                    return;
                }

                dlog.error(field.pos,
                           DiagnosticErrorCode.INVALID_FIELD_IN_OBJECT_CONSTUCTOR_EXPR_WITH_READONLY_REFERENCE,
                           fieldType);
            }
        }

        if (hasNeverReadOnlyField) {
            return;
        }

        classDefForConstructor.flagSet.add(Flag.READONLY);
        actualObjectType.flags |= Flags.READONLY;
        actualObjectType.tsymbol.flags |= Flags.READONLY;

        ImmutableTypeCloner.markFieldsAsImmutable(classDefForConstructor, env, actualObjectType, types,
                                                  anonymousModelHelper, symTable, names, cIExpr.pos);

        semanticAnalyzer.analyzeNode(classDefForConstructor, env);
    }

    private void markConstructedObjectIsolatedness(BObjectType actualObjectType) {
        if (Symbols.isFlagOn(actualObjectType.flags, Flags.READONLY)) {
            markTypeAsIsolated(actualObjectType);
            return;
        }

        for (BField field : actualObjectType.fields.values()) {
            if (!Symbols.isFlagOn(field.symbol.flags, Flags.FINAL) ||
                    !types.isSubTypeOfReadOnlyOrIsolatedObjectUnion(field.type)) {
                return;
            }
        }

        markTypeAsIsolated(actualObjectType);
    }

    private void markLeafNode(BLangAccessExpression accessExpression) {
        BLangNode parent = accessExpression.parent;
        if (parent == null) {
            accessExpression.leafNode = true;
            return;
        }

        NodeKind kind = parent.getKind();

        while (kind == NodeKind.GROUP_EXPR) {
            parent = parent.parent;

            if (parent == null) {
                accessExpression.leafNode = true;
                break;
            }

            kind = parent.getKind();
        }

        if (kind != NodeKind.FIELD_BASED_ACCESS_EXPR && kind != NodeKind.INDEX_BASED_ACCESS_EXPR) {
            accessExpression.leafNode = true;
        }
    }

    private static class FieldInfo {
        List<BType> types;
        boolean required;
        boolean readonly;

        private FieldInfo(List<BType> types, boolean required, boolean readonly) {
            this.types = types;
            this.required = required;
            this.readonly = readonly;
        }
    }
}<|MERGE_RESOLUTION|>--- conflicted
+++ resolved
@@ -5232,21 +5232,7 @@
         }
 
         if (checkedExpr.getKind() == NodeKind.CHECK_EXPR && types.isUnionOfSimpleBasicTypes(expType)) {
-            switch (checkedExpr.expr.getKind()) {
-                case FIELD_BASED_ACCESS_EXPR:
-                case SIMPLE_VARIABLE_REF:
-                case BINARY_EXPR:
-                case TERNARY_EXPR:
-                case ELVIS_EXPR:
-                    rewriteWithEnsureTypeFunc(checkedExpr, exprWithCheckingKeyword, typeOfExprWithCheckingKeyword);
-                    break;
-                case INVOCATION:
-                    BLangInvocation invocation = (BLangInvocation) clone;
-                    if (invocation.name.value.equals(FUNCTION_NAME_ENSURE_TYPE) && invocation.langLibInvocation) {
-                        break;
-                    }
-                    rewriteWithEnsureTypeFunc(checkedExpr, exprWithCheckingKeyword, typeOfExprWithCheckingKeyword);
-            }
+            rewriteWithEnsureTypeFunc(checkedExpr, exprWithCheckingKeyword, typeOfExprWithCheckingKeyword);
         }
 
         BType exprType = checkExpr(checkedExpr.expr, env, typeOfExprWithCheckingKeyword);
@@ -5325,28 +5311,13 @@
         resultType = types.checkType(checkedExpr, actualType, expType);
     }
 
-<<<<<<< HEAD
-    private BType getNonDefaultErrorErrorComponentsOrDefaultError(BType rhsType) {
-        List<BType> errorTypes = new ArrayList<>();
-        for (BType t : types.getAllTypes(rhsType)) {
-            if (!types.isSameType(t, symTable.errorType) && types.isAssignable(t, symTable.errorType)) {
-                errorTypes.add(t);
-            }
-        }
-        if (!errorTypes.isEmpty()) {
-            if (errorTypes.size() == 1) {
-                return errorTypes.get(0);
-            } else {
-                return BUnionType.create(null, errorTypes.toArray(new BType[0]));
-            }
-        }
-        return symTable.errorType;
-    }
-
     private void rewriteWithEnsureTypeFunc(BLangCheckedExpr checkedExpr, BLangExpression expr,
                                            BType typeOfExprWithCheckingKeyword) {
-        BType exprType = checkExpr(expr, env);
-        BType errorLiftedType = types.getSafeType(exprType, false, true);
+        BType rhsType = getCandidateType(checkedExpr);
+        if (rhsType == symTable.semanticError) {
+            rhsType = checkExpr(checkedExpr.expr, env);
+        }
+        BType errorLiftedType = types.getSafeType(rhsType, false, true);
         if (!types.isLax(errorLiftedType)) {
             return;
         }
@@ -5364,8 +5335,32 @@
         checkedExpr.expr = invocation;
     }
 
-=======
->>>>>>> b9d25457
+    private BType getCandidateType(BLangCheckedExpr checkedExpr) {
+        BType checkExprCandidateType;
+        if (expType == symTable.noType) {
+            checkExprCandidateType = symTable.noType;
+        } else {
+            checkExprCandidateType = BUnionType.create(null, expType, symTable.errorType);
+        }
+
+        boolean prevNonErrorLoggingCheck = this.nonErrorLoggingCheck;
+        this.nonErrorLoggingCheck = true;
+        int prevErrorCount = this.dlog.errorCount();
+        this.dlog.resetErrorCount();
+        this.dlog.mute();
+
+        checkedExpr.expr.cloneAttempt++;
+        BLangExpression clone = nodeCloner.clone(checkedExpr.expr);
+        BType rhsType = checkExpr(clone, env, checkExprCandidateType);
+
+        this.nonErrorLoggingCheck = prevNonErrorLoggingCheck;
+        this.dlog.setErrorCount(prevErrorCount);
+        if (!prevNonErrorLoggingCheck) {
+            this.dlog.unmute();
+        }
+        return rhsType;
+    }
+
     @Override
     public void visit(BLangServiceConstructorExpr serviceConstructorExpr) {
         resultType = serviceConstructorExpr.serviceNode.symbol.type;
