/*
 *  Copyright (c) 2017, WSO2 Inc. (http://www.wso2.org) All Rights Reserved.
 *
 *  WSO2 Inc. licenses this file to you under the Apache License,
 *  Version 2.0 (the "License"); you may not use this file except
 *  in compliance with the License.
 *  You may obtain a copy of the License at
 *
 *    http://www.apache.org/licenses/LICENSE-2.0
 *
 *  Unless required by applicable law or agreed to in writing,
 *  software distributed under the License is distributed on an
 *  "AS IS" BASIS, WITHOUT WARRANTIES OR CONDITIONS OF ANY
 *  KIND, either express or implied.  See the License for the
 *  specific language governing permissions and limitations
 *  under the License.
 */
package org.wso2.ballerinalang.compiler.semantics.analyzer;

import io.ballerina.identifier.Utils;
import io.ballerina.tools.diagnostics.DiagnosticCode;
import io.ballerina.tools.diagnostics.Location;
import org.ballerinalang.model.TreeBuilder;
import org.ballerinalang.model.clauses.OrderKeyNode;
import org.ballerinalang.model.elements.AttachPoint;
import org.ballerinalang.model.elements.Flag;
import org.ballerinalang.model.elements.PackageID;
import org.ballerinalang.model.symbols.InvokableSymbol;
import org.ballerinalang.model.symbols.SymbolKind;
import org.ballerinalang.model.symbols.SymbolOrigin;
import org.ballerinalang.model.tree.ActionNode;
import org.ballerinalang.model.tree.IdentifierNode;
import org.ballerinalang.model.tree.NodeKind;
import org.ballerinalang.model.tree.OperatorKind;
import org.ballerinalang.model.tree.expressions.NamedArgNode;
import org.ballerinalang.model.tree.expressions.RecordLiteralNode;
import org.ballerinalang.model.tree.expressions.XMLNavigationAccess;
import org.ballerinalang.model.types.TupleType;
import org.ballerinalang.model.types.Type;
import org.ballerinalang.model.types.TypeKind;
import org.ballerinalang.util.BLangCompilerConstants;
import org.ballerinalang.util.diagnostic.DiagnosticErrorCode;
import org.ballerinalang.util.diagnostic.DiagnosticWarningCode;
import org.wso2.ballerinalang.compiler.desugar.ASTBuilderUtil;
import org.wso2.ballerinalang.compiler.diagnostic.BLangDiagnosticLog;
import org.wso2.ballerinalang.compiler.parser.BLangAnonymousModelHelper;
import org.wso2.ballerinalang.compiler.parser.BLangMissingNodesHelper;
import org.wso2.ballerinalang.compiler.parser.NodeCloner;
import org.wso2.ballerinalang.compiler.semantics.model.Scope;
import org.wso2.ballerinalang.compiler.semantics.model.SymbolEnv;
import org.wso2.ballerinalang.compiler.semantics.model.SymbolTable;
import org.wso2.ballerinalang.compiler.semantics.model.symbols.BAnnotationSymbol;
import org.wso2.ballerinalang.compiler.semantics.model.symbols.BAttachedFunction;
import org.wso2.ballerinalang.compiler.semantics.model.symbols.BConstantSymbol;
import org.wso2.ballerinalang.compiler.semantics.model.symbols.BInvokableSymbol;
import org.wso2.ballerinalang.compiler.semantics.model.symbols.BInvokableTypeSymbol;
import org.wso2.ballerinalang.compiler.semantics.model.symbols.BLetSymbol;
import org.wso2.ballerinalang.compiler.semantics.model.symbols.BObjectTypeSymbol;
import org.wso2.ballerinalang.compiler.semantics.model.symbols.BOperatorSymbol;
import org.wso2.ballerinalang.compiler.semantics.model.symbols.BPackageSymbol;
import org.wso2.ballerinalang.compiler.semantics.model.symbols.BRecordTypeSymbol;
import org.wso2.ballerinalang.compiler.semantics.model.symbols.BSymbol;
import org.wso2.ballerinalang.compiler.semantics.model.symbols.BTypeSymbol;
import org.wso2.ballerinalang.compiler.semantics.model.symbols.BVarSymbol;
import org.wso2.ballerinalang.compiler.semantics.model.symbols.BXMLNSSymbol;
import org.wso2.ballerinalang.compiler.semantics.model.symbols.SymTag;
import org.wso2.ballerinalang.compiler.semantics.model.symbols.Symbols;
import org.wso2.ballerinalang.compiler.semantics.model.types.BArrayType;
import org.wso2.ballerinalang.compiler.semantics.model.types.BErrorType;
import org.wso2.ballerinalang.compiler.semantics.model.types.BField;
import org.wso2.ballerinalang.compiler.semantics.model.types.BFiniteType;
import org.wso2.ballerinalang.compiler.semantics.model.types.BFutureType;
import org.wso2.ballerinalang.compiler.semantics.model.types.BIntersectionType;
import org.wso2.ballerinalang.compiler.semantics.model.types.BInvokableType;
import org.wso2.ballerinalang.compiler.semantics.model.types.BMapType;
import org.wso2.ballerinalang.compiler.semantics.model.types.BObjectType;
import org.wso2.ballerinalang.compiler.semantics.model.types.BRecordType;
import org.wso2.ballerinalang.compiler.semantics.model.types.BStreamType;
import org.wso2.ballerinalang.compiler.semantics.model.types.BTableType;
import org.wso2.ballerinalang.compiler.semantics.model.types.BTupleType;
import org.wso2.ballerinalang.compiler.semantics.model.types.BType;
import org.wso2.ballerinalang.compiler.semantics.model.types.BTypeIdSet;
import org.wso2.ballerinalang.compiler.semantics.model.types.BTypeReferenceType;
import org.wso2.ballerinalang.compiler.semantics.model.types.BTypedescType;
import org.wso2.ballerinalang.compiler.semantics.model.types.BUnionType;
import org.wso2.ballerinalang.compiler.semantics.model.types.BXMLSubType;
import org.wso2.ballerinalang.compiler.semantics.model.types.BXMLType;
import org.wso2.ballerinalang.compiler.tree.BLangAnnotationAttachment;
import org.wso2.ballerinalang.compiler.tree.BLangClassDefinition;
import org.wso2.ballerinalang.compiler.tree.BLangFunction;
import org.wso2.ballerinalang.compiler.tree.BLangIdentifier;
import org.wso2.ballerinalang.compiler.tree.BLangInvokableNode;
import org.wso2.ballerinalang.compiler.tree.BLangNode;
import org.wso2.ballerinalang.compiler.tree.BLangPackage;
import org.wso2.ballerinalang.compiler.tree.BLangSimpleVariable;
import org.wso2.ballerinalang.compiler.tree.BLangTableKeySpecifier;
import org.wso2.ballerinalang.compiler.tree.BLangVariable;
import org.wso2.ballerinalang.compiler.tree.OCEDynamicEnvironmentData;
import org.wso2.ballerinalang.compiler.tree.SimpleBLangNodeAnalyzer;
import org.wso2.ballerinalang.compiler.tree.clauses.BLangDoClause;
import org.wso2.ballerinalang.compiler.tree.clauses.BLangFromClause;
import org.wso2.ballerinalang.compiler.tree.clauses.BLangInputClause;
import org.wso2.ballerinalang.compiler.tree.clauses.BLangJoinClause;
import org.wso2.ballerinalang.compiler.tree.clauses.BLangLetClause;
import org.wso2.ballerinalang.compiler.tree.clauses.BLangLimitClause;
import org.wso2.ballerinalang.compiler.tree.clauses.BLangOnClause;
import org.wso2.ballerinalang.compiler.tree.clauses.BLangOnConflictClause;
import org.wso2.ballerinalang.compiler.tree.clauses.BLangOnFailClause;
import org.wso2.ballerinalang.compiler.tree.clauses.BLangOrderByClause;
import org.wso2.ballerinalang.compiler.tree.clauses.BLangOrderKey;
import org.wso2.ballerinalang.compiler.tree.clauses.BLangSelectClause;
import org.wso2.ballerinalang.compiler.tree.clauses.BLangWhereClause;
import org.wso2.ballerinalang.compiler.tree.expressions.BLangAccessExpression;
import org.wso2.ballerinalang.compiler.tree.expressions.BLangAnnotAccessExpr;
import org.wso2.ballerinalang.compiler.tree.expressions.BLangArrowFunction;
import org.wso2.ballerinalang.compiler.tree.expressions.BLangBinaryExpr;
import org.wso2.ballerinalang.compiler.tree.expressions.BLangCheckPanickedExpr;
import org.wso2.ballerinalang.compiler.tree.expressions.BLangCheckedExpr;
import org.wso2.ballerinalang.compiler.tree.expressions.BLangCommitExpr;
import org.wso2.ballerinalang.compiler.tree.expressions.BLangConstRef;
import org.wso2.ballerinalang.compiler.tree.expressions.BLangElvisExpr;
import org.wso2.ballerinalang.compiler.tree.expressions.BLangErrorConstructorExpr;
import org.wso2.ballerinalang.compiler.tree.expressions.BLangErrorVarRef;
import org.wso2.ballerinalang.compiler.tree.expressions.BLangExpression;
import org.wso2.ballerinalang.compiler.tree.expressions.BLangFieldBasedAccess;
import org.wso2.ballerinalang.compiler.tree.expressions.BLangGroupExpr;
import org.wso2.ballerinalang.compiler.tree.expressions.BLangIndexBasedAccess;
import org.wso2.ballerinalang.compiler.tree.expressions.BLangInferredTypedescDefaultNode;
import org.wso2.ballerinalang.compiler.tree.expressions.BLangInvocation;
import org.wso2.ballerinalang.compiler.tree.expressions.BLangLambdaFunction;
import org.wso2.ballerinalang.compiler.tree.expressions.BLangLetExpression;
import org.wso2.ballerinalang.compiler.tree.expressions.BLangListConstructorExpr;
import org.wso2.ballerinalang.compiler.tree.expressions.BLangListConstructorExpr.BLangListConstructorSpreadOpExpr;
import org.wso2.ballerinalang.compiler.tree.expressions.BLangLiteral;
import org.wso2.ballerinalang.compiler.tree.expressions.BLangNamedArgsExpression;
import org.wso2.ballerinalang.compiler.tree.expressions.BLangNumericLiteral;
import org.wso2.ballerinalang.compiler.tree.expressions.BLangObjectConstructorExpression;
import org.wso2.ballerinalang.compiler.tree.expressions.BLangQueryAction;
import org.wso2.ballerinalang.compiler.tree.expressions.BLangQueryExpr;
import org.wso2.ballerinalang.compiler.tree.expressions.BLangRawTemplateLiteral;
import org.wso2.ballerinalang.compiler.tree.expressions.BLangRecordLiteral;
import org.wso2.ballerinalang.compiler.tree.expressions.BLangRecordLiteral.BLangRecordKey;
import org.wso2.ballerinalang.compiler.tree.expressions.BLangRecordLiteral.BLangRecordKeyValueField;
import org.wso2.ballerinalang.compiler.tree.expressions.BLangRecordLiteral.BLangRecordVarNameField;
import org.wso2.ballerinalang.compiler.tree.expressions.BLangRecordVarRef;
import org.wso2.ballerinalang.compiler.tree.expressions.BLangRestArgsExpression;
import org.wso2.ballerinalang.compiler.tree.expressions.BLangServiceConstructorExpr;
import org.wso2.ballerinalang.compiler.tree.expressions.BLangSimpleVarRef;
import org.wso2.ballerinalang.compiler.tree.expressions.BLangStringTemplateLiteral;
import org.wso2.ballerinalang.compiler.tree.expressions.BLangTableConstructorExpr;
import org.wso2.ballerinalang.compiler.tree.expressions.BLangTernaryExpr;
import org.wso2.ballerinalang.compiler.tree.expressions.BLangTransactionalExpr;
import org.wso2.ballerinalang.compiler.tree.expressions.BLangTrapExpr;
import org.wso2.ballerinalang.compiler.tree.expressions.BLangTupleVarRef;
import org.wso2.ballerinalang.compiler.tree.expressions.BLangTypeConversionExpr;
import org.wso2.ballerinalang.compiler.tree.expressions.BLangTypeInit;
import org.wso2.ballerinalang.compiler.tree.expressions.BLangTypeTestExpr;
import org.wso2.ballerinalang.compiler.tree.expressions.BLangTypedescExpr;
import org.wso2.ballerinalang.compiler.tree.expressions.BLangUnaryExpr;
import org.wso2.ballerinalang.compiler.tree.expressions.BLangValueExpression;
import org.wso2.ballerinalang.compiler.tree.expressions.BLangVariableReference;
import org.wso2.ballerinalang.compiler.tree.expressions.BLangWaitExpr;
import org.wso2.ballerinalang.compiler.tree.expressions.BLangWaitForAllExpr;
import org.wso2.ballerinalang.compiler.tree.expressions.BLangWorkerFlushExpr;
import org.wso2.ballerinalang.compiler.tree.expressions.BLangWorkerReceive;
import org.wso2.ballerinalang.compiler.tree.expressions.BLangWorkerSyncSendExpr;
import org.wso2.ballerinalang.compiler.tree.expressions.BLangXMLAttribute;
import org.wso2.ballerinalang.compiler.tree.expressions.BLangXMLCommentLiteral;
import org.wso2.ballerinalang.compiler.tree.expressions.BLangXMLElementAccess;
import org.wso2.ballerinalang.compiler.tree.expressions.BLangXMLElementFilter;
import org.wso2.ballerinalang.compiler.tree.expressions.BLangXMLElementLiteral;
import org.wso2.ballerinalang.compiler.tree.expressions.BLangXMLNavigationAccess;
import org.wso2.ballerinalang.compiler.tree.expressions.BLangXMLProcInsLiteral;
import org.wso2.ballerinalang.compiler.tree.expressions.BLangXMLQName;
import org.wso2.ballerinalang.compiler.tree.expressions.BLangXMLQuotedString;
import org.wso2.ballerinalang.compiler.tree.expressions.BLangXMLSequenceLiteral;
import org.wso2.ballerinalang.compiler.tree.expressions.BLangXMLTextLiteral;
import org.wso2.ballerinalang.compiler.tree.statements.BLangDo;
import org.wso2.ballerinalang.compiler.tree.types.BLangLetVariable;
import org.wso2.ballerinalang.compiler.tree.types.BLangRecordTypeNode;
import org.wso2.ballerinalang.compiler.tree.types.BLangType;
import org.wso2.ballerinalang.compiler.tree.types.BLangUserDefinedType;
import org.wso2.ballerinalang.compiler.tree.types.BLangValueType;
import org.wso2.ballerinalang.compiler.util.BArrayState;
import org.wso2.ballerinalang.compiler.util.ClosureVarSymbol;
import org.wso2.ballerinalang.compiler.util.CompilerContext;
import org.wso2.ballerinalang.compiler.util.FieldKind;
import org.wso2.ballerinalang.compiler.util.ImmutableTypeCloner;
import org.wso2.ballerinalang.compiler.util.Name;
import org.wso2.ballerinalang.compiler.util.Names;
import org.wso2.ballerinalang.compiler.util.NumericLiteralSupport;
import org.wso2.ballerinalang.compiler.util.TypeDefBuilderHelper;
import org.wso2.ballerinalang.compiler.util.TypeTags;
import org.wso2.ballerinalang.compiler.util.Unifier;
import org.wso2.ballerinalang.util.Flags;
import org.wso2.ballerinalang.util.Lists;

import java.util.ArrayList;
import java.util.Collections;
import java.util.HashMap;
import java.util.HashSet;
import java.util.Iterator;
import java.util.LinkedHashMap;
import java.util.LinkedHashSet;
import java.util.LinkedList;
import java.util.List;
import java.util.Map;
import java.util.Set;
import java.util.Stack;
import java.util.function.BinaryOperator;
import java.util.function.Function;
import java.util.stream.Collector;
import java.util.stream.Collectors;

import javax.xml.XMLConstants;

import static org.ballerinalang.model.symbols.SymbolOrigin.SOURCE;
import static org.ballerinalang.model.symbols.SymbolOrigin.VIRTUAL;
import static org.ballerinalang.util.diagnostic.DiagnosticErrorCode.INVALID_NUM_INSERTIONS;
import static org.ballerinalang.util.diagnostic.DiagnosticErrorCode.INVALID_NUM_STRINGS;
import static org.wso2.ballerinalang.compiler.tree.BLangInvokableNode.DEFAULT_WORKER_NAME;
import static org.wso2.ballerinalang.compiler.util.Constants.WORKER_LAMBDA_VAR_PREFIX;

/**
 * @since 0.94
 */
public class TypeChecker extends SimpleBLangNodeAnalyzer<TypeChecker.AnalyzerData> {

    private static final CompilerContext.Key<TypeChecker> TYPE_CHECKER_KEY = new CompilerContext.Key<>();
    private static Set<String> listLengthModifierFunctions = new HashSet<>();
    private static Map<String, HashSet<String>> modifierFunctions = new HashMap<>();

    private static final String LIST_LANG_LIB = "lang.array";
    private static final String MAP_LANG_LIB = "lang.map";
    private static final String TABLE_LANG_LIB = "lang.table";
    private static final String VALUE_LANG_LIB = "lang.value";
    private static final String XML_LANG_LIB = "lang.xml";

    private static final String FUNCTION_NAME_PUSH = "push";
    private static final String FUNCTION_NAME_POP = "pop";
    private static final String FUNCTION_NAME_SHIFT = "shift";
    private static final String FUNCTION_NAME_UNSHIFT = "unshift";
    private static final String FUNCTION_NAME_ENSURE_TYPE = "ensureType";

    private final BLangAnonymousModelHelper anonymousModelHelper;
    private final BLangDiagnosticLog dlog;
    private final BLangMissingNodesHelper missingNodesHelper;
    private final Names names;
    private final NodeCloner nodeCloner;
    private final SemanticAnalyzer semanticAnalyzer;
    private final SymbolEnter symbolEnter;
    private final SymbolResolver symResolver;
    private final SymbolTable symTable;
    private final TypeNarrower typeNarrower;
    private final TypeParamAnalyzer typeParamAnalyzer;
    private final Types types;
    private final Unifier unifier;

    static {
        listLengthModifierFunctions.add(FUNCTION_NAME_PUSH);
        listLengthModifierFunctions.add(FUNCTION_NAME_POP);
        listLengthModifierFunctions.add(FUNCTION_NAME_SHIFT);
        listLengthModifierFunctions.add(FUNCTION_NAME_UNSHIFT);

        modifierFunctions.put(LIST_LANG_LIB, new HashSet<String>() {{
            add("remove");
            add("removeAll");
            add("setLength");
            add("reverse");
            add("sort");
            add("pop");
            add("push");
            add("shift");
            add("unshift");
        }});

        modifierFunctions.put(MAP_LANG_LIB, new HashSet<String>() {{
            add("remove");
            add("removeIfHasKey");
            add("removeAll");
        }});

        modifierFunctions.put(TABLE_LANG_LIB, new HashSet<String>() {{
            add("put");
            add("add");
            add("remove");
            add("removeIfHasKey");
            add("removeAll");
        }});

        modifierFunctions.put(VALUE_LANG_LIB, new HashSet<String>() {{
            add("mergeJson");
        }});

        modifierFunctions.put(XML_LANG_LIB, new HashSet<String>() {{
            add("setName");
            add("setChildren");
            add("strip");
        }});
    }

    public static TypeChecker getInstance(CompilerContext context) {
        TypeChecker typeChecker = context.get(TYPE_CHECKER_KEY);
        if (typeChecker == null) {
            typeChecker = new TypeChecker(context);
        }

        return typeChecker;
    }

    public TypeChecker(CompilerContext context) {
        context.put(TYPE_CHECKER_KEY, this);

        this.names = Names.getInstance(context);
        this.symTable = SymbolTable.getInstance(context);
        this.symbolEnter = SymbolEnter.getInstance(context);
        this.symResolver = SymbolResolver.getInstance(context);
        this.nodeCloner = NodeCloner.getInstance(context);
        this.types = Types.getInstance(context);
        this.dlog = BLangDiagnosticLog.getInstance(context);
        this.typeNarrower = TypeNarrower.getInstance(context);
        this.typeParamAnalyzer = TypeParamAnalyzer.getInstance(context);
        this.anonymousModelHelper = BLangAnonymousModelHelper.getInstance(context);
        this.semanticAnalyzer = SemanticAnalyzer.getInstance(context);
        this.missingNodesHelper = BLangMissingNodesHelper.getInstance(context);
        this.unifier = new Unifier();
    }

    private BType checkExpr(BLangExpression expr, SymbolEnv env, AnalyzerData data) {
        return checkExpr(expr, env, symTable.noType, data);
    }

    private BType checkExpr(BLangExpression expr, AnalyzerData data) {
        return checkExpr(expr, data.env, symTable.noType, data);
    }

    private BType checkExpr(BLangExpression expr, SymbolEnv env, BType expType, AnalyzerData data) {
        return checkExpr(expr, env, expType, DiagnosticErrorCode.INCOMPATIBLE_TYPES, data);
    }

    private BType checkExpr(BLangExpression expr, BType expType, AnalyzerData data) {
        return checkExpr(expr, data.env, expType, DiagnosticErrorCode.INCOMPATIBLE_TYPES, data);
    }

    public BType checkExpr(BLangExpression expr, SymbolEnv env) {
        return checkExpr(expr, env, symTable.noType, new Stack<>());
    }

    public BType checkExpr(BLangExpression expr, SymbolEnv env, Stack<SymbolEnv> prevEnvs,
                           Types.CommonAnalyzerData commonAnalyzerData) {
        return checkExpr(expr, env, symTable.noType, prevEnvs, commonAnalyzerData);
    }

    public BType checkExpr(BLangExpression expr, SymbolEnv env, BType expType, Stack<SymbolEnv> prevEnvs) {
        final AnalyzerData data = new AnalyzerData();
        data.env = env;
        data.prevEnvs = prevEnvs;
        data.commonAnalyzerData.queryFinalClauses = new Stack<>();
        data.commonAnalyzerData.queryEnvs = new Stack<>();
        return checkExpr(expr, env, expType, DiagnosticErrorCode.INCOMPATIBLE_TYPES, data);
    }

    public BType checkExpr(BLangExpression expr, SymbolEnv env, BType expType, Stack<SymbolEnv> prevEnvs,
                           Types.CommonAnalyzerData commonAnalyzerData) {
        final AnalyzerData data = new AnalyzerData();
        data.env = env;
        data.prevEnvs = prevEnvs;
        data.commonAnalyzerData = commonAnalyzerData;
        return checkExpr(expr, env, expType, DiagnosticErrorCode.INCOMPATIBLE_TYPES, data);
    }

    @Override
    public void analyzeNode(BLangNode node, AnalyzerData data) {
        // Ignore
    }

    @Override
    public void visit(BLangPackage node, AnalyzerData data) {
    }

    public BType checkExpr(BLangExpression expr, SymbolEnv env, BType expType, DiagnosticCode diagCode,
                           AnalyzerData data) {
        if (expr.typeChecked) {
            return expr.getBType();
        }

        if (expType.tag == TypeTags.INTERSECTION) {
            expType = ((BIntersectionType) expType).effectiveType;
        }

        SymbolEnv prevEnv = data.env;
        BType preExpType = data.expType;
        DiagnosticCode preDiagCode = data.diagCode;
        data.env = env;
        data.diagCode = diagCode;
        data.expType = expType;
        data.isTypeChecked = true;

        BType referredExpType = Types.getReferredType(expType);
        if (referredExpType.tag == TypeTags.INTERSECTION) {
            expType = ((BIntersectionType) referredExpType).effectiveType;
        }
        expr.expectedType = expType;

        expr.accept(this, data);

        BType resultRefType = Types.getReferredType(data.resultType);
        if (resultRefType.tag == TypeTags.INTERSECTION) {
            data.resultType = ((BIntersectionType) resultRefType).effectiveType;
        }

        expr.setTypeCheckedType(data.resultType);
        expr.typeChecked = data.isTypeChecked;
        data.env = prevEnv;
        data.expType = preExpType;
        data.diagCode = preDiagCode;

        validateAndSetExprExpectedType(expr, data);

        return data.resultType;
    }

    private void analyzeObjectConstructor(BLangNode node, SymbolEnv env, AnalyzerData data) {
        if (!data.commonAnalyzerData.nonErrorLoggingCheck) {
            semanticAnalyzer.analyzeNode(node, env, data.commonAnalyzerData);
        }
    }

    private void validateAndSetExprExpectedType(BLangExpression expr, AnalyzerData data) {
        if (data.resultType.tag == TypeTags.SEMANTIC_ERROR) {
            return;
        }

        // If the expected type is a map, but a record type is inferred due to the presence of `readonly` fields in
        // the mapping constructor expression, we don't override the expected type.
        if (expr.getKind() == NodeKind.RECORD_LITERAL_EXPR && expr.expectedType != null &&
                Types.getReferredType(expr.expectedType).tag == TypeTags.MAP
                && Types.getReferredType(expr.getBType()).tag == TypeTags.RECORD) {
            return;
        }

        expr.expectedType = data.resultType;
    }


    // Expressions

    public void visit(BLangLiteral literalExpr, AnalyzerData data) {

        BType literalType = setLiteralValueAndGetType(literalExpr, data.expType, data);
        if (literalType == symTable.semanticError || literalExpr.isFiniteContext) {
            return;
        }
        data.resultType = types.checkType(literalExpr, literalType, data.expType);
    }

    @Override
    public void visit(BLangXMLElementAccess xmlElementAccess, AnalyzerData data) {
        // check for undeclared namespaces.
        checkXMLNamespacePrefixes(xmlElementAccess.filters, data);
        checkExpr(xmlElementAccess.expr, symTable.xmlType, data);
        data.resultType = types.checkType(xmlElementAccess, symTable.xmlElementSeqType, data.expType);
    }

    @Override
    public void visit(BLangXMLNavigationAccess xmlNavigation, AnalyzerData data) {
        checkXMLNamespacePrefixes(xmlNavigation.filters, data);
        if (xmlNavigation.childIndex != null) {
            checkExpr(xmlNavigation.childIndex, symTable.intType, data);
        }
        BType exprType = checkExpr(xmlNavigation.expr, symTable.xmlType, data);

        if (Types.getReferredType(exprType).tag == TypeTags.UNION) {
            dlog.error(xmlNavigation.pos, DiagnosticErrorCode.TYPE_DOES_NOT_SUPPORT_XML_NAVIGATION_ACCESS,
                       xmlNavigation.expr.getBType());
        }

        BType actualType = xmlNavigation.navAccessType == XMLNavigationAccess.NavAccessType.CHILDREN
                ? symTable.xmlType : symTable.xmlElementSeqType;

        types.checkType(xmlNavigation, actualType, data.expType);
        if (xmlNavigation.navAccessType == XMLNavigationAccess.NavAccessType.CHILDREN) {
            data.resultType = symTable.xmlType;
        } else {
            data.resultType = symTable.xmlElementSeqType;
        }
    }

    private void checkXMLNamespacePrefixes(List<BLangXMLElementFilter> filters, AnalyzerData data) {
        for (BLangXMLElementFilter filter : filters) {
            if (!filter.namespace.isEmpty()) {
                Name nsName = names.fromString(filter.namespace);
                BSymbol nsSymbol = symResolver.lookupSymbolInPrefixSpace(data.env, nsName);
                filter.namespaceSymbol = nsSymbol;
                if (nsSymbol == symTable.notFoundSymbol) {
                    dlog.error(filter.nsPos, DiagnosticErrorCode.CANNOT_FIND_XML_NAMESPACE, nsName);
                }
            }
        }
    }

    private int getPreferredMemberTypeTag(BFiniteType finiteType) {
        for (BLangExpression valueExpr : finiteType.getValueSpace()) {
            int typeTag = Types.getReferredType(valueExpr.getBType()).tag;
            if (typeTag > TypeTags.DECIMAL) {
                continue;
            }
            for (int i = TypeTags.INT; i <= TypeTags.DECIMAL; i++) {
                if (typeTag == i) {
                    return i;
                }
            }
        }
        return TypeTags.NONE;
    }

    private BType getFiniteTypeMatchWithIntType(BLangLiteral literalExpr, BFiniteType finiteType, AnalyzerData data) {
        if (literalAssignableToFiniteType(literalExpr, finiteType, TypeTags.INT)) {
            setLiteralValueForFiniteType(literalExpr, symTable.intType, data);
            return symTable.intType;
        } else if (literalAssignableToFiniteType(literalExpr, finiteType, TypeTags.BYTE)) {
            setLiteralValueForFiniteType(literalExpr, symTable.byteType, data);
            return symTable.byteType;
        } else {
            for (int tag = TypeTags.SIGNED32_INT; tag <= TypeTags.UNSIGNED8_INT; tag++) {
                if (literalAssignableToFiniteType(literalExpr, finiteType, tag)) {
                    setLiteralValueForFiniteType(literalExpr, symTable.getTypeFromTag(tag), data);
                    return symTable.getTypeFromTag(tag);
                }
            }
        }
        return symTable.noType;
    }

    private BType getFiniteTypeMatchWithIntLiteral(BLangLiteral literalExpr, BFiniteType finiteType,
                                                   Object literalValue, AnalyzerData data) {
        BType intLiteralType = getFiniteTypeMatchWithIntType(literalExpr, finiteType, data);
        if (intLiteralType != symTable.noType) {
            return intLiteralType;
        }
        int typeTag = getPreferredMemberTypeTag(finiteType);
        if (typeTag == TypeTags.NONE) {
            return symTable.intType;
        }
        if (literalAssignableToFiniteType(literalExpr, finiteType, typeTag)) {
            BType type = symTable.getTypeFromTag(typeTag);
            setLiteralValueForFiniteType(literalExpr, type, data);
            literalExpr.value = String.valueOf(literalValue);
            return type;
        }
        return symTable.intType;
    }

    private BType getIntegerLiteralType(BLangLiteral literalExpr, Object literalValue, BType expType,
                                        AnalyzerData data) {
        BType expectedType = Types.getReferredType(expType);
        if (expectedType.tag == TypeTags.BYTE || TypeTags.isIntegerTypeTag(expectedType.tag)) {
            return getIntLiteralType(expType, literalValue);
        } else if (expectedType.tag == TypeTags.FLOAT) {
            if (literalValue instanceof Long) {
                literalExpr.value = ((Long) literalValue).doubleValue();
            }
            return symTable.floatType;
        } else if (expectedType.tag == TypeTags.DECIMAL) {
            literalExpr.value = String.valueOf(literalValue);
            return symTable.decimalType;
        } else if (expectedType.tag == TypeTags.FINITE) {
            BFiniteType finiteType = (BFiniteType) expectedType;
            return getFiniteTypeMatchWithIntLiteral(literalExpr, finiteType, literalValue, data);
        } else if (expectedType.tag == TypeTags.UNION) {
            for (BType memType : types.getAllTypes(expectedType, true)) {
                BType memberRefType = Types.getReferredType(memType);
                if (TypeTags.isIntegerTypeTag(memberRefType.tag) || memberRefType.tag == TypeTags.BYTE) {
                    BType intLiteralType = getIntLiteralType(memType, literalValue);
                    if (intLiteralType == memberRefType) {
                        return intLiteralType;
                    }
                } else if (memberRefType.tag == TypeTags.JSON || memberRefType.tag == TypeTags.ANYDATA ||
                        memberRefType.tag == TypeTags.ANY) {
                    return symTable.intType;
                }
            }

            BType finiteType = getFiniteTypeWithValuesOfSingleType((BUnionType) expectedType, symTable.intType);
            if (finiteType != symTable.semanticError) {
                BType setType = setLiteralValueAndGetType(literalExpr, finiteType, data);
                if (literalExpr.isFiniteContext) {
                    // i.e., a match was found for a finite type
                    return setType;
                }
            }

            BType finiteTypeMatchingByte = getFiniteTypeWithValuesOfSingleType((BUnionType) expectedType,
                    symTable.byteType);
            if (finiteTypeMatchingByte != symTable.semanticError) {
                finiteType = finiteTypeMatchingByte;
                BType setType = setLiteralValueAndGetType(literalExpr, finiteType, data);
                if (literalExpr.isFiniteContext) {
                    // i.e., a match was found for a finite type
                    return setType;
                }
            }

            Set<BType> memberTypes = ((BUnionType) expectedType).getMemberTypes();
            return getTypeMatchingFloatOrDecimal(finiteType, memberTypes, literalExpr, (BUnionType) expectedType, data);
        }
        return symTable.intType;
    }

    private BType getTypeOfLiteralWithFloatDiscriminator(BLangLiteral literalExpr, Object literalValue,
                                                         BType expType, AnalyzerData data) {
        String numericLiteral = NumericLiteralSupport.stripDiscriminator(String.valueOf(literalValue));
        if (!types.validateFloatLiteral(literalExpr.pos, numericLiteral)) {
            data.resultType = symTable.semanticError;
            return symTable.semanticError;
        }
        literalExpr.value = Double.parseDouble(numericLiteral);
        BType referredType = Types.getReferredType(expType);
        if (referredType.tag == TypeTags.FINITE) {
            BFiniteType finiteType = (BFiniteType) referredType;
            if (literalAssignableToFiniteType(literalExpr, finiteType, TypeTags.FLOAT)) {
                setLiteralValueForFiniteType(literalExpr, symTable.floatType, data);
                return symTable.floatType;
            }
        } else if (referredType.tag == TypeTags.UNION) {
            BUnionType unionType = (BUnionType) referredType;
            BType unionMember = getAndSetAssignableUnionMember(literalExpr, unionType, symTable.floatType, data);
            if (unionMember != symTable.noType) {
                return unionMember;
            }
        }
        return symTable.floatType;
    }

    private BType getTypeOfLiteralWithDecimalDiscriminator(BLangLiteral literalExpr, Object literalValue,
                                                           BType expType, AnalyzerData data) {
        literalExpr.value = NumericLiteralSupport.stripDiscriminator(String.valueOf(literalValue));
        BType referredType = Types.getReferredType(expType);
        if (referredType.tag == TypeTags.FINITE) {
            BFiniteType finiteType = (BFiniteType) referredType;
            if (literalAssignableToFiniteType(literalExpr, finiteType, TypeTags.DECIMAL)) {
                setLiteralValueForFiniteType(literalExpr, symTable.decimalType, data);
                return symTable.decimalType;
            }
        } else if (referredType.tag == TypeTags.UNION) {
            BUnionType unionType = (BUnionType) expType;
            BType unionMember = getAndSetAssignableUnionMember(literalExpr, unionType, symTable.decimalType, data);
            if (unionMember != symTable.noType) {
                return unionMember;
            }
        }
        return symTable.decimalType;
    }

    private BType getTypeOfDecimalFloatingPointLiteral(BLangLiteral literalExpr, Object literalValue, BType expType,
                                                       AnalyzerData data) {
        BType expectedType = Types.getReferredType(expType);
        String numericLiteral = String.valueOf(literalValue);
        if (expectedType.tag == TypeTags.DECIMAL) {
            return symTable.decimalType;
        } else if (expectedType.tag == TypeTags.FLOAT) {
            if (!types.validateFloatLiteral(literalExpr.pos, numericLiteral)) {
                data.resultType = symTable.semanticError;
                return symTable.semanticError;
            }
            return symTable.floatType;
        } else if (expectedType.tag == TypeTags.FINITE) {
            BFiniteType finiteType = (BFiniteType) expectedType;
            for (int tag = TypeTags.FLOAT; tag <= TypeTags.DECIMAL; tag++) {
                if (literalAssignableToFiniteType(literalExpr, finiteType, tag)) {
                    BType valueType = setLiteralValueAndGetType(literalExpr,  symTable.getTypeFromTag(tag), data);
                    setLiteralValueForFiniteType(literalExpr, valueType, data);
                    return valueType;
                }
            }
        } else if (expectedType.tag == TypeTags.UNION) {
            BUnionType unionType = (BUnionType) expectedType;
            for (int tag = TypeTags.FLOAT; tag <= TypeTags.DECIMAL; tag++) {
                BType unionMember =
                        getAndSetAssignableUnionMember(literalExpr, unionType, symTable.getTypeFromTag(tag), data);
                if (unionMember == symTable.floatType && !types.validateFloatLiteral(literalExpr.pos, numericLiteral)) {
                    data.resultType = symTable.semanticError;
                    return symTable.semanticError;
                } else if (unionMember != symTable.noType) {
                    return unionMember;
                }
            }
        }
        if (!types.validateFloatLiteral(literalExpr.pos, numericLiteral)) {
            data.resultType = symTable.semanticError;
            return symTable.semanticError;
        }
        return symTable.floatType;
    }

    private BType getTypeOfHexFloatingPointLiteral(BLangLiteral literalExpr, Object literalValue, BType expType,
                                                   AnalyzerData data) {
        String numericLiteral = String.valueOf(literalValue);
        if (!types.validateFloatLiteral(literalExpr.pos, numericLiteral)) {
            data.resultType = symTable.semanticError;
            return symTable.semanticError;
        }
        literalExpr.value = Double.parseDouble(numericLiteral);
        BType referredType = Types.getReferredType(expType);
        if (referredType.tag == TypeTags.FINITE) {
            BFiniteType finiteType = (BFiniteType) referredType;
            if (literalAssignableToFiniteType(literalExpr, finiteType, TypeTags.FLOAT)) {
                setLiteralValueForFiniteType(literalExpr, symTable.floatType, data);
                return symTable.floatType;
            }
        } else if (referredType.tag == TypeTags.UNION) {
            BUnionType unionType = (BUnionType) referredType;
            BType unionMember = getAndSetAssignableUnionMember(literalExpr, unionType, symTable.floatType, data);
            if (unionMember != symTable.noType) {
                return unionMember;
            }
        }
        return symTable.floatType;
    }

    public BType setLiteralValueAndGetType(BLangLiteral literalExpr, BType expType, AnalyzerData data) {
        literalExpr.isFiniteContext = false;
        Object literalValue = literalExpr.value;
        BType expectedType = Types.getReferredType(expType);

        if (literalExpr.getKind() == NodeKind.NUMERIC_LITERAL) {
            NodeKind kind = ((BLangNumericLiteral) literalExpr).kind;
            if (kind == NodeKind.INTEGER_LITERAL) {
                return getIntegerLiteralType(literalExpr, literalValue, expectedType, data);
            } else if (kind == NodeKind.DECIMAL_FLOATING_POINT_LITERAL) {
                if (NumericLiteralSupport.isFloatDiscriminated(literalExpr.originalValue)) {
                    return getTypeOfLiteralWithFloatDiscriminator(literalExpr, literalValue, expectedType, data);
                } else if (NumericLiteralSupport.isDecimalDiscriminated(literalExpr.originalValue)) {
                    return getTypeOfLiteralWithDecimalDiscriminator(literalExpr, literalValue, expectedType, data);
                } else {
                    return getTypeOfDecimalFloatingPointLiteral(literalExpr, literalValue, expectedType, data);
                }
            } else {
                return getTypeOfHexFloatingPointLiteral(literalExpr, literalValue, expectedType, data);
            }
        }

        // Get the type matching to the tag from the symbol table.
        BType literalType = symTable.getTypeFromTag(literalExpr.getBType().tag);
        if (literalType.tag == TypeTags.STRING && types.isCharLiteralValue((String) literalValue)) {
            if (expectedType.tag == TypeTags.CHAR_STRING) {
                return symTable.charStringType;
            }
            if (expectedType.tag == TypeTags.UNION) {
                Set<BType> memberTypes = new HashSet<>(types.getAllTypes(expectedType, true));
                for (BType memType : memberTypes) {
                    memType = Types.getReferredType(memType);
                    if (TypeTags.isStringTypeTag(memType.tag)) {
                        return setLiteralValueAndGetType(literalExpr, memType, data);
                    } else if (memType.tag == TypeTags.JSON || memType.tag == TypeTags.ANYDATA ||
                            memType.tag == TypeTags.ANY) {
                        return setLiteralValueAndGetType(literalExpr, symTable.charStringType, data);
                    } else if (memType.tag == TypeTags.FINITE && types.isAssignableToFiniteType(memType,
                            literalExpr)) {
                        setLiteralValueForFiniteType(literalExpr, symTable.charStringType, data);
                        return literalType;
                    }
                }
            }
            boolean foundMember = types.isAssignableToFiniteType(expectedType, literalExpr);
            if (foundMember) {
                setLiteralValueForFiniteType(literalExpr, literalType, data);
                return literalType;
            }
        } else {
            if (expectedType.tag == TypeTags.FINITE) {
                boolean foundMember = types.isAssignableToFiniteType(expectedType, literalExpr);
                if (foundMember) {
                    setLiteralValueForFiniteType(literalExpr, literalType, data);
                    return literalType;
                }
            } else if (expectedType.tag == TypeTags.UNION) {
                BUnionType unionType = (BUnionType) expectedType;
                boolean foundMember = types.getAllTypes(unionType, true)
                        .stream()
                        .anyMatch(memberType -> types.isAssignableToFiniteType(memberType, literalExpr));
                if (foundMember) {
                    setLiteralValueForFiniteType(literalExpr, literalType, data);
                    return literalType;
                }
            }
        }

        if (literalExpr.getBType().tag == TypeTags.BYTE_ARRAY) {
            // check whether this is a byte array
            literalType = new BArrayType(symTable.byteType);
        }

        return literalType;
    }

    private BType getTypeMatchingFloatOrDecimal(BType finiteType, Set<BType> memberTypes, BLangLiteral literalExpr,
                                                BUnionType expType, AnalyzerData data) {
        for (int tag = TypeTags.FLOAT; tag <= TypeTags.DECIMAL; tag++) {
            if (finiteType == symTable.semanticError) {
                BType type = symTable.getTypeFromTag(tag);
                for (BType memType : memberTypes) {
                    if (memType.tag == tag) {
                        return setLiteralValueAndGetType(literalExpr, type, data);
                    }
                }

                finiteType = getFiniteTypeWithValuesOfSingleType((BUnionType) expType, type);
                if (finiteType != symTable.semanticError) {
                    BType setType = setLiteralValueAndGetType(literalExpr, finiteType, data);
                    if (literalExpr.isFiniteContext) {
                        // i.e., a match was found for a finite type
                        return setType;
                    }
                }
            }
        }
        return symTable.intType;
    }

    private BType getAndSetAssignableUnionMember(BLangLiteral literalExpr, BUnionType expType, BType desiredType,
                                                 AnalyzerData data) {
        List<BType> members = types.getAllTypes(expType, true);
        Set<BType> memberTypes = new HashSet<>();
        members.forEach(member -> memberTypes.addAll(members));
        if (memberTypes.stream()
                .anyMatch(memType -> memType.tag == desiredType.tag
                        || memType.tag == TypeTags.JSON
                        || memType.tag == TypeTags.ANYDATA
                        || memType.tag == TypeTags.ANY)) {
            return desiredType;
        }

        BType finiteType = getFiniteTypeWithValuesOfSingleType(expType, desiredType);
        if (finiteType != symTable.semanticError) {
            BType setType = setLiteralValueAndGetType(literalExpr, finiteType, data);
            if (literalExpr.isFiniteContext) {
                // i.e., a match was found for a finite type
                return setType;
            }
        }
        return symTable.noType;
    }

    private boolean literalAssignableToFiniteType(BLangLiteral literalExpr, BFiniteType finiteType,
                                                  int targetMemberTypeTag) {
        for (BLangExpression valueExpr : finiteType.getValueSpace()) {
            if (valueExpr.getBType().tag == targetMemberTypeTag &&
                    types.checkLiteralAssignabilityBasedOnType((BLangLiteral) valueExpr, literalExpr)) {
                return true;
            }
        }
        return false;
    }

    private void setLiteralValueForFiniteType(BLangLiteral literalExpr, BType type, AnalyzerData data) {
        types.setImplicitCastExpr(literalExpr, type, data.expType);
        data.resultType = type;
        literalExpr.isFiniteContext = true;
    }

    private BType getFiniteTypeWithValuesOfSingleType(BUnionType unionType, BType matchType) {
        List<BFiniteType> finiteTypeMembers = types.getAllTypes(unionType, true).stream()
                .filter(memType -> memType.tag == TypeTags.FINITE)
                .map(memFiniteType -> (BFiniteType) memFiniteType)
                .collect(Collectors.toList());

        if (finiteTypeMembers.isEmpty()) {
            return symTable.semanticError;
        }

        int tag = matchType.tag;
        Set<BLangExpression> matchedValueSpace = new LinkedHashSet<>();

        for (BFiniteType finiteType : finiteTypeMembers) {
            Set<BLangExpression> set = new HashSet<>();
            for (BLangExpression expression : finiteType.getValueSpace()) {
                if (expression.getBType().tag == tag) {
                    set.add(expression);
                }
            }
            matchedValueSpace.addAll(set);
        }

        if (matchedValueSpace.isEmpty()) {
            return symTable.semanticError;
        }

        return new BFiniteType(null, matchedValueSpace);
    }

    private BType getIntLiteralType(BType expType, Object literalValue) {
        switch (expType.tag) {
            case TypeTags.INT:
                return symTable.intType;
            case TypeTags.BYTE:
                if (types.isByteLiteralValue((Long) literalValue)) {
                    return symTable.byteType;
                }
                break;
            case TypeTags.SIGNED32_INT:
                if (types.isSigned32LiteralValue((Long) literalValue)) {
                    return symTable.signed32IntType;
                }
                break;
            case TypeTags.SIGNED16_INT:
                if (types.isSigned16LiteralValue((Long) literalValue)) {
                    return symTable.signed16IntType;
                }
                break;
            case TypeTags.SIGNED8_INT:
                if (types.isSigned8LiteralValue((Long) literalValue)) {
                    return symTable.signed8IntType;
                }
                break;
            case TypeTags.UNSIGNED32_INT:
                if (types.isUnsigned32LiteralValue((Long) literalValue)) {
                    return symTable.unsigned32IntType;
                }
                break;
            case TypeTags.UNSIGNED16_INT:
                if (types.isUnsigned16LiteralValue((Long) literalValue)) {
                    return symTable.unsigned16IntType;
                }
                break;
            case TypeTags.UNSIGNED8_INT:
                if (types.isUnsigned8LiteralValue((Long) literalValue)) {
                    return symTable.unsigned8IntType;
                }
                break;
            case TypeTags.TYPEREFDESC:
                return getIntLiteralType(Types.getReferredType(expType), literalValue);
            default:
        }
        return symTable.intType;
    }

    @Override
    public void visit(BLangListConstructorExpr listConstructor, AnalyzerData data) {
        BType expType = data.expType;
        if (expType.tag == TypeTags.NONE || expType.tag == TypeTags.READONLY) {
            BType inferredType = getInferredTupleType(listConstructor, expType, data);
            data.resultType = inferredType == symTable.semanticError ?
                    symTable.semanticError : types.checkType(listConstructor, inferredType, expType);
            return;
        }

        data.resultType = checkListConstructorCompatibility(expType, listConstructor, data);
    }

    @Override
    public void visit(BLangTableConstructorExpr tableConstructorExpr, AnalyzerData data) {
        BType expType = data.expType;
        if (expType.tag == TypeTags.NONE || expType.tag == TypeTags.ANY || expType.tag == TypeTags.ANYDATA) {
            InferredTupleDetails inferredTupleDetails =
                    checkExprList(new ArrayList<>(tableConstructorExpr.recordLiteralList), data);

            // inferredTupleDetails cannot have restMemberTypes as it does not support spread operator yet.
            List<BType> memTypes = inferredTupleDetails.fixedMemberTypes;
            for (BType memType : memTypes) {
                if (memType == symTable.semanticError) {
                    data.resultType = symTable.semanticError;
                    return;
                }
            }

            // If we don't have a contextually applicable type and don't have members in the table constructor expr,
            // we cannot derive the table type
            if (expType.tag == TypeTags.NONE && tableConstructorExpr.recordLiteralList.size() == 0) {
                dlog.error(tableConstructorExpr.pos, DiagnosticErrorCode.CANNOT_INFER_MEMBER_TYPE_FOR_TABLE);
                data.resultType = symTable.semanticError;
                return;
            }

            // if the contextually expected type is `any` and the key specifier is defined,
            // then we cannot derive a table type
            if (expType.tag == TypeTags.ANY && tableConstructorExpr.tableKeySpecifier != null) {
                dlog.error(tableConstructorExpr.tableKeySpecifier.pos,
                        DiagnosticErrorCode.KEY_SPECIFIER_NOT_ALLOWED_FOR_TARGET_ANY);
                data.resultType = symTable.semanticError;
                return;
            }

            BType inherentMemberType;
            if (tableConstructorExpr.tableKeySpecifier == null && expType.tag != TypeTags.NONE) {
                inherentMemberType = getMappingConstructorCompatibleNonUnionType(expType, data);
            } else {
                inherentMemberType = inferTableMemberType(memTypes, tableConstructorExpr, data);
                for (BLangRecordLiteral recordLiteral : tableConstructorExpr.recordLiteralList) {
                    recordLiteral.setBType(inherentMemberType);
                }
            }
            BTableType tableType = new BTableType(TypeTags.TABLE, inherentMemberType, null);
            if (!validateTableConstructorExpr(tableConstructorExpr, tableType, data)) {
                data.resultType = symTable.semanticError;
                return;
            }
            if (checkKeySpecifier(tableConstructorExpr, tableType, data)) {
                return;
            }
            data.resultType = tableType;
            return;
        }

        BType applicableExpType = Types.getReferredType(expType);

        applicableExpType = applicableExpType.tag == TypeTags.INTERSECTION ?
                ((BIntersectionType) applicableExpType).effectiveType : applicableExpType;

        if (applicableExpType.tag == TypeTags.TABLE) {
            List<BType> memTypes = new ArrayList<>();
            for (BLangRecordLiteral recordLiteral : tableConstructorExpr.recordLiteralList) {
                BLangRecordLiteral clonedExpr = recordLiteral;
                if (data.commonAnalyzerData.nonErrorLoggingCheck) {
                    clonedExpr.cloneAttempt++;
                    clonedExpr = nodeCloner.cloneNode(recordLiteral);
                }
                BType recordType = checkExpr(clonedExpr, ((BTableType) applicableExpType).constraint, data);
                if (recordType == symTable.semanticError) {
                    data.resultType = symTable.semanticError;
                    return;
                }
                memTypes.add(recordType);
            }

            if (!(validateKeySpecifierInTableConstructor((BTableType) applicableExpType,
                    tableConstructorExpr.recordLiteralList, data) &&
                    validateTableConstructorExpr(tableConstructorExpr, (BTableType) applicableExpType, data))) {
                data.resultType = symTable.semanticError;
                return;
            }

            BTableType expectedTableType = (BTableType) applicableExpType;
            if (expectedTableType.constraint.tag == TypeTags.MAP && expectedTableType.isTypeInlineDefined) {
                if (validateMapConstraintTable(applicableExpType)) {
                    data.resultType = symTable.semanticError;
                    return;
                }
                data.resultType = expType;
                return;
            }

            BTableType tableType = new BTableType(TypeTags.TABLE, inferTableMemberType(memTypes, applicableExpType),
                                                  null);

            if (Symbols.isFlagOn(applicableExpType.flags, Flags.READONLY)) {
                tableType.flags |= Flags.READONLY;
            }

            if (checkKeySpecifier(tableConstructorExpr, tableType, data)) {
                return;
            }

            if (!expectedTableType.fieldNameList.isEmpty() && tableType.fieldNameList.isEmpty()) {
                tableType.fieldNameList = expectedTableType.fieldNameList;
            }
            data.resultType = tableType;
        } else if (applicableExpType.tag == TypeTags.UNION) {

            boolean prevNonErrorLoggingCheck = data.commonAnalyzerData.nonErrorLoggingCheck;
            data.commonAnalyzerData.nonErrorLoggingCheck = true;
            int errorCount = this.dlog.errorCount();
            this.dlog.mute();

            List<BType> matchingTypes = new ArrayList<>();
            BUnionType expectedType = (BUnionType) applicableExpType;
            for (BType memType : expectedType.getMemberTypes()) {
                dlog.resetErrorCount();

                BLangTableConstructorExpr clonedTableExpr = tableConstructorExpr;
                if (data.commonAnalyzerData.nonErrorLoggingCheck) {
                    tableConstructorExpr.cloneAttempt++;
                    clonedTableExpr = nodeCloner.cloneNode(tableConstructorExpr);
                }

                BType resultType = checkExpr(clonedTableExpr, memType, data);
                if (resultType != symTable.semanticError && dlog.errorCount() == 0 &&
                        isUniqueType(matchingTypes, resultType)) {
                    matchingTypes.add(resultType);
                }
            }

            data.commonAnalyzerData.nonErrorLoggingCheck = prevNonErrorLoggingCheck;
            this.dlog.setErrorCount(errorCount);
            if (!prevNonErrorLoggingCheck) {
                this.dlog.unmute();
            }

            if (matchingTypes.isEmpty()) {
                BLangTableConstructorExpr exprToLog = tableConstructorExpr;
                if (data.commonAnalyzerData.nonErrorLoggingCheck) {
                    tableConstructorExpr.cloneAttempt++;
                    exprToLog = nodeCloner.cloneNode(tableConstructorExpr);
                }

                dlog.error(tableConstructorExpr.pos, DiagnosticErrorCode.INCOMPATIBLE_TYPES, expType,
                        getInferredTableType(exprToLog, data));

            } else if (matchingTypes.size() != 1) {
                dlog.error(tableConstructorExpr.pos, DiagnosticErrorCode.AMBIGUOUS_TYPES,
                        expType);
            } else {
                data.resultType = checkExpr(tableConstructorExpr, matchingTypes.get(0), data);
                return;
            }
            data.resultType = symTable.semanticError;
        } else {
            data.resultType = symTable.semanticError;
        }
    }

    private BType getInferredTableType(BLangTableConstructorExpr exprToLog, AnalyzerData data) {
        InferredTupleDetails inferredTupleDetails =
                checkExprList(new ArrayList<>(exprToLog.recordLiteralList), data);

        // inferredTupleDetails cannot have restMemberTypes as it does not support spread operator yet.
        List<BType> memTypes = inferredTupleDetails.fixedMemberTypes;
        for (BType memType : memTypes) {
            if (memType == symTable.semanticError) {
                return  symTable.semanticError;
            }
        }

        return new BTableType(TypeTags.TABLE, inferTableMemberType(memTypes, exprToLog, data), null);
    }

    private boolean checkKeySpecifier(BLangTableConstructorExpr tableConstructorExpr, BTableType tableType,
                                      AnalyzerData data) {
        if (tableConstructorExpr.tableKeySpecifier != null) {
            if (!(validateTableKeyValue(getTableKeyNameList(tableConstructorExpr.
                    tableKeySpecifier), tableConstructorExpr.recordLiteralList, data))) {
                data.resultType = symTable.semanticError;
                return true;
            }
            tableType.fieldNameList = getTableKeyNameList(tableConstructorExpr.tableKeySpecifier);
        }
        return false;
    }

    private BType inferTableMemberType(List<BType> memTypes, BType expType) {

        if (memTypes.isEmpty()) {
            return ((BTableType) expType).constraint;
        }

        LinkedHashSet<BType> result = new LinkedHashSet<>();

        result.add(memTypes.get(0));

        BUnionType unionType = BUnionType.create(null, result);
        for (int i = 1; i < memTypes.size(); i++) {
            BType source = memTypes.get(i);
            if (!types.isAssignable(source, unionType)) {
                result.add(source);
                unionType = BUnionType.create(null, result);
            }
        }

        if (unionType.getMemberTypes().size() == 1) {
            return memTypes.get(0);
        }

        return unionType;
    }

    private BType inferTableMemberType(List<BType> memTypes, BLangTableConstructorExpr tableConstructorExpr,
                                       AnalyzerData data) {
        BLangTableKeySpecifier keySpecifier = tableConstructorExpr.tableKeySpecifier;
        List<String> keySpecifierFieldNames = new ArrayList<>();
        List<BType> restFieldTypes = new ArrayList<>();


        if (keySpecifier != null) {
            for (IdentifierNode identifierNode : keySpecifier.fieldNameIdentifierList) {
                keySpecifierFieldNames.add(((BLangIdentifier) identifierNode).value);
            }
        }

        LinkedHashMap<String, List<BField>> fieldNameToFields = new LinkedHashMap<>();
        for (BType memType : memTypes) {
            BRecordType member = (BRecordType) memType;
            for (Map.Entry<String, BField> entry : member.fields.entrySet()) {
                String key = entry.getKey();
                BField field = entry.getValue();

                if (fieldNameToFields.containsKey(key)) {
                    fieldNameToFields.get(key).add(field);
                } else {
                    fieldNameToFields.put(key, new ArrayList<>() {{
                        add(field);
                    }});
                }
            }

            if (!member.sealed) {
                restFieldTypes.add(member.restFieldType);
            }
        }

        LinkedHashSet<BField> inferredFields = new LinkedHashSet<>();
        int memTypesSize = memTypes.size();

        for (Map.Entry<String, List<BField>> entry : fieldNameToFields.entrySet()) {
            String fieldName = entry.getKey();
            List<BField> fields = entry.getValue();

            List<BType> types = new ArrayList<>();
            for (BField field : fields) {
                types.add(field.getType());
            }

            for (BType memType : memTypes) {
                BRecordType bMemType = (BRecordType) memType;
                if (bMemType.sealed || bMemType.fields.containsKey(fieldName)) {
                    continue;
                }

                BType restFieldType = bMemType.restFieldType;
                types.add(restFieldType);
            }

            BField resultantField = createFieldWithType(fields.get(0), types);
            boolean isOptional = hasOptionalFields(fields) || fields.size() != memTypesSize;

            if (isOptional) {
                resultantField.symbol.flags = Flags.OPTIONAL;
            } else if (keySpecifierFieldNames.contains(fieldName)) {
                resultantField.symbol.flags = Flags.REQUIRED | Flags.READONLY;
            } else {
                resultantField.symbol.flags = Flags.REQUIRED;
            }

            inferredFields.add(resultantField);
        }

        return createTableConstraintRecordType(inferredFields, restFieldTypes, tableConstructorExpr.pos, data);
    }

    /**
     * Create a new {@code BField} out of existing {@code BField}, while changing its type.
     * The new type is derived from the given list of bTypes.
     *
     * @param field  - existing {@code BField}
     * @param bTypes - list of bTypes
     * @return a {@code BField}
     */
    private BField createFieldWithType(BField field, List<BType> bTypes) {
        BType resultantType = getResultantType(bTypes);

        BVarSymbol originalSymbol = field.symbol;
        BVarSymbol fieldSymbol = new BVarSymbol(originalSymbol.flags, originalSymbol.name, originalSymbol.pkgID,
                resultantType, originalSymbol.owner, originalSymbol.pos, VIRTUAL);

        return new BField(field.name, field.pos, fieldSymbol);
    }

    /**
     * Get the resultant type from a {@code List<BType>}.
     *
     * @param bTypes bType list (size > 0)
     * @return {@code BUnionType} if effective members in list is > 1. {@code BType} Otherwise.
     */
    private BType getResultantType(List<BType> bTypes) {
        LinkedHashSet<BType> bTypeSet = new LinkedHashSet<>(bTypes);
        List<BType> flattenBTypes = new ArrayList<>(bTypes.size());
        addFlattenMemberTypes(flattenBTypes, bTypeSet);

        return getRepresentativeBroadType(flattenBTypes);
    }

    private void addFlattenMemberTypes(List<BType> flattenBTypes, LinkedHashSet<BType> bTypes) {
        for (BType memberType : bTypes) {
            BType bType;
            switch (memberType.tag) {
                case TypeTags.UNION:
                    addFlattenMemberTypes(flattenBTypes, ((BUnionType) memberType).getMemberTypes());
                    continue;
                case TypeTags.TYPEREFDESC:
                    BType constraint = Types.getReferredType(memberType);
                    if (constraint.tag == TypeTags.UNION) {
                        addFlattenMemberTypes(flattenBTypes, ((BUnionType) constraint).getMemberTypes());
                        continue;
                    }
                    bType = constraint;
                    break;
                default:
                    bType = memberType;
                    break;
            }

            flattenBTypes.add(bType);
        }
    }

    private boolean hasOptionalFields(List<BField> fields) {
        for (BField field : fields) {
            if (field.symbol.getFlags().contains(Flag.OPTIONAL)) {
                return true;
            }
        }
        return false;
    }

    private BRecordType createTableConstraintRecordType(Set<BField> inferredFields, List<BType> restFieldTypes,
                                                        Location pos, AnalyzerData data) {
        PackageID pkgID = data.env.enclPkg.symbol.pkgID;
        BRecordTypeSymbol recordSymbol = createRecordTypeSymbol(pkgID, pos, VIRTUAL, data);

        for (BField field : inferredFields) {
            recordSymbol.scope.define(field.name, field.symbol);
        }

        BRecordType recordType = new BRecordType(recordSymbol);
        recordType.fields = inferredFields.stream().collect(getFieldCollector());

        recordSymbol.type = recordType;
        recordType.tsymbol = recordSymbol;

        BLangRecordTypeNode recordTypeNode = TypeDefBuilderHelper.createRecordTypeNode(recordType, pkgID, symTable,
                pos);
        recordTypeNode.initFunction = TypeDefBuilderHelper.createInitFunctionForRecordType(recordTypeNode, data.env,
                                                                                           names, symTable);
        TypeDefBuilderHelper.createTypeDefinitionForTSymbol(recordType, recordSymbol, recordTypeNode, data.env);

        if (restFieldTypes.isEmpty()) {
            recordType.sealed = true;
            recordType.restFieldType = symTable.noType;
        } else {
            recordType.restFieldType = getResultantType(restFieldTypes);
        }

        return recordType;
    }

    private Collector<BField, ?, LinkedHashMap<String, BField>> getFieldCollector() {
        BinaryOperator<BField> mergeFunc = (u, v) -> {
            throw new IllegalStateException(String.format("Duplicate key %s", u));
        };
        return Collectors.toMap(field -> field.name.value, Function.identity(), mergeFunc, LinkedHashMap::new);
    }

    private boolean validateTableType(BTableType tableType, AnalyzerData data) {
        BType constraint = Types.getReferredType(tableType.constraint);
        if (tableType.isTypeInlineDefined && !types.isAssignable(constraint, symTable.mapAllType)) {
            dlog.error(tableType.constraintPos, DiagnosticErrorCode.TABLE_CONSTRAINT_INVALID_SUBTYPE, constraint);
            data.resultType = symTable.semanticError;
            return false;
        }
        return true;
    }

    private boolean validateKeySpecifierInTableConstructor(BTableType tableType,
                                                         List<BLangRecordLiteral> recordLiterals, AnalyzerData data) {
        List<String> fieldNameList = tableType.fieldNameList;
        if (!fieldNameList.isEmpty()) {
            return validateTableKeyValue(fieldNameList, recordLiterals, data);
        }
        return true;
    }

    private boolean validateTableKeyValue(List<String> keySpecifierFieldNames,
                                                           List<BLangRecordLiteral> recordLiterals, AnalyzerData data) {

        for (String fieldName : keySpecifierFieldNames) {
            for (BLangRecordLiteral recordLiteral : recordLiterals) {
                BLangExpression recordKeyValueField = getRecordKeyValueField(recordLiteral, fieldName);
                if (recordKeyValueField != null && isConstExpression(recordKeyValueField)) {
                    continue;
                }

                dlog.error(recordLiteral.pos,
                        DiagnosticErrorCode.KEY_SPECIFIER_FIELD_VALUE_MUST_BE_CONSTANT_EXPR, fieldName);
                data.resultType = symTable.semanticError;
            }
        }

        return data.resultType != symTable.semanticError;
    }

    private boolean isConstExpression(BLangExpression expression) {
        switch(expression.getKind()) {
            case LITERAL:
            case NUMERIC_LITERAL:
            case STRING_TEMPLATE_LITERAL:
            case XML_ELEMENT_LITERAL:
            case XML_TEXT_LITERAL:
            case LIST_CONSTRUCTOR_EXPR:
            case TABLE_CONSTRUCTOR_EXPR:
            case RECORD_LITERAL_EXPR:
            case TYPE_CONVERSION_EXPR:
            case UNARY_EXPR:
            case BINARY_EXPR:
            case TYPE_TEST_EXPR:
            case TERNARY_EXPR:
                return true;
            case SIMPLE_VARIABLE_REF:
                return (((BLangSimpleVarRef) expression).symbol.tag & SymTag.CONSTANT) == SymTag.CONSTANT;
            case GROUP_EXPR:
                return isConstExpression(((BLangGroupExpr) expression).expression);
            default:
                return false;
        }
    }

    private BLangExpression getRecordKeyValueField(BLangRecordLiteral recordLiteral,
                                                            String fieldName) {
        for (RecordLiteralNode.RecordField recordField : recordLiteral.fields) {
            if (recordField.isKeyValueField()) {
                BLangRecordLiteral.BLangRecordKeyValueField recordKeyValueField =
                        (BLangRecordLiteral.BLangRecordKeyValueField) recordField;
                if (fieldName.equals(recordKeyValueField.key.toString())) {
                    return recordKeyValueField.valueExpr;
                }
            } else if (recordField.getKind() == NodeKind.SIMPLE_VARIABLE_REF) {
                if (fieldName.equals(((BLangRecordVarNameField) recordField).variableName.value)) {
                    return (BLangRecordLiteral.BLangRecordVarNameField) recordField;
                }
            }
        }

        return null;
    }

    public boolean validateKeySpecifier(List<String> fieldNameList, BType constraint,
                                         Location pos) {
        for (String fieldName : fieldNameList) {
            BField field = types.getTableConstraintField(constraint, fieldName);
            if (field == null) {
                dlog.error(pos,
                        DiagnosticErrorCode.INVALID_FIELD_NAMES_IN_KEY_SPECIFIER, fieldName, constraint);
                return true;
            }

            if (!Symbols.isFlagOn(field.symbol.flags, Flags.READONLY)) {
                dlog.error(pos,
                        DiagnosticErrorCode.KEY_SPECIFIER_FIELD_MUST_BE_READONLY, fieldName);
                return true;
            }

            if (!Symbols.isFlagOn(field.symbol.flags, Flags.REQUIRED)) {
                dlog.error(pos,
                        DiagnosticErrorCode.KEY_SPECIFIER_FIELD_MUST_BE_REQUIRED, fieldName);
                return true;
            }

            if (!types.isAssignable(field.type, symTable.anydataType)) {
                dlog.error(pos,
                        DiagnosticErrorCode.KEY_SPECIFIER_FIELD_MUST_BE_ANYDATA, fieldName, constraint);
                return true;
            }
        }
        return false;
    }

    private boolean validateTableConstructorExpr(BLangTableConstructorExpr tableConstructorExpr, BTableType tableType,
                                                 AnalyzerData data) {
        BType constraintType = Types.getReferredType(tableType.constraint);
        List<String> fieldNameList = new ArrayList<>();
        boolean isKeySpecifierEmpty = tableConstructorExpr.tableKeySpecifier == null;
        if (!isKeySpecifierEmpty) {
            fieldNameList.addAll(getTableKeyNameList(tableConstructorExpr.tableKeySpecifier));

            if (tableType.fieldNameList.isEmpty() && validateKeySpecifier(fieldNameList,
                    constraintType.tag != TypeTags.INTERSECTION ? constraintType :
                            ((BIntersectionType) constraintType).effectiveType,
                    tableConstructorExpr.tableKeySpecifier.pos)) {
                data.resultType = symTable.semanticError;
                return false;
            }

            if (!tableType.fieldNameList.isEmpty() && !tableType.fieldNameList.equals(fieldNameList)) {
                dlog.error(tableConstructorExpr.tableKeySpecifier.pos, DiagnosticErrorCode.TABLE_KEY_SPECIFIER_MISMATCH,
                        tableType.fieldNameList.toString(), fieldNameList.toString());
                data.resultType = symTable.semanticError;
                return false;
            }
        }

        BType keyTypeConstraint = tableType.keyTypeConstraint;
        if (keyTypeConstraint != null) {
            keyTypeConstraint = Types.getReferredType(keyTypeConstraint);
            List<BType> memberTypes = new ArrayList<>();

            switch (keyTypeConstraint.tag) {
                case TypeTags.TUPLE:
                    for (Type type : ((TupleType) keyTypeConstraint).getTupleTypes()) {
                        memberTypes.add((BType) type);
                    }
                    break;
                case TypeTags.RECORD:
                    Map<String, BField> fieldList = ((BRecordType) keyTypeConstraint).getFields();
                    memberTypes = fieldList.entrySet().stream()
                            .filter(e -> fieldNameList.contains(e.getKey())).map(entry -> entry.getValue().type)
                            .collect(Collectors.toList());
                    if (memberTypes.isEmpty()) {
                        memberTypes.add(keyTypeConstraint);
                    }
                    break;
                default:
                    memberTypes.add(keyTypeConstraint);
            }

            if (isKeySpecifierEmpty && keyTypeConstraint.tag == TypeTags.NEVER) {
                return true;
            }

            if (isKeySpecifierEmpty ||
                    tableConstructorExpr.tableKeySpecifier.fieldNameIdentifierList.size() != memberTypes.size()) {
                if (isKeySpecifierEmpty) {
                    dlog.error(tableConstructorExpr.pos,
                            DiagnosticErrorCode.KEY_SPECIFIER_EMPTY_FOR_PROVIDED_KEY_CONSTRAINT, memberTypes);
                } else {
                    dlog.error(tableConstructorExpr.pos,
                            DiagnosticErrorCode.KEY_SPECIFIER_SIZE_MISMATCH_WITH_KEY_CONSTRAINT,
                            memberTypes, tableConstructorExpr.tableKeySpecifier.fieldNameIdentifierList);
                }
                data.resultType = symTable.semanticError;
                return false;
            }

            List<IdentifierNode> fieldNameIdentifierList = tableConstructorExpr.tableKeySpecifier.
                    fieldNameIdentifierList;

            int index = 0;
            for (IdentifierNode identifier : fieldNameIdentifierList) {
                BField field = types.getTableConstraintField(constraintType, ((BLangIdentifier) identifier).value);
                if (field == null || !types.isAssignable(field.type, memberTypes.get(index))) {
                    dlog.error(tableConstructorExpr.tableKeySpecifier.pos,
                            DiagnosticErrorCode.KEY_SPECIFIER_MISMATCH_WITH_KEY_CONSTRAINT,
                            fieldNameIdentifierList.toString(), memberTypes.toString());
                    data.resultType = symTable.semanticError;
                    return false;
                }
                index++;
            }
        }

        return true;
    }

    public boolean validateMapConstraintTable(BType expType) {
        if (expType != null && (!((BTableType) expType).fieldNameList.isEmpty() ||
                ((BTableType) expType).keyTypeConstraint != null) &&
                !expType.tsymbol.owner.getFlags().contains(Flag.LANG_LIB)) {
            dlog.error(((BTableType) expType).keyPos,
                    DiagnosticErrorCode.KEY_CONSTRAINT_NOT_SUPPORTED_FOR_TABLE_WITH_MAP_CONSTRAINT);
            return true;
        }
        return false;
    }

    private List<String> getTableKeyNameList(BLangTableKeySpecifier tableKeySpecifier) {
        List<String> fieldNamesList = new ArrayList<>();
        for (IdentifierNode identifier : tableKeySpecifier.fieldNameIdentifierList) {
            fieldNamesList.add(((BLangIdentifier) identifier).value);
        }

        return fieldNamesList;
    }

    private BType createTableKeyConstraint(List<String> fieldNames, BType constraintType) {
        if (fieldNames.isEmpty()) {
            return symTable.semanticError;
        }

        List<BType> memTypes = new ArrayList<>();
        for (String fieldName : fieldNames) {
            //null is not possible for field
            BField tableConstraintField = types.getTableConstraintField(constraintType, fieldName);

            if (tableConstraintField == null) {
                return symTable.semanticError;
            }

            BType fieldType = tableConstraintField.type;
            memTypes.add(fieldType);
        }

        if (memTypes.size() == 1) {
            return memTypes.get(0);
        }

        return new BTupleType(memTypes);
    }

    private BType checkListConstructorCompatibility(BType bType, BLangListConstructorExpr listConstructor,
                                                    AnalyzerData data) {
        int tag = bType.tag;
        if (tag == TypeTags.UNION) {
            boolean prevNonErrorLoggingCheck = data.commonAnalyzerData.nonErrorLoggingCheck;
            int errorCount = this.dlog.errorCount();
            data.commonAnalyzerData.nonErrorLoggingCheck = true;
            this.dlog.mute();

            List<BType> compatibleTypes = new ArrayList<>();
            boolean erroredExpType = false;
            for (BType memberType : ((BUnionType) bType).getMemberTypes()) {
                if (memberType == symTable.semanticError) {
                    if (!erroredExpType) {
                        erroredExpType = true;
                    }
                    continue;
                }

                BType listCompatibleMemType = getListConstructorCompatibleNonUnionType(memberType, data);
                if (listCompatibleMemType == symTable.semanticError) {
                    continue;
                }

                dlog.resetErrorCount();
                BType memCompatibiltyType = checkListConstructorCompatibility(listCompatibleMemType, listConstructor,
                                                                              data);
                if (memCompatibiltyType != symTable.semanticError && dlog.errorCount() == 0 &&
                        isUniqueType(compatibleTypes, memCompatibiltyType)) {
                    compatibleTypes.add(memCompatibiltyType);
                }
            }

            data.commonAnalyzerData.nonErrorLoggingCheck = prevNonErrorLoggingCheck;
            this.dlog.setErrorCount(errorCount);
            if (!prevNonErrorLoggingCheck) {
                this.dlog.unmute();
            }

            if (compatibleTypes.isEmpty()) {
                BLangListConstructorExpr exprToLog = listConstructor;
                if (data.commonAnalyzerData.nonErrorLoggingCheck) {
                    listConstructor.cloneAttempt++;
                    exprToLog = nodeCloner.cloneNode(listConstructor);
                }

                BType inferredTupleType = getInferredTupleType(exprToLog, symTable.noType, data);

                if (!erroredExpType && inferredTupleType != symTable.semanticError) {
                    dlog.error(listConstructor.pos, DiagnosticErrorCode.INCOMPATIBLE_TYPES, data.expType,
                               inferredTupleType);
                }
                return symTable.semanticError;
            } else if (compatibleTypes.size() != 1) {
                dlog.error(listConstructor.pos, DiagnosticErrorCode.AMBIGUOUS_TYPES,
                        data.expType);
                return symTable.semanticError;
            }

            return checkListConstructorCompatibility(compatibleTypes.get(0), listConstructor, data);
        }

        if (tag == TypeTags.TYPEREFDESC) {
            return checkListConstructorCompatibility(Types.getReferredType(bType), listConstructor, data);
        }

        if (tag == TypeTags.INTERSECTION) {
            return checkListConstructorCompatibility(((BIntersectionType) bType).effectiveType, listConstructor, data);
        }

        BType possibleType = getListConstructorCompatibleNonUnionType(bType, data);

        switch (possibleType.tag) {
            case TypeTags.ARRAY:
                return checkArrayType(listConstructor, (BArrayType) possibleType, data);
            case TypeTags.TUPLE:
                return checkTupleType(listConstructor, (BTupleType) possibleType, data);
            case TypeTags.READONLY:
                return checkReadOnlyListType(listConstructor, data);
            case TypeTags.TYPEDESC:
                // i.e typedesc t = [int, string]
                listConstructor.isTypedescExpr = true;
                InferredTupleDetails inferredTupleDetails = new InferredTupleDetails();
                for (BLangExpression expr : listConstructor.exprs) {
                    if (expr.getKind() == NodeKind.LIST_CONSTRUCTOR_SPREAD_OP) {
                        BLangExpression spreadOpExpr = ((BLangListConstructorSpreadOpExpr) expr).expr;
                        BType spreadOpExprType = checkExpr(spreadOpExpr, symTable.noType, data);
                        updateInferredTupleDetailsFromSpreadMember(expr.pos, spreadOpExprType, inferredTupleDetails);
                        continue;
                    }

                    BType resultType = checkExpr(expr, symTable.noType, data);

                    BType memberType = resultType;
                    if (expr.getKind() == NodeKind.TYPEDESC_EXPRESSION) {
                        memberType = ((BLangTypedescExpr) expr).resolvedType;
                    } else if (expr.getKind() == NodeKind.SIMPLE_VARIABLE_REF) {
                        memberType = ((BLangSimpleVarRef) expr).symbol.type;
                    }

                    if (inferredTupleDetails.restMemberTypes.isEmpty()) {
                        inferredTupleDetails.fixedMemberTypes.add(memberType);
                    } else {
                        inferredTupleDetails.restMemberTypes.add(memberType);
                    }
                }

                BTupleType tupleType = new BTupleType(inferredTupleDetails.fixedMemberTypes);
                if (!inferredTupleDetails.restMemberTypes.isEmpty()) {
                    tupleType.restType = getRepresentativeBroadType(inferredTupleDetails.restMemberTypes);
                }

                listConstructor.typedescType = tupleType;
                return new BTypedescType(listConstructor.typedescType, null);
        }

        BLangListConstructorExpr exprToLog = listConstructor;
        if (data.commonAnalyzerData.nonErrorLoggingCheck) {
            listConstructor.cloneAttempt++;
            exprToLog = nodeCloner.cloneNode(listConstructor);
        }

        if (bType == symTable.semanticError) {
            // Ignore the return value, we only need to visit the expressions.
            getInferredTupleType(exprToLog, symTable.semanticError, data);
        } else {
            dlog.error(listConstructor.pos, DiagnosticErrorCode.INCOMPATIBLE_TYPES, bType,
                    getInferredTupleType(exprToLog, symTable.noType, data));
        }

        return symTable.semanticError;
    }

    private void updateInferredTupleDetailsFromSpreadMember(Location spreadMemberPos, BType spreadOpExprType,
                                                            InferredTupleDetails inferredTupleDetails) {
        BType originalExprType = spreadOpExprType;
        spreadOpExprType = Types.getReferredType(spreadOpExprType);

        if (!inferredTupleDetails.restMemberTypes.isEmpty()) {
            if (spreadOpExprType.tag == TypeTags.TUPLE) {
                BTupleType bTupleType = (BTupleType) spreadOpExprType;
                inferredTupleDetails.restMemberTypes.addAll(bTupleType.tupleTypes);
                if (!types.isFixedLengthTuple(bTupleType)) {
                    inferredTupleDetails.restMemberTypes.add(bTupleType.restType);
                }
            } else if (spreadOpExprType.tag == TypeTags.ARRAY) {
                BArrayType bArrayType = (BArrayType) spreadOpExprType;
                inferredTupleDetails.restMemberTypes.add(bArrayType.eType);
            } else {
                dlog.error(spreadMemberPos, DiagnosticErrorCode.CANNOT_INFER_TYPE_FROM_SPREAD_OP, originalExprType);
                inferredTupleDetails.restMemberTypes.add(symTable.semanticError);
            }
            return;
        }

        if (spreadOpExprType.tag == TypeTags.TUPLE) {
            BTupleType bTupleType = (BTupleType) spreadOpExprType;
            inferredTupleDetails.fixedMemberTypes.addAll(bTupleType.tupleTypes);
            if (!types.isFixedLengthTuple(bTupleType)) {
                inferredTupleDetails.restMemberTypes.add(bTupleType.restType);
            }
        } else if (spreadOpExprType.tag == TypeTags.ARRAY) {
            BArrayType bArrayType = (BArrayType) spreadOpExprType;
            if (bArrayType.state == BArrayState.CLOSED) {
                for (int i = 0; i < bArrayType.size; i++) {
                    inferredTupleDetails.fixedMemberTypes.add(bArrayType.eType);
                }
            } else {
                inferredTupleDetails.restMemberTypes.add(bArrayType.eType);
            }
        } else {
            dlog.error(spreadMemberPos, DiagnosticErrorCode.CANNOT_INFER_TYPE_FROM_SPREAD_OP, originalExprType);
            inferredTupleDetails.fixedMemberTypes.add(symTable.semanticError);
        }
    }

    private BType getListConstructorCompatibleNonUnionType(BType type, AnalyzerData data) {
        switch (type.tag) {
            case TypeTags.ARRAY:
            case TypeTags.TUPLE:
            case TypeTags.READONLY:
            case TypeTags.TYPEDESC:
                return type;
            case TypeTags.JSON:
                return !Symbols.isFlagOn(type.flags, Flags.READONLY) ? symTable.arrayJsonType :
                        ImmutableTypeCloner.getEffectiveImmutableType(null, types, symTable.arrayJsonType,
                                data.env, symTable, anonymousModelHelper, names);
            case TypeTags.ANYDATA:
                return !Symbols.isFlagOn(type.flags, Flags.READONLY) ? symTable.arrayAnydataType :
                        ImmutableTypeCloner.getEffectiveImmutableType(null, types, symTable.arrayAnydataType,
                                data.env, symTable, anonymousModelHelper, names);
            case TypeTags.ANY:
                return !Symbols.isFlagOn(type.flags, Flags.READONLY) ? symTable.arrayAllType :
                        ImmutableTypeCloner.getEffectiveImmutableType(null, types, symTable.arrayAllType, data.env,
                                                                      symTable, anonymousModelHelper, names);
            case TypeTags.INTERSECTION:
                return ((BIntersectionType) type).effectiveType;
            case TypeTags.TYPEREFDESC:
                return Types.getReferredType(type);
        }
        return symTable.semanticError;
    }

    private BType checkArrayType(BLangListConstructorExpr listConstructor, BArrayType arrayType, AnalyzerData data) {
        int listExprSize = 0;
        if (arrayType.state != BArrayState.OPEN) {
            for (BLangExpression expr : listConstructor.exprs) {
                if (expr.getKind() != NodeKind.LIST_CONSTRUCTOR_SPREAD_OP) {
                    listExprSize++;
                    continue;
                }

                BLangExpression spreadOpExpr = ((BLangListConstructorSpreadOpExpr) expr).expr;
                BType spreadOpType = checkExpr(spreadOpExpr, data);
                spreadOpType = Types.getReferredType(spreadOpType);

                switch (spreadOpType.tag) {
                    case TypeTags.ARRAY:
                        int arraySize = ((BArrayType) spreadOpType).size;
                        if (arraySize >= 0) {
                            listExprSize += arraySize;
                            continue;
                        }

                        dlog.error(spreadOpExpr.pos,
                                DiagnosticErrorCode.INVALID_SPREAD_OP_FIXED_LENGTH_LIST_EXPECTED);
                        return symTable.semanticError;
                    case TypeTags.TUPLE:
                        BTupleType tType = (BTupleType) spreadOpType;
                        if (types.isFixedLengthTuple(tType)) {
                            listExprSize += tType.tupleTypes.size();
                            continue;
                        }

                        dlog.error(spreadOpExpr.pos,
                                DiagnosticErrorCode.INVALID_SPREAD_OP_FIXED_LENGTH_LIST_EXPECTED);
                        return symTable.semanticError;
                }
            }
        }

        BType eType = arrayType.eType;

        if (arrayType.state == BArrayState.INFERRED) {
            arrayType.size = listExprSize;
            arrayType.state = BArrayState.CLOSED;
        } else if (arrayType.state != BArrayState.OPEN && arrayType.size != listExprSize) {
            if (arrayType.size < listExprSize) {
                dlog.error(listConstructor.pos, DiagnosticErrorCode.MISMATCHING_ARRAY_LITERAL_VALUES, arrayType.size,
                        listExprSize);
                return symTable.semanticError;
            }

            if (!types.hasFillerValue(eType)) {
                dlog.error(listConstructor.pos, DiagnosticErrorCode.INVALID_LIST_CONSTRUCTOR_ELEMENT_TYPE,
                        data.expType);
                return symTable.semanticError;
            }
        }

        boolean errored = false;
        for (BLangExpression expr : listConstructor.exprs) {
            if (expr.getKind() != NodeKind.LIST_CONSTRUCTOR_SPREAD_OP) {
                errored |= exprIncompatible(eType, expr, data);
                continue;
            }

            BLangExpression spreadOpExpr = ((BLangListConstructorSpreadOpExpr) expr).expr;
            BType spreadOpType = checkExpr(spreadOpExpr, data);
            BType spreadOpReferredType = Types.getReferredType(spreadOpType);

            switch (spreadOpReferredType.tag) {
                case TypeTags.ARRAY:
                    BType spreadOpeType = ((BArrayType) spreadOpReferredType).eType;
                    if (types.typeIncompatible(spreadOpExpr.pos, spreadOpeType, eType)) {
                        return symTable.semanticError;
                    }
                    break;
                case TypeTags.TUPLE:
                    BTupleType spreadOpTuple = (BTupleType) spreadOpReferredType;
                    List<BType> tupleTypes = spreadOpTuple.tupleTypes;
                    for (BType tupleMemberType : tupleTypes) {
                        if (types.typeIncompatible(spreadOpExpr.pos, tupleMemberType, eType)) {
                            return symTable.semanticError;
                        }
                    }

                    if (!types.isFixedLengthTuple(spreadOpTuple)) {
                        if (types.typeIncompatible(spreadOpExpr.pos, spreadOpTuple.restType, eType)) {
                            return symTable.semanticError;
                        }
                    }
                    break;
                default:
                    dlog.error(spreadOpExpr.pos, DiagnosticErrorCode.INCOMPATIBLE_TYPES_LIST_SPREAD_OP, spreadOpType);
                    return symTable.semanticError;
            }
        }

        return errored ? symTable.semanticError : arrayType;
    }

    private BType checkTupleType(BLangListConstructorExpr listConstructor, BTupleType tupleType, AnalyzerData data) {
        List<BLangExpression> exprs = listConstructor.exprs;
        List<BType> memberTypes = tupleType.tupleTypes;
        int memberTypeSize = memberTypes.size();
        BType restType = tupleType.restType;

        if (types.isFixedLengthTuple(tupleType)) {
            int listExprSize = 0;
            for (BLangExpression expr : exprs) {
                if (expr.getKind() != NodeKind.LIST_CONSTRUCTOR_SPREAD_OP) {
                    listExprSize++;
                    continue;
                }

                BLangExpression spreadOpExpr = ((BLangListConstructorSpreadOpExpr) expr).expr;
                BType spreadOpType = checkExpr(spreadOpExpr, data);
                spreadOpType = Types.getReferredType(spreadOpType);

                switch (spreadOpType.tag) {
                    case TypeTags.ARRAY:
                        int arraySize = ((BArrayType) spreadOpType).size;
                        if (arraySize >= 0) {
                            listExprSize += arraySize;
                            continue;
                        }

                        dlog.error(spreadOpExpr.pos, DiagnosticErrorCode.INVALID_SPREAD_OP_FIXED_LENGTH_LIST_EXPECTED);
                        return symTable.semanticError;
                    case TypeTags.TUPLE:
                        BTupleType tType = (BTupleType) spreadOpType;
                        if (types.isFixedLengthTuple(tType)) {
                            listExprSize += tType.tupleTypes.size();
                            continue;
                        }

                        dlog.error(spreadOpExpr.pos, DiagnosticErrorCode.INVALID_SPREAD_OP_FIXED_LENGTH_LIST_EXPECTED);
                        return symTable.semanticError;
                }
            }

            if (listExprSize < memberTypeSize) {
                for (int i = listExprSize; i < memberTypeSize; i++) {
                    if (!types.hasFillerValue(memberTypes.get(i))) {
                        dlog.error(listConstructor.pos, DiagnosticErrorCode.INVALID_LIST_CONSTRUCTOR_ELEMENT_TYPE,
                                memberTypes.get(i));
                        return symTable.semanticError;
                    }
                }
            } else if (listExprSize > memberTypeSize) {
                dlog.error(listConstructor.pos, DiagnosticErrorCode.TUPLE_AND_EXPRESSION_SIZE_DOES_NOT_MATCH);
                return symTable.semanticError;
            }
        }

        boolean errored = false;
        int nonRestTypeIndex = 0;

        for (BLangExpression expr : exprs) {
            int remainNonRestCount = memberTypeSize - nonRestTypeIndex;

            if (expr.getKind() != NodeKind.LIST_CONSTRUCTOR_SPREAD_OP) {
                if (remainNonRestCount > 0) {
                    errored |= exprIncompatible(memberTypes.get(nonRestTypeIndex), expr, data);
                    nonRestTypeIndex++;
                } else {
                    errored |= exprIncompatible(restType, expr, data);
                }
                continue;
            }

            BLangExpression spreadOpExpr = ((BLangListConstructorSpreadOpExpr) expr).expr;
            BType spreadOpType = checkExpr(spreadOpExpr, data);
            BType spreadOpReferredType = Types.getReferredType(spreadOpType);

            switch (spreadOpReferredType.tag) {
                case TypeTags.ARRAY:
                    BArrayType spreadOpArray = (BArrayType) spreadOpReferredType;
                    if (spreadOpArray.state == BArrayState.CLOSED) {
                        for (int i = 0; i < spreadOpArray.size && nonRestTypeIndex < memberTypeSize;
                             i++, nonRestTypeIndex++) {
                            if (types.typeIncompatible(spreadOpExpr.pos, spreadOpArray.eType,
                                    memberTypes.get(nonRestTypeIndex))) {
                                return symTable.semanticError;
                            }
                        }

                        if (remainNonRestCount < spreadOpArray.size) {
                            if (types.typeIncompatible(spreadOpExpr.pos, spreadOpArray.eType, restType)) {
                                return symTable.semanticError;
                            }
                        }
                        continue;
                    }

                    if (remainNonRestCount > 0) {
                        dlog.error(spreadOpExpr.pos, DiagnosticErrorCode.INVALID_SPREAD_OP_FIXED_MEMBER_EXPECTED,
                                memberTypes.get(nonRestTypeIndex));
                        return symTable.semanticError;
                    }

                    if (types.typeIncompatible(spreadOpExpr.pos, spreadOpArray.eType, restType)) {
                        return symTable.semanticError;
                    }
                    break;
                case TypeTags.TUPLE:
                    BTupleType spreadOpTuple = (BTupleType) spreadOpReferredType;
                    int spreadOpMemberTypeSize = spreadOpTuple.tupleTypes.size();

                    if (types.isFixedLengthTuple(spreadOpTuple)) {
                        for (int i = 0; i < spreadOpMemberTypeSize && nonRestTypeIndex < memberTypeSize;
                             i++, nonRestTypeIndex++) {
                            if (types.typeIncompatible(spreadOpExpr.pos, spreadOpTuple.tupleTypes.get(i),
                                    memberTypes.get(nonRestTypeIndex))) {
                                return symTable.semanticError;
                            }
                        }

                        for (int i = remainNonRestCount; i < spreadOpMemberTypeSize; i++) {
                            if (types.typeIncompatible(spreadOpExpr.pos, spreadOpTuple.tupleTypes.get(i), restType)) {
                                return symTable.semanticError;
                            }
                        }
                        continue;
                    }

                    if (spreadOpMemberTypeSize < remainNonRestCount) {
                        dlog.error(spreadOpExpr.pos, DiagnosticErrorCode.INVALID_SPREAD_OP_FIXED_MEMBER_EXPECTED,
                                memberTypes.get(nonRestTypeIndex + spreadOpMemberTypeSize));
                        return symTable.semanticError;
                    }

                    for (int i = 0; nonRestTypeIndex < memberTypeSize; i++, nonRestTypeIndex++) {
                        if (types.typeIncompatible(spreadOpExpr.pos, spreadOpTuple.tupleTypes.get(i),
                                memberTypes.get(nonRestTypeIndex))) {
                            return symTable.semanticError;
                        }
                    }

                    for (int i = nonRestTypeIndex; i < spreadOpMemberTypeSize; i++) {
                        if (types.typeIncompatible(spreadOpExpr.pos, spreadOpTuple.tupleTypes.get(i), restType)) {
                            return symTable.semanticError;
                        }
                    }

                    if (types.typeIncompatible(spreadOpExpr.pos, spreadOpTuple.restType, restType)) {
                        return symTable.semanticError;
                    }
                    break;
                default:
                    dlog.error(spreadOpExpr.pos, DiagnosticErrorCode.INCOMPATIBLE_TYPES_LIST_SPREAD_OP, spreadOpType);
                    return symTable.semanticError;
            }
        }

        while (nonRestTypeIndex < memberTypeSize) {
            if (!types.hasFillerValue(memberTypes.get(nonRestTypeIndex))) {
                dlog.error(listConstructor.pos, DiagnosticErrorCode.INVALID_LIST_CONSTRUCTOR_ELEMENT_TYPE,
                        memberTypes.get(nonRestTypeIndex));
                return symTable.semanticError;
            }
            nonRestTypeIndex++;
        }

        return errored ? symTable.semanticError : tupleType;
    }

    private BType checkReadOnlyListType(BLangListConstructorExpr listConstructor, AnalyzerData data) {
        if (!data.commonAnalyzerData.nonErrorLoggingCheck) {
            BType inferredType = getInferredTupleType(listConstructor, symTable.readonlyType, data);

            if (inferredType == symTable.semanticError) {
                return symTable.semanticError;
            }
            return types.checkType(listConstructor, inferredType, symTable.readonlyType);
        }

        for (BLangExpression expr : listConstructor.exprs) {
            if (expr.getKind() == NodeKind.LIST_CONSTRUCTOR_SPREAD_OP) {
                expr = ((BLangListConstructorSpreadOpExpr) expr).expr;
            }

            if (exprIncompatible(symTable.readonlyType, expr, data)) {
                return symTable.semanticError;
            }
        }

        return symTable.readonlyType;
    }

    private boolean exprIncompatible(BType eType, BLangExpression expr, AnalyzerData data) {
        if (expr.typeChecked) {
            return expr.getBType() == symTable.semanticError;
        }

        BLangExpression exprToCheck = expr;

        if (data.commonAnalyzerData.nonErrorLoggingCheck) {
            expr.cloneAttempt++;
            exprToCheck = nodeCloner.cloneNode(expr);
        }

        return checkExpr(exprToCheck, eType, data) == symTable.semanticError;
    }

    private InferredTupleDetails checkExprList(List<BLangExpression> exprs, AnalyzerData data) {
        return checkExprList(exprs, symTable.noType, data);
    }

    private InferredTupleDetails checkExprList(List<BLangExpression> exprs, BType expType, AnalyzerData data) {
        InferredTupleDetails inferredTupleDetails = new InferredTupleDetails();
        SymbolEnv prevEnv = data.env;
        BType preExpType = data.expType;
        data.expType = expType;
        for (BLangExpression e : exprs) {
            if (e.getKind() == NodeKind.LIST_CONSTRUCTOR_SPREAD_OP) {
                BLangExpression spreadOpExpr = ((BLangListConstructorSpreadOpExpr) e).expr;
                BType spreadOpExprType = checkExpr(spreadOpExpr, expType, data);
                updateInferredTupleDetailsFromSpreadMember(e.pos, spreadOpExprType, inferredTupleDetails);
                continue;
            }

            checkExpr(e, expType, data);
            if (inferredTupleDetails.restMemberTypes.isEmpty()) {
                inferredTupleDetails.fixedMemberTypes.add(data.resultType);
            } else {
                inferredTupleDetails.restMemberTypes.add(data.resultType);
            }
        }
        data.env = prevEnv;
        data.expType = preExpType;
        return inferredTupleDetails;
    }

    private static class InferredTupleDetails {
        List<BType> fixedMemberTypes = new ArrayList<>();
        List<BType> restMemberTypes = new ArrayList<>();
    }

    private BType getInferredTupleType(BLangListConstructorExpr listConstructor, BType expType, AnalyzerData data) {
        InferredTupleDetails inferredTupleDetails = checkExprList(listConstructor.exprs, expType, data);
        List<BType> fixedMemberTypes = inferredTupleDetails.fixedMemberTypes;
        List<BType> restMemberTypes = inferredTupleDetails.restMemberTypes;

        for (BType memType : fixedMemberTypes) {
            if (memType == symTable.semanticError) {
                return symTable.semanticError;
            }
        }

        for (BType memType : restMemberTypes) {
            if (memType == symTable.semanticError) {
                return symTable.semanticError;
            }
        }

        BTupleType tupleType = new BTupleType(fixedMemberTypes);
        if (!restMemberTypes.isEmpty()) {
            tupleType.restType = getRepresentativeBroadType(restMemberTypes);
        }

        if (expType.tag != TypeTags.READONLY) {
            return tupleType;
        }

        tupleType.flags |= Flags.READONLY;
        return tupleType;
    }


    public void visit(BLangRecordLiteral recordLiteral, AnalyzerData data) {
        BType expType = data.expType;
        int expTypeTag = Types.getReferredType(expType).tag;

        if (expTypeTag == TypeTags.NONE || expTypeTag == TypeTags.READONLY) {
            expType = defineInferredRecordType(recordLiteral, expType, data);
        } else if (expTypeTag == TypeTags.OBJECT) {
            dlog.error(recordLiteral.pos, DiagnosticErrorCode.INVALID_RECORD_LITERAL, expType);
            data.resultType = symTable.semanticError;
            return;
        }

        data.resultType = getEffectiveMappingType(recordLiteral,
                                             checkMappingConstructorCompatibility(expType, recordLiteral, data), data);
    }

    private BType getEffectiveMappingType(BLangRecordLiteral recordLiteral, BType applicableMappingType,
                                          AnalyzerData data) {
        BType refType = Types.getReferredType(applicableMappingType);
        if (applicableMappingType == symTable.semanticError ||
                (refType.tag == TypeTags.RECORD && Symbols.isFlagOn(applicableMappingType.flags,
                                                                                  Flags.READONLY))) {
            return applicableMappingType;
        }

        Map<String, RecordLiteralNode.RecordField> readOnlyFields = new LinkedHashMap<>();
        LinkedHashMap<String, BField> applicableTypeFields =
                refType.tag == TypeTags.RECORD ? ((BRecordType) refType).fields :
                        new LinkedHashMap<>();

        for (RecordLiteralNode.RecordField field : recordLiteral.fields) {
            if (field.getKind() == NodeKind.RECORD_LITERAL_SPREAD_OP) {
                continue;
            }

            String name;
            if (field.isKeyValueField()) {
                BLangRecordKeyValueField keyValueField = (BLangRecordKeyValueField) field;

                if (!keyValueField.readonly) {
                    continue;
                }

                BLangExpression keyExpr = keyValueField.key.expr;
                if (keyExpr.getKind() == NodeKind.SIMPLE_VARIABLE_REF) {
                    name = ((BLangSimpleVarRef) keyExpr).variableName.value;
                } else {
                    name = (String) ((BLangLiteral) keyExpr).value;
                }
            } else {
                BLangRecordVarNameField varNameField = (BLangRecordVarNameField) field;

                if (!varNameField.readonly) {
                    continue;
                }
                name = varNameField.variableName.value;
            }

            if (applicableTypeFields.containsKey(name) &&
                    Symbols.isFlagOn(applicableTypeFields.get(name).symbol.flags, Flags.READONLY)) {
                continue;
            }

            readOnlyFields.put(name, field);
        }

        if (readOnlyFields.isEmpty()) {
            return applicableMappingType;
        }

        PackageID pkgID = data.env.enclPkg.symbol.pkgID;
        Location pos = recordLiteral.pos;
        BRecordTypeSymbol recordSymbol = createRecordTypeSymbol(pkgID, pos, VIRTUAL, data);

        LinkedHashMap<String, BField> newFields = new LinkedHashMap<>();

        for (Map.Entry<String, RecordLiteralNode.RecordField> readOnlyEntry : readOnlyFields.entrySet()) {
            RecordLiteralNode.RecordField field = readOnlyEntry.getValue();

            String key = readOnlyEntry.getKey();
            Name fieldName = names.fromString(key);

            BType readOnlyFieldType;
            if (field.isKeyValueField()) {
                readOnlyFieldType = ((BLangRecordKeyValueField) field).valueExpr.getBType();
            } else {
                // Has to be a varname field.
                readOnlyFieldType = ((BLangRecordVarNameField) field).getBType();
            }

            BVarSymbol fieldSymbol = new BVarSymbol(Flags.asMask(new HashSet<Flag>() {{
                add(Flag.REQUIRED);
                add(Flag.READONLY);
            }}), fieldName, pkgID, readOnlyFieldType, recordSymbol,
                                                    ((BLangNode) field).pos, VIRTUAL);
            newFields.put(key, new BField(fieldName, null, fieldSymbol));
            recordSymbol.scope.define(fieldName, fieldSymbol);
        }

        BRecordType recordType = new BRecordType(recordSymbol, recordSymbol.flags);
        if (refType.tag == TypeTags.MAP) {
            recordType.sealed = false;
            recordType.restFieldType = ((BMapType) refType).constraint;
        } else {
            BRecordType applicableRecordType = (BRecordType) refType;
            boolean allReadOnlyFields = true;

            for (Map.Entry<String, BField> origEntry : applicableRecordType.fields.entrySet()) {
                String fieldName = origEntry.getKey();
                BField field = origEntry.getValue();

                if (readOnlyFields.containsKey(fieldName)) {
                    // Already defined.
                    continue;
                }

                BVarSymbol origFieldSymbol = field.symbol;
                long origFieldFlags = origFieldSymbol.flags;

                if (allReadOnlyFields && !Symbols.isFlagOn(origFieldFlags, Flags.READONLY)) {
                    allReadOnlyFields = false;
                }

                BVarSymbol fieldSymbol = new BVarSymbol(origFieldFlags, field.name, pkgID,
                                                        origFieldSymbol.type, recordSymbol, field.pos, VIRTUAL);
                newFields.put(fieldName, new BField(field.name, null, fieldSymbol));
                recordSymbol.scope.define(field.name, fieldSymbol);
            }

            recordType.sealed = applicableRecordType.sealed;
            recordType.restFieldType = applicableRecordType.restFieldType;

            if (recordType.sealed && allReadOnlyFields) {
                recordType.flags |= Flags.READONLY;
                recordType.tsymbol.flags |= Flags.READONLY;
            }

        }

        recordType.fields = newFields;
        recordSymbol.type = recordType;
        recordType.tsymbol = recordSymbol;

        BLangRecordTypeNode recordTypeNode = TypeDefBuilderHelper.createRecordTypeNode(recordType, pkgID, symTable,
                                                                                       pos);
        recordTypeNode.initFunction = TypeDefBuilderHelper.createInitFunctionForRecordType(recordTypeNode, data.env,
                                                                                           names, symTable);
        TypeDefBuilderHelper.createTypeDefinitionForTSymbol(recordType, recordSymbol, recordTypeNode, data.env);

        if (refType.tag == TypeTags.RECORD) {
            BRecordType applicableRecordType = (BRecordType) refType;
            BTypeSymbol applicableRecordTypeSymbol = applicableRecordType.tsymbol;
            BLangUserDefinedType origTypeRef = new BLangUserDefinedType(
                    ASTBuilderUtil.createIdentifier(
                            pos,
                            TypeDefBuilderHelper.getPackageAlias(data.env, pos.lineRange().filePath(),
                                                                 applicableRecordTypeSymbol.pkgID)),
                    ASTBuilderUtil.createIdentifier(pos, applicableRecordTypeSymbol.name.value));
            origTypeRef.pos = pos;
            origTypeRef.setBType(applicableRecordType);
            recordTypeNode.typeRefs.add(origTypeRef);
        } else if (refType.tag == TypeTags.MAP) {
            recordLiteral.expectedType = applicableMappingType;
        }

        return recordType;
    }

    private BType checkMappingConstructorCompatibility(BType bType, BLangRecordLiteral mappingConstructor,
                                                       AnalyzerData data) {
        int tag = bType.tag;
        if (tag == TypeTags.UNION) {
            boolean prevNonErrorLoggingCheck = data.commonAnalyzerData.nonErrorLoggingCheck;
            data.commonAnalyzerData.nonErrorLoggingCheck = true;
            int errorCount = this.dlog.errorCount();
            this.dlog.mute();

            List<BType> compatibleTypes = new ArrayList<>();
            boolean erroredExpType = false;
            for (BType memberType : ((BUnionType) bType).getMemberTypes()) {
                if (memberType == symTable.semanticError) {
                    if (!erroredExpType) {
                        erroredExpType = true;
                    }
                    continue;
                }

                BType listCompatibleMemType = getMappingConstructorCompatibleNonUnionType(memberType, data);
                if (listCompatibleMemType == symTable.semanticError) {
                    continue;
                }

                dlog.resetErrorCount();
                BType memCompatibiltyType = checkMappingConstructorCompatibility(listCompatibleMemType,
                                                                                 mappingConstructor, data);

                if (memCompatibiltyType != symTable.semanticError && dlog.errorCount() == 0 &&
                        isUniqueType(compatibleTypes, memCompatibiltyType)) {
                    compatibleTypes.add(memCompatibiltyType);
                }
            }

            data.commonAnalyzerData.nonErrorLoggingCheck = prevNonErrorLoggingCheck;
            dlog.setErrorCount(errorCount);
            if (!prevNonErrorLoggingCheck) {
                this.dlog.unmute();
            }

            if (compatibleTypes.isEmpty()) {
                if (!erroredExpType) {
                    reportIncompatibleMappingConstructorError(mappingConstructor, bType, data);
                }
                validateSpecifiedFields(mappingConstructor, symTable.semanticError, data);
                return symTable.semanticError;
            } else if (compatibleTypes.size() != 1) {
                dlog.error(mappingConstructor.pos, DiagnosticErrorCode.AMBIGUOUS_TYPES, bType);
                validateSpecifiedFields(mappingConstructor, symTable.semanticError, data);
                return symTable.semanticError;
            }

            return checkMappingConstructorCompatibility(compatibleTypes.get(0), mappingConstructor, data);
        }

        if (tag == TypeTags.TYPEREFDESC) {
            BType refType = Types.getReferredType(bType);
            BType compatibleType = checkMappingConstructorCompatibility(refType, mappingConstructor, data);
            return compatibleType == refType ? bType : compatibleType;
        }

        if (tag == TypeTags.INTERSECTION) {
            return checkMappingConstructorCompatibility(((BIntersectionType) bType).effectiveType, mappingConstructor,
                                                        data);
        }

        BType possibleType = getMappingConstructorCompatibleNonUnionType(bType, data);

        switch (possibleType.tag) {
            case TypeTags.MAP:
                return validateSpecifiedFields(mappingConstructor, possibleType, data) ? possibleType :
                        symTable.semanticError;
            case TypeTags.RECORD:
                boolean isSpecifiedFieldsValid = validateSpecifiedFields(mappingConstructor, possibleType, data);

                boolean hasAllRequiredFields = validateRequiredFields((BRecordType) possibleType,
                                                                      mappingConstructor.fields,
                                                                      mappingConstructor.pos, data);

                return isSpecifiedFieldsValid && hasAllRequiredFields ? possibleType : symTable.semanticError;
            case TypeTags.READONLY:
                return checkReadOnlyMappingType(mappingConstructor, data);
        }
        reportIncompatibleMappingConstructorError(mappingConstructor, bType, data);
        validateSpecifiedFields(mappingConstructor, symTable.semanticError, data);
        return symTable.semanticError;
    }

    private BType checkReadOnlyMappingType(BLangRecordLiteral mappingConstructor, AnalyzerData data) {
        if (!data.commonAnalyzerData.nonErrorLoggingCheck) {
            BType inferredType = defineInferredRecordType(mappingConstructor, symTable.readonlyType, data);

            if (inferredType == symTable.semanticError) {
                return symTable.semanticError;
            }
            return checkMappingConstructorCompatibility(inferredType, mappingConstructor, data);
        }

        for (RecordLiteralNode.RecordField field : mappingConstructor.fields) {
            BLangExpression exprToCheck;

            if (field.isKeyValueField()) {
                exprToCheck = ((BLangRecordKeyValueField) field).valueExpr;
            } else if (field.getKind() == NodeKind.RECORD_LITERAL_SPREAD_OP) {
                exprToCheck = ((BLangRecordLiteral.BLangRecordSpreadOperatorField) field).expr;
            } else {
                exprToCheck = (BLangRecordVarNameField) field;
            }

            if (exprIncompatible(symTable.readonlyType, exprToCheck, data)) {
                return symTable.semanticError;
            }
        }

        return symTable.readonlyType;
    }

    private BType getMappingConstructorCompatibleNonUnionType(BType type, AnalyzerData data) {
        switch (type.tag) {
            case TypeTags.MAP:
            case TypeTags.RECORD:
            case TypeTags.READONLY:
                return type;
            case TypeTags.JSON:
                return !Symbols.isFlagOn(type.flags, Flags.READONLY) ? symTable.mapJsonType :
                        ImmutableTypeCloner.getEffectiveImmutableType(null, types, symTable.mapJsonType, data.env,
                                                                      symTable, anonymousModelHelper, names);
            case TypeTags.ANYDATA:
                return !Symbols.isFlagOn(type.flags, Flags.READONLY) ? symTable.mapAnydataType :
                        ImmutableTypeCloner.getEffectiveImmutableType(null, types, symTable.mapAnydataType,
                                data.env, symTable, anonymousModelHelper, names);
            case TypeTags.ANY:
                return !Symbols.isFlagOn(type.flags, Flags.READONLY) ? symTable.mapAllType :
                        ImmutableTypeCloner.getEffectiveImmutableType(null, types, symTable.mapAllType, data.env,
                                                                      symTable, anonymousModelHelper, names);
            case TypeTags.INTERSECTION:
                return ((BIntersectionType) type).effectiveType;
            case TypeTags.TYPEREFDESC:
                return getMappingConstructorCompatibleNonUnionType(((BTypeReferenceType) type).referredType, data);
        }
        return symTable.semanticError;
    }

    private boolean isMappingConstructorCompatibleType(BType type) {
        return Types.getReferredType(type).tag == TypeTags.RECORD
                || Types.getReferredType(type).tag == TypeTags.MAP;
    }

    private void reportIncompatibleMappingConstructorError(BLangRecordLiteral mappingConstructorExpr, BType expType,
                                                           AnalyzerData data) {
        if (expType == symTable.semanticError) {
            return;
        }

        if (expType.tag != TypeTags.UNION) {
            dlog.error(mappingConstructorExpr.pos,
                    DiagnosticErrorCode.MAPPING_CONSTRUCTOR_COMPATIBLE_TYPE_NOT_FOUND, expType);
            return;
        }

        BUnionType unionType = (BUnionType) expType;
        BType[] memberTypes = types.getAllTypes(unionType, true).toArray(new BType[0]);

        // Special case handling for `T?` where T is a record type. This is done to give more user friendly error
        // messages for this common scenario.
        if (memberTypes.length == 2) {
            BRecordType recType = null;

            if (memberTypes[0].tag == TypeTags.RECORD && memberTypes[1].tag == TypeTags.NIL) {
                recType = (BRecordType) memberTypes[0];
            } else if (memberTypes[1].tag == TypeTags.RECORD && memberTypes[0].tag == TypeTags.NIL) {
                recType = (BRecordType) memberTypes[1];
            }

            if (recType != null) {
                validateSpecifiedFields(mappingConstructorExpr, recType, data);
                validateRequiredFields(recType, mappingConstructorExpr.fields, mappingConstructorExpr.pos, data);
                return;
            }
        }

        // By this point, we know there aren't any types to which we can assign the mapping constructor. If this is
        // case where there is at least one type with which we can use mapping constructors, but this particular
        // mapping constructor is incompatible, we give an incompatible mapping constructor error.
        for (BType bType : memberTypes) {
            if (isMappingConstructorCompatibleType(bType)) {
                dlog.error(mappingConstructorExpr.pos, DiagnosticErrorCode.INCOMPATIBLE_MAPPING_CONSTRUCTOR,
                        unionType);
                return;
            }
        }

        dlog.error(mappingConstructorExpr.pos,
                DiagnosticErrorCode.MAPPING_CONSTRUCTOR_COMPATIBLE_TYPE_NOT_FOUND, unionType);
    }

    private boolean validateSpecifiedFields(BLangRecordLiteral mappingConstructor, BType possibleType,
                                            AnalyzerData data) {
        boolean isFieldsValid = true;

        for (RecordLiteralNode.RecordField field : mappingConstructor.fields) {
            BType checkedType = checkMappingField(field, Types.getReferredType(possibleType), data);
            if (isFieldsValid && checkedType == symTable.semanticError) {
                isFieldsValid = false;
            }
        }

        return isFieldsValid;
    }

    private boolean validateRequiredFields(BRecordType type, List<RecordLiteralNode.RecordField> specifiedFields,
                                           Location pos, AnalyzerData data) {
        HashSet<String> specFieldNames = getFieldNames(specifiedFields, data);
        boolean hasAllRequiredFields = true;

        for (BField field : type.fields.values()) {
            String fieldName = field.name.value;
            if (!specFieldNames.contains(fieldName) && Symbols.isFlagOn(field.symbol.flags, Flags.REQUIRED)
                    && !types.isNeverTypeOrStructureTypeWithARequiredNeverMember(field.type)) {
                // Check if `field` is explicitly assigned a value in the record literal
                // If a required field is missing, it's a compile error
                dlog.error(pos, DiagnosticErrorCode.MISSING_REQUIRED_RECORD_FIELD, field.name);
                if (hasAllRequiredFields) {
                    hasAllRequiredFields = false;
                }
            }
        }
        return hasAllRequiredFields;
    }

    private HashSet<String> getFieldNames(List<RecordLiteralNode.RecordField> specifiedFields, AnalyzerData data) {
        HashSet<String> fieldNames = new HashSet<>();

        for (RecordLiteralNode.RecordField specifiedField : specifiedFields) {
            if (specifiedField.isKeyValueField()) {
                String name = getKeyValueFieldName((BLangRecordKeyValueField) specifiedField);
                if (name == null) {
                    continue; // computed key
                }

                fieldNames.add(name);
            } else if (specifiedField.getKind() == NodeKind.SIMPLE_VARIABLE_REF) {
                fieldNames.add(getVarNameFieldName((BLangRecordVarNameField) specifiedField));
            } else {
                fieldNames.addAll(getSpreadOpFieldRequiredFieldNames(
                        (BLangRecordLiteral.BLangRecordSpreadOperatorField) specifiedField, data));
            }
        }

        return fieldNames;
    }

    private String getKeyValueFieldName(BLangRecordKeyValueField field) {
        BLangRecordKey key = field.key;
        if (key.computedKey) {
            return null;
        }

        BLangExpression keyExpr = key.expr;

        if (keyExpr.getKind() == NodeKind.SIMPLE_VARIABLE_REF) {
            return ((BLangSimpleVarRef) keyExpr).variableName.value;
        } else if (keyExpr.getKind() == NodeKind.LITERAL) {
            return (String) ((BLangLiteral) keyExpr).value;
        }
        return null;
    }

    private String getVarNameFieldName(BLangRecordVarNameField field) {
        return field.variableName.value;
    }

    private List<String> getSpreadOpFieldRequiredFieldNames(BLangRecordLiteral.BLangRecordSpreadOperatorField field,
                                                            AnalyzerData data) {
        BType spreadType = Types.getReferredType(checkExpr(field.expr, data));

        if (spreadType.tag != TypeTags.RECORD) {
            return Collections.emptyList();
        }

        List<String> fieldNames = new ArrayList<>();
        for (BField bField : ((BRecordType) spreadType).getFields().values()) {
            if (!Symbols.isOptional(bField.symbol)) {
                fieldNames.add(bField.name.value);
            }
        }
        return fieldNames;
    }

    @Override
    public void visit(BLangWorkerFlushExpr workerFlushExpr, AnalyzerData data) {
        if (workerFlushExpr.workerIdentifier != null) {
            String workerName = workerFlushExpr.workerIdentifier.getValue();
            if (!this.workerExists(data.env, workerName)) {
                this.dlog.error(workerFlushExpr.pos, DiagnosticErrorCode.UNDEFINED_WORKER, workerName);
            } else {
                BSymbol symbol = symResolver.lookupSymbolInMainSpace(data.env, names.fromString(workerName));
                if (symbol != symTable.notFoundSymbol) {
                    workerFlushExpr.workerSymbol = symbol;
                }
            }
        }
        BType actualType = BUnionType.create(null, symTable.errorType, symTable.nilType);
        data.resultType = types.checkType(workerFlushExpr, actualType, data.expType);
    }

    @Override
    public void visit(BLangWorkerSyncSendExpr syncSendExpr, AnalyzerData data) {
        BSymbol symbol = symResolver.lookupSymbolInMainSpace(data.env, names.fromIdNode(syncSendExpr.workerIdentifier));

        if (symTable.notFoundSymbol.equals(symbol)) {
            syncSendExpr.workerType = symTable.semanticError;
        } else {
            syncSendExpr.workerType = symbol.type;
            syncSendExpr.workerSymbol = symbol;
        }

        // TODO Need to remove this cached env
        syncSendExpr.env = data.env;
        checkExpr(syncSendExpr.expr, data);

        // Validate if the send expression type is cloneableType
        if (!types.isAssignable(syncSendExpr.expr.getBType(), symTable.cloneableType)) {
            this.dlog.error(syncSendExpr.pos, DiagnosticErrorCode.INVALID_TYPE_FOR_SEND,
                            syncSendExpr.expr.getBType());
        }

        String workerName = syncSendExpr.workerIdentifier.getValue();
        if (!this.workerExists(data.env, workerName)) {
            this.dlog.error(syncSendExpr.pos, DiagnosticErrorCode.UNDEFINED_WORKER, workerName);
        }

        syncSendExpr.expectedType = data.expType;

        // Type checking against the matching receive is done during code analysis.
        // When the expected type is noType, set the result type as nil to avoid variable assignment is required errors.
        data.resultType = data.expType == symTable.noType ? symTable.nilType : data.expType;
    }

    @Override
    public void visit(BLangWorkerReceive workerReceiveExpr, AnalyzerData data) {
        BSymbol symbol =
                symResolver.lookupSymbolInMainSpace(data.env, names.fromIdNode(workerReceiveExpr.workerIdentifier));

        // TODO Need to remove this cached env
        workerReceiveExpr.env = data.env;

        if (symTable.notFoundSymbol.equals(symbol)) {
            workerReceiveExpr.workerType = symTable.semanticError;
        } else {
            workerReceiveExpr.workerType = symbol.type;
            workerReceiveExpr.workerSymbol = symbol;
        }
        // The receive expression cannot be assigned to var, since we cannot infer the type.
        if (symTable.noType == data.expType) {
            this.dlog.error(workerReceiveExpr.pos, DiagnosticErrorCode.INVALID_USAGE_OF_RECEIVE_EXPRESSION);
        }
        // We cannot predict the type of the receive expression as it depends on the type of the data sent by the other
        // worker/channel. Since receive is an expression now we infer the type of it from the lhs of the statement.
        workerReceiveExpr.setBType(data.expType);
        data.resultType = data.expType;
    }

    private boolean workerExists(SymbolEnv env, String workerName) {
        //TODO: move this method to CodeAnalyzer
        if (workerName.equals(DEFAULT_WORKER_NAME)) {
           return true;
        }
        BSymbol symbol = this.symResolver.lookupSymbolInMainSpace(env, new Name(workerName));
        return symbol != this.symTable.notFoundSymbol &&
               symbol.type.tag == TypeTags.FUTURE &&
               ((BFutureType) symbol.type).workerDerivative;
    }

    @Override
    public void visit(BLangConstRef constRef, AnalyzerData data) {
        constRef.symbol = symResolver.lookupMainSpaceSymbolInPackage(constRef.pos, data.env,
                names.fromIdNode(constRef.pkgAlias), names.fromIdNode(constRef.variableName));

        types.setImplicitCastExpr(constRef, constRef.getBType(), data.expType);
        data.resultType = constRef.getBType();
    }

    public void visit(BLangSimpleVarRef varRefExpr, AnalyzerData data) {
        // Set error type as the actual type.
        BType actualType = symTable.semanticError;

        Name varName = names.fromIdNode(varRefExpr.variableName);
        if (varName == Names.IGNORE) {
            varRefExpr.setBType(this.symTable.anyType);

            // If the variable name is a wildcard('_'), the symbol should be ignorable.
            varRefExpr.symbol = new BVarSymbol(0, true, varName,
                                               names.originalNameFromIdNode(varRefExpr.variableName),
                    data.env.enclPkg.symbol.pkgID, varRefExpr.getBType(), data.env.scope.owner,
                                               varRefExpr.pos, VIRTUAL);

            data.resultType = varRefExpr.getBType();
            return;
        }

        Name compUnitName = getCurrentCompUnit(varRefExpr);
        varRefExpr.pkgSymbol =
                symResolver.resolvePrefixSymbol(data.env, names.fromIdNode(varRefExpr.pkgAlias), compUnitName);
        if (varRefExpr.pkgSymbol == symTable.notFoundSymbol) {
            varRefExpr.symbol = symTable.notFoundSymbol;
            dlog.error(varRefExpr.pos, DiagnosticErrorCode.UNDEFINED_MODULE, varRefExpr.pkgAlias);
        }

        if (varRefExpr.pkgSymbol.tag == SymTag.XMLNS) {
            actualType = symTable.stringType;
        } else if (varRefExpr.pkgSymbol != symTable.notFoundSymbol) {
            BSymbol symbol = symResolver.lookupMainSpaceSymbolInPackage(varRefExpr.pos, data.env,
                    names.fromIdNode(varRefExpr.pkgAlias), varName);
            // if no symbol, check same for object attached function
            if (symbol == symTable.notFoundSymbol && data.env.enclType != null) {
                Name objFuncName = names.fromString(Symbols
                        .getAttachedFuncSymbolName(data.env.enclType.getBType().tsymbol.name.value, varName.value));
                symbol = symResolver.resolveStructField(varRefExpr.pos, data.env, objFuncName,
                        data.env.enclType.getBType().tsymbol);
            }

            // TODO: call to isInLocallyDefinedRecord() is a temporary fix done to disallow local var references in
            //  locally defined record type defs. This check should be removed once local var referencing is supported.
            if (((symbol.tag & SymTag.VARIABLE) == SymTag.VARIABLE)) {
                BVarSymbol varSym = (BVarSymbol) symbol;
                checkSelfReferences(varRefExpr.pos, data.env, varSym);
                varRefExpr.symbol = varSym;
                actualType = varSym.type;
                markAndRegisterClosureVariable(symbol, varRefExpr.pos, data.env, data);
            } else if ((symbol.tag & SymTag.TYPE_DEF) == SymTag.TYPE_DEF) {
                actualType = symbol.type.tag == TypeTags.TYPEDESC ? symbol.type : new BTypedescType(symbol.type, null);
                varRefExpr.symbol = symbol;
            } else if ((symbol.tag & SymTag.CONSTANT) == SymTag.CONSTANT) {
                BConstantSymbol constSymbol = (BConstantSymbol) symbol;
                varRefExpr.symbol = constSymbol;
                BType symbolType = symbol.type;
                BType expectedType = Types.getReferredType(data.expType);
                if (symbolType != symTable.noType && expectedType.tag == TypeTags.FINITE ||
                        (expectedType.tag == TypeTags.UNION && types.getAllTypes(expectedType, true).stream()
                                .anyMatch(memType -> memType.tag == TypeTags.FINITE &&
                                        types.isAssignable(symbolType, memType)))) {
                    actualType = symbolType;
                } else {
                    actualType = constSymbol.literalType;
                }

                // If the constant is on the LHS, modifications are not allowed.
                // E.g. m.k = "10"; // where `m` is a constant.
                if (varRefExpr.isLValue || varRefExpr.isCompoundAssignmentLValue) {
                    actualType = symTable.semanticError;
                    dlog.error(varRefExpr.pos, DiagnosticErrorCode.CANNOT_UPDATE_CONSTANT_VALUE);
                }
            } else {
                varRefExpr.symbol = symbol; // Set notFoundSymbol
                logUndefinedSymbolError(varRefExpr.pos, varName.value);
            }
        }

        // Check type compatibility
        if (data.expType.tag == TypeTags.ARRAY && isArrayOpenSealedType((BArrayType) data.expType)) {
            dlog.error(varRefExpr.pos, DiagnosticErrorCode.CANNOT_INFER_SIZE_ARRAY_SIZE_FROM_THE_CONTEXT);
            data.resultType = symTable.semanticError;
            return;

        }

        data.resultType = types.checkType(varRefExpr, actualType, data.expType);
    }

    @Override
    public void visit(BLangRecordVarRef varRefExpr, AnalyzerData data) {
        LinkedHashMap<String, BField> fields = new LinkedHashMap<>();

        String recordName = this.anonymousModelHelper.getNextAnonymousTypeKey(data.env.enclPkg.symbol.pkgID);
        BRecordTypeSymbol recordSymbol = Symbols.createRecordSymbol(Flags.ANONYMOUS, names.fromString(recordName),
                data.env.enclPkg.symbol.pkgID, null, data.env.scope.owner,
                                                                    varRefExpr.pos, SOURCE);
        symbolEnter.defineSymbol(varRefExpr.pos, recordSymbol, data.env);

        boolean unresolvedReference = false;
        for (BLangRecordVarRef.BLangRecordVarRefKeyValue recordRefField : varRefExpr.recordRefFields) {
            BLangVariableReference bLangVarReference = (BLangVariableReference) recordRefField.variableReference;
            bLangVarReference.isLValue = true;
            checkExpr(recordRefField.variableReference, data);
            if (bLangVarReference.symbol == null || bLangVarReference.symbol == symTable.notFoundSymbol ||
                    !isValidVariableReference(recordRefField.variableReference)) {
                unresolvedReference = true;
                continue;
            }
            BVarSymbol bVarSymbol = (BVarSymbol) bLangVarReference.symbol;
            BField field = new BField(names.fromIdNode(recordRefField.variableName), varRefExpr.pos,
                                      new BVarSymbol(0, names.fromIdNode(recordRefField.variableName),
                                                     names.originalNameFromIdNode(recordRefField.variableName),
                                              data.env.enclPkg.symbol.pkgID, bVarSymbol.type, recordSymbol,
                                                     varRefExpr.pos, SOURCE));
            fields.put(field.name.value, field);
        }

        BLangExpression restParam = (BLangExpression) varRefExpr.restParam;
        if (restParam != null) {
            checkExpr(restParam, data);
            unresolvedReference = !isValidVariableReference(restParam);
        }

        if (unresolvedReference) {
            data.resultType = symTable.semanticError;
            return;
        }

        BRecordType bRecordType = new BRecordType(recordSymbol);
        bRecordType.fields = fields;
        recordSymbol.type = bRecordType;
        varRefExpr.symbol = new BVarSymbol(0, recordSymbol.name, recordSymbol.getOriginalName(),
                data.env.enclPkg.symbol.pkgID, bRecordType, data.env.scope.owner, varRefExpr.pos,
                                           SOURCE);

        if (restParam == null) {
            bRecordType.sealed = true;
            bRecordType.restFieldType = symTable.noType;
        } else if (restParam.getBType() == symTable.semanticError) {
            bRecordType.restFieldType = symTable.mapType;
        } else {
            // Rest variable type of Record ref (record destructuring assignment) is a record where T is the broad
            // type of all fields that are not specified in the destructuring pattern. Here we set the rest type of
            // record type to T.
            BType restFieldType;
            if (restParam.getBType().tag == TypeTags.RECORD) {
                restFieldType = ((BRecordType) restParam.getBType()).restFieldType;
            } else if (restParam.getBType().tag == TypeTags.MAP) {
                restFieldType = ((BMapType) restParam.getBType()).constraint;
            } else {
                restFieldType = restParam.getBType();
            }
            bRecordType.restFieldType = restFieldType;
        }

        data.resultType = bRecordType;
    }

    @Override
    public void visit(BLangErrorVarRef varRefExpr, AnalyzerData data) {
        if (varRefExpr.typeNode != null) {
            BType bType = symResolver.resolveTypeNode(varRefExpr.typeNode, data.env);
            varRefExpr.setBType(bType);
            checkIndirectErrorVarRef(varRefExpr, data);
            data.resultType = bType;
            return;
        }

        if (varRefExpr.message != null) {
            varRefExpr.message.isLValue = true;
            checkExpr(varRefExpr.message, data);
            if (!types.isAssignable(symTable.stringType, varRefExpr.message.getBType())) {
                dlog.error(varRefExpr.message.pos, DiagnosticErrorCode.INCOMPATIBLE_TYPES, symTable.stringType,
                           varRefExpr.message.getBType());
            }
        }

        if (varRefExpr.cause != null) {
            varRefExpr.cause.isLValue = true;
            checkExpr(varRefExpr.cause, data);
            if (!types.isAssignable(symTable.errorOrNilType, varRefExpr.cause.getBType())) {
                dlog.error(varRefExpr.cause.pos, DiagnosticErrorCode.INCOMPATIBLE_TYPES, symTable.errorOrNilType,
                           varRefExpr.cause.getBType());
            }
        }

        boolean unresolvedReference = false;

        for (BLangNamedArgsExpression detailItem : varRefExpr.detail) {
            BLangVariableReference refItem = (BLangVariableReference) detailItem.expr;
            refItem.isLValue = true;
            checkExpr(refItem, data);

            if (!isValidVariableReference(refItem)) {
                unresolvedReference = true;
                continue;
            }

            if (refItem.getKind() == NodeKind.FIELD_BASED_ACCESS_EXPR
                    || refItem.getKind() == NodeKind.INDEX_BASED_ACCESS_EXPR) {
                dlog.error(refItem.pos, DiagnosticErrorCode.INVALID_VARIABLE_REFERENCE_IN_BINDING_PATTERN,
                        refItem);
                unresolvedReference = true;
                continue;
            }

            if (refItem.symbol == null) {
                unresolvedReference = true;
            }
        }

        if (varRefExpr.restVar != null) {
            varRefExpr.restVar.isLValue = true;
            if (varRefExpr.restVar.getKind() == NodeKind.SIMPLE_VARIABLE_REF) {
                checkExpr(varRefExpr.restVar, data);
                unresolvedReference = unresolvedReference
                        || varRefExpr.restVar.symbol == null
                        || !isValidVariableReference(varRefExpr.restVar);
            }
        }

        if (unresolvedReference) {
            data.resultType = symTable.semanticError;
            return;
        }

        BType errorRefRestFieldType;
        if (varRefExpr.restVar == null) {
            errorRefRestFieldType = symTable.anydataOrReadonly;
        } else if (varRefExpr.restVar.getKind() == NodeKind.SIMPLE_VARIABLE_REF
                && ((BLangSimpleVarRef) varRefExpr.restVar).variableName.value.equals(Names.IGNORE.value)) {
            errorRefRestFieldType = symTable.anydataOrReadonly;
        } else if (varRefExpr.restVar.getKind() == NodeKind.INDEX_BASED_ACCESS_EXPR
            || varRefExpr.restVar.getKind() == NodeKind.FIELD_BASED_ACCESS_EXPR) {
            errorRefRestFieldType = varRefExpr.restVar.getBType();
        } else if (varRefExpr.restVar.getBType().tag == TypeTags.MAP) {
            errorRefRestFieldType = ((BMapType) varRefExpr.restVar.getBType()).constraint;
        } else {
            dlog.error(varRefExpr.restVar.pos, DiagnosticErrorCode.INCOMPATIBLE_TYPES,
                       varRefExpr.restVar.getBType(), symTable.detailType);
            data.resultType = symTable.semanticError;
            return;
        }

        BType errorDetailType = errorRefRestFieldType == symTable.anydataOrReadonly
                ? symTable.errorType.detailType
                : new BMapType(TypeTags.MAP, errorRefRestFieldType, null, Flags.PUBLIC);
        data.resultType = new BErrorType(symTable.errorType.tsymbol, errorDetailType);
    }

    private void checkIndirectErrorVarRef(BLangErrorVarRef varRefExpr, AnalyzerData data) {
        for (BLangNamedArgsExpression detailItem : varRefExpr.detail) {
            checkExpr(detailItem.expr, data);
            checkExpr(detailItem, detailItem.expr.getBType(), data);
        }

        if (varRefExpr.restVar != null) {
            checkExpr(varRefExpr.restVar, data);
        }

        if (varRefExpr.message != null) {
            varRefExpr.message.isLValue = true;
            checkExpr(varRefExpr.message, data);
        }

        if (varRefExpr.cause != null) {
            varRefExpr.cause.isLValue = true;
            checkExpr(varRefExpr.cause, data);
        }
    }

    @Override
    public void visit(BLangTupleVarRef varRefExpr, AnalyzerData data) {
        List<BType> results = new ArrayList<>();
        for (int i = 0; i < varRefExpr.expressions.size(); i++) {
            ((BLangVariableReference) varRefExpr.expressions.get(i)).isLValue = true;
            results.add(checkExpr(varRefExpr.expressions.get(i), symTable.noType, data));
        }
        BTupleType actualType = new BTupleType(results);
        if (varRefExpr.restParam != null) {
            BLangExpression restExpr = varRefExpr.restParam;
            ((BLangVariableReference) restExpr).isLValue = true;
            BType checkedType = checkExpr(restExpr, symTable.noType, data);
            if (!(checkedType.tag == TypeTags.ARRAY || checkedType.tag == TypeTags.TUPLE)) {
                dlog.error(varRefExpr.pos, DiagnosticErrorCode.INVALID_TYPE_FOR_REST_DESCRIPTOR, checkedType);
                data.resultType = symTable.semanticError;
                return;
            }
            if (checkedType.tag == TypeTags.ARRAY) {
                actualType.restType = ((BArrayType) checkedType).eType;
            } else {
                actualType.restType = checkedType;
            }
        }
        data.resultType = types.checkType(varRefExpr, actualType, data.expType);
    }

    /**
     * This method will recursively check if a multidimensional array has at least one open sealed dimension.
     *
     * @param arrayType array to check if open sealed
     * @return true if at least one dimension is open sealed
     */
    public boolean isArrayOpenSealedType(BArrayType arrayType) {
        if (arrayType.state == BArrayState.INFERRED) {
            return true;
        }
        if (arrayType.eType.tag == TypeTags.ARRAY) {
            return isArrayOpenSealedType((BArrayType) arrayType.eType);
        }
        return false;
    }

    /**
     * This method will recursively traverse and find the symbol environment of a lambda node (which is given as the
     * enclosing invokable node) which is needed to lookup closure variables. The variable lookup will start from the
     * enclosing invokable node's environment, which are outside of the scope of a lambda function.
     */
    private SymbolEnv findEnclosingInvokableEnv(SymbolEnv env, BLangInvokableNode encInvokable) {
        if (env.enclEnv.node == null) {
            return env;
        }
        NodeKind kind = env.enclEnv.node.getKind();
        if (kind == NodeKind.ARROW_EXPR || kind == NodeKind.ON_FAIL) {
            // TODO : check if we need ON_FAIL now
            return env.enclEnv;
        }

        if (kind == NodeKind.CLASS_DEFN) {
            return env.enclEnv.enclEnv;
        }

        if (env.enclInvokable != null && env.enclInvokable == encInvokable) {
            return findEnclosingInvokableEnv(env.enclEnv, encInvokable);
        }
        return env;
    }

    private SymbolEnv findEnclosingInvokableEnv(SymbolEnv env, BLangRecordTypeNode recordTypeNode) {
        if (env.enclEnv.node != null) {
            NodeKind kind = env.enclEnv.node.getKind();
            if (kind == NodeKind.ARROW_EXPR || kind == NodeKind.ON_FAIL || kind == NodeKind.CLASS_DEFN) {
                return env.enclEnv;
            }
        }

        if (env.enclType != null && env.enclType == recordTypeNode) {
            return findEnclosingInvokableEnv(env.enclEnv, recordTypeNode);
        }
        return env;
    }

    private boolean isFunctionArgument(BSymbol symbol, List<BLangSimpleVariable> params) {
        return params.stream().anyMatch(param -> (param.symbol.name.equals(symbol.name) &&
                param.getBType().tag == symbol.type.tag));
    }

    @Override
    public void visit(BLangFieldBasedAccess.BLangNSPrefixedFieldBasedAccess nsPrefixedFieldBasedAccess,
                      AnalyzerData data) {
        checkFieldBasedAccess(nsPrefixedFieldBasedAccess, true, data);
    }

    public void visit(BLangFieldBasedAccess fieldAccessExpr, AnalyzerData data) {
        checkFieldBasedAccess(fieldAccessExpr, false, data);
    }

    private void checkFieldBasedAccess(BLangFieldBasedAccess fieldAccessExpr, boolean isNsPrefixed, AnalyzerData data) {
        markLeafNode(fieldAccessExpr);

        // First analyze the accessible expression.
        BLangExpression containerExpression = fieldAccessExpr.expr;

        if (containerExpression instanceof BLangValueExpression) {
            ((BLangValueExpression) containerExpression).isLValue = fieldAccessExpr.isLValue;
            ((BLangValueExpression) containerExpression).isCompoundAssignmentLValue =
                    fieldAccessExpr.isCompoundAssignmentLValue;
        }

        BType varRefType = types.getTypeWithEffectiveIntersectionTypes(checkExpr(containerExpression, data));

        // Disallow `expr.ns:attrname` syntax on non xml expressions.
        if (isNsPrefixed && !isXmlAccess(fieldAccessExpr)) {
            dlog.error(fieldAccessExpr.pos, DiagnosticErrorCode.INVALID_FIELD_ACCESS_EXPRESSION);
            data.resultType = symTable.semanticError;
            return;
        }

        BType actualType;
        if (fieldAccessExpr.optionalFieldAccess) {
            if (fieldAccessExpr.isLValue || fieldAccessExpr.isCompoundAssignmentLValue) {
                dlog.error(fieldAccessExpr.pos, DiagnosticErrorCode.OPTIONAL_FIELD_ACCESS_NOT_REQUIRED_ON_LHS);
                data.resultType = symTable.semanticError;
                return;
            }
            actualType = checkOptionalFieldAccessExpr(fieldAccessExpr, varRefType,
                    names.fromIdNode(fieldAccessExpr.field), data);
        } else {
            actualType = checkFieldAccessExpr(fieldAccessExpr, varRefType, names.fromIdNode(fieldAccessExpr.field),
                                              data);

            if (actualType != symTable.semanticError &&
                    (fieldAccessExpr.isLValue || fieldAccessExpr.isCompoundAssignmentLValue)) {
                if (isAllReadonlyTypes(varRefType)) {
                    if (varRefType.tag != TypeTags.OBJECT || !isInitializationInInit(varRefType, data)) {
                        dlog.error(fieldAccessExpr.pos, DiagnosticErrorCode.CANNOT_UPDATE_READONLY_VALUE_OF_TYPE,
                                varRefType);
                        data.resultType = symTable.semanticError;
                        return;
                    }

                } else if (types.isSubTypeOfBaseType(varRefType, TypeTags.RECORD) &&
                        isInvalidReadonlyFieldUpdate(varRefType, fieldAccessExpr.field.value)) {
                    dlog.error(fieldAccessExpr.pos, DiagnosticErrorCode.CANNOT_UPDATE_READONLY_RECORD_FIELD,
                            fieldAccessExpr.field.value, varRefType);
                    data.resultType = symTable.semanticError;
                    return;
                }
                // Object final field updates will be analyzed at dataflow analysis.
            }
        }

        data.resultType = types.checkType(fieldAccessExpr, actualType, data.expType);
    }

    private boolean isAllReadonlyTypes(BType type) {
        if (type.tag != TypeTags.UNION) {
            return Symbols.isFlagOn(type.flags, Flags.READONLY);
        }

        for (BType memberType : ((BUnionType) type).getMemberTypes()) {
            if (!isAllReadonlyTypes(memberType)) {
                return false;
            }
        }
        return true;
    }

    private boolean isInitializationInInit(BType type, AnalyzerData data) {
        BObjectType objectType = (BObjectType) type;
        BObjectTypeSymbol objectTypeSymbol = (BObjectTypeSymbol) objectType.tsymbol;
        BAttachedFunction initializerFunc = objectTypeSymbol.initializerFunc;

        return data.env.enclInvokable != null && initializerFunc != null &&
                data.env.enclInvokable.symbol == initializerFunc.symbol;
    }

    private boolean isInvalidReadonlyFieldUpdate(BType type, String fieldName) {
        if (Types.getReferredType(type).tag == TypeTags.RECORD) {
            if (Symbols.isFlagOn(type.flags, Flags.READONLY)) {
                return true;
            }

            BRecordType recordType = (BRecordType) Types.getReferredType(type);
            for (BField field : recordType.fields.values()) {
                if (!field.name.value.equals(fieldName)) {
                    continue;
                }

                return Symbols.isFlagOn(field.symbol.flags, Flags.READONLY);
            }
            return recordType.sealed;
        }

        // For unions, we consider this an invalid update only if it is invalid for all member types. If for at least
        // one member this is valid, we allow this at compile time with the potential to fail at runtime.
        boolean allInvalidUpdates = true;
        for (BType memberType : ((BUnionType) Types.getReferredType(type)).getMemberTypes()) {
            if (!isInvalidReadonlyFieldUpdate(memberType, fieldName)) {
                allInvalidUpdates = false;
            }
        }
        return allInvalidUpdates;
    }

    private boolean isXmlAccess(BLangFieldBasedAccess fieldAccessExpr) {
        BLangExpression expr = fieldAccessExpr.expr;
        BType exprType = Types.getReferredType(expr.getBType());

        if (exprType.tag == TypeTags.XML || exprType.tag == TypeTags.XML_ELEMENT) {
            return true;
        }

        if (expr.getKind() == NodeKind.FIELD_BASED_ACCESS_EXPR  && hasLaxOriginalType((BLangFieldBasedAccess) expr)
                && exprType.tag == TypeTags.UNION) {
            Set<BType> memberTypes = ((BUnionType) exprType).getMemberTypes();
            return memberTypes.contains(symTable.xmlType) || memberTypes.contains(symTable.xmlElementType);
          }

        return false;
    }

    public void visit(BLangIndexBasedAccess indexBasedAccessExpr, AnalyzerData data) {
        markLeafNode(indexBasedAccessExpr);

        // First analyze the variable reference expression.
        BLangExpression containerExpression = indexBasedAccessExpr.expr;
        if (containerExpression.getKind() ==  NodeKind.TYPEDESC_EXPRESSION) {
            dlog.error(indexBasedAccessExpr.pos, DiagnosticErrorCode.OPERATION_DOES_NOT_SUPPORT_MEMBER_ACCESS,
                    ((BLangTypedescExpr) containerExpression).typeNode);
            data.resultType = symTable.semanticError;
            return;
        }

        if (containerExpression instanceof BLangValueExpression) {
            ((BLangValueExpression) containerExpression).isLValue = indexBasedAccessExpr.isLValue;
            ((BLangValueExpression) containerExpression).isCompoundAssignmentLValue =
                    indexBasedAccessExpr.isCompoundAssignmentLValue;
        }

        boolean isStringValue = containerExpression.getBType() != null
                && Types.getReferredType(containerExpression.getBType()).tag == TypeTags.STRING;
        if (!isStringValue) {
            checkExpr(containerExpression, symTable.noType, data);
        }

        BType exprType = containerExpression.getBType();
        BLangExpression indexExpr = indexBasedAccessExpr.indexExpr;

        if (indexExpr.getKind() == NodeKind.LIST_CONSTRUCTOR_EXPR &&
                Types.getReferredType(exprType).tag != TypeTags.TABLE) {
            dlog.error(indexBasedAccessExpr.pos, DiagnosticErrorCode.MULTI_KEY_MEMBER_ACCESS_NOT_SUPPORTED, exprType);
            data.resultType = symTable.semanticError;
            return;
        }

        BType actualType = checkIndexAccessExpr(indexBasedAccessExpr, data);
        if (actualType != symTable.semanticError &&
                (indexBasedAccessExpr.isLValue || indexBasedAccessExpr.isCompoundAssignmentLValue)) {
            if (isAllReadonlyTypes(exprType)) {
                dlog.error(indexBasedAccessExpr.pos, DiagnosticErrorCode.CANNOT_UPDATE_READONLY_VALUE_OF_TYPE,
                        exprType);
                data.resultType = symTable.semanticError;
                return;
            } else if (types.isSubTypeOfBaseType(exprType, TypeTags.RECORD) && isConstExpr(indexExpr) &&
                    isInvalidReadonlyFieldUpdate(exprType, getConstFieldName(indexExpr))) {
                dlog.error(indexBasedAccessExpr.pos, DiagnosticErrorCode.CANNOT_UPDATE_READONLY_RECORD_FIELD,
                        getConstFieldName(indexExpr), exprType);
                data.resultType = symTable.semanticError;
                return;
            }
        }

        // If this is on lhs, no need to do type checking further. And null/error
        // will not propagate from parent expressions
        if (indexBasedAccessExpr.isLValue) {
            indexBasedAccessExpr.originalType = actualType;
            indexBasedAccessExpr.setBType(actualType);
            data.resultType = actualType;
            return;
        }

        data.resultType = this.types.checkType(indexBasedAccessExpr, actualType, data.expType);
    }

    public void visit(BLangInvocation iExpr, AnalyzerData data) {
        // Variable ref expression null means this is the leaf node of the variable ref expression tree
        // e.g. foo();, foo(), foo().k;
        if (iExpr.expr == null) {
            // This is a function invocation expression. e.g. foo()
            checkFunctionInvocationExpr(iExpr, data);
            return;
        }

        // Module aliases cannot be used with methods
        if (invalidModuleAliasUsage(iExpr)) {
            return;
        }

        // Find the variable reference expression type
        checkExpr(iExpr.expr, symTable.noType, data);

        BType varRefType = iExpr.expr.getBType();
        visitInvocation(iExpr, varRefType, data);
    }

    private void visitInvocation(BLangInvocation iExpr, BType varRefType, AnalyzerData data) {
        switch (varRefType.tag) {
            case TypeTags.OBJECT:
                // Invoking a function bound to an object
                // First check whether there exist a function with this name
                // Then perform arg and param matching
                checkObjectFunctionInvocationExpr(iExpr, (BObjectType) varRefType, data);
                break;
            case TypeTags.RECORD:
                checkFieldFunctionPointer(iExpr, data);
                break;
            case TypeTags.NONE:
                dlog.error(iExpr.pos, DiagnosticErrorCode.UNDEFINED_FUNCTION, iExpr.name);
                break;
            case TypeTags.TYPEREFDESC:
                visitInvocation(iExpr, Types.getReferredType(varRefType), data);
                break;
            case TypeTags.INTERSECTION:
                visitInvocation(iExpr, ((BIntersectionType) varRefType).effectiveType, data);
                break;
            case TypeTags.SEMANTIC_ERROR:
                break;
            default:
                checkInLangLib(iExpr, varRefType, data);
        }
    }

    public void visit(BLangErrorConstructorExpr errorConstructorExpr, AnalyzerData data) {
        BLangUserDefinedType userProvidedTypeRef = errorConstructorExpr.errorTypeRef;
        if (userProvidedTypeRef != null) {
            symResolver.resolveTypeNode(userProvidedTypeRef, data.env,
                                        DiagnosticErrorCode.UNDEFINED_ERROR_TYPE_DESCRIPTOR);
        }
        validateErrorConstructorPositionalArgs(errorConstructorExpr, data);

        List<BType> expandedCandidates = getTypeCandidatesForErrorConstructor(errorConstructorExpr, data);

        List<BType> errorDetailTypes = new ArrayList<>(expandedCandidates.size());
        for (BType expandedCandidate : expandedCandidates) {
            BType detailType = ((BErrorType) Types.getReferredType(expandedCandidate)).detailType;
            errorDetailTypes.add(Types.getReferredType(detailType));
        }

        BType detailCandidate;
        if (errorDetailTypes.size() == 1) {
            detailCandidate = errorDetailTypes.get(0);
        } else {
            detailCandidate = BUnionType.create(null, new LinkedHashSet<>(errorDetailTypes));
        }

        BLangRecordLiteral recordLiteral = createRecordLiteralForErrorConstructor(errorConstructorExpr);
        BType inferredDetailType = checkExprSilent(recordLiteral, detailCandidate, data);

        int index = errorDetailTypes.indexOf(inferredDetailType);
        BType selectedCandidate = index < 0 ? symTable.semanticError : expandedCandidates.get(index);

        if (selectedCandidate != symTable.semanticError
                && (userProvidedTypeRef == null
                || Types.getReferredType(userProvidedTypeRef.getBType()) == Types.getReferredType(selectedCandidate))) {
            checkProvidedErrorDetails(errorConstructorExpr, inferredDetailType, data);
            // TODO: When the `userProvidedTypeRef` is present diagnostic message is provided for just `error`
            // https://github.com/ballerina-platform/ballerina-lang/issues/33574
            data.resultType = types.checkType(errorConstructorExpr.pos, selectedCandidate, data.expType,
                    DiagnosticErrorCode.INCOMPATIBLE_TYPES);
            return;
        }

        if (userProvidedTypeRef == null && errorDetailTypes.size() > 1) {
            dlog.error(errorConstructorExpr.pos, DiagnosticErrorCode.CANNOT_INFER_ERROR_TYPE, data.expType);
        }

        boolean validTypeRefFound = false;
        // Error details provided does not match the contextually expected error type.
        // if type reference is not provided let's take the `ballerina/lang.error:error` as the expected type.
        BErrorType errorType;
        if (userProvidedTypeRef != null
                && Types.getReferredType(userProvidedTypeRef.getBType()).tag == TypeTags.ERROR) {
            errorType = (BErrorType) Types.getReferredType(userProvidedTypeRef.getBType());
            validTypeRefFound = true;
        } else if (expandedCandidates.size() == 1) {
            errorType = (BErrorType) Types.getReferredType(expandedCandidates.get(0));
        } else {
            errorType = symTable.errorType;
        }
        List<BLangNamedArgsExpression> namedArgs =
                checkProvidedErrorDetails(errorConstructorExpr, errorType.detailType, data);

        BType detailType = errorType.detailType;

        if (Types.getReferredType(detailType).tag == TypeTags.MAP) {
            BType errorDetailTypeConstraint = ((BMapType) Types.getReferredType(detailType)).constraint;
            for (BLangNamedArgsExpression namedArgExpr: namedArgs) {
                if (Types.getReferredType(errorDetailTypeConstraint).tag == TypeTags.UNION &&
                        !types.isAssignable(namedArgExpr.expr.getBType(), errorDetailTypeConstraint)) {
                    dlog.error(namedArgExpr.pos, DiagnosticErrorCode.INVALID_ERROR_DETAIL_ARG_TYPE,
                               namedArgExpr.name, errorDetailTypeConstraint, namedArgExpr.expr.getBType());
                }
            }
        } else if (Types.getReferredType(detailType).tag == TypeTags.RECORD) {
            BRecordType targetErrorDetailRec = (BRecordType) Types.getReferredType(errorType.detailType);

            LinkedList<String> missingRequiredFields = targetErrorDetailRec.fields.values().stream()
                    .filter(f -> (f.symbol.flags & Flags.REQUIRED) == Flags.REQUIRED)
                    .map(f -> f.name.value)
                    .collect(Collectors.toCollection(LinkedList::new));

            LinkedHashMap<String, BField> targetFields = targetErrorDetailRec.fields;
            for (BLangNamedArgsExpression namedArg : namedArgs) {
                BField field = targetFields.get(namedArg.name.value);
                Location pos = namedArg.pos;
                if (field == null) {
                    if (targetErrorDetailRec.sealed) {
                        dlog.error(pos, DiagnosticErrorCode.UNKNOWN_DETAIL_ARG_TO_CLOSED_ERROR_DETAIL_REC,
                                namedArg.name, targetErrorDetailRec);
                    } else if (targetFields.isEmpty()
                            && !types.isAssignable(namedArg.expr.getBType(), targetErrorDetailRec.restFieldType)) {
                        dlog.error(pos, DiagnosticErrorCode.INVALID_ERROR_DETAIL_REST_ARG_TYPE,
                                namedArg.name, targetErrorDetailRec);
                    }
                } else {
                    missingRequiredFields.remove(namedArg.name.value);
                    if (Types.getReferredType(field.type).tag == TypeTags.UNION &&
                            !types.isAssignable(namedArg.expr.getBType(), field.type)) {
                        dlog.error(pos, DiagnosticErrorCode.INVALID_ERROR_DETAIL_ARG_TYPE,
                                   namedArg.name, field.type, namedArg.expr.getBType());
                    }
                }
            }

            for (String requiredField : missingRequiredFields) {
                dlog.error(errorConstructorExpr.pos, DiagnosticErrorCode.MISSING_ERROR_DETAIL_ARG, requiredField);
            }
        }

        if (userProvidedTypeRef != null) {
            errorConstructorExpr.setBType(Types.getReferredType(userProvidedTypeRef.getBType()));
        } else {
            errorConstructorExpr.setBType(errorType);
        }

        BType resolvedType = errorConstructorExpr.getBType();
        if (resolvedType != symTable.semanticError && data.expType != symTable.noType &&
                !types.isAssignable(resolvedType, data.expType)) {
            if (validTypeRefFound) {
                dlog.error(errorConstructorExpr.pos, DiagnosticErrorCode.INCOMPATIBLE_TYPES,
                        data.expType, userProvidedTypeRef);
            } else {
                dlog.error(errorConstructorExpr.pos,
                        DiagnosticErrorCode.ERROR_CONSTRUCTOR_COMPATIBLE_TYPE_NOT_FOUND, data.expType);
            }
            data.resultType = symTable.semanticError;
            return;
        }
        data.resultType = resolvedType;
    }

    private void validateErrorConstructorPositionalArgs(BLangErrorConstructorExpr errorConstructorExpr,
                                                        AnalyzerData data) {
        // Parser handle the missing error message case, and too many positional argument cases.
        if (errorConstructorExpr.positionalArgs.isEmpty()) {
            return;
        }

        checkExpr(errorConstructorExpr.positionalArgs.get(0), symTable.stringType, data);

        int positionalArgCount = errorConstructorExpr.positionalArgs.size();
        if (positionalArgCount > 1) {
            checkExpr(errorConstructorExpr.positionalArgs.get(1), symTable.errorOrNilType, data);
        }

        // todo: Need to add type-checking when fixing #29247 for positional args beyond second arg.
    }

    private BType checkExprSilent(BLangExpression expr, BType expType, AnalyzerData data) {
        boolean prevNonErrorLoggingCheck = data.commonAnalyzerData.nonErrorLoggingCheck;
        data.commonAnalyzerData.nonErrorLoggingCheck = true;
        int errorCount = this.dlog.errorCount();
        this.dlog.mute();

        BType type = checkExpr(expr, expType, data);

        data.commonAnalyzerData.nonErrorLoggingCheck = prevNonErrorLoggingCheck;
        dlog.setErrorCount(errorCount);
        if (!prevNonErrorLoggingCheck) {
            this.dlog.unmute();
        }

        return type;
    }

    private BLangRecordLiteral createRecordLiteralForErrorConstructor(BLangErrorConstructorExpr errorConstructorExpr) {
        BLangRecordLiteral recordLiteral = (BLangRecordLiteral) TreeBuilder.createRecordLiteralNode();
        for (NamedArgNode namedArg : errorConstructorExpr.getNamedArgs()) {
            BLangRecordKeyValueField field =
                    (BLangRecordKeyValueField) TreeBuilder.createRecordKeyValue();
            field.valueExpr = (BLangExpression) namedArg.getExpression();
            BLangLiteral expr = new BLangLiteral();
            expr.value = namedArg.getName().value;
            expr.setBType(symTable.stringType);
            field.key = new BLangRecordKey(expr);
            recordLiteral.fields.add(field);
        }
        return recordLiteral;
    }

    private List<BType> getTypeCandidatesForErrorConstructor(BLangErrorConstructorExpr errorConstructorExpr,
                                                             AnalyzerData data) {
        BLangUserDefinedType errorTypeRef = errorConstructorExpr.errorTypeRef;
        if (errorTypeRef == null) {
            // If contextually expected type for error constructor without type-ref contain errors take it.
            // Else take default error type as the contextually expected type.
            if (Types.getReferredType(data.expType).tag == TypeTags.ERROR) {
                return List.of(data.expType);
            } else if (types.isAssignable(data.expType, symTable.errorType) || data.expType.tag == TypeTags.UNION) {
                return expandExpectedErrorTypes(data.expType);
            }
        } else {
            // if `errorTypeRef.type == semanticError` then an error is already logged.
            BType errorType = Types.getReferredType(errorTypeRef.getBType());
            if (errorType.tag != TypeTags.ERROR) {
                if (errorType.tag != TypeTags.SEMANTIC_ERROR) {
                    dlog.error(errorTypeRef.pos, DiagnosticErrorCode.INVALID_ERROR_TYPE_REFERENCE, errorTypeRef);
                    errorConstructorExpr.errorTypeRef.setBType(symTable.semanticError);
                }
            } else {
                return List.of(errorTypeRef.getBType());
            }
        }

        return List.of(symTable.errorType);
    }

    private List<BType> expandExpectedErrorTypes(BType candidateType) {
        BType referredType = Types.getReferredType(candidateType);
        List<BType> expandedCandidates = new ArrayList<>();
        if (referredType.tag == TypeTags.UNION) {
            for (BType memberType : ((BUnionType) referredType).getMemberTypes()) {
                memberType = Types.getReferredType(memberType);
                if (types.isAssignable(memberType, symTable.errorType)) {
                    if (memberType.tag == TypeTags.INTERSECTION) {
                        expandedCandidates.add(((BIntersectionType) memberType).effectiveType);
                    } else {
                        expandedCandidates.add(memberType);
                    }
                }
            }
        } else if (types.isAssignable(candidateType, symTable.errorType)) {
            if (referredType.tag == TypeTags.INTERSECTION) {
                expandedCandidates.add(((BIntersectionType) referredType).effectiveType);
            } else {
                expandedCandidates.add(candidateType);
            }
        }
        return expandedCandidates;
    }

    public void visit(BLangInvocation.BLangActionInvocation aInv, AnalyzerData data) {
        // For an action invocation, this will only be satisfied when it's an async call of a function.
        // e.g., start foo();
        if (aInv.expr == null) {
            checkFunctionInvocationExpr(aInv, data);
            return;
        }

        // Module aliases cannot be used with remote method call actions
        if (invalidModuleAliasUsage(aInv)) {
            return;
        }

        // Find the variable reference expression type
        checkExpr(aInv.expr, symTable.noType, data);
        BLangExpression varRef = aInv.expr;

        checkActionInvocation(aInv, varRef.getBType(), data);
    }

    private void checkActionInvocation(BLangInvocation.BLangActionInvocation aInv, BType type, AnalyzerData data) {
        switch (type.tag) {
            case TypeTags.OBJECT:
                checkActionInvocation(aInv, (BObjectType) type, data);
                break;
            case TypeTags.RECORD:
                checkFieldFunctionPointer(aInv, data);
                break;
            case TypeTags.NONE:
                dlog.error(aInv.pos, DiagnosticErrorCode.UNDEFINED_FUNCTION, aInv.name);
                data.resultType = symTable.semanticError;
                break;
            case TypeTags.TYPEREFDESC:
                checkActionInvocation(aInv, Types.getReferredType(type), data);
                break;
            case TypeTags.SEMANTIC_ERROR:
            default:
                dlog.error(aInv.pos, DiagnosticErrorCode.INVALID_ACTION_INVOCATION, type);
                data.resultType = symTable.semanticError;
                break;
        }
    }

    private boolean invalidModuleAliasUsage(BLangInvocation invocation) {
        Name pkgAlias = names.fromIdNode(invocation.pkgAlias);
        if (pkgAlias != Names.EMPTY) {
            dlog.error(invocation.pos, DiagnosticErrorCode.PKG_ALIAS_NOT_ALLOWED_HERE);
            return true;
        }
        return false;
    }

    public void visit(BLangLetExpression letExpression, AnalyzerData data) {
        BLetSymbol letSymbol = new BLetSymbol(SymTag.LET, Flags.asMask(new HashSet<>(Lists.of())),
                                              new Name(String.format("$let_symbol_%d$",
                                                      data.commonAnalyzerData.letCount++)),
                data.env.enclPkg.symbol.pkgID, letExpression.getBType(), data.env.scope.owner,
                                              letExpression.pos);
        letExpression.env = SymbolEnv.createExprEnv(letExpression, data.env, letSymbol);
        for (BLangLetVariable letVariable : letExpression.letVarDeclarations) {
            semanticAnalyzer.analyzeNode((BLangNode) letVariable.definitionNode, letExpression.env,
                    data.commonAnalyzerData);
        }
        BType exprType = checkExpr(letExpression.expr, letExpression.env, data.expType, data);
        types.checkType(letExpression, exprType, data.expType);
    }

    private void checkInLangLib(BLangInvocation iExpr, BType varRefType, AnalyzerData data) {
        BSymbol langLibMethodSymbol = getLangLibMethod(iExpr, Types.getReferredType(varRefType), data);
        if (langLibMethodSymbol == symTable.notFoundSymbol) {
            dlog.error(iExpr.name.pos, DiagnosticErrorCode.UNDEFINED_FUNCTION_IN_TYPE, iExpr.name.value,
                       iExpr.expr.getBType());
            data.resultType = symTable.semanticError;
            return;
        }

        if (checkInvalidImmutableValueUpdate(iExpr, varRefType, langLibMethodSymbol, data)) {
            return;
        }

        checkIllegalStorageSizeChangeMethodCall(iExpr, varRefType, data);
    }

    private boolean checkInvalidImmutableValueUpdate(BLangInvocation iExpr, BType varRefType,
                                                     BSymbol langLibMethodSymbol, AnalyzerData data) {
        if (!Symbols.isFlagOn(varRefType.flags, Flags.READONLY)) {
            return false;
        }

        String packageId = langLibMethodSymbol.pkgID.name.value;

        if (!modifierFunctions.containsKey(packageId)) {
            return false;
        }

        String funcName = langLibMethodSymbol.name.value;
        if (!modifierFunctions.get(packageId).contains(funcName)) {
            return false;
        }

        if (funcName.equals("mergeJson") && Types.getReferredType(varRefType).tag != TypeTags.MAP) {
            return false;
        }
        if (funcName.equals("strip") && TypeTags.isXMLTypeTag(Types.getReferredType(varRefType).tag)) {
            return false;
        }

        dlog.error(iExpr.pos, DiagnosticErrorCode.CANNOT_UPDATE_READONLY_VALUE_OF_TYPE, varRefType);
        data.resultType = symTable.semanticError;
        return true;
    }

    private boolean isFixedLengthList(BType type) {
        switch(type.tag) {
            case TypeTags.ARRAY:
                return (((BArrayType) type).state != BArrayState.OPEN);
            case TypeTags.TUPLE:
                return (((BTupleType) type).restType == null);
            case TypeTags.UNION:
                BUnionType unionType = (BUnionType) type;
                for (BType member : unionType.getMemberTypes()) {
                    if (!isFixedLengthList(member)) {
                        return false;
                    }
                }
                return true;
            default:
                return false;
        }
    }

    private void checkIllegalStorageSizeChangeMethodCall(BLangInvocation iExpr, BType varRefType, AnalyzerData data) {
        String invocationName = iExpr.name.getValue();
        if (!listLengthModifierFunctions.contains(invocationName)) {
            return;
        }

        if (isFixedLengthList(varRefType)) {
            dlog.error(iExpr.name.pos, DiagnosticErrorCode.ILLEGAL_FUNCTION_CHANGE_LIST_SIZE, invocationName,
                       varRefType);
            data.resultType = symTable.semanticError;
            return;
        }

        if (isShiftOnIncompatibleTuples(varRefType, invocationName)) {
            dlog.error(iExpr.name.pos, DiagnosticErrorCode.ILLEGAL_FUNCTION_CHANGE_TUPLE_SHAPE, invocationName,
                    varRefType);
            data.resultType = symTable.semanticError;
            return;
        }
    }

    private boolean isShiftOnIncompatibleTuples(BType varRefType, String invocationName) {
        if ((varRefType.tag == TypeTags.TUPLE) && (invocationName.compareTo(FUNCTION_NAME_SHIFT) == 0) &&
                hasDifferentTypeThanRest((BTupleType) varRefType)) {
            return true;
        }

        if ((varRefType.tag == TypeTags.UNION) && (invocationName.compareTo(FUNCTION_NAME_SHIFT) == 0)) {
            BUnionType unionVarRef = (BUnionType) varRefType;
            boolean allMemberAreFixedShapeTuples = true;
            for (BType member : unionVarRef.getMemberTypes()) {
                if (member.tag != TypeTags.TUPLE) {
                    allMemberAreFixedShapeTuples = false;
                    break;
                }
                if (!hasDifferentTypeThanRest((BTupleType) member)) {
                    allMemberAreFixedShapeTuples = false;
                    break;
                }
            }
            return allMemberAreFixedShapeTuples;
        }
        return false;
    }

    private boolean hasDifferentTypeThanRest(BTupleType tupleType) {
        if (tupleType.restType == null) {
            return false;
        }

        for (BType member : tupleType.getTupleTypes()) {
            if (!types.isSameType(tupleType.restType, member)) {
                return true;
            }
        }
        return false;
    }

    private void checkFieldFunctionPointer(BLangInvocation iExpr, AnalyzerData data) {
        BType type = checkExpr(iExpr.expr, data.env);
        checkIfLangLibMethodExists(iExpr, type, iExpr.name.pos, DiagnosticErrorCode.INVALID_FUNCTION_INVOCATION, data,
                                   type);
    }

    private void checkIfLangLibMethodExists(BLangInvocation iExpr, BType varRefType, Location pos,
                                            DiagnosticErrorCode errCode, AnalyzerData data, Object... diagMsgArgs) {
        BSymbol langLibMethodSymbol = getLangLibMethod(iExpr, varRefType, data);
        if (langLibMethodSymbol == symTable.notFoundSymbol) {
            dlog.error(pos, errCode, diagMsgArgs);
            data.resultType = symTable.semanticError;
        } else {
            checkInvalidImmutableValueUpdate(iExpr, varRefType, langLibMethodSymbol, data);
        }
    }

    @Override
    public void visit(BLangObjectConstructorExpression objectCtorExpression, AnalyzerData data) {
        BLangClassDefinition classNode = objectCtorExpression.classNode;
        classNode.oceEnvData.capturedClosureEnv = data.env;
        BLangClassDefinition originalClass = classNode.oceEnvData.originalClass;
        if (originalClass.cloneRef != null && !objectCtorExpression.defined) {
            classNode = (BLangClassDefinition) originalClass.cloneRef;
            symbolEnter.defineClassDefinition(classNode, data.env);
            objectCtorExpression.defined = true;
        }

        // TODO: check referenced type
        BObjectType objectType;
        if (objectCtorExpression.referenceType == null && objectCtorExpression.expectedType != null) {
            objectType = (BObjectType) objectCtorExpression.classNode.getBType();
            if (Types.getReferredType(objectCtorExpression.expectedType).tag == TypeTags.OBJECT) {
                BObjectType expObjType = (BObjectType) types
                        .getReferredType(objectCtorExpression.expectedType);
                objectType.typeIdSet = expObjType.typeIdSet;
            } else if (objectCtorExpression.expectedType.tag != TypeTags.NONE) {
                if (!checkAndLoadTypeIdSet(objectCtorExpression.expectedType, objectType)) {
                    dlog.error(objectCtorExpression.pos, DiagnosticErrorCode.INVALID_TYPE_OBJECT_CONSTRUCTOR,
                            objectCtorExpression.expectedType);
                    data.resultType = symTable.semanticError;
                    return;
                }
            }
        }
        BLangTypeInit cIExpr = objectCtorExpression.typeInit;
        BType actualType = symResolver.resolveTypeNode(cIExpr.userDefinedType, data.env);
        if (actualType == symTable.semanticError) {
            data.resultType = symTable.semanticError;
            return;
        }

        BObjectType actualObjectType = (BObjectType) actualType;
        List<BLangType> typeRefs = classNode.typeRefs;
        SymbolEnv typeDefEnv = SymbolEnv.createObjectConstructorObjectEnv(classNode, data.env);
        classNode.oceEnvData.typeInit = objectCtorExpression.typeInit;

        dlog.unmute();
        if (Symbols.isFlagOn(data.expType.flags, Flags.READONLY)) {
            handleObjectConstrExprForReadOnly(objectCtorExpression, actualObjectType, typeDefEnv, false, data);
        } else if (!typeRefs.isEmpty() && Symbols.isFlagOn(typeRefs.get(0).getBType().flags,
                Flags.READONLY)) {
            handleObjectConstrExprForReadOnly(objectCtorExpression, actualObjectType, typeDefEnv, true, data);
        } else {
            semanticAnalyzer.analyzeNode(classNode, typeDefEnv);
        }
        dlog.unmute();
        markConstructedObjectIsolatedness(actualObjectType);

        if (((BObjectTypeSymbol) actualType.tsymbol).initializerFunc != null) {
            BLangInvocation initInvocation = (BLangInvocation) cIExpr.initInvocation;
            initInvocation.symbol = ((BObjectTypeSymbol) actualType.tsymbol).initializerFunc.symbol;
            checkInvocationParam(initInvocation, data);
            cIExpr.initInvocation.setBType(((BInvokableSymbol) initInvocation.symbol).retType);
        } else {
            // If the initializerFunc is null then this is a default constructor invocation. Hence should not
            // pass any arguments.
            if (!isValidInitInvocation(cIExpr, (BObjectType) actualType, data)) {
                return;
            }
        }
        if (cIExpr.initInvocation.getBType() == null) {
            cIExpr.initInvocation.setBType(symTable.nilType);
        }
        BType actualTypeInitType = getObjectConstructorReturnType(actualType, cIExpr.initInvocation.getBType(), data);
        data.resultType = types.checkType(cIExpr, actualTypeInitType, data.expType);
    }

    private boolean isDefiniteObjectType(BType bType, Set<BTypeIdSet> typeIdSets) {
        BType type = Types.getReferredType(bType);
        if (type.tag != TypeTags.OBJECT && type.tag != TypeTags.UNION) {
            return false;
        }

        Set<BType> visitedTypes = new HashSet<>();
        if (!collectObjectTypeIds(type, typeIdSets, visitedTypes)) {
            return false;
        }
        return typeIdSets.size() <= 1;
    }

    private boolean collectObjectTypeIds(BType type, Set<BTypeIdSet> typeIdSets, Set<BType> visitedTypes) {
        if (type.tag == TypeTags.OBJECT) {
            var objectType = (BObjectType) type;
            typeIdSets.add(objectType.typeIdSet);
            return true;
        }
        if (type.tag == TypeTags.UNION) {
            if (!visitedTypes.add(type)) {
                return true;
            }
            for (BType member : ((BUnionType) type).getMemberTypes()) {
                if (!collectObjectTypeIds(member, typeIdSets, visitedTypes)) {
                    return false;
                }
            }
            return true;
        }
        return false;
    }

    private boolean checkAndLoadTypeIdSet(BType type, BObjectType objectType) {
        Set<BTypeIdSet> typeIdSets = new HashSet<>();
        if (!isDefiniteObjectType(type, typeIdSets)) {
            return false;
        }
        if (typeIdSets.isEmpty()) {
            objectType.typeIdSet = BTypeIdSet.emptySet();
            return true;
        }
        var typeIdIterator = typeIdSets.iterator();
        if (typeIdIterator.hasNext()) {
            BTypeIdSet typeIdSet = typeIdIterator.next();
            objectType.typeIdSet = typeIdSet;
            return true;
        }
        return true;
    }

    public void visit(BLangTypeInit cIExpr, AnalyzerData data) {
        if ((data.expType.tag == TypeTags.ANY && cIExpr.userDefinedType == null) ||
                data.expType.tag == TypeTags.RECORD) {
            dlog.error(cIExpr.pos, DiagnosticErrorCode.INVALID_TYPE_NEW_LITERAL, data.expType);
            data.resultType = symTable.semanticError;
            return;
        }

        BType actualType;
        if (cIExpr.userDefinedType != null) {
            actualType = symResolver.resolveTypeNode(cIExpr.userDefinedType, data.env);
        } else {
            actualType = data.expType;
        }

        if (actualType == symTable.semanticError) {
            //TODO dlog error?
            data.resultType = symTable.semanticError;
            return;
        }

        actualType = Types.getReferredType(actualType);

        if (actualType.tag == TypeTags.INTERSECTION) {
            actualType = ((BIntersectionType) actualType).effectiveType;
        }
        BLangInvocation initInvocation = (BLangInvocation) cIExpr.initInvocation;
        switch (actualType.tag) {
            case TypeTags.OBJECT:
                BObjectType actualObjectType = (BObjectType) actualType;

                if ((actualType.tsymbol.flags & Flags.CLASS) != Flags.CLASS) {
                    dlog.error(cIExpr.pos, DiagnosticErrorCode.CANNOT_INITIALIZE_ABSTRACT_OBJECT,
                            actualType.tsymbol);
                    initInvocation.argExprs.forEach(expr -> checkExpr(expr, symTable.noType, data));
                    data.resultType = symTable.semanticError;
                    return;
                }

                if (actualObjectType.classDef != null && actualObjectType.classDef.flagSet.contains(Flag.OBJECT_CTOR)) {
                    if (cIExpr.initInvocation != null && actualObjectType.classDef.oceEnvData.typeInit != null) {
                        actualObjectType.classDef.oceEnvData.typeInit = cIExpr;
                    }
                    markConstructedObjectIsolatedness(actualObjectType);
                }
                if (((BObjectTypeSymbol) actualType.tsymbol).initializerFunc != null) {
                    initInvocation.symbol = ((BObjectTypeSymbol) actualType.tsymbol).initializerFunc.symbol;
                    checkInvocationParam(initInvocation, data);
                    initInvocation.setBType(((BInvokableSymbol) initInvocation.symbol).retType);
                } else {
                    // If the initializerFunc is null then this is a default constructor invocation. Hence should not
                    // pass any arguments.
                    if (!isValidInitInvocation(cIExpr, (BObjectType) actualType, data)) {
                        return;
                    }
                }
                break;
            case TypeTags.STREAM:
                if (initInvocation.argExprs.size() > 1) {
                    dlog.error(cIExpr.pos, DiagnosticErrorCode.INVALID_STREAM_CONSTRUCTOR, initInvocation);
                    data.resultType = symTable.semanticError;
                    return;
                }

                BStreamType actualStreamType = (BStreamType) actualType;
                if (actualStreamType.completionType != null) {
                    BType completionType = actualStreamType.completionType;
                    if (!types.isAssignable(completionType, symTable.errorOrNilType)) {
                        dlog.error(cIExpr.pos, DiagnosticErrorCode.ERROR_TYPE_EXPECTED, completionType.toString());
                        data.resultType = symTable.semanticError;
                        return;
                    }
                }

                BUnionType expectedNextReturnType =
                        createNextReturnType(cIExpr.pos, (BStreamType) actualType, data);
                if (initInvocation.argExprs.isEmpty()) {
                    if (!types.containsNilType(actualStreamType.completionType)) {
                        dlog.error(cIExpr.pos, DiagnosticErrorCode.INVALID_UNBOUNDED_STREAM_CONSTRUCTOR_ITERATOR,
                                expectedNextReturnType);
                        data.resultType = symTable.semanticError;
                        return;
                    }
                } else {
                    BLangExpression iteratorExpr = initInvocation.argExprs.get(0);
                    BType constructType = checkExpr(iteratorExpr, symTable.noType, data);
                    if (constructType.tag != TypeTags.OBJECT) {
                        dlog.error(iteratorExpr.pos, DiagnosticErrorCode.INVALID_STREAM_CONSTRUCTOR_ITERATOR,
                                expectedNextReturnType, constructType);
                        data.resultType = symTable.semanticError;
                        return;
                    }
                    BAttachedFunction closeFunc = types.getAttachedFuncFromObject((BObjectType) constructType,
                            BLangCompilerConstants.CLOSE_FUNC);
                    if (closeFunc != null) {
                        BType closeableIteratorType = symTable.langQueryModuleSymbol.scope
                                .lookup(Names.ABSTRACT_STREAM_CLOSEABLE_ITERATOR).symbol.type;
                        if (!types.isAssignable(constructType, closeableIteratorType)) {
                            dlog.error(iteratorExpr.pos,
                                    DiagnosticErrorCode.INVALID_STREAM_CONSTRUCTOR_CLOSEABLE_ITERATOR,
                                    expectedNextReturnType, constructType);
                            data.resultType = symTable.semanticError;
                            return;
                        }
                    } else {
                        BType iteratorType = symTable.langQueryModuleSymbol.scope
                                .lookup(Names.ABSTRACT_STREAM_ITERATOR).symbol.type;
                        if (!types.isAssignable(constructType, iteratorType)) {
                            dlog.error(iteratorExpr.pos, DiagnosticErrorCode.INVALID_STREAM_CONSTRUCTOR_ITERATOR,
                                    expectedNextReturnType, constructType);
                            data.resultType = symTable.semanticError;
                            return;
                        }
                    }
                    BUnionType nextReturnType = types.getVarTypeFromIteratorFuncReturnType(constructType);
                    if (nextReturnType != null) {
                        types.checkType(iteratorExpr.pos, nextReturnType, expectedNextReturnType,
                                DiagnosticErrorCode.INCOMPATIBLE_TYPES);
                    } else {
                        dlog.error(constructType.tsymbol.getPosition(),
                                DiagnosticErrorCode.INVALID_NEXT_METHOD_RETURN_TYPE, expectedNextReturnType);
                    }
                }
                if (data.expType.tag != TypeTags.NONE && !types.isAssignable(actualType, data.expType)) {
                    dlog.error(cIExpr.pos, DiagnosticErrorCode.INCOMPATIBLE_TYPES, data.expType,
                            actualType);
                    data.resultType = symTable.semanticError;
                    return;
                }
                data.resultType = actualType;
                return;
            case TypeTags.UNION:
                List<BType> matchingMembers = findMembersWithMatchingInitFunc(cIExpr, (BUnionType) actualType, data);
                BType matchedType = getMatchingType(matchingMembers, cIExpr, actualType, data);
                initInvocation.setBType(symTable.nilType);

                if (matchedType.tag == TypeTags.OBJECT) {
                    if (((BObjectTypeSymbol) matchedType.tsymbol).initializerFunc != null) {
                        initInvocation.symbol = ((BObjectTypeSymbol) matchedType.tsymbol).initializerFunc.symbol;
                        checkInvocationParam(initInvocation, data);
                        initInvocation.setBType(((BInvokableSymbol) initInvocation.symbol).retType);
                        actualType = matchedType;
                        break;
                    } else {
                        if (!isValidInitInvocation(cIExpr, (BObjectType) matchedType, data)) {
                            return;
                        }
                    }
                }
                types.checkType(cIExpr, matchedType, data.expType);
                cIExpr.setBType(matchedType);
                data.resultType = matchedType;
                return;
            default:
                dlog.error(cIExpr.pos, DiagnosticErrorCode.CANNOT_INFER_OBJECT_TYPE_FROM_LHS, actualType);
                data.resultType = symTable.semanticError;
                return;
        }

        if (initInvocation.getBType() == null) {
            initInvocation.setBType(symTable.nilType);
        }
        BType actualTypeInitType = getObjectConstructorReturnType(actualType, initInvocation.getBType(), data);
        data.resultType = types.checkType(cIExpr, actualTypeInitType, data.expType);
    }

    private BUnionType createNextReturnType(Location pos, BStreamType streamType, AnalyzerData data) {
        BRecordType recordType = new BRecordType(null, Flags.ANONYMOUS);
        recordType.restFieldType = symTable.noType;
        recordType.sealed = true;

        Name fieldName = Names.VALUE;
        BField field = new BField(fieldName, pos, new BVarSymbol(Flags.PUBLIC,
                                                                 fieldName, data.env.enclPkg.packageID,
                                                                 streamType.constraint, data.env.scope.owner, pos,
                                                                 VIRTUAL));
        field.type = streamType.constraint;
        recordType.fields.put(field.name.value, field);

        recordType.tsymbol = Symbols.createRecordSymbol(Flags.ANONYMOUS, Names.EMPTY, data.env.enclPkg.packageID,
                                                        recordType, data.env.scope.owner, pos, VIRTUAL);
        recordType.tsymbol.scope = new Scope(data.env.scope.owner);
        recordType.tsymbol.scope.define(fieldName, field.symbol);

        LinkedHashSet<BType> retTypeMembers = new LinkedHashSet<>();
        retTypeMembers.add(recordType);
        retTypeMembers.addAll(types.getAllTypes(streamType.completionType, false));

        BUnionType unionType = BUnionType.create(null);
        unionType.addAll(retTypeMembers);
        unionType.tsymbol = Symbols.createTypeSymbol(SymTag.UNION_TYPE, 0, Names.EMPTY,
                data.env.enclPkg.symbol.pkgID, unionType, data.env.scope.owner, pos, VIRTUAL);

        return unionType;
    }

    private boolean isValidInitInvocation(BLangTypeInit cIExpr, BObjectType objType, AnalyzerData data) {
        BLangInvocation initInvocation = (BLangInvocation) cIExpr.initInvocation;
        if (!initInvocation.argExprs.isEmpty()
                && ((BObjectTypeSymbol) objType.tsymbol).initializerFunc == null) {
            dlog.error(cIExpr.pos, DiagnosticErrorCode.TOO_MANY_ARGS_FUNC_CALL,
                    initInvocation.name.value);
            initInvocation.argExprs.forEach(expr -> checkExpr(expr, symTable.noType, data));
            data.resultType = symTable.semanticError;
            return false;
        }
        return true;
    }

    private BType getObjectConstructorReturnType(BType objType, BType initRetType, AnalyzerData data) {
        if (initRetType.tag == TypeTags.UNION) {
            LinkedHashSet<BType> retTypeMembers = new LinkedHashSet<>();
            retTypeMembers.add(objType);

            retTypeMembers.addAll(((BUnionType) initRetType).getMemberTypes());
            retTypeMembers.remove(symTable.nilType);

            BUnionType unionType = BUnionType.create(null, retTypeMembers);
            unionType.tsymbol = Symbols.createTypeSymbol(SymTag.UNION_TYPE, 0,
                                                         Names.EMPTY, data.env.enclPkg.symbol.pkgID, unionType,
                    data.env.scope.owner, symTable.builtinPos, VIRTUAL);
            return unionType;
        } else if (initRetType.tag == TypeTags.NIL) {
            return objType;
        }
        return symTable.semanticError;
    }

    private List<BType> findMembersWithMatchingInitFunc(BLangTypeInit cIExpr, BUnionType lhsUnionType,
                                                        AnalyzerData data) {
        int objectCount = 0;

        for (BType type : lhsUnionType.getMemberTypes()) {
            BType memberType = Types.getReferredType(type);
            int tag = memberType.tag;

            if (tag == TypeTags.OBJECT) {
                objectCount++;
                continue;
            }

            if (tag != TypeTags.INTERSECTION) {
                continue;
            }

            if (((BIntersectionType) memberType).effectiveType.tag == TypeTags.OBJECT) {
                objectCount++;
            }
        }

        boolean containsSingleObject = objectCount == 1;

        List<BType> matchingLhsMemberTypes = new ArrayList<>();
        for (BType type : lhsUnionType.getMemberTypes()) {
            BType memberType = Types.getReferredType(type);
            if (memberType.tag != TypeTags.OBJECT) {
                // member is not an object.
                continue;
            }
            if ((memberType.tsymbol.flags & Flags.CLASS) != Flags.CLASS) {
                dlog.error(cIExpr.pos, DiagnosticErrorCode.CANNOT_INITIALIZE_ABSTRACT_OBJECT,
                        lhsUnionType.tsymbol);
            }

            if (containsSingleObject) {
                return Collections.singletonList(memberType);
            }

            BAttachedFunction initializerFunc = ((BObjectTypeSymbol) memberType.tsymbol).initializerFunc;
            if (isArgsMatchesFunction(cIExpr.argsExpr, initializerFunc, data)) {
                matchingLhsMemberTypes.add(memberType);
            }
        }
        return matchingLhsMemberTypes;
    }

    private BType getMatchingType(List<BType> matchingLhsMembers, BLangTypeInit cIExpr, BType lhsUnion,
                                  AnalyzerData data) {
        if (matchingLhsMembers.isEmpty()) {
            // No union type member found which matches with initializer expression.
            dlog.error(cIExpr.pos, DiagnosticErrorCode.CANNOT_INFER_OBJECT_TYPE_FROM_LHS, lhsUnion);
            data.resultType = symTable.semanticError;
            return symTable.semanticError;
        } else if (matchingLhsMembers.size() == 1) {
            // We have a correct match.
            return matchingLhsMembers.get(0).tsymbol.type;
        } else {
            // Multiple matches found.
            dlog.error(cIExpr.pos, DiagnosticErrorCode.AMBIGUOUS_TYPES, lhsUnion);
            data.resultType = symTable.semanticError;
            return symTable.semanticError;
        }
    }

    private boolean isArgsMatchesFunction(List<BLangExpression> invocationArguments, BAttachedFunction function,
                                          AnalyzerData data) {
        invocationArguments.forEach(expr -> checkExpr(expr, symTable.noType, data));

        if (function == null) {
            return invocationArguments.isEmpty();
        }

        if (function.symbol.params.isEmpty() && invocationArguments.isEmpty()) {
            return true;
        }

        List<BLangNamedArgsExpression> namedArgs = new ArrayList<>();
        List<BLangExpression> positionalArgs = new ArrayList<>();
        for (BLangExpression argument : invocationArguments) {
            if (argument.getKind() == NodeKind.NAMED_ARGS_EXPR) {
                namedArgs.add((BLangNamedArgsExpression) argument);
            } else {
                positionalArgs.add(argument);
            }
        }

        List<BVarSymbol> requiredParams = function.symbol.params.stream()
                .filter(param -> !param.isDefaultable)
                .collect(Collectors.toList());
        // Given named and positional arguments are less than required parameters.
        if (requiredParams.size() > invocationArguments.size()) {
            return false;
        }

        List<BVarSymbol> defaultableParams = function.symbol.params.stream()
                .filter(param -> param.isDefaultable)
                .collect(Collectors.toList());

        int givenRequiredParamCount = 0;
        for (int i = 0; i < positionalArgs.size(); i++) {
            if (function.symbol.params.size() > i) {
                givenRequiredParamCount++;
                BVarSymbol functionParam = function.symbol.params.get(i);
                // check the type compatibility of positional args against function params.
                if (!types.isAssignable(positionalArgs.get(i).getBType(), functionParam.type)) {
                    return false;
                }
                requiredParams.remove(functionParam);
                defaultableParams.remove(functionParam);
                continue;
            }

            if (function.symbol.restParam != null) {
                BType restParamType = ((BArrayType) function.symbol.restParam.type).eType;
                if (!types.isAssignable(positionalArgs.get(i).getBType(), restParamType)) {
                    return false;
                }
                continue;
            }

            // additional positional args given for function with no rest param
            return false;
        }

        for (BLangNamedArgsExpression namedArg : namedArgs) {
            boolean foundNamedArg = false;
            // check the type compatibility of named args against function params.
            List<BVarSymbol> params = function.symbol.params;
            for (int i = givenRequiredParamCount; i < params.size(); i++) {
                BVarSymbol functionParam = params.get(i);
                if (!namedArg.name.value.equals(functionParam.name.value)) {
                    continue;
                }
                foundNamedArg = true;
                BType namedArgExprType = checkExpr(namedArg.expr, data);
                if (!types.isAssignable(functionParam.type, namedArgExprType)) {
                    // Name matched, type mismatched.
                    return false;
                }
                requiredParams.remove(functionParam);
                defaultableParams.remove(functionParam);
            }
            if (!foundNamedArg) {
                return false;
            }
        }

        // all required params are not given by positional or named args.
        return requiredParams.size() <= 0;
    }

    public void visit(BLangWaitForAllExpr waitForAllExpr, AnalyzerData data) {
        setResultTypeForWaitForAllExpr(waitForAllExpr, data.expType, data);
        waitForAllExpr.setBType(data.resultType);

        if (data.resultType != null && data.resultType != symTable.semanticError) {
            types.setImplicitCastExpr(waitForAllExpr, waitForAllExpr.getBType(), data.expType);
        }
    }

    private void setResultTypeForWaitForAllExpr(BLangWaitForAllExpr waitForAllExpr, BType expType, AnalyzerData data) {
        switch (expType.tag) {
            case TypeTags.RECORD:
                checkTypesForRecords(waitForAllExpr, data);
                break;
            case TypeTags.MAP:
                checkTypesForMap(waitForAllExpr, ((BMapType) expType).constraint, data);
                LinkedHashSet<BType> memberTypesForMap = collectWaitExprTypes(waitForAllExpr.keyValuePairs);
                if (memberTypesForMap.size() == 1) {
                    data.resultType = new BMapType(TypeTags.MAP,
                            memberTypesForMap.iterator().next(), symTable.mapType.tsymbol);
                    break;
                }
                BUnionType constraintTypeForMap = BUnionType.create(null, memberTypesForMap);
                data.resultType = new BMapType(TypeTags.MAP, constraintTypeForMap, symTable.mapType.tsymbol);
                break;
            case TypeTags.NONE:
            case TypeTags.ANY:
                checkTypesForMap(waitForAllExpr, expType, data);
                LinkedHashSet<BType> memberTypes = collectWaitExprTypes(waitForAllExpr.keyValuePairs);
                if (memberTypes.size() == 1) {
                    data.resultType =
                            new BMapType(TypeTags.MAP, memberTypes.iterator().next(), symTable.mapType.tsymbol);
                    break;
                }
                BUnionType constraintType = BUnionType.create(null, memberTypes);
                data.resultType = new BMapType(TypeTags.MAP, constraintType, symTable.mapType.tsymbol);
                break;
            case TypeTags.TYPEREFDESC:
                setResultTypeForWaitForAllExpr(waitForAllExpr, Types.getReferredType(expType), data);
                break;
            default:
                dlog.error(waitForAllExpr.pos, DiagnosticErrorCode.INCOMPATIBLE_TYPES, expType,
                        getWaitForAllExprReturnType(waitForAllExpr, waitForAllExpr.pos, data));
                data.resultType = symTable.semanticError;
                break;
        }
    }

    private BRecordType getWaitForAllExprReturnType(BLangWaitForAllExpr waitExpr,
                                                    Location pos, AnalyzerData data) {
        BRecordType retType = new BRecordType(null, Flags.ANONYMOUS);
        List<BLangWaitForAllExpr.BLangWaitKeyValue> keyVals = waitExpr.keyValuePairs;

        for (BLangWaitForAllExpr.BLangWaitKeyValue keyVal : keyVals) {
            BLangIdentifier fieldName;
            if (keyVal.valueExpr == null || keyVal.valueExpr.getKind() != NodeKind.SIMPLE_VARIABLE_REF) {
                fieldName = keyVal.key;
            } else {
                fieldName = ((BLangSimpleVarRef) keyVal.valueExpr).variableName;
            }

            BSymbol symbol = symResolver.lookupSymbolInMainSpace(data.env, names.fromIdNode(fieldName));
            BType fieldType = symbol.type.tag == TypeTags.FUTURE ? ((BFutureType) symbol.type).constraint : symbol.type;
            BField field = new BField(names.fromIdNode(keyVal.key), null,
                                      new BVarSymbol(0, names.fromIdNode(keyVal.key),
                                                     names.originalNameFromIdNode(keyVal.key),
                                                     data.env.enclPkg.packageID, fieldType, null, keyVal.pos, VIRTUAL));
            retType.fields.put(field.name.value, field);
        }

        retType.restFieldType = symTable.noType;
        retType.sealed = true;
        retType.tsymbol = Symbols.createRecordSymbol(Flags.ANONYMOUS, Names.EMPTY, data.env.enclPkg.packageID, retType,
                                                     null, pos, VIRTUAL);
        return retType;
    }

    private LinkedHashSet<BType> collectWaitExprTypes(List<BLangWaitForAllExpr.BLangWaitKeyValue> keyVals) {
        LinkedHashSet<BType> memberTypes = new LinkedHashSet<>();
        for (BLangWaitForAllExpr.BLangWaitKeyValue keyVal : keyVals) {
            BType bType = keyVal.keyExpr != null ? keyVal.keyExpr.getBType() : keyVal.valueExpr.getBType();
            if (bType.tag == TypeTags.FUTURE) {
                memberTypes.add(((BFutureType) bType).constraint);
            } else {
                memberTypes.add(bType);
            }
        }
        return memberTypes;
    }

    private void checkTypesForMap(BLangWaitForAllExpr waitForAllExpr, BType expType, AnalyzerData data) {
        List<BLangWaitForAllExpr.BLangWaitKeyValue> keyValuePairs = waitForAllExpr.keyValuePairs;
        keyValuePairs.forEach(keyVal -> checkWaitKeyValExpr(keyVal, expType, data));
    }

    private void checkTypesForRecords(BLangWaitForAllExpr waitExpr, AnalyzerData data) {
        List<BLangWaitForAllExpr.BLangWaitKeyValue> rhsFields = waitExpr.getKeyValuePairs();
        Map<String, BField> lhsFields = ((BRecordType) Types.getReferredType(data.expType)).fields;

        // check if the record is sealed, if so check if the fields in wait collection is more than the fields expected
        // by the lhs record
        if (((BRecordType) Types.getReferredType(data.expType)).sealed &&
                rhsFields.size() > lhsFields.size()) {
            dlog.error(waitExpr.pos, DiagnosticErrorCode.INCOMPATIBLE_TYPES, data.expType,
                    getWaitForAllExprReturnType(waitExpr, waitExpr.pos, data));
            data.resultType = symTable.semanticError;
            return;
        }

        for (BLangWaitForAllExpr.BLangWaitKeyValue keyVal : rhsFields) {
            String key = keyVal.key.value;
            if (!lhsFields.containsKey(key)) {
                // Check if the field is sealed if so you cannot have dynamic fields
                if (((BRecordType) Types.getReferredType(data.expType)).sealed) {
                    dlog.error(waitExpr.pos, DiagnosticErrorCode.INVALID_FIELD_NAME_RECORD_LITERAL, key, data.expType);
                    data.resultType = symTable.semanticError;
                } else {
                    // Else if the record is an open record, then check if the rest field type matches the expression
                    BType restFieldType = ((BRecordType) Types.getReferredType(data.expType)).restFieldType;
                    checkWaitKeyValExpr(keyVal, restFieldType, data);
                }
            } else {
                checkWaitKeyValExpr(keyVal, lhsFields.get(key).type, data);
                keyVal.keySymbol = lhsFields.get(key).symbol;
            }
        }
        // If the record literal is of record type and types are validated for the fields, check if there are any
        // required fields missing.
        checkMissingReqFieldsForWait(((BRecordType) Types.getReferredType(data.expType)),
                rhsFields, waitExpr.pos);

        if (symTable.semanticError != data.resultType) {
            data.resultType = data.expType;
        }
    }

    private void checkMissingReqFieldsForWait(BRecordType type, List<BLangWaitForAllExpr.BLangWaitKeyValue> keyValPairs,
                                              Location pos) {
        type.fields.values().forEach(field -> {
            // Check if `field` is explicitly assigned a value in the record literal
            boolean hasField = keyValPairs.stream().anyMatch(keyVal -> field.name.value.equals(keyVal.key.value));

            // If a required field is missing, it's a compile error
            if (!hasField && Symbols.isFlagOn(field.symbol.flags, Flags.REQUIRED)) {
                dlog.error(pos, DiagnosticErrorCode.MISSING_REQUIRED_RECORD_FIELD, field.name);
            }
        });
    }

    private void checkWaitKeyValExpr(BLangWaitForAllExpr.BLangWaitKeyValue keyVal, BType type, AnalyzerData data) {
        BLangExpression expr;
        if (keyVal.keyExpr != null) {
            BSymbol symbol = symResolver.lookupSymbolInMainSpace(data.env, names.fromIdNode
                    (((BLangSimpleVarRef) keyVal.keyExpr).variableName));
            keyVal.keyExpr.setBType(symbol.type);
            expr = keyVal.keyExpr;
        } else {
            expr = keyVal.valueExpr;
        }
        BFutureType futureType = new BFutureType(TypeTags.FUTURE, type, null);
        checkExpr(expr, futureType, data);
        setEventualTypeForExpression(expr, type, data);
    }

    // eventual type if not directly referring a worker is T|error. future<T> --> T|error
    private void setEventualTypeForExpression(BLangExpression expression,
                                              BType currentExpectedType, AnalyzerData data) {
        if (expression == null) {
            return;
        }
        if (isSimpleWorkerReference(expression, data)) {
            return;
        }
        BFutureType futureType = (BFutureType) expression.expectedType;
        BType currentType = futureType.constraint;
        if (types.containsErrorType(currentType)) {
            return;
        }

        BUnionType eventualType = BUnionType.create(null, currentType, symTable.errorType);
        if (((currentExpectedType.tag != TypeTags.NONE) && (currentExpectedType.tag != TypeTags.NIL)) &&
                !types.isAssignable(eventualType, currentExpectedType)) {
            dlog.error(expression.pos, DiagnosticErrorCode.INCOMPATIBLE_TYPE_WAIT_FUTURE_EXPR,
                    currentExpectedType, eventualType, expression);
        }
        futureType.constraint = eventualType;
    }

    private void setEventualTypeForWaitExpression(BLangExpression expression, Location pos, AnalyzerData data) {
        if ((data.resultType == symTable.semanticError) ||
                (types.containsErrorType(data.resultType))) {
            return;
        }
        if (isSimpleWorkerReference(expression, data)) {
            return;
        }
        BType currentExpectedType = ((BFutureType) data.expType).constraint;
        BUnionType eventualType = BUnionType.create(null, data.resultType, symTable.errorType);
        if ((currentExpectedType.tag == TypeTags.NONE) || (currentExpectedType.tag == TypeTags.NIL)) {
            data.resultType = eventualType;
            return;
        }

        if (!types.isAssignable(eventualType, currentExpectedType)) {
            dlog.error(pos, DiagnosticErrorCode.INCOMPATIBLE_TYPE_WAIT_FUTURE_EXPR, currentExpectedType,
                    eventualType, expression);
            data.resultType = symTable.semanticError;
            return;
        }
        if (data.resultType.tag == TypeTags.FUTURE) {
            ((BFutureType) data.resultType).constraint = eventualType;
        } else {
            data.resultType = eventualType;
        }
    }

    private void setEventualTypeForAlternateWaitExpression(BLangExpression expression, Location pos,
                                                           AnalyzerData data) {
        if ((data.resultType == symTable.semanticError) ||
                (expression.getKind() != NodeKind.BINARY_EXPR) ||
                (types.containsErrorType(data.resultType))) {
            return;
        }
        if (types.containsErrorType(data.resultType)) {
            return;
        }
        if (!isReferencingNonWorker((BLangBinaryExpr) expression, data)) {
            return;
        }

        BType currentExpectedType = ((BFutureType) data.expType).constraint;
        BUnionType eventualType = BUnionType.create(null, data.resultType, symTable.errorType);
        if ((currentExpectedType.tag == TypeTags.NONE) || (currentExpectedType.tag == TypeTags.NIL)) {
            data.resultType = eventualType;
            return;
        }

        if (!types.isAssignable(eventualType, currentExpectedType)) {
            dlog.error(pos, DiagnosticErrorCode.INCOMPATIBLE_TYPE_WAIT_FUTURE_EXPR, currentExpectedType,
                    eventualType, expression);
            data.resultType = symTable.semanticError;
            return;
        }
        if (data.resultType.tag == TypeTags.FUTURE) {
            ((BFutureType) data.resultType).constraint = eventualType;
        } else {
            data.resultType = eventualType;
        }
    }

    private boolean isSimpleWorkerReference(BLangExpression expression, AnalyzerData data) {
        if (expression.getKind() != NodeKind.SIMPLE_VARIABLE_REF) {
            return false;
        }
        BLangSimpleVarRef simpleVarRef = ((BLangSimpleVarRef) expression);
        BSymbol varRefSymbol = simpleVarRef.symbol;
        if (varRefSymbol == null) {
            return false;
        }
        if (workerExists(data.env, simpleVarRef.variableName.value)) {
            return true;
        }
        return false;
    }

    private boolean isReferencingNonWorker(BLangBinaryExpr binaryExpr, AnalyzerData data) {
        BLangExpression lhsExpr = binaryExpr.lhsExpr;
        BLangExpression rhsExpr = binaryExpr.rhsExpr;
        if (isReferencingNonWorker(lhsExpr, data)) {
            return true;
        }
        return isReferencingNonWorker(rhsExpr, data);
    }

    private boolean isReferencingNonWorker(BLangExpression expression, AnalyzerData data) {
        if (expression.getKind() == NodeKind.BINARY_EXPR) {
            return isReferencingNonWorker((BLangBinaryExpr) expression, data);
        } else if (expression.getKind() == NodeKind.SIMPLE_VARIABLE_REF) {
            BLangSimpleVarRef simpleVarRef = (BLangSimpleVarRef) expression;
            BSymbol varRefSymbol = simpleVarRef.symbol;
            String varRefSymbolName = varRefSymbol.getName().value;
            if (workerExists(data.env, varRefSymbolName)) {
                return false;
            }
        }
        return true;
    }


    public void visit(BLangTernaryExpr ternaryExpr, AnalyzerData data) {
        BType condExprType = checkExpr(ternaryExpr.expr, this.symTable.booleanType, data);

        SymbolEnv thenEnv = typeNarrower.evaluateTruth(ternaryExpr.expr, ternaryExpr.thenExpr, data.env);
        BType thenType = checkExpr(ternaryExpr.thenExpr, thenEnv, data.expType, data);

        SymbolEnv elseEnv = typeNarrower.evaluateFalsity(ternaryExpr.expr, ternaryExpr.elseExpr, data.env, false);
        BType elseType = checkExpr(ternaryExpr.elseExpr, elseEnv, data.expType, data);

        if (condExprType == symTable.semanticError || thenType == symTable.semanticError ||
                elseType == symTable.semanticError) {
            data.resultType = symTable.semanticError;
        } else if (data.expType == symTable.noType) {
            if (types.isAssignable(elseType, thenType)) {
                data.resultType = thenType;
            } else if (types.isAssignable(thenType, elseType)) {
                data.resultType = elseType;
            } else {
                data.resultType = BUnionType.create(null, thenType, elseType);
            }
        } else {
            data.resultType = data.expType;
        }
    }

    public void visit(BLangWaitExpr waitExpr, AnalyzerData data) {
        data.expType = new BFutureType(TypeTags.FUTURE, data.expType, null);
        checkExpr(waitExpr.getExpression(), data.expType, data);
        // Handle union types in lhs
        if (data.resultType.tag == TypeTags.UNION) {
            LinkedHashSet<BType> memberTypes = collectMemberTypes((BUnionType) data.resultType, new LinkedHashSet<>());
            if (memberTypes.size() == 1) {
                data.resultType = memberTypes.toArray(new BType[0])[0];
            } else {
                data.resultType = BUnionType.create(null, memberTypes);
            }
        } else if (data.resultType != symTable.semanticError) {
            // Handle other types except for semantic errors
            data.resultType = ((BFutureType) data.resultType).constraint;
        }

        BLangExpression waitFutureExpression = waitExpr.getExpression();
        if (waitFutureExpression.getKind() == NodeKind.BINARY_EXPR) {
            setEventualTypeForAlternateWaitExpression(waitFutureExpression, waitExpr.pos, data);
        } else {
            setEventualTypeForWaitExpression(waitFutureExpression, waitExpr.pos, data);
        }
        waitExpr.setBType(data.resultType);

        if (data.resultType != null && data.resultType != symTable.semanticError) {
            types.setImplicitCastExpr(waitExpr, waitExpr.getBType(), ((BFutureType) data.expType).constraint);
        }
    }

    private LinkedHashSet<BType> collectMemberTypes(BUnionType unionType, LinkedHashSet<BType> memberTypes) {
        for (BType memberType : unionType.getMemberTypes()) {
            if (memberType.tag == TypeTags.FUTURE) {
                memberTypes.add(((BFutureType) memberType).constraint);
            } else {
                memberTypes.add(memberType);
            }
        }
        return memberTypes;
    }

    @Override
    public void visit(BLangTrapExpr trapExpr, AnalyzerData data) {
        boolean firstVisit = trapExpr.expr.getBType() == null;
        BType actualType;
        BType exprType = checkExpr(trapExpr.expr, data.expType, data);
        boolean definedWithVar = data.expType == symTable.noType;

        if (trapExpr.expr.getKind() == NodeKind.WORKER_RECEIVE) {
            if (firstVisit) {
                data.isTypeChecked = false;
                data.resultType = data.expType;
                return;
            } else {
                data.expType = trapExpr.getBType();
                exprType = trapExpr.expr.getBType();
            }
        }

        if (data.expType == symTable.semanticError || exprType == symTable.semanticError) {
            actualType = symTable.semanticError;
        } else {
            LinkedHashSet<BType> resultTypes = new LinkedHashSet<>();
            if (exprType.tag == TypeTags.UNION) {
                resultTypes.addAll(((BUnionType) exprType).getMemberTypes());
            } else {
                resultTypes.add(exprType);
            }
            resultTypes.add(symTable.errorType);
            actualType = BUnionType.create(null, resultTypes);
        }

        data.resultType = types.checkType(trapExpr, actualType, data.expType);
        if (definedWithVar && data.resultType != null && data.resultType != symTable.semanticError) {
            types.setImplicitCastExpr(trapExpr.expr, trapExpr.expr.getBType(), data.resultType);
        }
    }

    public void visit(BLangBinaryExpr binaryExpr, AnalyzerData data) {
        // Bitwise operator should be applied for the future types in the wait expression
        if (data.expType.tag == TypeTags.FUTURE && binaryExpr.opKind == OperatorKind.BITWISE_OR) {
            BType lhsResultType = checkExpr(binaryExpr.lhsExpr, data.expType, data);
            BType rhsResultType = checkExpr(binaryExpr.rhsExpr, data.expType, data);
            // Return if both or atleast one of lhs and rhs types are errors
            if (lhsResultType == symTable.semanticError || rhsResultType == symTable.semanticError) {
                data.resultType = symTable.semanticError;
                return;
            }
            data.resultType = BUnionType.create(null, lhsResultType, rhsResultType);
            return;
        }

        SymbolEnv rhsExprEnv;
        BType lhsType;
        BType referredExpType = Types.getReferredType(binaryExpr.expectedType);
        if (referredExpType.tag == TypeTags.FLOAT || referredExpType.tag == TypeTags.DECIMAL ||
                isOptionalFloatOrDecimal(referredExpType)) {
            lhsType = checkAndGetType(binaryExpr.lhsExpr, data.env, binaryExpr, data);
        } else {
            lhsType = checkExpr(binaryExpr.lhsExpr, data);
        }

        if (binaryExpr.opKind == OperatorKind.AND) {
            rhsExprEnv = typeNarrower.evaluateTruth(binaryExpr.lhsExpr, binaryExpr.rhsExpr, data.env, true);
        } else if (binaryExpr.opKind == OperatorKind.OR) {
            rhsExprEnv = typeNarrower.evaluateFalsity(binaryExpr.lhsExpr, binaryExpr.rhsExpr, data.env, true);
        } else {
            rhsExprEnv = data.env;
        }

        BType rhsType;

        if (referredExpType.tag == TypeTags.FLOAT || referredExpType.tag == TypeTags.DECIMAL ||
                isOptionalFloatOrDecimal(referredExpType)) {
            rhsType = checkAndGetType(binaryExpr.rhsExpr, rhsExprEnv, binaryExpr, data);
        } else {
            rhsType = checkExpr(binaryExpr.rhsExpr, rhsExprEnv, data);
        }

        // Set error type as the actual type.
        BType actualType = symTable.semanticError;

        //noinspection SwitchStatementWithTooFewBranches
        switch (binaryExpr.opKind) {
            // Do not lookup operator symbol for xml sequence additions
            case ADD:
                BType leftConstituent = getXMLConstituents(lhsType);
                BType rightConstituent = getXMLConstituents(rhsType);

                if (leftConstituent != null && rightConstituent != null) {
                    actualType = new BXMLType(BUnionType.create(null, leftConstituent, rightConstituent), null);
                    break;
                }
                // Fall through
            default:
                if (lhsType != symTable.semanticError && rhsType != symTable.semanticError) {
                    // Look up operator symbol if both rhs and lhs types aren't error or xml types
                    BSymbol opSymbol = symResolver.resolveBinaryOperator(binaryExpr.opKind, lhsType, rhsType);

                    if (opSymbol == symTable.notFoundSymbol) {
                        opSymbol = symResolver.getBitwiseShiftOpsForTypeSets(binaryExpr.opKind, lhsType, rhsType);
                    }

                    if (opSymbol == symTable.notFoundSymbol) {
                        opSymbol = symResolver.getBinaryBitwiseOpsForTypeSets(binaryExpr.opKind, lhsType, rhsType);
                    }

                    if (opSymbol == symTable.notFoundSymbol) {
                        opSymbol = symResolver.getArithmeticOpsForTypeSets(binaryExpr.opKind, lhsType, rhsType);
                    }

                    if (opSymbol == symTable.notFoundSymbol) {
                        opSymbol = symResolver.getBinaryEqualityForTypeSets(binaryExpr.opKind, lhsType, rhsType,
                                binaryExpr, data.env);
                    }

                    if (opSymbol == symTable.notFoundSymbol) {
                        opSymbol = symResolver.getBinaryComparisonOpForTypeSets(binaryExpr.opKind, lhsType, rhsType);
                    }

                    if (opSymbol == symTable.notFoundSymbol) {
                        opSymbol = symResolver.getRangeOpsForTypeSets(binaryExpr.opKind, lhsType, rhsType);
                    }

                    if (opSymbol == symTable.notFoundSymbol) {
                        DiagnosticErrorCode errorCode = DiagnosticErrorCode.BINARY_OP_INCOMPATIBLE_TYPES;

                        if ((binaryExpr.opKind == OperatorKind.DIV || binaryExpr.opKind == OperatorKind.MOD) &&
                                lhsType.tag == TypeTags.INT &&
                                (rhsType.tag == TypeTags.DECIMAL || rhsType.tag == TypeTags.FLOAT)) {
                            errorCode = DiagnosticErrorCode.BINARY_OP_INCOMPATIBLE_TYPES_INT_FLOAT_DIVISION;
                        }

                        dlog.error(binaryExpr.pos, errorCode, binaryExpr.opKind, lhsType, rhsType);
                    } else {
                        binaryExpr.opSymbol = (BOperatorSymbol) opSymbol;
                        actualType = opSymbol.type.getReturnType();
                    }
                }
        }

        data.resultType = types.checkType(binaryExpr, actualType, data.expType);
    }

    private boolean isOptionalFloatOrDecimal(BType expectedType) {
        if (expectedType.tag == TypeTags.UNION && expectedType.isNullable() && expectedType.tag != TypeTags.ANY) {
            Iterator<BType> memberTypeIterator = ((BUnionType) expectedType).getMemberTypes().iterator();
            while (memberTypeIterator.hasNext()) {
                BType memberType = memberTypeIterator.next();
                if (memberType.tag == TypeTags.FLOAT || memberType.tag == TypeTags.DECIMAL) {
                    return true;
                }
            }

        }
        return false;
    }

    private BType checkAndGetType(BLangExpression expr, SymbolEnv env, BLangBinaryExpr binaryExpr, AnalyzerData data) {
        boolean prevNonErrorLoggingCheck = data.commonAnalyzerData.nonErrorLoggingCheck;
        data.commonAnalyzerData.nonErrorLoggingCheck = true;
        int prevErrorCount = this.dlog.errorCount();
        this.dlog.resetErrorCount();
        this.dlog.mute();

        expr.cloneAttempt++;
        BType exprCompatibleType = checkExpr(nodeCloner.cloneNode(expr), env, binaryExpr.expectedType, data);
        data.commonAnalyzerData.nonErrorLoggingCheck = prevNonErrorLoggingCheck;
        int errorCount = this.dlog.errorCount();
        this.dlog.setErrorCount(prevErrorCount);
        if (!prevNonErrorLoggingCheck) {
            this.dlog.unmute();
        }
        if (errorCount == 0 && exprCompatibleType != symTable.semanticError) {
            return checkExpr(expr, env, binaryExpr.expectedType, data);
        } else {
            return checkExpr(expr, env, data);
        }
    }

    private SymbolEnv getEnvBeforeInputNode(SymbolEnv env, BLangNode node) {
        while (env != null && env.node != node) {
            env = env.enclEnv;
        }
        return env != null && env.enclEnv != null
                ? env.enclEnv.createClone()
                : new SymbolEnv(node, null);
    }

    private SymbolEnv getEnvAfterJoinNode(SymbolEnv env, BLangNode node) {
        SymbolEnv clone = env.createClone();
        while (clone != null && clone.node != node) {
            clone = clone.enclEnv;
        }
        if (clone != null) {
            clone.enclEnv = getEnvBeforeInputNode(clone.enclEnv, getLastInputNodeFromEnv(clone.enclEnv));
        } else {
            clone = new SymbolEnv(node, null);
        }
        return clone;
    }

    private BLangNode getLastInputNodeFromEnv(SymbolEnv env) {
        while (env != null && (env.node.getKind() != NodeKind.FROM && env.node.getKind() != NodeKind.JOIN)) {
            env = env.enclEnv;
        }
        return env != null ? env.node : null;
    }

    public void visit(BLangTransactionalExpr transactionalExpr, AnalyzerData data) {
        data.resultType = types.checkType(transactionalExpr, symTable.booleanType, data.expType);
    }

    public void visit(BLangCommitExpr commitExpr, AnalyzerData data) {
        BType actualType = BUnionType.create(null, symTable.errorType, symTable.nilType);
        data.resultType = types.checkType(commitExpr, actualType, data.expType);
    }

    private BType getXMLConstituents(BType bType) {
        BType type = Types.getReferredType(bType);
        BType constituent = null;
        if (type.tag == TypeTags.XML) {
            constituent = ((BXMLType) type).constraint;
        } else if (TypeTags.isXMLNonSequenceType(type.tag)) {
            constituent = type;
        }
        return constituent;
    }

    public void visit(BLangElvisExpr elvisExpr, AnalyzerData data) {
        BType lhsType = checkExpr(elvisExpr.lhsExpr, data);
        BType actualType = symTable.semanticError;
        if (lhsType != symTable.semanticError) {
            if (lhsType.tag == TypeTags.UNION && lhsType.isNullable()) {
                BUnionType unionType = (BUnionType) lhsType;
                LinkedHashSet<BType> memberTypes = unionType.getMemberTypes().stream()
                        .filter(type -> type.tag != TypeTags.NIL)
                        .collect(Collectors.toCollection(LinkedHashSet::new));

                if (memberTypes.size() == 1) {
                    actualType = memberTypes.toArray(new BType[0])[0];
                } else {
                    actualType = BUnionType.create(null, memberTypes);
                }
            } else {
                dlog.error(elvisExpr.pos, DiagnosticErrorCode.OPERATOR_NOT_SUPPORTED, OperatorKind.ELVIS,
                        lhsType);
            }
        }
        BType rhsReturnType = checkExpr(elvisExpr.rhsExpr, data.expType, data);
        BType lhsReturnType = types.checkType(elvisExpr.lhsExpr.pos, actualType, data.expType,
                DiagnosticErrorCode.INCOMPATIBLE_TYPES);
        if (rhsReturnType == symTable.semanticError || lhsReturnType == symTable.semanticError) {
            data.resultType = symTable.semanticError;
        } else if (data.expType == symTable.noType) {
            if (types.isAssignable(rhsReturnType, lhsReturnType)) {
                data.resultType = lhsReturnType;
            } else if (types.isAssignable(lhsReturnType, rhsReturnType)) {
                data.resultType = rhsReturnType;
            } else {
                data.resultType = BUnionType.create(null, lhsReturnType, rhsReturnType);
            }
        } else {
            data.resultType = data.expType;
        }
    }

    @Override
    public void visit(BLangGroupExpr groupExpr, AnalyzerData data) {
        data.resultType = checkExpr(groupExpr.expression, data.expType, data);
    }

    public void visit(BLangTypedescExpr accessExpr, AnalyzerData data) {
        if (accessExpr.resolvedType == null) {
            accessExpr.resolvedType = symResolver.resolveTypeNode(accessExpr.typeNode, data.env);
        }

        int resolveTypeTag = accessExpr.resolvedType.tag;
        final BType actualType;
        if (resolveTypeTag != TypeTags.TYPEDESC && resolveTypeTag != TypeTags.NONE) {
            actualType = new BTypedescType(accessExpr.resolvedType, null);
        } else {
            actualType = accessExpr.resolvedType;
        }
        data.resultType = types.checkType(accessExpr, actualType, data.expType);
    }

    public void visit(BLangUnaryExpr unaryExpr, AnalyzerData data) {
        BType exprType;
        BType actualType = symTable.semanticError;
        if (OperatorKind.UNTAINT.equals(unaryExpr.operator)) {
            exprType = checkExpr(unaryExpr.expr, data);
            if (exprType != symTable.semanticError) {
                actualType = exprType;
            }
        } else if (OperatorKind.TYPEOF.equals(unaryExpr.operator)) {
            exprType = checkExpr(unaryExpr.expr, data);
            if (exprType != symTable.semanticError) {
                actualType = new BTypedescType(exprType, null);
            }
        } else {
            //allow both addition and subtraction operators to get expected type as Decimal
            boolean decimalAddNegate = data.expType.tag == TypeTags.DECIMAL &&
                    (OperatorKind.ADD.equals(unaryExpr.operator) || OperatorKind.SUB.equals(unaryExpr.operator));
            exprType = decimalAddNegate ? checkExpr(unaryExpr.expr, data.expType, data) :
                                                                                        checkExpr(unaryExpr.expr, data);
            if (exprType != symTable.semanticError) {
                BSymbol symbol = symResolver.resolveUnaryOperator(unaryExpr.operator, exprType);
                if (symbol == symTable.notFoundSymbol) {
                    symbol = symResolver.getUnaryOpsForTypeSets(unaryExpr.operator, exprType);
                }
                if (symbol == symTable.notFoundSymbol) {
                    dlog.error(unaryExpr.pos, DiagnosticErrorCode.UNARY_OP_INCOMPATIBLE_TYPES,
                            unaryExpr.operator, exprType);
                } else {
                    unaryExpr.opSymbol = (BOperatorSymbol) symbol;
                    actualType = symbol.type.getReturnType();
                }
            }
        }

        data.resultType = types.checkType(unaryExpr, actualType, data.expType);
    }

    public void visit(BLangTypeConversionExpr conversionExpr, AnalyzerData data) {
        // Set error type as the actual type.
        BType actualType = symTable.semanticError;

        for (BLangAnnotationAttachment annAttachment : conversionExpr.annAttachments) {
            annAttachment.attachPoints.add(AttachPoint.Point.TYPE);
            semanticAnalyzer.analyzeNode(annAttachment, data.env);
        }

        // Annotation such as <@untainted [T]>, where T is not provided,
        // it's merely a annotation on contextually expected type.
        BLangExpression expr = conversionExpr.expr;
        if (conversionExpr.typeNode == null) {
            if (!conversionExpr.annAttachments.isEmpty()) {
                data.resultType = checkExpr(expr, data.expType, data);
            }
            return;
        }

        BType targetType = getEffectiveReadOnlyType(conversionExpr.typeNode.pos,
                                                  symResolver.resolveTypeNode(conversionExpr.typeNode, data.env), data);

        conversionExpr.targetType = targetType;

        boolean prevNonErrorLoggingCheck = data.commonAnalyzerData.nonErrorLoggingCheck;
        data.commonAnalyzerData.nonErrorLoggingCheck = true;
        int prevErrorCount = this.dlog.errorCount();
        this.dlog.resetErrorCount();
        this.dlog.mute();

        BType exprCompatibleType = checkExpr(nodeCloner.cloneNode(expr), targetType, data);
        data.commonAnalyzerData.nonErrorLoggingCheck = prevNonErrorLoggingCheck;
        int errorCount = this.dlog.errorCount();
        this.dlog.setErrorCount(prevErrorCount);

        if (!prevNonErrorLoggingCheck) {
            this.dlog.unmute();
        }

        if ((errorCount == 0 && exprCompatibleType != symTable.semanticError) || requireTypeInference(expr, false)) {
            checkExpr(expr, targetType, data);
        } else {
            checkExpr(expr, symTable.noType, data);
        }

        BType exprType = expr.getBType();
        if (types.isTypeCastable(expr, exprType, targetType, data.env)) {
            // We reach this block only if the cast is valid, so we set the target type as the actual type.
            actualType = targetType;
        } else if (exprType != symTable.semanticError && exprType != symTable.noType) {
            dlog.error(conversionExpr.pos, DiagnosticErrorCode.INCOMPATIBLE_TYPES_CAST, exprType, targetType);
        }
        data.resultType = types.checkType(conversionExpr, actualType, data.expType);
    }

    @Override
    public void visit(BLangLambdaFunction bLangLambdaFunction, AnalyzerData data) {
        SymbolEnv currentEnv = data.env;
        if (data.nonErrorLoggingCheck) {
            BLangFunction funcNode = bLangLambdaFunction.function;
            BInvokableSymbol funcSymbol = Symbols.createFunctionSymbol(Flags.asMask(funcNode.flagSet),
                                                                       names.fromIdNode(funcNode.name), Names.EMPTY,
                                                                       currentEnv.enclPkg.symbol.pkgID, null,
                                                                       currentEnv.scope.owner, funcNode.hasBody(),
                                                                       funcNode.pos, VIRTUAL);
            funcSymbol.scope = new Scope(funcSymbol);
            SymbolEnv invokableEnv = SymbolEnv.createFunctionEnv(funcNode, funcSymbol.scope, currentEnv);
            invokableEnv.scope = funcSymbol.scope;
            symbolEnter.defineInvokableSymbolParams(bLangLambdaFunction.function, funcSymbol, invokableEnv);
            funcNode.setBType(funcSymbol.type);
        } else if (bLangLambdaFunction.function.symbol == null) {
            symbolEnter.defineNode(bLangLambdaFunction.function, currentEnv);
        }
        bLangLambdaFunction.setBType(bLangLambdaFunction.function.getBType());
        // creating a copy of the env to visit the lambda function later
        bLangLambdaFunction.capturedClosureEnv = data.env.createClone();

<<<<<<< HEAD
        if (!data.nonErrorLoggingCheck) {
            if (bLangLambdaFunction.function.flagSet.contains(Flag.WORKER)) {
                currentEnv.enclPkg.lambdaFunctions.add(bLangLambdaFunction);
            } else {
                semanticAnalyzer.analyzeNode(bLangLambdaFunction.function, bLangLambdaFunction.capturedClosureEnv);
            }
       }
=======
        BLangFunction function = bLangLambdaFunction.function;
        symResolver.checkRedeclaredSymbols(bLangLambdaFunction);

        if (!data.commonAnalyzerData.nonErrorLoggingCheck) {
            data.env.enclPkg.lambdaFunctions.add(bLangLambdaFunction);
        }
>>>>>>> 749c863a

        data.resultType = types.checkType(bLangLambdaFunction, bLangLambdaFunction.getBType(), data.expType);
    }

    @Override
    public void visit(BLangArrowFunction bLangArrowFunction, AnalyzerData data) {
        BType expectedType = Types.getReferredType(data.expType);
        if (expectedType.tag == TypeTags.UNION) {
            BUnionType unionType = (BUnionType) expectedType;
            BType invokableType = unionType.getMemberTypes().stream().filter(type -> type.tag == TypeTags.INVOKABLE)
                    .collect(Collectors.collectingAndThen(Collectors.toList(), list -> {
                                if (list.size() != 1) {
                                    return null;
                                }
                                return list.get(0);
                            }
                    ));

            if (invokableType != null) {
                expectedType = invokableType;
            }
        }
        if (expectedType.tag != TypeTags.INVOKABLE || Symbols.isFlagOn(expectedType.flags, Flags.ANY_FUNCTION)) {
            dlog.error(bLangArrowFunction.pos,
                    DiagnosticErrorCode.ARROW_EXPRESSION_CANNOT_INFER_TYPE_FROM_LHS);
            data.resultType = symTable.semanticError;
            return;
        }

        BInvokableType expectedInvocation = (BInvokableType) expectedType;
        populateArrowExprParamTypes(bLangArrowFunction, expectedInvocation.paramTypes, data);
        bLangArrowFunction.body.expr.setBType(populateArrowExprReturn(bLangArrowFunction, expectedInvocation.retType,
                                              data));
        // if function return type is none, assign the inferred return type
        if (expectedInvocation.retType.tag == TypeTags.NONE) {
            expectedInvocation.retType = bLangArrowFunction.body.expr.getBType();
        }
        for (BLangSimpleVariable simpleVariable : bLangArrowFunction.params) {
            if (simpleVariable.symbol != null) {
                symResolver.checkForUniqueSymbol(simpleVariable.pos, data.env, simpleVariable.symbol);
            }
        }
        data.resultType = bLangArrowFunction.funcType = expectedInvocation;
    }

    public void visit(BLangXMLQName bLangXMLQName, AnalyzerData data) {
        String prefix = bLangXMLQName.prefix.value;
        data.resultType = types.checkType(bLangXMLQName, symTable.stringType, data.expType);
        // TODO: check isLHS

        if (data.env.node.getKind() == NodeKind.XML_ATTRIBUTE && prefix.isEmpty()
                && bLangXMLQName.localname.value.equals(XMLConstants.XMLNS_ATTRIBUTE)) {
            ((BLangXMLAttribute) data.env.node).isNamespaceDeclr = true;
            return;
        }

        if (data.env.node.getKind() == NodeKind.XML_ATTRIBUTE && prefix.equals(XMLConstants.XMLNS_ATTRIBUTE)) {
            ((BLangXMLAttribute) data.env.node).isNamespaceDeclr = true;
            return;
        }

        if (prefix.equals(XMLConstants.XMLNS_ATTRIBUTE)) {
            dlog.error(bLangXMLQName.pos, DiagnosticErrorCode.INVALID_NAMESPACE_PREFIX, prefix);
            bLangXMLQName.setBType(symTable.semanticError);
            return;
        }

        // XML attributes without a namespace prefix does not inherit default namespace
        // https://www.w3.org/TR/xml-names/#defaulting
        if (bLangXMLQName.prefix.value.isEmpty()) {
            return;
        }

        BSymbol xmlnsSymbol = symResolver.lookupSymbolInPrefixSpace(data.env, names.fromIdNode(bLangXMLQName.prefix));
        if (prefix.isEmpty() && xmlnsSymbol == symTable.notFoundSymbol) {
            return;
        }

        if (!prefix.isEmpty() && xmlnsSymbol == symTable.notFoundSymbol) {
            logUndefinedSymbolError(bLangXMLQName.pos, prefix);
            bLangXMLQName.setBType(symTable.semanticError);
            return;
        }

        if (xmlnsSymbol.getKind() == SymbolKind.PACKAGE) {
            xmlnsSymbol = findXMLNamespaceFromPackageConst(bLangXMLQName.localname.value, bLangXMLQName.prefix.value,
                    (BPackageSymbol) xmlnsSymbol, bLangXMLQName.pos, data);
        }

        if (xmlnsSymbol == null || xmlnsSymbol.getKind() != SymbolKind.XMLNS) {
            data.resultType = symTable.semanticError;
            return;
        }

        bLangXMLQName.nsSymbol = (BXMLNSSymbol) xmlnsSymbol;
        bLangXMLQName.namespaceURI = bLangXMLQName.nsSymbol.namespaceURI;
    }

    private BSymbol findXMLNamespaceFromPackageConst(String localname, String prefix,
                                                     BPackageSymbol pkgSymbol, Location pos, AnalyzerData data) {
        // Resolve a const from module scope.
        BSymbol constSymbol = symResolver.lookupMemberSymbol(pos, pkgSymbol.scope, data.env,
                names.fromString(localname), SymTag.CONSTANT);
        if (constSymbol == symTable.notFoundSymbol) {
            if (!missingNodesHelper.isMissingNode(prefix) && !missingNodesHelper.isMissingNode(localname)) {
                dlog.error(pos, DiagnosticErrorCode.UNDEFINED_SYMBOL, prefix + ":" + localname);
            }
            return null;
        }

        // If Resolved const is not a string, it is an error.
        BConstantSymbol constantSymbol = (BConstantSymbol) constSymbol;
        if (constantSymbol.literalType.tag != TypeTags.STRING) {
            dlog.error(pos, DiagnosticErrorCode.INCOMPATIBLE_TYPES, symTable.stringType, constantSymbol.literalType);
            return null;
        }

        // If resolve const contain a string in {namespace url}local form extract namespace uri and local part.
        String constVal = (String) constantSymbol.value.value;
        int s = constVal.indexOf('{');
        int e = constVal.lastIndexOf('}');
        if (e > s + 1) {
            pkgSymbol.isUsed = true;
            String nsURI = constVal.substring(s + 1, e);
            String local = constVal.substring(e);
            return new BXMLNSSymbol(names.fromString(local), nsURI, constantSymbol.pkgID, constantSymbol.owner, pos,
                                    SOURCE);
        }

        // Resolved const string is not in valid format.
        dlog.error(pos, DiagnosticErrorCode.INVALID_ATTRIBUTE_REFERENCE, prefix + ":" + localname);
        return null;
    }

    public void visit(BLangXMLAttribute bLangXMLAttribute, AnalyzerData data) {
        SymbolEnv xmlAttributeEnv = SymbolEnv.getXMLAttributeEnv(bLangXMLAttribute, data.env);

        // check attribute name
        BLangXMLQName name = (BLangXMLQName) bLangXMLAttribute.name;
        checkExpr(name, xmlAttributeEnv, symTable.stringType, data);
        // XML attributes without a prefix does not belong to enclosing elements default namespace.
        // https://www.w3.org/TR/xml-names/#uniqAttrs
        if (name.prefix.value.isEmpty()) {
            name.namespaceURI = null;
        }

        // check attribute value
        checkExpr(bLangXMLAttribute.value, xmlAttributeEnv, symTable.stringType, data);

        symbolEnter.defineNode(bLangXMLAttribute, data.env);
    }

    public void visit(BLangXMLElementLiteral bLangXMLElementLiteral, AnalyzerData data) {
        SymbolEnv xmlElementEnv = SymbolEnv.getXMLElementEnv(bLangXMLElementLiteral, data.env);

        // Keep track of used namespace prefixes in this element and only add namespace attr for those used ones.
        Set<String> usedPrefixes = new HashSet<>();
        BLangIdentifier elemNamePrefix = ((BLangXMLQName) bLangXMLElementLiteral.startTagName).prefix;
        if (elemNamePrefix != null && !elemNamePrefix.value.isEmpty()) {
            usedPrefixes.add(elemNamePrefix.value);
        }

        // Visit in-line namespace declarations and define the namespace.
        for (BLangXMLAttribute attribute : bLangXMLElementLiteral.attributes) {
            if (attribute.name.getKind() == NodeKind.XML_QNAME && isXmlNamespaceAttribute(attribute)) {
                BLangXMLQuotedString value = attribute.value;
                if (value.getKind() == NodeKind.XML_QUOTED_STRING && value.textFragments.size() > 1) {
                    dlog.error(value.pos, DiagnosticErrorCode.INVALID_XML_NS_INTERPOLATION);
                }
                checkExpr(attribute, xmlElementEnv, symTable.noType, data);
            }
            BLangIdentifier prefix = ((BLangXMLQName) attribute.name).prefix;
            if (prefix != null && !prefix.value.isEmpty()) {
                usedPrefixes.add(prefix.value);
            }
        }

        // Visit attributes, this may depend on the namespace defined in previous attribute iteration.
        bLangXMLElementLiteral.attributes.forEach(attribute -> {
            if (!(attribute.name.getKind() == NodeKind.XML_QNAME && isXmlNamespaceAttribute(attribute))) {
                checkExpr(attribute, xmlElementEnv, symTable.noType, data);
            }
        });

        Map<Name, BXMLNSSymbol> namespaces = symResolver.resolveAllNamespaces(xmlElementEnv);
        Name defaultNs = names.fromString(XMLConstants.DEFAULT_NS_PREFIX);
        if (namespaces.containsKey(defaultNs)) {
            bLangXMLElementLiteral.defaultNsSymbol = namespaces.remove(defaultNs);
        }
        for (Map.Entry<Name, BXMLNSSymbol> nsEntry : namespaces.entrySet()) {
            if (usedPrefixes.contains(nsEntry.getKey().value)) {
                bLangXMLElementLiteral.namespacesInScope.put(nsEntry.getKey(), nsEntry.getValue());
            }
        }

        // Visit the tag names
        validateTags(bLangXMLElementLiteral, xmlElementEnv, data);

        // Visit the children
        bLangXMLElementLiteral.modifiedChildren =
                concatSimilarKindXMLNodes(bLangXMLElementLiteral.children, xmlElementEnv, data);

        if (data.expType == symTable.noType) {
            data.resultType = types.checkType(bLangXMLElementLiteral, symTable.xmlElementType, data.expType);
            return;
        }

        data.resultType = checkXmlSubTypeLiteralCompatibility(bLangXMLElementLiteral.pos, symTable.xmlElementType,
                                                         data.expType, data);

        if (Symbols.isFlagOn(data.resultType.flags, Flags.READONLY)) {
            markChildrenAsImmutable(bLangXMLElementLiteral, data);
        }
    }

    private boolean isXmlNamespaceAttribute(BLangXMLAttribute attribute) {
        BLangXMLQName attrName = (BLangXMLQName) attribute.name;
        return (attrName.prefix.value.isEmpty()
                    && attrName.localname.value.equals(XMLConstants.XMLNS_ATTRIBUTE))
                || attrName.prefix.value.equals(XMLConstants.XMLNS_ATTRIBUTE);
    }

    public BType getXMLTypeFromLiteralKind(BLangExpression childXMLExpressions) {
        if (childXMLExpressions.getKind() == NodeKind.XML_ELEMENT_LITERAL) {
            return symTable.xmlElementType;
        }
        if (childXMLExpressions.getKind() == NodeKind.XML_TEXT_LITERAL) {
            return symTable.xmlTextType;
        }
        if (childXMLExpressions.getKind() == NodeKind.XML_PI_LITERAL) {
            return symTable.xmlPIType;
        }
        return symTable.xmlCommentType;
    }

    public BType getXMLSequenceType(BType xmlSubType) {
        switch (xmlSubType.tag) {
            case TypeTags.XML_ELEMENT:
                return new BXMLType(symTable.xmlElementType,  null);
            case TypeTags.XML_COMMENT:
                return new BXMLType(symTable.xmlCommentType,  null);
            case TypeTags.XML_PI:
                return new BXMLType(symTable.xmlPIType,  null);
            default:
                // Since 'xml:Text is same as xml<'xml:Text>
                return symTable.xmlTextType;
        }
    }

    public void visit(BLangXMLSequenceLiteral bLangXMLSequenceLiteral, AnalyzerData data) {
        BType expType = Types.getReferredType(data.expType);
        if (expType.tag != TypeTags.XML && expType.tag != TypeTags.UNION && expType.tag != TypeTags.XML_TEXT
        && expType != symTable.noType) {
            dlog.error(bLangXMLSequenceLiteral.pos, DiagnosticErrorCode.INCOMPATIBLE_TYPES, data.expType,
                    "XML Sequence");
            data.resultType = symTable.semanticError;
            return;
        }

        List<BType> xmlTypesInSequence = new ArrayList<>();

        for (BLangExpression expressionItem : bLangXMLSequenceLiteral.xmlItems) {
            data.resultType = checkExpr(expressionItem, data.expType, data);
            if (!xmlTypesInSequence.contains(data.resultType)) {
                xmlTypesInSequence.add(data.resultType);
            }
        }

        // Set type according to items in xml sequence and expected type
        if (expType.tag == TypeTags.XML || expType == symTable.noType) {
            if (xmlTypesInSequence.size() == 1) {
                data.resultType = getXMLSequenceType(xmlTypesInSequence.get(0));
                return;
            }
            data.resultType = symTable.xmlType;
            return;
        }
        // Since 'xml:Text is same as xml<'xml:Text>
        if (expType.tag == TypeTags.XML_TEXT) {
            data.resultType = symTable.xmlTextType;
            return;
        }
        // Disallow unions with 'xml:T (singleton) items
         for (BType item : ((BUnionType) expType).getMemberTypes()) {
             item = Types.getReferredType(item);
             if (item.tag != TypeTags.XML_TEXT && item.tag != TypeTags.XML) {
                 dlog.error(bLangXMLSequenceLiteral.pos, DiagnosticErrorCode.INCOMPATIBLE_TYPES,
                         expType, symTable.xmlType);
                 data.resultType = symTable.semanticError;
                 return;
             }
         }
        data.resultType = symTable.xmlType;
    }

    public void visit(BLangXMLTextLiteral bLangXMLTextLiteral, AnalyzerData data) {
        List<BLangExpression> literalValues = bLangXMLTextLiteral.textFragments;
        checkStringTemplateExprs(literalValues, data);
        BLangExpression xmlExpression = literalValues.get(0);
        if (literalValues.size() == 1 && xmlExpression.getKind() == NodeKind.LITERAL &&
                ((String) ((BLangLiteral) xmlExpression).value).isEmpty()) {
            data.resultType = types.checkType(bLangXMLTextLiteral, symTable.xmlNeverType, data.expType);
            return;
        }
        data.resultType = types.checkType(bLangXMLTextLiteral, symTable.xmlTextType, data.expType);
    }

    public void visit(BLangXMLCommentLiteral bLangXMLCommentLiteral, AnalyzerData data) {
        checkStringTemplateExprs(bLangXMLCommentLiteral.textFragments, data);

        if (data.expType == symTable.noType) {
            data.resultType = types.checkType(bLangXMLCommentLiteral, symTable.xmlCommentType, data.expType);
            return;
        }
        data.resultType = checkXmlSubTypeLiteralCompatibility(bLangXMLCommentLiteral.pos, symTable.xmlCommentType,
                                                         data.expType, data);
    }

    public void visit(BLangXMLProcInsLiteral bLangXMLProcInsLiteral, AnalyzerData data) {
        checkExpr(bLangXMLProcInsLiteral.target, symTable.stringType, data);
        checkStringTemplateExprs(bLangXMLProcInsLiteral.dataFragments, data);
        if (data.expType == symTable.noType) {
            data.resultType = types.checkType(bLangXMLProcInsLiteral, symTable.xmlPIType, data.expType);
            return;
        }
        data.resultType =
                checkXmlSubTypeLiteralCompatibility(bLangXMLProcInsLiteral.pos, symTable.xmlPIType, data.expType, data);
    }

    public void visit(BLangXMLQuotedString bLangXMLQuotedString, AnalyzerData data) {
        checkStringTemplateExprs(bLangXMLQuotedString.textFragments, data);
        data.resultType = types.checkType(bLangXMLQuotedString, symTable.stringType, data.expType);
    }

    public void visit(BLangStringTemplateLiteral stringTemplateLiteral, AnalyzerData data) {
        checkStringTemplateExprs(stringTemplateLiteral.exprs, data);
        data.resultType = types.checkType(stringTemplateLiteral, symTable.stringType, data.expType);
    }

    @Override
    public void visit(BLangRawTemplateLiteral rawTemplateLiteral, AnalyzerData data) {
        // First, ensure that the contextually expected type is compatible with the RawTemplate type.
        // The RawTemplate type should have just two fields: strings and insertions. There shouldn't be any methods.
        BType type = determineRawTemplateLiteralType(rawTemplateLiteral, data.expType);

        if (type == symTable.semanticError) {
            data.resultType = type;
            return;
        }

        // Once we ensure the types are compatible, need to ensure that the types of the strings and insertions are
        // compatible with the types of the strings and insertions fields.
        BObjectType literalType = (BObjectType) Types.getReferredType(type);
        BType stringsType = literalType.fields.get("strings").type;

        if (evaluateRawTemplateExprs(rawTemplateLiteral.strings, stringsType, INVALID_NUM_STRINGS,
                                     rawTemplateLiteral.pos, data)) {
            type = symTable.semanticError;
        }

        BType insertionsType = literalType.fields.get("insertions").type;

        if (evaluateRawTemplateExprs(rawTemplateLiteral.insertions, insertionsType, INVALID_NUM_INSERTIONS,
                                     rawTemplateLiteral.pos, data)) {
            type = symTable.semanticError;
        }

        data.resultType = type;
    }

    private BType determineRawTemplateLiteralType(BLangRawTemplateLiteral rawTemplateLiteral, BType expType) {
        // Contextually expected type is NoType when `var` is used. When `var` is used, the literal is considered to
        // be of type `RawTemplate`.
        if (expType == symTable.noType || containsAnyType(expType)) {
            return symTable.rawTemplateType;
        }

        BType compatibleType = getCompatibleRawTemplateType(expType, rawTemplateLiteral.pos);
        BType type = types.checkType(rawTemplateLiteral, compatibleType, symTable.rawTemplateType,
                DiagnosticErrorCode.INVALID_RAW_TEMPLATE_TYPE);

        if (type == symTable.semanticError) {
            return type;
        }

        // Raw template literals can be directly assigned only to abstract object types
        if (Symbols.isFlagOn(type.tsymbol.flags, Flags.CLASS)) {
            dlog.error(rawTemplateLiteral.pos, DiagnosticErrorCode.INVALID_RAW_TEMPLATE_ASSIGNMENT, type);
            return symTable.semanticError;
        }

        // Ensure that only the two fields, strings and insertions, are there
        BObjectType litObjType = (BObjectType) Types.getReferredType(type);
        BObjectTypeSymbol objTSymbol = (BObjectTypeSymbol) litObjType.tsymbol;

        if (litObjType.fields.size() > 2) {
            dlog.error(rawTemplateLiteral.pos, DiagnosticErrorCode.INVALID_NUM_FIELDS, litObjType);
            type = symTable.semanticError;
        }

        if (!objTSymbol.attachedFuncs.isEmpty()) {
            dlog.error(rawTemplateLiteral.pos, DiagnosticErrorCode.METHODS_NOT_ALLOWED, litObjType);
            type = symTable.semanticError;
        }

        return type;
    }

    private boolean evaluateRawTemplateExprs(List<? extends BLangExpression> exprs, BType fieldType,
                                             DiagnosticCode code, Location pos, AnalyzerData data) {
        BType listType = Types.getReferredType(fieldType);

        listType = listType.tag != TypeTags.INTERSECTION ? listType :
                ((BIntersectionType) listType).effectiveType;

        boolean errored = false;

        if (listType.tag == TypeTags.ARRAY) {
            BArrayType arrayType = (BArrayType) listType;

            if (arrayType.state == BArrayState.CLOSED && (exprs.size() != arrayType.size)) {
                dlog.error(pos, code, arrayType.size, exprs.size());
                return false;
            }

            for (BLangExpression expr : exprs) {
                errored = (checkExpr(expr, arrayType.eType, data) == symTable.semanticError) || errored;
            }
        } else if (listType.tag == TypeTags.TUPLE) {
            BTupleType tupleType = (BTupleType) listType;
            final int size = exprs.size();
            final int requiredItems = tupleType.tupleTypes.size();

            if (size < requiredItems || (size > requiredItems && tupleType.restType == null)) {
                dlog.error(pos, code, requiredItems, size);
                return false;
            }

            int i;
            List<BType> memberTypes = tupleType.tupleTypes;
            for (i = 0; i < requiredItems; i++) {
                errored = (checkExpr(exprs.get(i), memberTypes.get(i), data) == symTable.semanticError) ||
                                                                                                                errored;
            }

            if (size > requiredItems) {
                for (; i < size; i++) {
                    errored = (checkExpr(exprs.get(i), tupleType.restType, data) == symTable.semanticError) ||
                                                                                                                errored;
                }
            }
        } else {
            throw new IllegalStateException("Expected a list type, but found: " + listType);
        }

        return errored;
    }

    private boolean containsAnyType(BType bType) {
        BType type = Types.getReferredType(bType);
        if (type == symTable.anyType) {
            return true;
        }

        if (type.tag == TypeTags.UNION) {
            return ((BUnionType) type).getMemberTypes().contains(symTable.anyType);
        }

        return false;
    }

    private BType getCompatibleRawTemplateType(BType bType, Location pos) {
        BType expType = Types.getReferredType(bType);
        if (expType.tag != TypeTags.UNION) {
            return bType;
        }

        BUnionType unionType = (BUnionType) expType;
        List<BType> compatibleTypes = new ArrayList<>();

        for (BType type : unionType.getMemberTypes()) {
            if (types.isAssignable(type, symTable.rawTemplateType)) {
                compatibleTypes.add(type);
            }
        }

        if (compatibleTypes.size() == 0) {
            return expType;
        }

        if (compatibleTypes.size() > 1) {
            dlog.error(pos, DiagnosticErrorCode.MULTIPLE_COMPATIBLE_RAW_TEMPLATE_TYPES, symTable.rawTemplateType,
                       expType);
            return symTable.semanticError;
        }

        return compatibleTypes.get(0);
    }

    @Override
    public void visit(BLangRestArgsExpression bLangRestArgExpression, AnalyzerData data) {
        data.resultType = checkExpr(bLangRestArgExpression.expr, data.expType, data);
    }

    @Override
    public void visit(BLangInferredTypedescDefaultNode inferTypedescExpr, AnalyzerData data) {
        BType referredType = Types.getReferredType(data.expType);
        if (referredType.tag != TypeTags.TYPEDESC) {
            dlog.error(inferTypedescExpr.pos, DiagnosticErrorCode.INCOMPATIBLE_TYPES, data.expType, symTable.typeDesc);
            data.resultType = symTable.semanticError;
            return;
        }
        data.resultType = referredType;
    }

    @Override
    public void visit(BLangNamedArgsExpression bLangNamedArgsExpression, AnalyzerData data) {
        data.resultType = checkExpr(bLangNamedArgsExpression.expr, data.env, data.expType, data);
        bLangNamedArgsExpression.setBType(bLangNamedArgsExpression.expr.getBType());
    }

    @Override
    public void visit(BLangCheckedExpr checkedExpr, AnalyzerData data) {
        Types.CommonAnalyzerData typeCheckerData = data.commonAnalyzerData;
        typeCheckerData.checkWithinQueryExpr = isWithinQuery(data);
        visitCheckAndCheckPanicExpr(checkedExpr, data);
        if (typeCheckerData.checkWithinQueryExpr
                && typeCheckerData.checkedErrorList != null
                && checkedExpr.equivalentErrorTypeList != null) {
            typeCheckerData.checkedErrorList.addAll(checkedExpr.equivalentErrorTypeList);
        }
    }

    @Override
    public void visit(BLangCheckPanickedExpr checkedExpr, AnalyzerData data) {
        visitCheckAndCheckPanicExpr(checkedExpr, data);
    }

    @Override
    public void visit(BLangQueryExpr queryExpr, AnalyzerData data) {
        Types.CommonAnalyzerData typeCheckerData = data.commonAnalyzerData;

        //reset common analyzer data
        boolean prevCheckWithinQueryExpr = typeCheckerData.checkWithinQueryExpr;
        typeCheckerData.checkWithinQueryExpr = false;

        HashSet<BType> prevCheckedErrorList = typeCheckerData.checkedErrorList;
        typeCheckerData.checkedErrorList = new HashSet<>();

        Stack<BLangNode> prevQueryFinalClauses = typeCheckerData.queryFinalClauses;
        typeCheckerData.queryFinalClauses = new Stack<>();

        int prevLetCount = typeCheckerData.letCount;
        typeCheckerData.letCount = 0;

        if (typeCheckerData.breakToParallelQueryEnv) {
            typeCheckerData.queryEnvs.push(data.prevEnvs.peek());
        } else {
            typeCheckerData.queryEnvs.push(data.env);
            data.prevEnvs.push(data.env);
        }
        typeCheckerData.queryFinalClauses.push(queryExpr.getSelectClause());
        List<BLangNode> clauses = queryExpr.getQueryClauses();
        BLangExpression collectionNode = (BLangExpression) ((BLangFromClause) clauses.get(0)).getCollection();
        clauses.forEach(clause -> clause.accept(this, data));
        BType actualType = resolveQueryType(typeCheckerData.queryEnvs.peek(),
                                            ((BLangSelectClause) typeCheckerData.queryFinalClauses.peek()).expression,
                                            collectionNode.getBType(), data.expType, queryExpr, data);
        actualType = (actualType == symTable.semanticError) ? actualType :
                types.checkType(queryExpr.pos, actualType, data.expType, DiagnosticErrorCode.INCOMPATIBLE_TYPES);
        typeCheckerData.queryFinalClauses.pop();
        typeCheckerData.queryEnvs.pop();
        if (!typeCheckerData.breakToParallelQueryEnv) {
            data.prevEnvs.pop();
        }

        if (actualType.tag == TypeTags.TABLE) {
            BTableType tableType = (BTableType) actualType;
            tableType.constraintPos = queryExpr.pos;
            tableType.isTypeInlineDefined = true;
            if (!validateTableType(tableType, data)) {
                data.resultType = symTable.semanticError;
                return;
            }
        }

        //re-assign common analyzer data
        typeCheckerData.checkWithinQueryExpr = prevCheckWithinQueryExpr;
        typeCheckerData.checkedErrorList = prevCheckedErrorList;
        typeCheckerData.queryFinalClauses = prevQueryFinalClauses;
        typeCheckerData.letCount = prevLetCount;

        data.resultType = actualType;
    }

    private boolean isWithinQuery(AnalyzerData data) {
        return !data.commonAnalyzerData.queryEnvs.isEmpty()
                && !data.commonAnalyzerData.queryFinalClauses.isEmpty();
    }

    private BType resolveQueryType(SymbolEnv env, BLangExpression selectExp, BType collectionType,
                                   BType targetType, BLangQueryExpr queryExpr, AnalyzerData data) {
        List<BType> safeResultTypes = types.getAllTypes(targetType, true).stream()
                .filter(t -> !types.isAssignable(t, symTable.errorType))
                .filter(t -> !types.isAssignable(t, symTable.nilType))
                .collect(Collectors.toList());
        // resultTypes will be empty if the targetType is `error?`
        if (safeResultTypes.isEmpty()) {
            safeResultTypes.add(symTable.noType);
        }
        BType actualType = symTable.semanticError;
        List<BType> selectTypes = new ArrayList<>();
        List<BType> resolvedTypes = new ArrayList<>();
        BType selectType;
        LinkedHashSet<BType> memberTypes = new LinkedHashSet<>();

        for (BType type : safeResultTypes) {
            solveSelectTypeAndResolveType(queryExpr, selectExp, type, collectionType, selectTypes, resolvedTypes, env,
                    data, false, memberTypes);
        }

        if (selectTypes.size() == 1) {
            BType completionType = getCompletionType(collectionType, queryExpr.isStream, data);
            selectType = selectTypes.get(0);
            if (queryExpr.isStream) {
                return new BStreamType(TypeTags.STREAM, selectType, completionType, null);
            } else if (queryExpr.isTable) {
                actualType = getQueryTableType(queryExpr, selectType, resolvedTypes.get(0), env);
            } else if (queryExpr.isMap) {
                BType mapConstraintType = getTypeOfTypeParameter(selectType,
                        queryExpr.getSelectClause().expression.pos);
                if (mapConstraintType != symTable.semanticError) {
                    BType mapType = new BMapType(TypeTags.MAP, mapConstraintType, null);
                    if (Symbols.isFlagOn(resolvedTypes.get(0).flags, Flags.READONLY)) {
                        mapType = ImmutableTypeCloner.getImmutableIntersectionType(null, types, mapType, env,
                                symTable, anonymousModelHelper, names, null);
                    }
                    actualType = BUnionType.create(null, mapType, symTable.errorType);
                }
            } else {
                actualType = resolvedTypes.get(0);
            }

            if (completionType != null && completionType.tag != TypeTags.NIL) {
                return BUnionType.create(null, actualType, completionType);
            } else {
                return actualType;
            }
        } else if (selectTypes.size() > 1) {
            dlog.error(selectExp.pos, DiagnosticErrorCode.AMBIGUOUS_TYPES, selectTypes);
            return actualType;
        } else {
            return actualType;
        }
    }

    void solveSelectTypeAndResolveType(BLangQueryExpr queryExpr, BLangExpression selectExp, BType type,
                                       BType collectionType, List<BType> selectTypes, List<BType> resolvedTypes,
                                       SymbolEnv env, AnalyzerData data, boolean isReadonly,
                                       LinkedHashSet<BType> memberTypes) {
        BType selectType, resolvedType;
        type = Types.getReferredType(type);
        switch (type.tag) {
            case TypeTags.ARRAY:
                BType elementType = ((BArrayType) type).eType;
                selectType = checkExpr(selectExp, env, elementType, data);
                BType queryResultType = new BArrayType(selectType);
                if (data.commonAnalyzerData.checkWithinQueryExpr) {
                    memberTypes.add(queryResultType);
                    memberTypes.addAll(data.commonAnalyzerData.checkedErrorList);
                    queryResultType = BUnionType.create(null, memberTypes);
                }
                resolvedType = getResolvedType(queryResultType, type, isReadonly, env);
                break;
            case TypeTags.TABLE:
                selectType = checkExpr(selectExp, env, types.getSafeType(((BTableType) type).constraint,
                        true, true), data);
                resolvedType = getResolvedType(symTable.tableType, type, isReadonly, env);
                break;
            case TypeTags.STREAM:
                selectType = checkExpr(selectExp, env, types.getSafeType(((BStreamType) type).constraint,
                        true, true), data);
                resolvedType = symTable.streamType;
                break;
            case TypeTags.MAP:
                List<BType> memberTypeList = new ArrayList<>(2);
                memberTypeList.add(symTable.stringType);
                memberTypeList.add(((BMapType) type).getConstraint());
                BTupleType newExpType = new BTupleType(null, memberTypeList);
                selectType = checkExpr(selectExp, env, newExpType, data);
                resolvedType = getResolvedType(selectType, type, isReadonly, env);
                break;
            case TypeTags.STRING:
            case TypeTags.XML:
            case TypeTags.XML_COMMENT:
            case TypeTags.XML_ELEMENT:
            case TypeTags.XML_PI:
            case TypeTags.XML_TEXT:
                selectType = checkExpr(selectExp, env, type, data);
                resolvedType = selectType;
                break;
            case TypeTags.INTERSECTION:
                type = ((BIntersectionType) type).effectiveType;
                solveSelectTypeAndResolveType(queryExpr, selectExp, type, collectionType, selectTypes,
                        resolvedTypes, env, data, Symbols.isFlagOn(type.flags, Flags.READONLY), memberTypes);
                return;
            case TypeTags.NONE:
            default:
                // contextually expected type not given (i.e var).
                selectType = checkExpr(selectExp, env, type, data);
                if (queryExpr.isMap) { // A query-expr that constructs a mapping must start with the map keyword.
                    resolvedType = symTable.mapType;
                } else {
                    resolvedType = getNonContextualQueryType(selectType, collectionType);
                }
                break;
        }
        if (selectType != symTable.semanticError) {
            if (resolvedType.tag == TypeTags.STREAM) {
                queryExpr.isStream = true;
            }
            if (resolvedType.tag == TypeTags.TABLE) {
                queryExpr.isTable = true;
            }
            selectTypes.add(selectType);
            resolvedTypes.add(resolvedType);
        }
    }

    private BType getResolvedType(BType initType, BType expType, boolean isReadonly, SymbolEnv env) {
        if (initType.tag != TypeTags.SEMANTIC_ERROR && (isReadonly ||
                Symbols.isFlagOn(expType.flags, Flags.READONLY))) {
            return ImmutableTypeCloner.getImmutableIntersectionType(null, types, initType, env,
                    symTable, anonymousModelHelper, names, null);
        }
        return initType;
    }

    private BType getTypeOfTypeParameter(BType selectType, Location pos) {
        BType referredType = Types.getReferredType(selectType);
        if (referredType.tag == TypeTags.INTERSECTION) {
            referredType = ((BIntersectionType) referredType).effectiveType;
        }

        if (referredType.tag == TypeTags.UNION) {
            BUnionType unionType = (BUnionType) referredType;
            LinkedHashSet<BType> memberTypes = new LinkedHashSet<>(unionType.getMemberTypes().size());
            for (BType type : unionType.getMemberTypes()) {
                BType mapType = getTypeOfTypeParameter(type, pos);
                if (mapType == symTable.semanticError) {
                    return symTable.semanticError;
                }
                memberTypes.add(mapType);
            }
            return new BUnionType(null, memberTypes, false, false);
        } else {
            return getQueryMapConstraintType(referredType, pos);
        }
    }

    private BType getQueryMapConstraintType(BType type, Location pos) {
        if (type.tag == TypeTags.ARRAY) {
            BArrayType arrayType = (BArrayType) type;
            if (arrayType.state != BArrayState.OPEN && arrayType.size == 2 &&
                    TypeTags.isStringTypeTag(arrayType.eType.tag)) {
                return arrayType.eType;
            }
        } else if (type.tag == TypeTags.TUPLE) {
            List<BType> tupleTypeList = ((BTupleType) type).tupleTypes;
            if (tupleTypeList.size() == 2 && TypeTags.isStringTypeTag(tupleTypeList.get(0).tag)) {
                return tupleTypeList.get(1);
            }
        }
        dlog.error(pos, DiagnosticErrorCode.INCOMPATIBLE_TYPE_IN_SELECT_CLAUSE, type);
        return symTable.semanticError;
    }

    private BType getQueryTableType(BLangQueryExpr queryExpr, BType constraintType, BType resolvedType, SymbolEnv env) {
        final BTableType tableType = new BTableType(TypeTags.TABLE, constraintType, null);
        if (!queryExpr.fieldNameIdentifierList.isEmpty()) {
            validateKeySpecifier(queryExpr.fieldNameIdentifierList, constraintType);
            markReadOnlyForConstraintType(constraintType);
            tableType.fieldNameList = queryExpr.fieldNameIdentifierList.stream()
                    .map(identifier -> ((BLangIdentifier) identifier).value).collect(Collectors.toList());
        }
        if (Symbols.isFlagOn(resolvedType.flags, Flags.READONLY)) {
            BIntersectionType immutableTableType = ImmutableTypeCloner.getImmutableIntersectionType(null, types,
                    tableType, env, symTable, anonymousModelHelper, names, null);
            return immutableTableType;
        }
        return tableType;
    }

    private void validateKeySpecifier(List<IdentifierNode> fieldList, BType constraintType) {
        for (IdentifierNode identifier : fieldList) {
            BField field = types.getTableConstraintField(constraintType, identifier.getValue());
            if (field == null) {
                dlog.error(identifier.getPosition(), DiagnosticErrorCode.INVALID_FIELD_NAMES_IN_KEY_SPECIFIER,
                        identifier.getValue(), constraintType);
            } else if (!Symbols.isFlagOn(field.symbol.flags, Flags.READONLY)) {
                field.symbol.flags |= Flags.READONLY;
            }
        }
    }

    private void markReadOnlyForConstraintType(BType constraintType) {
        if (constraintType.tag != TypeTags.RECORD) {
            return;
        }
        BRecordType recordType = (BRecordType) constraintType;
        for (BField field : recordType.fields.values()) {
            if (!Symbols.isFlagOn(field.symbol.flags, Flags.READONLY)) {
                return;
            }
        }
        if (recordType.sealed) {
            recordType.flags |= Flags.READONLY;
            recordType.tsymbol.flags |= Flags.READONLY;
        }
    }

    private BType getCompletionType(BType collectionType, boolean isStream, AnalyzerData data) {
        if (collectionType.tag == TypeTags.SEMANTIC_ERROR) {
            return null;
        }
        BType returnType = null, completionType = null;
        switch (collectionType.tag) {
            case TypeTags.STREAM:
                completionType = ((BStreamType) collectionType).completionType;
                break;
            case TypeTags.OBJECT:
                returnType = types.getVarTypeFromIterableObject((BObjectType) collectionType);
                break;
            default:
                BSymbol itrSymbol = symResolver.lookupLangLibMethod(collectionType,
                        names.fromString(BLangCompilerConstants.ITERABLE_COLLECTION_ITERATOR_FUNC), data.env);
                if (itrSymbol == this.symTable.notFoundSymbol) {
                    return null;
                }
                BInvokableSymbol invokableSymbol = (BInvokableSymbol) itrSymbol;
                returnType = types.getResultTypeOfNextInvocation(
                        (BObjectType) Types.getReferredType(invokableSymbol.retType));
        }
        Set<BType> completionTypes = new LinkedHashSet<>();
        if (returnType != null) {
            if (isStream) {
                types.getAllTypes(returnType, true).stream()
                        .filter(t -> (types.isAssignable(t, symTable.errorType)
                                || types.isAssignable(t, symTable.nilType)))
                        .forEach(completionTypes::add);
            } else {
                types.getAllTypes(returnType, true).stream()
                        .filter(t -> types.isAssignable(t, symTable.errorType))
                        .forEach(completionTypes::add);
            }
        }

        if (data.commonAnalyzerData.checkWithinQueryExpr) {
            completionTypes.addAll(data.commonAnalyzerData.checkedErrorList);
            if (completionTypes.isEmpty()) {
                // if there's no completion type at this point,
                // then () gets added as a valid completion type for streams.
                completionTypes.add(symTable.nilType);
            }
        }
        if (!completionTypes.isEmpty()) {
            if (completionTypes.size() == 1) {
                completionType = completionTypes.iterator().next();
            } else {
                completionType = BUnionType.create(null, completionTypes.toArray(new BType[0]));
            }
        }
        return completionType;
    }

    private BType getNonContextualQueryType(BType staticType, BType basicType) {
        BType resultType;
        switch (basicType.tag) {
            case TypeTags.TABLE:
                resultType = symTable.tableType;
                break;
            case TypeTags.STREAM:
                resultType = symTable.streamType;
                break;
            case TypeTags.XML:
                resultType = new BXMLType(staticType, null);
                break;
            case TypeTags.STRING:
                resultType = symTable.stringType;
                break;
            default:
                resultType = new BArrayType(staticType);
                break;
        }
        return resultType;
    }

    @Override
    public void visit(BLangQueryAction queryAction, AnalyzerData data) {
        Types.CommonAnalyzerData typeCheckerData = data.commonAnalyzerData;

        //reset common analyzer data
        boolean prevCheckWithinQueryExpr = typeCheckerData.checkWithinQueryExpr;
        typeCheckerData.checkWithinQueryExpr = false;

        HashSet<BType> prevCheckedErrorList = typeCheckerData.checkedErrorList;
        typeCheckerData.checkedErrorList = new LinkedHashSet<>();

        Stack<BLangNode> prevQueryFinalClauses = typeCheckerData.queryFinalClauses;
        typeCheckerData.queryFinalClauses = new Stack<>();

        int prevLetCount = typeCheckerData.letCount;
        typeCheckerData.letCount = 0;

        if (typeCheckerData.breakToParallelQueryEnv) {
            typeCheckerData.queryEnvs.push(data.prevEnvs.peek());
        } else {
            typeCheckerData.queryEnvs.push(data.env);
            data.prevEnvs.push(data.env);
        }
        BLangDoClause doClause = queryAction.getDoClause();
        typeCheckerData.queryFinalClauses.push(doClause);
        List<BLangNode> clauses = queryAction.getQueryClauses();
        clauses.forEach(clause -> clause.accept(this, data));
        // Analyze foreach node's statements.
        semanticAnalyzer.analyzeNode(doClause.body, SymbolEnv.createBlockEnv(doClause.body,
                typeCheckerData.queryEnvs.peek()), data.prevEnvs, typeCheckerData);
        BType actualType = symTable.nilType;
        if (!typeCheckerData.checkedErrorList.isEmpty()) {
            LinkedHashSet<BType> returnTypes = new LinkedHashSet<>();
            returnTypes.add(symTable.nilType);
            returnTypes.addAll(typeCheckerData.checkedErrorList);
            actualType = BUnionType.create(null, returnTypes);
        }
        data.resultType =
                types.checkType(doClause.pos, actualType, data.expType, DiagnosticErrorCode.INCOMPATIBLE_TYPES);
        typeCheckerData.queryFinalClauses.pop();
        typeCheckerData.queryEnvs.pop();
        if (!typeCheckerData.breakToParallelQueryEnv) {
            data.prevEnvs.pop();
        }

        //re-assign common analyzer data
        typeCheckerData.checkWithinQueryExpr = prevCheckWithinQueryExpr;
        typeCheckerData.checkedErrorList = prevCheckedErrorList;
        typeCheckerData.queryFinalClauses = prevQueryFinalClauses;
        typeCheckerData.letCount = prevLetCount;
    }

    @Override
    public void visit(BLangFromClause fromClause, AnalyzerData data) {
        boolean prevBreakToParallelEnv = data.commonAnalyzerData.breakToParallelQueryEnv;
        BLangExpression collection = fromClause.collection;
        if (collection.getKind() == NodeKind.QUERY_EXPR ||
                (collection.getKind() == NodeKind.GROUP_EXPR
                        && ((BLangGroupExpr) collection).expression.getKind() == NodeKind.QUERY_EXPR)) {
            data.commonAnalyzerData.breakToParallelQueryEnv = true;
        }
        SymbolEnv fromEnv = SymbolEnv.createTypeNarrowedEnv(fromClause, data.commonAnalyzerData.queryEnvs.pop());
        fromClause.env = fromEnv;
        data.commonAnalyzerData.queryEnvs.push(fromEnv);
        checkExpr(fromClause.collection, data.commonAnalyzerData.queryEnvs.peek(), data);
        // Set the type of the foreach node's type node.
        types.setInputClauseTypedBindingPatternType(fromClause);
        handleInputClauseVariables(fromClause, data.commonAnalyzerData.queryEnvs.peek());
        data.commonAnalyzerData.breakToParallelQueryEnv = prevBreakToParallelEnv;
    }

    @Override
    public void visit(BLangJoinClause joinClause, AnalyzerData data) {
        boolean prevBreakEnv = data.commonAnalyzerData.breakToParallelQueryEnv;
        BLangExpression collection = joinClause.collection;
        if (collection.getKind() == NodeKind.QUERY_EXPR ||
                (collection.getKind() == NodeKind.GROUP_EXPR
                        && ((BLangGroupExpr) collection).expression.getKind() == NodeKind.QUERY_EXPR)) {
            data.commonAnalyzerData.breakToParallelQueryEnv = true;
        }
        SymbolEnv joinEnv = SymbolEnv.createTypeNarrowedEnv(joinClause, data.commonAnalyzerData.queryEnvs.pop());
        joinClause.env = joinEnv;
        data.commonAnalyzerData.queryEnvs.push(joinEnv);
        checkExpr(joinClause.collection, data.commonAnalyzerData.queryEnvs.peek(), data);
        // Set the type of the foreach node's type node.
        types.setInputClauseTypedBindingPatternType(joinClause);
        handleInputClauseVariables(joinClause, data.commonAnalyzerData.queryEnvs.peek());
        if (joinClause.onClause != null) {
            ((BLangOnClause) joinClause.onClause).accept(this, data);
        }
        data.commonAnalyzerData.breakToParallelQueryEnv = prevBreakEnv;
    }

    @Override
    public void visit(BLangLetClause letClause, AnalyzerData data) {
        SymbolEnv letEnv = SymbolEnv.createTypeNarrowedEnv(letClause, data.commonAnalyzerData.queryEnvs.pop());
        letClause.env = letEnv;
        data.commonAnalyzerData.queryEnvs.push(letEnv);
        for (BLangLetVariable letVariable : letClause.letVarDeclarations) {
            semanticAnalyzer.analyzeNode((BLangNode) letVariable.definitionNode, letEnv, data.commonAnalyzerData);
        }
    }

    @Override
    public void visit(BLangWhereClause whereClause, AnalyzerData data) {
        whereClause.env = handleFilterClauses(whereClause.expression, data);
    }

    @Override
    public void visit(BLangSelectClause selectClause, AnalyzerData data) {
        SymbolEnv selectEnv = SymbolEnv.createTypeNarrowedEnv(selectClause,
                data.commonAnalyzerData.queryEnvs.pop());
        selectClause.env = selectEnv;
        data.commonAnalyzerData.queryEnvs.push(selectEnv);
    }

    @Override
    public void visit(BLangDoClause doClause, AnalyzerData data) {
        SymbolEnv letEnv = SymbolEnv.createTypeNarrowedEnv(doClause, data.commonAnalyzerData.queryEnvs.pop());
        doClause.env = letEnv;
        data.commonAnalyzerData.queryEnvs.push(letEnv);
    }

    @Override
    public void visit(BLangOnConflictClause onConflictClause, AnalyzerData data) {
        Types.CommonAnalyzerData typeCheckerData = data.commonAnalyzerData;
        BType type = checkExpr(onConflictClause.expression, data.commonAnalyzerData.queryEnvs.peek(),
                symTable.errorOrNilType, data);
        if (types.containsErrorType(type)) {
            data.commonAnalyzerData.checkWithinQueryExpr = true;
            if (typeCheckerData.checkedErrorList != null) {
                BType possibleErrorType = type.tag == TypeTags.UNION ?
                        types.getErrorType((BUnionType) type) :
                        types.getErrorType(BUnionType.create(null, type));
                typeCheckerData.checkedErrorList.add(possibleErrorType);
            }
        }
    }

    @Override
    public void visit(BLangLimitClause limitClause, AnalyzerData data) {
        BType exprType = checkExpr(limitClause.expression, data.commonAnalyzerData.queryEnvs.peek(), data);
        if (!types.isAssignable(exprType, symTable.intType)) {
            dlog.error(limitClause.expression.pos, DiagnosticErrorCode.INCOMPATIBLE_TYPES,
                    symTable.intType, exprType);
        }
    }

    @Override
    public void visit(BLangOnClause onClause, AnalyzerData data) {
        BType lhsType, rhsType;
        BLangNode joinNode = getLastInputNodeFromEnv(data.commonAnalyzerData.queryEnvs.peek());
        // lhsExprEnv should only contain scope entries before join condition.
        onClause.lhsEnv = getEnvBeforeInputNode(data.commonAnalyzerData.queryEnvs.peek(), joinNode);
        lhsType = checkExpr(onClause.lhsExpr, onClause.lhsEnv, data);
        // rhsExprEnv should only contain scope entries after join condition.
        onClause.rhsEnv = getEnvAfterJoinNode(data.commonAnalyzerData.queryEnvs.peek(), joinNode);
        rhsType = checkExpr(onClause.rhsExpr,
                onClause.rhsEnv != null ? onClause.rhsEnv : data.commonAnalyzerData.queryEnvs.peek(), data);
        if (!types.isAssignable(lhsType, rhsType)) {
            dlog.error(onClause.rhsExpr.pos, DiagnosticErrorCode.INCOMPATIBLE_TYPES, lhsType, rhsType);
        }
    }

    @Override
    public void visit(BLangOrderByClause orderByClause, AnalyzerData data) {
        orderByClause.env = data.commonAnalyzerData.queryEnvs.peek();
        for (OrderKeyNode orderKeyNode : orderByClause.getOrderKeyList()) {
            BType exprType = checkExpr((BLangExpression) orderKeyNode.getOrderKey(), orderByClause.env, data);
            if (!types.isOrderedType(exprType, false)) {
                dlog.error(((BLangOrderKey) orderKeyNode).expression.pos, DiagnosticErrorCode.ORDER_BY_NOT_SUPPORTED);
            }
        }
    }

    @Override
    public void visit(BLangDo doNode, AnalyzerData data) {
        if (doNode.onFailClause != null) {
            doNode.onFailClause.accept(this, data);
        }
    }

    public void visit(BLangOnFailClause onFailClause, AnalyzerData data) {
        onFailClause.body.stmts.forEach(stmt -> stmt.accept(this, data));
    }

    private SymbolEnv handleFilterClauses (BLangExpression filterExpression, AnalyzerData data) {
        checkExpr(filterExpression, data.commonAnalyzerData.queryEnvs.peek(), symTable.booleanType, data);
        BType actualType = filterExpression.getBType();
        if (TypeTags.TUPLE == actualType.tag) {
            dlog.error(filterExpression.pos, DiagnosticErrorCode.INCOMPATIBLE_TYPES,
                    symTable.booleanType, actualType);
        }
        SymbolEnv filterEnv = typeNarrower.evaluateTruth(filterExpression,
                data.commonAnalyzerData.queryFinalClauses.peek(),
                data.commonAnalyzerData.queryEnvs.pop());
        data.commonAnalyzerData.queryEnvs.push(filterEnv);
        return filterEnv;
    }

    private void handleInputClauseVariables(BLangInputClause bLangInputClause, SymbolEnv blockEnv) {
        if (bLangInputClause.variableDefinitionNode == null) {
            //not-possible
            return;
        }

        BLangVariable variableNode = (BLangVariable) bLangInputClause.variableDefinitionNode.getVariable();
        // Check whether the foreach node's variables are declared with var.
        if (bLangInputClause.isDeclaredWithVar) {
            // If the foreach node's variables are declared with var, type is `varType`.
            semanticAnalyzer.handleDeclaredVarInForeach(variableNode, bLangInputClause.varType, blockEnv);
            return;
        }
        // If the type node is available, we get the type from it.
        BType typeNodeType = symResolver.resolveTypeNode(variableNode.typeNode, blockEnv);
        // Then we need to check whether the RHS type is assignable to LHS type.
        if (types.isAssignable(bLangInputClause.varType, typeNodeType)) {
            // If assignable, we set types to the variables.
            semanticAnalyzer.handleDeclaredVarInForeach(variableNode, bLangInputClause.varType, blockEnv);
            return;
        }
        // Log an error and define a symbol with the node's type to avoid undeclared symbol errors.
        if (typeNodeType != symTable.semanticError) {
            dlog.error(variableNode.typeNode.pos, DiagnosticErrorCode.INCOMPATIBLE_TYPES,
                    bLangInputClause.varType, typeNodeType);
        }
        semanticAnalyzer.handleDeclaredVarInForeach(variableNode, typeNodeType, blockEnv);
    }

    private void visitCheckAndCheckPanicExpr(BLangCheckedExpr checkedExpr, AnalyzerData data) {
        String operatorType = checkedExpr.getKind() == NodeKind.CHECK_EXPR ? "check" : "checkpanic";
        BLangExpression exprWithCheckingKeyword = checkedExpr.expr;
        boolean firstVisit = exprWithCheckingKeyword.getBType() == null;

        BType checkExprCandidateType;
        if (data.expType == symTable.noType) {
            checkExprCandidateType = symTable.noType;
        } else {
            BType exprType = getCandidateType(checkedExpr, data.expType, data);
            if (exprType == symTable.semanticError) {
                checkExprCandidateType = BUnionType.create(null, data.expType, symTable.errorType);
            } else {
                checkExprCandidateType = addDefaultErrorIfNoErrorComponentFound(data.expType);
            }
        }

        if (checkedExpr.getKind() == NodeKind.CHECK_EXPR && types.isUnionOfSimpleBasicTypes(data.expType)) {
            rewriteWithEnsureTypeFunc(checkedExpr, checkExprCandidateType, data);
        }

        BType exprType = checkExpr(checkedExpr.expr, checkExprCandidateType, data);
        if (checkedExpr.expr.getKind() == NodeKind.WORKER_RECEIVE) {
            if (firstVisit) {
                data.isTypeChecked = false;
                data.resultType = data.expType;
                return;
            } else {
                data.expType = checkedExpr.getBType();
                exprType = checkedExpr.expr.getBType();
            }
        }

        boolean isErrorType = types.isAssignable(Types.getReferredType(exprType), symTable.errorType);
        if (Types.getReferredType(exprType).tag != TypeTags.UNION && !isErrorType) {
            if (exprType.tag == TypeTags.READONLY) {
                checkedExpr.equivalentErrorTypeList = new ArrayList<>(1) {{
                    add(symTable.errorType);
                }};
                data.resultType = symTable.anyAndReadonly;
                return;
            } else if (exprType != symTable.semanticError) {
                dlog.warning(checkedExpr.expr.pos,
                        DiagnosticWarningCode.CHECKED_EXPR_INVALID_USAGE_NO_ERROR_TYPE_IN_RHS,
                        operatorType);
                checkedExpr.isRedundantChecking = true;
                data.resultType = checkedExpr.expr.getBType();

                // Reset impConversionExpr as it was previously based on default error added union type
                resetImpConversionExpr(checkedExpr.expr, data.resultType, data.expType);
            }
            checkedExpr.setBType(symTable.semanticError);
            return;
        }

        // Filter out the list of types which are not equivalent with the error type.
        List<BType> errorTypes = new ArrayList<>();
        List<BType> nonErrorTypes = new ArrayList<>();
        if (!isErrorType) {
            for (BType memberType : types.getAllTypes(exprType, true)) {
                if (memberType.tag == TypeTags.READONLY) {
                    errorTypes.add(symTable.errorType);
                    nonErrorTypes.add(symTable.anyAndReadonly);
                    continue;
                }
                if (types.isAssignable(memberType, symTable.errorType)) {
                    errorTypes.add(memberType);
                    continue;
                }
                nonErrorTypes.add(memberType);
            }
        } else {
            errorTypes.add(exprType);
        }

        // This list will be used in the desugar phase
        checkedExpr.equivalentErrorTypeList = errorTypes;
        if (errorTypes.isEmpty()) {
            // No member types in this union is equivalent to the error type
            dlog.warning(checkedExpr.expr.pos,
                    DiagnosticWarningCode.CHECKED_EXPR_INVALID_USAGE_NO_ERROR_TYPE_IN_RHS, operatorType);
            checkedExpr.isRedundantChecking = true;

            // Reset impConversionExpr as it was previously based on default error added union type
            resetImpConversionExpr(checkedExpr.expr, data.resultType, data.expType);

            checkedExpr.setBType(symTable.semanticError);
            return;
        }

        BType actualType;
        if (nonErrorTypes.size() == 0) {
            actualType = symTable.neverType;
        } else if (nonErrorTypes.size() == 1) {
            actualType = nonErrorTypes.get(0);
        } else {
            actualType = BUnionType.create(null, new LinkedHashSet<>(nonErrorTypes));
        }

        data.resultType = types.checkType(checkedExpr, actualType, data.expType);
    }

    private void resetImpConversionExpr(BLangExpression expr, BType actualType, BType targetType) {
        expr.impConversionExpr = null;
        types.setImplicitCastExpr(expr, actualType, targetType);
    }

    private void rewriteWithEnsureTypeFunc(BLangCheckedExpr checkedExpr, BType type, AnalyzerData data) {
        BType rhsType = getCandidateType(checkedExpr, type, data);
        if (rhsType == symTable.semanticError) {
            rhsType = getCandidateType(checkedExpr, rhsType, data);
        }
        BType candidateLaxType = getCandidateLaxType(checkedExpr.expr, rhsType);
        if (!types.isLax(candidateLaxType)) {
            return;
        }
        ArrayList<BLangExpression> argExprs = new ArrayList<>();
        BType typedescType = new BTypedescType(data.expType, null);
        BLangTypedescExpr typedescExpr = new BLangTypedescExpr();
        typedescExpr.resolvedType = data.expType;
        typedescExpr.setBType(typedescType);
        argExprs.add(typedescExpr);
        BLangInvocation invocation = ASTBuilderUtil.createLangLibInvocationNode(FUNCTION_NAME_ENSURE_TYPE,
                argExprs, checkedExpr.expr, checkedExpr.pos);
        invocation.symbol = symResolver.lookupLangLibMethod(type, names.fromString(invocation.name.value), data.env);
        invocation.pkgAlias = (BLangIdentifier) TreeBuilder.createIdentifierNode();
        checkedExpr.expr = invocation;
    }

    private BType getCandidateLaxType(BLangNode expr, BType rhsType) {
        if (expr.getKind() == NodeKind.FIELD_BASED_ACCESS_EXPR) {
            return types.getSafeType(rhsType, false, true);
        }
        return rhsType;
    }

    private BType getCandidateType(BLangCheckedExpr checkedExpr, BType checkExprCandidateType, AnalyzerData data) {
        boolean prevNonErrorLoggingCheck = data.commonAnalyzerData.nonErrorLoggingCheck;
        data.commonAnalyzerData.nonErrorLoggingCheck = true;
        int prevErrorCount = this.dlog.errorCount();
        this.dlog.resetErrorCount();
        this.dlog.mute();

        checkedExpr.expr.cloneAttempt++;
        BLangExpression clone = nodeCloner.cloneNode(checkedExpr.expr);
        BType rhsType;
        if (checkExprCandidateType == symTable.semanticError) {
            rhsType = checkExpr(clone, data);
        } else {
            rhsType = checkExpr(clone, checkExprCandidateType, data);
        }
        data.commonAnalyzerData.nonErrorLoggingCheck = prevNonErrorLoggingCheck;
        this.dlog.setErrorCount(prevErrorCount);
        if (!prevNonErrorLoggingCheck) {
            this.dlog.unmute();
        }
        return rhsType;
    }

    private BType addDefaultErrorIfNoErrorComponentFound(BType type) {
        for (BType t : types.getAllTypes(type, false)) {
            if (types.isAssignable(t, symTable.errorType)) {
                return type;
            }
        }
        return BUnionType.create(null, type, symTable.errorType);
    }

    @Override
    public void visit(BLangServiceConstructorExpr serviceConstructorExpr, AnalyzerData data) {
        data.resultType = serviceConstructorExpr.serviceNode.symbol.type;
    }

    @Override
    public void visit(BLangTypeTestExpr typeTestExpr, AnalyzerData data) {
        typeTestExpr.typeNode.setBType(symResolver.resolveTypeNode(typeTestExpr.typeNode, data.env));
        checkExpr(typeTestExpr.expr, data);

        data.resultType = types.checkType(typeTestExpr, symTable.booleanType, data.expType);
    }

    public void visit(BLangAnnotAccessExpr annotAccessExpr, AnalyzerData data) {
        checkExpr(annotAccessExpr.expr, symTable.typeDesc, data);

        BType actualType = symTable.semanticError;
        BSymbol symbol =
                this.symResolver.resolveAnnotation(annotAccessExpr.pos, data.env,
                        names.fromString(annotAccessExpr.pkgAlias.getValue()),
                        names.fromString(annotAccessExpr.annotationName.getValue()));
        if (symbol == this.symTable.notFoundSymbol) {
            this.dlog.error(annotAccessExpr.pos, DiagnosticErrorCode.UNDEFINED_ANNOTATION,
                    annotAccessExpr.annotationName.getValue());
        } else {
            annotAccessExpr.annotationSymbol = (BAnnotationSymbol) symbol;
            BType annotType = ((BAnnotationSymbol) symbol).attachedType == null ? symTable.trueType :
                    ((BAnnotationSymbol) symbol).attachedType;
            actualType = BUnionType.create(null, annotType, symTable.nilType);
        }

        data.resultType = this.types.checkType(annotAccessExpr, actualType, data.expType);
    }

    // Private methods

    private boolean isValidVariableReference(BLangExpression varRef) {
        switch (varRef.getKind()) {
            case SIMPLE_VARIABLE_REF:
            case RECORD_VARIABLE_REF:
            case TUPLE_VARIABLE_REF:
            case ERROR_VARIABLE_REF:
            case FIELD_BASED_ACCESS_EXPR:
            case INDEX_BASED_ACCESS_EXPR:
            case XML_ATTRIBUTE_ACCESS_EXPR:
                return true;
            default:
                dlog.error(varRef.pos, DiagnosticErrorCode.INVALID_RECORD_BINDING_PATTERN, varRef.getBType());
                return false;
        }
    }

    private BType getEffectiveReadOnlyType(Location pos, BType type, AnalyzerData data) {
        BType origTargetType = Types.getReferredType(type);
        if (origTargetType == symTable.readonlyType) {
            if (types.isInherentlyImmutableType(data.expType) ||
                    !types.isSelectivelyImmutableType(data.expType, data.env.enclPkg.packageID)) {
                return origTargetType;
            }

            return ImmutableTypeCloner.getImmutableIntersectionType(pos, types, data.expType, data.env, symTable,
                    anonymousModelHelper, names, new HashSet<>());
        }

        if (origTargetType.tag != TypeTags.UNION) {
            return origTargetType;
        }

        boolean hasReadOnlyType = false;

        LinkedHashSet<BType> nonReadOnlyTypes = new LinkedHashSet<>();

        for (BType memberType : ((BUnionType) origTargetType).getMemberTypes()) {
            if (memberType == symTable.readonlyType) {
                hasReadOnlyType = true;
                continue;
            }

            nonReadOnlyTypes.add(memberType);
        }

        if (!hasReadOnlyType) {
            return origTargetType;
        }

        if (types.isInherentlyImmutableType(data.expType) ||
                !types.isSelectivelyImmutableType(data.expType, data.env.enclPkg.packageID)) {
            return origTargetType;
        }

        BUnionType nonReadOnlyUnion = BUnionType.create(null, nonReadOnlyTypes);

        nonReadOnlyUnion.add(ImmutableTypeCloner.getImmutableIntersectionType(pos, types, data.expType, data.env,
                             symTable, anonymousModelHelper, names, new HashSet<>()));
        return nonReadOnlyUnion;
    }

    private BType populateArrowExprReturn(BLangArrowFunction bLangArrowFunction, BType expectedRetType,
                                          AnalyzerData data) {
        SymbolEnv arrowFunctionEnv = SymbolEnv.createArrowFunctionSymbolEnv(bLangArrowFunction, data.env);
        bLangArrowFunction.params.forEach(param -> symbolEnter.defineNode(param, arrowFunctionEnv));
        return checkExpr(bLangArrowFunction.body.expr, arrowFunctionEnv, expectedRetType, data);
    }

    private void populateArrowExprParamTypes(BLangArrowFunction bLangArrowFunction, List<BType> paramTypes,
                                             AnalyzerData data) {
        if (paramTypes.size() != bLangArrowFunction.params.size()) {
            dlog.error(bLangArrowFunction.pos,
                    DiagnosticErrorCode.ARROW_EXPRESSION_MISMATCHED_PARAMETER_LENGTH,
                    paramTypes.size(), bLangArrowFunction.params.size());
            data.resultType = symTable.semanticError;
            bLangArrowFunction.params.forEach(param -> param.setBType(symTable.semanticError));
            return;
        }

        for (int i = 0; i < bLangArrowFunction.params.size(); i++) {
            BLangSimpleVariable paramIdentifier = bLangArrowFunction.params.get(i);
            BType bType = paramTypes.get(i);
            BLangValueType valueTypeNode = (BLangValueType) TreeBuilder.createValueTypeNode();
            valueTypeNode.setTypeKind(bType.getKind());
            valueTypeNode.pos = symTable.builtinPos;
            paramIdentifier.setTypeNode(valueTypeNode);
            paramIdentifier.setBType(bType);
        }
    }

    public void checkSelfReferences(Location pos, SymbolEnv env, BVarSymbol varSymbol) {
        if (env.enclVarSym == varSymbol) {
            dlog.error(pos, DiagnosticErrorCode.SELF_REFERENCE_VAR, varSymbol.name);
        }
    }

    public List<BType> getListWithErrorTypes(int count) {
        List<BType> list = new ArrayList<>(count);
        for (int i = 0; i < count; i++) {
            list.add(symTable.semanticError);
        }

        return list;
    }

    private void checkFunctionInvocationExpr(BLangInvocation iExpr, AnalyzerData data) {
        Name funcName = names.fromIdNode(iExpr.name);
        Name pkgAlias = names.fromIdNode(iExpr.pkgAlias);
        BSymbol funcSymbol = symTable.notFoundSymbol;

        BSymbol pkgSymbol = symResolver.resolvePrefixSymbol(data.env, pkgAlias, getCurrentCompUnit(iExpr));
        if (pkgSymbol == symTable.notFoundSymbol) {
            dlog.error(iExpr.pos, DiagnosticErrorCode.UNDEFINED_MODULE, pkgAlias);
        } else {
            if (funcSymbol == symTable.notFoundSymbol) {
                BSymbol symbol = symResolver.lookupMainSpaceSymbolInPackage(iExpr.pos, data.env, pkgAlias, funcName);
                if ((symbol.tag & SymTag.VARIABLE) == SymTag.VARIABLE) {
                    funcSymbol = symbol;
                }
                if (symTable.rootPkgSymbol.pkgID.equals(symbol.pkgID) &&
                        (symbol.tag & SymTag.VARIABLE_NAME) == SymTag.VARIABLE_NAME) {
                    funcSymbol = symbol;
                }
            }
            if (funcSymbol == symTable.notFoundSymbol || ((funcSymbol.tag & SymTag.TYPE) == SymTag.TYPE)) {
                BSymbol ctor =
                        symResolver.lookupConstructorSpaceSymbolInPackage(iExpr.pos, data.env, pkgAlias, funcName);
                funcSymbol = ctor != symTable.notFoundSymbol ? ctor : funcSymbol;
            }
        }

        if (funcSymbol == symTable.notFoundSymbol || isNotFunction(funcSymbol)) {
            if (!missingNodesHelper.isMissingNode(funcName)) {
                dlog.error(iExpr.pos, DiagnosticErrorCode.UNDEFINED_FUNCTION, funcName);
            }
            iExpr.argExprs.forEach(arg -> checkExpr(arg, data));
            data.resultType = symTable.semanticError;
            return;
        }
        if (isFunctionPointer(funcSymbol)) {
            iExpr.functionPointerInvocation = true;
            markAndRegisterClosureVariable(funcSymbol, iExpr.pos, data.env, data);
        }
        if (Symbols.isFlagOn(funcSymbol.flags, Flags.REMOTE)) {
            dlog.error(iExpr.pos, DiagnosticErrorCode.INVALID_ACTION_INVOCATION_SYNTAX, iExpr.name.value);
        }
        if (Symbols.isFlagOn(funcSymbol.flags, Flags.RESOURCE)) {
            dlog.error(iExpr.pos, DiagnosticErrorCode.INVALID_RESOURCE_FUNCTION_INVOCATION);
        }

        boolean langLibPackageID = PackageID.isLangLibPackageID(pkgSymbol.pkgID);

        if (langLibPackageID) {
            // This will enable, type param support, if the function is called directly.
            data.env = SymbolEnv.createInvocationEnv(iExpr, data.env);
        }
        // Set the resolved function symbol in the invocation expression.
        // This is used in the code generation phase.
        iExpr.symbol = funcSymbol;
        checkInvocationParamAndReturnType(iExpr, data);

        if (langLibPackageID && !iExpr.argExprs.isEmpty()) {
            checkInvalidImmutableValueUpdate(iExpr, iExpr.argExprs.get(0).getBType(), funcSymbol, data);
        }
    }

    protected void markAndRegisterClosureVariable(BSymbol symbol, Location pos, SymbolEnv env, AnalyzerData data) {
        BLangInvokableNode encInvokable = env.enclInvokable;
        BLangNode bLangNode = env.node;
        if ((env.enclType != null && env.enclType.getKind() == NodeKind.FUNCTION_TYPE) ||
                (symbol.owner.tag & SymTag.PACKAGE) == SymTag.PACKAGE &&
                bLangNode.getKind() != NodeKind.ARROW_EXPR && bLangNode.getKind() != NodeKind.EXPR_FUNCTION_BODY &&
                encInvokable != null && !encInvokable.flagSet.contains(Flag.LAMBDA) &&
                !encInvokable.flagSet.contains(Flag.OBJECT_CTOR)) {
            return;
        }
        if (!symbol.closure) {
            if (searchClosureVariableInExpressions(symbol, pos, env, encInvokable, bLangNode)) {
                return;
            }
        }

        BLangNode node = bLangNode;
        if (isObjectCtorClass(node))  {
            BLangClassDefinition classDef = (BLangClassDefinition) node;
            OCEDynamicEnvironmentData oceData = classDef.oceEnvData;
            BLangFunction currentFunc = (BLangFunction) encInvokable;
            if ((currentFunc != null) && !currentFunc.attachedFunction &&
                    !(currentFunc.symbol.receiverSymbol == symbol)) {
                BSymbol resolvedSymbol = symResolver.lookupClosureVarSymbol(oceData.capturedClosureEnv, symbol.name,
                        SymTag.VARIABLE);
                if (resolvedSymbol != symTable.notFoundSymbol && !resolvedSymbol.closure) {
                    if (resolvedSymbol.owner.getKind() != SymbolKind.PACKAGE) {
                        updateObjectCtorClosureSymbols(pos, currentFunc, resolvedSymbol, classDef, data);
                        return;
                    }
                }
            }
        }

        SymbolEnv cEnv = env;
        while (node != null) {
            if (node.getKind() == NodeKind.FUNCTION) {
                BLangFunction function = (BLangFunction) node;
                if (!function.flagSet.contains(Flag.OBJECT_CTOR) && !function.flagSet.contains(Flag.ATTACHED)) {
                    break;
                }
            }
            if (!symbol.closure) {
                if (searchClosureVariableInExpressions(symbol, pos, env, encInvokable, node)) {
                    return;
                }
            }
            if (isObjectCtorClass(node)) {
                BLangFunction currentFunction = (BLangFunction) encInvokable;
                if ((currentFunction != null) && currentFunction.attachedFunction &&
                        (currentFunction.symbol.receiverSymbol == symbol)) {
                    // self symbol
                    return;
                }
                SymbolEnv encInvokableEnv = findEnclosingInvokableEnv(env, encInvokable);
                BSymbol resolvedSymbol = symResolver.lookupClosureVarSymbol(encInvokableEnv, symbol.name,
                        SymTag.VARIABLE);
                BLangClassDefinition classDef = (BLangClassDefinition) node;
                if (resolvedSymbol != symTable.notFoundSymbol) {
                    if (resolvedSymbol.owner.getKind() == SymbolKind.PACKAGE) {
                        break;
                    }
                    updateObjectCtorClosureSymbols(pos, currentFunction, resolvedSymbol, classDef, data);
                    return;
                }
                break;
            }
            SymbolEnv enclEnv = cEnv.enclEnv;
            if (enclEnv == null) {
                break;
            }
            cEnv = enclEnv;
            node = cEnv.node;
        }
    }

    private boolean isObjectCtorClass(BLangNode node) {
        return node.getKind() == NodeKind.CLASS_DEFN &&
                ((BLangClassDefinition) node).flagSet.contains(Flag.OBJECT_CTOR);
    }

    private boolean searchClosureVariableInExpressions(BSymbol symbol, Location pos, SymbolEnv env,
                                                       BLangInvokableNode encInvokable, BLangNode bLangNode) {
        if (encInvokable != null && encInvokable.flagSet.contains(Flag.LAMBDA)
                && !isFunctionArgument(symbol, encInvokable.requiredParams)) {
            SymbolEnv encInvokableEnv = findEnclosingInvokableEnv(env, encInvokable);
            BSymbol resolvedSymbol =
                    symResolver.lookupClosureVarSymbol(encInvokableEnv, symbol.name, SymTag.VARIABLE);
            if (resolvedSymbol != symTable.notFoundSymbol && !encInvokable.flagSet.contains(Flag.ATTACHED)) {
                resolvedSymbol.closure = true;
                ((BLangFunction) encInvokable).closureVarSymbols.add(new ClosureVarSymbol(resolvedSymbol, pos));
                return true;
            }
        }

        if (bLangNode.getKind() == NodeKind.ARROW_EXPR
                && !isFunctionArgument(symbol, ((BLangArrowFunction) bLangNode).params)) {
            SymbolEnv encInvokableEnv = findEnclosingInvokableEnv(env, encInvokable);
            BSymbol resolvedSymbol =
                    symResolver.lookupClosureVarSymbol(encInvokableEnv, symbol.name, SymTag.VARIABLE);
            if (resolvedSymbol != symTable.notFoundSymbol) {
                resolvedSymbol.closure = true;
                ((BLangArrowFunction) bLangNode).closureVarSymbols.add(new ClosureVarSymbol(resolvedSymbol, pos));
                return true;
            }
        }

        if (env.enclType != null && env.enclType.getKind() == NodeKind.RECORD_TYPE) {
            SymbolEnv encInvokableEnv = findEnclosingInvokableEnv(env, (BLangRecordTypeNode) env.enclType);
            BSymbol resolvedSymbol =
                    symResolver.lookupClosureVarSymbol(encInvokableEnv, symbol.name, SymTag.VARIABLE);
            if (resolvedSymbol != symTable.notFoundSymbol && encInvokable != null &&
                    !encInvokable.flagSet.contains(Flag.ATTACHED)) {
                resolvedSymbol.closure = true;
                ((BLangFunction) encInvokable).closureVarSymbols.add(new ClosureVarSymbol(resolvedSymbol, pos));
                return true;
            }
        }
        return false;
    }

    private void updateObjectCtorClosureSymbols(Location pos, BLangFunction currentFunction, BSymbol resolvedSymbol,
                                                BLangClassDefinition classDef, AnalyzerData data) {
        classDef.hasClosureVars = true;
        resolvedSymbol.closure = true;
        if (currentFunction != null) {
            currentFunction.closureVarSymbols.add(new ClosureVarSymbol(resolvedSymbol, pos));
            // TODO: can identify if attached here
        }
        OCEDynamicEnvironmentData oceEnvData = classDef.oceEnvData;
        if (currentFunction != null && (currentFunction.symbol.params.contains(resolvedSymbol)
                || (currentFunction.symbol.restParam == resolvedSymbol))) {
            oceEnvData.closureFuncSymbols.add(resolvedSymbol);
        } else {
             oceEnvData.closureBlockSymbols.add(resolvedSymbol);
        }
        updateProceedingClasses(data.env.enclEnv, oceEnvData, classDef);
    }

    private void updateProceedingClasses(SymbolEnv envArg, OCEDynamicEnvironmentData oceEnvData,
                                         BLangClassDefinition origClassDef) {
        SymbolEnv localEnv = envArg;
        while (localEnv != null) {
            BLangNode node = localEnv.node;
            if (node.getKind() == NodeKind.PACKAGE) {
                break;
            }

            if (node.getKind() == NodeKind.CLASS_DEFN) {
                BLangClassDefinition classDef = (BLangClassDefinition) node;
                if (classDef != origClassDef) {
                    classDef.hasClosureVars = true;
                    OCEDynamicEnvironmentData parentOceData = classDef.oceEnvData;
                    oceEnvData.parents.push(classDef);
                    parentOceData.closureFuncSymbols.addAll(oceEnvData.closureFuncSymbols);
                    parentOceData.closureBlockSymbols.addAll(oceEnvData.closureBlockSymbols);
                }
            }
            localEnv = localEnv.enclEnv;
        }
    }

    private boolean isNotFunction(BSymbol funcSymbol) {
        if ((funcSymbol.tag & SymTag.FUNCTION) == SymTag.FUNCTION
                || (funcSymbol.tag & SymTag.CONSTRUCTOR) == SymTag.CONSTRUCTOR) {
            return false;
        }

        if (isFunctionPointer(funcSymbol)) {
            return false;
        }

        return true;
    }

    private boolean isFunctionPointer(BSymbol funcSymbol) {
        if ((funcSymbol.tag & SymTag.FUNCTION) == SymTag.FUNCTION) {
            return false;
        }
        return (funcSymbol.tag & SymTag.FUNCTION) == SymTag.VARIABLE
                && funcSymbol.kind == SymbolKind.FUNCTION
                && !Symbols.isNative(funcSymbol);
    }

    private List<BLangNamedArgsExpression> checkProvidedErrorDetails(BLangErrorConstructorExpr errorConstructorExpr,
                                                                     BType expectedType, AnalyzerData data) {
        List<BLangNamedArgsExpression> namedArgs = new ArrayList<>(errorConstructorExpr.namedArgs.size());
        for (BLangNamedArgsExpression namedArgsExpression : errorConstructorExpr.namedArgs) {
            BType target = checkErrCtrTargetTypeAndSetSymbol(namedArgsExpression, expectedType);

            if (Types.getReferredType(target).tag != TypeTags.UNION) {
                checkExpr(namedArgsExpression, target, data);
            } else {
                checkExpr(namedArgsExpression, data);
            }

            namedArgs.add(namedArgsExpression);
        }
        return namedArgs;
    }

    private BType checkErrCtrTargetTypeAndSetSymbol(BLangNamedArgsExpression namedArgsExpression, BType expectedType) {
        BType type = Types.getReferredType(expectedType);
        if (type == symTable.semanticError) {
            return symTable.semanticError;
        }

        if (type.tag == TypeTags.MAP) {
            return ((BMapType) type).constraint;
        }

        if (type.tag != TypeTags.RECORD) {
            return symTable.semanticError;
        }

        BRecordType recordType = (BRecordType) type;
        BField targetField = recordType.fields.get(namedArgsExpression.name.value);
        if (targetField != null) {
            // Set the symbol of the namedArgsExpression, with the matching record field symbol.
            namedArgsExpression.varSymbol = targetField.symbol;
            return targetField.type;
        }

        if (!recordType.sealed && !recordType.fields.isEmpty()) {
            dlog.error(namedArgsExpression.pos, DiagnosticErrorCode.INVALID_REST_DETAIL_ARG, namedArgsExpression.name,
                    recordType);
        }

        return recordType.sealed ? symTable.noType : recordType.restFieldType;
    }

    private void checkObjectFunctionInvocationExpr(BLangInvocation iExpr, BObjectType objectType, AnalyzerData data) {
        if (objectType.getKind() == TypeKind.SERVICE &&
                !(iExpr.expr.getKind() == NodeKind.SIMPLE_VARIABLE_REF &&
                (Names.SELF.equals(((BLangSimpleVarRef) iExpr.expr).symbol.name)))) {
            dlog.error(iExpr.pos, DiagnosticErrorCode.SERVICE_FUNCTION_INVALID_INVOCATION);
            return;
        }
        // check for object attached function
        Name funcName =
                names.fromString(Symbols.getAttachedFuncSymbolName(objectType.tsymbol.name.value, iExpr.name.value));
        BSymbol funcSymbol =
                symResolver.resolveObjectMethod(iExpr.pos, data.env, funcName, (BObjectTypeSymbol) objectType.tsymbol);

        if (funcSymbol == symTable.notFoundSymbol) {
            BSymbol invocableField = symResolver.resolveInvocableObjectField(
                    iExpr.pos, data.env, names.fromIdNode(iExpr.name), (BObjectTypeSymbol) objectType.tsymbol);

            if (invocableField != symTable.notFoundSymbol && invocableField.kind == SymbolKind.FUNCTION) {
                funcSymbol = invocableField;
                iExpr.functionPointerInvocation = true;
            }
        }

        if (funcSymbol == symTable.notFoundSymbol || Types.getReferredType(funcSymbol.type).tag != TypeTags.INVOKABLE) {
            if (!checkLangLibMethodInvocationExpr(iExpr, objectType, data)) {
                dlog.error(iExpr.name.pos, DiagnosticErrorCode.UNDEFINED_METHOD_IN_OBJECT, iExpr.name.value,
                        objectType);
                data.resultType = symTable.semanticError;
                return;
            }
        } else {
            iExpr.symbol = funcSymbol;
        }

        // init method can be called in a method-call-expr only when the expression
        // preceding the . is self
        if (iExpr.name.value.equals(Names.USER_DEFINED_INIT_SUFFIX.value) &&
                !(iExpr.expr.getKind() == NodeKind.SIMPLE_VARIABLE_REF &&
                (Names.SELF.equals(((BLangSimpleVarRef) iExpr.expr).symbol.name)))) {
            dlog.error(iExpr.pos, DiagnosticErrorCode.INVALID_INIT_INVOCATION);
        }

        if (Symbols.isFlagOn(funcSymbol.flags, Flags.REMOTE)) {
            dlog.error(iExpr.pos, DiagnosticErrorCode.INVALID_ACTION_INVOCATION_SYNTAX, iExpr.name.value);
        }
        if (Symbols.isFlagOn(funcSymbol.flags, Flags.RESOURCE)) {
            dlog.error(iExpr.pos, DiagnosticErrorCode.INVALID_RESOURCE_FUNCTION_INVOCATION);
        }
        checkInvocationParamAndReturnType(iExpr, data);
    }

    // Here, an action invocation can be either of the following three forms:
    // - foo->bar();
    // - start foo.bar(); or start foo->bar(); or start (new Foo()).foo();
    private void checkActionInvocation(BLangInvocation.BLangActionInvocation aInv, BObjectType expType,
                                       AnalyzerData data) {

        if (checkInvalidActionInvocation(aInv)) {
            dlog.error(aInv.pos, DiagnosticErrorCode.INVALID_ACTION_INVOCATION, aInv.expr.getBType());
            data.resultType = symTable.semanticError;
            aInv.symbol = symTable.notFoundSymbol;
            return;
        }

        Name remoteMethodQName = names
                .fromString(Symbols.getAttachedFuncSymbolName(expType.tsymbol.name.value, aInv.name.value));
        Name actionName = names.fromIdNode(aInv.name);
        BSymbol remoteFuncSymbol = symResolver.resolveObjectMethod(aInv.pos, data.env,
            remoteMethodQName, (BObjectTypeSymbol) Types.getReferredType(expType).tsymbol);

        if (remoteFuncSymbol == symTable.notFoundSymbol) {
            BSymbol invocableField = symResolver.resolveInvocableObjectField(
                    aInv.pos, data.env, names.fromIdNode(aInv.name), (BObjectTypeSymbol) expType.tsymbol);

            if (invocableField != symTable.notFoundSymbol && invocableField.kind == SymbolKind.FUNCTION) {
                remoteFuncSymbol = invocableField;
                aInv.functionPointerInvocation = true;
            }
        }

        if (remoteFuncSymbol == symTable.notFoundSymbol && !checkLangLibMethodInvocationExpr(aInv, expType, data)) {
            dlog.error(aInv.name.pos, DiagnosticErrorCode.UNDEFINED_METHOD_IN_OBJECT, aInv.name.value, expType);
            data.resultType = symTable.semanticError;
            return;
        }

        if (!Symbols.isFlagOn(remoteFuncSymbol.flags, Flags.REMOTE) && !aInv.async) {
            dlog.error(aInv.pos, DiagnosticErrorCode.INVALID_METHOD_INVOCATION_SYNTAX, actionName);
            data.resultType = symTable.semanticError;
            return;
        }
        if (Symbols.isFlagOn(remoteFuncSymbol.flags, Flags.REMOTE) &&
                Symbols.isFlagOn(expType.flags, Flags.CLIENT) &&
                types.isNeverTypeOrStructureTypeWithARequiredNeverMember
                        ((BType) ((InvokableSymbol) remoteFuncSymbol).getReturnType())) {
            dlog.error(aInv.pos, DiagnosticErrorCode.INVALID_CLIENT_REMOTE_METHOD_CALL);
        }

        aInv.symbol = remoteFuncSymbol;
        checkInvocationParamAndReturnType(aInv, data);
    }

    private boolean checkInvalidActionInvocation(BLangInvocation.BLangActionInvocation aInv) {
        return aInv.expr.getKind() == NodeKind.SIMPLE_VARIABLE_REF &&
                (((((BLangSimpleVarRef) aInv.expr).symbol.tag & SymTag.ENDPOINT) !=
                        SymTag.ENDPOINT) && !aInv.async);
    }

    private boolean checkLangLibMethodInvocationExpr(BLangInvocation iExpr, BType bType, AnalyzerData data) {
        return getLangLibMethod(iExpr, bType, data) != symTable.notFoundSymbol;
    }

    private BSymbol getLangLibMethod(BLangInvocation iExpr, BType bType, AnalyzerData data) {

        Name funcName = names.fromString(iExpr.name.value);
        BSymbol funcSymbol = symResolver.lookupLangLibMethod(bType, funcName, data.env);

        if (funcSymbol == symTable.notFoundSymbol) {
            return symTable.notFoundSymbol;
        }

        iExpr.symbol = funcSymbol;
        iExpr.langLibInvocation = true;
        SymbolEnv enclEnv = data.env;
        data.env = SymbolEnv.createInvocationEnv(iExpr, data.env);
        iExpr.argExprs.add(0, iExpr.expr);
        checkInvocationParamAndReturnType(iExpr, data);
        data.env = enclEnv;

        return funcSymbol;
    }

    private void checkInvocationParamAndReturnType(BLangInvocation iExpr, AnalyzerData data) {
        BType actualType = checkInvocationParam(iExpr, data);
        data.resultType = types.checkType(iExpr, actualType, data.expType);
    }

    private BVarSymbol incRecordParamAllowAdditionalFields(List<BVarSymbol> openIncRecordParams,
                                                           Set<String> requiredParamNames) {
        if (openIncRecordParams.size() != 1) {
            return null;
        }
        LinkedHashMap<String, BField> fields =
                ((BRecordType) Types.getReferredType(openIncRecordParams.get(0).type)).fields;
        for (String paramName : requiredParamNames) {
            if (!fields.containsKey(paramName)) {
                return null;
            }
        }
        return openIncRecordParams.get(0);
    }

    private BVarSymbol checkForIncRecordParamAllowAdditionalFields(BInvokableSymbol invokableSymbol,
                                                                   List<BVarSymbol> incRecordParams) {
        Set<String> requiredParamNames = new HashSet<>();
        List<BVarSymbol> openIncRecordParams = new ArrayList<>();
        for (BVarSymbol paramSymbol : invokableSymbol.params) {
            BType paramType = Types.getReferredType(paramSymbol.type);
            if (Symbols.isFlagOn(Flags.asMask(paramSymbol.getFlags()), Flags.INCLUDED) &&
                    paramType.getKind() == TypeKind.RECORD) {
                boolean recordWithDisallowFieldsOnly = true;
                LinkedHashMap<String, BField> fields = ((BRecordType) paramType).fields;
                for (String fieldName : fields.keySet()) {
                    BField field = fields.get(fieldName);
                    if (field.symbol.type.tag != TypeTags.NEVER) {
                        recordWithDisallowFieldsOnly = false;
                        incRecordParams.add(field.symbol);
                        requiredParamNames.add(fieldName);
                    }
                }
                if (recordWithDisallowFieldsOnly && ((BRecordType) paramType).restFieldType != symTable.noType) {
                    openIncRecordParams.add(paramSymbol);
                }
            } else {
                requiredParamNames.add(paramSymbol.name.value);
            }
        }
        return incRecordParamAllowAdditionalFields(openIncRecordParams, requiredParamNames);
    }

    private BType checkInvocationParam(BLangInvocation iExpr, AnalyzerData data) {
        if (Symbols.isFlagOn(iExpr.symbol.type.flags, Flags.ANY_FUNCTION)) {
            dlog.error(iExpr.pos, DiagnosticErrorCode.INVALID_FUNCTION_POINTER_INVOCATION_WITH_TYPE);
            return symTable.semanticError;
        }
        BType invocableType = Types.getReferredType(iExpr.symbol.type);
        if (invocableType.tag != TypeTags.INVOKABLE) {
            dlog.error(iExpr.pos, DiagnosticErrorCode.INVALID_FUNCTION_INVOCATION, iExpr.symbol.type);
            return symTable.noType;
        }

        BInvokableSymbol invokableSymbol = ((BInvokableSymbol) iExpr.symbol);
        List<BType> paramTypes = ((BInvokableType) invocableType).getParameterTypes();
        List<BVarSymbol> incRecordParams = new ArrayList<>();
        BVarSymbol incRecordParamAllowAdditionalFields = checkForIncRecordParamAllowAdditionalFields(invokableSymbol,
                                                                                                     incRecordParams);
        int parameterCountForPositionalArgs = paramTypes.size();
        int parameterCountForNamedArgs = parameterCountForPositionalArgs + incRecordParams.size();
        iExpr.requiredArgs = new ArrayList<>();
        for (BVarSymbol symbol : invokableSymbol.params) {
            if (!Symbols.isFlagOn(Flags.asMask(symbol.getFlags()), Flags.INCLUDED) ||
                    Types.getReferredType(symbol.type).tag != TypeTags.RECORD) {
                continue;
            }
            LinkedHashMap<String, BField> fields =
                    ((BRecordType) Types.getReferredType(symbol.type)).fields;
            if (fields.isEmpty()) {
                continue;
            }
            for (String field : fields.keySet()) {
                if (Types.getReferredType(fields.get(field).type).tag != TypeTags.NEVER) {
                    parameterCountForNamedArgs = parameterCountForNamedArgs - 1;
                    break;
                }
            }
        }

        // Split the different argument types: required args, named args and rest args
        int i = 0;
        BLangExpression vararg = null;
        boolean foundNamedArg = false;
        for (BLangExpression expr : iExpr.argExprs) {
            switch (expr.getKind()) {
                case NAMED_ARGS_EXPR:
                    foundNamedArg = true;
                    if (i < parameterCountForNamedArgs || incRecordParamAllowAdditionalFields != null) {
                        iExpr.requiredArgs.add(expr);
                    } else {
                        // can not provide a rest parameters as named args
                        dlog.error(expr.pos, DiagnosticErrorCode.TOO_MANY_ARGS_FUNC_CALL, iExpr.name.value);
                    }
                    i++;
                    break;
                case REST_ARGS_EXPR:
                    if (foundNamedArg) {
                        dlog.error(expr.pos, DiagnosticErrorCode.REST_ARG_DEFINED_AFTER_NAMED_ARG);
                        continue;
                    }
                    vararg = expr;
                    break;
                default: // positional args
                    if (foundNamedArg) {
                        dlog.error(expr.pos, DiagnosticErrorCode.POSITIONAL_ARG_DEFINED_AFTER_NAMED_ARG);
                    }
                    if (i < parameterCountForPositionalArgs) {
                        iExpr.requiredArgs.add(expr);
                    } else {
                        iExpr.restArgs.add(expr);
                    }
                    i++;
                    break;
            }
        }

        return checkInvocationArgs(iExpr, paramTypes, vararg, incRecordParams,
                                    incRecordParamAllowAdditionalFields, data);
    }

    private BType checkInvocationArgs(BLangInvocation iExpr, List<BType> paramTypes, BLangExpression vararg,
                                      List<BVarSymbol> incRecordParams,
                                      BVarSymbol incRecordParamAllowAdditionalFields, AnalyzerData data) {
        BInvokableSymbol invokableSymbol = (BInvokableSymbol) iExpr.symbol;
        BInvokableType bInvokableType = (BInvokableType) Types.getReferredType(invokableSymbol.type);
        BInvokableTypeSymbol invokableTypeSymbol = (BInvokableTypeSymbol) bInvokableType.tsymbol;
        List<BVarSymbol> nonRestParams = new ArrayList<>(invokableSymbol.params);

        List<BLangExpression> nonRestArgs = iExpr.requiredArgs;
        List<BVarSymbol> valueProvidedParams = new ArrayList<>();

        int nonRestArgCount = nonRestArgs.size();
        List<BVarSymbol> requiredParams = new ArrayList<>(nonRestParams.size() + nonRestArgCount);
        List<BVarSymbol> requiredIncRecordParams = new ArrayList<>(incRecordParams.size() + nonRestArgCount);

        for (BVarSymbol nonRestParam : nonRestParams) {
            if (nonRestParam.isDefaultable) {
                continue;
            }

            requiredParams.add(nonRestParam);
        }

        List<String> includedRecordParamFieldNames = new ArrayList<>(incRecordParams.size());
        for (BVarSymbol incRecordParam : incRecordParams) {
            if (Symbols.isFlagOn(Flags.asMask(incRecordParam.getFlags()), Flags.REQUIRED)) {
                requiredIncRecordParams.add(incRecordParam);
            }
            includedRecordParamFieldNames.add(incRecordParam.name.value);
        }

        HashSet<String> includedRecordFields = new HashSet<>();
        List<BLangExpression> namedArgs = new ArrayList<>();
        int i = 0;
        for (; i < nonRestArgCount; i++) {
            BLangExpression arg = nonRestArgs.get(i);

            // Special case handling for the first param because for parameterized invocations, we have added the
            // value on which the function is invoked as the first param of the function call. If we run checkExpr()
            // on it, it will recursively add the first param to argExprs again, resulting in a too many args in
            // function call error.
            if (i == 0 && arg.typeChecked && iExpr.expr != null && iExpr.expr == arg) {
                BType expectedType = paramTypes.get(i);
                BType actualType = arg.getBType();
                if (Types.getReferredType(expectedType) == symTable.charStringType) {
                    arg.cloneAttempt++;
                    BLangExpression clonedArg = nodeCloner.cloneNode(arg);
                    BType argType = checkExprSilent(clonedArg, expectedType, data);
                    if (argType != symTable.semanticError) {
                        actualType = argType;
                    }
                }
                types.checkType(arg.pos, actualType, expectedType, DiagnosticErrorCode.INCOMPATIBLE_TYPES);
                types.setImplicitCastExpr(arg, arg.getBType(), expectedType);
            }

            if (arg.getKind() != NodeKind.NAMED_ARGS_EXPR) {
                // if arg is positional, corresponding parameter in the same position should be of same type.
                if (i < nonRestParams.size()) {
                    BVarSymbol param = nonRestParams.get(i);
                    if (Symbols.isFlagOn(param.flags, Flags.INCLUDED)) {
                        populateIncludedRecordParams(param, includedRecordFields, includedRecordParamFieldNames);
                    }
                    checkTypeParamExpr(arg, param.type, iExpr.langLibInvocation, data);
                    valueProvidedParams.add(param);
                    requiredParams.remove(param);
                    continue;
                }
                // Arg count > required + defaultable param count.
                break;
            }

            if (arg.getKind() == NodeKind.NAMED_ARGS_EXPR) {
                // if arg is named, function should have a parameter with this name.
                BLangIdentifier argName = ((NamedArgNode) arg).getName();
                BVarSymbol varSym = checkParameterNameForDefaultArgument(argName, ((BLangNamedArgsExpression) arg).expr,
                                            nonRestParams, incRecordParams, incRecordParamAllowAdditionalFields, data);

                if (varSym == null) {
                    dlog.error(arg.pos, DiagnosticErrorCode.UNDEFINED_PARAMETER, argName);
                    break;
                }
                if (Symbols.isFlagOn(varSym.flags, Flags.INCLUDED)) {
                    populateIncludedRecordParams(varSym, includedRecordFields, includedRecordParamFieldNames);
                } else {
                    namedArgs.add(arg);
                }
                requiredParams.remove(varSym);
                requiredIncRecordParams.remove(varSym);
                if (valueProvidedParams.contains(varSym)) {
                    dlog.error(arg.pos, DiagnosticErrorCode.DUPLICATE_NAMED_ARGS, varSym.name.value);
                    continue;
                }
                checkTypeParamExpr(arg, varSym.type, iExpr.langLibInvocation, data);
                ((BLangNamedArgsExpression) arg).varSymbol = varSym;
                valueProvidedParams.add(varSym);
            }
        }
        checkSameNamedArgsInIncludedRecords(namedArgs, includedRecordFields);
        BVarSymbol restParam = invokableTypeSymbol.restParam;

        boolean errored = false;

        if (!requiredParams.isEmpty() && vararg == null) {
            // Log errors if any required parameters are not given as positional/named args and there is
            // no vararg either.
            for (BVarSymbol requiredParam : requiredParams) {
                if (!Symbols.isFlagOn(Flags.asMask(requiredParam.getFlags()), Flags.INCLUDED)) {
                    dlog.error(iExpr.pos, DiagnosticErrorCode.MISSING_REQUIRED_PARAMETER, requiredParam.name,
                            iExpr.name.value);
                    errored = true;
                }
            }
        }

        if (!requiredIncRecordParams.isEmpty() && !requiredParams.isEmpty()) {
            // Log errors if any non-defaultable required record fields of included record parameters are not given as
            // named args.
            for (BVarSymbol requiredIncRecordParam : requiredIncRecordParams) {
                for (BVarSymbol requiredParam : requiredParams) {
                    if (Types.getReferredType(requiredParam.type) ==
                            Types.getReferredType(requiredIncRecordParam.owner.type)) {
                        dlog.error(iExpr.pos, DiagnosticErrorCode.MISSING_REQUIRED_PARAMETER,
                                requiredIncRecordParam.name, iExpr.name.value);
                        errored = true;
                    }
                }
            }
        }

        if (restParam == null &&
                (!iExpr.restArgs.isEmpty() ||
                         (vararg != null && valueProvidedParams.size() == nonRestParams.size()))) {
            dlog.error(iExpr.pos, DiagnosticErrorCode.TOO_MANY_ARGS_FUNC_CALL, iExpr.name.value);
            errored = true;
        }

        if (errored) {
            return symTable.semanticError;
        }

        BType listTypeRestArg = restParam == null ? null : restParam.type;
        BRecordType mappingTypeRestArg = null;

        if (vararg != null && nonRestArgs.size() < nonRestParams.size()) {
            // We only reach here if there are no named args and there is a vararg, and part of the non-rest params
            // are provided via the vararg.
            // Create a new tuple type and a closed record type as the expected rest param type with expected
            // required/defaultable paramtypes as members.
            PackageID pkgID = data.env.enclPkg.symbol.pkgID;
            List<BType> tupleMemberTypes = new ArrayList<>();
            BRecordTypeSymbol recordSymbol = createRecordTypeSymbol(pkgID, null, VIRTUAL, data);
            mappingTypeRestArg = new BRecordType(recordSymbol);
            LinkedHashMap<String, BField> fields = new LinkedHashMap<>();
            BType tupleRestType = null;
            BVarSymbol fieldSymbol;

            for (int j = nonRestArgs.size(); j < nonRestParams.size(); j++) {
                BType paramType = paramTypes.get(j);
                BVarSymbol nonRestParam = nonRestParams.get(j);
                Name paramName = nonRestParam.name;
                tupleMemberTypes.add(paramType);
                boolean required = requiredParams.contains(nonRestParam);
                fieldSymbol = new BVarSymbol(Flags.asMask(new HashSet<Flag>() {{
                                            add(required ? Flag.REQUIRED : Flag.OPTIONAL); }}), paramName,
                                            nonRestParam.getOriginalName(), pkgID, paramType, recordSymbol,
                                            symTable.builtinPos, VIRTUAL);
                fields.put(paramName.value, new BField(paramName, null, fieldSymbol));
            }

            if (listTypeRestArg != null) {
                if (listTypeRestArg.tag == TypeTags.ARRAY) {
                    tupleRestType = ((BArrayType) listTypeRestArg).eType;
                } else if (listTypeRestArg.tag == TypeTags.TUPLE) {
                    BTupleType restTupleType = (BTupleType) listTypeRestArg;
                    tupleMemberTypes.addAll(restTupleType.tupleTypes);
                    if (restTupleType.restType != null) {
                        tupleRestType = restTupleType.restType;
                    }
                }
            }

            BTupleType tupleType = new BTupleType(tupleMemberTypes);
            tupleType.restType = tupleRestType;
            listTypeRestArg = tupleType;
            mappingTypeRestArg.sealed = true;
            mappingTypeRestArg.restFieldType = symTable.noType;
            mappingTypeRestArg.fields = fields;
            recordSymbol.type = mappingTypeRestArg;
            mappingTypeRestArg.tsymbol = recordSymbol;
        }

        // Check whether the expected param count and the actual args counts are matching.
        if (listTypeRestArg == null && (vararg != null || !iExpr.restArgs.isEmpty())) {
            dlog.error(iExpr.pos, DiagnosticErrorCode.TOO_MANY_ARGS_FUNC_CALL, iExpr.name.value);
            return symTable.semanticError;
        }

        BType restType = null;
        if (vararg != null && !iExpr.restArgs.isEmpty()) {
            // We reach here if args are provided for the rest param as both individual rest args and a vararg.
            // Thus, the rest param type is the original rest param type which is an array type.
            BType elementType = ((BArrayType) listTypeRestArg).eType;

            for (BLangExpression restArg : iExpr.restArgs) {
                checkTypeParamExpr(restArg, elementType, true, data);
            }

            checkTypeParamExpr(vararg, listTypeRestArg, iExpr.langLibInvocation, data);
            iExpr.restArgs.add(vararg);
            restType = data.resultType;
        } else if (vararg != null) {
            iExpr.restArgs.add(vararg);
            if (mappingTypeRestArg != null) {
                LinkedHashSet<BType> restTypes = new LinkedHashSet<>();
                restTypes.add(listTypeRestArg);
                restTypes.add(mappingTypeRestArg);
                BType actualType = BUnionType.create(null, restTypes);
                checkTypeParamExpr(vararg, actualType, iExpr.langLibInvocation, data);
            } else {
                checkTypeParamExpr(vararg, listTypeRestArg, iExpr.langLibInvocation, data);
            }
            restType = data.resultType;
        } else if (!iExpr.restArgs.isEmpty()) {
            if (listTypeRestArg.tag == TypeTags.ARRAY) {
                BType elementType = ((BArrayType) listTypeRestArg).eType;
                for (BLangExpression restArg : iExpr.restArgs) {
                    checkTypeParamExpr(restArg, elementType, true, data);
                    if (restType != symTable.semanticError && data.resultType == symTable.semanticError) {
                        restType = data.resultType;
                    }
                }
            } else if (listTypeRestArg.tag == TypeTags.TUPLE) {
                BTupleType tupleType = (BTupleType) listTypeRestArg;
                List<BType> tupleMemberTypes = tupleType.tupleTypes;
                BType tupleRestType = tupleType.restType;

                int tupleMemCount = tupleMemberTypes.size();

                for (int j = 0; j < iExpr.restArgs.size(); j++) {
                    BLangExpression restArg = iExpr.restArgs.get(j);
                    BType memType = j < tupleMemCount ? tupleMemberTypes.get(j) : tupleRestType;
                    checkTypeParamExpr(restArg, memType, true, data);
                    if (restType != symTable.semanticError && data.resultType == symTable.semanticError) {
                        restType = data.resultType;
                    }
                }
            } else {
                for (BLangExpression restArg : iExpr.restArgs) {
                    checkExpr(restArg, symTable.semanticError, data);
                }
                data.resultType = symTable.semanticError;
            }
        }

        BType retType = typeParamAnalyzer.getReturnTypeParams(data.env, bInvokableType.getReturnType());
        long invokableSymbolFlags = invokableSymbol.flags;
        if (restType != symTable.semanticError && (Symbols.isFlagOn(invokableSymbolFlags, Flags.INTERFACE)
                || Symbols.isFlagOn(invokableSymbolFlags, Flags.NATIVE)) &&
                Symbols.isFlagOn(retType.flags, Flags.PARAMETERIZED)) {
            retType = unifier.build(retType, data.expType, iExpr, types, symTable, dlog);
        }

        // check argument types in arr:sort function
        boolean langLibPackageID = PackageID.isLangLibPackageID(iExpr.symbol.pkgID);
        String sortFuncName = "sort";
        if (langLibPackageID && sortFuncName.equals(iExpr.name.value)) {
            checkArrayLibSortFuncArgs(iExpr);
        }

        if (iExpr instanceof ActionNode && (iExpr).async) {
            return this.generateFutureType(invokableSymbol, retType);
        } else {
            return retType;
        }
    }

    private void populateIncludedRecordParams(BVarSymbol param, HashSet<String> includedRecordFields,
                                              List<String> includedRecordParamNames) {
        Set<String> fields = ((BRecordType) Types.getReferredType(param.type)).fields.keySet();
        for (String field : fields) {
            if (includedRecordParamNames.contains(field)) {
                includedRecordFields.add(field);
            }
        }
    }

    // If there is a named-arg or positional-arg corresponding to an included-record-param,
    // it is an error for a named-arg to specify a field of that included-record-param.
    private void checkSameNamedArgsInIncludedRecords(List<BLangExpression> namedArgs,
                                                      HashSet<String> incRecordFields) {
        if (incRecordFields.isEmpty()) {
            return;
        }
        for (BLangExpression namedArg : namedArgs) {
            String argName = ((NamedArgNode) namedArg).getName().value;
            if (incRecordFields.contains(argName)) {
                dlog.error(namedArg.pos,
                        DiagnosticErrorCode.
                        CANNOT_SPECIFY_NAMED_ARG_FOR_FIELD_OF_INCLUDED_RECORD_WHEN_ARG_SPECIFIED_FOR_INCLUDED_RECORD);
            }
        }
    }

    private void checkArrayLibSortFuncArgs(BLangInvocation iExpr) {
        List<BLangExpression> argExprs = iExpr.argExprs;
        BLangExpression keyFunction = null;

        for (int i = 0; i < argExprs.size(); i++) {
            BLangExpression arg = argExprs.get(i);
            if (arg.getKind() == NodeKind.NAMED_ARGS_EXPR) {
                BLangNamedArgsExpression argExpr = (BLangNamedArgsExpression) arg;
                if (argExpr.name.value.equals("key")) {
                    keyFunction = argExpr.expr;
                    break;
                }
            } else if (i == 2) {
                keyFunction = arg;
                break;
            }
        }

        BLangExpression arrExpr = argExprs.get(0);
        BType arrType = arrExpr.getBType();
        boolean isOrderedType = types.isOrderedType(arrType, false);
        if (keyFunction == null) {
            if (!isOrderedType) {
                dlog.error(arrExpr.pos, DiagnosticErrorCode.INVALID_SORT_ARRAY_MEMBER_TYPE, arrType);
            }
            return;
        }

        BType keyFunctionType = keyFunction.getBType();

        if (keyFunctionType.tag == TypeTags.SEMANTIC_ERROR) {
            return;
        }

        if (keyFunctionType.tag == TypeTags.NIL) {
            if (!isOrderedType) {
                dlog.error(arrExpr.pos, DiagnosticErrorCode.INVALID_SORT_ARRAY_MEMBER_TYPE, arrType);
            }
            return;
        }

        Location pos;
        BType returnType;

        if (keyFunction.getKind() == NodeKind.SIMPLE_VARIABLE_REF) {
            pos = keyFunction.pos;
            returnType = keyFunction.getBType().getReturnType();
        } else if (keyFunction.getKind() == NodeKind.ARROW_EXPR) {
            BLangArrowFunction arrowFunction = ((BLangArrowFunction) keyFunction);
            pos = arrowFunction.body.expr.pos;
            returnType = arrowFunction.body.expr.getBType();
            if (returnType.tag == TypeTags.SEMANTIC_ERROR) {
                return;
            }
        } else {
            BLangLambdaFunction keyLambdaFunction = (BLangLambdaFunction) keyFunction;
            pos = keyLambdaFunction.function.pos;
            returnType = keyLambdaFunction.function.getBType().getReturnType();
        }

        if (!types.isOrderedType(returnType, false)) {
            dlog.error(pos, DiagnosticErrorCode.INVALID_SORT_FUNC_RETURN_TYPE, returnType);
        }
    }

    private BVarSymbol checkParameterNameForDefaultArgument(BLangIdentifier argName, BLangExpression expr,
                                                            List<BVarSymbol> nonRestParams,
                                                            List<BVarSymbol> incRecordParams,
                                                            BVarSymbol incRecordParamAllowAdditionalFields,
                                                            AnalyzerData data) {
        for (BVarSymbol nonRestParam : nonRestParams) {
            if (nonRestParam.getName().value.equals(argName.value)) {
                return nonRestParam;
            }
        }
        for (BVarSymbol incRecordParam : incRecordParams) {
            if (incRecordParam.getName().value.equals(argName.value)) {
                return incRecordParam;
            }
        }
        if (incRecordParamAllowAdditionalFields != null) {
            BRecordType incRecordType =
                    (BRecordType) Types.getReferredType(incRecordParamAllowAdditionalFields.type);
            checkExpr(expr, incRecordType.restFieldType, data);
            if (!incRecordType.fields.containsKey(argName.value)) {
                return new BVarSymbol(0, names.fromIdNode(argName), names.originalNameFromIdNode(argName),
                                      null, symTable.noType, null, argName.pos, VIRTUAL);
            }
        }
        return null;
    }

    private BFutureType generateFutureType(BInvokableSymbol invocableSymbol, BType retType) {

        boolean isWorkerStart = invocableSymbol.name.value.startsWith(WORKER_LAMBDA_VAR_PREFIX);
        return new BFutureType(TypeTags.FUTURE, retType, null, isWorkerStart);
    }

    private void checkTypeParamExpr(BLangExpression arg, BType expectedType,
                                    boolean inferTypeForNumericLiteral, AnalyzerData data) {
        checkTypeParamExpr(arg.pos, arg, expectedType, inferTypeForNumericLiteral, data);
    }

    private void checkTypeParamExpr(Location pos, BLangExpression arg, BType expectedType,
                                    boolean inferTypeForNumericLiteral, AnalyzerData data) {

        SymbolEnv env = data.env;
        if (typeParamAnalyzer.notRequireTypeParams(env)) {
            checkExpr(arg, expectedType, data);
            return;
        }
        if (requireTypeInference(arg, inferTypeForNumericLiteral)) {
            // Need to infer the type. Calculate matching bound type, with no type.
            BType expType = typeParamAnalyzer.getMatchingBoundType(expectedType, env);
            BType inferredType = checkExpr(arg, expType, data);
            typeParamAnalyzer.checkForTypeParamsInArg(arg, pos, inferredType, data.env, expectedType);
            types.checkType(arg.pos, inferredType, expectedType, DiagnosticErrorCode.INCOMPATIBLE_TYPES);
            return;
        }
        checkExpr(arg, expectedType, data);
        typeParamAnalyzer.checkForTypeParamsInArg(arg, pos, arg.getBType(), data.env, expectedType);
    }

    private boolean requireTypeInference(BLangExpression expr, boolean inferTypeForNumericLiteral) {

        switch (expr.getKind()) {
            case GROUP_EXPR:
                return requireTypeInference(((BLangGroupExpr) expr).expression, inferTypeForNumericLiteral);
            case ARROW_EXPR:
            case LIST_CONSTRUCTOR_EXPR:
            case RECORD_LITERAL_EXPR:
                return true;
            case ELVIS_EXPR:
            case TERNARY_EXPR:
            case NUMERIC_LITERAL:
                return inferTypeForNumericLiteral;
            default:
                return false;
        }
    }

    private BType checkMappingField(RecordLiteralNode.RecordField field, BType mappingType, AnalyzerData data) {
        BType fieldType = symTable.semanticError;
        boolean keyValueField = field.isKeyValueField();
        boolean spreadOpField = field.getKind() == NodeKind.RECORD_LITERAL_SPREAD_OP;

        boolean readOnlyConstructorField = false;
        String fieldName = null;
        Location pos = null;

        BLangExpression valueExpr = null;

        if (keyValueField) {
            valueExpr = ((BLangRecordKeyValueField) field).valueExpr;
        } else if (!spreadOpField) {
            valueExpr = (BLangRecordVarNameField) field;
        }

        switch (mappingType.tag) {
            case TypeTags.RECORD:
                if (keyValueField) {
                    BLangRecordKeyValueField keyValField = (BLangRecordKeyValueField) field;
                    BLangRecordKey key = keyValField.key;
                    TypeSymbolPair typeSymbolPair = checkRecordLiteralKeyExpr(key.expr, key.computedKey,
                                                                              (BRecordType) mappingType, data);
                    fieldType = typeSymbolPair.determinedType;
                    key.fieldSymbol = typeSymbolPair.fieldSymbol;
                    readOnlyConstructorField = keyValField.readonly;
                    pos = key.expr.pos;
                    fieldName = getKeyValueFieldName(keyValField);
                } else if (spreadOpField) {
                    BLangExpression spreadExpr = ((BLangRecordLiteral.BLangRecordSpreadOperatorField) field).expr;
                    checkExpr(spreadExpr, data);

                    BType spreadExprType = Types.getReferredType(spreadExpr.getBType());
                    if (spreadExprType.tag == TypeTags.MAP) {
                        return types.checkType(spreadExpr.pos, ((BMapType) spreadExprType).constraint,
                                getAllFieldType((BRecordType) mappingType),
                                DiagnosticErrorCode.INCOMPATIBLE_TYPES);
                    }

                    if (spreadExprType.tag != TypeTags.RECORD) {
                        dlog.error(spreadExpr.pos, DiagnosticErrorCode.INCOMPATIBLE_TYPES_SPREAD_OP,
                                spreadExprType);
                        return symTable.semanticError;
                    }

                    boolean errored = false;
                    for (BField bField : ((BRecordType) spreadExprType).fields.values()) {
                        BType specFieldType = bField.type;
                        BSymbol fieldSymbol = symResolver.resolveStructField(spreadExpr.pos, data.env, bField.name,
                                                                             mappingType.tsymbol);
                        BType expectedFieldType = checkRecordLiteralKeyByName(spreadExpr.pos, fieldSymbol, bField.name,
                                                                              (BRecordType) mappingType);
                        if (expectedFieldType != symTable.semanticError &&
                                !types.isAssignable(specFieldType, expectedFieldType)) {
                            dlog.error(spreadExpr.pos, DiagnosticErrorCode.INCOMPATIBLE_TYPES_FIELD,
                                       expectedFieldType, bField.name, specFieldType);
                            if (!errored) {
                                errored = true;
                            }
                        }
                    }
                    return errored ? symTable.semanticError : symTable.noType;
                } else {
                    BLangRecordVarNameField varNameField = (BLangRecordVarNameField) field;
                    TypeSymbolPair typeSymbolPair = checkRecordLiteralKeyExpr(varNameField, false,
                                                                              (BRecordType) mappingType, data);
                    fieldType = typeSymbolPair.determinedType;
                    readOnlyConstructorField = varNameField.readonly;
                    pos = varNameField.pos;
                    fieldName = getVarNameFieldName(varNameField);
                }
                break;
            case TypeTags.MAP:
                if (spreadOpField) {
                    BLangExpression spreadExp = ((BLangRecordLiteral.BLangRecordSpreadOperatorField) field).expr;
                    BType spreadOpType = checkExpr(spreadExp, data);
                    BType spreadOpMemberType = checkSpreadFieldWithMapType(spreadOpType);
                    if (spreadOpMemberType.tag == symTable.semanticError.tag) {
                        dlog.error(spreadExp.pos, DiagnosticErrorCode.INCOMPATIBLE_TYPES_SPREAD_OP,
                                spreadOpType);
                        return symTable.semanticError;
                    }

                    return types.checkType(spreadExp.pos, spreadOpMemberType, ((BMapType) mappingType).constraint,
                            DiagnosticErrorCode.INCOMPATIBLE_TYPES);
                }

                boolean validMapKey;
                if (keyValueField) {
                    BLangRecordKeyValueField keyValField = (BLangRecordKeyValueField) field;
                    BLangRecordKey key = keyValField.key;
                    validMapKey = checkValidJsonOrMapLiteralKeyExpr(key.expr, key.computedKey, data);
                    readOnlyConstructorField = keyValField.readonly;
                    pos = key.pos;
                    fieldName = getKeyValueFieldName(keyValField);
                } else {
                    BLangRecordVarNameField varNameField = (BLangRecordVarNameField) field;
                    validMapKey = checkValidJsonOrMapLiteralKeyExpr(varNameField, false, data);
                    readOnlyConstructorField = varNameField.readonly;
                    pos = varNameField.pos;
                    fieldName = getVarNameFieldName(varNameField);
                }

                fieldType = validMapKey ? ((BMapType) mappingType).constraint : symTable.semanticError;
                break;
        }


        if (readOnlyConstructorField) {
            if (types.isSelectivelyImmutableType(fieldType, data.env.enclPkg.packageID)) {
                fieldType =
                        ImmutableTypeCloner.getImmutableIntersectionType(pos, types, fieldType, data.env, symTable,
                                anonymousModelHelper, names, new HashSet<>());
            } else if (!types.isInherentlyImmutableType(fieldType)) {
                dlog.error(pos, DiagnosticErrorCode.INVALID_READONLY_MAPPING_FIELD, fieldName, fieldType);
                fieldType = symTable.semanticError;
            }
        }

        if (spreadOpField) {
            // If we reach this point for a spread operator it is due to the mapping type being a semantic error.
            // In such a scenario, valueExpr would be null here, and fieldType would be symTable.semanticError.
            // We set the spread op expression as the valueExpr here, to check it against symTable.semanticError.
            valueExpr = ((BLangRecordLiteral.BLangRecordSpreadOperatorField) field).expr;
        }

        BLangExpression exprToCheck = valueExpr;
        if (data.commonAnalyzerData.nonErrorLoggingCheck) {
            exprToCheck = nodeCloner.cloneNode(valueExpr);
        } else {
            ((BLangNode) field).setBType(fieldType);
        }

        return checkExpr(exprToCheck, data.env, fieldType, data);
    }

    private BType checkSpreadFieldWithMapType(BType spreadOpType) {
        switch (spreadOpType.tag) {
            case TypeTags.RECORD:
                List<BType> types = new ArrayList<>();
                BRecordType recordType = (BRecordType) spreadOpType;

                for (BField recField : recordType.fields.values()) {
                    types.add(recField.type);
                }

                if (!recordType.sealed) {
                    types.add(recordType.restFieldType);
                }

                return getRepresentativeBroadType(types);
            case TypeTags.MAP:
                return ((BMapType) spreadOpType).constraint;
            case TypeTags.TYPEREFDESC:
                return checkSpreadFieldWithMapType(Types.getReferredType(spreadOpType));
            default:
                return symTable.semanticError;
        }
    }

    private TypeSymbolPair checkRecordLiteralKeyExpr(BLangExpression keyExpr, boolean computedKey,
                                                     BRecordType recordType, AnalyzerData data) {
        Name fieldName;

        if (computedKey) {
            checkExpr(keyExpr, symTable.stringType, data);

            if (keyExpr.getBType() == symTable.semanticError) {
                return new TypeSymbolPair(null, symTable.semanticError);
            }

            LinkedHashSet<BType> fieldTypes = recordType.fields.values().stream()
                    .map(field -> field.type)
                    .collect(Collectors.toCollection(LinkedHashSet::new));

            if (recordType.restFieldType.tag != TypeTags.NONE) {
                fieldTypes.add(recordType.restFieldType);
            }

            return new TypeSymbolPair(null, BUnionType.create(null, fieldTypes));
        } else if (keyExpr.getKind() == NodeKind.SIMPLE_VARIABLE_REF) {
            BLangSimpleVarRef varRef = (BLangSimpleVarRef) keyExpr;
            fieldName = names.fromIdNode(varRef.variableName);
        } else if (keyExpr.getKind() == NodeKind.LITERAL && keyExpr.getBType().tag == TypeTags.STRING) {
            fieldName = names.fromString((String) ((BLangLiteral) keyExpr).value);
        } else {
            dlog.error(keyExpr.pos, DiagnosticErrorCode.INVALID_RECORD_LITERAL_KEY);
            return new TypeSymbolPair(null, symTable.semanticError);
        }

        // Check whether the struct field exists
        BSymbol fieldSymbol = symResolver.resolveStructField(keyExpr.pos, data.env, fieldName, recordType.tsymbol);
        BType type = checkRecordLiteralKeyByName(keyExpr.pos, fieldSymbol, fieldName, recordType);

        return new TypeSymbolPair(fieldSymbol instanceof BVarSymbol ? (BVarSymbol) fieldSymbol : null, type);
    }

    private BType checkRecordLiteralKeyByName(Location location, BSymbol fieldSymbol, Name key,
                                              BRecordType recordType) {
        if (fieldSymbol != symTable.notFoundSymbol) {
            return fieldSymbol.type;
        }

        if (recordType.sealed) {
            dlog.error(location, DiagnosticErrorCode.UNDEFINED_STRUCTURE_FIELD_WITH_TYPE, key,
                       recordType.tsymbol.type.getKind().typeName(), recordType);
            return symTable.semanticError;
        }

        return recordType.restFieldType;
    }

    private BType getAllFieldType(BRecordType recordType) {
        LinkedHashSet<BType> possibleTypes = new LinkedHashSet<>();

        for (BField field : recordType.fields.values()) {
            possibleTypes.add(field.type);
        }

        BType restFieldType = recordType.restFieldType;

        if (restFieldType != null && restFieldType != symTable.noType) {
            possibleTypes.add(restFieldType);
        }

        return BUnionType.create(null, possibleTypes);
    }

    private boolean checkValidJsonOrMapLiteralKeyExpr(BLangExpression keyExpr, boolean computedKey, AnalyzerData data) {
        if (computedKey) {
            checkExpr(keyExpr, symTable.stringType, data);

            if (keyExpr.getBType() == symTable.semanticError) {
                return false;
            }
            return true;
        } else if (keyExpr.getKind() == NodeKind.SIMPLE_VARIABLE_REF ||
                (keyExpr.getKind() == NodeKind.LITERAL && ((BLangLiteral) keyExpr).getBType().tag == TypeTags.STRING)) {
            return true;
        }
        dlog.error(keyExpr.pos, DiagnosticErrorCode.INVALID_RECORD_LITERAL_KEY);
        return false;
    }

    private BType addNilForNillableAccessType(BType actualType) {
        // index based map/record access always returns a nil-able type for optional/rest fields.
        if (actualType.isNullable()) {
            return actualType;
        }

        return BUnionType.create(null, actualType, symTable.nilType);
    }

    private BType checkRecordRequiredFieldAccess(BLangAccessExpression varReferExpr, Name fieldName,
                                                 BRecordType recordType, AnalyzerData data) {
        BSymbol fieldSymbol = symResolver.resolveStructField(varReferExpr.pos, data.env, fieldName, recordType.tsymbol);

        if (Symbols.isOptional(fieldSymbol) || fieldSymbol == symTable.notFoundSymbol) {
            return symTable.semanticError;
        }

        // Set the field symbol to use during the code generation phase.
        varReferExpr.symbol = fieldSymbol;
        return fieldSymbol.type;
    }

    private BType checkRecordOptionalFieldAccess(BLangAccessExpression varReferExpr, Name fieldName,
                                                 BRecordType recordType, AnalyzerData data) {
        BSymbol fieldSymbol = symResolver.resolveStructField(varReferExpr.pos, data.env, fieldName, recordType.tsymbol);

        if (fieldSymbol == symTable.notFoundSymbol || !Symbols.isOptional(fieldSymbol)) {
            return symTable.semanticError;
        }

        // Set the field symbol to use during the code generation phase.
        varReferExpr.symbol = fieldSymbol;
        return fieldSymbol.type;
    }

    private BType checkRecordRestFieldAccess(BLangAccessExpression varReferExpr, Name fieldName,
                                             BRecordType recordType, AnalyzerData data) {
        BSymbol fieldSymbol = symResolver.resolveStructField(varReferExpr.pos, data.env, fieldName, recordType.tsymbol);

        if (fieldSymbol != symTable.notFoundSymbol) {
            // The field should not exist as a required or optional field.
            return symTable.semanticError;
        }

        if (recordType.sealed) {
            return symTable.semanticError;
        }

        return recordType.restFieldType;
    }

    private BType checkObjectFieldAccess(BLangFieldBasedAccess bLangFieldBasedAccess,
                                         Name fieldName, BObjectType objectType, AnalyzerData data) {
        BSymbol fieldSymbol = symResolver.resolveStructField(bLangFieldBasedAccess.pos,
                data.env, fieldName, objectType.tsymbol);

        if (fieldSymbol != symTable.notFoundSymbol) {
            // Setting the field symbol. This is used during the code generation phase
            bLangFieldBasedAccess.symbol = fieldSymbol;
            return fieldSymbol.type;
        }

        // check if it is an attached function pointer call
        Name objFuncName = names.fromString(Symbols.getAttachedFuncSymbolName(objectType.tsymbol.name.value,
                fieldName.value));
        fieldSymbol =
                symResolver.resolveObjectField(bLangFieldBasedAccess.pos, data.env, objFuncName, objectType.tsymbol);

        if (fieldSymbol == symTable.notFoundSymbol) {
            dlog.error(bLangFieldBasedAccess.field.pos,
                    DiagnosticErrorCode.UNDEFINED_STRUCTURE_FIELD_WITH_TYPE, fieldName,
                    objectType.tsymbol.type.getKind().typeName(), objectType.tsymbol);
            return symTable.semanticError;
        }

        if (Symbols.isFlagOn(fieldSymbol.type.flags, Flags.ISOLATED) &&
                !Symbols.isFlagOn(objectType.flags, Flags.ISOLATED)) {
            fieldSymbol = ASTBuilderUtil.duplicateInvokableSymbol((BInvokableSymbol) fieldSymbol);

            fieldSymbol.flags &= ~Flags.ISOLATED;
            fieldSymbol.type.flags &= ~Flags.ISOLATED;
        }

        // Setting the field symbol. This is used during the code generation phase
        bLangFieldBasedAccess.symbol = fieldSymbol;
        return fieldSymbol.type;
    }

    private BType checkTupleFieldType(BType tupleType, int indexValue) {
        BTupleType bTupleType = (BTupleType) tupleType;
        if (bTupleType.tupleTypes.size() <= indexValue && bTupleType.restType != null) {
            return bTupleType.restType;
        } else if (indexValue < 0 || bTupleType.tupleTypes.size() <= indexValue) {
            return symTable.semanticError;
        }
        return bTupleType.tupleTypes.get(indexValue);
    }

    private void validateTags(BLangXMLElementLiteral bLangXMLElementLiteral, SymbolEnv xmlElementEnv,
                              AnalyzerData data) {
        // check type for start and end tags
        BLangExpression startTagName = bLangXMLElementLiteral.startTagName;
        checkExpr(startTagName, xmlElementEnv, symTable.stringType, data);
        BLangExpression endTagName = bLangXMLElementLiteral.endTagName;
        if (endTagName == null) {
            return;
        }

        checkExpr(endTagName, xmlElementEnv, symTable.stringType, data);
        if (startTagName.getKind() == NodeKind.XML_QNAME && endTagName.getKind() == NodeKind.XML_QNAME &&
                startTagName.equals(endTagName)) {
            return;
        }

        if (startTagName.getKind() != NodeKind.XML_QNAME && endTagName.getKind() != NodeKind.XML_QNAME) {
            return;
        }

        dlog.error(bLangXMLElementLiteral.pos, DiagnosticErrorCode.XML_TAGS_MISMATCH);
    }

    private void checkStringTemplateExprs(List<? extends BLangExpression> exprs, AnalyzerData data) {
        for (BLangExpression expr : exprs) {
            checkExpr(expr, data);

            BType type = expr.getBType();

            if (type == symTable.semanticError) {
                continue;
            }

            if (!types.isNonNilSimpleBasicTypeOrString(type)) {
                dlog.error(expr.pos, DiagnosticErrorCode.INCOMPATIBLE_TYPES,
                        BUnionType.create(null, symTable.intType, symTable.floatType,
                                symTable.decimalType, symTable.stringType,
                                symTable.booleanType), type);
            }
        }
    }

    /**
     * Concatenate the consecutive text type nodes, and get the reduced set of children.
     *
     * @param exprs         Child nodes
     * @param xmlElementEnv
     * @return Reduced set of children
     */
    private List<BLangExpression> concatSimilarKindXMLNodes(List<BLangExpression> exprs, SymbolEnv xmlElementEnv,
                                                            AnalyzerData data) {
        List<BLangExpression> newChildren = new ArrayList<>();
        List<BLangExpression> tempConcatExpressions = new ArrayList<>();

        for (BLangExpression expr : exprs) {
            boolean prevNonErrorLoggingCheck = data.commonAnalyzerData.nonErrorLoggingCheck;
            data.commonAnalyzerData.nonErrorLoggingCheck = true;
            int prevErrorCount = this.dlog.errorCount();
            this.dlog.resetErrorCount();
            this.dlog.mute();

            BType exprType = checkExpr(nodeCloner.cloneNode(expr), xmlElementEnv, symTable.xmlType, data);

            data.commonAnalyzerData.nonErrorLoggingCheck = prevNonErrorLoggingCheck;
            int errorCount = this.dlog.errorCount();
            this.dlog.setErrorCount(prevErrorCount);

            if (!prevNonErrorLoggingCheck) {
                this.dlog.unmute();
            }

            if (errorCount == 0 && exprType != symTable.semanticError) {
                exprType = checkExpr(expr, xmlElementEnv, symTable.xmlType, data);
            } else {
                exprType = checkExpr(expr, xmlElementEnv, data);
            }

            if (TypeTags.isXMLTypeTag(Types.getReferredType(exprType).tag)) {
                if (!tempConcatExpressions.isEmpty()) {
                    newChildren.add(getXMLTextLiteral(tempConcatExpressions));
                    tempConcatExpressions = new ArrayList<>();
                }
                newChildren.add(expr);
                continue;
            }

            BType type = expr.getBType();
            BType referredType = Types.getReferredType(type);
            if (referredType.tag >= TypeTags.JSON &&
                    !TypeTags.isIntegerTypeTag(referredType.tag) && !TypeTags.isStringTypeTag(referredType.tag)) {
                if (referredType != symTable.semanticError && !TypeTags.isXMLTypeTag(referredType.tag)) {
                    dlog.error(expr.pos, DiagnosticErrorCode.INCOMPATIBLE_TYPES,
                            BUnionType.create(null, symTable.intType, symTable.floatType,
                                    symTable.decimalType, symTable.stringType,
                                    symTable.booleanType, symTable.xmlType), type);
                }
                continue;
            }

            tempConcatExpressions.add(expr);
        }

        // Add remaining concatenated text nodes as children
        if (!tempConcatExpressions.isEmpty()) {
            newChildren.add(getXMLTextLiteral(tempConcatExpressions));
        }

        return newChildren;
    }

    private BLangExpression getXMLTextLiteral(List<BLangExpression> exprs) {
        BLangXMLTextLiteral xmlTextLiteral = (BLangXMLTextLiteral) TreeBuilder.createXMLTextLiteralNode();
        xmlTextLiteral.textFragments = exprs;
        xmlTextLiteral.pos = exprs.get(0).pos;
        xmlTextLiteral.setBType(symTable.xmlType);
        return xmlTextLiteral;
    }

    private BType getAccessExprFinalType(BLangAccessExpression accessExpr, BType actualType) {

        // Cache the actual type of the field. This will be used in desuagr phase to create safe navigation.
        accessExpr.originalType = actualType;

        BUnionType unionType = BUnionType.create(null, actualType);

        if (returnsNull(accessExpr)) {
            unionType.add(symTable.nilType);
        }

        BType parentType = accessExpr.expr.getBType();
        if (accessExpr.errorSafeNavigation
                && (parentType.tag == TypeTags.SEMANTIC_ERROR || (parentType.tag == TypeTags.UNION
                && ((BUnionType) parentType).getMemberTypes().contains(symTable.errorType)))) {
            unionType.add(symTable.errorType);
        }

        // If there's only one member, and the one an only member is:
        //    a) nilType OR
        //    b) not-nullable
        // then return that only member, as the return type.
        if (unionType.getMemberTypes().size() == 1) {
            return unionType.getMemberTypes().toArray(new BType[0])[0];
        }

        return unionType;
    }

    private boolean returnsNull(BLangAccessExpression accessExpr) {
        BType parentType = accessExpr.expr.getBType();
        if (parentType.isNullable() && parentType.tag != TypeTags.JSON) {
            return true;
        }

        // Check whether this is a map access by index. If not, null is not a possible return type.
        if (parentType.tag != TypeTags.MAP) {
            return false;
        }

        // A map access with index, returns nullable type
        if (accessExpr.getKind() == NodeKind.INDEX_BASED_ACCESS_EXPR
                && accessExpr.expr.getBType().tag == TypeTags.MAP) {
            BType constraintType = ((BMapType) accessExpr.expr.getBType()).constraint;

            // JSON and any is special cased here, since those are two union types, with null within them.
            // Therefore return 'type' will not include null.
            return constraintType != null && constraintType.tag != TypeTags.ANY && constraintType.tag != TypeTags.JSON;
        }

        return false;
    }

    private BType checkObjectFieldAccessExpr(BLangFieldBasedAccess fieldAccessExpr, BType varRefType, Name fieldName,
                                             AnalyzerData data) {
        if (varRefType.tag == TypeTags.OBJECT) {
            return checkObjectFieldAccess(fieldAccessExpr, fieldName, (BObjectType) varRefType, data);
        }

        // If the type is not an object, it needs to be a union of objects.
        // Resultant field type is calculated here.
        Set<BType> memberTypes = ((BUnionType) varRefType).getMemberTypes();

        LinkedHashSet<BType> fieldTypeMembers = new LinkedHashSet<>();

        for (BType memType : memberTypes) {
            BType individualFieldType = checkObjectFieldAccess(fieldAccessExpr, fieldName, (BObjectType) memType, data);

            if (individualFieldType == symTable.semanticError) {
                return individualFieldType;
            }

            fieldTypeMembers.add(individualFieldType);
        }

        if (fieldTypeMembers.size() == 1) {
            return fieldTypeMembers.iterator().next();
        }

        return BUnionType.create(null, fieldTypeMembers);
    }

    private BType checkRecordFieldAccessExpr(BLangFieldBasedAccess fieldAccessExpr, BType type, Name fieldName,
                                             AnalyzerData data) {
        BType varRefType = Types.getReferredType(type);
        if (varRefType.tag == TypeTags.RECORD) {
            BSymbol fieldSymbol = symResolver.resolveStructField(fieldAccessExpr.pos, data.env,
                    fieldName, varRefType.tsymbol);

            if (Symbols.isOptional(fieldSymbol) && !fieldSymbol.type.isNullable() && !fieldAccessExpr.isLValue) {
                fieldAccessExpr.symbol = fieldSymbol;
                return addNilForNillableAccessType(fieldSymbol.type);
            }
            return checkRecordRequiredFieldAccess(fieldAccessExpr, fieldName, (BRecordType) varRefType, data);
        }

        // If the type is not a record, it needs to be a union of records.
        // Resultant field type is calculated here.
        Set<BType> memberTypes = ((BUnionType) varRefType).getMemberTypes();

        // checks whether if the field symbol type is nilable and the field is optional in other records
        for (BType memType : memberTypes) {
            BSymbol fieldSymbol = symResolver.resolveStructField(fieldAccessExpr.pos, data.env,
                    fieldName, memType.tsymbol);
            if (fieldSymbol.type.isNullable() &&
                    isFieldOptionalInRecords(((BUnionType) varRefType), fieldName, fieldAccessExpr, data)) {
                return symTable.semanticError;
            }
        }

        LinkedHashSet<BType> fieldTypeMembers = new LinkedHashSet<>();

        for (BType memType : memberTypes) {
            BType individualFieldType = checkRecordFieldAccessExpr(fieldAccessExpr, memType, fieldName, data);

            if (individualFieldType == symTable.semanticError) {
                return individualFieldType;
            }

            fieldTypeMembers.add(individualFieldType);
        }

        if (fieldTypeMembers.size() == 1) {
            return fieldTypeMembers.iterator().next();
        }

        return BUnionType.create(null, fieldTypeMembers);
    }

    private boolean isFieldOptionalInRecords(BUnionType unionType, Name fieldName,
                                             BLangFieldBasedAccess fieldAccessExpr, AnalyzerData data) {
        Set<BType> memberTypes = unionType.getMemberTypes();
        for (BType memType: memberTypes) {
            BSymbol fieldSymbol = symResolver.resolveStructField(fieldAccessExpr.pos, data.env,
                    fieldName, memType.tsymbol);
            if (Symbols.isOptional(fieldSymbol)) {
                return true;
            }
        }
        return false;
    }

    private BType checkRecordFieldAccessLhsExpr(BLangFieldBasedAccess fieldAccessExpr, BType varRefType,
                                                Name fieldName, AnalyzerData data) {
        if (varRefType.tag == TypeTags.RECORD) {
            BType fieldType =
                    checkRecordRequiredFieldAccess(fieldAccessExpr, fieldName, (BRecordType) varRefType, data);
            if (fieldType != symTable.semanticError) {
                return fieldType;
            }

            // For the LHS, the field could be optional.
            return checkRecordOptionalFieldAccess(fieldAccessExpr, fieldName, (BRecordType) varRefType, data);
        }

        // If the type is not an record, it needs to be a union of records.
        // Resultant field type is calculated here.
        Set<BType> memberTypes = ((BUnionType) varRefType).getMemberTypes();

        LinkedHashSet<BType> fieldTypeMembers = new LinkedHashSet<>();

        for (BType memType : memberTypes) {
            BType individualFieldType = checkRecordFieldAccessLhsExpr(fieldAccessExpr, memType, fieldName, data);

            if (individualFieldType == symTable.semanticError) {
                return symTable.semanticError;
            }

            fieldTypeMembers.add(individualFieldType);
        }

        if (fieldTypeMembers.size() == 1) {
            return fieldTypeMembers.iterator().next();
        }

        return BUnionType.create(null, fieldTypeMembers);
    }

    private BType checkOptionalRecordFieldAccessExpr(BLangFieldBasedAccess fieldAccessExpr, BType varRefType,
                                                     Name fieldName, AnalyzerData data) {
        BType refType = Types.getReferredType(varRefType);
        if (refType.tag == TypeTags.RECORD) {
            BType fieldType = checkRecordRequiredFieldAccess(fieldAccessExpr, fieldName, (BRecordType) refType, data);
            if (fieldType != symTable.semanticError) {
                return fieldType;
            }

            fieldType = checkRecordOptionalFieldAccess(fieldAccessExpr, fieldName, (BRecordType) refType, data);
            if (fieldType == symTable.semanticError) {
                return fieldType;
            }
            return addNilForNillableAccessType(fieldType);
        }

        // If the type is not an record, it needs to be a union of records.
        // Resultant field type is calculated here.
        Set<BType> memberTypes = ((BUnionType) refType).getMemberTypes();

        BType fieldType;

        boolean nonMatchedRecordExists = false;

        LinkedHashSet<BType> fieldTypeMembers = new LinkedHashSet<>();

        for (BType memType : memberTypes) {
            BType individualFieldType = checkOptionalRecordFieldAccessExpr(fieldAccessExpr, memType, fieldName, data);

            if (individualFieldType == symTable.semanticError) {
                nonMatchedRecordExists = true;
                continue;
            }

            fieldTypeMembers.add(individualFieldType);
        }

        if (fieldTypeMembers.isEmpty()) {
            return symTable.semanticError;
        }

        if (fieldTypeMembers.size() == 1) {
            fieldType = fieldTypeMembers.iterator().next();
        } else {
            fieldType = BUnionType.create(null, fieldTypeMembers);
        }

        return nonMatchedRecordExists ? addNilForNillableAccessType(fieldType) : fieldType;
    }

    private RecordUnionDiagnostics checkRecordUnion(BLangFieldBasedAccess fieldAccessExpr, Set<BType> memberTypes,
                                                    Name fieldName, AnalyzerData data) {

        RecordUnionDiagnostics recordUnionDiagnostics = new RecordUnionDiagnostics();

        for (BType memberType : memberTypes) {
            BRecordType recordMember = (BRecordType) Types.getReferredType(memberType);

            if (recordMember.getFields().containsKey(fieldName.getValue())) {

                if (isNilableType(fieldAccessExpr, memberType, fieldName, data)) {
                    recordUnionDiagnostics.nilableInRecords.add(recordMember);
                }

            } else {
                // The field being accessed is not declared in this record member type
                recordUnionDiagnostics.undeclaredInRecords.add(recordMember);
            }

        }

        return recordUnionDiagnostics;
    }

    private boolean isNilableType(BLangFieldBasedAccess fieldAccessExpr, BType memberType,
                              Name fieldName, AnalyzerData data) {
        BSymbol fieldSymbol = symResolver.resolveStructField(fieldAccessExpr.pos, data.env,
                fieldName, memberType.tsymbol);
        return fieldSymbol.type.isNullable();
    }

    private void logRhsFieldAccExprErrors(BLangFieldBasedAccess fieldAccessExpr, BType varRefType, Name fieldName,
                                          AnalyzerData data) {
        if (varRefType.tag == TypeTags.RECORD) {

            BRecordType recordVarRefType = (BRecordType) varRefType;
            boolean isFieldDeclared = recordVarRefType.getFields().containsKey(fieldName.getValue());

            if (isFieldDeclared) {
                // The field being accessed using the field access expression is declared as an optional field
                dlog.error(fieldAccessExpr.pos,
                        DiagnosticErrorCode.FIELD_ACCESS_CANNOT_BE_USED_TO_ACCESS_OPTIONAL_FIELDS);
            } else if (recordVarRefType.sealed) {
                // Accessing an undeclared field in a close record
                dlog.error(fieldAccessExpr.pos, DiagnosticErrorCode.UNDECLARED_FIELD_IN_RECORD, fieldName, varRefType);

            } else {
                // The field accessed is either not declared or maybe declared as a rest field in an open record
                dlog.error(fieldAccessExpr.pos, DiagnosticErrorCode.INVALID_FIELD_ACCESS_IN_RECORD_TYPE, fieldName,
                        varRefType);
            }

        } else {
            // If the type is not a record, it needs to be a union of records
            LinkedHashSet<BType> memberTypes = ((BUnionType) varRefType).getMemberTypes();
            RecordUnionDiagnostics recUnionInfo = checkRecordUnion(fieldAccessExpr, memberTypes, fieldName, data);

            if (recUnionInfo.hasNilableAndUndeclared()) {

                dlog.error(fieldAccessExpr.pos,
                        DiagnosticErrorCode.UNDECLARED_AND_NILABLE_FIELDS_IN_UNION_OF_RECORDS, fieldName,
                        recUnionInfo.recordsToString(recUnionInfo.undeclaredInRecords),
                        recUnionInfo.recordsToString(recUnionInfo.nilableInRecords));
            } else if (recUnionInfo.hasUndeclared()) {

                dlog.error(fieldAccessExpr.pos, DiagnosticErrorCode.UNDECLARED_FIELD_IN_UNION_OF_RECORDS, fieldName,
                        recUnionInfo.recordsToString(recUnionInfo.undeclaredInRecords));
            } else if (recUnionInfo.hasNilable()) {

                dlog.error(fieldAccessExpr.pos, DiagnosticErrorCode.NILABLE_FIELD_IN_UNION_OF_RECORDS, fieldName,
                        recUnionInfo.recordsToString(recUnionInfo.nilableInRecords));
            }
        }
    }

    private BType checkFieldAccessExpr(BLangFieldBasedAccess fieldAccessExpr, BType varRefType, Name fieldName,
                                       AnalyzerData data) {
        BType actualType = symTable.semanticError;
        varRefType = Types.getReferredType(varRefType);

        if (types.isSubTypeOfBaseType(varRefType, TypeTags.OBJECT)) {
            actualType = checkObjectFieldAccessExpr(fieldAccessExpr, varRefType, fieldName, data);
            fieldAccessExpr.originalType = actualType;
        } else if (types.isSubTypeOfBaseType(varRefType, TypeTags.RECORD)) {
            actualType = checkRecordFieldAccessExpr(fieldAccessExpr, varRefType, fieldName, data);

            if (actualType != symTable.semanticError) {
                fieldAccessExpr.originalType = actualType;
                return actualType;
            }

            if (!fieldAccessExpr.isLValue) {
                logRhsFieldAccExprErrors(fieldAccessExpr, varRefType, fieldName, data);
                return actualType;
            }

            // If this is an LHS expression, check if there is a required and/ optional field by the specified field
            // name in all records.
            actualType = checkRecordFieldAccessLhsExpr(fieldAccessExpr, varRefType, fieldName, data);
            fieldAccessExpr.originalType = actualType;
            if (actualType == symTable.semanticError) {
                dlog.error(fieldAccessExpr.pos, DiagnosticErrorCode.UNDEFINED_STRUCTURE_FIELD_WITH_TYPE,
                        fieldName, varRefType.tsymbol.type.getKind().typeName(), varRefType);
            }
        } else if (types.isLax(varRefType)) {
            if (fieldAccessExpr.isLValue) {
                dlog.error(fieldAccessExpr.pos,
                        DiagnosticErrorCode.OPERATION_DOES_NOT_SUPPORT_FIELD_ACCESS_FOR_ASSIGNMENT,
                        varRefType);
                return symTable.semanticError;
            }
            if (fieldAccessExpr.fieldKind == FieldKind.WITH_NS) {
                resolveXMLNamespace((BLangFieldBasedAccess.BLangNSPrefixedFieldBasedAccess) fieldAccessExpr, data);
            }
            BType laxFieldAccessType = getLaxFieldAccessType(varRefType);
            actualType = BUnionType.create(null, laxFieldAccessType, symTable.errorType);
            fieldAccessExpr.originalType = laxFieldAccessType;
        } else if (fieldAccessExpr.expr.getKind() == NodeKind.FIELD_BASED_ACCESS_EXPR &&
                hasLaxOriginalType(((BLangFieldBasedAccess) fieldAccessExpr.expr))) {
            BType laxFieldAccessType =
                    getLaxFieldAccessType(((BLangFieldBasedAccess) fieldAccessExpr.expr).originalType);
            if (fieldAccessExpr.fieldKind == FieldKind.WITH_NS) {
                resolveXMLNamespace((BLangFieldBasedAccess.BLangNSPrefixedFieldBasedAccess) fieldAccessExpr, data);
            }
            actualType = BUnionType.create(null, laxFieldAccessType, symTable.errorType);
            fieldAccessExpr.errorSafeNavigation = true;
            fieldAccessExpr.originalType = laxFieldAccessType;
        } else if (TypeTags.isXMLTypeTag(varRefType.tag)) {
            if (fieldAccessExpr.isLValue) {
                dlog.error(fieldAccessExpr.pos, DiagnosticErrorCode.CANNOT_UPDATE_XML_SEQUENCE);
            }
            // todo: field access on a xml value is not attribute access, return type should be string?
            // `_` is a special field that refer to the element name.
            actualType = symTable.xmlType;
            fieldAccessExpr.originalType = actualType;
        } else if (varRefType.tag != TypeTags.SEMANTIC_ERROR) {
            dlog.error(fieldAccessExpr.pos, DiagnosticErrorCode.OPERATION_DOES_NOT_SUPPORT_FIELD_ACCESS,
                    varRefType);
        }

        return actualType;
    }

    private void resolveXMLNamespace(BLangFieldBasedAccess.BLangNSPrefixedFieldBasedAccess fieldAccessExpr,
                                     AnalyzerData data) {
        BLangFieldBasedAccess.BLangNSPrefixedFieldBasedAccess nsPrefixedFieldAccess = fieldAccessExpr;
        String nsPrefix = nsPrefixedFieldAccess.nsPrefix.value;
        BSymbol nsSymbol = symResolver.lookupSymbolInPrefixSpace(data.env, names.fromString(nsPrefix));

        if (nsSymbol == symTable.notFoundSymbol) {
            dlog.error(nsPrefixedFieldAccess.nsPrefix.pos, DiagnosticErrorCode.CANNOT_FIND_XML_NAMESPACE,
                    nsPrefixedFieldAccess.nsPrefix);
        } else if (nsSymbol.getKind() == SymbolKind.PACKAGE) {
            nsPrefixedFieldAccess.nsSymbol = (BXMLNSSymbol) findXMLNamespaceFromPackageConst(
                    nsPrefixedFieldAccess.field.value, nsPrefixedFieldAccess.nsPrefix.value,
                    (BPackageSymbol) nsSymbol, fieldAccessExpr.pos, data);
        } else {
            nsPrefixedFieldAccess.nsSymbol = (BXMLNSSymbol) nsSymbol;
        }
    }

    private boolean hasLaxOriginalType(BLangFieldBasedAccess fieldBasedAccess) {
        return fieldBasedAccess.originalType != null && types.isLax(fieldBasedAccess.originalType);
    }

    private BType getLaxFieldAccessType(BType exprType) {
        switch (exprType.tag) {
            case TypeTags.JSON:
                return symTable.jsonType;
            case TypeTags.XML:
            case TypeTags.XML_ELEMENT:
                return symTable.stringType;
            case TypeTags.MAP:
                return ((BMapType) exprType).constraint;
            case TypeTags.UNION:
                BUnionType unionType = (BUnionType) exprType;
                if (types.isSameType(symTable.jsonType, unionType)) {
                    return symTable.jsonType;
                }
                LinkedHashSet<BType> memberTypes = new LinkedHashSet<>();
                unionType.getMemberTypes().forEach(bType -> memberTypes.add(getLaxFieldAccessType(bType)));
                return memberTypes.size() == 1 ? memberTypes.iterator().next() : BUnionType.create(null, memberTypes);
            case TypeTags.TYPEREFDESC:
                return getLaxFieldAccessType(((BTypeReferenceType) exprType).referredType);
        }
        return symTable.semanticError;
    }

    private BType checkOptionalFieldAccessExpr(BLangFieldBasedAccess fieldAccessExpr, BType varRefType, Name fieldName,
                                               AnalyzerData data) {
        BType actualType = symTable.semanticError;
        BType referredType = Types.getReferredType(varRefType);

        boolean nillableExprType = false;
        BType effectiveType = Types.getReferredType(varRefType);

        if (referredType.tag == TypeTags.UNION) {
            Set<BType> memTypes = ((BUnionType) referredType).getMemberTypes();

            if (memTypes.contains(symTable.nilType)) {
                LinkedHashSet<BType> nilRemovedSet = new LinkedHashSet<>();
                for (BType bType : memTypes) {
                    if (bType != symTable.nilType) {
                        nilRemovedSet.add(bType);
                    } else {
                        nillableExprType = true;
                    }
                }

                effectiveType = nilRemovedSet.size() == 1 ? nilRemovedSet.iterator().next() :
                        BUnionType.create(null, nilRemovedSet);
            }
        }

        if (types.isSubTypeOfBaseType(effectiveType, TypeTags.RECORD)) {
            actualType = checkOptionalRecordFieldAccessExpr(fieldAccessExpr, effectiveType, fieldName, data);
            if (actualType == symTable.semanticError) {
                dlog.error(fieldAccessExpr.pos,
                        DiagnosticErrorCode.OPERATION_DOES_NOT_SUPPORT_OPTIONAL_FIELD_ACCESS_FOR_FIELD,
                        varRefType, fieldName);
            }
            fieldAccessExpr.nilSafeNavigation = nillableExprType;
            fieldAccessExpr.originalType = fieldAccessExpr.leafNode || !nillableExprType ? actualType :
                    types.getTypeWithoutNil(actualType);
        } else if (types.isLax(effectiveType)) {
            BType laxFieldAccessType = getLaxFieldAccessType(effectiveType);
            actualType = accessCouldResultInError(effectiveType) ?
                    BUnionType.create(null, laxFieldAccessType, symTable.errorType) : laxFieldAccessType;
            if (fieldAccessExpr.fieldKind == FieldKind.WITH_NS) {
                resolveXMLNamespace((BLangFieldBasedAccess.BLangNSPrefixedFieldBasedAccess) fieldAccessExpr, data);
            }
            fieldAccessExpr.originalType = laxFieldAccessType;
            fieldAccessExpr.nilSafeNavigation = true;
            nillableExprType = true;
        } else if (fieldAccessExpr.expr.getKind() == NodeKind.FIELD_BASED_ACCESS_EXPR &&
                hasLaxOriginalType(((BLangFieldBasedAccess) fieldAccessExpr.expr))) {
            BType laxFieldAccessType =
                    getLaxFieldAccessType(((BLangFieldBasedAccess) fieldAccessExpr.expr).originalType);
            actualType = accessCouldResultInError(effectiveType) ?
                    BUnionType.create(null, laxFieldAccessType, symTable.errorType) : laxFieldAccessType;
            if (fieldAccessExpr.fieldKind == FieldKind.WITH_NS) {
                resolveXMLNamespace((BLangFieldBasedAccess.BLangNSPrefixedFieldBasedAccess) fieldAccessExpr, data);
            }
            fieldAccessExpr.errorSafeNavigation = true;
            fieldAccessExpr.originalType = laxFieldAccessType;
            fieldAccessExpr.nilSafeNavigation = true;
            nillableExprType = true;
        } else if (varRefType.tag != TypeTags.SEMANTIC_ERROR) {
            dlog.error(fieldAccessExpr.pos,
                    DiagnosticErrorCode.OPERATION_DOES_NOT_SUPPORT_OPTIONAL_FIELD_ACCESS, varRefType);
        }

        if (nillableExprType && actualType != symTable.semanticError && !actualType.isNullable()) {
            actualType = BUnionType.create(null, actualType, symTable.nilType);
        }

        return actualType;
    }

    private boolean accessCouldResultInError(BType bType) {
        BType type = Types.getReferredType(bType);
        if (type.tag == TypeTags.JSON) {
            return true;
        }

        if (type.tag == TypeTags.MAP) {
            return false;
        }

        if (type.tag == TypeTags.XML) {
            return true;
        }

        if (type.tag == TypeTags.UNION) {
            return ((BUnionType) type).getMemberTypes().stream().anyMatch(this::accessCouldResultInError);
        } else {
            return false;
        }
    }

    private BType checkIndexAccessExpr(BLangIndexBasedAccess indexBasedAccessExpr, AnalyzerData data) {
        BType effectiveType = types.getTypeWithEffectiveIntersectionTypes(indexBasedAccessExpr.expr.getBType());
        BType varRefType = Types.getReferredType(effectiveType);
        boolean nillableExprType = false;

        if (varRefType.tag == TypeTags.UNION) {
            Set<BType> memTypes = ((BUnionType) varRefType).getMemberTypes();

            if (memTypes.contains(symTable.nilType)) {
                LinkedHashSet<BType> nilRemovedSet = new LinkedHashSet<>();
                for (BType bType : memTypes) {
                    if (bType != symTable.nilType) {
                        nilRemovedSet.add(bType);
                    } else {
                        nillableExprType = true;
                    }
                }

                if (nillableExprType) {
                    varRefType = nilRemovedSet.size() == 1 ? nilRemovedSet.iterator().next() :
                            BUnionType.create(null, nilRemovedSet);

                    if (!types.isSubTypeOfMapping(varRefType)) {
                        // Member access is allowed on optional types only with mappings.
                        dlog.error(indexBasedAccessExpr.pos,
                                DiagnosticErrorCode.OPERATION_DOES_NOT_SUPPORT_MEMBER_ACCESS,
                                   indexBasedAccessExpr.expr.getBType());
                        return symTable.semanticError;
                    }

                    if (indexBasedAccessExpr.isLValue || indexBasedAccessExpr.isCompoundAssignmentLValue) {
                        dlog.error(indexBasedAccessExpr.pos,
                                DiagnosticErrorCode.OPERATION_DOES_NOT_SUPPORT_MEMBER_ACCESS_FOR_ASSIGNMENT,
                                   indexBasedAccessExpr.expr.getBType());
                        return symTable.semanticError;
                    }
                }
            }
        }


        BLangExpression indexExpr = indexBasedAccessExpr.indexExpr;
        BType actualType = symTable.semanticError;

        if (types.isSubTypeOfMapping(varRefType)) {
            checkExpr(indexExpr, symTable.stringType, data);

            if (indexExpr.getBType() == symTable.semanticError) {
                return symTable.semanticError;
            }

            actualType = checkMappingIndexBasedAccess(indexBasedAccessExpr, varRefType, data);

            if (actualType == symTable.semanticError) {
                if (isConstExpr(indexExpr)) {
                    String fieldName = getConstFieldName(indexExpr);
                    dlog.error(indexBasedAccessExpr.pos, DiagnosticErrorCode.UNDEFINED_STRUCTURE_FIELD,
                            fieldName, indexBasedAccessExpr.expr.getBType());
                    return actualType;
                }

                dlog.error(indexExpr.pos, DiagnosticErrorCode.INVALID_RECORD_MEMBER_ACCESS_EXPR, indexExpr.getBType());
                return actualType;
            }

            indexBasedAccessExpr.nilSafeNavigation = nillableExprType;
            indexBasedAccessExpr.originalType = indexBasedAccessExpr.leafNode || !nillableExprType ? actualType :
                    types.getTypeWithoutNil(actualType);
        } else if (types.isSubTypeOfList(varRefType)) {
            checkExpr(indexExpr, symTable.intType, data);

            if (indexExpr.getBType() == symTable.semanticError) {
                return symTable.semanticError;
            }

            actualType = checkListIndexBasedAccess(indexBasedAccessExpr, varRefType);
            indexBasedAccessExpr.originalType = actualType;

            if (actualType == symTable.semanticError) {
                if (isConstExpr(indexExpr)) {
                    dlog.error(indexBasedAccessExpr.indexExpr.pos,
                            DiagnosticErrorCode.LIST_INDEX_OUT_OF_RANGE, getConstIndex(indexExpr));
                    return actualType;
                }
                dlog.error(indexExpr.pos, DiagnosticErrorCode.INVALID_LIST_MEMBER_ACCESS_EXPR, indexExpr.getBType());
                return actualType;
            }
        } else if (types.isAssignable(varRefType, symTable.stringType)) {
            if (indexBasedAccessExpr.isLValue) {
                dlog.error(indexBasedAccessExpr.pos,
                        DiagnosticErrorCode.OPERATION_DOES_NOT_SUPPORT_MEMBER_ACCESS_FOR_ASSIGNMENT,
                           indexBasedAccessExpr.expr.getBType());
                return symTable.semanticError;
            }

            checkExpr(indexExpr, symTable.intType, data);

            if (indexExpr.getBType() == symTable.semanticError) {
                return symTable.semanticError;
            }

            indexBasedAccessExpr.originalType = symTable.charStringType;
            actualType = symTable.charStringType;
        } else if (TypeTags.isXMLTypeTag(varRefType.tag)) {
            if (indexBasedAccessExpr.isLValue) {
                indexExpr.setBType(symTable.semanticError);
                dlog.error(indexBasedAccessExpr.pos, DiagnosticErrorCode.CANNOT_UPDATE_XML_SEQUENCE);
                return actualType;
            }

            BType type = checkExpr(indexExpr, symTable.intType, data);
            if (type == symTable.semanticError) {
                return type;
            }
            // Note: out of range member access returns empty xml value unlike lists
            // hence, this needs to be set to xml type
            indexBasedAccessExpr.originalType = varRefType;
            actualType = varRefType;
        } else if (varRefType.tag == TypeTags.TABLE) {
            if (indexBasedAccessExpr.isLValue) {
                dlog.error(indexBasedAccessExpr.pos, DiagnosticErrorCode.CANNOT_UPDATE_TABLE_USING_MEMBER_ACCESS,
                        varRefType);
                return symTable.semanticError;
            }
            BTableType tableType = (BTableType) Types.getReferredType(indexBasedAccessExpr.expr.getBType());
            BType keyTypeConstraint = tableType.keyTypeConstraint;
            if (tableType.keyTypeConstraint == null) {
                keyTypeConstraint = createTableKeyConstraint(tableType.fieldNameList, tableType.constraint);

                if (keyTypeConstraint == symTable.semanticError) {
                    dlog.error(indexBasedAccessExpr.pos,
                               DiagnosticErrorCode.MEMBER_ACCESS_NOT_SUPPORT_FOR_KEYLESS_TABLE,
                               indexBasedAccessExpr.expr);
                    return symTable.semanticError;
                }
            }

            BType indexExprType = checkExpr(indexExpr, keyTypeConstraint, data);
            if (indexExprType == symTable.semanticError) {
                return symTable.semanticError;
            }

            if (data.expType.tag != TypeTags.NONE) {
                BType resultType = checkExpr(indexBasedAccessExpr.expr, data.expType, data);
                if (resultType == symTable.semanticError) {
                    return symTable.semanticError;
                }
            }
            BType constraint = tableType.constraint;
            actualType = addNilForNillableAccessType(constraint);
            indexBasedAccessExpr.originalType = indexBasedAccessExpr.leafNode || !nillableExprType ? actualType :
                    types.getTypeWithoutNil(actualType);
        } else if (varRefType == symTable.semanticError) {
            indexBasedAccessExpr.indexExpr.setBType(symTable.semanticError);
            return symTable.semanticError;
        } else {
            indexBasedAccessExpr.indexExpr.setBType(symTable.semanticError);
            dlog.error(indexBasedAccessExpr.pos, DiagnosticErrorCode.OPERATION_DOES_NOT_SUPPORT_MEMBER_ACCESS,
                       indexBasedAccessExpr.expr.getBType());
            return symTable.semanticError;
        }

        if (nillableExprType && !actualType.isNullable()) {
            actualType = BUnionType.create(null, actualType, symTable.nilType);
        }

        return actualType;
    }

    private Long getConstIndex(BLangExpression indexExpr) {
        switch (indexExpr.getKind()) {
            case GROUP_EXPR:
                BLangGroupExpr groupExpr = (BLangGroupExpr) indexExpr;
                return getConstIndex(groupExpr.expression);
            case NUMERIC_LITERAL:
                return (Long) ((BLangLiteral) indexExpr).value;
            default:
                return (Long) ((BConstantSymbol) ((BLangSimpleVarRef) indexExpr).symbol).value.value;
        }
    }

    private String getConstFieldName(BLangExpression indexExpr) {
        switch (indexExpr.getKind()) {
            case GROUP_EXPR:
                BLangGroupExpr groupExpr = (BLangGroupExpr) indexExpr;
                return getConstFieldName(groupExpr.expression);
            case LITERAL:
                return (String) ((BLangLiteral) indexExpr).value;
            default:
                return (String) ((BConstantSymbol) ((BLangSimpleVarRef) indexExpr).symbol).value.value;
        }
    }

    private BType checkArrayIndexBasedAccess(BLangIndexBasedAccess indexBasedAccess, BType indexExprType,
                                             BArrayType arrayType) {
        BType actualType = symTable.semanticError;

        int tag = indexExprType.tag;

        if (tag == TypeTags.BYTE || TypeTags.isIntegerTypeTag(tag)) {
            BLangExpression indexExpr = indexBasedAccess.indexExpr;
            if (!isConstExpr(indexExpr) || arrayType.state == BArrayState.OPEN) {
                return arrayType.eType;
            }
            Long indexVal = getConstIndex(indexExpr);
            return indexVal >= arrayType.size || indexVal < 0 ? symTable.semanticError : arrayType.eType;
        }

        switch (tag) {
            case TypeTags.FINITE:
                BFiniteType finiteIndexExpr = (BFiniteType) indexExprType;
                boolean validIndexExists = false;
                for (BLangExpression finiteMember : finiteIndexExpr.getValueSpace()) {
                    int indexValue = ((Long) ((BLangLiteral) finiteMember).value).intValue();
                    if (indexValue >= 0 &&
                            (arrayType.state == BArrayState.OPEN || indexValue < arrayType.size)) {
                        validIndexExists = true;
                        break;
                    }
                }
                if (!validIndexExists) {
                    return symTable.semanticError;
                }
                actualType = arrayType.eType;
                break;
            case TypeTags.UNION:
                // address the case where we have a union of finite types
                List<BFiniteType> finiteTypes = ((BUnionType) indexExprType).getMemberTypes().stream()
                        .filter(memType -> Types.getReferredType(memType).tag == TypeTags.FINITE)
                        .map(matchedType -> (BFiniteType) Types.getReferredType(matchedType))
                        .collect(Collectors.toList());

                BFiniteType finiteType;
                if (finiteTypes.size() == 1) {
                    finiteType = finiteTypes.get(0);
                } else {
                    Set<BLangExpression> valueSpace = new LinkedHashSet<>();
                    finiteTypes.forEach(constituent -> valueSpace.addAll(constituent.getValueSpace()));
                    finiteType = new BFiniteType(null, valueSpace);
                }

                BType elementType = checkArrayIndexBasedAccess(indexBasedAccess, finiteType, arrayType);
                if (elementType == symTable.semanticError) {
                    return symTable.semanticError;
                }
                actualType = arrayType.eType;
                break;
            case TypeTags.TYPEREFDESC:
                return checkArrayIndexBasedAccess(indexBasedAccess, Types.getReferredType(indexExprType),
                        arrayType);
        }
        return actualType;
    }

    private BType checkListIndexBasedAccess(BLangIndexBasedAccess accessExpr, BType type) {
        if (type.tag == TypeTags.ARRAY) {
            return checkArrayIndexBasedAccess(accessExpr, accessExpr.indexExpr.getBType(), (BArrayType) type);
        }

        if (type.tag == TypeTags.TUPLE) {
            return checkTupleIndexBasedAccess(accessExpr, (BTupleType) type, accessExpr.indexExpr.getBType());
        }

        LinkedHashSet<BType> fieldTypeMembers = new LinkedHashSet<>();

        for (BType memType : ((BUnionType) type).getMemberTypes()) {
            BType individualFieldType = checkListIndexBasedAccess(accessExpr, memType);

            if (individualFieldType == symTable.semanticError) {
                continue;
            }

            fieldTypeMembers.add(individualFieldType);
        }

        if (fieldTypeMembers.size() == 0) {
            return symTable.semanticError;
        }

        if (fieldTypeMembers.size() == 1) {
            return fieldTypeMembers.iterator().next();
        }
        return BUnionType.create(null, fieldTypeMembers);
    }

    private BType checkTupleIndexBasedAccess(BLangIndexBasedAccess accessExpr, BTupleType tuple, BType currentType) {
        BType actualType = symTable.semanticError;
        BLangExpression indexExpr = accessExpr.indexExpr;

        int tag = currentType.tag;

        if (tag == TypeTags.BYTE || TypeTags.isIntegerTypeTag(tag)) {
            if (isConstExpr(indexExpr)) {
                return checkTupleFieldType(tuple, getConstIndex(indexExpr).intValue());
            }

            BTupleType tupleExpr = (BTupleType) accessExpr.expr.getBType();
            LinkedHashSet<BType> tupleTypes = collectTupleFieldTypes(tupleExpr, new LinkedHashSet<>());
            return tupleTypes.size() == 1 ? tupleTypes.iterator().next() : BUnionType.create(null, tupleTypes);
        }

        switch (tag) {
            case TypeTags.FINITE:
                BFiniteType finiteIndexExpr = (BFiniteType) currentType;
                LinkedHashSet<BType> possibleTypes = new LinkedHashSet<>();
                for (BLangExpression finiteMember : finiteIndexExpr.getValueSpace()) {
                    int indexValue = ((Long) ((BLangLiteral) finiteMember).value).intValue();
                    BType fieldType = checkTupleFieldType(tuple, indexValue);
                    if (fieldType.tag != TypeTags.SEMANTIC_ERROR) {
                        possibleTypes.add(fieldType);
                    }
                }
                if (possibleTypes.size() == 0) {
                    return symTable.semanticError;
                }
                actualType = possibleTypes.size() == 1 ? possibleTypes.iterator().next() :
                        BUnionType.create(null, possibleTypes);
                break;

            case TypeTags.UNION:
                LinkedHashSet<BType> possibleTypesByMember = new LinkedHashSet<>();
                List<BFiniteType> finiteTypes = new ArrayList<>();
                ((BUnionType) currentType).getMemberTypes().forEach(memType -> {
                    memType = Types.getReferredType(memType);
                    if (memType.tag == TypeTags.FINITE) {
                        finiteTypes.add((BFiniteType) memType);
                    } else {
                        BType possibleType = checkTupleIndexBasedAccess(accessExpr, tuple, memType);
                        if (possibleType.tag == TypeTags.UNION) {
                            possibleTypesByMember.addAll(((BUnionType) possibleType).getMemberTypes());
                        } else {
                            possibleTypesByMember.add(possibleType);
                        }
                    }
                });

                BFiniteType finiteType;
                if (finiteTypes.size() == 1) {
                    finiteType = finiteTypes.get(0);
                } else {
                    Set<BLangExpression> valueSpace = new LinkedHashSet<>();
                    finiteTypes.forEach(constituent -> valueSpace.addAll(constituent.getValueSpace()));
                    finiteType = new BFiniteType(null, valueSpace);
                }

                BType possibleType = checkTupleIndexBasedAccess(accessExpr, tuple, finiteType);
                if (possibleType.tag == TypeTags.UNION) {
                    possibleTypesByMember.addAll(((BUnionType) possibleType).getMemberTypes());
                } else {
                    possibleTypesByMember.add(possibleType);
                }

                if (possibleTypesByMember.contains(symTable.semanticError)) {
                    return symTable.semanticError;
                }
                actualType = possibleTypesByMember.size() == 1 ? possibleTypesByMember.iterator().next() :
                        BUnionType.create(null, possibleTypesByMember);
                break;
            case TypeTags.TYPEREFDESC:
                return checkTupleIndexBasedAccess(accessExpr, tuple, Types.getReferredType(currentType));
        }
        return actualType;
    }

    private LinkedHashSet<BType> collectTupleFieldTypes(BTupleType tupleType, LinkedHashSet<BType> memberTypes) {
        tupleType.tupleTypes
                .forEach(memberType -> {
                    if (memberType.tag == TypeTags.UNION) {
                        collectMemberTypes((BUnionType) memberType, memberTypes);
                    } else {
                        memberTypes.add(memberType);
                    }
                });
        return memberTypes;
    }

    private BType checkMappingIndexBasedAccess(BLangIndexBasedAccess accessExpr, BType bType, AnalyzerData data) {
        BType type = Types.getReferredType(bType);
        if (type.tag == TypeTags.MAP) {
            BType constraint = Types.getReferredType(((BMapType) type).constraint);
            return accessExpr.isLValue ? constraint : addNilForNillableAccessType(constraint);
        }

        if (type.tag == TypeTags.RECORD) {
            return checkRecordIndexBasedAccess(accessExpr, (BRecordType) type, accessExpr.indexExpr.getBType(), data);
        }

        BType fieldType;

        boolean nonMatchedRecordExists = false;

        LinkedHashSet<BType> fieldTypeMembers = new LinkedHashSet<>();

        for (BType memType : ((BUnionType) type).getMemberTypes()) {
            BType individualFieldType = checkMappingIndexBasedAccess(accessExpr, memType, data);

            if (individualFieldType == symTable.semanticError) {
                nonMatchedRecordExists = true;
                continue;
            }

            fieldTypeMembers.add(individualFieldType);
        }

        if (fieldTypeMembers.size() == 0) {
            return symTable.semanticError;
        }

        if (fieldTypeMembers.size() == 1) {
            fieldType = fieldTypeMembers.iterator().next();
        } else {
            fieldType = BUnionType.create(null, fieldTypeMembers);
        }

        return nonMatchedRecordExists ? addNilForNillableAccessType(fieldType) : fieldType;
    }

    private BType checkRecordIndexBasedAccess(BLangIndexBasedAccess accessExpr, BRecordType record, BType currentType,
                                              AnalyzerData data) {
        BType actualType = symTable.semanticError;
        BLangExpression indexExpr = accessExpr.indexExpr;
        switch (currentType.tag) {
            case TypeTags.STRING:
            case TypeTags.CHAR_STRING:
                if (isConstExpr(indexExpr)) {
                    String fieldName = Utils.escapeSpecialCharacters(getConstFieldName(indexExpr));
                    actualType = checkRecordRequiredFieldAccess(accessExpr, names.fromString(fieldName), record, data);
                    if (actualType != symTable.semanticError) {
                        return actualType;
                    }

                    actualType = checkRecordOptionalFieldAccess(accessExpr, names.fromString(fieldName), record, data);
                    if (actualType == symTable.semanticError) {
                        actualType = checkRecordRestFieldAccess(accessExpr, names.fromString(fieldName), record, data);
                        if (actualType == symTable.semanticError) {
                            return actualType;
                        }
                        if (actualType == symTable.neverType) {
                            return actualType;
                        }
                        return addNilForNillableAccessType(actualType);
                    }

                    if (accessExpr.isLValue) {
                        return actualType;
                    }
                    return addNilForNillableAccessType(actualType);
                }

                LinkedHashSet<BType> fieldTypes = record.fields.values().stream()
                        .map(field -> field.type)
                        .collect(Collectors.toCollection(LinkedHashSet::new));

                if (record.restFieldType.tag != TypeTags.NONE) {
                    fieldTypes.add(record.restFieldType);
                }

                if (fieldTypes.stream().noneMatch(BType::isNullable)) {
                    fieldTypes.add(symTable.nilType);
                }

                actualType = BUnionType.create(null, fieldTypes);
                break;
            case TypeTags.FINITE:
                BFiniteType finiteIndexExpr = (BFiniteType) currentType;
                LinkedHashSet<BType> possibleTypes = new LinkedHashSet<>();
                for (BLangExpression finiteMember : finiteIndexExpr.getValueSpace()) {
                    String fieldName = (String) ((BLangLiteral) finiteMember).value;
                    BType fieldType =
                            checkRecordRequiredFieldAccess(accessExpr, names.fromString(fieldName), record, data);
                    if (fieldType == symTable.semanticError) {
                        fieldType =
                                checkRecordOptionalFieldAccess(accessExpr, names.fromString(fieldName), record, data);
                        if (fieldType == symTable.semanticError) {
                            fieldType =
                                    checkRecordRestFieldAccess(accessExpr, names.fromString(fieldName), record, data);
                        }

                        if (fieldType != symTable.semanticError) {
                            fieldType = addNilForNillableAccessType(fieldType);
                        }
                    }

                    if (fieldType.tag == TypeTags.SEMANTIC_ERROR) {
                        continue;
                    }
                    possibleTypes.add(fieldType);
                }

                if (possibleTypes.isEmpty()) {
                    return symTable.semanticError;
                }

                if (possibleTypes.stream().noneMatch(BType::isNullable)) {
                    possibleTypes.add(symTable.nilType);
                }

                actualType = possibleTypes.size() == 1 ? possibleTypes.iterator().next() :
                        BUnionType.create(null, possibleTypes);
                break;
            case TypeTags.UNION:
                LinkedHashSet<BType> possibleTypesByMember = new LinkedHashSet<>();
                List<BFiniteType> finiteTypes = new ArrayList<>();
                types.getAllTypes(currentType, true).forEach(memType -> {
                    if (memType.tag == TypeTags.FINITE) {
                        finiteTypes.add((BFiniteType) memType);
                    } else {
                        BType possibleType = checkRecordIndexBasedAccess(accessExpr, record, memType, data);
                        if (possibleType.tag == TypeTags.UNION) {
                            possibleTypesByMember.addAll(((BUnionType) possibleType).getMemberTypes());
                        } else {
                            possibleTypesByMember.add(possibleType);
                        }
                    }
                });

                BFiniteType finiteType;
                if (finiteTypes.size() == 1) {
                    finiteType = finiteTypes.get(0);
                } else {
                    Set<BLangExpression> valueSpace = new LinkedHashSet<>();
                    finiteTypes.forEach(constituent -> valueSpace.addAll(constituent.getValueSpace()));
                    finiteType = new BFiniteType(null, valueSpace);
                }

                BType possibleType = checkRecordIndexBasedAccess(accessExpr, record, finiteType, data);
                if (possibleType.tag == TypeTags.UNION) {
                    possibleTypesByMember.addAll(((BUnionType) possibleType).getMemberTypes());
                } else {
                    possibleTypesByMember.add(possibleType);
                }

                if (possibleTypesByMember.contains(symTable.semanticError)) {
                    return symTable.semanticError;
                }
                actualType = possibleTypesByMember.size() == 1 ? possibleTypesByMember.iterator().next() :
                        BUnionType.create(null, possibleTypesByMember);
                break;
            case TypeTags.TYPEREFDESC:
                return checkRecordIndexBasedAccess(accessExpr, record,
                        Types.getReferredType(currentType), data);
        }
        return actualType;
    }

    private List<BType> getTypesList(BType type) {
        if (type.tag == TypeTags.UNION) {
            BUnionType unionType = (BUnionType) type;
            return new ArrayList<>(unionType.getMemberTypes());
        } else {
            return Lists.of(type);
        }
    }

    private boolean couldHoldTableValues(BType type, List<BType> encounteredTypes) {
        if (encounteredTypes.contains(type)) {
            return false;
        }
        encounteredTypes.add(type);

        switch (type.tag) {
            case TypeTags.UNION:
                for (BType bType1 : ((BUnionType) type).getMemberTypes()) {
                    if (couldHoldTableValues(bType1, encounteredTypes)) {
                        return true;
                    }
                }
                return false;
            case TypeTags.MAP:
                return couldHoldTableValues(((BMapType) type).constraint, encounteredTypes);
            case TypeTags.RECORD:
                BRecordType recordType = (BRecordType) type;
                for (BField field : recordType.fields.values()) {
                    if (couldHoldTableValues(field.type, encounteredTypes)) {
                        return true;
                    }
                }
                return !recordType.sealed && couldHoldTableValues(recordType.restFieldType, encounteredTypes);
            case TypeTags.ARRAY:
                return couldHoldTableValues(((BArrayType) type).eType, encounteredTypes);
            case TypeTags.TUPLE:
                for (BType bType : ((BTupleType) type).getTupleTypes()) {
                    if (couldHoldTableValues(bType, encounteredTypes)) {
                        return true;
                    }
                }
                return false;
        }
        return false;
    }

    private boolean isConstExpr(BLangExpression expression) {
        switch (expression.getKind()) {
            case LITERAL:
            case NUMERIC_LITERAL:
                return true;
            case GROUP_EXPR:
                BLangGroupExpr groupExpr = (BLangGroupExpr) expression;
                return isConstExpr(groupExpr.expression);
            case SIMPLE_VARIABLE_REF:
                return (((BLangSimpleVarRef) expression).symbol.tag & SymTag.CONSTANT) == SymTag.CONSTANT;
            default:
                return false;
        }
    }

    private Name getCurrentCompUnit(BLangNode node) {
        return names.fromString(node.pos.lineRange().filePath());
    }

    private BType getRepresentativeBroadType(List<BType> inferredTypeList) {
        for (int i = 0; i < inferredTypeList.size(); i++) {
            BType type = inferredTypeList.get(i);
            if (type.tag == TypeTags.SEMANTIC_ERROR) {
                return type;
            }

            for (int j = i + 1; j < inferredTypeList.size(); j++) {
                BType otherType = inferredTypeList.get(j);

                if (otherType.tag == TypeTags.SEMANTIC_ERROR) {
                    return otherType;
                }

                if (types.isAssignable(otherType, type)) {
                    inferredTypeList.remove(j);
                    j -= 1;
                    continue;
                }

                if (types.isAssignable(type, otherType)) {
                    inferredTypeList.remove(i);
                    i -= 1;
                    break;
                }
            }
        }

        if (inferredTypeList.size() == 1) {
            return inferredTypeList.get(0);
        }

        return BUnionType.create(null, inferredTypeList.toArray(new BType[0]));
    }

    private BType defineInferredRecordType(BLangRecordLiteral recordLiteral, BType expType, AnalyzerData data) {
        SymbolEnv env = data.env;
        PackageID pkgID = env.enclPkg.symbol.pkgID;
        BRecordTypeSymbol recordSymbol = createRecordTypeSymbol(pkgID, recordLiteral.pos, VIRTUAL, data);

        Map<String, FieldInfo> nonRestFieldTypes = new LinkedHashMap<>();
        List<BType> restFieldTypes = new ArrayList<>();

        for (RecordLiteralNode.RecordField field : recordLiteral.fields) {
            if (field.isKeyValueField()) {
                BLangRecordKeyValueField keyValue = (BLangRecordKeyValueField) field;
                BLangRecordKey key = keyValue.key;
                BLangExpression expression = keyValue.valueExpr;
                BLangExpression keyExpr = key.expr;
                if (key.computedKey) {
                    checkExpr(keyExpr, symTable.stringType, data);
                    BType exprType = checkExpr(expression, expType, data);
                    if (isUniqueType(restFieldTypes, exprType)) {
                        restFieldTypes.add(exprType);
                    }
                } else {
                    addToNonRestFieldTypes(nonRestFieldTypes, getKeyName(keyExpr),
                                           keyValue.readonly ? checkExpr(expression, symTable.readonlyType, data) :
                                                   checkExpr(expression, expType, data),
                                           true, keyValue.readonly);
                }
            } else if (field.getKind() == NodeKind.RECORD_LITERAL_SPREAD_OP) {
                BType spreadOpType = checkExpr(((BLangRecordLiteral.BLangRecordSpreadOperatorField) field).expr,
                                                expType, data);
                BType type = Types.getReferredType(spreadOpType);

                if (type.tag == TypeTags.MAP) {
                    BType constraintType = ((BMapType) type).constraint;

                    if (isUniqueType(restFieldTypes, constraintType)) {
                        restFieldTypes.add(constraintType);
                    }
                }

                if (type.tag != TypeTags.RECORD) {
                    continue;
                }

                BRecordType recordType = (BRecordType) type;
                for (BField recField : recordType.fields.values()) {
                    addToNonRestFieldTypes(nonRestFieldTypes, recField.name.value, recField.type,
                                           !Symbols.isOptional(recField.symbol), false);
                }

                if (!recordType.sealed) {
                    BType restFieldType = recordType.restFieldType;
                    if (isUniqueType(restFieldTypes, restFieldType)) {
                        restFieldTypes.add(restFieldType);
                    }
                }
            } else {
                BLangRecordVarNameField varNameField = (BLangRecordVarNameField) field;
                addToNonRestFieldTypes(nonRestFieldTypes, getKeyName(varNameField), varNameField.readonly ?
                                       checkExpr(varNameField, symTable.readonlyType, data) :
                                       checkExpr(varNameField, expType, data),
                                       true, varNameField.readonly);
            }
        }

        LinkedHashMap<String, BField> fields = new LinkedHashMap<>();
        boolean allReadOnlyNonRestFields = true;

        for (Map.Entry<String, FieldInfo> entry : nonRestFieldTypes.entrySet()) {
            FieldInfo fieldInfo = entry.getValue();
            List<BType> types = fieldInfo.types;

            if (types.contains(symTable.semanticError)) {
                return symTable.semanticError;
            }

            String key = entry.getKey();
            Name fieldName = names.fromString(key);
            BType type = types.size() == 1 ? types.get(0) : BUnionType.create(null, types.toArray(new BType[0]));

            Set<Flag> flags = new HashSet<>();

            if (fieldInfo.required) {
                flags.add(Flag.REQUIRED);
            } else {
                flags.add(Flag.OPTIONAL);
            }

            if (fieldInfo.readonly) {
                flags.add(Flag.READONLY);
            } else if (allReadOnlyNonRestFields) {
                allReadOnlyNonRestFields = false;
            }

            BVarSymbol fieldSymbol = new BVarSymbol(Flags.asMask(flags), fieldName, pkgID, type, recordSymbol,
                                                    symTable.builtinPos, VIRTUAL);
            fields.put(fieldName.value, new BField(fieldName, null, fieldSymbol));
            recordSymbol.scope.define(fieldName, fieldSymbol);
        }

        BRecordType recordType = new BRecordType(recordSymbol);
        recordType.fields = fields;

        if (restFieldTypes.contains(symTable.semanticError)) {
            return symTable.semanticError;
        }

        if (restFieldTypes.isEmpty()) {
            recordType.sealed = true;
            recordType.restFieldType = symTable.noType;
        } else if (restFieldTypes.size() == 1) {
            recordType.restFieldType = restFieldTypes.get(0);
        } else {
            recordType.restFieldType = BUnionType.create(null, restFieldTypes.toArray(new BType[0]));
        }
        recordSymbol.type = recordType;
        recordType.tsymbol = recordSymbol;

        if (expType == symTable.readonlyType || (recordType.sealed && allReadOnlyNonRestFields)) {
            recordType.flags |= Flags.READONLY;
            recordSymbol.flags |= Flags.READONLY;
        }

        BLangRecordTypeNode recordTypeNode = TypeDefBuilderHelper.createRecordTypeNode(recordType, pkgID, symTable,
                                                                                       recordLiteral.pos);
        recordTypeNode.initFunction = TypeDefBuilderHelper.createInitFunctionForRecordType(recordTypeNode, env,
                                                                                           names, symTable);
        TypeDefBuilderHelper.createTypeDefinitionForTSymbol(recordType, recordSymbol, recordTypeNode, env);

        return recordType;
    }

    private BRecordTypeSymbol createRecordTypeSymbol(PackageID pkgID, Location location,
                                                     SymbolOrigin origin, AnalyzerData data) {
        SymbolEnv env = data.env;
        BRecordTypeSymbol recordSymbol =
                Symbols.createRecordSymbol(Flags.ANONYMOUS,
                                           names.fromString(anonymousModelHelper.getNextAnonymousTypeKey(pkgID)),
                                           pkgID, null, env.scope.owner, location, origin);

        BInvokableType bInvokableType = new BInvokableType(new ArrayList<>(), symTable.nilType, null);
        BInvokableSymbol initFuncSymbol = Symbols.createFunctionSymbol(
                Flags.PUBLIC, Names.EMPTY, Names.EMPTY, env.enclPkg.symbol.pkgID, bInvokableType, env.scope.owner,
                false, symTable.builtinPos, VIRTUAL);
        initFuncSymbol.retType = symTable.nilType;
        recordSymbol.initializerFunc = new BAttachedFunction(Names.INIT_FUNCTION_SUFFIX, initFuncSymbol,
                                                             bInvokableType, location);

        recordSymbol.scope = new Scope(recordSymbol);
        recordSymbol.scope.define(
                names.fromString(recordSymbol.name.value + "." + recordSymbol.initializerFunc.funcName.value),
                recordSymbol.initializerFunc.symbol);
        return recordSymbol;
    }

    private String getKeyName(BLangExpression key) {
        return key.getKind() == NodeKind.SIMPLE_VARIABLE_REF ?
                ((BLangSimpleVarRef) key).variableName.value : (String) ((BLangLiteral) key).value;
    }

    private void addToNonRestFieldTypes(Map<String, FieldInfo> nonRestFieldTypes, String keyString,
                                        BType exprType, boolean required, boolean readonly) {
        if (!nonRestFieldTypes.containsKey(keyString)) {
            nonRestFieldTypes.put(keyString, new FieldInfo(new ArrayList<BType>() {{ add(exprType); }}, required,
                                                           readonly));
            return;
        }

        FieldInfo fieldInfo = nonRestFieldTypes.get(keyString);
        List<BType> typeList = fieldInfo.types;

        if (isUniqueType(typeList, exprType)) {
            typeList.add(exprType);
        }

        if (required && !fieldInfo.required) {
            fieldInfo.required = true;
        }
    }

    private boolean isUniqueType(Iterable<BType> typeList, BType type) {
        boolean isRecord = type.tag == TypeTags.RECORD;

        for (BType bType : typeList) {

            if (isRecord) {
                if (type == bType) {
                    return false;
                }
            } else if (types.isSameType(type, bType)) {
                return false;
            }
        }
        return true;
    }

    private BType checkXmlSubTypeLiteralCompatibility(Location location, BXMLSubType mutableXmlSubType,
                                                      BType expType, AnalyzerData data) {
        if (expType == symTable.semanticError) {
            return expType;
        }

        boolean unionExpType = expType.tag == TypeTags.UNION;

        if (expType == mutableXmlSubType) {
            return expType;
        }

        if (!unionExpType && types.isAssignable(mutableXmlSubType, expType)) {
            return mutableXmlSubType;
        }

        BXMLSubType immutableXmlSubType = (BXMLSubType)
                ImmutableTypeCloner.getEffectiveImmutableType(location, types, mutableXmlSubType, data.env, symTable,
                                                              anonymousModelHelper, names);

        if (expType == immutableXmlSubType) {
            return expType;
        }

        if (!unionExpType && types.isAssignable(immutableXmlSubType, expType)) {
            return immutableXmlSubType;
        }

        if (!unionExpType) {
            dlog.error(location, DiagnosticErrorCode.INCOMPATIBLE_TYPES, expType, mutableXmlSubType);
            return symTable.semanticError;
        }

        List<BType> compatibleTypes = new ArrayList<>();
        for (BType memberType : ((BUnionType) expType).getMemberTypes()) {
            if (compatibleTypes.contains(memberType)) {
                continue;
            }

            if (memberType == mutableXmlSubType || memberType == immutableXmlSubType) {
                compatibleTypes.add(memberType);
                continue;
            }

            if (types.isAssignable(mutableXmlSubType, memberType) && !compatibleTypes.contains(mutableXmlSubType)) {
                compatibleTypes.add(mutableXmlSubType);
                continue;
            }

            if (types.isAssignable(immutableXmlSubType, memberType) && !compatibleTypes.contains(immutableXmlSubType)) {
                compatibleTypes.add(immutableXmlSubType);
            }
        }

        if (compatibleTypes.isEmpty()) {
            dlog.error(location, DiagnosticErrorCode.INCOMPATIBLE_TYPES, expType, mutableXmlSubType);
            return symTable.semanticError;
        }

        if (compatibleTypes.size() == 1) {
            return compatibleTypes.get(0);
        }

        dlog.error(location, DiagnosticErrorCode.AMBIGUOUS_TYPES, expType);
        return symTable.semanticError;
    }

    private void markChildrenAsImmutable(BLangXMLElementLiteral bLangXMLElementLiteral, AnalyzerData data) {
        for (BLangExpression modifiedChild : bLangXMLElementLiteral.modifiedChildren) {
            BType childType = modifiedChild.getBType();
            if (Symbols.isFlagOn(childType.flags, Flags.READONLY) ||
                    !types.isSelectivelyImmutableType(childType, data.env.enclPkg.packageID)) {
                continue;
            }
            modifiedChild.setBType(ImmutableTypeCloner.getEffectiveImmutableType(modifiedChild.pos, types, childType,
                    data.env, symTable, anonymousModelHelper, names));

            if (modifiedChild.getKind() == NodeKind.XML_ELEMENT_LITERAL) {
                markChildrenAsImmutable((BLangXMLElementLiteral) modifiedChild, data);
            }
        }
    }

    private void logUndefinedSymbolError(Location pos, String name) {
        if (!missingNodesHelper.isMissingNode(name)) {
            dlog.error(pos, DiagnosticErrorCode.UNDEFINED_SYMBOL, name);
        }
    }

    private void markTypeAsIsolated(BType actualType) {
        actualType.flags |= Flags.ISOLATED;
        actualType.tsymbol.flags |= Flags.ISOLATED;
    }

    private void handleObjectConstrExprForReadOnly(
            BLangObjectConstructorExpression objectCtorExpr, BObjectType actualObjectType, SymbolEnv env,
            boolean logErrors, AnalyzerData data) {

        BLangClassDefinition classDefForConstructor = objectCtorExpr.classNode;
        boolean hasNeverReadOnlyField = false;

        for (BField field : actualObjectType.fields.values()) {
            BType fieldType = field.type;
            if (!types.isInherentlyImmutableType(fieldType) &&
                    !types.isSelectivelyImmutableType(fieldType, false, data.env.enclPkg.packageID)) {
                analyzeObjectConstructor(classDefForConstructor, env, data);
                hasNeverReadOnlyField = true;

                if (!logErrors) {
                    return;
                }

                dlog.error(field.pos,
                           DiagnosticErrorCode.INVALID_FIELD_IN_OBJECT_CONSTUCTOR_EXPR_WITH_READONLY_REFERENCE,
                           fieldType);
            }
        }

        if (hasNeverReadOnlyField) {
            return;
        }

        classDefForConstructor.flagSet.add(Flag.READONLY);
        actualObjectType.flags |= Flags.READONLY;
        actualObjectType.tsymbol.flags |= Flags.READONLY;

        ImmutableTypeCloner.markFieldsAsImmutable(classDefForConstructor, env, actualObjectType, types,
                                                  anonymousModelHelper, symTable, names, objectCtorExpr.pos);

        analyzeObjectConstructor(classDefForConstructor, env, data);
    }

    private void markConstructedObjectIsolatedness(BObjectType actualObjectType) {
        if (actualObjectType.markedIsolatedness) {
            return;
        }
        if (Symbols.isFlagOn(actualObjectType.flags, Flags.READONLY)) {
            markTypeAsIsolated(actualObjectType);
            return;
        }

        for (BField field : actualObjectType.fields.values()) {
            if (!Symbols.isFlagOn(field.symbol.flags, Flags.FINAL) ||
                    !types.isSubTypeOfReadOnlyOrIsolatedObjectUnion(field.type)) {
                return;
            }
        }

        markTypeAsIsolated(actualObjectType);
        actualObjectType.markedIsolatedness = true;
    }

    private void markLeafNode(BLangAccessExpression accessExpression) {
        BLangNode parent = accessExpression.parent;
        if (parent == null) {
            accessExpression.leafNode = true;
            return;
        }

        NodeKind kind = parent.getKind();

        while (kind == NodeKind.GROUP_EXPR) {
            parent = parent.parent;

            if (parent == null) {
                accessExpression.leafNode = true;
                break;
            }

            kind = parent.getKind();
        }

        if (kind != NodeKind.FIELD_BASED_ACCESS_EXPR && kind != NodeKind.INDEX_BASED_ACCESS_EXPR) {
            accessExpression.leafNode = true;
        }
    }

    private static class FieldInfo {
        List<BType> types;
        boolean required;
        boolean readonly;

        private FieldInfo(List<BType> types, boolean required, boolean readonly) {
            this.types = types;
            this.required = required;
            this.readonly = readonly;
        }
    }

    private static class TypeSymbolPair {
        private BVarSymbol fieldSymbol;
        private BType determinedType;

        public TypeSymbolPair(BVarSymbol fieldSymbol, BType determinedType) {
            this.fieldSymbol = fieldSymbol;
            this.determinedType = determinedType;
        }
    }

    private static class RecordUnionDiagnostics {
        // Set of record types which doesn't have the field name declared
        Set<BRecordType> undeclaredInRecords = new LinkedHashSet<>();

        // Set of record types which has the field type that includes nil
        Set<BRecordType> nilableInRecords = new LinkedHashSet<>();

        boolean hasUndeclared() {
            return undeclaredInRecords.size() > 0;
        }

        boolean hasNilable() {
            return nilableInRecords.size() > 0;
        }

        boolean hasNilableAndUndeclared() {
            return nilableInRecords.size() > 0 && undeclaredInRecords.size() > 0;
        }

        String recordsToString(Set<BRecordType> recordTypeSet) {
            StringBuilder recordNames = new StringBuilder();
            int recordSetSize = recordTypeSet.size();
            int index = 0;

            for (BRecordType recordType : recordTypeSet) {
                index++;
                recordNames.append(recordType.tsymbol.getName().getValue());

                if (recordSetSize > 1) {

                    if (index == recordSetSize - 1) {
                        recordNames.append("', and '");
                    } else if (index < recordSetSize) {
                        recordNames.append("', '");
                    }
                }
            }

            return recordNames.toString();
        }
    }

    /**
     * @since 2.0.0
     */
    public static class AnalyzerData {
        public SymbolEnv env;
        boolean isTypeChecked;
        Stack<SymbolEnv> prevEnvs;
        Types.CommonAnalyzerData commonAnalyzerData = new Types.CommonAnalyzerData();
        DiagnosticCode diagCode;
        BType expType;
        BType resultType;
    }
}<|MERGE_RESOLUTION|>--- conflicted
+++ resolved
@@ -4999,22 +4999,13 @@
         // creating a copy of the env to visit the lambda function later
         bLangLambdaFunction.capturedClosureEnv = data.env.createClone();
 
-<<<<<<< HEAD
-        if (!data.nonErrorLoggingCheck) {
+        if (!data.commonAnalyzerData.nonErrorLoggingCheck) {
             if (bLangLambdaFunction.function.flagSet.contains(Flag.WORKER)) {
                 currentEnv.enclPkg.lambdaFunctions.add(bLangLambdaFunction);
             } else {
                 semanticAnalyzer.analyzeNode(bLangLambdaFunction.function, bLangLambdaFunction.capturedClosureEnv);
             }
        }
-=======
-        BLangFunction function = bLangLambdaFunction.function;
-        symResolver.checkRedeclaredSymbols(bLangLambdaFunction);
-
-        if (!data.commonAnalyzerData.nonErrorLoggingCheck) {
-            data.env.enclPkg.lambdaFunctions.add(bLangLambdaFunction);
-        }
->>>>>>> 749c863a
 
         data.resultType = types.checkType(bLangLambdaFunction, bLangLambdaFunction.getBType(), data.expType);
     }
