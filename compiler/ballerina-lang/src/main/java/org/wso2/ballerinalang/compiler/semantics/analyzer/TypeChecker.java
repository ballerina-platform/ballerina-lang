/*
 *  Copyright (c) 2017, WSO2 Inc. (http://www.wso2.org) All Rights Reserved.
 *
 *  WSO2 Inc. licenses this file to you under the Apache License,
 *  Version 2.0 (the "License"); you may not use this file except
 *  in compliance with the License.
 *  You may obtain a copy of the License at
 *
 *    http://www.apache.org/licenses/LICENSE-2.0
 *
 *  Unless required by applicable law or agreed to in writing,
 *  software distributed under the License is distributed on an
 *  "AS IS" BASIS, WITHOUT WARRANTIES OR CONDITIONS OF ANY
 *  KIND, either express or implied.  See the License for the
 *  specific language governing permissions and limitations
 *  under the License.
 */
package org.wso2.ballerinalang.compiler.semantics.analyzer;

import io.ballerina.identifier.Utils;
import io.ballerina.tools.diagnostics.DiagnosticCode;
import io.ballerina.tools.diagnostics.Location;
import org.ballerinalang.model.TreeBuilder;
import org.ballerinalang.model.clauses.OrderKeyNode;
import org.ballerinalang.model.elements.AttachPoint;
import org.ballerinalang.model.elements.Flag;
import org.ballerinalang.model.elements.PackageID;
import org.ballerinalang.model.symbols.InvokableSymbol;
import org.ballerinalang.model.symbols.SymbolKind;
import org.ballerinalang.model.symbols.SymbolOrigin;
import org.ballerinalang.model.tree.ActionNode;
import org.ballerinalang.model.tree.IdentifierNode;
import org.ballerinalang.model.tree.NodeKind;
import org.ballerinalang.model.tree.OperatorKind;
import org.ballerinalang.model.tree.expressions.NamedArgNode;
import org.ballerinalang.model.tree.expressions.RecordLiteralNode;
import org.ballerinalang.model.tree.expressions.XMLNavigationAccess;
import org.ballerinalang.model.types.TupleType;
import org.ballerinalang.model.types.Type;
import org.ballerinalang.model.types.TypeKind;
import org.ballerinalang.util.BLangCompilerConstants;
import org.ballerinalang.util.diagnostic.DiagnosticErrorCode;
import org.ballerinalang.util.diagnostic.DiagnosticWarningCode;
import org.wso2.ballerinalang.compiler.desugar.ASTBuilderUtil;
import org.wso2.ballerinalang.compiler.diagnostic.BLangDiagnosticLog;
import org.wso2.ballerinalang.compiler.parser.BLangAnonymousModelHelper;
import org.wso2.ballerinalang.compiler.parser.BLangMissingNodesHelper;
import org.wso2.ballerinalang.compiler.parser.NodeCloner;
import org.wso2.ballerinalang.compiler.semantics.model.Scope;
import org.wso2.ballerinalang.compiler.semantics.model.SymbolEnv;
import org.wso2.ballerinalang.compiler.semantics.model.SymbolTable;
import org.wso2.ballerinalang.compiler.semantics.model.symbols.BAnnotationSymbol;
import org.wso2.ballerinalang.compiler.semantics.model.symbols.BAttachedFunction;
import org.wso2.ballerinalang.compiler.semantics.model.symbols.BConstantSymbol;
import org.wso2.ballerinalang.compiler.semantics.model.symbols.BInvokableSymbol;
import org.wso2.ballerinalang.compiler.semantics.model.symbols.BInvokableTypeSymbol;
import org.wso2.ballerinalang.compiler.semantics.model.symbols.BLetSymbol;
import org.wso2.ballerinalang.compiler.semantics.model.symbols.BObjectTypeSymbol;
import org.wso2.ballerinalang.compiler.semantics.model.symbols.BOperatorSymbol;
import org.wso2.ballerinalang.compiler.semantics.model.symbols.BPackageSymbol;
import org.wso2.ballerinalang.compiler.semantics.model.symbols.BRecordTypeSymbol;
import org.wso2.ballerinalang.compiler.semantics.model.symbols.BSymbol;
import org.wso2.ballerinalang.compiler.semantics.model.symbols.BTypeSymbol;
import org.wso2.ballerinalang.compiler.semantics.model.symbols.BVarSymbol;
import org.wso2.ballerinalang.compiler.semantics.model.symbols.BXMLNSSymbol;
import org.wso2.ballerinalang.compiler.semantics.model.symbols.SymTag;
import org.wso2.ballerinalang.compiler.semantics.model.symbols.Symbols;
import org.wso2.ballerinalang.compiler.semantics.model.types.BArrayType;
import org.wso2.ballerinalang.compiler.semantics.model.types.BErrorType;
import org.wso2.ballerinalang.compiler.semantics.model.types.BField;
import org.wso2.ballerinalang.compiler.semantics.model.types.BFiniteType;
import org.wso2.ballerinalang.compiler.semantics.model.types.BFutureType;
import org.wso2.ballerinalang.compiler.semantics.model.types.BIntersectionType;
import org.wso2.ballerinalang.compiler.semantics.model.types.BInvokableType;
import org.wso2.ballerinalang.compiler.semantics.model.types.BMapType;
import org.wso2.ballerinalang.compiler.semantics.model.types.BObjectType;
import org.wso2.ballerinalang.compiler.semantics.model.types.BRecordType;
import org.wso2.ballerinalang.compiler.semantics.model.types.BStreamType;
import org.wso2.ballerinalang.compiler.semantics.model.types.BTableType;
import org.wso2.ballerinalang.compiler.semantics.model.types.BTupleType;
import org.wso2.ballerinalang.compiler.semantics.model.types.BType;
import org.wso2.ballerinalang.compiler.semantics.model.types.BTypeIdSet;
import org.wso2.ballerinalang.compiler.semantics.model.types.BTypeReferenceType;
import org.wso2.ballerinalang.compiler.semantics.model.types.BTypedescType;
import org.wso2.ballerinalang.compiler.semantics.model.types.BUnionType;
import org.wso2.ballerinalang.compiler.semantics.model.types.BXMLSubType;
import org.wso2.ballerinalang.compiler.semantics.model.types.BXMLType;
import org.wso2.ballerinalang.compiler.tree.BLangAnnotationAttachment;
import org.wso2.ballerinalang.compiler.tree.BLangClassDefinition;
import org.wso2.ballerinalang.compiler.tree.BLangFunction;
import org.wso2.ballerinalang.compiler.tree.BLangIdentifier;
import org.wso2.ballerinalang.compiler.tree.BLangInvokableNode;
import org.wso2.ballerinalang.compiler.tree.BLangNode;
import org.wso2.ballerinalang.compiler.tree.BLangPackage;
import org.wso2.ballerinalang.compiler.tree.BLangSimpleVariable;
import org.wso2.ballerinalang.compiler.tree.BLangTableKeySpecifier;
import org.wso2.ballerinalang.compiler.tree.BLangVariable;
import org.wso2.ballerinalang.compiler.tree.OCEDynamicEnvironmentData;
import org.wso2.ballerinalang.compiler.tree.SimpleBLangNodeAnalyzer;
import org.wso2.ballerinalang.compiler.tree.clauses.BLangDoClause;
import org.wso2.ballerinalang.compiler.tree.clauses.BLangFromClause;
import org.wso2.ballerinalang.compiler.tree.clauses.BLangInputClause;
import org.wso2.ballerinalang.compiler.tree.clauses.BLangJoinClause;
import org.wso2.ballerinalang.compiler.tree.clauses.BLangLetClause;
import org.wso2.ballerinalang.compiler.tree.clauses.BLangLimitClause;
import org.wso2.ballerinalang.compiler.tree.clauses.BLangOnClause;
import org.wso2.ballerinalang.compiler.tree.clauses.BLangOnConflictClause;
import org.wso2.ballerinalang.compiler.tree.clauses.BLangOnFailClause;
import org.wso2.ballerinalang.compiler.tree.clauses.BLangOrderByClause;
import org.wso2.ballerinalang.compiler.tree.clauses.BLangOrderKey;
import org.wso2.ballerinalang.compiler.tree.clauses.BLangSelectClause;
import org.wso2.ballerinalang.compiler.tree.clauses.BLangWhereClause;
import org.wso2.ballerinalang.compiler.tree.expressions.BLangAccessExpression;
import org.wso2.ballerinalang.compiler.tree.expressions.BLangAnnotAccessExpr;
import org.wso2.ballerinalang.compiler.tree.expressions.BLangArrowFunction;
import org.wso2.ballerinalang.compiler.tree.expressions.BLangBinaryExpr;
import org.wso2.ballerinalang.compiler.tree.expressions.BLangCheckPanickedExpr;
import org.wso2.ballerinalang.compiler.tree.expressions.BLangCheckedExpr;
import org.wso2.ballerinalang.compiler.tree.expressions.BLangCommitExpr;
import org.wso2.ballerinalang.compiler.tree.expressions.BLangConstRef;
import org.wso2.ballerinalang.compiler.tree.expressions.BLangElvisExpr;
import org.wso2.ballerinalang.compiler.tree.expressions.BLangErrorConstructorExpr;
import org.wso2.ballerinalang.compiler.tree.expressions.BLangErrorVarRef;
import org.wso2.ballerinalang.compiler.tree.expressions.BLangExpression;
import org.wso2.ballerinalang.compiler.tree.expressions.BLangFieldBasedAccess;
import org.wso2.ballerinalang.compiler.tree.expressions.BLangGroupExpr;
import org.wso2.ballerinalang.compiler.tree.expressions.BLangIndexBasedAccess;
import org.wso2.ballerinalang.compiler.tree.expressions.BLangInferredTypedescDefaultNode;
import org.wso2.ballerinalang.compiler.tree.expressions.BLangInvocation;
import org.wso2.ballerinalang.compiler.tree.expressions.BLangLambdaFunction;
import org.wso2.ballerinalang.compiler.tree.expressions.BLangLetExpression;
import org.wso2.ballerinalang.compiler.tree.expressions.BLangListConstructorExpr;
import org.wso2.ballerinalang.compiler.tree.expressions.BLangListConstructorExpr.BLangListConstructorSpreadOpExpr;
import org.wso2.ballerinalang.compiler.tree.expressions.BLangLiteral;
import org.wso2.ballerinalang.compiler.tree.expressions.BLangNamedArgsExpression;
import org.wso2.ballerinalang.compiler.tree.expressions.BLangNumericLiteral;
import org.wso2.ballerinalang.compiler.tree.expressions.BLangObjectConstructorExpression;
import org.wso2.ballerinalang.compiler.tree.expressions.BLangQueryAction;
import org.wso2.ballerinalang.compiler.tree.expressions.BLangQueryExpr;
import org.wso2.ballerinalang.compiler.tree.expressions.BLangRawTemplateLiteral;
import org.wso2.ballerinalang.compiler.tree.expressions.BLangRecordLiteral;
import org.wso2.ballerinalang.compiler.tree.expressions.BLangRecordLiteral.BLangRecordKey;
import org.wso2.ballerinalang.compiler.tree.expressions.BLangRecordLiteral.BLangRecordKeyValueField;
import org.wso2.ballerinalang.compiler.tree.expressions.BLangRecordLiteral.BLangRecordVarNameField;
import org.wso2.ballerinalang.compiler.tree.expressions.BLangRecordVarRef;
import org.wso2.ballerinalang.compiler.tree.expressions.BLangRestArgsExpression;
import org.wso2.ballerinalang.compiler.tree.expressions.BLangServiceConstructorExpr;
import org.wso2.ballerinalang.compiler.tree.expressions.BLangSimpleVarRef;
import org.wso2.ballerinalang.compiler.tree.expressions.BLangStringTemplateLiteral;
import org.wso2.ballerinalang.compiler.tree.expressions.BLangTableConstructorExpr;
import org.wso2.ballerinalang.compiler.tree.expressions.BLangTernaryExpr;
import org.wso2.ballerinalang.compiler.tree.expressions.BLangTransactionalExpr;
import org.wso2.ballerinalang.compiler.tree.expressions.BLangTrapExpr;
import org.wso2.ballerinalang.compiler.tree.expressions.BLangTupleVarRef;
import org.wso2.ballerinalang.compiler.tree.expressions.BLangTypeConversionExpr;
import org.wso2.ballerinalang.compiler.tree.expressions.BLangTypeInit;
import org.wso2.ballerinalang.compiler.tree.expressions.BLangTypeTestExpr;
import org.wso2.ballerinalang.compiler.tree.expressions.BLangTypedescExpr;
import org.wso2.ballerinalang.compiler.tree.expressions.BLangUnaryExpr;
import org.wso2.ballerinalang.compiler.tree.expressions.BLangValueExpression;
import org.wso2.ballerinalang.compiler.tree.expressions.BLangVariableReference;
import org.wso2.ballerinalang.compiler.tree.expressions.BLangWaitExpr;
import org.wso2.ballerinalang.compiler.tree.expressions.BLangWaitForAllExpr;
import org.wso2.ballerinalang.compiler.tree.expressions.BLangWorkerFlushExpr;
import org.wso2.ballerinalang.compiler.tree.expressions.BLangWorkerReceive;
import org.wso2.ballerinalang.compiler.tree.expressions.BLangWorkerSyncSendExpr;
import org.wso2.ballerinalang.compiler.tree.expressions.BLangXMLAttribute;
import org.wso2.ballerinalang.compiler.tree.expressions.BLangXMLCommentLiteral;
import org.wso2.ballerinalang.compiler.tree.expressions.BLangXMLElementAccess;
import org.wso2.ballerinalang.compiler.tree.expressions.BLangXMLElementFilter;
import org.wso2.ballerinalang.compiler.tree.expressions.BLangXMLElementLiteral;
import org.wso2.ballerinalang.compiler.tree.expressions.BLangXMLNavigationAccess;
import org.wso2.ballerinalang.compiler.tree.expressions.BLangXMLProcInsLiteral;
import org.wso2.ballerinalang.compiler.tree.expressions.BLangXMLQName;
import org.wso2.ballerinalang.compiler.tree.expressions.BLangXMLQuotedString;
import org.wso2.ballerinalang.compiler.tree.expressions.BLangXMLSequenceLiteral;
import org.wso2.ballerinalang.compiler.tree.expressions.BLangXMLTextLiteral;
import org.wso2.ballerinalang.compiler.tree.statements.BLangDo;
import org.wso2.ballerinalang.compiler.tree.types.BLangLetVariable;
import org.wso2.ballerinalang.compiler.tree.types.BLangRecordTypeNode;
import org.wso2.ballerinalang.compiler.tree.types.BLangType;
import org.wso2.ballerinalang.compiler.tree.types.BLangUserDefinedType;
import org.wso2.ballerinalang.compiler.tree.types.BLangValueType;
import org.wso2.ballerinalang.compiler.util.BArrayState;
import org.wso2.ballerinalang.compiler.util.ClosureVarSymbol;
import org.wso2.ballerinalang.compiler.util.CompilerContext;
import org.wso2.ballerinalang.compiler.util.FieldKind;
import org.wso2.ballerinalang.compiler.util.ImmutableTypeCloner;
import org.wso2.ballerinalang.compiler.util.Name;
import org.wso2.ballerinalang.compiler.util.Names;
import org.wso2.ballerinalang.compiler.util.NumericLiteralSupport;
import org.wso2.ballerinalang.compiler.util.TypeDefBuilderHelper;
import org.wso2.ballerinalang.compiler.util.TypeTags;
import org.wso2.ballerinalang.compiler.util.Unifier;
import org.wso2.ballerinalang.util.Flags;
import org.wso2.ballerinalang.util.Lists;

import java.util.ArrayList;
import java.util.Collections;
import java.util.HashMap;
import java.util.HashSet;
import java.util.Iterator;
import java.util.LinkedHashMap;
import java.util.LinkedHashSet;
import java.util.LinkedList;
import java.util.List;
import java.util.Map;
import java.util.Set;
import java.util.Stack;
import java.util.function.BinaryOperator;
import java.util.function.Function;
import java.util.stream.Collector;
import java.util.stream.Collectors;

import javax.xml.XMLConstants;

import static org.ballerinalang.model.symbols.SymbolOrigin.SOURCE;
import static org.ballerinalang.model.symbols.SymbolOrigin.VIRTUAL;
import static org.ballerinalang.util.diagnostic.DiagnosticErrorCode.INVALID_NUM_INSERTIONS;
import static org.ballerinalang.util.diagnostic.DiagnosticErrorCode.INVALID_NUM_STRINGS;
import static org.wso2.ballerinalang.compiler.tree.BLangInvokableNode.DEFAULT_WORKER_NAME;
import static org.wso2.ballerinalang.compiler.util.Constants.WORKER_LAMBDA_VAR_PREFIX;

/**
 * @since 0.94
 */
public class TypeChecker extends SimpleBLangNodeAnalyzer<TypeChecker.AnalyzerData> {

    private static final CompilerContext.Key<TypeChecker> TYPE_CHECKER_KEY = new CompilerContext.Key<>();
    private static Set<String> listLengthModifierFunctions = new HashSet<>();
    private static Map<String, HashSet<String>> modifierFunctions = new HashMap<>();

    private static final String LIST_LANG_LIB = "lang.array";
    private static final String MAP_LANG_LIB = "lang.map";
    private static final String TABLE_LANG_LIB = "lang.table";
    private static final String VALUE_LANG_LIB = "lang.value";
    private static final String XML_LANG_LIB = "lang.xml";

    private static final String FUNCTION_NAME_PUSH = "push";
    private static final String FUNCTION_NAME_POP = "pop";
    private static final String FUNCTION_NAME_SHIFT = "shift";
    private static final String FUNCTION_NAME_UNSHIFT = "unshift";
    private static final String FUNCTION_NAME_ENSURE_TYPE = "ensureType";

    private final BLangAnonymousModelHelper anonymousModelHelper;
    private final BLangDiagnosticLog dlog;
    private final BLangMissingNodesHelper missingNodesHelper;
    private final Names names;
    private final NodeCloner nodeCloner;
    private final SemanticAnalyzer semanticAnalyzer;
    private final SymbolEnter symbolEnter;
    private final SymbolResolver symResolver;
    private final SymbolTable symTable;
    private final TypeNarrower typeNarrower;
    private final TypeParamAnalyzer typeParamAnalyzer;
    private final Types types;
    private final Unifier unifier;

    static {
        listLengthModifierFunctions.add(FUNCTION_NAME_PUSH);
        listLengthModifierFunctions.add(FUNCTION_NAME_POP);
        listLengthModifierFunctions.add(FUNCTION_NAME_SHIFT);
        listLengthModifierFunctions.add(FUNCTION_NAME_UNSHIFT);

        modifierFunctions.put(LIST_LANG_LIB, new HashSet<String>() {{
            add("remove");
            add("removeAll");
            add("setLength");
            add("reverse");
            add("sort");
            add("pop");
            add("push");
            add("shift");
            add("unshift");
        }});

        modifierFunctions.put(MAP_LANG_LIB, new HashSet<String>() {{
            add("remove");
            add("removeIfHasKey");
            add("removeAll");
        }});

        modifierFunctions.put(TABLE_LANG_LIB, new HashSet<String>() {{
            add("put");
            add("add");
            add("remove");
            add("removeIfHasKey");
            add("removeAll");
        }});

        modifierFunctions.put(VALUE_LANG_LIB, new HashSet<String>() {{
            add("mergeJson");
        }});

        modifierFunctions.put(XML_LANG_LIB, new HashSet<String>() {{
            add("setName");
            add("setChildren");
            add("strip");
        }});
    }

    public static TypeChecker getInstance(CompilerContext context) {
        TypeChecker typeChecker = context.get(TYPE_CHECKER_KEY);
        if (typeChecker == null) {
            typeChecker = new TypeChecker(context);
        }

        return typeChecker;
    }

    public TypeChecker(CompilerContext context) {
        context.put(TYPE_CHECKER_KEY, this);

        this.names = Names.getInstance(context);
        this.symTable = SymbolTable.getInstance(context);
        this.symbolEnter = SymbolEnter.getInstance(context);
        this.symResolver = SymbolResolver.getInstance(context);
        this.nodeCloner = NodeCloner.getInstance(context);
        this.types = Types.getInstance(context);
        this.dlog = BLangDiagnosticLog.getInstance(context);
        this.typeNarrower = TypeNarrower.getInstance(context);
        this.typeParamAnalyzer = TypeParamAnalyzer.getInstance(context);
        this.anonymousModelHelper = BLangAnonymousModelHelper.getInstance(context);
        this.semanticAnalyzer = SemanticAnalyzer.getInstance(context);
        this.missingNodesHelper = BLangMissingNodesHelper.getInstance(context);
        this.unifier = new Unifier();
    }

    private BType checkExpr(BLangExpression expr, SymbolEnv env, AnalyzerData data) {
        return checkExpr(expr, env, symTable.noType, data);
    }

    private BType checkExpr(BLangExpression expr, AnalyzerData data) {
        return checkExpr(expr, data.env, symTable.noType, data);
    }

    private BType checkExpr(BLangExpression expr, SymbolEnv env, BType expType, AnalyzerData data) {
        return checkExpr(expr, env, expType, DiagnosticErrorCode.INCOMPATIBLE_TYPES, data);
    }

    private BType checkExpr(BLangExpression expr, BType expType, AnalyzerData data) {
        return checkExpr(expr, data.env, expType, DiagnosticErrorCode.INCOMPATIBLE_TYPES, data);
    }

    public BType checkExpr(BLangExpression expr, SymbolEnv env) {
        return checkExpr(expr, env, symTable.noType, new Stack<>());
    }

    public BType checkExpr(BLangExpression expr, SymbolEnv env, Stack<SymbolEnv> prevEnvs) {
        return checkExpr(expr, env, symTable.noType, prevEnvs);
    }

    public BType checkExpr(BLangExpression expr, SymbolEnv env, BType expType, Stack<SymbolEnv> prevEnvs) {
        final AnalyzerData data = new AnalyzerData();
        data.env = env;
        data.prevEnvs = prevEnvs;
        data.queryFinalClauses = new Stack<>();
        data.queryEnvs = new Stack<>();
        return checkExpr(expr, env, expType, DiagnosticErrorCode.INCOMPATIBLE_TYPES, data);
    }

    @Override
    public void analyzeNode(BLangNode node, AnalyzerData data) {
        // Ignore
    }

    @Override
    public void visit(BLangPackage node, AnalyzerData data) {
    }

    public BType checkExpr(BLangExpression expr, SymbolEnv env, BType expType, DiagnosticCode diagCode,
                           AnalyzerData data) {
        if (expr.typeChecked) {
            return expr.getBType();
        }

        if (expType.tag == TypeTags.INTERSECTION) {
            expType = ((BIntersectionType) expType).effectiveType;
        }

        SymbolEnv prevEnv = data.env;
        BType preExpType = data.expType;
        DiagnosticCode preDiagCode = data.diagCode;
        data.env = env;
        data.diagCode = diagCode;
        data.expType = expType;
        data.isTypeChecked = true;

        BType referredExpType = Types.getReferredType(expType);
        if (referredExpType.tag == TypeTags.INTERSECTION) {
            expType = ((BIntersectionType) referredExpType).effectiveType;
        }
        expr.expectedType = expType;

        expr.accept(this, data);

        BType resultRefType = Types.getReferredType(data.resultType);
        if (resultRefType.tag == TypeTags.INTERSECTION) {
            data.resultType = ((BIntersectionType) resultRefType).effectiveType;
        }

        expr.setTypeCheckedType(data.resultType);
        expr.typeChecked = data.isTypeChecked;
        data.env = prevEnv;
        data.expType = preExpType;
        data.diagCode = preDiagCode;

        validateAndSetExprExpectedType(expr, data);

        return data.resultType;
    }

    private void analyzeObjectConstructor(BLangNode node, SymbolEnv env, AnalyzerData data) {
        if (!data.nonErrorLoggingCheck) {
            semanticAnalyzer.analyzeNode(node, env);
        }
    }

    private void validateAndSetExprExpectedType(BLangExpression expr, AnalyzerData data) {
        if (data.resultType.tag == TypeTags.SEMANTIC_ERROR) {
            return;
        }

        // If the expected type is a map, but a record type is inferred due to the presence of `readonly` fields in
        // the mapping constructor expression, we don't override the expected type.
        if (expr.getKind() == NodeKind.RECORD_LITERAL_EXPR && expr.expectedType != null &&
                Types.getReferredType(expr.expectedType).tag == TypeTags.MAP
                && Types.getReferredType(expr.getBType()).tag == TypeTags.RECORD) {
            return;
        }

        expr.expectedType = data.resultType;
    }


    // Expressions

    public void visit(BLangLiteral literalExpr, AnalyzerData data) {

        BType literalType = setLiteralValueAndGetType(literalExpr, data.expType, data);
        if (literalType == symTable.semanticError || literalExpr.isFiniteContext) {
            return;
        }
        data.resultType = types.checkType(literalExpr, literalType, data.expType);
    }

    @Override
    public void visit(BLangXMLElementAccess xmlElementAccess, AnalyzerData data) {
        // check for undeclared namespaces.
        checkXMLNamespacePrefixes(xmlElementAccess.filters, data);
        checkExpr(xmlElementAccess.expr, symTable.xmlType, data);
        data.resultType = types.checkType(xmlElementAccess, symTable.xmlElementSeqType, data.expType);
    }

    @Override
    public void visit(BLangXMLNavigationAccess xmlNavigation, AnalyzerData data) {
        checkXMLNamespacePrefixes(xmlNavigation.filters, data);
        if (xmlNavigation.childIndex != null) {
            checkExpr(xmlNavigation.childIndex, symTable.intType, data);
        }
        BType exprType = checkExpr(xmlNavigation.expr, symTable.xmlType, data);

        if (Types.getReferredType(exprType).tag == TypeTags.UNION) {
            dlog.error(xmlNavigation.pos, DiagnosticErrorCode.TYPE_DOES_NOT_SUPPORT_XML_NAVIGATION_ACCESS,
                       xmlNavigation.expr.getBType());
        }

        BType actualType = xmlNavigation.navAccessType == XMLNavigationAccess.NavAccessType.CHILDREN
                ? symTable.xmlType : symTable.xmlElementSeqType;

        types.checkType(xmlNavigation, actualType, data.expType);
        if (xmlNavigation.navAccessType == XMLNavigationAccess.NavAccessType.CHILDREN) {
            data.resultType = symTable.xmlType;
        } else {
            data.resultType = symTable.xmlElementSeqType;
        }
    }

    private void checkXMLNamespacePrefixes(List<BLangXMLElementFilter> filters, AnalyzerData data) {
        for (BLangXMLElementFilter filter : filters) {
            if (!filter.namespace.isEmpty()) {
                Name nsName = names.fromString(filter.namespace);
                BSymbol nsSymbol = symResolver.lookupSymbolInPrefixSpace(data.env, nsName);
                filter.namespaceSymbol = nsSymbol;
                if (nsSymbol == symTable.notFoundSymbol) {
                    dlog.error(filter.nsPos, DiagnosticErrorCode.CANNOT_FIND_XML_NAMESPACE, nsName);
                }
            }
        }
    }

    private int getPreferredMemberTypeTag(BFiniteType finiteType) {
        for (BLangExpression valueExpr : finiteType.getValueSpace()) {
            int typeTag = Types.getReferredType(valueExpr.getBType()).tag;
            if (typeTag > TypeTags.DECIMAL) {
                continue;
            }
            for (int i = TypeTags.INT; i <= TypeTags.DECIMAL; i++) {
                if (typeTag == i) {
                    return i;
                }
            }
        }
        return TypeTags.NONE;
    }

    private BType getFiniteTypeMatchWithIntType(BLangLiteral literalExpr, BFiniteType finiteType, AnalyzerData data) {
        if (literalAssignableToFiniteType(literalExpr, finiteType, TypeTags.INT)) {
            setLiteralValueForFiniteType(literalExpr, symTable.intType, data);
            return symTable.intType;
        } else if (literalAssignableToFiniteType(literalExpr, finiteType, TypeTags.BYTE)) {
            setLiteralValueForFiniteType(literalExpr, symTable.byteType, data);
            return symTable.byteType;
        } else {
            for (int tag = TypeTags.SIGNED32_INT; tag <= TypeTags.UNSIGNED8_INT; tag++) {
                if (literalAssignableToFiniteType(literalExpr, finiteType, tag)) {
                    setLiteralValueForFiniteType(literalExpr, symTable.getTypeFromTag(tag), data);
                    return symTable.getTypeFromTag(tag);
                }
            }
        }
        return symTable.noType;
    }

    private BType getFiniteTypeMatchWithIntLiteral(BLangLiteral literalExpr, BFiniteType finiteType,
                                                   Object literalValue, AnalyzerData data) {
        BType intLiteralType = getFiniteTypeMatchWithIntType(literalExpr, finiteType, data);
        if (intLiteralType != symTable.noType) {
            return intLiteralType;
        }
        int typeTag = getPreferredMemberTypeTag(finiteType);
        if (typeTag == TypeTags.NONE) {
            return symTable.intType;
        }
        if (literalAssignableToFiniteType(literalExpr, finiteType, typeTag)) {
            BType type = symTable.getTypeFromTag(typeTag);
            setLiteralValueForFiniteType(literalExpr, type, data);
            literalExpr.value = String.valueOf(literalValue);
            return type;
        }
        return symTable.intType;
    }

    private BType getIntegerLiteralType(BLangLiteral literalExpr, Object literalValue, BType expType,
                                        AnalyzerData data) {
        BType expectedType = Types.getReferredType(expType);
        if (expectedType.tag == TypeTags.BYTE || TypeTags.isIntegerTypeTag(expectedType.tag)) {
            return getIntLiteralType(expType, literalValue);
        } else if (expectedType.tag == TypeTags.FLOAT) {
            if (literalValue instanceof Long) {
                literalExpr.value = ((Long) literalValue).doubleValue();
            }
            return symTable.floatType;
        } else if (expectedType.tag == TypeTags.DECIMAL) {
            literalExpr.value = String.valueOf(literalValue);
            return symTable.decimalType;
        } else if (expectedType.tag == TypeTags.FINITE) {
            BFiniteType finiteType = (BFiniteType) expectedType;
            return getFiniteTypeMatchWithIntLiteral(literalExpr, finiteType, literalValue, data);
        } else if (expectedType.tag == TypeTags.UNION) {
            for (BType memType : types.getAllTypes(expectedType, true)) {
                BType memberRefType = Types.getReferredType(memType);
                if (TypeTags.isIntegerTypeTag(memberRefType.tag) || memberRefType.tag == TypeTags.BYTE) {
                    BType intLiteralType = getIntLiteralType(memType, literalValue);
                    if (intLiteralType == memberRefType) {
                        return intLiteralType;
                    }
                } else if (memberRefType.tag == TypeTags.JSON || memberRefType.tag == TypeTags.ANYDATA ||
                        memberRefType.tag == TypeTags.ANY) {
                    return symTable.intType;
                }
            }

            BType finiteType = getFiniteTypeWithValuesOfSingleType((BUnionType) expectedType, symTable.intType);
            if (finiteType != symTable.semanticError) {
                BType setType = setLiteralValueAndGetType(literalExpr, finiteType, data);
                if (literalExpr.isFiniteContext) {
                    // i.e., a match was found for a finite type
                    return setType;
                }
            }

            BType finiteTypeMatchingByte = getFiniteTypeWithValuesOfSingleType((BUnionType) expectedType,
                    symTable.byteType);
            if (finiteTypeMatchingByte != symTable.semanticError) {
                finiteType = finiteTypeMatchingByte;
                BType setType = setLiteralValueAndGetType(literalExpr, finiteType, data);
                if (literalExpr.isFiniteContext) {
                    // i.e., a match was found for a finite type
                    return setType;
                }
            }

            Set<BType> memberTypes = ((BUnionType) expectedType).getMemberTypes();
            return getTypeMatchingFloatOrDecimal(finiteType, memberTypes, literalExpr, (BUnionType) expectedType, data);
        }
        return symTable.intType;
    }

    private BType getTypeOfLiteralWithFloatDiscriminator(BLangLiteral literalExpr, Object literalValue,
                                                         BType expType, AnalyzerData data) {
        String numericLiteral = NumericLiteralSupport.stripDiscriminator(String.valueOf(literalValue));
        if (!types.validateFloatLiteral(literalExpr.pos, numericLiteral)) {
            data.resultType = symTable.semanticError;
            return symTable.semanticError;
        }
        literalExpr.value = Double.parseDouble(numericLiteral);
        BType referredType = Types.getReferredType(expType);
        if (referredType.tag == TypeTags.FINITE) {
            BFiniteType finiteType = (BFiniteType) referredType;
            if (literalAssignableToFiniteType(literalExpr, finiteType, TypeTags.FLOAT)) {
                setLiteralValueForFiniteType(literalExpr, symTable.floatType, data);
                return symTable.floatType;
            }
        } else if (referredType.tag == TypeTags.UNION) {
            BUnionType unionType = (BUnionType) referredType;
            BType unionMember = getAndSetAssignableUnionMember(literalExpr, unionType, symTable.floatType, data);
            if (unionMember != symTable.noType) {
                return unionMember;
            }
        }
        return symTable.floatType;
    }

    private BType getTypeOfLiteralWithDecimalDiscriminator(BLangLiteral literalExpr, Object literalValue,
                                                           BType expType, AnalyzerData data) {
        literalExpr.value = NumericLiteralSupport.stripDiscriminator(String.valueOf(literalValue));
        BType referredType = Types.getReferredType(expType);
        if (referredType.tag == TypeTags.FINITE) {
            BFiniteType finiteType = (BFiniteType) referredType;
            if (literalAssignableToFiniteType(literalExpr, finiteType, TypeTags.DECIMAL)) {
                setLiteralValueForFiniteType(literalExpr, symTable.decimalType, data);
                return symTable.decimalType;
            }
        } else if (referredType.tag == TypeTags.UNION) {
            BUnionType unionType = (BUnionType) expType;
            BType unionMember = getAndSetAssignableUnionMember(literalExpr, unionType, symTable.decimalType, data);
            if (unionMember != symTable.noType) {
                return unionMember;
            }
        }
        return symTable.decimalType;
    }

    private BType getTypeOfDecimalFloatingPointLiteral(BLangLiteral literalExpr, Object literalValue, BType expType,
                                                       AnalyzerData data) {
        BType expectedType = Types.getReferredType(expType);
        String numericLiteral = String.valueOf(literalValue);
        if (expectedType.tag == TypeTags.DECIMAL) {
            return symTable.decimalType;
        } else if (expectedType.tag == TypeTags.FLOAT) {
            if (!types.validateFloatLiteral(literalExpr.pos, numericLiteral)) {
                data.resultType = symTable.semanticError;
                return symTable.semanticError;
            }
            return symTable.floatType;
        } else if (expectedType.tag == TypeTags.FINITE) {
            BFiniteType finiteType = (BFiniteType) expectedType;
            for (int tag = TypeTags.FLOAT; tag <= TypeTags.DECIMAL; tag++) {
                if (literalAssignableToFiniteType(literalExpr, finiteType, tag)) {
                    BType valueType = setLiteralValueAndGetType(literalExpr,  symTable.getTypeFromTag(tag), data);
                    setLiteralValueForFiniteType(literalExpr, valueType, data);
                    return valueType;
                }
            }
        } else if (expectedType.tag == TypeTags.UNION) {
            BUnionType unionType = (BUnionType) expectedType;
            for (int tag = TypeTags.FLOAT; tag <= TypeTags.DECIMAL; tag++) {
                BType unionMember =
                        getAndSetAssignableUnionMember(literalExpr, unionType, symTable.getTypeFromTag(tag), data);
                if (unionMember == symTable.floatType && !types.validateFloatLiteral(literalExpr.pos, numericLiteral)) {
                    data.resultType = symTable.semanticError;
                    return symTable.semanticError;
                } else if (unionMember != symTable.noType) {
                    return unionMember;
                }
            }
        }
        if (!types.validateFloatLiteral(literalExpr.pos, numericLiteral)) {
            data.resultType = symTable.semanticError;
            return symTable.semanticError;
        }
        return symTable.floatType;
    }

    private BType getTypeOfHexFloatingPointLiteral(BLangLiteral literalExpr, Object literalValue, BType expType,
                                                   AnalyzerData data) {
        String numericLiteral = String.valueOf(literalValue);
        if (!types.validateFloatLiteral(literalExpr.pos, numericLiteral)) {
            data.resultType = symTable.semanticError;
            return symTable.semanticError;
        }
        literalExpr.value = Double.parseDouble(numericLiteral);
        BType referredType = Types.getReferredType(expType);
        if (referredType.tag == TypeTags.FINITE) {
            BFiniteType finiteType = (BFiniteType) referredType;
            if (literalAssignableToFiniteType(literalExpr, finiteType, TypeTags.FLOAT)) {
                setLiteralValueForFiniteType(literalExpr, symTable.floatType, data);
                return symTable.floatType;
            }
        } else if (referredType.tag == TypeTags.UNION) {
            BUnionType unionType = (BUnionType) referredType;
            BType unionMember = getAndSetAssignableUnionMember(literalExpr, unionType, symTable.floatType, data);
            if (unionMember != symTable.noType) {
                return unionMember;
            }
        }
        return symTable.floatType;
    }

    public BType setLiteralValueAndGetType(BLangLiteral literalExpr, BType expType, AnalyzerData data) {
        literalExpr.isFiniteContext = false;
        Object literalValue = literalExpr.value;
        BType expectedType = Types.getReferredType(expType);

        if (literalExpr.getKind() == NodeKind.NUMERIC_LITERAL) {
            NodeKind kind = ((BLangNumericLiteral) literalExpr).kind;
            if (kind == NodeKind.INTEGER_LITERAL) {
                return getIntegerLiteralType(literalExpr, literalValue, expectedType, data);
            } else if (kind == NodeKind.DECIMAL_FLOATING_POINT_LITERAL) {
                if (NumericLiteralSupport.isFloatDiscriminated(literalExpr.originalValue)) {
                    return getTypeOfLiteralWithFloatDiscriminator(literalExpr, literalValue, expectedType, data);
                } else if (NumericLiteralSupport.isDecimalDiscriminated(literalExpr.originalValue)) {
                    return getTypeOfLiteralWithDecimalDiscriminator(literalExpr, literalValue, expectedType, data);
                } else {
                    return getTypeOfDecimalFloatingPointLiteral(literalExpr, literalValue, expectedType, data);
                }
            } else {
                return getTypeOfHexFloatingPointLiteral(literalExpr, literalValue, expectedType, data);
            }
        }

        // Get the type matching to the tag from the symbol table.
        BType literalType = symTable.getTypeFromTag(literalExpr.getBType().tag);
        if (literalType.tag == TypeTags.STRING && types.isCharLiteralValue((String) literalValue)) {
            if (expectedType.tag == TypeTags.CHAR_STRING) {
                return symTable.charStringType;
            }
            if (expectedType.tag == TypeTags.UNION) {
                Set<BType> memberTypes = new HashSet<>(types.getAllTypes(expectedType, true));
                for (BType memType : memberTypes) {
                    memType = Types.getReferredType(memType);
                    if (TypeTags.isStringTypeTag(memType.tag)) {
                        return setLiteralValueAndGetType(literalExpr, memType, data);
                    } else if (memType.tag == TypeTags.JSON || memType.tag == TypeTags.ANYDATA ||
                            memType.tag == TypeTags.ANY) {
                        return setLiteralValueAndGetType(literalExpr, symTable.charStringType, data);
                    } else if (memType.tag == TypeTags.FINITE && types.isAssignableToFiniteType(memType,
                            literalExpr)) {
                        setLiteralValueForFiniteType(literalExpr, symTable.charStringType, data);
                        return literalType;
                    }
                }
            }
            boolean foundMember = types.isAssignableToFiniteType(expectedType, literalExpr);
            if (foundMember) {
                setLiteralValueForFiniteType(literalExpr, literalType, data);
                return literalType;
            }
        } else {
            if (expectedType.tag == TypeTags.FINITE) {
                boolean foundMember = types.isAssignableToFiniteType(expectedType, literalExpr);
                if (foundMember) {
                    setLiteralValueForFiniteType(literalExpr, literalType, data);
                    return literalType;
                }
            } else if (expectedType.tag == TypeTags.UNION) {
                BUnionType unionType = (BUnionType) expectedType;
                boolean foundMember = types.getAllTypes(unionType, true)
                        .stream()
                        .anyMatch(memberType -> types.isAssignableToFiniteType(memberType, literalExpr));
                if (foundMember) {
                    setLiteralValueForFiniteType(literalExpr, literalType, data);
                    return literalType;
                }
            }
        }

        if (literalExpr.getBType().tag == TypeTags.BYTE_ARRAY) {
            // check whether this is a byte array
            literalType = new BArrayType(symTable.byteType);
        }

        return literalType;
    }

    private BType getTypeMatchingFloatOrDecimal(BType finiteType, Set<BType> memberTypes, BLangLiteral literalExpr,
                                                BUnionType expType, AnalyzerData data) {
        for (int tag = TypeTags.FLOAT; tag <= TypeTags.DECIMAL; tag++) {
            if (finiteType == symTable.semanticError) {
                BType type = symTable.getTypeFromTag(tag);
                for (BType memType : memberTypes) {
                    if (memType.tag == tag) {
                        return setLiteralValueAndGetType(literalExpr, type, data);
                    }
                }

                finiteType = getFiniteTypeWithValuesOfSingleType((BUnionType) expType, type);
                if (finiteType != symTable.semanticError) {
                    BType setType = setLiteralValueAndGetType(literalExpr, finiteType, data);
                    if (literalExpr.isFiniteContext) {
                        // i.e., a match was found for a finite type
                        return setType;
                    }
                }
            }
        }
        return symTable.intType;
    }

    private BType getAndSetAssignableUnionMember(BLangLiteral literalExpr, BUnionType expType, BType desiredType,
                                                 AnalyzerData data) {
        List<BType> members = types.getAllTypes(expType, true);
        Set<BType> memberTypes = new HashSet<>();
        members.forEach(member -> memberTypes.addAll(members));
        if (memberTypes.stream()
                .anyMatch(memType -> memType.tag == desiredType.tag
                        || memType.tag == TypeTags.JSON
                        || memType.tag == TypeTags.ANYDATA
                        || memType.tag == TypeTags.ANY)) {
            return desiredType;
        }

        BType finiteType = getFiniteTypeWithValuesOfSingleType(expType, desiredType);
        if (finiteType != symTable.semanticError) {
            BType setType = setLiteralValueAndGetType(literalExpr, finiteType, data);
            if (literalExpr.isFiniteContext) {
                // i.e., a match was found for a finite type
                return setType;
            }
        }
        return symTable.noType;
    }

    private boolean literalAssignableToFiniteType(BLangLiteral literalExpr, BFiniteType finiteType,
                                                  int targetMemberTypeTag) {
        for (BLangExpression valueExpr : finiteType.getValueSpace()) {
            if (valueExpr.getBType().tag == targetMemberTypeTag &&
                    types.checkLiteralAssignabilityBasedOnType((BLangLiteral) valueExpr, literalExpr)) {
                return true;
            }
        }
        return false;
    }

    private void setLiteralValueForFiniteType(BLangLiteral literalExpr, BType type, AnalyzerData data) {
        types.setImplicitCastExpr(literalExpr, type, data.expType);
        data.resultType = type;
        literalExpr.isFiniteContext = true;
    }

    private BType getFiniteTypeWithValuesOfSingleType(BUnionType unionType, BType matchType) {
        List<BFiniteType> finiteTypeMembers = types.getAllTypes(unionType, true).stream()
                .filter(memType -> memType.tag == TypeTags.FINITE)
                .map(memFiniteType -> (BFiniteType) memFiniteType)
                .collect(Collectors.toList());

        if (finiteTypeMembers.isEmpty()) {
            return symTable.semanticError;
        }

        int tag = matchType.tag;
        Set<BLangExpression> matchedValueSpace = new LinkedHashSet<>();

        for (BFiniteType finiteType : finiteTypeMembers) {
            Set<BLangExpression> set = new HashSet<>();
            for (BLangExpression expression : finiteType.getValueSpace()) {
                if (expression.getBType().tag == tag) {
                    set.add(expression);
                }
            }
            matchedValueSpace.addAll(set);
        }

        if (matchedValueSpace.isEmpty()) {
            return symTable.semanticError;
        }

        return new BFiniteType(null, matchedValueSpace);
    }

    private BType getIntLiteralType(BType expType, Object literalValue) {
        switch (expType.tag) {
            case TypeTags.INT:
                return symTable.intType;
            case TypeTags.BYTE:
                if (types.isByteLiteralValue((Long) literalValue)) {
                    return symTable.byteType;
                }
                break;
            case TypeTags.SIGNED32_INT:
                if (types.isSigned32LiteralValue((Long) literalValue)) {
                    return symTable.signed32IntType;
                }
                break;
            case TypeTags.SIGNED16_INT:
                if (types.isSigned16LiteralValue((Long) literalValue)) {
                    return symTable.signed16IntType;
                }
                break;
            case TypeTags.SIGNED8_INT:
                if (types.isSigned8LiteralValue((Long) literalValue)) {
                    return symTable.signed8IntType;
                }
                break;
            case TypeTags.UNSIGNED32_INT:
                if (types.isUnsigned32LiteralValue((Long) literalValue)) {
                    return symTable.unsigned32IntType;
                }
                break;
            case TypeTags.UNSIGNED16_INT:
                if (types.isUnsigned16LiteralValue((Long) literalValue)) {
                    return symTable.unsigned16IntType;
                }
                break;
            case TypeTags.UNSIGNED8_INT:
                if (types.isUnsigned8LiteralValue((Long) literalValue)) {
                    return symTable.unsigned8IntType;
                }
                break;
            case TypeTags.TYPEREFDESC:
                return getIntLiteralType(Types.getReferredType(expType), literalValue);
            default:
        }
        return symTable.intType;
    }

    @Override
    public void visit(BLangListConstructorExpr listConstructor, AnalyzerData data) {
        BType expType = data.expType;
        if (expType.tag == TypeTags.NONE || expType.tag == TypeTags.READONLY) {
            BType inferredType = getInferredTupleType(listConstructor, expType, data);
            data.resultType = inferredType == symTable.semanticError ?
                    symTable.semanticError : types.checkType(listConstructor, inferredType, expType);
            return;
        }

        data.resultType = checkListConstructorCompatibility(expType, listConstructor, data);
    }

    @Override
    public void visit(BLangTableConstructorExpr tableConstructorExpr, AnalyzerData data) {
        BType expType = data.expType;
        if (expType.tag == TypeTags.NONE || expType.tag == TypeTags.ANY || expType.tag == TypeTags.ANYDATA) {
            List<BType> memTypes = checkExprList(new ArrayList<>(tableConstructorExpr.recordLiteralList), data.env,
                    data);
            for (BType memType : memTypes) {
                if (memType == symTable.semanticError) {
                    data.resultType = symTable.semanticError;
                    return;
                }
            }

            // If we don't have a contextually applicable type and don't have members in the table constructor expr,
            // we cannot derive the table type
            if (expType.tag == TypeTags.NONE && tableConstructorExpr.recordLiteralList.size() == 0) {
                dlog.error(tableConstructorExpr.pos, DiagnosticErrorCode.CANNOT_INFER_MEMBER_TYPE_FOR_TABLE);
                data.resultType = symTable.semanticError;
                return;
            }

            // if the contextually expected type is `any` and the key specifier is defined,
            // then we cannot derive a table type
            if (expType.tag == TypeTags.ANY && tableConstructorExpr.tableKeySpecifier != null) {
                dlog.error(tableConstructorExpr.tableKeySpecifier.pos,
                        DiagnosticErrorCode.KEY_SPECIFIER_NOT_ALLOWED_FOR_TARGET_ANY);
                data.resultType = symTable.semanticError;
                return;
            }

            BType inherentMemberType;
            if (tableConstructorExpr.tableKeySpecifier == null && expType.tag != TypeTags.NONE) {
                inherentMemberType = getMappingConstructorCompatibleNonUnionType(expType, data);
            } else {
                inherentMemberType = inferTableMemberType(memTypes, tableConstructorExpr, data);
                for (BLangRecordLiteral recordLiteral : tableConstructorExpr.recordLiteralList) {
                    recordLiteral.setBType(inherentMemberType);
                }
            }
            BTableType tableType = new BTableType(TypeTags.TABLE, inherentMemberType, null);
            if (!validateTableConstructorExpr(tableConstructorExpr, tableType, data)) {
                data.resultType = symTable.semanticError;
                return;
            }
            if (checkKeySpecifier(tableConstructorExpr, tableType, data)) {
                return;
            }
            data.resultType = tableType;
            return;
        }

        BType applicableExpType = Types.getReferredType(expType);

        applicableExpType = applicableExpType.tag == TypeTags.INTERSECTION ?
                ((BIntersectionType) applicableExpType).effectiveType : applicableExpType;

        if (applicableExpType.tag == TypeTags.TABLE) {
            List<BType> memTypes = new ArrayList<>();
            for (BLangRecordLiteral recordLiteral : tableConstructorExpr.recordLiteralList) {
                BLangRecordLiteral clonedExpr = recordLiteral;
                if (data.nonErrorLoggingCheck) {
                    clonedExpr.cloneAttempt++;
                    clonedExpr = nodeCloner.cloneNode(recordLiteral);
                }
                BType recordType = checkExpr(clonedExpr, ((BTableType) applicableExpType).constraint, data);
                if (recordType == symTable.semanticError) {
                    data.resultType = symTable.semanticError;
                    return;
                }
                memTypes.add(recordType);
            }

            if (!(validateKeySpecifierInTableConstructor((BTableType) applicableExpType,
                    tableConstructorExpr.recordLiteralList, data) &&
                    validateTableConstructorExpr(tableConstructorExpr, (BTableType) applicableExpType, data))) {
                data.resultType = symTable.semanticError;
                return;
            }

            BTableType expectedTableType = (BTableType) applicableExpType;
            if (expectedTableType.constraint.tag == TypeTags.MAP && expectedTableType.isTypeInlineDefined) {
                if (validateMapConstraintTable(applicableExpType)) {
                    data.resultType = symTable.semanticError;
                    return;
                }
                data.resultType = expType;
                return;
            }

            BTableType tableType = new BTableType(TypeTags.TABLE, inferTableMemberType(memTypes, applicableExpType),
                                                  null);

            if (Symbols.isFlagOn(applicableExpType.flags, Flags.READONLY)) {
                tableType.flags |= Flags.READONLY;
            }

            if (checkKeySpecifier(tableConstructorExpr, tableType, data)) {
                return;
            }

            if (!expectedTableType.fieldNameList.isEmpty() && tableType.fieldNameList.isEmpty()) {
                tableType.fieldNameList = expectedTableType.fieldNameList;
            }
            data.resultType = tableType;
        } else if (applicableExpType.tag == TypeTags.UNION) {

            boolean prevNonErrorLoggingCheck = data.nonErrorLoggingCheck;
            data.nonErrorLoggingCheck = true;
            int errorCount = this.dlog.errorCount();
            this.dlog.mute();

            List<BType> matchingTypes = new ArrayList<>();
            BUnionType expectedType = (BUnionType) applicableExpType;
            for (BType memType : expectedType.getMemberTypes()) {
                dlog.resetErrorCount();

                BLangTableConstructorExpr clonedTableExpr = tableConstructorExpr;
                if (data.nonErrorLoggingCheck) {
                    tableConstructorExpr.cloneAttempt++;
                    clonedTableExpr = nodeCloner.cloneNode(tableConstructorExpr);
                }

                BType resultType = checkExpr(clonedTableExpr, memType, data);
                if (resultType != symTable.semanticError && dlog.errorCount() == 0 &&
                        isUniqueType(matchingTypes, resultType)) {
                    matchingTypes.add(resultType);
                }
            }

            data.nonErrorLoggingCheck = prevNonErrorLoggingCheck;
            this.dlog.setErrorCount(errorCount);
            if (!prevNonErrorLoggingCheck) {
                this.dlog.unmute();
            }

            if (matchingTypes.isEmpty()) {
                BLangTableConstructorExpr exprToLog = tableConstructorExpr;
                if (data.nonErrorLoggingCheck) {
                    tableConstructorExpr.cloneAttempt++;
                    exprToLog = nodeCloner.cloneNode(tableConstructorExpr);
                }

                dlog.error(tableConstructorExpr.pos, DiagnosticErrorCode.INCOMPATIBLE_TYPES, expType,
                        getInferredTableType(exprToLog, data));

            } else if (matchingTypes.size() != 1) {
                dlog.error(tableConstructorExpr.pos, DiagnosticErrorCode.AMBIGUOUS_TYPES,
                        expType);
            } else {
                data.resultType = checkExpr(tableConstructorExpr, matchingTypes.get(0), data);
                return;
            }
            data.resultType = symTable.semanticError;
        } else {
            data.resultType = symTable.semanticError;
        }
    }

    private BType getInferredTableType(BLangTableConstructorExpr exprToLog, AnalyzerData data) {
        List<BType> memTypes = checkExprList(new ArrayList<>(exprToLog.recordLiteralList), data.env, data);
        for (BType memType : memTypes) {
            if (memType == symTable.semanticError) {
                return  symTable.semanticError;
            }
        }

        return new BTableType(TypeTags.TABLE, inferTableMemberType(memTypes, exprToLog, data), null);
    }

    private boolean checkKeySpecifier(BLangTableConstructorExpr tableConstructorExpr, BTableType tableType,
                                      AnalyzerData data) {
        if (tableConstructorExpr.tableKeySpecifier != null) {
            if (!(validateTableKeyValue(getTableKeyNameList(tableConstructorExpr.
                    tableKeySpecifier), tableConstructorExpr.recordLiteralList, data))) {
                data.resultType = symTable.semanticError;
                return true;
            }
            tableType.fieldNameList = getTableKeyNameList(tableConstructorExpr.tableKeySpecifier);
        }
        return false;
    }

    private BType inferTableMemberType(List<BType> memTypes, BType expType) {

        if (memTypes.isEmpty()) {
            return ((BTableType) expType).constraint;
        }

        LinkedHashSet<BType> result = new LinkedHashSet<>();

        result.add(memTypes.get(0));

        BUnionType unionType = BUnionType.create(null, result);
        for (int i = 1; i < memTypes.size(); i++) {
            BType source = memTypes.get(i);
            if (!types.isAssignable(source, unionType)) {
                result.add(source);
                unionType = BUnionType.create(null, result);
            }
        }

        if (unionType.getMemberTypes().size() == 1) {
            return memTypes.get(0);
        }

        return unionType;
    }

    private BType inferTableMemberType(List<BType> memTypes, BLangTableConstructorExpr tableConstructorExpr,
                                       AnalyzerData data) {
        BLangTableKeySpecifier keySpecifier = tableConstructorExpr.tableKeySpecifier;
        List<String> keySpecifierFieldNames = new ArrayList<>();
        List<BType> restFieldTypes = new ArrayList<>();


        if (keySpecifier != null) {
            for (IdentifierNode identifierNode : keySpecifier.fieldNameIdentifierList) {
                keySpecifierFieldNames.add(((BLangIdentifier) identifierNode).value);
            }
        }

        LinkedHashMap<String, List<BField>> fieldNameToFields = new LinkedHashMap<>();
        for (BType memType : memTypes) {
            BRecordType member = (BRecordType) memType;
            for (Map.Entry<String, BField> entry : member.fields.entrySet()) {
                String key = entry.getKey();
                BField field = entry.getValue();

                if (fieldNameToFields.containsKey(key)) {
                    fieldNameToFields.get(key).add(field);
                } else {
                    fieldNameToFields.put(key, new ArrayList<>() {{
                        add(field);
                    }});
                }
            }

            if (!member.sealed) {
                restFieldTypes.add(member.restFieldType);
            }
        }

        LinkedHashSet<BField> inferredFields = new LinkedHashSet<>();
        int memTypesSize = memTypes.size();

        for (Map.Entry<String, List<BField>> entry : fieldNameToFields.entrySet()) {
            String fieldName = entry.getKey();
            List<BField> fields = entry.getValue();

            List<BType> types = new ArrayList<>();
            for (BField field : fields) {
                types.add(field.getType());
            }

            for (BType memType : memTypes) {
                BRecordType bMemType = (BRecordType) memType;
                if (bMemType.sealed || bMemType.fields.containsKey(fieldName)) {
                    continue;
                }

                BType restFieldType = bMemType.restFieldType;
                types.add(restFieldType);
            }

            BField resultantField = createFieldWithType(fields.get(0), types);
            boolean isOptional = hasOptionalFields(fields) || fields.size() != memTypesSize;

            if (isOptional) {
                resultantField.symbol.flags = Flags.OPTIONAL;
            } else if (keySpecifierFieldNames.contains(fieldName)) {
                resultantField.symbol.flags = Flags.REQUIRED | Flags.READONLY;
            } else {
                resultantField.symbol.flags = Flags.REQUIRED;
            }

            inferredFields.add(resultantField);
        }

        return createTableConstraintRecordType(inferredFields, restFieldTypes, tableConstructorExpr.pos, data);
    }

    /**
     * Create a new {@code BField} out of existing {@code BField}, while changing its type.
     * The new type is derived from the given list of bTypes.
     *
     * @param field  - existing {@code BField}
     * @param bTypes - list of bTypes
     * @return a {@code BField}
     */
    private BField createFieldWithType(BField field, List<BType> bTypes) {
        BType resultantType = getResultantType(bTypes);

        BVarSymbol originalSymbol = field.symbol;
        BVarSymbol fieldSymbol = new BVarSymbol(originalSymbol.flags, originalSymbol.name, originalSymbol.pkgID,
                resultantType, originalSymbol.owner, originalSymbol.pos, VIRTUAL);

        return new BField(field.name, field.pos, fieldSymbol);
    }

    /**
     * Get the resultant type from a {@code List<BType>}.
     *
     * @param bTypes bType list (size > 0)
     * @return {@code BUnionType} if effective members in list is > 1. {@code BType} Otherwise.
     */
    private BType getResultantType(List<BType> bTypes) {
        LinkedHashSet<BType> bTypeSet = new LinkedHashSet<>(bTypes);
        List<BType> flattenBTypes = new ArrayList<>(bTypes.size());
        addFlattenMemberTypes(flattenBTypes, bTypeSet);

        return getRepresentativeBroadType(flattenBTypes);
    }

    private void addFlattenMemberTypes(List<BType> flattenBTypes, LinkedHashSet<BType> bTypes) {
        for (BType memberType : bTypes) {
            BType bType;
            switch (memberType.tag) {
                case TypeTags.UNION:
                    addFlattenMemberTypes(flattenBTypes, ((BUnionType) memberType).getMemberTypes());
                    continue;
                case TypeTags.TYPEREFDESC:
                    BType constraint = Types.getReferredType(memberType);
                    if (constraint.tag == TypeTags.UNION) {
                        addFlattenMemberTypes(flattenBTypes, ((BUnionType) constraint).getMemberTypes());
                        continue;
                    }
                    bType = constraint;
                    break;
                default:
                    bType = memberType;
                    break;
            }

            flattenBTypes.add(bType);
        }
    }

    private boolean hasOptionalFields(List<BField> fields) {
        for (BField field : fields) {
            if (field.symbol.getFlags().contains(Flag.OPTIONAL)) {
                return true;
            }
        }
        return false;
    }

    private BRecordType createTableConstraintRecordType(Set<BField> inferredFields, List<BType> restFieldTypes,
                                                        Location pos, AnalyzerData data) {
        PackageID pkgID = data.env.enclPkg.symbol.pkgID;
        BRecordTypeSymbol recordSymbol = createRecordTypeSymbol(pkgID, pos, VIRTUAL, data);

        for (BField field : inferredFields) {
            recordSymbol.scope.define(field.name, field.symbol);
        }

        BRecordType recordType = new BRecordType(recordSymbol);
        recordType.fields = inferredFields.stream().collect(getFieldCollector());

        recordSymbol.type = recordType;
        recordType.tsymbol = recordSymbol;

        BLangRecordTypeNode recordTypeNode = TypeDefBuilderHelper.createRecordTypeNode(recordType, pkgID, symTable,
                pos);
        recordTypeNode.initFunction = TypeDefBuilderHelper.createInitFunctionForRecordType(recordTypeNode, data.env,
                                                                                           names, symTable);
        TypeDefBuilderHelper.createTypeDefinitionForTSymbol(recordType, recordSymbol, recordTypeNode, data.env);

        if (restFieldTypes.isEmpty()) {
            recordType.sealed = true;
            recordType.restFieldType = symTable.noType;
        } else {
            recordType.restFieldType = getResultantType(restFieldTypes);
        }

        return recordType;
    }

    private Collector<BField, ?, LinkedHashMap<String, BField>> getFieldCollector() {
        BinaryOperator<BField> mergeFunc = (u, v) -> {
            throw new IllegalStateException(String.format("Duplicate key %s", u));
        };
        return Collectors.toMap(field -> field.name.value, Function.identity(), mergeFunc, LinkedHashMap::new);
    }

    private boolean validateTableType(BTableType tableType, AnalyzerData data) {
        BType constraint = Types.getReferredType(tableType.constraint);
        if (tableType.isTypeInlineDefined && !types.isAssignable(constraint, symTable.mapAllType)) {
            dlog.error(tableType.constraintPos, DiagnosticErrorCode.TABLE_CONSTRAINT_INVALID_SUBTYPE, constraint);
            data.resultType = symTable.semanticError;
            return false;
        }
        return true;
    }

    private boolean validateKeySpecifierInTableConstructor(BTableType tableType,
                                                         List<BLangRecordLiteral> recordLiterals, AnalyzerData data) {
        List<String> fieldNameList = tableType.fieldNameList;
        if (!fieldNameList.isEmpty()) {
            return validateTableKeyValue(fieldNameList, recordLiterals, data);
        }
        return true;
    }

    private boolean validateTableKeyValue(List<String> keySpecifierFieldNames,
                                                           List<BLangRecordLiteral> recordLiterals, AnalyzerData data) {

        for (String fieldName : keySpecifierFieldNames) {
            for (BLangRecordLiteral recordLiteral : recordLiterals) {
                BLangExpression recordKeyValueField = getRecordKeyValueField(recordLiteral, fieldName);
                if (recordKeyValueField != null && isConstExpression(recordKeyValueField)) {
                    continue;
                }

                dlog.error(recordLiteral.pos,
                        DiagnosticErrorCode.KEY_SPECIFIER_FIELD_VALUE_MUST_BE_CONSTANT_EXPR, fieldName);
                data.resultType = symTable.semanticError;
            }
        }

        return data.resultType != symTable.semanticError;
    }

    private boolean isConstExpression(BLangExpression expression) {
        switch(expression.getKind()) {
            case LITERAL:
            case NUMERIC_LITERAL:
            case STRING_TEMPLATE_LITERAL:
            case XML_ELEMENT_LITERAL:
            case XML_TEXT_LITERAL:
            case LIST_CONSTRUCTOR_EXPR:
            case TABLE_CONSTRUCTOR_EXPR:
            case RECORD_LITERAL_EXPR:
            case TYPE_CONVERSION_EXPR:
            case UNARY_EXPR:
            case BINARY_EXPR:
            case TYPE_TEST_EXPR:
            case TERNARY_EXPR:
                return true;
            case SIMPLE_VARIABLE_REF:
                return (((BLangSimpleVarRef) expression).symbol.tag & SymTag.CONSTANT) == SymTag.CONSTANT;
            case GROUP_EXPR:
                return isConstExpression(((BLangGroupExpr) expression).expression);
            default:
                return false;
        }
    }

    private BLangExpression getRecordKeyValueField(BLangRecordLiteral recordLiteral,
                                                            String fieldName) {
        for (RecordLiteralNode.RecordField recordField : recordLiteral.fields) {
            if (recordField.isKeyValueField()) {
                BLangRecordLiteral.BLangRecordKeyValueField recordKeyValueField =
                        (BLangRecordLiteral.BLangRecordKeyValueField) recordField;
                if (fieldName.equals(recordKeyValueField.key.toString())) {
                    return recordKeyValueField.valueExpr;
                }
            } else if (recordField.getKind() == NodeKind.SIMPLE_VARIABLE_REF) {
                if (fieldName.equals(((BLangRecordVarNameField) recordField).variableName.value)) {
                    return (BLangRecordLiteral.BLangRecordVarNameField) recordField;
                }
            }
        }

        return null;
    }

    public boolean validateKeySpecifier(List<String> fieldNameList, BType constraint,
                                         Location pos) {
        for (String fieldName : fieldNameList) {
            BField field = types.getTableConstraintField(constraint, fieldName);
            if (field == null) {
                dlog.error(pos,
                        DiagnosticErrorCode.INVALID_FIELD_NAMES_IN_KEY_SPECIFIER, fieldName, constraint);
                return true;
            }

            if (!Symbols.isFlagOn(field.symbol.flags, Flags.READONLY)) {
                dlog.error(pos,
                        DiagnosticErrorCode.KEY_SPECIFIER_FIELD_MUST_BE_READONLY, fieldName);
                return true;
            }

            if (!Symbols.isFlagOn(field.symbol.flags, Flags.REQUIRED)) {
                dlog.error(pos,
                        DiagnosticErrorCode.KEY_SPECIFIER_FIELD_MUST_BE_REQUIRED, fieldName);
                return true;
            }

            if (!types.isAssignable(field.type, symTable.anydataType)) {
                dlog.error(pos,
                        DiagnosticErrorCode.KEY_SPECIFIER_FIELD_MUST_BE_ANYDATA, fieldName, constraint);
                return true;
            }
        }
        return false;
    }

    private boolean validateTableConstructorExpr(BLangTableConstructorExpr tableConstructorExpr, BTableType tableType,
                                                 AnalyzerData data) {
        BType constraintType = Types.getReferredType(tableType.constraint);
        List<String> fieldNameList = new ArrayList<>();
        boolean isKeySpecifierEmpty = tableConstructorExpr.tableKeySpecifier == null;
        if (!isKeySpecifierEmpty) {
            fieldNameList.addAll(getTableKeyNameList(tableConstructorExpr.tableKeySpecifier));

            if (tableType.fieldNameList.isEmpty() && validateKeySpecifier(fieldNameList,
                    constraintType.tag != TypeTags.INTERSECTION ? constraintType :
                            ((BIntersectionType) constraintType).effectiveType,
                    tableConstructorExpr.tableKeySpecifier.pos)) {
                data.resultType = symTable.semanticError;
                return false;
            }

            if (!tableType.fieldNameList.isEmpty() && !tableType.fieldNameList.equals(fieldNameList)) {
                dlog.error(tableConstructorExpr.tableKeySpecifier.pos, DiagnosticErrorCode.TABLE_KEY_SPECIFIER_MISMATCH,
                        tableType.fieldNameList.toString(), fieldNameList.toString());
                data.resultType = symTable.semanticError;
                return false;
            }
        }

        BType keyTypeConstraint = tableType.keyTypeConstraint;
        if (keyTypeConstraint != null) {
            keyTypeConstraint = Types.getReferredType(keyTypeConstraint);
            List<BType> memberTypes = new ArrayList<>();

            switch (keyTypeConstraint.tag) {
                case TypeTags.TUPLE:
                    for (Type type : ((TupleType) keyTypeConstraint).getTupleTypes()) {
                        memberTypes.add((BType) type);
                    }
                    break;
                case TypeTags.RECORD:
                    Map<String, BField> fieldList = ((BRecordType) keyTypeConstraint).getFields();
                    memberTypes = fieldList.entrySet().stream()
                            .filter(e -> fieldNameList.contains(e.getKey())).map(entry -> entry.getValue().type)
                            .collect(Collectors.toList());
                    if (memberTypes.isEmpty()) {
                        memberTypes.add(keyTypeConstraint);
                    }
                    break;
                default:
                    memberTypes.add(keyTypeConstraint);
            }

            if (isKeySpecifierEmpty && keyTypeConstraint.tag == TypeTags.NEVER) {
                return true;
            }

            if (isKeySpecifierEmpty ||
                    tableConstructorExpr.tableKeySpecifier.fieldNameIdentifierList.size() != memberTypes.size()) {
                if (isKeySpecifierEmpty) {
                    dlog.error(tableConstructorExpr.pos,
                            DiagnosticErrorCode.KEY_SPECIFIER_EMPTY_FOR_PROVIDED_KEY_CONSTRAINT, memberTypes);
                } else {
                    dlog.error(tableConstructorExpr.pos,
                            DiagnosticErrorCode.KEY_SPECIFIER_SIZE_MISMATCH_WITH_KEY_CONSTRAINT,
                            memberTypes, tableConstructorExpr.tableKeySpecifier.fieldNameIdentifierList);
                }
                data.resultType = symTable.semanticError;
                return false;
            }

            List<IdentifierNode> fieldNameIdentifierList = tableConstructorExpr.tableKeySpecifier.
                    fieldNameIdentifierList;

            int index = 0;
            for (IdentifierNode identifier : fieldNameIdentifierList) {
                BField field = types.getTableConstraintField(constraintType, ((BLangIdentifier) identifier).value);
                if (field == null || !types.isAssignable(field.type, memberTypes.get(index))) {
                    dlog.error(tableConstructorExpr.tableKeySpecifier.pos,
                            DiagnosticErrorCode.KEY_SPECIFIER_MISMATCH_WITH_KEY_CONSTRAINT,
                            fieldNameIdentifierList.toString(), memberTypes.toString());
                    data.resultType = symTable.semanticError;
                    return false;
                }
                index++;
            }
        }

        return true;
    }

    public boolean validateMapConstraintTable(BType expType) {
        if (expType != null && (!((BTableType) expType).fieldNameList.isEmpty() ||
                ((BTableType) expType).keyTypeConstraint != null) &&
                !expType.tsymbol.owner.getFlags().contains(Flag.LANG_LIB)) {
            dlog.error(((BTableType) expType).keyPos,
                    DiagnosticErrorCode.KEY_CONSTRAINT_NOT_SUPPORTED_FOR_TABLE_WITH_MAP_CONSTRAINT);
            return true;
        }
        return false;
    }

    private List<String> getTableKeyNameList(BLangTableKeySpecifier tableKeySpecifier) {
        List<String> fieldNamesList = new ArrayList<>();
        for (IdentifierNode identifier : tableKeySpecifier.fieldNameIdentifierList) {
            fieldNamesList.add(((BLangIdentifier) identifier).value);
        }

        return fieldNamesList;
    }

    private BType createTableKeyConstraint(List<String> fieldNames, BType constraintType) {
        if (fieldNames.isEmpty()) {
            return symTable.semanticError;
        }

        List<BType> memTypes = new ArrayList<>();
        for (String fieldName : fieldNames) {
            //null is not possible for field
            BField tableConstraintField = types.getTableConstraintField(constraintType, fieldName);

            if (tableConstraintField == null) {
                return symTable.semanticError;
            }

            BType fieldType = tableConstraintField.type;
            memTypes.add(fieldType);
        }

        if (memTypes.size() == 1) {
            return memTypes.get(0);
        }

        return new BTupleType(memTypes);
    }

    private BType checkListConstructorCompatibility(BType bType, BLangListConstructorExpr listConstructor,
                                                    AnalyzerData data) {
        int tag = bType.tag;
        if (tag == TypeTags.UNION) {
            boolean prevNonErrorLoggingCheck = data.nonErrorLoggingCheck;
            int errorCount = this.dlog.errorCount();
            data.nonErrorLoggingCheck = true;
            this.dlog.mute();

            List<BType> compatibleTypes = new ArrayList<>();
            boolean erroredExpType = false;
            for (BType memberType : ((BUnionType) bType).getMemberTypes()) {
                if (memberType == symTable.semanticError) {
                    if (!erroredExpType) {
                        erroredExpType = true;
                    }
                    continue;
                }

                BType listCompatibleMemType = getListConstructorCompatibleNonUnionType(memberType, data);
                if (listCompatibleMemType == symTable.semanticError) {
                    continue;
                }

                dlog.resetErrorCount();
                BType memCompatibiltyType = checkListConstructorCompatibility(listCompatibleMemType, listConstructor,
                                                                              data);
                if (memCompatibiltyType != symTable.semanticError && dlog.errorCount() == 0 &&
                        isUniqueType(compatibleTypes, memCompatibiltyType)) {
                    compatibleTypes.add(memCompatibiltyType);
                }
            }

            data.nonErrorLoggingCheck = prevNonErrorLoggingCheck;
            this.dlog.setErrorCount(errorCount);
            if (!prevNonErrorLoggingCheck) {
                this.dlog.unmute();
            }

            if (compatibleTypes.isEmpty()) {
                BLangListConstructorExpr exprToLog = listConstructor;
                if (data.nonErrorLoggingCheck) {
                    listConstructor.cloneAttempt++;
                    exprToLog = nodeCloner.cloneNode(listConstructor);
                }

                BType inferredTupleType = getInferredTupleType(exprToLog, symTable.noType, data);

                if (!erroredExpType && inferredTupleType != symTable.semanticError) {
                    dlog.error(listConstructor.pos, DiagnosticErrorCode.INCOMPATIBLE_TYPES, data.expType,
                               inferredTupleType);
                }
                return symTable.semanticError;
            } else if (compatibleTypes.size() != 1) {
                dlog.error(listConstructor.pos, DiagnosticErrorCode.AMBIGUOUS_TYPES,
                        data.expType);
                return symTable.semanticError;
            }

            return checkListConstructorCompatibility(compatibleTypes.get(0), listConstructor, data);
        }

        if (tag == TypeTags.TYPEREFDESC) {
            return checkListConstructorCompatibility(Types.getReferredType(bType), listConstructor, data);
        }

        if (tag == TypeTags.INTERSECTION) {
            return checkListConstructorCompatibility(((BIntersectionType) bType).effectiveType, listConstructor, data);
        }

        BType possibleType = getListConstructorCompatibleNonUnionType(bType, data);

        switch (possibleType.tag) {
            case TypeTags.ARRAY:
                return checkArrayType(listConstructor, (BArrayType) possibleType, data);
            case TypeTags.TUPLE:
                return checkTupleType(listConstructor, (BTupleType) possibleType, data);
            case TypeTags.READONLY:
                return checkReadOnlyListType(listConstructor, data);
            case TypeTags.TYPEDESC:
                // i.e typedesc t = [int, string]
                listConstructor.isTypedescExpr = true;
                List<BType> actualTypes = new ArrayList<>();
                for (BLangExpression expr : listConstructor.exprs) {
                    if (expr.getKind() == NodeKind.LIST_CONSTRUCTOR_SPREAD_OP) {
                        BLangExpression spreadOpExpr = ((BLangListConstructorSpreadOpExpr) expr).expr;
                        BType spreadOpExprType = checkExpr(spreadOpExpr, symTable.noType, data);
                        actualTypes.addAll(getListConstSpreadOpMemberTypes(expr.pos, spreadOpExprType));
                        continue;
                    }

                    BType resultType = checkExpr(expr, symTable.noType, data);
                    if (expr.getKind() == NodeKind.TYPEDESC_EXPRESSION) {
                        actualTypes.add(((BLangTypedescExpr) expr).resolvedType);
                    } else if (expr.getKind() == NodeKind.SIMPLE_VARIABLE_REF) {
                        actualTypes.add(((BLangSimpleVarRef) expr).symbol.type);
                    } else {
                        actualTypes.add(resultType);
                    }
                }
                if (actualTypes.size() == 1) {
                    listConstructor.typedescType = actualTypes.get(0);
                } else {
                    listConstructor.typedescType = new BTupleType(actualTypes);
                }
                return new BTypedescType(listConstructor.typedescType, null);
        }

        BLangListConstructorExpr exprToLog = listConstructor;
        if (data.nonErrorLoggingCheck) {
            listConstructor.cloneAttempt++;
            exprToLog = nodeCloner.cloneNode(listConstructor);
        }

        if (bType == symTable.semanticError) {
            // Ignore the return value, we only need to visit the expressions.
            getInferredTupleType(exprToLog, symTable.semanticError, data);
        } else {
            dlog.error(listConstructor.pos, DiagnosticErrorCode.INCOMPATIBLE_TYPES, bType,
                    getInferredTupleType(exprToLog, symTable.noType, data));
        }

        return symTable.semanticError;
    }

    private List<BType> getListConstSpreadOpMemberTypes(Location spreadMemberPos, BType spreadOpExprType) {
        spreadOpExprType = Types.getReferredType(spreadOpExprType);

        List<BType> memTypes = new ArrayList<>();
        if (spreadOpExprType.tag == TypeTags.TUPLE && types.isFixedLengthTuple((BTupleType) spreadOpExprType)) {
            memTypes.addAll(((BTupleType) spreadOpExprType).tupleTypes);
        } else if (spreadOpExprType.tag == TypeTags.ARRAY &&
                ((BArrayType) spreadOpExprType).state == BArrayState.CLOSED) {
            BArrayType bArrayType = (BArrayType) spreadOpExprType;
            for (int i = 0; i < bArrayType.size; i++) {
                memTypes.add(bArrayType.eType);
            }
        } else {
            dlog.error(spreadMemberPos, DiagnosticErrorCode.CANNOT_INFER_TYPE_FROM_SPREAD_OP);
            memTypes.add(symTable.semanticError);
        }

        return memTypes;
    }

    private BType getListConstructorCompatibleNonUnionType(BType type, AnalyzerData data) {
        switch (type.tag) {
            case TypeTags.ARRAY:
            case TypeTags.TUPLE:
            case TypeTags.READONLY:
            case TypeTags.TYPEDESC:
                return type;
            case TypeTags.JSON:
                return !Symbols.isFlagOn(type.flags, Flags.READONLY) ? symTable.arrayJsonType :
                        ImmutableTypeCloner.getEffectiveImmutableType(null, types, symTable.arrayJsonType,
                                data.env, symTable, anonymousModelHelper, names);
            case TypeTags.ANYDATA:
                return !Symbols.isFlagOn(type.flags, Flags.READONLY) ? symTable.arrayAnydataType :
                        ImmutableTypeCloner.getEffectiveImmutableType(null, types, symTable.arrayAnydataType,
                                data.env, symTable, anonymousModelHelper, names);
            case TypeTags.ANY:
                return !Symbols.isFlagOn(type.flags, Flags.READONLY) ? symTable.arrayAllType :
                        ImmutableTypeCloner.getEffectiveImmutableType(null, types, symTable.arrayAllType, data.env,
                                                                      symTable, anonymousModelHelper, names);
            case TypeTags.INTERSECTION:
                return ((BIntersectionType) type).effectiveType;
            case TypeTags.TYPEREFDESC:
                return Types.getReferredType(type);
        }
        return symTable.semanticError;
    }

    private BType checkArrayType(BLangListConstructorExpr listConstructor, BArrayType arrayType, AnalyzerData data) {
        int listExprSize = 0;
        if (arrayType.state != BArrayState.OPEN) {
            for (BLangExpression expr : listConstructor.exprs) {
                if (expr.getKind() != NodeKind.LIST_CONSTRUCTOR_SPREAD_OP) {
                    listExprSize++;
                    continue;
                }

                BLangExpression spreadOpExpr = ((BLangListConstructorSpreadOpExpr) expr).expr;
                BType spreadOpType = checkExpr(spreadOpExpr, data);
                spreadOpType = Types.getReferredType(spreadOpType);

                switch (spreadOpType.tag) {
                    case TypeTags.ARRAY:
                        int arraySize = ((BArrayType) spreadOpType).size;
                        if (arraySize >= 0) {
                            listExprSize += arraySize;
                            continue;
                        }

                        dlog.error(spreadOpExpr.pos,
                                DiagnosticErrorCode.INVALID_SPREAD_OP_FIXED_LENGTH_LIST_EXPECTED);
                        return symTable.semanticError;
                    case TypeTags.TUPLE:
                        BTupleType tType = (BTupleType) spreadOpType;
                        if (types.isFixedLengthTuple(tType)) {
                            listExprSize += tType.tupleTypes.size();
                            continue;
                        }

                        dlog.error(spreadOpExpr.pos,
                                DiagnosticErrorCode.INVALID_SPREAD_OP_FIXED_LENGTH_LIST_EXPECTED);
                        return symTable.semanticError;
                }
            }
        }

        BType eType = arrayType.eType;

        if (arrayType.state == BArrayState.INFERRED) {
            arrayType.size = listExprSize;
            arrayType.state = BArrayState.CLOSED;
        } else if (arrayType.state != BArrayState.OPEN && arrayType.size != listExprSize) {
            if (arrayType.size < listExprSize) {
                dlog.error(listConstructor.pos, DiagnosticErrorCode.MISMATCHING_ARRAY_LITERAL_VALUES, arrayType.size,
                        listExprSize);
                return symTable.semanticError;
            }

            if (!types.hasFillerValue(eType)) {
                dlog.error(listConstructor.pos, DiagnosticErrorCode.INVALID_LIST_CONSTRUCTOR_ELEMENT_TYPE,
                        data.expType);
                return symTable.semanticError;
            }
        }

        boolean errored = false;
        for (BLangExpression expr : listConstructor.exprs) {
            if (expr.getKind() != NodeKind.LIST_CONSTRUCTOR_SPREAD_OP) {
                errored |= exprIncompatible(eType, expr, data);
                continue;
            }

            BLangExpression spreadOpExpr = ((BLangListConstructorSpreadOpExpr) expr).expr;
            BType spreadOpType = checkExpr(spreadOpExpr, data);
            BType spreadOpReferredType = Types.getReferredType(spreadOpType);

            switch (spreadOpReferredType.tag) {
                case TypeTags.ARRAY:
                    BType spreadOpeType = ((BArrayType) spreadOpReferredType).eType;
                    if (types.typeIncompatible(spreadOpExpr.pos, spreadOpeType, eType)) {
                        return symTable.semanticError;
                    }
                    break;
                case TypeTags.TUPLE:
                    BTupleType spreadOpTuple = (BTupleType) spreadOpReferredType;
                    List<BType> tupleTypes = spreadOpTuple.tupleTypes;
                    for (BType tupleMemberType : tupleTypes) {
                        if (types.typeIncompatible(spreadOpExpr.pos, tupleMemberType, eType)) {
                            return symTable.semanticError;
                        }
                    }

                    if (!types.isFixedLengthTuple(spreadOpTuple)) {
                        if (types.typeIncompatible(spreadOpExpr.pos, spreadOpTuple.restType, eType)) {
                            return symTable.semanticError;
                        }
                    }
                    break;
                default:
                    dlog.error(spreadOpExpr.pos, DiagnosticErrorCode.INCOMPATIBLE_TYPES_LIST_SPREAD_OP, spreadOpType);
                    return symTable.semanticError;
            }
        }

        return errored ? symTable.semanticError : arrayType;
    }

    private BType checkTupleType(BLangListConstructorExpr listConstructor, BTupleType tupleType, AnalyzerData data) {
        List<BLangExpression> exprs = listConstructor.exprs;
        List<BType> memberTypes = tupleType.tupleTypes;
        int memberTypeSize = memberTypes.size();
        BType restType = tupleType.restType;

        if (types.isFixedLengthTuple(tupleType)) {
            int listExprSize = 0;
            for (BLangExpression expr : exprs) {
                if (expr.getKind() != NodeKind.LIST_CONSTRUCTOR_SPREAD_OP) {
                    listExprSize++;
                    continue;
                }

                BLangExpression spreadOpExpr = ((BLangListConstructorSpreadOpExpr) expr).expr;
                BType spreadOpType = checkExpr(spreadOpExpr, data);
                spreadOpType = Types.getReferredType(spreadOpType);

                switch (spreadOpType.tag) {
                    case TypeTags.ARRAY:
                        int arraySize = ((BArrayType) spreadOpType).size;
                        if (arraySize >= 0) {
                            listExprSize += arraySize;
                            continue;
                        }

                        dlog.error(spreadOpExpr.pos, DiagnosticErrorCode.INVALID_SPREAD_OP_FIXED_LENGTH_LIST_EXPECTED);
                        return symTable.semanticError;
                    case TypeTags.TUPLE:
                        BTupleType tType = (BTupleType) spreadOpType;
                        if (types.isFixedLengthTuple(tType)) {
                            listExprSize += tType.tupleTypes.size();
                            continue;
                        }

                        dlog.error(spreadOpExpr.pos, DiagnosticErrorCode.INVALID_SPREAD_OP_FIXED_LENGTH_LIST_EXPECTED);
                        return symTable.semanticError;
                }
            }

            if (listExprSize < memberTypeSize) {
                for (int i = listExprSize; i < memberTypeSize; i++) {
                    if (!types.hasFillerValue(memberTypes.get(i))) {
                        dlog.error(listConstructor.pos, DiagnosticErrorCode.INVALID_LIST_CONSTRUCTOR_ELEMENT_TYPE,
                                memberTypes.get(i));
                        return symTable.semanticError;
                    }
                }
            } else if (listExprSize > memberTypeSize) {
                dlog.error(listConstructor.pos, DiagnosticErrorCode.TUPLE_AND_EXPRESSION_SIZE_DOES_NOT_MATCH);
                return symTable.semanticError;
            }
        }

        boolean errored = false;
        int nonRestTypeIndex = 0;

        for (BLangExpression expr : exprs) {
            int remainNonRestCount = memberTypeSize - nonRestTypeIndex;

            if (expr.getKind() != NodeKind.LIST_CONSTRUCTOR_SPREAD_OP) {
                if (remainNonRestCount > 0) {
                    errored |= exprIncompatible(memberTypes.get(nonRestTypeIndex), expr, data);
                    nonRestTypeIndex++;
                } else {
                    errored |= exprIncompatible(restType, expr, data);
                }
                continue;
            }

            BLangExpression spreadOpExpr = ((BLangListConstructorSpreadOpExpr) expr).expr;
            BType spreadOpType = checkExpr(spreadOpExpr, data);
            BType spreadOpReferredType = Types.getReferredType(spreadOpType);

            switch (spreadOpReferredType.tag) {
                case TypeTags.ARRAY:
                    BArrayType spreadOpArray = (BArrayType) spreadOpReferredType;
                    if (spreadOpArray.state == BArrayState.CLOSED) {
                        for (int i = 0; i < spreadOpArray.size && nonRestTypeIndex < memberTypeSize;
                             i++, nonRestTypeIndex++) {
                            if (types.typeIncompatible(spreadOpExpr.pos, spreadOpArray.eType,
                                    memberTypes.get(nonRestTypeIndex))) {
                                return symTable.semanticError;
                            }
                        }

                        if (remainNonRestCount < spreadOpArray.size) {
                            if (types.typeIncompatible(spreadOpExpr.pos, spreadOpArray.eType, restType)) {
                                return symTable.semanticError;
                            }
                        }
                        continue;
                    }

                    if (remainNonRestCount > 0) {
                        dlog.error(spreadOpExpr.pos, DiagnosticErrorCode.INVALID_SPREAD_OP_FIXED_MEMBER_EXPECTED,
                                memberTypes.get(nonRestTypeIndex));
                        return symTable.semanticError;
                    }

                    if (types.typeIncompatible(spreadOpExpr.pos, spreadOpArray.eType, restType)) {
                        return symTable.semanticError;
                    }
                    break;
                case TypeTags.TUPLE:
                    BTupleType spreadOpTuple = (BTupleType) spreadOpReferredType;
                    int spreadOpMemberTypeSize = spreadOpTuple.tupleTypes.size();

                    if (types.isFixedLengthTuple(spreadOpTuple)) {
                        for (int i = 0; i < spreadOpMemberTypeSize && nonRestTypeIndex < memberTypeSize;
                             i++, nonRestTypeIndex++) {
                            if (types.typeIncompatible(spreadOpExpr.pos, spreadOpTuple.tupleTypes.get(i),
                                    memberTypes.get(nonRestTypeIndex))) {
                                return symTable.semanticError;
                            }
                        }

                        for (int i = remainNonRestCount; i < spreadOpMemberTypeSize; i++) {
                            if (types.typeIncompatible(spreadOpExpr.pos, spreadOpTuple.tupleTypes.get(i), restType)) {
                                return symTable.semanticError;
                            }
                        }
                        continue;
                    }

                    if (spreadOpMemberTypeSize < remainNonRestCount) {
                        dlog.error(spreadOpExpr.pos, DiagnosticErrorCode.INVALID_SPREAD_OP_FIXED_MEMBER_EXPECTED,
                                memberTypes.get(nonRestTypeIndex + spreadOpMemberTypeSize));
                        return symTable.semanticError;
                    }

                    for (int i = 0; nonRestTypeIndex < memberTypeSize; i++, nonRestTypeIndex++) {
                        if (types.typeIncompatible(spreadOpExpr.pos, spreadOpTuple.tupleTypes.get(i),
                                memberTypes.get(nonRestTypeIndex))) {
                            return symTable.semanticError;
                        }
                    }

                    for (int i = nonRestTypeIndex; i < spreadOpMemberTypeSize; i++) {
                        if (types.typeIncompatible(spreadOpExpr.pos, spreadOpTuple.tupleTypes.get(i), restType)) {
                            return symTable.semanticError;
                        }
                    }

                    if (types.typeIncompatible(spreadOpExpr.pos, spreadOpTuple.restType, restType)) {
                        return symTable.semanticError;
                    }
                    break;
                default:
                    dlog.error(spreadOpExpr.pos, DiagnosticErrorCode.INCOMPATIBLE_TYPES_LIST_SPREAD_OP, spreadOpType);
                    return symTable.semanticError;
            }
        }

        while (nonRestTypeIndex < memberTypeSize) {
            if (!types.hasFillerValue(memberTypes.get(nonRestTypeIndex))) {
                dlog.error(listConstructor.pos, DiagnosticErrorCode.INVALID_LIST_CONSTRUCTOR_ELEMENT_TYPE,
                        memberTypes.get(nonRestTypeIndex));
                return symTable.semanticError;
            }
            nonRestTypeIndex++;
        }

        return errored ? symTable.semanticError : tupleType;
    }

    private BType checkReadOnlyListType(BLangListConstructorExpr listConstructor, AnalyzerData data) {
        if (!data.nonErrorLoggingCheck) {
            BType inferredType = getInferredTupleType(listConstructor, symTable.readonlyType, data);

            if (inferredType == symTable.semanticError) {
                return symTable.semanticError;
            }
            return types.checkType(listConstructor, inferredType, symTable.readonlyType);
        }

        for (BLangExpression expr : listConstructor.exprs) {
            if (expr.getKind() == NodeKind.LIST_CONSTRUCTOR_SPREAD_OP) {
                expr = ((BLangListConstructorSpreadOpExpr) expr).expr;
            }

            if (exprIncompatible(symTable.readonlyType, expr, data)) {
                return symTable.semanticError;
            }
        }

        return symTable.readonlyType;
    }

    private boolean exprIncompatible(BType eType, BLangExpression expr, AnalyzerData data) {
        if (expr.typeChecked) {
            return expr.getBType() == symTable.semanticError;
        }

        BLangExpression exprToCheck = expr;

        if (data.nonErrorLoggingCheck) {
            expr.cloneAttempt++;
            exprToCheck = nodeCloner.cloneNode(expr);
        }

        return checkExpr(exprToCheck, eType, data) == symTable.semanticError;
    }

    private List<BType> checkExprList(List<BLangExpression> exprs, SymbolEnv env, AnalyzerData data) {
        return checkExprList(exprs, env, symTable.noType, data);
    }

    private List<BType> checkExprList(List<BLangExpression> exprs, SymbolEnv env, BType expType, AnalyzerData data) {
        List<BType> types = new ArrayList<>();
        SymbolEnv prevEnv = data.env;
        BType preExpType = data.expType;
        data.env = env;
        data.expType = expType;
        for (BLangExpression e : exprs) {
            if (e.getKind() == NodeKind.LIST_CONSTRUCTOR_SPREAD_OP) {
                BLangExpression spreadOpExpr = ((BLangListConstructorSpreadOpExpr) e).expr;
                BType spreadOpExprType = checkExpr(spreadOpExpr, expType, data);
                types.addAll(getListConstSpreadOpMemberTypes(e.pos, spreadOpExprType));
                continue;
            }

            checkExpr(e, expType, data);
            types.add(data.resultType);
        }
        data.env = prevEnv;
        data.expType = preExpType;
        return types;
    }

    private BType getInferredTupleType(BLangListConstructorExpr listConstructor, BType expType, AnalyzerData data) {
        List<BType> memTypes = checkExprList(listConstructor.exprs, data.env, expType, data);

        for (BType memType : memTypes) {
            if (memType == symTable.semanticError) {
                return symTable.semanticError;
            }
        }

        BTupleType tupleType = new BTupleType(memTypes);

        if (expType.tag != TypeTags.READONLY) {
            return tupleType;
        }

        tupleType.flags |= Flags.READONLY;
        return tupleType;
    }

    public void visit(BLangRecordLiteral recordLiteral, AnalyzerData data) {
        BType expType = data.expType;
        int expTypeTag = Types.getReferredType(expType).tag;

        if (expTypeTag == TypeTags.NONE || expTypeTag == TypeTags.READONLY) {
            expType = defineInferredRecordType(recordLiteral, expType, data);
        } else if (expTypeTag == TypeTags.OBJECT) {
            dlog.error(recordLiteral.pos, DiagnosticErrorCode.INVALID_RECORD_LITERAL, expType);
            data.resultType = symTable.semanticError;
            return;
        }

        data.resultType = getEffectiveMappingType(recordLiteral,
                                             checkMappingConstructorCompatibility(expType, recordLiteral, data), data);
    }

    private BType getEffectiveMappingType(BLangRecordLiteral recordLiteral, BType applicableMappingType,
                                          AnalyzerData data) {
        BType refType = Types.getReferredType(applicableMappingType);
        if (applicableMappingType == symTable.semanticError ||
                (refType.tag == TypeTags.RECORD && Symbols.isFlagOn(applicableMappingType.flags,
                                                                                  Flags.READONLY))) {
            return applicableMappingType;
        }

        Map<String, RecordLiteralNode.RecordField> readOnlyFields = new LinkedHashMap<>();
        LinkedHashMap<String, BField> applicableTypeFields =
                refType.tag == TypeTags.RECORD ? ((BRecordType) refType).fields :
                        new LinkedHashMap<>();

        for (RecordLiteralNode.RecordField field : recordLiteral.fields) {
            if (field.getKind() == NodeKind.RECORD_LITERAL_SPREAD_OP) {
                continue;
            }

            String name;
            if (field.isKeyValueField()) {
                BLangRecordKeyValueField keyValueField = (BLangRecordKeyValueField) field;

                if (!keyValueField.readonly) {
                    continue;
                }

                BLangExpression keyExpr = keyValueField.key.expr;
                if (keyExpr.getKind() == NodeKind.SIMPLE_VARIABLE_REF) {
                    name = ((BLangSimpleVarRef) keyExpr).variableName.value;
                } else {
                    name = (String) ((BLangLiteral) keyExpr).value;
                }
            } else {
                BLangRecordVarNameField varNameField = (BLangRecordVarNameField) field;

                if (!varNameField.readonly) {
                    continue;
                }
                name = varNameField.variableName.value;
            }

            if (applicableTypeFields.containsKey(name) &&
                    Symbols.isFlagOn(applicableTypeFields.get(name).symbol.flags, Flags.READONLY)) {
                continue;
            }

            readOnlyFields.put(name, field);
        }

        if (readOnlyFields.isEmpty()) {
            return applicableMappingType;
        }

        PackageID pkgID = data.env.enclPkg.symbol.pkgID;
        Location pos = recordLiteral.pos;
        BRecordTypeSymbol recordSymbol = createRecordTypeSymbol(pkgID, pos, VIRTUAL, data);

        LinkedHashMap<String, BField> newFields = new LinkedHashMap<>();

        for (Map.Entry<String, RecordLiteralNode.RecordField> readOnlyEntry : readOnlyFields.entrySet()) {
            RecordLiteralNode.RecordField field = readOnlyEntry.getValue();

            String key = readOnlyEntry.getKey();
            Name fieldName = names.fromString(key);

            BType readOnlyFieldType;
            if (field.isKeyValueField()) {
                readOnlyFieldType = ((BLangRecordKeyValueField) field).valueExpr.getBType();
            } else {
                // Has to be a varname field.
                readOnlyFieldType = ((BLangRecordVarNameField) field).getBType();
            }

            BVarSymbol fieldSymbol = new BVarSymbol(Flags.asMask(new HashSet<Flag>() {{
                add(Flag.REQUIRED);
                add(Flag.READONLY);
            }}), fieldName, pkgID, readOnlyFieldType, recordSymbol,
                                                    ((BLangNode) field).pos, VIRTUAL);
            newFields.put(key, new BField(fieldName, null, fieldSymbol));
            recordSymbol.scope.define(fieldName, fieldSymbol);
        }

        BRecordType recordType = new BRecordType(recordSymbol, recordSymbol.flags);
        if (refType.tag == TypeTags.MAP) {
            recordType.sealed = false;
            recordType.restFieldType = ((BMapType) refType).constraint;
        } else {
            BRecordType applicableRecordType = (BRecordType) refType;
            boolean allReadOnlyFields = true;

            for (Map.Entry<String, BField> origEntry : applicableRecordType.fields.entrySet()) {
                String fieldName = origEntry.getKey();
                BField field = origEntry.getValue();

                if (readOnlyFields.containsKey(fieldName)) {
                    // Already defined.
                    continue;
                }

                BVarSymbol origFieldSymbol = field.symbol;
                long origFieldFlags = origFieldSymbol.flags;

                if (allReadOnlyFields && !Symbols.isFlagOn(origFieldFlags, Flags.READONLY)) {
                    allReadOnlyFields = false;
                }

                BVarSymbol fieldSymbol = new BVarSymbol(origFieldFlags, field.name, pkgID,
                                                        origFieldSymbol.type, recordSymbol, field.pos, VIRTUAL);
                newFields.put(fieldName, new BField(field.name, null, fieldSymbol));
                recordSymbol.scope.define(field.name, fieldSymbol);
            }

            recordType.sealed = applicableRecordType.sealed;
            recordType.restFieldType = applicableRecordType.restFieldType;

            if (recordType.sealed && allReadOnlyFields) {
                recordType.flags |= Flags.READONLY;
                recordType.tsymbol.flags |= Flags.READONLY;
            }

        }

        recordType.fields = newFields;
        recordSymbol.type = recordType;
        recordType.tsymbol = recordSymbol;

        BLangRecordTypeNode recordTypeNode = TypeDefBuilderHelper.createRecordTypeNode(recordType, pkgID, symTable,
                                                                                       pos);
        recordTypeNode.initFunction = TypeDefBuilderHelper.createInitFunctionForRecordType(recordTypeNode, data.env,
                                                                                           names, symTable);
        TypeDefBuilderHelper.createTypeDefinitionForTSymbol(recordType, recordSymbol, recordTypeNode, data.env);

        if (refType.tag == TypeTags.RECORD) {
            BRecordType applicableRecordType = (BRecordType) refType;
            BTypeSymbol applicableRecordTypeSymbol = applicableRecordType.tsymbol;
            BLangUserDefinedType origTypeRef = new BLangUserDefinedType(
                    ASTBuilderUtil.createIdentifier(
                            pos,
                            TypeDefBuilderHelper.getPackageAlias(data.env, pos.lineRange().filePath(),
                                                                 applicableRecordTypeSymbol.pkgID)),
                    ASTBuilderUtil.createIdentifier(pos, applicableRecordTypeSymbol.name.value));
            origTypeRef.pos = pos;
            origTypeRef.setBType(applicableRecordType);
            recordTypeNode.typeRefs.add(origTypeRef);
        } else if (refType.tag == TypeTags.MAP) {
            recordLiteral.expectedType = applicableMappingType;
        }

        return recordType;
    }

    private BType checkMappingConstructorCompatibility(BType bType, BLangRecordLiteral mappingConstructor,
                                                       AnalyzerData data) {
        int tag = bType.tag;
        if (tag == TypeTags.UNION) {
            boolean prevNonErrorLoggingCheck = data.nonErrorLoggingCheck;
            data.nonErrorLoggingCheck = true;
            int errorCount = this.dlog.errorCount();
            this.dlog.mute();

            List<BType> compatibleTypes = new ArrayList<>();
            boolean erroredExpType = false;
            for (BType memberType : ((BUnionType) bType).getMemberTypes()) {
                if (memberType == symTable.semanticError) {
                    if (!erroredExpType) {
                        erroredExpType = true;
                    }
                    continue;
                }

                BType listCompatibleMemType = getMappingConstructorCompatibleNonUnionType(memberType, data);
                if (listCompatibleMemType == symTable.semanticError) {
                    continue;
                }

                dlog.resetErrorCount();
                BType memCompatibiltyType = checkMappingConstructorCompatibility(listCompatibleMemType,
                                                                                 mappingConstructor, data);

                if (memCompatibiltyType != symTable.semanticError && dlog.errorCount() == 0 &&
                        isUniqueType(compatibleTypes, memCompatibiltyType)) {
                    compatibleTypes.add(memCompatibiltyType);
                }
            }

            data.nonErrorLoggingCheck = prevNonErrorLoggingCheck;
            dlog.setErrorCount(errorCount);
            if (!prevNonErrorLoggingCheck) {
                this.dlog.unmute();
            }

            if (compatibleTypes.isEmpty()) {
                if (!erroredExpType) {
                    reportIncompatibleMappingConstructorError(mappingConstructor, bType, data);
                }
                validateSpecifiedFields(mappingConstructor, symTable.semanticError, data);
                return symTable.semanticError;
            } else if (compatibleTypes.size() != 1) {
                dlog.error(mappingConstructor.pos, DiagnosticErrorCode.AMBIGUOUS_TYPES, bType);
                validateSpecifiedFields(mappingConstructor, symTable.semanticError, data);
                return symTable.semanticError;
            }

            return checkMappingConstructorCompatibility(compatibleTypes.get(0), mappingConstructor, data);
        }

        if (tag == TypeTags.TYPEREFDESC) {
            BType refType = Types.getReferredType(bType);
            BType compatibleType = checkMappingConstructorCompatibility(refType, mappingConstructor, data);
            return compatibleType == refType ? bType : compatibleType;
        }

        if (tag == TypeTags.INTERSECTION) {
            return checkMappingConstructorCompatibility(((BIntersectionType) bType).effectiveType, mappingConstructor,
                                                        data);
        }

        BType possibleType = getMappingConstructorCompatibleNonUnionType(bType, data);

        switch (possibleType.tag) {
            case TypeTags.MAP:
                return validateSpecifiedFields(mappingConstructor, possibleType, data) ? possibleType :
                        symTable.semanticError;
            case TypeTags.RECORD:
                boolean isSpecifiedFieldsValid = validateSpecifiedFields(mappingConstructor, possibleType, data);

                boolean hasAllRequiredFields = validateRequiredFields((BRecordType) possibleType,
                                                                      mappingConstructor.fields,
                                                                      mappingConstructor.pos, data);

                return isSpecifiedFieldsValid && hasAllRequiredFields ? possibleType : symTable.semanticError;
            case TypeTags.READONLY:
                return checkReadOnlyMappingType(mappingConstructor, data);
        }
        reportIncompatibleMappingConstructorError(mappingConstructor, bType, data);
        validateSpecifiedFields(mappingConstructor, symTable.semanticError, data);
        return symTable.semanticError;
    }

    private BType checkReadOnlyMappingType(BLangRecordLiteral mappingConstructor, AnalyzerData data) {
        if (!data.nonErrorLoggingCheck) {
            BType inferredType = defineInferredRecordType(mappingConstructor, symTable.readonlyType, data);

            if (inferredType == symTable.semanticError) {
                return symTable.semanticError;
            }
            return checkMappingConstructorCompatibility(inferredType, mappingConstructor, data);
        }

        for (RecordLiteralNode.RecordField field : mappingConstructor.fields) {
            BLangExpression exprToCheck;

            if (field.isKeyValueField()) {
                exprToCheck = ((BLangRecordKeyValueField) field).valueExpr;
            } else if (field.getKind() == NodeKind.RECORD_LITERAL_SPREAD_OP) {
                exprToCheck = ((BLangRecordLiteral.BLangRecordSpreadOperatorField) field).expr;
            } else {
                exprToCheck = (BLangRecordVarNameField) field;
            }

            if (exprIncompatible(symTable.readonlyType, exprToCheck, data)) {
                return symTable.semanticError;
            }
        }

        return symTable.readonlyType;
    }

    private BType getMappingConstructorCompatibleNonUnionType(BType type, AnalyzerData data) {
        switch (type.tag) {
            case TypeTags.MAP:
            case TypeTags.RECORD:
            case TypeTags.READONLY:
                return type;
            case TypeTags.JSON:
                return !Symbols.isFlagOn(type.flags, Flags.READONLY) ? symTable.mapJsonType :
                        ImmutableTypeCloner.getEffectiveImmutableType(null, types, symTable.mapJsonType, data.env,
                                                                      symTable, anonymousModelHelper, names);
            case TypeTags.ANYDATA:
                return !Symbols.isFlagOn(type.flags, Flags.READONLY) ? symTable.mapAnydataType :
                        ImmutableTypeCloner.getEffectiveImmutableType(null, types, symTable.mapAnydataType,
                                data.env, symTable, anonymousModelHelper, names);
            case TypeTags.ANY:
                return !Symbols.isFlagOn(type.flags, Flags.READONLY) ? symTable.mapAllType :
                        ImmutableTypeCloner.getEffectiveImmutableType(null, types, symTable.mapAllType, data.env,
                                                                      symTable, anonymousModelHelper, names);
            case TypeTags.INTERSECTION:
                return ((BIntersectionType) type).effectiveType;
            case TypeTags.TYPEREFDESC:
                return getMappingConstructorCompatibleNonUnionType(((BTypeReferenceType) type).referredType, data);
        }
        return symTable.semanticError;
    }

    private boolean isMappingConstructorCompatibleType(BType type) {
        return Types.getReferredType(type).tag == TypeTags.RECORD
                || Types.getReferredType(type).tag == TypeTags.MAP;
    }

    private void reportIncompatibleMappingConstructorError(BLangRecordLiteral mappingConstructorExpr, BType expType,
                                                           AnalyzerData data) {
        if (expType == symTable.semanticError) {
            return;
        }

        if (expType.tag != TypeTags.UNION) {
            dlog.error(mappingConstructorExpr.pos,
                    DiagnosticErrorCode.MAPPING_CONSTRUCTOR_COMPATIBLE_TYPE_NOT_FOUND, expType);
            return;
        }

        BUnionType unionType = (BUnionType) expType;
        BType[] memberTypes = types.getAllTypes(unionType, true).toArray(new BType[0]);

        // Special case handling for `T?` where T is a record type. This is done to give more user friendly error
        // messages for this common scenario.
        if (memberTypes.length == 2) {
            BRecordType recType = null;

            if (memberTypes[0].tag == TypeTags.RECORD && memberTypes[1].tag == TypeTags.NIL) {
                recType = (BRecordType) memberTypes[0];
            } else if (memberTypes[1].tag == TypeTags.RECORD && memberTypes[0].tag == TypeTags.NIL) {
                recType = (BRecordType) memberTypes[1];
            }

            if (recType != null) {
                validateSpecifiedFields(mappingConstructorExpr, recType, data);
                validateRequiredFields(recType, mappingConstructorExpr.fields, mappingConstructorExpr.pos, data);
                return;
            }
        }

        // By this point, we know there aren't any types to which we can assign the mapping constructor. If this is
        // case where there is at least one type with which we can use mapping constructors, but this particular
        // mapping constructor is incompatible, we give an incompatible mapping constructor error.
        for (BType bType : memberTypes) {
            if (isMappingConstructorCompatibleType(bType)) {
                dlog.error(mappingConstructorExpr.pos, DiagnosticErrorCode.INCOMPATIBLE_MAPPING_CONSTRUCTOR,
                        unionType);
                return;
            }
        }

        dlog.error(mappingConstructorExpr.pos,
                DiagnosticErrorCode.MAPPING_CONSTRUCTOR_COMPATIBLE_TYPE_NOT_FOUND, unionType);
    }

    private boolean validateSpecifiedFields(BLangRecordLiteral mappingConstructor, BType possibleType,
                                            AnalyzerData data) {
        boolean isFieldsValid = true;

        for (RecordLiteralNode.RecordField field : mappingConstructor.fields) {
            BType checkedType = checkMappingField(field, Types.getReferredType(possibleType), data);
            if (isFieldsValid && checkedType == symTable.semanticError) {
                isFieldsValid = false;
            }
        }

        return isFieldsValid;
    }

    private boolean validateRequiredFields(BRecordType type, List<RecordLiteralNode.RecordField> specifiedFields,
                                           Location pos, AnalyzerData data) {
        HashSet<String> specFieldNames = getFieldNames(specifiedFields, data);
        boolean hasAllRequiredFields = true;

        for (BField field : type.fields.values()) {
            String fieldName = field.name.value;
            if (!specFieldNames.contains(fieldName) && Symbols.isFlagOn(field.symbol.flags, Flags.REQUIRED)
                    && !types.isNeverTypeOrStructureTypeWithARequiredNeverMember(field.type)) {
                // Check if `field` is explicitly assigned a value in the record literal
                // If a required field is missing, it's a compile error
                dlog.error(pos, DiagnosticErrorCode.MISSING_REQUIRED_RECORD_FIELD, field.name);
                if (hasAllRequiredFields) {
                    hasAllRequiredFields = false;
                }
            }
        }
        return hasAllRequiredFields;
    }

    private HashSet<String> getFieldNames(List<RecordLiteralNode.RecordField> specifiedFields, AnalyzerData data) {
        HashSet<String> fieldNames = new HashSet<>();

        for (RecordLiteralNode.RecordField specifiedField : specifiedFields) {
            if (specifiedField.isKeyValueField()) {
                String name = getKeyValueFieldName((BLangRecordKeyValueField) specifiedField);
                if (name == null) {
                    continue; // computed key
                }

                fieldNames.add(name);
            } else if (specifiedField.getKind() == NodeKind.SIMPLE_VARIABLE_REF) {
                fieldNames.add(getVarNameFieldName((BLangRecordVarNameField) specifiedField));
            } else {
                fieldNames.addAll(getSpreadOpFieldRequiredFieldNames(
                        (BLangRecordLiteral.BLangRecordSpreadOperatorField) specifiedField, data));
            }
        }

        return fieldNames;
    }

    private String getKeyValueFieldName(BLangRecordKeyValueField field) {
        BLangRecordKey key = field.key;
        if (key.computedKey) {
            return null;
        }

        BLangExpression keyExpr = key.expr;

        if (keyExpr.getKind() == NodeKind.SIMPLE_VARIABLE_REF) {
            return ((BLangSimpleVarRef) keyExpr).variableName.value;
        } else if (keyExpr.getKind() == NodeKind.LITERAL) {
            return (String) ((BLangLiteral) keyExpr).value;
        }
        return null;
    }

    private String getVarNameFieldName(BLangRecordVarNameField field) {
        return field.variableName.value;
    }

    private List<String> getSpreadOpFieldRequiredFieldNames(BLangRecordLiteral.BLangRecordSpreadOperatorField field,
                                                            AnalyzerData data) {
        BType spreadType = Types.getReferredType(checkExpr(field.expr, data));

        if (spreadType.tag != TypeTags.RECORD) {
            return Collections.emptyList();
        }

        List<String> fieldNames = new ArrayList<>();
        for (BField bField : ((BRecordType) spreadType).getFields().values()) {
            if (!Symbols.isOptional(bField.symbol)) {
                fieldNames.add(bField.name.value);
            }
        }
        return fieldNames;
    }

    @Override
    public void visit(BLangWorkerFlushExpr workerFlushExpr, AnalyzerData data) {
        if (workerFlushExpr.workerIdentifier != null) {
            String workerName = workerFlushExpr.workerIdentifier.getValue();
            if (!this.workerExists(data.env, workerName)) {
                this.dlog.error(workerFlushExpr.pos, DiagnosticErrorCode.UNDEFINED_WORKER, workerName);
            } else {
                BSymbol symbol = symResolver.lookupSymbolInMainSpace(data.env, names.fromString(workerName));
                if (symbol != symTable.notFoundSymbol) {
                    workerFlushExpr.workerSymbol = symbol;
                }
            }
        }
        BType actualType = BUnionType.create(null, symTable.errorType, symTable.nilType);
        data.resultType = types.checkType(workerFlushExpr, actualType, data.expType);
    }

    @Override
    public void visit(BLangWorkerSyncSendExpr syncSendExpr, AnalyzerData data) {
        BSymbol symbol = symResolver.lookupSymbolInMainSpace(data.env, names.fromIdNode(syncSendExpr.workerIdentifier));

        if (symTable.notFoundSymbol.equals(symbol)) {
            syncSendExpr.workerType = symTable.semanticError;
        } else {
            syncSendExpr.workerType = symbol.type;
            syncSendExpr.workerSymbol = symbol;
        }

        // TODO Need to remove this cached env
        syncSendExpr.env = data.env;
        checkExpr(syncSendExpr.expr, data);

        // Validate if the send expression type is cloneableType
        if (!types.isAssignable(syncSendExpr.expr.getBType(), symTable.cloneableType)) {
            this.dlog.error(syncSendExpr.pos, DiagnosticErrorCode.INVALID_TYPE_FOR_SEND,
                            syncSendExpr.expr.getBType());
        }

        String workerName = syncSendExpr.workerIdentifier.getValue();
        if (!this.workerExists(data.env, workerName)) {
            this.dlog.error(syncSendExpr.pos, DiagnosticErrorCode.UNDEFINED_WORKER, workerName);
        }

        syncSendExpr.expectedType = data.expType;

        // Type checking against the matching receive is done during code analysis.
        // When the expected type is noType, set the result type as nil to avoid variable assignment is required errors.
        data.resultType = data.expType == symTable.noType ? symTable.nilType : data.expType;
    }

    @Override
    public void visit(BLangWorkerReceive workerReceiveExpr, AnalyzerData data) {
        BSymbol symbol =
                symResolver.lookupSymbolInMainSpace(data.env, names.fromIdNode(workerReceiveExpr.workerIdentifier));

        // TODO Need to remove this cached env
        workerReceiveExpr.env = data.env;

        if (symTable.notFoundSymbol.equals(symbol)) {
            workerReceiveExpr.workerType = symTable.semanticError;
        } else {
            workerReceiveExpr.workerType = symbol.type;
            workerReceiveExpr.workerSymbol = symbol;
        }
        // The receive expression cannot be assigned to var, since we cannot infer the type.
        if (symTable.noType == data.expType) {
            this.dlog.error(workerReceiveExpr.pos, DiagnosticErrorCode.INVALID_USAGE_OF_RECEIVE_EXPRESSION);
        }
        // We cannot predict the type of the receive expression as it depends on the type of the data sent by the other
        // worker/channel. Since receive is an expression now we infer the type of it from the lhs of the statement.
        workerReceiveExpr.setBType(data.expType);
        data.resultType = data.expType;
    }

    private boolean workerExists(SymbolEnv env, String workerName) {
        //TODO: move this method to CodeAnalyzer
        if (workerName.equals(DEFAULT_WORKER_NAME)) {
           return true;
        }
        BSymbol symbol = this.symResolver.lookupSymbolInMainSpace(env, new Name(workerName));
        return symbol != this.symTable.notFoundSymbol &&
               symbol.type.tag == TypeTags.FUTURE &&
               ((BFutureType) symbol.type).workerDerivative;
    }

    @Override
    public void visit(BLangConstRef constRef, AnalyzerData data) {
        constRef.symbol = symResolver.lookupMainSpaceSymbolInPackage(constRef.pos, data.env,
                names.fromIdNode(constRef.pkgAlias), names.fromIdNode(constRef.variableName));

        types.setImplicitCastExpr(constRef, constRef.getBType(), data.expType);
        data.resultType = constRef.getBType();
    }

    public void visit(BLangSimpleVarRef varRefExpr, AnalyzerData data) {
        // Set error type as the actual type.
        BType actualType = symTable.semanticError;

        Name varName = names.fromIdNode(varRefExpr.variableName);
        if (varName == Names.IGNORE) {
            varRefExpr.setBType(this.symTable.anyType);

            // If the variable name is a wildcard('_'), the symbol should be ignorable.
            varRefExpr.symbol = new BVarSymbol(0, true, varName,
                                               names.originalNameFromIdNode(varRefExpr.variableName),
                    data.env.enclPkg.symbol.pkgID, varRefExpr.getBType(), data.env.scope.owner,
                                               varRefExpr.pos, VIRTUAL);

            data.resultType = varRefExpr.getBType();
            return;
        }

        Name compUnitName = getCurrentCompUnit(varRefExpr);
        varRefExpr.pkgSymbol =
                symResolver.resolvePrefixSymbol(data.env, names.fromIdNode(varRefExpr.pkgAlias), compUnitName);
        if (varRefExpr.pkgSymbol == symTable.notFoundSymbol) {
            varRefExpr.symbol = symTable.notFoundSymbol;
            dlog.error(varRefExpr.pos, DiagnosticErrorCode.UNDEFINED_MODULE, varRefExpr.pkgAlias);
        }

        if (varRefExpr.pkgSymbol.tag == SymTag.XMLNS) {
            actualType = symTable.stringType;
        } else if (varRefExpr.pkgSymbol != symTable.notFoundSymbol) {
            BSymbol symbol = symResolver.lookupMainSpaceSymbolInPackage(varRefExpr.pos, data.env,
                    names.fromIdNode(varRefExpr.pkgAlias), varName);
            // if no symbol, check same for object attached function
            if (symbol == symTable.notFoundSymbol && data.env.enclType != null) {
                Name objFuncName = names.fromString(Symbols
                        .getAttachedFuncSymbolName(data.env.enclType.getBType().tsymbol.name.value, varName.value));
                symbol = symResolver.resolveStructField(varRefExpr.pos, data.env, objFuncName,
                        data.env.enclType.getBType().tsymbol);
            }

            // TODO: call to isInLocallyDefinedRecord() is a temporary fix done to disallow local var references in
            //  locally defined record type defs. This check should be removed once local var referencing is supported.
            if (((symbol.tag & SymTag.VARIABLE) == SymTag.VARIABLE)) {
                BVarSymbol varSym = (BVarSymbol) symbol;
                checkSelfReferences(varRefExpr.pos, data.env, varSym);
                varRefExpr.symbol = varSym;
                actualType = varSym.type;
                markAndRegisterClosureVariable(symbol, varRefExpr.pos, data.env, data);
            } else if ((symbol.tag & SymTag.TYPE_DEF) == SymTag.TYPE_DEF) {
                actualType = symbol.type.tag == TypeTags.TYPEDESC ? symbol.type : new BTypedescType(symbol.type, null);
                varRefExpr.symbol = symbol;
            } else if ((symbol.tag & SymTag.CONSTANT) == SymTag.CONSTANT) {
                BConstantSymbol constSymbol = (BConstantSymbol) symbol;
                varRefExpr.symbol = constSymbol;
                BType symbolType = symbol.type;
                BType expectedType = Types.getReferredType(data.expType);
                if (symbolType != symTable.noType && expectedType.tag == TypeTags.FINITE ||
                        (expectedType.tag == TypeTags.UNION && types.getAllTypes(expectedType, true).stream()
                                .anyMatch(memType -> memType.tag == TypeTags.FINITE &&
                                        types.isAssignable(symbolType, memType)))) {
                    actualType = symbolType;
                } else {
                    actualType = constSymbol.literalType;
                }

                // If the constant is on the LHS, modifications are not allowed.
                // E.g. m.k = "10"; // where `m` is a constant.
                if (varRefExpr.isLValue || varRefExpr.isCompoundAssignmentLValue) {
                    actualType = symTable.semanticError;
                    dlog.error(varRefExpr.pos, DiagnosticErrorCode.CANNOT_UPDATE_CONSTANT_VALUE);
                }
            } else {
                varRefExpr.symbol = symbol; // Set notFoundSymbol
                logUndefinedSymbolError(varRefExpr.pos, varName.value);
            }
        }

        // Check type compatibility
        if (data.expType.tag == TypeTags.ARRAY && isArrayOpenSealedType((BArrayType) data.expType)) {
            dlog.error(varRefExpr.pos, DiagnosticErrorCode.CANNOT_INFER_SIZE_ARRAY_SIZE_FROM_THE_CONTEXT);
            data.resultType = symTable.semanticError;
            return;

        }

        data.resultType = types.checkType(varRefExpr, actualType, data.expType);
    }

    @Override
    public void visit(BLangRecordVarRef varRefExpr, AnalyzerData data) {
        LinkedHashMap<String, BField> fields = new LinkedHashMap<>();

        String recordName = this.anonymousModelHelper.getNextAnonymousTypeKey(data.env.enclPkg.symbol.pkgID);
        BRecordTypeSymbol recordSymbol = Symbols.createRecordSymbol(Flags.ANONYMOUS, names.fromString(recordName),
                data.env.enclPkg.symbol.pkgID, null, data.env.scope.owner,
                                                                    varRefExpr.pos, SOURCE);
        symbolEnter.defineSymbol(varRefExpr.pos, recordSymbol, data.env);

        boolean unresolvedReference = false;
        for (BLangRecordVarRef.BLangRecordVarRefKeyValue recordRefField : varRefExpr.recordRefFields) {
            BLangVariableReference bLangVarReference = (BLangVariableReference) recordRefField.variableReference;
            bLangVarReference.isLValue = true;
            checkExpr(recordRefField.variableReference, data);
            if (bLangVarReference.symbol == null || bLangVarReference.symbol == symTable.notFoundSymbol ||
                    !isValidVariableReference(recordRefField.variableReference)) {
                unresolvedReference = true;
                continue;
            }
            BVarSymbol bVarSymbol = (BVarSymbol) bLangVarReference.symbol;
            BField field = new BField(names.fromIdNode(recordRefField.variableName), varRefExpr.pos,
                                      new BVarSymbol(0, names.fromIdNode(recordRefField.variableName),
                                                     names.originalNameFromIdNode(recordRefField.variableName),
                                              data.env.enclPkg.symbol.pkgID, bVarSymbol.type, recordSymbol,
                                                     varRefExpr.pos, SOURCE));
            fields.put(field.name.value, field);
        }

        BLangExpression restParam = (BLangExpression) varRefExpr.restParam;
        if (restParam != null) {
            checkExpr(restParam, data);
            unresolvedReference = !isValidVariableReference(restParam);
        }

        if (unresolvedReference) {
            data.resultType = symTable.semanticError;
            return;
        }

        BRecordType bRecordType = new BRecordType(recordSymbol);
        bRecordType.fields = fields;
        recordSymbol.type = bRecordType;
        varRefExpr.symbol = new BVarSymbol(0, recordSymbol.name, recordSymbol.getOriginalName(),
                data.env.enclPkg.symbol.pkgID, bRecordType, data.env.scope.owner, varRefExpr.pos,
                                           SOURCE);

        if (restParam == null) {
            bRecordType.sealed = true;
            bRecordType.restFieldType = symTable.noType;
        } else if (restParam.getBType() == symTable.semanticError) {
            bRecordType.restFieldType = symTable.mapType;
        } else {
            // Rest variable type of Record ref (record destructuring assignment) is a record where T is the broad
            // type of all fields that are not specified in the destructuring pattern. Here we set the rest type of
            // record type to T.
            BType restFieldType;
            if (restParam.getBType().tag == TypeTags.RECORD) {
                restFieldType = ((BRecordType) restParam.getBType()).restFieldType;
            } else if (restParam.getBType().tag == TypeTags.MAP) {
                restFieldType = ((BMapType) restParam.getBType()).constraint;
            } else {
                restFieldType = restParam.getBType();
            }
            bRecordType.restFieldType = restFieldType;
        }

        data.resultType = bRecordType;
    }

    @Override
    public void visit(BLangErrorVarRef varRefExpr, AnalyzerData data) {
        if (varRefExpr.typeNode != null) {
            BType bType = symResolver.resolveTypeNode(varRefExpr.typeNode, data.env);
            varRefExpr.setBType(bType);
            checkIndirectErrorVarRef(varRefExpr, data);
            data.resultType = bType;
            return;
        }

        if (varRefExpr.message != null) {
            varRefExpr.message.isLValue = true;
            checkExpr(varRefExpr.message, data);
            if (!types.isAssignable(symTable.stringType, varRefExpr.message.getBType())) {
                dlog.error(varRefExpr.message.pos, DiagnosticErrorCode.INCOMPATIBLE_TYPES, symTable.stringType,
                           varRefExpr.message.getBType());
            }
        }

        if (varRefExpr.cause != null) {
            varRefExpr.cause.isLValue = true;
            checkExpr(varRefExpr.cause, data);
            if (!types.isAssignable(symTable.errorOrNilType, varRefExpr.cause.getBType())) {
                dlog.error(varRefExpr.cause.pos, DiagnosticErrorCode.INCOMPATIBLE_TYPES, symTable.errorOrNilType,
                           varRefExpr.cause.getBType());
            }
        }

        boolean unresolvedReference = false;

        for (BLangNamedArgsExpression detailItem : varRefExpr.detail) {
            BLangVariableReference refItem = (BLangVariableReference) detailItem.expr;
            refItem.isLValue = true;
            checkExpr(refItem, data);

            if (!isValidVariableReference(refItem)) {
                unresolvedReference = true;
                continue;
            }

            if (refItem.getKind() == NodeKind.FIELD_BASED_ACCESS_EXPR
                    || refItem.getKind() == NodeKind.INDEX_BASED_ACCESS_EXPR) {
                dlog.error(refItem.pos, DiagnosticErrorCode.INVALID_VARIABLE_REFERENCE_IN_BINDING_PATTERN,
                        refItem);
                unresolvedReference = true;
                continue;
            }

            if (refItem.symbol == null) {
                unresolvedReference = true;
            }
        }

        if (varRefExpr.restVar != null) {
            varRefExpr.restVar.isLValue = true;
            if (varRefExpr.restVar.getKind() == NodeKind.SIMPLE_VARIABLE_REF) {
                checkExpr(varRefExpr.restVar, data);
                unresolvedReference = unresolvedReference
                        || varRefExpr.restVar.symbol == null
                        || !isValidVariableReference(varRefExpr.restVar);
            }
        }

        if (unresolvedReference) {
            data.resultType = symTable.semanticError;
            return;
        }

        BType errorRefRestFieldType;
        if (varRefExpr.restVar == null) {
            errorRefRestFieldType = symTable.anydataOrReadonly;
        } else if (varRefExpr.restVar.getKind() == NodeKind.SIMPLE_VARIABLE_REF
                && ((BLangSimpleVarRef) varRefExpr.restVar).variableName.value.equals(Names.IGNORE.value)) {
            errorRefRestFieldType = symTable.anydataOrReadonly;
        } else if (varRefExpr.restVar.getKind() == NodeKind.INDEX_BASED_ACCESS_EXPR
            || varRefExpr.restVar.getKind() == NodeKind.FIELD_BASED_ACCESS_EXPR) {
            errorRefRestFieldType = varRefExpr.restVar.getBType();
        } else if (varRefExpr.restVar.getBType().tag == TypeTags.MAP) {
            errorRefRestFieldType = ((BMapType) varRefExpr.restVar.getBType()).constraint;
        } else {
            dlog.error(varRefExpr.restVar.pos, DiagnosticErrorCode.INCOMPATIBLE_TYPES,
                       varRefExpr.restVar.getBType(), symTable.detailType);
            data.resultType = symTable.semanticError;
            return;
        }

        BType errorDetailType = errorRefRestFieldType == symTable.anydataOrReadonly
                ? symTable.errorType.detailType
                : new BMapType(TypeTags.MAP, errorRefRestFieldType, null, Flags.PUBLIC);
        data.resultType = new BErrorType(symTable.errorType.tsymbol, errorDetailType);
    }

    private void checkIndirectErrorVarRef(BLangErrorVarRef varRefExpr, AnalyzerData data) {
        for (BLangNamedArgsExpression detailItem : varRefExpr.detail) {
            checkExpr(detailItem.expr, data);
            checkExpr(detailItem, detailItem.expr.getBType(), data);
        }

        if (varRefExpr.restVar != null) {
            checkExpr(varRefExpr.restVar, data);
        }

        if (varRefExpr.message != null) {
            varRefExpr.message.isLValue = true;
            checkExpr(varRefExpr.message, data);
        }

        if (varRefExpr.cause != null) {
            varRefExpr.cause.isLValue = true;
            checkExpr(varRefExpr.cause, data);
        }
    }

    @Override
    public void visit(BLangTupleVarRef varRefExpr, AnalyzerData data) {
        List<BType> results = new ArrayList<>();
        for (int i = 0; i < varRefExpr.expressions.size(); i++) {
            ((BLangVariableReference) varRefExpr.expressions.get(i)).isLValue = true;
            results.add(checkExpr(varRefExpr.expressions.get(i), symTable.noType, data));
        }
        BTupleType actualType = new BTupleType(results);
        if (varRefExpr.restParam != null) {
            BLangExpression restExpr = varRefExpr.restParam;
            ((BLangVariableReference) restExpr).isLValue = true;
            BType checkedType = checkExpr(restExpr, symTable.noType, data);
            if (!(checkedType.tag == TypeTags.ARRAY || checkedType.tag == TypeTags.TUPLE)) {
                dlog.error(varRefExpr.pos, DiagnosticErrorCode.INVALID_TYPE_FOR_REST_DESCRIPTOR, checkedType);
                data.resultType = symTable.semanticError;
                return;
            }
            if (checkedType.tag == TypeTags.ARRAY) {
                actualType.restType = ((BArrayType) checkedType).eType;
            } else {
                actualType.restType = checkedType;
            }
        }
        data.resultType = types.checkType(varRefExpr, actualType, data.expType);
    }

    /**
     * This method will recursively check if a multidimensional array has at least one open sealed dimension.
     *
     * @param arrayType array to check if open sealed
     * @return true if at least one dimension is open sealed
     */
    public boolean isArrayOpenSealedType(BArrayType arrayType) {
        if (arrayType.state == BArrayState.INFERRED) {
            return true;
        }
        if (arrayType.eType.tag == TypeTags.ARRAY) {
            return isArrayOpenSealedType((BArrayType) arrayType.eType);
        }
        return false;
    }

    /**
     * This method will recursively traverse and find the symbol environment of a lambda node (which is given as the
     * enclosing invokable node) which is needed to lookup closure variables. The variable lookup will start from the
     * enclosing invokable node's environment, which are outside of the scope of a lambda function.
     */
    private SymbolEnv findEnclosingInvokableEnv(SymbolEnv env, BLangInvokableNode encInvokable) {
        if (env.enclEnv.node == null) {
            return env;
        }
        NodeKind kind = env.enclEnv.node.getKind();
        if (kind == NodeKind.ARROW_EXPR || kind == NodeKind.ON_FAIL) {
            // TODO : check if we need ON_FAIL now
            return env.enclEnv;
        }

        if (kind == NodeKind.CLASS_DEFN) {
            return env.enclEnv.enclEnv;
        }

        if (env.enclInvokable != null && env.enclInvokable == encInvokable) {
            return findEnclosingInvokableEnv(env.enclEnv, encInvokable);
        }
        return env;
    }

    private SymbolEnv findEnclosingInvokableEnv(SymbolEnv env, BLangRecordTypeNode recordTypeNode) {
        if (env.enclEnv.node != null) {
            NodeKind kind = env.enclEnv.node.getKind();
            if (kind == NodeKind.ARROW_EXPR || kind == NodeKind.ON_FAIL || kind == NodeKind.CLASS_DEFN) {
                return env.enclEnv;
            }
        }

        if (env.enclType != null && env.enclType == recordTypeNode) {
            return findEnclosingInvokableEnv(env.enclEnv, recordTypeNode);
        }
        return env;
    }

    private boolean isFunctionArgument(BSymbol symbol, List<BLangSimpleVariable> params) {
        return params.stream().anyMatch(param -> (param.symbol.name.equals(symbol.name) &&
                param.getBType().tag == symbol.type.tag));
    }

    @Override
    public void visit(BLangFieldBasedAccess.BLangNSPrefixedFieldBasedAccess nsPrefixedFieldBasedAccess,
                      AnalyzerData data) {
        checkFieldBasedAccess(nsPrefixedFieldBasedAccess, true, data);
    }

    public void visit(BLangFieldBasedAccess fieldAccessExpr, AnalyzerData data) {
        checkFieldBasedAccess(fieldAccessExpr, false, data);
    }

    private void checkFieldBasedAccess(BLangFieldBasedAccess fieldAccessExpr, boolean isNsPrefixed, AnalyzerData data) {
        markLeafNode(fieldAccessExpr);

        // First analyze the accessible expression.
        BLangExpression containerExpression = fieldAccessExpr.expr;

        if (containerExpression instanceof BLangValueExpression) {
            ((BLangValueExpression) containerExpression).isLValue = fieldAccessExpr.isLValue;
            ((BLangValueExpression) containerExpression).isCompoundAssignmentLValue =
                    fieldAccessExpr.isCompoundAssignmentLValue;
        }

        BType varRefType = types.getTypeWithEffectiveIntersectionTypes(checkExpr(containerExpression, data));

        // Disallow `expr.ns:attrname` syntax on non xml expressions.
        if (isNsPrefixed && !isXmlAccess(fieldAccessExpr)) {
            dlog.error(fieldAccessExpr.pos, DiagnosticErrorCode.INVALID_FIELD_ACCESS_EXPRESSION);
            data.resultType = symTable.semanticError;
            return;
        }

        BType actualType;
        if (fieldAccessExpr.optionalFieldAccess) {
            if (fieldAccessExpr.isLValue || fieldAccessExpr.isCompoundAssignmentLValue) {
                dlog.error(fieldAccessExpr.pos, DiagnosticErrorCode.OPTIONAL_FIELD_ACCESS_NOT_REQUIRED_ON_LHS);
                data.resultType = symTable.semanticError;
                return;
            }
            actualType = checkOptionalFieldAccessExpr(fieldAccessExpr, varRefType,
                    names.fromIdNode(fieldAccessExpr.field), data);
        } else {
            actualType = checkFieldAccessExpr(fieldAccessExpr, varRefType, names.fromIdNode(fieldAccessExpr.field),
                                              data);

            if (actualType != symTable.semanticError &&
                    (fieldAccessExpr.isLValue || fieldAccessExpr.isCompoundAssignmentLValue)) {
                if (isAllReadonlyTypes(varRefType)) {
                    if (varRefType.tag != TypeTags.OBJECT || !isInitializationInInit(varRefType, data)) {
                        dlog.error(fieldAccessExpr.pos, DiagnosticErrorCode.CANNOT_UPDATE_READONLY_VALUE_OF_TYPE,
                                varRefType);
                        data.resultType = symTable.semanticError;
                        return;
                    }

                } else if (types.isSubTypeOfBaseType(varRefType, TypeTags.RECORD) &&
                        isInvalidReadonlyFieldUpdate(varRefType, fieldAccessExpr.field.value)) {
                    dlog.error(fieldAccessExpr.pos, DiagnosticErrorCode.CANNOT_UPDATE_READONLY_RECORD_FIELD,
                            fieldAccessExpr.field.value, varRefType);
                    data.resultType = symTable.semanticError;
                    return;
                }
                // Object final field updates will be analyzed at dataflow analysis.
            }
        }

        data.resultType = types.checkType(fieldAccessExpr, actualType, data.expType);
    }

    private boolean isAllReadonlyTypes(BType type) {
        if (type.tag != TypeTags.UNION) {
            return Symbols.isFlagOn(type.flags, Flags.READONLY);
        }

        for (BType memberType : ((BUnionType) type).getMemberTypes()) {
            if (!isAllReadonlyTypes(memberType)) {
                return false;
            }
        }
        return true;
    }

    private boolean isInitializationInInit(BType type, AnalyzerData data) {
        BObjectType objectType = (BObjectType) type;
        BObjectTypeSymbol objectTypeSymbol = (BObjectTypeSymbol) objectType.tsymbol;
        BAttachedFunction initializerFunc = objectTypeSymbol.initializerFunc;

        return data.env.enclInvokable != null && initializerFunc != null &&
                data.env.enclInvokable.symbol == initializerFunc.symbol;
    }

    private boolean isInvalidReadonlyFieldUpdate(BType type, String fieldName) {
        if (Types.getReferredType(type).tag == TypeTags.RECORD) {
            if (Symbols.isFlagOn(type.flags, Flags.READONLY)) {
                return true;
            }

            BRecordType recordType = (BRecordType) Types.getReferredType(type);
            for (BField field : recordType.fields.values()) {
                if (!field.name.value.equals(fieldName)) {
                    continue;
                }

                return Symbols.isFlagOn(field.symbol.flags, Flags.READONLY);
            }
            return recordType.sealed;
        }

        // For unions, we consider this an invalid update only if it is invalid for all member types. If for at least
        // one member this is valid, we allow this at compile time with the potential to fail at runtime.
        boolean allInvalidUpdates = true;
        for (BType memberType : ((BUnionType) Types.getReferredType(type)).getMemberTypes()) {
            if (!isInvalidReadonlyFieldUpdate(memberType, fieldName)) {
                allInvalidUpdates = false;
            }
        }
        return allInvalidUpdates;
    }

    private boolean isXmlAccess(BLangFieldBasedAccess fieldAccessExpr) {
        BLangExpression expr = fieldAccessExpr.expr;
        BType exprType = Types.getReferredType(expr.getBType());

        if (exprType.tag == TypeTags.XML || exprType.tag == TypeTags.XML_ELEMENT) {
            return true;
        }

        if (expr.getKind() == NodeKind.FIELD_BASED_ACCESS_EXPR  && hasLaxOriginalType((BLangFieldBasedAccess) expr)
                && exprType.tag == TypeTags.UNION) {
            Set<BType> memberTypes = ((BUnionType) exprType).getMemberTypes();
            return memberTypes.contains(symTable.xmlType) || memberTypes.contains(symTable.xmlElementType);
          }

        return false;
    }

    public void visit(BLangIndexBasedAccess indexBasedAccessExpr, AnalyzerData data) {
        markLeafNode(indexBasedAccessExpr);

        // First analyze the variable reference expression.
        BLangExpression containerExpression = indexBasedAccessExpr.expr;
        if (containerExpression.getKind() ==  NodeKind.TYPEDESC_EXPRESSION) {
            dlog.error(indexBasedAccessExpr.pos, DiagnosticErrorCode.OPERATION_DOES_NOT_SUPPORT_MEMBER_ACCESS,
                    ((BLangTypedescExpr) containerExpression).typeNode);
            data.resultType = symTable.semanticError;
            return;
        }

        if (containerExpression instanceof BLangValueExpression) {
            ((BLangValueExpression) containerExpression).isLValue = indexBasedAccessExpr.isLValue;
            ((BLangValueExpression) containerExpression).isCompoundAssignmentLValue =
                    indexBasedAccessExpr.isCompoundAssignmentLValue;
        }

        boolean isStringValue = containerExpression.getBType() != null
                && Types.getReferredType(containerExpression.getBType()).tag == TypeTags.STRING;
        if (!isStringValue) {
            checkExpr(containerExpression, symTable.noType, data);
        }

        BType exprType = containerExpression.getBType();
        BLangExpression indexExpr = indexBasedAccessExpr.indexExpr;

        if (indexExpr.getKind() == NodeKind.LIST_CONSTRUCTOR_EXPR &&
                Types.getReferredType(exprType).tag != TypeTags.TABLE) {
            dlog.error(indexBasedAccessExpr.pos, DiagnosticErrorCode.MULTI_KEY_MEMBER_ACCESS_NOT_SUPPORTED, exprType);
            data.resultType = symTable.semanticError;
            return;
        }

        BType actualType = checkIndexAccessExpr(indexBasedAccessExpr, data);
        if (actualType != symTable.semanticError &&
                (indexBasedAccessExpr.isLValue || indexBasedAccessExpr.isCompoundAssignmentLValue)) {
            if (isAllReadonlyTypes(exprType)) {
                dlog.error(indexBasedAccessExpr.pos, DiagnosticErrorCode.CANNOT_UPDATE_READONLY_VALUE_OF_TYPE,
                        exprType);
                data.resultType = symTable.semanticError;
                return;
            } else if (types.isSubTypeOfBaseType(exprType, TypeTags.RECORD) && isConstExpr(indexExpr) &&
                    isInvalidReadonlyFieldUpdate(exprType, getConstFieldName(indexExpr))) {
                dlog.error(indexBasedAccessExpr.pos, DiagnosticErrorCode.CANNOT_UPDATE_READONLY_RECORD_FIELD,
                        getConstFieldName(indexExpr), exprType);
                data.resultType = symTable.semanticError;
                return;
            }
        }

        // If this is on lhs, no need to do type checking further. And null/error
        // will not propagate from parent expressions
        if (indexBasedAccessExpr.isLValue) {
            indexBasedAccessExpr.originalType = actualType;
            indexBasedAccessExpr.setBType(actualType);
            data.resultType = actualType;
            return;
        }

        data.resultType = this.types.checkType(indexBasedAccessExpr, actualType, data.expType);
    }

    public void visit(BLangInvocation iExpr, AnalyzerData data) {
        // Variable ref expression null means this is the leaf node of the variable ref expression tree
        // e.g. foo();, foo(), foo().k;
        if (iExpr.expr == null) {
            // This is a function invocation expression. e.g. foo()
            checkFunctionInvocationExpr(iExpr, data);
            return;
        }

        // Module aliases cannot be used with methods
        if (invalidModuleAliasUsage(iExpr)) {
            return;
        }

        // Find the variable reference expression type
        checkExpr(iExpr.expr, symTable.noType, data);

        BType varRefType = iExpr.expr.getBType();
        visitInvocation(iExpr, varRefType, data);
    }

    private void visitInvocation(BLangInvocation iExpr, BType varRefType, AnalyzerData data) {
        switch (varRefType.tag) {
            case TypeTags.OBJECT:
                // Invoking a function bound to an object
                // First check whether there exist a function with this name
                // Then perform arg and param matching
                checkObjectFunctionInvocationExpr(iExpr, (BObjectType) varRefType, data);
                break;
            case TypeTags.RECORD:
                checkFieldFunctionPointer(iExpr, data);
                break;
            case TypeTags.NONE:
                dlog.error(iExpr.pos, DiagnosticErrorCode.UNDEFINED_FUNCTION, iExpr.name);
                break;
            case TypeTags.TYPEREFDESC:
                visitInvocation(iExpr, Types.getReferredType(varRefType), data);
                break;
            case TypeTags.INTERSECTION:
                visitInvocation(iExpr, ((BIntersectionType) varRefType).effectiveType, data);
                break;
            case TypeTags.SEMANTIC_ERROR:
                break;
            default:
                checkInLangLib(iExpr, varRefType, data);
        }
    }

    public void visit(BLangErrorConstructorExpr errorConstructorExpr, AnalyzerData data) {
        BLangUserDefinedType userProvidedTypeRef = errorConstructorExpr.errorTypeRef;
        if (userProvidedTypeRef != null) {
            symResolver.resolveTypeNode(userProvidedTypeRef, data.env,
                                        DiagnosticErrorCode.UNDEFINED_ERROR_TYPE_DESCRIPTOR);
        }
        validateErrorConstructorPositionalArgs(errorConstructorExpr, data);

        List<BType> expandedCandidates = getTypeCandidatesForErrorConstructor(errorConstructorExpr, data);

        List<BType> errorDetailTypes = new ArrayList<>(expandedCandidates.size());
        for (BType expandedCandidate : expandedCandidates) {
            BType detailType = ((BErrorType) Types.getReferredType(expandedCandidate)).detailType;
            errorDetailTypes.add(Types.getReferredType(detailType));
        }

        BType detailCandidate;
        if (errorDetailTypes.size() == 1) {
            detailCandidate = errorDetailTypes.get(0);
        } else {
            detailCandidate = BUnionType.create(null, new LinkedHashSet<>(errorDetailTypes));
        }

        BLangRecordLiteral recordLiteral = createRecordLiteralForErrorConstructor(errorConstructorExpr);
        BType inferredDetailType = checkExprSilent(recordLiteral, detailCandidate, data);

        int index = errorDetailTypes.indexOf(inferredDetailType);
        BType selectedCandidate = index < 0 ? symTable.semanticError : expandedCandidates.get(index);

        if (selectedCandidate != symTable.semanticError
                && (userProvidedTypeRef == null
                || Types.getReferredType(userProvidedTypeRef.getBType()) == Types.getReferredType(selectedCandidate))) {
            checkProvidedErrorDetails(errorConstructorExpr, inferredDetailType, data);
            // TODO: When the `userProvidedTypeRef` is present diagnostic message is provided for just `error`
            // https://github.com/ballerina-platform/ballerina-lang/issues/33574
            data.resultType = types.checkType(errorConstructorExpr.pos, selectedCandidate, data.expType,
                    DiagnosticErrorCode.INCOMPATIBLE_TYPES);
            return;
        }

        if (userProvidedTypeRef == null && errorDetailTypes.size() > 1) {
            dlog.error(errorConstructorExpr.pos, DiagnosticErrorCode.CANNOT_INFER_ERROR_TYPE, data.expType);
        }

        boolean validTypeRefFound = false;
        // Error details provided does not match the contextually expected error type.
        // if type reference is not provided let's take the `ballerina/lang.error:error` as the expected type.
        BErrorType errorType;
        if (userProvidedTypeRef != null
                && Types.getReferredType(userProvidedTypeRef.getBType()).tag == TypeTags.ERROR) {
            errorType = (BErrorType) Types.getReferredType(userProvidedTypeRef.getBType());
            validTypeRefFound = true;
        } else if (expandedCandidates.size() == 1) {
            errorType = (BErrorType) Types.getReferredType(expandedCandidates.get(0));
        } else {
            errorType = symTable.errorType;
        }
        List<BLangNamedArgsExpression> namedArgs =
                checkProvidedErrorDetails(errorConstructorExpr, errorType.detailType, data);

        BType detailType = errorType.detailType;

        if (Types.getReferredType(detailType).tag == TypeTags.MAP) {
            BType errorDetailTypeConstraint = ((BMapType) Types.getReferredType(detailType)).constraint;
            for (BLangNamedArgsExpression namedArgExpr: namedArgs) {
                if (Types.getReferredType(errorDetailTypeConstraint).tag == TypeTags.UNION &&
                        !types.isAssignable(namedArgExpr.expr.getBType(), errorDetailTypeConstraint)) {
                    dlog.error(namedArgExpr.pos, DiagnosticErrorCode.INVALID_ERROR_DETAIL_ARG_TYPE,
                               namedArgExpr.name, errorDetailTypeConstraint, namedArgExpr.expr.getBType());
                }
            }
        } else if (Types.getReferredType(detailType).tag == TypeTags.RECORD) {
            BRecordType targetErrorDetailRec = (BRecordType) Types.getReferredType(errorType.detailType);

            LinkedList<String> missingRequiredFields = targetErrorDetailRec.fields.values().stream()
                    .filter(f -> (f.symbol.flags & Flags.REQUIRED) == Flags.REQUIRED)
                    .map(f -> f.name.value)
                    .collect(Collectors.toCollection(LinkedList::new));

            LinkedHashMap<String, BField> targetFields = targetErrorDetailRec.fields;
            for (BLangNamedArgsExpression namedArg : namedArgs) {
                BField field = targetFields.get(namedArg.name.value);
                Location pos = namedArg.pos;
                if (field == null) {
                    if (targetErrorDetailRec.sealed) {
                        dlog.error(pos, DiagnosticErrorCode.UNKNOWN_DETAIL_ARG_TO_CLOSED_ERROR_DETAIL_REC,
                                namedArg.name, targetErrorDetailRec);
                    } else if (targetFields.isEmpty()
                            && !types.isAssignable(namedArg.expr.getBType(), targetErrorDetailRec.restFieldType)) {
                        dlog.error(pos, DiagnosticErrorCode.INVALID_ERROR_DETAIL_REST_ARG_TYPE,
                                namedArg.name, targetErrorDetailRec);
                    }
                } else {
                    missingRequiredFields.remove(namedArg.name.value);
                    if (Types.getReferredType(field.type).tag == TypeTags.UNION &&
                            !types.isAssignable(namedArg.expr.getBType(), field.type)) {
                        dlog.error(pos, DiagnosticErrorCode.INVALID_ERROR_DETAIL_ARG_TYPE,
                                   namedArg.name, field.type, namedArg.expr.getBType());
                    }
                }
            }

            for (String requiredField : missingRequiredFields) {
                dlog.error(errorConstructorExpr.pos, DiagnosticErrorCode.MISSING_ERROR_DETAIL_ARG, requiredField);
            }
        }

        if (userProvidedTypeRef != null) {
            errorConstructorExpr.setBType(Types.getReferredType(userProvidedTypeRef.getBType()));
        } else {
            errorConstructorExpr.setBType(errorType);
        }

        BType resolvedType = errorConstructorExpr.getBType();
        if (resolvedType != symTable.semanticError && data.expType != symTable.noType &&
                !types.isAssignable(resolvedType, data.expType)) {
            if (validTypeRefFound) {
                dlog.error(errorConstructorExpr.pos, DiagnosticErrorCode.INCOMPATIBLE_TYPES,
                        data.expType, userProvidedTypeRef);
            } else {
                dlog.error(errorConstructorExpr.pos,
                        DiagnosticErrorCode.ERROR_CONSTRUCTOR_COMPATIBLE_TYPE_NOT_FOUND, data.expType);
            }
            data.resultType = symTable.semanticError;
            return;
        }
        data.resultType = resolvedType;
    }

    private void validateErrorConstructorPositionalArgs(BLangErrorConstructorExpr errorConstructorExpr,
                                                        AnalyzerData data) {
        // Parser handle the missing error message case, and too many positional argument cases.
        if (errorConstructorExpr.positionalArgs.isEmpty()) {
            return;
        }

        checkExpr(errorConstructorExpr.positionalArgs.get(0), symTable.stringType, data);

        int positionalArgCount = errorConstructorExpr.positionalArgs.size();
        if (positionalArgCount > 1) {
            checkExpr(errorConstructorExpr.positionalArgs.get(1), symTable.errorOrNilType, data);
        }

        // todo: Need to add type-checking when fixing #29247 for positional args beyond second arg.
    }

    private BType checkExprSilent(BLangExpression expr, BType expType, AnalyzerData data) {
        boolean prevNonErrorLoggingCheck = data.nonErrorLoggingCheck;
        data.nonErrorLoggingCheck = true;
        int errorCount = this.dlog.errorCount();
        this.dlog.mute();

        BType type = checkExpr(expr, expType, data);

        data.nonErrorLoggingCheck = prevNonErrorLoggingCheck;
        dlog.setErrorCount(errorCount);
        if (!prevNonErrorLoggingCheck) {
            this.dlog.unmute();
        }

        return type;
    }

    private BLangRecordLiteral createRecordLiteralForErrorConstructor(BLangErrorConstructorExpr errorConstructorExpr) {
        BLangRecordLiteral recordLiteral = (BLangRecordLiteral) TreeBuilder.createRecordLiteralNode();
        for (NamedArgNode namedArg : errorConstructorExpr.getNamedArgs()) {
            BLangRecordKeyValueField field =
                    (BLangRecordKeyValueField) TreeBuilder.createRecordKeyValue();
            field.valueExpr = (BLangExpression) namedArg.getExpression();
            BLangLiteral expr = new BLangLiteral();
            expr.value = namedArg.getName().value;
            expr.setBType(symTable.stringType);
            field.key = new BLangRecordKey(expr);
            recordLiteral.fields.add(field);
        }
        return recordLiteral;
    }

    private List<BType> getTypeCandidatesForErrorConstructor(BLangErrorConstructorExpr errorConstructorExpr,
                                                             AnalyzerData data) {
        BLangUserDefinedType errorTypeRef = errorConstructorExpr.errorTypeRef;
        if (errorTypeRef == null) {
            // If contextually expected type for error constructor without type-ref contain errors take it.
            // Else take default error type as the contextually expected type.
            if (Types.getReferredType(data.expType).tag == TypeTags.ERROR) {
                return List.of(data.expType);
            } else if (types.isAssignable(data.expType, symTable.errorType) || data.expType.tag == TypeTags.UNION) {
                return expandExpectedErrorTypes(data.expType);
            }
        } else {
            // if `errorTypeRef.type == semanticError` then an error is already logged.
            BType errorType = Types.getReferredType(errorTypeRef.getBType());
            if (errorType.tag != TypeTags.ERROR) {
                if (errorType.tag != TypeTags.SEMANTIC_ERROR) {
                    dlog.error(errorTypeRef.pos, DiagnosticErrorCode.INVALID_ERROR_TYPE_REFERENCE, errorTypeRef);
                    errorConstructorExpr.errorTypeRef.setBType(symTable.semanticError);
                }
            } else {
                return List.of(errorTypeRef.getBType());
            }
        }

        return List.of(symTable.errorType);
    }

    private List<BType> expandExpectedErrorTypes(BType candidateType) {
        BType referredType = Types.getReferredType(candidateType);
        List<BType> expandedCandidates = new ArrayList<>();
        if (referredType.tag == TypeTags.UNION) {
            for (BType memberType : ((BUnionType) referredType).getMemberTypes()) {
                memberType = Types.getReferredType(memberType);
                if (types.isAssignable(memberType, symTable.errorType)) {
                    if (memberType.tag == TypeTags.INTERSECTION) {
                        expandedCandidates.add(((BIntersectionType) memberType).effectiveType);
                    } else {
                        expandedCandidates.add(memberType);
                    }
                }
            }
        } else if (types.isAssignable(candidateType, symTable.errorType)) {
            if (referredType.tag == TypeTags.INTERSECTION) {
                expandedCandidates.add(((BIntersectionType) referredType).effectiveType);
            } else {
                expandedCandidates.add(candidateType);
            }
        }
        return expandedCandidates;
    }

    public void visit(BLangInvocation.BLangActionInvocation aInv, AnalyzerData data) {
        // For an action invocation, this will only be satisfied when it's an async call of a function.
        // e.g., start foo();
        if (aInv.expr == null) {
            checkFunctionInvocationExpr(aInv, data);
            return;
        }

        // Module aliases cannot be used with remote method call actions
        if (invalidModuleAliasUsage(aInv)) {
            return;
        }

        // Find the variable reference expression type
        checkExpr(aInv.expr, symTable.noType, data);
        BLangExpression varRef = aInv.expr;

        checkActionInvocation(aInv, varRef.getBType(), data);
    }

    private void checkActionInvocation(BLangInvocation.BLangActionInvocation aInv, BType type, AnalyzerData data) {
        switch (type.tag) {
            case TypeTags.OBJECT:
                checkActionInvocation(aInv, (BObjectType) type, data);
                break;
            case TypeTags.RECORD:
                checkFieldFunctionPointer(aInv, data);
                break;
            case TypeTags.NONE:
                dlog.error(aInv.pos, DiagnosticErrorCode.UNDEFINED_FUNCTION, aInv.name);
                data.resultType = symTable.semanticError;
                break;
            case TypeTags.TYPEREFDESC:
                checkActionInvocation(aInv, Types.getReferredType(type), data);
                break;
            case TypeTags.SEMANTIC_ERROR:
            default:
                dlog.error(aInv.pos, DiagnosticErrorCode.INVALID_ACTION_INVOCATION, type);
                data.resultType = symTable.semanticError;
                break;
        }
    }

    private boolean invalidModuleAliasUsage(BLangInvocation invocation) {
        Name pkgAlias = names.fromIdNode(invocation.pkgAlias);
        if (pkgAlias != Names.EMPTY) {
            dlog.error(invocation.pos, DiagnosticErrorCode.PKG_ALIAS_NOT_ALLOWED_HERE);
            return true;
        }
        return false;
    }

    public void visit(BLangLetExpression letExpression, AnalyzerData data) {
        BLetSymbol letSymbol = new BLetSymbol(SymTag.LET, Flags.asMask(new HashSet<>(Lists.of())),
                                              new Name(String.format("$let_symbol_%d$", data.letCount++)),
                data.env.enclPkg.symbol.pkgID, letExpression.getBType(), data.env.scope.owner,
                                              letExpression.pos);
        letExpression.env = SymbolEnv.createExprEnv(letExpression, data.env, letSymbol);
        for (BLangLetVariable letVariable : letExpression.letVarDeclarations) {
            semanticAnalyzer.analyzeNode((BLangNode) letVariable.definitionNode, letExpression.env);
        }
        BType exprType = checkExpr(letExpression.expr, letExpression.env, data.expType, data);
        types.checkType(letExpression, exprType, data.expType);
    }

    private void checkInLangLib(BLangInvocation iExpr, BType varRefType, AnalyzerData data) {
        BSymbol langLibMethodSymbol = getLangLibMethod(iExpr, Types.getReferredType(varRefType), data);
        if (langLibMethodSymbol == symTable.notFoundSymbol) {
            dlog.error(iExpr.name.pos, DiagnosticErrorCode.UNDEFINED_FUNCTION_IN_TYPE, iExpr.name.value,
                       iExpr.expr.getBType());
            data.resultType = symTable.semanticError;
            return;
        }

        if (checkInvalidImmutableValueUpdate(iExpr, varRefType, langLibMethodSymbol, data)) {
            return;
        }

        checkIllegalStorageSizeChangeMethodCall(iExpr, varRefType, data);
    }

    private boolean checkInvalidImmutableValueUpdate(BLangInvocation iExpr, BType varRefType,
                                                     BSymbol langLibMethodSymbol, AnalyzerData data) {
        if (!Symbols.isFlagOn(varRefType.flags, Flags.READONLY)) {
            return false;
        }

        String packageId = langLibMethodSymbol.pkgID.name.value;

        if (!modifierFunctions.containsKey(packageId)) {
            return false;
        }

        String funcName = langLibMethodSymbol.name.value;
        if (!modifierFunctions.get(packageId).contains(funcName)) {
            return false;
        }

        if (funcName.equals("mergeJson") && Types.getReferredType(varRefType).tag != TypeTags.MAP) {
            return false;
        }
        if (funcName.equals("strip") && TypeTags.isXMLTypeTag(Types.getReferredType(varRefType).tag)) {
            return false;
        }

        dlog.error(iExpr.pos, DiagnosticErrorCode.CANNOT_UPDATE_READONLY_VALUE_OF_TYPE, varRefType);
        data.resultType = symTable.semanticError;
        return true;
    }

    private boolean isFixedLengthList(BType type) {
        switch(type.tag) {
            case TypeTags.ARRAY:
                return (((BArrayType) type).state != BArrayState.OPEN);
            case TypeTags.TUPLE:
                return (((BTupleType) type).restType == null);
            case TypeTags.UNION:
                BUnionType unionType = (BUnionType) type;
                for (BType member : unionType.getMemberTypes()) {
                    if (!isFixedLengthList(member)) {
                        return false;
                    }
                }
                return true;
            default:
                return false;
        }
    }

    private void checkIllegalStorageSizeChangeMethodCall(BLangInvocation iExpr, BType varRefType, AnalyzerData data) {
        String invocationName = iExpr.name.getValue();
        if (!listLengthModifierFunctions.contains(invocationName)) {
            return;
        }

        if (isFixedLengthList(varRefType)) {
            dlog.error(iExpr.name.pos, DiagnosticErrorCode.ILLEGAL_FUNCTION_CHANGE_LIST_SIZE, invocationName,
                       varRefType);
            data.resultType = symTable.semanticError;
            return;
        }

        if (isShiftOnIncompatibleTuples(varRefType, invocationName)) {
            dlog.error(iExpr.name.pos, DiagnosticErrorCode.ILLEGAL_FUNCTION_CHANGE_TUPLE_SHAPE, invocationName,
                    varRefType);
            data.resultType = symTable.semanticError;
            return;
        }
    }

    private boolean isShiftOnIncompatibleTuples(BType varRefType, String invocationName) {
        if ((varRefType.tag == TypeTags.TUPLE) && (invocationName.compareTo(FUNCTION_NAME_SHIFT) == 0) &&
                hasDifferentTypeThanRest((BTupleType) varRefType)) {
            return true;
        }

        if ((varRefType.tag == TypeTags.UNION) && (invocationName.compareTo(FUNCTION_NAME_SHIFT) == 0)) {
            BUnionType unionVarRef = (BUnionType) varRefType;
            boolean allMemberAreFixedShapeTuples = true;
            for (BType member : unionVarRef.getMemberTypes()) {
                if (member.tag != TypeTags.TUPLE) {
                    allMemberAreFixedShapeTuples = false;
                    break;
                }
                if (!hasDifferentTypeThanRest((BTupleType) member)) {
                    allMemberAreFixedShapeTuples = false;
                    break;
                }
            }
            return allMemberAreFixedShapeTuples;
        }
        return false;
    }

    private boolean hasDifferentTypeThanRest(BTupleType tupleType) {
        if (tupleType.restType == null) {
            return false;
        }

        for (BType member : tupleType.getTupleTypes()) {
            if (!types.isSameType(tupleType.restType, member)) {
                return true;
            }
        }
        return false;
    }

    private void checkFieldFunctionPointer(BLangInvocation iExpr, AnalyzerData data) {
        BType type = checkExpr(iExpr.expr, data);

        BLangIdentifier invocationIdentifier = iExpr.name;

        if (type == symTable.semanticError) {
            return;
        }
        BSymbol fieldSymbol = symResolver.resolveStructField(iExpr.pos, data.env,
                                                             names.fromIdNode(invocationIdentifier),
                                                             Types.getReferredType(type).tsymbol);

        if (fieldSymbol == symTable.notFoundSymbol) {
            checkIfLangLibMethodExists(iExpr, type, iExpr.name.pos, DiagnosticErrorCode.UNDEFINED_FIELD_IN_RECORD, data,
                                       invocationIdentifier, type);
            return;
        }

        if (fieldSymbol.kind != SymbolKind.FUNCTION) {
            checkIfLangLibMethodExists(iExpr, type, iExpr.pos, DiagnosticErrorCode.INVALID_METHOD_CALL_EXPR_ON_FIELD,
                                       data, fieldSymbol.type);
            return;
        }

        iExpr.symbol = fieldSymbol;
        iExpr.setBType(((BInvokableSymbol) fieldSymbol).retType);
        checkInvocationParamAndReturnType(iExpr, data);
        iExpr.functionPointerInvocation = true;
    }

    private void checkIfLangLibMethodExists(BLangInvocation iExpr, BType varRefType, Location pos,
                                            DiagnosticErrorCode errCode, AnalyzerData data, Object... diagMsgArgs) {
        BSymbol langLibMethodSymbol = getLangLibMethod(iExpr, varRefType, data);
        if (langLibMethodSymbol == symTable.notFoundSymbol) {
            dlog.error(pos, errCode, diagMsgArgs);
            data.resultType = symTable.semanticError;
        } else {
            checkInvalidImmutableValueUpdate(iExpr, varRefType, langLibMethodSymbol, data);
        }
    }

    @Override
    public void visit(BLangObjectConstructorExpression objectCtorExpression, AnalyzerData data) {
        BLangClassDefinition classNode = objectCtorExpression.classNode;
        classNode.oceEnvData.capturedClosureEnv = data.env;
        BLangClassDefinition originalClass = classNode.oceEnvData.originalClass;
        if (originalClass.cloneRef != null && !objectCtorExpression.defined) {
            classNode = (BLangClassDefinition) originalClass.cloneRef;
            symbolEnter.defineClassDefinition(classNode, data.env);
            objectCtorExpression.defined = true;
        }

        // TODO: check referenced type
        BObjectType objectType;
        if (objectCtorExpression.referenceType == null && objectCtorExpression.expectedType != null) {
            objectType = (BObjectType) objectCtorExpression.classNode.getBType();
            if (Types.getReferredType(objectCtorExpression.expectedType).tag == TypeTags.OBJECT) {
                BObjectType expObjType = (BObjectType) types
                        .getReferredType(objectCtorExpression.expectedType);
                objectType.typeIdSet = expObjType.typeIdSet;
            } else if (objectCtorExpression.expectedType.tag != TypeTags.NONE) {
                if (!checkAndLoadTypeIdSet(objectCtorExpression.expectedType, objectType)) {
                    dlog.error(objectCtorExpression.pos, DiagnosticErrorCode.INVALID_TYPE_OBJECT_CONSTRUCTOR,
                            objectCtorExpression.expectedType);
                    data.resultType = symTable.semanticError;
                    return;
                }
            }
        }
        BLangTypeInit cIExpr = objectCtorExpression.typeInit;
        BType actualType = symResolver.resolveTypeNode(cIExpr.userDefinedType, data.env);
        if (actualType == symTable.semanticError) {
            data.resultType = symTable.semanticError;
            return;
        }

        BObjectType actualObjectType = (BObjectType) actualType;
        List<BLangType> typeRefs = classNode.typeRefs;
        SymbolEnv typeDefEnv = SymbolEnv.createObjectConstructorObjectEnv(classNode, data.env);
        classNode.oceEnvData.typeInit = objectCtorExpression.typeInit;

        dlog.unmute();
        if (Symbols.isFlagOn(data.expType.flags, Flags.READONLY)) {
            handleObjectConstrExprForReadOnly(objectCtorExpression, actualObjectType, typeDefEnv, false, data);
        } else if (!typeRefs.isEmpty() && Symbols.isFlagOn(typeRefs.get(0).getBType().flags,
                Flags.READONLY)) {
            handleObjectConstrExprForReadOnly(objectCtorExpression, actualObjectType, typeDefEnv, true, data);
        } else {
            semanticAnalyzer.analyzeNode(classNode, typeDefEnv);
        }
        dlog.unmute();
        markConstructedObjectIsolatedness(actualObjectType);

        if (((BObjectTypeSymbol) actualType.tsymbol).initializerFunc != null) {
            cIExpr.initInvocation.symbol = ((BObjectTypeSymbol) actualType.tsymbol).initializerFunc.symbol;
            checkInvocationParam(cIExpr.initInvocation, data);
            cIExpr.initInvocation.setBType(((BInvokableSymbol) cIExpr.initInvocation.symbol).retType);
        } else {
            // If the initializerFunc is null then this is a default constructor invocation. Hence should not
            // pass any arguments.
            if (!isValidInitInvocation(cIExpr, (BObjectType) actualType, data)) {
                return;
            }
        }
        if (cIExpr.initInvocation.getBType() == null) {
            cIExpr.initInvocation.setBType(symTable.nilType);
        }
        BType actualTypeInitType = getObjectConstructorReturnType(actualType, cIExpr.initInvocation.getBType(), data);
        data.resultType = types.checkType(cIExpr, actualTypeInitType, data.expType);
    }

    private boolean isDefiniteObjectType(BType bType, Set<BTypeIdSet> typeIdSets) {
        BType type = Types.getReferredType(bType);
        if (type.tag != TypeTags.OBJECT && type.tag != TypeTags.UNION) {
            return false;
        }

        Set<BType> visitedTypes = new HashSet<>();
        if (!collectObjectTypeIds(type, typeIdSets, visitedTypes)) {
            return false;
        }
        return typeIdSets.size() <= 1;
    }

    private boolean collectObjectTypeIds(BType type, Set<BTypeIdSet> typeIdSets, Set<BType> visitedTypes) {
        if (type.tag == TypeTags.OBJECT) {
            var objectType = (BObjectType) type;
            typeIdSets.add(objectType.typeIdSet);
            return true;
        }
        if (type.tag == TypeTags.UNION) {
            if (!visitedTypes.add(type)) {
                return true;
            }
            for (BType member : ((BUnionType) type).getMemberTypes()) {
                if (!collectObjectTypeIds(member, typeIdSets, visitedTypes)) {
                    return false;
                }
            }
            return true;
        }
        return false;
    }

    private boolean checkAndLoadTypeIdSet(BType type, BObjectType objectType) {
        Set<BTypeIdSet> typeIdSets = new HashSet<>();
        if (!isDefiniteObjectType(type, typeIdSets)) {
            return false;
        }
        if (typeIdSets.isEmpty()) {
            objectType.typeIdSet = BTypeIdSet.emptySet();
            return true;
        }
        var typeIdIterator = typeIdSets.iterator();
        if (typeIdIterator.hasNext()) {
            BTypeIdSet typeIdSet = typeIdIterator.next();
            objectType.typeIdSet = typeIdSet;
            return true;
        }
        return true;
    }

    public void visit(BLangTypeInit cIExpr, AnalyzerData data) {
        if ((data.expType.tag == TypeTags.ANY && cIExpr.userDefinedType == null) ||
                data.expType.tag == TypeTags.RECORD) {
            dlog.error(cIExpr.pos, DiagnosticErrorCode.INVALID_TYPE_NEW_LITERAL, data.expType);
            data.resultType = symTable.semanticError;
            return;
        }

        BType actualType;
        if (cIExpr.userDefinedType != null) {
            actualType = symResolver.resolveTypeNode(cIExpr.userDefinedType, data.env);
        } else {
            actualType = data.expType;
        }

        if (actualType == symTable.semanticError) {
            //TODO dlog error?
            data.resultType = symTable.semanticError;
            return;
        }

        actualType = Types.getReferredType(actualType);

        if (actualType.tag == TypeTags.INTERSECTION) {
            actualType = ((BIntersectionType) actualType).effectiveType;
        }

        switch (actualType.tag) {
            case TypeTags.OBJECT:
                BObjectType actualObjectType = (BObjectType) actualType;

                if ((actualType.tsymbol.flags & Flags.CLASS) != Flags.CLASS) {
                    dlog.error(cIExpr.pos, DiagnosticErrorCode.CANNOT_INITIALIZE_ABSTRACT_OBJECT,
                            actualType.tsymbol);
                    cIExpr.initInvocation.argExprs.forEach(expr -> checkExpr(expr, symTable.noType, data));
                    data.resultType = symTable.semanticError;
                    return;
                }

                if (actualObjectType.classDef != null && actualObjectType.classDef.flagSet.contains(Flag.OBJECT_CTOR)) {
                    if (cIExpr.initInvocation != null && actualObjectType.classDef.oceEnvData.typeInit != null) {
                        actualObjectType.classDef.oceEnvData.typeInit = cIExpr;
                    }
                    markConstructedObjectIsolatedness(actualObjectType);
                }
                if (((BObjectTypeSymbol) actualType.tsymbol).initializerFunc != null) {
                    cIExpr.initInvocation.symbol = ((BObjectTypeSymbol) actualType.tsymbol).initializerFunc.symbol;
                    checkInvocationParam(cIExpr.initInvocation, data);
                    cIExpr.initInvocation.setBType(((BInvokableSymbol) cIExpr.initInvocation.symbol).retType);
                } else {
                    // If the initializerFunc is null then this is a default constructor invocation. Hence should not
                    // pass any arguments.
                    if (!isValidInitInvocation(cIExpr, (BObjectType) actualType, data)) {
                        return;
                    }
                }
                break;
            case TypeTags.STREAM:
                if (cIExpr.initInvocation.argExprs.size() > 1) {
                    dlog.error(cIExpr.pos, DiagnosticErrorCode.INVALID_STREAM_CONSTRUCTOR, cIExpr.initInvocation);
                    data.resultType = symTable.semanticError;
                    return;
                }

                BStreamType actualStreamType = (BStreamType) actualType;
                if (actualStreamType.completionType != null) {
                    BType completionType = actualStreamType.completionType;
                    if (!types.isAssignable(completionType, symTable.errorOrNilType)) {
                        dlog.error(cIExpr.pos, DiagnosticErrorCode.ERROR_TYPE_EXPECTED, completionType.toString());
                        data.resultType = symTable.semanticError;
                        return;
                    }
                }

                BUnionType expectedNextReturnType =
                        createNextReturnType(cIExpr.pos, (BStreamType) actualType, data);
                if (cIExpr.initInvocation.argExprs.isEmpty()) {
                    if (!types.containsNilType(actualStreamType.completionType)) {
                        dlog.error(cIExpr.pos, DiagnosticErrorCode.INVALID_UNBOUNDED_STREAM_CONSTRUCTOR_ITERATOR,
                                expectedNextReturnType);
                        data.resultType = symTable.semanticError;
                        return;
                    }
                } else {
                    BLangExpression iteratorExpr = cIExpr.initInvocation.argExprs.get(0);
                    BType constructType = checkExpr(iteratorExpr, symTable.noType, data);
                    if (constructType.tag != TypeTags.OBJECT) {
                        dlog.error(iteratorExpr.pos, DiagnosticErrorCode.INVALID_STREAM_CONSTRUCTOR_ITERATOR,
                                expectedNextReturnType, constructType);
                        data.resultType = symTable.semanticError;
                        return;
                    }
                    BAttachedFunction closeFunc = types.getAttachedFuncFromObject((BObjectType) constructType,
                            BLangCompilerConstants.CLOSE_FUNC);
                    if (closeFunc != null) {
                        BType closeableIteratorType = symTable.langQueryModuleSymbol.scope
                                .lookup(Names.ABSTRACT_STREAM_CLOSEABLE_ITERATOR).symbol.type;
                        if (!types.isAssignable(constructType, closeableIteratorType)) {
                            dlog.error(iteratorExpr.pos,
                                    DiagnosticErrorCode.INVALID_STREAM_CONSTRUCTOR_CLOSEABLE_ITERATOR,
                                    expectedNextReturnType, constructType);
                            data.resultType = symTable.semanticError;
                            return;
                        }
                    } else {
                        BType iteratorType = symTable.langQueryModuleSymbol.scope
                                .lookup(Names.ABSTRACT_STREAM_ITERATOR).symbol.type;
                        if (!types.isAssignable(constructType, iteratorType)) {
                            dlog.error(iteratorExpr.pos, DiagnosticErrorCode.INVALID_STREAM_CONSTRUCTOR_ITERATOR,
                                    expectedNextReturnType, constructType);
                            data.resultType = symTable.semanticError;
                            return;
                        }
                    }
                    BUnionType nextReturnType = types.getVarTypeFromIteratorFuncReturnType(constructType);
                    if (nextReturnType != null) {
                        types.checkType(iteratorExpr.pos, nextReturnType, expectedNextReturnType,
                                DiagnosticErrorCode.INCOMPATIBLE_TYPES);
                    } else {
                        dlog.error(constructType.tsymbol.getPosition(),
                                DiagnosticErrorCode.INVALID_NEXT_METHOD_RETURN_TYPE, expectedNextReturnType);
                    }
                }
                if (data.expType.tag != TypeTags.NONE && !types.isAssignable(actualType, data.expType)) {
                    dlog.error(cIExpr.pos, DiagnosticErrorCode.INCOMPATIBLE_TYPES, data.expType,
                            actualType);
                    data.resultType = symTable.semanticError;
                    return;
                }
                data.resultType = actualType;
                return;
            case TypeTags.UNION:
                List<BType> matchingMembers = findMembersWithMatchingInitFunc(cIExpr, (BUnionType) actualType, data);
                BType matchedType = getMatchingType(matchingMembers, cIExpr, actualType, data);
                cIExpr.initInvocation.setBType(symTable.nilType);

                if (matchedType.tag == TypeTags.OBJECT) {
                    if (((BObjectTypeSymbol) matchedType.tsymbol).initializerFunc != null) {
                        cIExpr.initInvocation.symbol = ((BObjectTypeSymbol) matchedType.tsymbol).initializerFunc.symbol;
                        checkInvocationParam(cIExpr.initInvocation, data);
                        cIExpr.initInvocation.setBType(((BInvokableSymbol) cIExpr.initInvocation.symbol).retType);
                        actualType = matchedType;
                        break;
                    } else {
                        if (!isValidInitInvocation(cIExpr, (BObjectType) matchedType, data)) {
                            return;
                        }
                    }
                }
                types.checkType(cIExpr, matchedType, data.expType);
                cIExpr.setBType(matchedType);
                data.resultType = matchedType;
                return;
            default:
                dlog.error(cIExpr.pos, DiagnosticErrorCode.CANNOT_INFER_OBJECT_TYPE_FROM_LHS, actualType);
                data.resultType = symTable.semanticError;
                return;
        }

        if (cIExpr.initInvocation.getBType() == null) {
            cIExpr.initInvocation.setBType(symTable.nilType);
        }
        BType actualTypeInitType = getObjectConstructorReturnType(actualType, cIExpr.initInvocation.getBType(), data);
        data.resultType = types.checkType(cIExpr, actualTypeInitType, data.expType);
    }

    private BUnionType createNextReturnType(Location pos, BStreamType streamType, AnalyzerData data) {
        BRecordType recordType = new BRecordType(null, Flags.ANONYMOUS);
        recordType.restFieldType = symTable.noType;
        recordType.sealed = true;

        Name fieldName = Names.VALUE;
        BField field = new BField(fieldName, pos, new BVarSymbol(Flags.PUBLIC,
                                                                 fieldName, data.env.enclPkg.packageID,
                                                                 streamType.constraint, data.env.scope.owner, pos,
                                                                 VIRTUAL));
        field.type = streamType.constraint;
        recordType.fields.put(field.name.value, field);

        recordType.tsymbol = Symbols.createRecordSymbol(Flags.ANONYMOUS, Names.EMPTY, data.env.enclPkg.packageID,
                                                        recordType, data.env.scope.owner, pos, VIRTUAL);
        recordType.tsymbol.scope = new Scope(data.env.scope.owner);
        recordType.tsymbol.scope.define(fieldName, field.symbol);

        LinkedHashSet<BType> retTypeMembers = new LinkedHashSet<>();
        retTypeMembers.add(recordType);
        retTypeMembers.addAll(types.getAllTypes(streamType.completionType, false));

        BUnionType unionType = BUnionType.create(null);
        unionType.addAll(retTypeMembers);
        unionType.tsymbol = Symbols.createTypeSymbol(SymTag.UNION_TYPE, 0, Names.EMPTY,
                data.env.enclPkg.symbol.pkgID, unionType, data.env.scope.owner, pos, VIRTUAL);

        return unionType;
    }

    private boolean isValidInitInvocation(BLangTypeInit cIExpr, BObjectType objType, AnalyzerData data) {

        if (!cIExpr.initInvocation.argExprs.isEmpty()
                && ((BObjectTypeSymbol) objType.tsymbol).initializerFunc == null) {
            dlog.error(cIExpr.pos, DiagnosticErrorCode.TOO_MANY_ARGS_FUNC_CALL,
                    cIExpr.initInvocation.name.value);
            cIExpr.initInvocation.argExprs.forEach(expr -> checkExpr(expr, symTable.noType, data));
            data.resultType = symTable.semanticError;
            return false;
        }
        return true;
    }

    private BType getObjectConstructorReturnType(BType objType, BType initRetType, AnalyzerData data) {
        if (initRetType.tag == TypeTags.UNION) {
            LinkedHashSet<BType> retTypeMembers = new LinkedHashSet<>();
            retTypeMembers.add(objType);

            retTypeMembers.addAll(((BUnionType) initRetType).getMemberTypes());
            retTypeMembers.remove(symTable.nilType);

            BUnionType unionType = BUnionType.create(null, retTypeMembers);
            unionType.tsymbol = Symbols.createTypeSymbol(SymTag.UNION_TYPE, 0,
                                                         Names.EMPTY, data.env.enclPkg.symbol.pkgID, unionType,
                    data.env.scope.owner, symTable.builtinPos, VIRTUAL);
            return unionType;
        } else if (initRetType.tag == TypeTags.NIL) {
            return objType;
        }
        return symTable.semanticError;
    }

    private List<BType> findMembersWithMatchingInitFunc(BLangTypeInit cIExpr, BUnionType lhsUnionType,
                                                        AnalyzerData data) {
        int objectCount = 0;

        for (BType type : lhsUnionType.getMemberTypes()) {
            BType memberType = Types.getReferredType(type);
            int tag = memberType.tag;

            if (tag == TypeTags.OBJECT) {
                objectCount++;
                continue;
            }

            if (tag != TypeTags.INTERSECTION) {
                continue;
            }

            if (((BIntersectionType) memberType).effectiveType.tag == TypeTags.OBJECT) {
                objectCount++;
            }
        }

        boolean containsSingleObject = objectCount == 1;

        List<BType> matchingLhsMemberTypes = new ArrayList<>();
        for (BType type : lhsUnionType.getMemberTypes()) {
            BType memberType = Types.getReferredType(type);
            if (memberType.tag != TypeTags.OBJECT) {
                // member is not an object.
                continue;
            }
            if ((memberType.tsymbol.flags & Flags.CLASS) != Flags.CLASS) {
                dlog.error(cIExpr.pos, DiagnosticErrorCode.CANNOT_INITIALIZE_ABSTRACT_OBJECT,
                        lhsUnionType.tsymbol);
            }

            if (containsSingleObject) {
                return Collections.singletonList(memberType);
            }

            BAttachedFunction initializerFunc = ((BObjectTypeSymbol) memberType.tsymbol).initializerFunc;
            if (isArgsMatchesFunction(cIExpr.argsExpr, initializerFunc, data)) {
                matchingLhsMemberTypes.add(memberType);
            }
        }
        return matchingLhsMemberTypes;
    }

    private BType getMatchingType(List<BType> matchingLhsMembers, BLangTypeInit cIExpr, BType lhsUnion,
                                  AnalyzerData data) {
        if (matchingLhsMembers.isEmpty()) {
            // No union type member found which matches with initializer expression.
            dlog.error(cIExpr.pos, DiagnosticErrorCode.CANNOT_INFER_OBJECT_TYPE_FROM_LHS, lhsUnion);
            data.resultType = symTable.semanticError;
            return symTable.semanticError;
        } else if (matchingLhsMembers.size() == 1) {
            // We have a correct match.
            return matchingLhsMembers.get(0).tsymbol.type;
        } else {
            // Multiple matches found.
            dlog.error(cIExpr.pos, DiagnosticErrorCode.AMBIGUOUS_TYPES, lhsUnion);
            data.resultType = symTable.semanticError;
            return symTable.semanticError;
        }
    }

    private boolean isArgsMatchesFunction(List<BLangExpression> invocationArguments, BAttachedFunction function,
                                          AnalyzerData data) {
        invocationArguments.forEach(expr -> checkExpr(expr, symTable.noType, data));

        if (function == null) {
            return invocationArguments.isEmpty();
        }

        if (function.symbol.params.isEmpty() && invocationArguments.isEmpty()) {
            return true;
        }

        List<BLangNamedArgsExpression> namedArgs = new ArrayList<>();
        List<BLangExpression> positionalArgs = new ArrayList<>();
        for (BLangExpression argument : invocationArguments) {
            if (argument.getKind() == NodeKind.NAMED_ARGS_EXPR) {
                namedArgs.add((BLangNamedArgsExpression) argument);
            } else {
                positionalArgs.add(argument);
            }
        }

        List<BVarSymbol> requiredParams = function.symbol.params.stream()
                .filter(param -> !param.isDefaultable)
                .collect(Collectors.toList());
        // Given named and positional arguments are less than required parameters.
        if (requiredParams.size() > invocationArguments.size()) {
            return false;
        }

        List<BVarSymbol> defaultableParams = function.symbol.params.stream()
                .filter(param -> param.isDefaultable)
                .collect(Collectors.toList());

        int givenRequiredParamCount = 0;
        for (int i = 0; i < positionalArgs.size(); i++) {
            if (function.symbol.params.size() > i) {
                givenRequiredParamCount++;
                BVarSymbol functionParam = function.symbol.params.get(i);
                // check the type compatibility of positional args against function params.
                if (!types.isAssignable(positionalArgs.get(i).getBType(), functionParam.type)) {
                    return false;
                }
                requiredParams.remove(functionParam);
                defaultableParams.remove(functionParam);
                continue;
            }

            if (function.symbol.restParam != null) {
                BType restParamType = ((BArrayType) function.symbol.restParam.type).eType;
                if (!types.isAssignable(positionalArgs.get(i).getBType(), restParamType)) {
                    return false;
                }
                continue;
            }

            // additional positional args given for function with no rest param
            return false;
        }

        for (BLangNamedArgsExpression namedArg : namedArgs) {
            boolean foundNamedArg = false;
            // check the type compatibility of named args against function params.
            List<BVarSymbol> params = function.symbol.params;
            for (int i = givenRequiredParamCount; i < params.size(); i++) {
                BVarSymbol functionParam = params.get(i);
                if (!namedArg.name.value.equals(functionParam.name.value)) {
                    continue;
                }
                foundNamedArg = true;
                BType namedArgExprType = checkExpr(namedArg.expr, data);
                if (!types.isAssignable(functionParam.type, namedArgExprType)) {
                    // Name matched, type mismatched.
                    return false;
                }
                requiredParams.remove(functionParam);
                defaultableParams.remove(functionParam);
            }
            if (!foundNamedArg) {
                return false;
            }
        }

        // all required params are not given by positional or named args.
        return requiredParams.size() <= 0;
    }

    public void visit(BLangWaitForAllExpr waitForAllExpr, AnalyzerData data) {
        setResultTypeForWaitForAllExpr(waitForAllExpr, data.expType, data);
        waitForAllExpr.setBType(data.resultType);

        if (data.resultType != null && data.resultType != symTable.semanticError) {
            types.setImplicitCastExpr(waitForAllExpr, waitForAllExpr.getBType(), data.expType);
        }
    }

    private void setResultTypeForWaitForAllExpr(BLangWaitForAllExpr waitForAllExpr, BType expType, AnalyzerData data) {
        switch (expType.tag) {
            case TypeTags.RECORD:
                checkTypesForRecords(waitForAllExpr, data);
                break;
            case TypeTags.MAP:
                checkTypesForMap(waitForAllExpr, ((BMapType) expType).constraint, data);
                LinkedHashSet<BType> memberTypesForMap = collectWaitExprTypes(waitForAllExpr.keyValuePairs);
                if (memberTypesForMap.size() == 1) {
                    data.resultType = new BMapType(TypeTags.MAP,
                            memberTypesForMap.iterator().next(), symTable.mapType.tsymbol);
                    break;
                }
                BUnionType constraintTypeForMap = BUnionType.create(null, memberTypesForMap);
                data.resultType = new BMapType(TypeTags.MAP, constraintTypeForMap, symTable.mapType.tsymbol);
                break;
            case TypeTags.NONE:
            case TypeTags.ANY:
                checkTypesForMap(waitForAllExpr, expType, data);
                LinkedHashSet<BType> memberTypes = collectWaitExprTypes(waitForAllExpr.keyValuePairs);
                if (memberTypes.size() == 1) {
                    data.resultType =
                            new BMapType(TypeTags.MAP, memberTypes.iterator().next(), symTable.mapType.tsymbol);
                    break;
                }
                BUnionType constraintType = BUnionType.create(null, memberTypes);
                data.resultType = new BMapType(TypeTags.MAP, constraintType, symTable.mapType.tsymbol);
                break;
            case TypeTags.TYPEREFDESC:
                setResultTypeForWaitForAllExpr(waitForAllExpr, Types.getReferredType(expType), data);
                break;
            default:
                dlog.error(waitForAllExpr.pos, DiagnosticErrorCode.INCOMPATIBLE_TYPES, expType,
                        getWaitForAllExprReturnType(waitForAllExpr, waitForAllExpr.pos, data));
                data.resultType = symTable.semanticError;
                break;
        }
    }

    private BRecordType getWaitForAllExprReturnType(BLangWaitForAllExpr waitExpr,
                                                    Location pos, AnalyzerData data) {
        BRecordType retType = new BRecordType(null, Flags.ANONYMOUS);
        List<BLangWaitForAllExpr.BLangWaitKeyValue> keyVals = waitExpr.keyValuePairs;

        for (BLangWaitForAllExpr.BLangWaitKeyValue keyVal : keyVals) {
            BLangIdentifier fieldName;
            if (keyVal.valueExpr == null || keyVal.valueExpr.getKind() != NodeKind.SIMPLE_VARIABLE_REF) {
                fieldName = keyVal.key;
            } else {
                fieldName = ((BLangSimpleVarRef) keyVal.valueExpr).variableName;
            }

            BSymbol symbol = symResolver.lookupSymbolInMainSpace(data.env, names.fromIdNode(fieldName));
            BType fieldType = symbol.type.tag == TypeTags.FUTURE ? ((BFutureType) symbol.type).constraint : symbol.type;
            BField field = new BField(names.fromIdNode(keyVal.key), null,
                                      new BVarSymbol(0, names.fromIdNode(keyVal.key),
                                                     names.originalNameFromIdNode(keyVal.key),
                                                     data.env.enclPkg.packageID, fieldType, null, keyVal.pos, VIRTUAL));
            retType.fields.put(field.name.value, field);
        }

        retType.restFieldType = symTable.noType;
        retType.sealed = true;
        retType.tsymbol = Symbols.createRecordSymbol(Flags.ANONYMOUS, Names.EMPTY, data.env.enclPkg.packageID, retType,
                                                     null, pos, VIRTUAL);
        return retType;
    }

    private LinkedHashSet<BType> collectWaitExprTypes(List<BLangWaitForAllExpr.BLangWaitKeyValue> keyVals) {
        LinkedHashSet<BType> memberTypes = new LinkedHashSet<>();
        for (BLangWaitForAllExpr.BLangWaitKeyValue keyVal : keyVals) {
            BType bType = keyVal.keyExpr != null ? keyVal.keyExpr.getBType() : keyVal.valueExpr.getBType();
            if (bType.tag == TypeTags.FUTURE) {
                memberTypes.add(((BFutureType) bType).constraint);
            } else {
                memberTypes.add(bType);
            }
        }
        return memberTypes;
    }

    private void checkTypesForMap(BLangWaitForAllExpr waitForAllExpr, BType expType, AnalyzerData data) {
        List<BLangWaitForAllExpr.BLangWaitKeyValue> keyValuePairs = waitForAllExpr.keyValuePairs;
        keyValuePairs.forEach(keyVal -> checkWaitKeyValExpr(keyVal, expType, data));
    }

    private void checkTypesForRecords(BLangWaitForAllExpr waitExpr, AnalyzerData data) {
        List<BLangWaitForAllExpr.BLangWaitKeyValue> rhsFields = waitExpr.getKeyValuePairs();
        Map<String, BField> lhsFields = ((BRecordType) Types.getReferredType(data.expType)).fields;

        // check if the record is sealed, if so check if the fields in wait collection is more than the fields expected
        // by the lhs record
        if (((BRecordType) Types.getReferredType(data.expType)).sealed &&
                rhsFields.size() > lhsFields.size()) {
            dlog.error(waitExpr.pos, DiagnosticErrorCode.INCOMPATIBLE_TYPES, data.expType,
                    getWaitForAllExprReturnType(waitExpr, waitExpr.pos, data));
            data.resultType = symTable.semanticError;
            return;
        }

        for (BLangWaitForAllExpr.BLangWaitKeyValue keyVal : rhsFields) {
            String key = keyVal.key.value;
            if (!lhsFields.containsKey(key)) {
                // Check if the field is sealed if so you cannot have dynamic fields
                if (((BRecordType) Types.getReferredType(data.expType)).sealed) {
                    dlog.error(waitExpr.pos, DiagnosticErrorCode.INVALID_FIELD_NAME_RECORD_LITERAL, key, data.expType);
                    data.resultType = symTable.semanticError;
                } else {
                    // Else if the record is an open record, then check if the rest field type matches the expression
                    BType restFieldType = ((BRecordType) Types.getReferredType(data.expType)).restFieldType;
                    checkWaitKeyValExpr(keyVal, restFieldType, data);
                }
            } else {
                checkWaitKeyValExpr(keyVal, lhsFields.get(key).type, data);
                keyVal.keySymbol = lhsFields.get(key).symbol;
            }
        }
        // If the record literal is of record type and types are validated for the fields, check if there are any
        // required fields missing.
        checkMissingReqFieldsForWait(((BRecordType) Types.getReferredType(data.expType)),
                rhsFields, waitExpr.pos);

        if (symTable.semanticError != data.resultType) {
            data.resultType = data.expType;
        }
    }

    private void checkMissingReqFieldsForWait(BRecordType type, List<BLangWaitForAllExpr.BLangWaitKeyValue> keyValPairs,
                                              Location pos) {
        type.fields.values().forEach(field -> {
            // Check if `field` is explicitly assigned a value in the record literal
            boolean hasField = keyValPairs.stream().anyMatch(keyVal -> field.name.value.equals(keyVal.key.value));

            // If a required field is missing, it's a compile error
            if (!hasField && Symbols.isFlagOn(field.symbol.flags, Flags.REQUIRED)) {
                dlog.error(pos, DiagnosticErrorCode.MISSING_REQUIRED_RECORD_FIELD, field.name);
            }
        });
    }

    private void checkWaitKeyValExpr(BLangWaitForAllExpr.BLangWaitKeyValue keyVal, BType type, AnalyzerData data) {
        BLangExpression expr;
        if (keyVal.keyExpr != null) {
            BSymbol symbol = symResolver.lookupSymbolInMainSpace(data.env, names.fromIdNode
                    (((BLangSimpleVarRef) keyVal.keyExpr).variableName));
            keyVal.keyExpr.setBType(symbol.type);
            expr = keyVal.keyExpr;
        } else {
            expr = keyVal.valueExpr;
        }
        BFutureType futureType = new BFutureType(TypeTags.FUTURE, type, null);
        checkExpr(expr, futureType, data);
        setEventualTypeForExpression(expr, type, data);
    }

    // eventual type if not directly referring a worker is T|error. future<T> --> T|error
    private void setEventualTypeForExpression(BLangExpression expression,
                                              BType currentExpectedType, AnalyzerData data) {
        if (expression == null) {
            return;
        }
        if (isSimpleWorkerReference(expression, data)) {
            return;
        }
        BFutureType futureType = (BFutureType) expression.expectedType;
        BType currentType = futureType.constraint;
        if (types.containsErrorType(currentType)) {
            return;
        }

        BUnionType eventualType = BUnionType.create(null, currentType, symTable.errorType);
        if (((currentExpectedType.tag != TypeTags.NONE) && (currentExpectedType.tag != TypeTags.NIL)) &&
                !types.isAssignable(eventualType, currentExpectedType)) {
            dlog.error(expression.pos, DiagnosticErrorCode.INCOMPATIBLE_TYPE_WAIT_FUTURE_EXPR,
                    currentExpectedType, eventualType, expression);
        }
        futureType.constraint = eventualType;
    }

    private void setEventualTypeForWaitExpression(BLangExpression expression, Location pos, AnalyzerData data) {
        if ((data.resultType == symTable.semanticError) ||
                (types.containsErrorType(data.resultType))) {
            return;
        }
        if (isSimpleWorkerReference(expression, data)) {
            return;
        }
        BType currentExpectedType = ((BFutureType) data.expType).constraint;
        BUnionType eventualType = BUnionType.create(null, data.resultType, symTable.errorType);
        if ((currentExpectedType.tag == TypeTags.NONE) || (currentExpectedType.tag == TypeTags.NIL)) {
            data.resultType = eventualType;
            return;
        }

        if (!types.isAssignable(eventualType, currentExpectedType)) {
            dlog.error(pos, DiagnosticErrorCode.INCOMPATIBLE_TYPE_WAIT_FUTURE_EXPR, currentExpectedType,
                    eventualType, expression);
            data.resultType = symTable.semanticError;
            return;
        }
        if (data.resultType.tag == TypeTags.FUTURE) {
            ((BFutureType) data.resultType).constraint = eventualType;
        } else {
            data.resultType = eventualType;
        }
    }

    private void setEventualTypeForAlternateWaitExpression(BLangExpression expression, Location pos,
                                                           AnalyzerData data) {
        if ((data.resultType == symTable.semanticError) ||
                (expression.getKind() != NodeKind.BINARY_EXPR) ||
                (types.containsErrorType(data.resultType))) {
            return;
        }
        if (types.containsErrorType(data.resultType)) {
            return;
        }
        if (!isReferencingNonWorker((BLangBinaryExpr) expression, data)) {
            return;
        }

        BType currentExpectedType = ((BFutureType) data.expType).constraint;
        BUnionType eventualType = BUnionType.create(null, data.resultType, symTable.errorType);
        if ((currentExpectedType.tag == TypeTags.NONE) || (currentExpectedType.tag == TypeTags.NIL)) {
            data.resultType = eventualType;
            return;
        }

        if (!types.isAssignable(eventualType, currentExpectedType)) {
            dlog.error(pos, DiagnosticErrorCode.INCOMPATIBLE_TYPE_WAIT_FUTURE_EXPR, currentExpectedType,
                    eventualType, expression);
            data.resultType = symTable.semanticError;
            return;
        }
        if (data.resultType.tag == TypeTags.FUTURE) {
            ((BFutureType) data.resultType).constraint = eventualType;
        } else {
            data.resultType = eventualType;
        }
    }

    private boolean isSimpleWorkerReference(BLangExpression expression, AnalyzerData data) {
        if (expression.getKind() != NodeKind.SIMPLE_VARIABLE_REF) {
            return false;
        }
        BLangSimpleVarRef simpleVarRef = ((BLangSimpleVarRef) expression);
        BSymbol varRefSymbol = simpleVarRef.symbol;
        if (varRefSymbol == null) {
            return false;
        }
        if (workerExists(data.env, simpleVarRef.variableName.value)) {
            return true;
        }
        return false;
    }

    private boolean isReferencingNonWorker(BLangBinaryExpr binaryExpr, AnalyzerData data) {
        BLangExpression lhsExpr = binaryExpr.lhsExpr;
        BLangExpression rhsExpr = binaryExpr.rhsExpr;
        if (isReferencingNonWorker(lhsExpr, data)) {
            return true;
        }
        return isReferencingNonWorker(rhsExpr, data);
    }

    private boolean isReferencingNonWorker(BLangExpression expression, AnalyzerData data) {
        if (expression.getKind() == NodeKind.BINARY_EXPR) {
            return isReferencingNonWorker((BLangBinaryExpr) expression, data);
        } else if (expression.getKind() == NodeKind.SIMPLE_VARIABLE_REF) {
            BLangSimpleVarRef simpleVarRef = (BLangSimpleVarRef) expression;
            BSymbol varRefSymbol = simpleVarRef.symbol;
            String varRefSymbolName = varRefSymbol.getName().value;
            if (workerExists(data.env, varRefSymbolName)) {
                return false;
            }
        }
        return true;
    }


    public void visit(BLangTernaryExpr ternaryExpr, AnalyzerData data) {
        BType condExprType = checkExpr(ternaryExpr.expr, this.symTable.booleanType, data);

        SymbolEnv thenEnv = typeNarrower.evaluateTruth(ternaryExpr.expr, ternaryExpr.thenExpr, data.env);
        BType thenType = checkExpr(ternaryExpr.thenExpr, thenEnv, data.expType, data);

        SymbolEnv elseEnv = typeNarrower.evaluateFalsity(ternaryExpr.expr, ternaryExpr.elseExpr, data.env, false);
        BType elseType = checkExpr(ternaryExpr.elseExpr, elseEnv, data.expType, data);

        if (condExprType == symTable.semanticError || thenType == symTable.semanticError ||
                elseType == symTable.semanticError) {
            data.resultType = symTable.semanticError;
        } else if (data.expType == symTable.noType) {
            if (types.isAssignable(elseType, thenType)) {
                data.resultType = thenType;
            } else if (types.isAssignable(thenType, elseType)) {
                data.resultType = elseType;
            } else {
                data.resultType = BUnionType.create(null, thenType, elseType);
            }
        } else {
            data.resultType = data.expType;
        }
    }

    public void visit(BLangWaitExpr waitExpr, AnalyzerData data) {
        data.expType = new BFutureType(TypeTags.FUTURE, data.expType, null);
        checkExpr(waitExpr.getExpression(), data.expType, data);
        // Handle union types in lhs
        if (data.resultType.tag == TypeTags.UNION) {
            LinkedHashSet<BType> memberTypes = collectMemberTypes((BUnionType) data.resultType, new LinkedHashSet<>());
            if (memberTypes.size() == 1) {
                data.resultType = memberTypes.toArray(new BType[0])[0];
            } else {
                data.resultType = BUnionType.create(null, memberTypes);
            }
        } else if (data.resultType != symTable.semanticError) {
            // Handle other types except for semantic errors
            data.resultType = ((BFutureType) data.resultType).constraint;
        }

        BLangExpression waitFutureExpression = waitExpr.getExpression();
        if (waitFutureExpression.getKind() == NodeKind.BINARY_EXPR) {
            setEventualTypeForAlternateWaitExpression(waitFutureExpression, waitExpr.pos, data);
        } else {
            setEventualTypeForWaitExpression(waitFutureExpression, waitExpr.pos, data);
        }
        waitExpr.setBType(data.resultType);

        if (data.resultType != null && data.resultType != symTable.semanticError) {
            types.setImplicitCastExpr(waitExpr, waitExpr.getBType(), ((BFutureType) data.expType).constraint);
        }
    }

    private LinkedHashSet<BType> collectMemberTypes(BUnionType unionType, LinkedHashSet<BType> memberTypes) {
        for (BType memberType : unionType.getMemberTypes()) {
            if (memberType.tag == TypeTags.FUTURE) {
                memberTypes.add(((BFutureType) memberType).constraint);
            } else {
                memberTypes.add(memberType);
            }
        }
        return memberTypes;
    }

    @Override
    public void visit(BLangTrapExpr trapExpr, AnalyzerData data) {
        boolean firstVisit = trapExpr.expr.getBType() == null;
        BType actualType;
        BType exprType = checkExpr(trapExpr.expr, data.expType, data);
        boolean definedWithVar = data.expType == symTable.noType;

        if (trapExpr.expr.getKind() == NodeKind.WORKER_RECEIVE) {
            if (firstVisit) {
                data.isTypeChecked = false;
                data.resultType = data.expType;
                return;
            } else {
                data.expType = trapExpr.getBType();
                exprType = trapExpr.expr.getBType();
            }
        }

        if (data.expType == symTable.semanticError || exprType == symTable.semanticError) {
            actualType = symTable.semanticError;
        } else {
            LinkedHashSet<BType> resultTypes = new LinkedHashSet<>();
            if (exprType.tag == TypeTags.UNION) {
                resultTypes.addAll(((BUnionType) exprType).getMemberTypes());
            } else {
                resultTypes.add(exprType);
            }
            resultTypes.add(symTable.errorType);
            actualType = BUnionType.create(null, resultTypes);
        }

        data.resultType = types.checkType(trapExpr, actualType, data.expType);
        if (definedWithVar && data.resultType != null && data.resultType != symTable.semanticError) {
            types.setImplicitCastExpr(trapExpr.expr, trapExpr.expr.getBType(), data.resultType);
        }
    }

    public void visit(BLangBinaryExpr binaryExpr, AnalyzerData data) {
        // Bitwise operator should be applied for the future types in the wait expression
        if (data.expType.tag == TypeTags.FUTURE && binaryExpr.opKind == OperatorKind.BITWISE_OR) {
            BType lhsResultType = checkExpr(binaryExpr.lhsExpr, data.expType, data);
            BType rhsResultType = checkExpr(binaryExpr.rhsExpr, data.expType, data);
            // Return if both or atleast one of lhs and rhs types are errors
            if (lhsResultType == symTable.semanticError || rhsResultType == symTable.semanticError) {
                data.resultType = symTable.semanticError;
                return;
            }
            data.resultType = BUnionType.create(null, lhsResultType, rhsResultType);
            return;
        }

        SymbolEnv rhsExprEnv;
        BType lhsType;
        BType referredExpType = Types.getReferredType(binaryExpr.expectedType);
        if (referredExpType.tag == TypeTags.FLOAT || referredExpType.tag == TypeTags.DECIMAL ||
                isOptionalFloatOrDecimal(referredExpType)) {
            lhsType = checkAndGetType(binaryExpr.lhsExpr, data.env, binaryExpr, data);
        } else {
            lhsType = checkExpr(binaryExpr.lhsExpr, data);
        }

        if (binaryExpr.opKind == OperatorKind.AND) {
            rhsExprEnv = typeNarrower.evaluateTruth(binaryExpr.lhsExpr, binaryExpr.rhsExpr, data.env, true);
        } else if (binaryExpr.opKind == OperatorKind.OR) {
            rhsExprEnv = typeNarrower.evaluateFalsity(binaryExpr.lhsExpr, binaryExpr.rhsExpr, data.env, true);
        } else {
            rhsExprEnv = data.env;
        }

        BType rhsType;

        if (referredExpType.tag == TypeTags.FLOAT || referredExpType.tag == TypeTags.DECIMAL ||
                isOptionalFloatOrDecimal(referredExpType)) {
            rhsType = checkAndGetType(binaryExpr.rhsExpr, rhsExprEnv, binaryExpr, data);
        } else {
            rhsType = checkExpr(binaryExpr.rhsExpr, rhsExprEnv, data);
        }

        // Set error type as the actual type.
        BType actualType = symTable.semanticError;

        //noinspection SwitchStatementWithTooFewBranches
        switch (binaryExpr.opKind) {
            // Do not lookup operator symbol for xml sequence additions
            case ADD:
                BType leftConstituent = getXMLConstituents(lhsType);
                BType rightConstituent = getXMLConstituents(rhsType);

                if (leftConstituent != null && rightConstituent != null) {
                    actualType = new BXMLType(BUnionType.create(null, leftConstituent, rightConstituent), null);
                    break;
                }
                // Fall through
            default:
                if (lhsType != symTable.semanticError && rhsType != symTable.semanticError) {
                    // Look up operator symbol if both rhs and lhs types aren't error or xml types
                    BSymbol opSymbol = symResolver.resolveBinaryOperator(binaryExpr.opKind, lhsType, rhsType);

                    if (opSymbol == symTable.notFoundSymbol) {
                        opSymbol = symResolver.getBitwiseShiftOpsForTypeSets(binaryExpr.opKind, lhsType, rhsType);
                    }

                    if (opSymbol == symTable.notFoundSymbol) {
                        opSymbol = symResolver.getBinaryBitwiseOpsForTypeSets(binaryExpr.opKind, lhsType, rhsType);
                    }

                    if (opSymbol == symTable.notFoundSymbol) {
                        opSymbol = symResolver.getArithmeticOpsForTypeSets(binaryExpr.opKind, lhsType, rhsType);
                    }

                    if (opSymbol == symTable.notFoundSymbol) {
                        opSymbol = symResolver.getBinaryEqualityForTypeSets(binaryExpr.opKind, lhsType, rhsType,
                                binaryExpr, data.env);
                    }

                    if (opSymbol == symTable.notFoundSymbol) {
                        opSymbol = symResolver.getBinaryComparisonOpForTypeSets(binaryExpr.opKind, lhsType, rhsType);
                    }

                    if (opSymbol == symTable.notFoundSymbol) {
                        opSymbol = symResolver.getRangeOpsForTypeSets(binaryExpr.opKind, lhsType, rhsType);
                    }

                    if (opSymbol == symTable.notFoundSymbol) {
                        DiagnosticErrorCode errorCode = DiagnosticErrorCode.BINARY_OP_INCOMPATIBLE_TYPES;

                        if ((binaryExpr.opKind == OperatorKind.DIV || binaryExpr.opKind == OperatorKind.MOD) &&
                                lhsType.tag == TypeTags.INT &&
                                (rhsType.tag == TypeTags.DECIMAL || rhsType.tag == TypeTags.FLOAT)) {
                            errorCode = DiagnosticErrorCode.BINARY_OP_INCOMPATIBLE_TYPES_INT_FLOAT_DIVISION;
                        }

                        dlog.error(binaryExpr.pos, errorCode, binaryExpr.opKind, lhsType, rhsType);
                    } else {
                        binaryExpr.opSymbol = (BOperatorSymbol) opSymbol;
                        actualType = opSymbol.type.getReturnType();
                    }
                }
        }

        data.resultType = types.checkType(binaryExpr, actualType, data.expType);
    }

    private boolean isOptionalFloatOrDecimal(BType expectedType) {
        if (expectedType.tag == TypeTags.UNION && expectedType.isNullable() && expectedType.tag != TypeTags.ANY) {
            Iterator<BType> memberTypeIterator = ((BUnionType) expectedType).getMemberTypes().iterator();
            while (memberTypeIterator.hasNext()) {
                BType memberType = memberTypeIterator.next();
                if (memberType.tag == TypeTags.FLOAT || memberType.tag == TypeTags.DECIMAL) {
                    return true;
                }
            }

        }
        return false;
    }

    private BType checkAndGetType(BLangExpression expr, SymbolEnv env, BLangBinaryExpr binaryExpr, AnalyzerData data) {
        boolean prevNonErrorLoggingCheck = data.nonErrorLoggingCheck;
        data.nonErrorLoggingCheck = true;
        int prevErrorCount = this.dlog.errorCount();
        this.dlog.resetErrorCount();
        this.dlog.mute();

        expr.cloneAttempt++;
        BType exprCompatibleType = checkExpr(nodeCloner.cloneNode(expr), env, binaryExpr.expectedType, data);
        data.nonErrorLoggingCheck = prevNonErrorLoggingCheck;
        int errorCount = this.dlog.errorCount();
        this.dlog.setErrorCount(prevErrorCount);
        if (!prevNonErrorLoggingCheck) {
            this.dlog.unmute();
        }
        if (errorCount == 0 && exprCompatibleType != symTable.semanticError) {
            return checkExpr(expr, env, binaryExpr.expectedType, data);
        } else {
            return checkExpr(expr, env, data);
        }
    }

    private SymbolEnv getEnvBeforeInputNode(SymbolEnv env, BLangNode node) {
        while (env != null && env.node != node) {
            env = env.enclEnv;
        }
        return env != null && env.enclEnv != null
                ? env.enclEnv.createClone()
                : new SymbolEnv(node, null);
    }

    private SymbolEnv getEnvAfterJoinNode(SymbolEnv env, BLangNode node) {
        SymbolEnv clone = env.createClone();
        while (clone != null && clone.node != node) {
            clone = clone.enclEnv;
        }
        if (clone != null) {
            clone.enclEnv = getEnvBeforeInputNode(clone.enclEnv, getLastInputNodeFromEnv(clone.enclEnv));
        } else {
            clone = new SymbolEnv(node, null);
        }
        return clone;
    }

    private BLangNode getLastInputNodeFromEnv(SymbolEnv env) {
        while (env != null && (env.node.getKind() != NodeKind.FROM && env.node.getKind() != NodeKind.JOIN)) {
            env = env.enclEnv;
        }
        return env != null ? env.node : null;
    }

    public void visit(BLangTransactionalExpr transactionalExpr, AnalyzerData data) {
        data.resultType = types.checkType(transactionalExpr, symTable.booleanType, data.expType);
    }

    public void visit(BLangCommitExpr commitExpr, AnalyzerData data) {
        BType actualType = BUnionType.create(null, symTable.errorType, symTable.nilType);
        data.resultType = types.checkType(commitExpr, actualType, data.expType);
    }

    private BType getXMLConstituents(BType bType) {
        BType type = Types.getReferredType(bType);
        BType constituent = null;
        if (type.tag == TypeTags.XML) {
            constituent = ((BXMLType) type).constraint;
        } else if (TypeTags.isXMLNonSequenceType(type.tag)) {
            constituent = type;
        }
        return constituent;
    }

    public void visit(BLangElvisExpr elvisExpr, AnalyzerData data) {
        BType lhsType = checkExpr(elvisExpr.lhsExpr, data);
        BType actualType = symTable.semanticError;
        if (lhsType != symTable.semanticError) {
            if (lhsType.tag == TypeTags.UNION && lhsType.isNullable()) {
                BUnionType unionType = (BUnionType) lhsType;
                LinkedHashSet<BType> memberTypes = unionType.getMemberTypes().stream()
                        .filter(type -> type.tag != TypeTags.NIL)
                        .collect(Collectors.toCollection(LinkedHashSet::new));

                if (memberTypes.size() == 1) {
                    actualType = memberTypes.toArray(new BType[0])[0];
                } else {
                    actualType = BUnionType.create(null, memberTypes);
                }
            } else {
                dlog.error(elvisExpr.pos, DiagnosticErrorCode.OPERATOR_NOT_SUPPORTED, OperatorKind.ELVIS,
                        lhsType);
            }
        }
        BType rhsReturnType = checkExpr(elvisExpr.rhsExpr, data.expType, data);
        BType lhsReturnType = types.checkType(elvisExpr.lhsExpr.pos, actualType, data.expType,
                DiagnosticErrorCode.INCOMPATIBLE_TYPES);
        if (rhsReturnType == symTable.semanticError || lhsReturnType == symTable.semanticError) {
            data.resultType = symTable.semanticError;
        } else if (data.expType == symTable.noType) {
            if (types.isAssignable(rhsReturnType, lhsReturnType)) {
                data.resultType = lhsReturnType;
            } else if (types.isAssignable(lhsReturnType, rhsReturnType)) {
                data.resultType = rhsReturnType;
            } else {
                data.resultType = BUnionType.create(null, lhsReturnType, rhsReturnType);
            }
        } else {
            data.resultType = data.expType;
        }
    }

    @Override
    public void visit(BLangGroupExpr groupExpr, AnalyzerData data) {
        data.resultType = checkExpr(groupExpr.expression, data.expType, data);
    }

    public void visit(BLangTypedescExpr accessExpr, AnalyzerData data) {
        if (accessExpr.resolvedType == null) {
            accessExpr.resolvedType = symResolver.resolveTypeNode(accessExpr.typeNode, data.env);
        }

        int resolveTypeTag = accessExpr.resolvedType.tag;
        final BType actualType;
        if (resolveTypeTag != TypeTags.TYPEDESC && resolveTypeTag != TypeTags.NONE) {
            actualType = new BTypedescType(accessExpr.resolvedType, null);
        } else {
            actualType = accessExpr.resolvedType;
        }
        data.resultType = types.checkType(accessExpr, actualType, data.expType);
    }

    public void visit(BLangUnaryExpr unaryExpr, AnalyzerData data) {
        BType exprType;
        BType actualType = symTable.semanticError;
        if (OperatorKind.UNTAINT.equals(unaryExpr.operator)) {
            exprType = checkExpr(unaryExpr.expr, data);
            if (exprType != symTable.semanticError) {
                actualType = exprType;
            }
        } else if (OperatorKind.TYPEOF.equals(unaryExpr.operator)) {
            exprType = checkExpr(unaryExpr.expr, data);
            if (exprType != symTable.semanticError) {
                actualType = new BTypedescType(exprType, null);
            }
        } else {
            //allow both addition and subtraction operators to get expected type as Decimal
            boolean decimalAddNegate = data.expType.tag == TypeTags.DECIMAL &&
                    (OperatorKind.ADD.equals(unaryExpr.operator) || OperatorKind.SUB.equals(unaryExpr.operator));
            exprType = decimalAddNegate ? checkExpr(unaryExpr.expr, data.expType, data) :
                                                                                        checkExpr(unaryExpr.expr, data);
            if (exprType != symTable.semanticError) {
                BSymbol symbol = symResolver.resolveUnaryOperator(unaryExpr.operator, exprType);
                if (symbol == symTable.notFoundSymbol) {
                    symbol = symResolver.getUnaryOpsForTypeSets(unaryExpr.operator, exprType);
                }
                if (symbol == symTable.notFoundSymbol) {
                    dlog.error(unaryExpr.pos, DiagnosticErrorCode.UNARY_OP_INCOMPATIBLE_TYPES,
                            unaryExpr.operator, exprType);
                } else {
                    unaryExpr.opSymbol = (BOperatorSymbol) symbol;
                    actualType = symbol.type.getReturnType();
                }
            }
        }

        data.resultType = types.checkType(unaryExpr, actualType, data.expType);
    }

    public void visit(BLangTypeConversionExpr conversionExpr, AnalyzerData data) {
        // Set error type as the actual type.
        BType actualType = symTable.semanticError;

        for (BLangAnnotationAttachment annAttachment : conversionExpr.annAttachments) {
            annAttachment.attachPoints.add(AttachPoint.Point.TYPE);
            semanticAnalyzer.analyzeNode(annAttachment, data.env);
        }

        // Annotation such as <@untainted [T]>, where T is not provided,
        // it's merely a annotation on contextually expected type.
        BLangExpression expr = conversionExpr.expr;
        if (conversionExpr.typeNode == null) {
            if (!conversionExpr.annAttachments.isEmpty()) {
                data.resultType = checkExpr(expr, data.expType, data);
            }
            return;
        }

        BType targetType = getEffectiveReadOnlyType(conversionExpr.typeNode.pos,
                                                  symResolver.resolveTypeNode(conversionExpr.typeNode, data.env), data);

        conversionExpr.targetType = targetType;

        boolean prevNonErrorLoggingCheck = data.nonErrorLoggingCheck;
        data.nonErrorLoggingCheck = true;
        int prevErrorCount = this.dlog.errorCount();
        this.dlog.resetErrorCount();
        this.dlog.mute();

        BType exprCompatibleType = checkExpr(nodeCloner.cloneNode(expr), targetType, data);
        data.nonErrorLoggingCheck = prevNonErrorLoggingCheck;
        int errorCount = this.dlog.errorCount();
        this.dlog.setErrorCount(prevErrorCount);

        if (!prevNonErrorLoggingCheck) {
            this.dlog.unmute();
        }

        if ((errorCount == 0 && exprCompatibleType != symTable.semanticError) || requireTypeInference(expr, false)) {
            checkExpr(expr, targetType, data);
        } else {
            checkExpr(expr, symTable.noType, data);
        }

        BType exprType = expr.getBType();
        if (types.isTypeCastable(expr, exprType, targetType, data.env)) {
            // We reach this block only if the cast is valid, so we set the target type as the actual type.
            actualType = targetType;
        } else if (exprType != symTable.semanticError && exprType != symTable.noType) {
            dlog.error(conversionExpr.pos, DiagnosticErrorCode.INCOMPATIBLE_TYPES_CAST, exprType, targetType);
        }
        data.resultType = types.checkType(conversionExpr, actualType, data.expType);
    }

    @Override
    public void visit(BLangLambdaFunction bLangLambdaFunction, AnalyzerData data) {
        bLangLambdaFunction.setBType(bLangLambdaFunction.function.getBType());
        // creating a copy of the env to visit the lambda function later
        bLangLambdaFunction.capturedClosureEnv = data.env.createClone();

        BLangFunction function = bLangLambdaFunction.function;
        symResolver.checkRedeclaredSymbols(bLangLambdaFunction);

        if (!data.nonErrorLoggingCheck) {
            data.env.enclPkg.lambdaFunctions.add(bLangLambdaFunction);
        }

        data.resultType = types.checkType(bLangLambdaFunction, bLangLambdaFunction.getBType(), data.expType);
    }

    @Override
    public void visit(BLangArrowFunction bLangArrowFunction, AnalyzerData data) {
        BType expectedType = Types.getReferredType(data.expType);
        if (expectedType.tag == TypeTags.UNION) {
            BUnionType unionType = (BUnionType) expectedType;
            BType invokableType = unionType.getMemberTypes().stream().filter(type -> type.tag == TypeTags.INVOKABLE)
                    .collect(Collectors.collectingAndThen(Collectors.toList(), list -> {
                                if (list.size() != 1) {
                                    return null;
                                }
                                return list.get(0);
                            }
                    ));

            if (invokableType != null) {
                expectedType = invokableType;
            }
        }
        if (expectedType.tag != TypeTags.INVOKABLE || Symbols.isFlagOn(expectedType.flags, Flags.ANY_FUNCTION)) {
            dlog.error(bLangArrowFunction.pos,
                    DiagnosticErrorCode.ARROW_EXPRESSION_CANNOT_INFER_TYPE_FROM_LHS);
            data.resultType = symTable.semanticError;
            return;
        }

        BInvokableType expectedInvocation = (BInvokableType) expectedType;
        populateArrowExprParamTypes(bLangArrowFunction, expectedInvocation.paramTypes, data);
        bLangArrowFunction.body.expr.setBType(populateArrowExprReturn(bLangArrowFunction, expectedInvocation.retType,
                                              data));
        // if function return type is none, assign the inferred return type
        if (expectedInvocation.retType.tag == TypeTags.NONE) {
            expectedInvocation.retType = bLangArrowFunction.body.expr.getBType();
        }
        for (BLangSimpleVariable simpleVariable : bLangArrowFunction.params) {
            if (simpleVariable.symbol != null) {
                symResolver.checkForUniqueSymbol(simpleVariable.pos, data.env, simpleVariable.symbol);
            }
        }
        data.resultType = bLangArrowFunction.funcType = expectedInvocation;
    }

    public void visit(BLangXMLQName bLangXMLQName, AnalyzerData data) {
        String prefix = bLangXMLQName.prefix.value;
        data.resultType = types.checkType(bLangXMLQName, symTable.stringType, data.expType);
        // TODO: check isLHS

        if (data.env.node.getKind() == NodeKind.XML_ATTRIBUTE && prefix.isEmpty()
                && bLangXMLQName.localname.value.equals(XMLConstants.XMLNS_ATTRIBUTE)) {
            ((BLangXMLAttribute) data.env.node).isNamespaceDeclr = true;
            return;
        }

        if (data.env.node.getKind() == NodeKind.XML_ATTRIBUTE && prefix.equals(XMLConstants.XMLNS_ATTRIBUTE)) {
            ((BLangXMLAttribute) data.env.node).isNamespaceDeclr = true;
            return;
        }

        if (prefix.equals(XMLConstants.XMLNS_ATTRIBUTE)) {
            dlog.error(bLangXMLQName.pos, DiagnosticErrorCode.INVALID_NAMESPACE_PREFIX, prefix);
            bLangXMLQName.setBType(symTable.semanticError);
            return;
        }

        // XML attributes without a namespace prefix does not inherit default namespace
        // https://www.w3.org/TR/xml-names/#defaulting
        if (bLangXMLQName.prefix.value.isEmpty()) {
            return;
        }

        BSymbol xmlnsSymbol = symResolver.lookupSymbolInPrefixSpace(data.env, names.fromIdNode(bLangXMLQName.prefix));
        if (prefix.isEmpty() && xmlnsSymbol == symTable.notFoundSymbol) {
            return;
        }

        if (!prefix.isEmpty() && xmlnsSymbol == symTable.notFoundSymbol) {
            logUndefinedSymbolError(bLangXMLQName.pos, prefix);
            bLangXMLQName.setBType(symTable.semanticError);
            return;
        }

        if (xmlnsSymbol.getKind() == SymbolKind.PACKAGE) {
            xmlnsSymbol = findXMLNamespaceFromPackageConst(bLangXMLQName.localname.value, bLangXMLQName.prefix.value,
                    (BPackageSymbol) xmlnsSymbol, bLangXMLQName.pos, data);
        }

        if (xmlnsSymbol == null || xmlnsSymbol.getKind() != SymbolKind.XMLNS) {
            data.resultType = symTable.semanticError;
            return;
        }

        bLangXMLQName.nsSymbol = (BXMLNSSymbol) xmlnsSymbol;
        bLangXMLQName.namespaceURI = bLangXMLQName.nsSymbol.namespaceURI;
    }

    private BSymbol findXMLNamespaceFromPackageConst(String localname, String prefix,
                                                     BPackageSymbol pkgSymbol, Location pos, AnalyzerData data) {
        // Resolve a const from module scope.
        BSymbol constSymbol = symResolver.lookupMemberSymbol(pos, pkgSymbol.scope, data.env,
                names.fromString(localname), SymTag.CONSTANT);
        if (constSymbol == symTable.notFoundSymbol) {
            if (!missingNodesHelper.isMissingNode(prefix) && !missingNodesHelper.isMissingNode(localname)) {
                dlog.error(pos, DiagnosticErrorCode.UNDEFINED_SYMBOL, prefix + ":" + localname);
            }
            return null;
        }

        // If Resolved const is not a string, it is an error.
        BConstantSymbol constantSymbol = (BConstantSymbol) constSymbol;
        if (constantSymbol.literalType.tag != TypeTags.STRING) {
            dlog.error(pos, DiagnosticErrorCode.INCOMPATIBLE_TYPES, symTable.stringType, constantSymbol.literalType);
            return null;
        }

        // If resolve const contain a string in {namespace url}local form extract namespace uri and local part.
        String constVal = (String) constantSymbol.value.value;
        int s = constVal.indexOf('{');
        int e = constVal.lastIndexOf('}');
        if (e > s + 1) {
            pkgSymbol.isUsed = true;
            String nsURI = constVal.substring(s + 1, e);
            String local = constVal.substring(e);
            return new BXMLNSSymbol(names.fromString(local), nsURI, constantSymbol.pkgID, constantSymbol.owner, pos,
                                    SOURCE);
        }

        // Resolved const string is not in valid format.
        dlog.error(pos, DiagnosticErrorCode.INVALID_ATTRIBUTE_REFERENCE, prefix + ":" + localname);
        return null;
    }

    public void visit(BLangXMLAttribute bLangXMLAttribute, AnalyzerData data) {
        SymbolEnv xmlAttributeEnv = SymbolEnv.getXMLAttributeEnv(bLangXMLAttribute, data.env);

        // check attribute name
        BLangXMLQName name = (BLangXMLQName) bLangXMLAttribute.name;
        checkExpr(name, xmlAttributeEnv, symTable.stringType, data);
        // XML attributes without a prefix does not belong to enclosing elements default namespace.
        // https://www.w3.org/TR/xml-names/#uniqAttrs
        if (name.prefix.value.isEmpty()) {
            name.namespaceURI = null;
        }

        // check attribute value
        checkExpr(bLangXMLAttribute.value, xmlAttributeEnv, symTable.stringType, data);

        symbolEnter.defineNode(bLangXMLAttribute, data.env);
    }

    public void visit(BLangXMLElementLiteral bLangXMLElementLiteral, AnalyzerData data) {
        SymbolEnv xmlElementEnv = SymbolEnv.getXMLElementEnv(bLangXMLElementLiteral, data.env);

        // Keep track of used namespace prefixes in this element and only add namespace attr for those used ones.
        Set<String> usedPrefixes = new HashSet<>();
        BLangIdentifier elemNamePrefix = ((BLangXMLQName) bLangXMLElementLiteral.startTagName).prefix;
        if (elemNamePrefix != null && !elemNamePrefix.value.isEmpty()) {
            usedPrefixes.add(elemNamePrefix.value);
        }

        // Visit in-line namespace declarations and define the namespace.
        for (BLangXMLAttribute attribute : bLangXMLElementLiteral.attributes) {
            if (attribute.name.getKind() == NodeKind.XML_QNAME && isXmlNamespaceAttribute(attribute)) {
                BLangXMLQuotedString value = attribute.value;
                if (value.getKind() == NodeKind.XML_QUOTED_STRING && value.textFragments.size() > 1) {
                    dlog.error(value.pos, DiagnosticErrorCode.INVALID_XML_NS_INTERPOLATION);
                }
                checkExpr(attribute, xmlElementEnv, symTable.noType, data);
            }
            BLangIdentifier prefix = ((BLangXMLQName) attribute.name).prefix;
            if (prefix != null && !prefix.value.isEmpty()) {
                usedPrefixes.add(prefix.value);
            }
        }

        // Visit attributes, this may depend on the namespace defined in previous attribute iteration.
        bLangXMLElementLiteral.attributes.forEach(attribute -> {
            if (!(attribute.name.getKind() == NodeKind.XML_QNAME && isXmlNamespaceAttribute(attribute))) {
                checkExpr(attribute, xmlElementEnv, symTable.noType, data);
            }
        });

        Map<Name, BXMLNSSymbol> namespaces = symResolver.resolveAllNamespaces(xmlElementEnv);
        Name defaultNs = names.fromString(XMLConstants.DEFAULT_NS_PREFIX);
        if (namespaces.containsKey(defaultNs)) {
            bLangXMLElementLiteral.defaultNsSymbol = namespaces.remove(defaultNs);
        }
        for (Map.Entry<Name, BXMLNSSymbol> nsEntry : namespaces.entrySet()) {
            if (usedPrefixes.contains(nsEntry.getKey().value)) {
                bLangXMLElementLiteral.namespacesInScope.put(nsEntry.getKey(), nsEntry.getValue());
            }
        }

        // Visit the tag names
        validateTags(bLangXMLElementLiteral, xmlElementEnv, data);

        // Visit the children
        bLangXMLElementLiteral.modifiedChildren =
                concatSimilarKindXMLNodes(bLangXMLElementLiteral.children, xmlElementEnv, data);

        if (data.expType == symTable.noType) {
            data.resultType = types.checkType(bLangXMLElementLiteral, symTable.xmlElementType, data.expType);
            return;
        }

        data.resultType = checkXmlSubTypeLiteralCompatibility(bLangXMLElementLiteral.pos, symTable.xmlElementType,
                                                         data.expType, data);

        if (Symbols.isFlagOn(data.resultType.flags, Flags.READONLY)) {
            markChildrenAsImmutable(bLangXMLElementLiteral, data);
        }
    }

    private boolean isXmlNamespaceAttribute(BLangXMLAttribute attribute) {
        BLangXMLQName attrName = (BLangXMLQName) attribute.name;
        return (attrName.prefix.value.isEmpty()
                    && attrName.localname.value.equals(XMLConstants.XMLNS_ATTRIBUTE))
                || attrName.prefix.value.equals(XMLConstants.XMLNS_ATTRIBUTE);
    }

    public BType getXMLTypeFromLiteralKind(BLangExpression childXMLExpressions) {
        if (childXMLExpressions.getKind() == NodeKind.XML_ELEMENT_LITERAL) {
            return symTable.xmlElementType;
        }
        if (childXMLExpressions.getKind() == NodeKind.XML_TEXT_LITERAL) {
            return symTable.xmlTextType;
        }
        if (childXMLExpressions.getKind() == NodeKind.XML_PI_LITERAL) {
            return symTable.xmlPIType;
        }
        return symTable.xmlCommentType;
    }

    public BType getXMLSequenceType(BType xmlSubType) {
        switch (xmlSubType.tag) {
            case TypeTags.XML_ELEMENT:
                return new BXMLType(symTable.xmlElementType,  null);
            case TypeTags.XML_COMMENT:
                return new BXMLType(symTable.xmlCommentType,  null);
            case TypeTags.XML_PI:
                return new BXMLType(symTable.xmlPIType,  null);
            default:
                // Since 'xml:Text is same as xml<'xml:Text>
                return symTable.xmlTextType;
        }
    }

    public void visit(BLangXMLSequenceLiteral bLangXMLSequenceLiteral, AnalyzerData data) {
        BType expType = Types.getReferredType(data.expType);
        if (expType.tag != TypeTags.XML && expType.tag != TypeTags.UNION && expType.tag != TypeTags.XML_TEXT
        && expType != symTable.noType) {
            dlog.error(bLangXMLSequenceLiteral.pos, DiagnosticErrorCode.INCOMPATIBLE_TYPES, data.expType,
                    "XML Sequence");
            data.resultType = symTable.semanticError;
            return;
        }

        List<BType> xmlTypesInSequence = new ArrayList<>();

        for (BLangExpression expressionItem : bLangXMLSequenceLiteral.xmlItems) {
            data.resultType = checkExpr(expressionItem, data.expType, data);
            if (!xmlTypesInSequence.contains(data.resultType)) {
                xmlTypesInSequence.add(data.resultType);
            }
        }

        // Set type according to items in xml sequence and expected type
        if (expType.tag == TypeTags.XML || expType == symTable.noType) {
            if (xmlTypesInSequence.size() == 1) {
                data.resultType = getXMLSequenceType(xmlTypesInSequence.get(0));
                return;
            }
            data.resultType = symTable.xmlType;
            return;
        }
        // Since 'xml:Text is same as xml<'xml:Text>
        if (expType.tag == TypeTags.XML_TEXT) {
            data.resultType = symTable.xmlTextType;
            return;
        }
        // Disallow unions with 'xml:T (singleton) items
         for (BType item : ((BUnionType) expType).getMemberTypes()) {
             item = Types.getReferredType(item);
             if (item.tag != TypeTags.XML_TEXT && item.tag != TypeTags.XML) {
                 dlog.error(bLangXMLSequenceLiteral.pos, DiagnosticErrorCode.INCOMPATIBLE_TYPES,
                         expType, symTable.xmlType);
                 data.resultType = symTable.semanticError;
                 return;
             }
         }
        data.resultType = symTable.xmlType;
    }

    public void visit(BLangXMLTextLiteral bLangXMLTextLiteral, AnalyzerData data) {
        List<BLangExpression> literalValues = bLangXMLTextLiteral.textFragments;
        checkStringTemplateExprs(literalValues, data);
        BLangExpression xmlExpression = literalValues.get(0);
        if (literalValues.size() == 1 && xmlExpression.getKind() == NodeKind.LITERAL &&
                ((String) ((BLangLiteral) xmlExpression).value).isEmpty()) {
            data.resultType = types.checkType(bLangXMLTextLiteral, symTable.xmlNeverType, data.expType);
            return;
        }
        data.resultType = types.checkType(bLangXMLTextLiteral, symTable.xmlTextType, data.expType);
    }

    public void visit(BLangXMLCommentLiteral bLangXMLCommentLiteral, AnalyzerData data) {
        checkStringTemplateExprs(bLangXMLCommentLiteral.textFragments, data);

        if (data.expType == symTable.noType) {
            data.resultType = types.checkType(bLangXMLCommentLiteral, symTable.xmlCommentType, data.expType);
            return;
        }
        data.resultType = checkXmlSubTypeLiteralCompatibility(bLangXMLCommentLiteral.pos, symTable.xmlCommentType,
                                                         data.expType, data);
    }

    public void visit(BLangXMLProcInsLiteral bLangXMLProcInsLiteral, AnalyzerData data) {
        checkExpr(bLangXMLProcInsLiteral.target, symTable.stringType, data);
        checkStringTemplateExprs(bLangXMLProcInsLiteral.dataFragments, data);
        if (data.expType == symTable.noType) {
            data.resultType = types.checkType(bLangXMLProcInsLiteral, symTable.xmlPIType, data.expType);
            return;
        }
        data.resultType =
                checkXmlSubTypeLiteralCompatibility(bLangXMLProcInsLiteral.pos, symTable.xmlPIType, data.expType, data);
    }

    public void visit(BLangXMLQuotedString bLangXMLQuotedString, AnalyzerData data) {
        checkStringTemplateExprs(bLangXMLQuotedString.textFragments, data);
        data.resultType = types.checkType(bLangXMLQuotedString, symTable.stringType, data.expType);
    }

    public void visit(BLangStringTemplateLiteral stringTemplateLiteral, AnalyzerData data) {
        checkStringTemplateExprs(stringTemplateLiteral.exprs, data);
        data.resultType = types.checkType(stringTemplateLiteral, symTable.stringType, data.expType);
    }

    @Override
    public void visit(BLangRawTemplateLiteral rawTemplateLiteral, AnalyzerData data) {
        // First, ensure that the contextually expected type is compatible with the RawTemplate type.
        // The RawTemplate type should have just two fields: strings and insertions. There shouldn't be any methods.
        BType type = determineRawTemplateLiteralType(rawTemplateLiteral, data.expType);

        if (type == symTable.semanticError) {
            data.resultType = type;
            return;
        }

        // Once we ensure the types are compatible, need to ensure that the types of the strings and insertions are
        // compatible with the types of the strings and insertions fields.
        BObjectType literalType = (BObjectType) Types.getReferredType(type);
        BType stringsType = literalType.fields.get("strings").type;

        if (evaluateRawTemplateExprs(rawTemplateLiteral.strings, stringsType, INVALID_NUM_STRINGS,
                                     rawTemplateLiteral.pos, data)) {
            type = symTable.semanticError;
        }

        BType insertionsType = literalType.fields.get("insertions").type;

        if (evaluateRawTemplateExprs(rawTemplateLiteral.insertions, insertionsType, INVALID_NUM_INSERTIONS,
                                     rawTemplateLiteral.pos, data)) {
            type = symTable.semanticError;
        }

        data.resultType = type;
    }

    private BType determineRawTemplateLiteralType(BLangRawTemplateLiteral rawTemplateLiteral, BType expType) {
        // Contextually expected type is NoType when `var` is used. When `var` is used, the literal is considered to
        // be of type `RawTemplate`.
        if (expType == symTable.noType || containsAnyType(expType)) {
            return symTable.rawTemplateType;
        }

        BType compatibleType = getCompatibleRawTemplateType(expType, rawTemplateLiteral.pos);
        BType type = types.checkType(rawTemplateLiteral, compatibleType, symTable.rawTemplateType,
                DiagnosticErrorCode.INVALID_RAW_TEMPLATE_TYPE);

        if (type == symTable.semanticError) {
            return type;
        }

        // Raw template literals can be directly assigned only to abstract object types
        if (Symbols.isFlagOn(type.tsymbol.flags, Flags.CLASS)) {
            dlog.error(rawTemplateLiteral.pos, DiagnosticErrorCode.INVALID_RAW_TEMPLATE_ASSIGNMENT, type);
            return symTable.semanticError;
        }

        // Ensure that only the two fields, strings and insertions, are there
        BObjectType litObjType = (BObjectType) Types.getReferredType(type);
        BObjectTypeSymbol objTSymbol = (BObjectTypeSymbol) litObjType.tsymbol;

        if (litObjType.fields.size() > 2) {
            dlog.error(rawTemplateLiteral.pos, DiagnosticErrorCode.INVALID_NUM_FIELDS, litObjType);
            type = symTable.semanticError;
        }

        if (!objTSymbol.attachedFuncs.isEmpty()) {
            dlog.error(rawTemplateLiteral.pos, DiagnosticErrorCode.METHODS_NOT_ALLOWED, litObjType);
            type = symTable.semanticError;
        }

        return type;
    }

    private boolean evaluateRawTemplateExprs(List<? extends BLangExpression> exprs, BType fieldType,
                                             DiagnosticCode code, Location pos, AnalyzerData data) {
        BType listType = Types.getReferredType(fieldType);

        listType = listType.tag != TypeTags.INTERSECTION ? listType :
                ((BIntersectionType) listType).effectiveType;

        boolean errored = false;

        if (listType.tag == TypeTags.ARRAY) {
            BArrayType arrayType = (BArrayType) listType;

            if (arrayType.state == BArrayState.CLOSED && (exprs.size() != arrayType.size)) {
                dlog.error(pos, code, arrayType.size, exprs.size());
                return false;
            }

            for (BLangExpression expr : exprs) {
                errored = (checkExpr(expr, arrayType.eType, data) == symTable.semanticError) || errored;
            }
        } else if (listType.tag == TypeTags.TUPLE) {
            BTupleType tupleType = (BTupleType) listType;
            final int size = exprs.size();
            final int requiredItems = tupleType.tupleTypes.size();

            if (size < requiredItems || (size > requiredItems && tupleType.restType == null)) {
                dlog.error(pos, code, requiredItems, size);
                return false;
            }

            int i;
            List<BType> memberTypes = tupleType.tupleTypes;
            for (i = 0; i < requiredItems; i++) {
                errored = (checkExpr(exprs.get(i), memberTypes.get(i), data) == symTable.semanticError) ||
                                                                                                                errored;
            }

            if (size > requiredItems) {
                for (; i < size; i++) {
                    errored = (checkExpr(exprs.get(i), tupleType.restType, data) == symTable.semanticError) ||
                                                                                                                errored;
                }
            }
        } else {
            throw new IllegalStateException("Expected a list type, but found: " + listType);
        }

        return errored;
    }

    private boolean containsAnyType(BType bType) {
        BType type = Types.getReferredType(bType);
        if (type == symTable.anyType) {
            return true;
        }

        if (type.tag == TypeTags.UNION) {
            return ((BUnionType) type).getMemberTypes().contains(symTable.anyType);
        }

        return false;
    }

    private BType getCompatibleRawTemplateType(BType bType, Location pos) {
        BType expType = Types.getReferredType(bType);
        if (expType.tag != TypeTags.UNION) {
            return bType;
        }

        BUnionType unionType = (BUnionType) expType;
        List<BType> compatibleTypes = new ArrayList<>();

        for (BType type : unionType.getMemberTypes()) {
            if (types.isAssignable(type, symTable.rawTemplateType)) {
                compatibleTypes.add(type);
            }
        }

        if (compatibleTypes.size() == 0) {
            return expType;
        }

        if (compatibleTypes.size() > 1) {
            dlog.error(pos, DiagnosticErrorCode.MULTIPLE_COMPATIBLE_RAW_TEMPLATE_TYPES, symTable.rawTemplateType,
                       expType);
            return symTable.semanticError;
        }

        return compatibleTypes.get(0);
    }

    @Override
    public void visit(BLangRestArgsExpression bLangRestArgExpression, AnalyzerData data) {
        data.resultType = checkExpr(bLangRestArgExpression.expr, data.expType, data);
    }

    @Override
    public void visit(BLangInferredTypedescDefaultNode inferTypedescExpr, AnalyzerData data) {
        BType referredType = Types.getReferredType(data.expType);
        if (referredType.tag != TypeTags.TYPEDESC) {
            dlog.error(inferTypedescExpr.pos, DiagnosticErrorCode.INCOMPATIBLE_TYPES, data.expType, symTable.typeDesc);
            data.resultType = symTable.semanticError;
            return;
        }
        data.resultType = referredType;
    }

    @Override
    public void visit(BLangNamedArgsExpression bLangNamedArgsExpression, AnalyzerData data) {
        data.resultType = checkExpr(bLangNamedArgsExpression.expr, data.env, data.expType, data);
        bLangNamedArgsExpression.setBType(bLangNamedArgsExpression.expr.getBType());
    }

    @Override
    public void visit(BLangCheckedExpr checkedExpr, AnalyzerData data) {
        data.checkWithinQueryExpr = isWithinQuery(data);
        visitCheckAndCheckPanicExpr(checkedExpr, data);
    }

    @Override
    public void visit(BLangCheckPanickedExpr checkedExpr, AnalyzerData data) {
        visitCheckAndCheckPanicExpr(checkedExpr, data);
    }

    @Override
    public void visit(BLangQueryExpr queryExpr, AnalyzerData data) {
        if (data.breakToParallelQueryEnv) {
            data.queryEnvs.push(data.prevEnvs.peek());
        } else {
            data.queryEnvs.push(data.env);
            data.prevEnvs.push(data.env);
        }
        data.queryFinalClauses.push(queryExpr.getSelectClause());
        List<BLangNode> clauses = queryExpr.getQueryClauses();
        BLangExpression collectionNode = (BLangExpression) ((BLangFromClause) clauses.get(0)).getCollection();
        clauses.forEach(clause -> clause.accept(this, data));
        BType actualType = resolveQueryType(data.queryEnvs.peek(),
                                            ((BLangSelectClause) data.queryFinalClauses.peek()).expression,
                                            collectionNode.getBType(), data.expType, queryExpr, data);
        actualType = (actualType == symTable.semanticError) ? actualType :
                types.checkType(queryExpr.pos, actualType, data.expType, DiagnosticErrorCode.INCOMPATIBLE_TYPES);
        data.queryFinalClauses.pop();
        data.queryEnvs.pop();
        if (!data.breakToParallelQueryEnv) {
            data.prevEnvs.pop();
        }

        if (actualType.tag == TypeTags.TABLE) {
            BTableType tableType = (BTableType) actualType;
            tableType.constraintPos = queryExpr.pos;
            tableType.isTypeInlineDefined = true;
            if (!validateTableType(tableType, data)) {
                data.resultType = symTable.semanticError;
                return;
            }
        }
        data.checkWithinQueryExpr = false;
        data.resultType = actualType;
    }

    private boolean isWithinQuery(AnalyzerData data) {
        return !data.queryEnvs.isEmpty() && !data.queryFinalClauses.isEmpty();
    }

    private BType resolveQueryType(SymbolEnv env, BLangExpression selectExp, BType collectionType,
                                   BType targetType, BLangQueryExpr queryExpr, AnalyzerData data) {
        List<BType> resultTypes = types.getAllTypes(targetType, true).stream()
                .filter(t -> !types.isAssignable(t, symTable.errorType))
                .filter(t -> !types.isAssignable(t, symTable.nilType))
                .collect(Collectors.toList());
        // resultTypes will be empty if the targetType is `error?`
        if (resultTypes.isEmpty()) {
            resultTypes.add(symTable.noType);
        }
        BType actualType = symTable.semanticError;
        List<BType> selectTypes = new ArrayList<>();
        List<BType> resolvedTypes = new ArrayList<>();
        BType selectType;
        for (BType type : resultTypes) {
<<<<<<< HEAD
            solveSelectTypeAndResolveType(queryExpr, selectExp, type, collectionType, selectTypes, resolvedTypes, env,
                    data, false);
=======
            switch (type.tag) {
                case TypeTags.ARRAY:
                    selectType = checkExpr(selectExp, env, ((BArrayType) type).eType, data);
                    resolvedType = new BArrayType(selectType);
                    break;
                case TypeTags.TABLE:
                    selectType = checkExpr(selectExp, env, types.getSafeType(((BTableType) type).constraint,
                            true, true), data);
                    resolvedType = symTable.tableType;
                    break;
                case TypeTags.STREAM:
                    selectType = checkExpr(selectExp, env, types.getSafeType(((BStreamType) type).constraint,
                            true, true), data);
                    resolvedType = symTable.streamType;
                    break;
                case TypeTags.STRING:
                case TypeTags.XML:
                    selectType = checkExpr(selectExp, env, type, data);
                    resolvedType = selectType;
                    break;
                case TypeTags.MAP:
                    List<BType> memberTypes = new ArrayList<>(2);
                    memberTypes.add(symTable.stringType);
                    memberTypes.add(((BMapType) type).getConstraint());
                    BTupleType newExpType = new BTupleType(null, memberTypes);
                    selectType = checkExpr(selectExp, env, newExpType, data);
                    resolvedType = selectType;
                    break;
                case TypeTags.NONE:
                default:
                    // contextually expected type not given (i.e var).
                    selectType = checkExpr(selectExp, env, type, data);

                    if (queryExpr.isMap) { // A query-expr that constructs a mapping must start with the map keyword.
                        resolvedType = symTable.mapType;
                    } else {
                        resolvedType = getNonContextualQueryType(selectType, collectionType);
                    }
                    break;
            }
            if (selectType != symTable.semanticError) {
                if (resolvedType.tag == TypeTags.STREAM) {
                    queryExpr.isStream = true;
                }
                if (resolvedType.tag == TypeTags.TABLE) {
                    queryExpr.isTable = true;
                }
                selectTypes.add(selectType);
                resolvedTypes.add(resolvedType);
            }
>>>>>>> d2faab9f
        }

        if (selectTypes.size() == 1) {
            BType errorType = getErrorType(collectionType, queryExpr, data);
            selectType = selectTypes.get(0);
            if (queryExpr.isStream) {
                return new BStreamType(TypeTags.STREAM, selectType, errorType, null);
            } else if (queryExpr.isTable) {
<<<<<<< HEAD
                actualType = getQueryTableType(queryExpr, selectType, resolvedTypes.get(0), env);
=======
                actualType = getQueryTableType(queryExpr, selectType);
            } else if (queryExpr.isMap) {
                BType mapConstraintType = getTypeOfTypeParameter(selectType,
                        queryExpr.getSelectClause().expression.pos);
                if (mapConstraintType != symTable.semanticError) {
                    actualType = BUnionType.create(null, new BMapType(TypeTags.MAP, mapConstraintType, null),
                            symTable.errorType);
                }
>>>>>>> d2faab9f
            } else {
                actualType = resolvedTypes.get(0);
            }

            if (errorType != null && errorType.tag != TypeTags.NIL) {
                return BUnionType.create(null, actualType, errorType);
            } else {
                return actualType;
            }
        } else if (selectTypes.size() > 1) {
            dlog.error(selectExp.pos, DiagnosticErrorCode.AMBIGUOUS_TYPES, selectTypes);
            return actualType;
        } else {
            return actualType;
        }
    }

<<<<<<< HEAD
    void solveSelectTypeAndResolveType(BLangQueryExpr queryExpr, BLangExpression selectExp, BType type,
                                       BType collectionType, List<BType> selectTypes, List<BType> resolvedTypes,
                                       SymbolEnv env, AnalyzerData data, boolean isReadonly) {
        BType selectType, resolvedType;
        type = Types.getReferredType(type);
        switch (type.tag) {
            case TypeTags.ARRAY:
                BType elementType = ((BArrayType) type).eType;
                if (elementType.tag == TypeTags.INTERSECTION) {
                    selectType = checkExpr(selectExp, env, ((BIntersectionType) elementType).effectiveType, data);
                } else {
                    selectType = checkExpr(selectExp, env, elementType, data);
                }
                resolvedType = new BArrayType(selectType);
                if (resolvedType.tag != TypeTags.SEMANTIC_ERROR && (isReadonly ||
                        Symbols.isFlagOn(type.flags, Flags.READONLY))) {
                    resolvedType = ImmutableTypeCloner.getImmutableIntersectionType(null, types, resolvedType, env,
                            symTable, anonymousModelHelper, names, null);
                }
                break;
            case TypeTags.TABLE:
                selectType = checkExpr(selectExp, env, types.getSafeType(((BTableType) type).constraint,
                        true, true), data);
                resolvedType = symTable.tableType;
                if (resolvedType.tag != TypeTags.SEMANTIC_ERROR && (isReadonly ||
                        Symbols.isFlagOn(type.flags, Flags.READONLY))) {
                    resolvedType = ImmutableTypeCloner.getImmutableIntersectionType(null, types, resolvedType, env,
                            symTable, anonymousModelHelper, names, null);
                }
                break;
            case TypeTags.STREAM:
                selectType = checkExpr(selectExp, env, types.getSafeType(((BStreamType) type).constraint,
                        true, true), data);
                resolvedType = symTable.streamType;
                break;
            case TypeTags.STRING:
            case TypeTags.XML:
            case TypeTags.XML_COMMENT:
            case TypeTags.XML_ELEMENT:
            case TypeTags.XML_PI:
            case TypeTags.XML_TEXT:
                selectType = checkExpr(selectExp, env, type, data);
                resolvedType = selectType;
                break;
            case TypeTags.INTERSECTION:
                type = ((BIntersectionType) type).effectiveType;
                solveSelectTypeAndResolveType(queryExpr, selectExp, type, collectionType, selectTypes,
                        resolvedTypes, env, data, Symbols.isFlagOn(type.flags, Flags.READONLY));
                return;
            case TypeTags.NONE:
            default:
                // contextually expected type not given (i.e var).
                selectType = checkExpr(selectExp, env, type, data);
                resolvedType = getNonContextualQueryType(selectType, collectionType);
                break;
        }
        if (selectType != symTable.semanticError) {
            if (resolvedType.tag == TypeTags.STREAM) {
                queryExpr.isStream = true;
            }
            if (resolvedType.tag == TypeTags.TABLE) {
                queryExpr.isTable = true;
            }
            selectTypes.add(selectType);
            resolvedTypes.add(resolvedType);
        }
    }

    private BType getQueryTableType(BLangQueryExpr queryExpr, BType constraintType, BType resolvedType, SymbolEnv env) {
=======
    private BType getTypeOfTypeParameter(BType selectType, Location pos) {
        BType referredType = Types.getReferredType(selectType);
        if (referredType.tag == TypeTags.INTERSECTION) {
            referredType = ((BIntersectionType) referredType).effectiveType;
        }

        if (referredType.tag == TypeTags.UNION) {
            BUnionType unionType = (BUnionType) referredType;
            LinkedHashSet<BType> memberTypes = new LinkedHashSet<>(unionType.getMemberTypes().size());
            for (BType type : unionType.getMemberTypes()) {
                BType mapType = getTypeOfTypeParameter(type, pos);
                if (mapType == symTable.semanticError) {
                    return symTable.semanticError;
                }
                memberTypes.add(mapType);
            }
            return new BUnionType(null, memberTypes, false, false);
        } else {
            return getQueryMapConstraintType(referredType, pos);
        }
    }

    private BType getQueryMapConstraintType(BType type, Location pos) {
        if (type.tag == TypeTags.ARRAY) {
            BArrayType arrayType = (BArrayType) type;
            if (arrayType.state != BArrayState.OPEN && arrayType.size == 2 &&
                    TypeTags.isStringTypeTag(arrayType.eType.tag)) {
                return arrayType.eType;
            }
        } else if (type.tag == TypeTags.TUPLE) {
            List<BType> tupleTypeList = ((BTupleType) type).tupleTypes;
            if (tupleTypeList.size() == 2 && TypeTags.isStringTypeTag(tupleTypeList.get(0).tag)) {
                return tupleTypeList.get(1);
            }
        }
        dlog.error(pos, DiagnosticErrorCode.INCOMPATIBLE_TYPE_IN_SELECT_CLAUSE, type);
        return symTable.semanticError;
    }

    private BType getQueryTableType(BLangQueryExpr queryExpr, BType constraintType) {
>>>>>>> d2faab9f
        final BTableType tableType = new BTableType(TypeTags.TABLE, constraintType, null);
        if (!queryExpr.fieldNameIdentifierList.isEmpty()) {
            validateKeySpecifier(queryExpr.fieldNameIdentifierList, constraintType);
            markReadOnlyForConstraintType(constraintType);
            tableType.fieldNameList = queryExpr.fieldNameIdentifierList.stream()
                    .map(identifier -> ((BLangIdentifier) identifier).value).collect(Collectors.toList());
            if (Symbols.isFlagOn(resolvedType.flags, Flags.READONLY)) {
                BIntersectionType immutableTableType = ImmutableTypeCloner.getImmutableIntersectionType(null, types,
                        tableType, env, symTable, anonymousModelHelper, names, null);
                return BUnionType.create(null, immutableTableType, symTable.errorType);
            }
            return BUnionType.create(null, tableType, symTable.errorType);
        }
        return tableType;
    }

    private void validateKeySpecifier(List<IdentifierNode> fieldList, BType constraintType) {
        for (IdentifierNode identifier : fieldList) {
            BField field = types.getTableConstraintField(constraintType, identifier.getValue());
            if (field == null) {
                dlog.error(identifier.getPosition(), DiagnosticErrorCode.INVALID_FIELD_NAMES_IN_KEY_SPECIFIER,
                        identifier.getValue(), constraintType);
            } else if (!Symbols.isFlagOn(field.symbol.flags, Flags.READONLY)) {
                field.symbol.flags |= Flags.READONLY;
            }
        }
    }

    private void markReadOnlyForConstraintType(BType constraintType) {
        if (constraintType.tag != TypeTags.RECORD) {
            return;
        }
        BRecordType recordType = (BRecordType) constraintType;
        for (BField field : recordType.fields.values()) {
            if (!Symbols.isFlagOn(field.symbol.flags, Flags.READONLY)) {
                return;
            }
        }
        if (recordType.sealed) {
            recordType.flags |= Flags.READONLY;
            recordType.tsymbol.flags |= Flags.READONLY;
        }
    }

    private BType getErrorType(BType collectionType, BLangQueryExpr queryExpr, AnalyzerData data) {
        if (collectionType.tag == TypeTags.SEMANTIC_ERROR) {
            return null;
        }
        BType returnType = null, errorType = null;
        switch (collectionType.tag) {
            case TypeTags.STREAM:
                errorType = ((BStreamType) collectionType).completionType;
                break;
            case TypeTags.OBJECT:
                returnType = types.getVarTypeFromIterableObject((BObjectType) collectionType);
                break;
            default:
                BSymbol itrSymbol = symResolver.lookupLangLibMethod(collectionType,
                        names.fromString(BLangCompilerConstants.ITERABLE_COLLECTION_ITERATOR_FUNC), data.env);
                if (itrSymbol == this.symTable.notFoundSymbol) {
                    return null;
                }
                BInvokableSymbol invokableSymbol = (BInvokableSymbol) itrSymbol;
                returnType = types.getResultTypeOfNextInvocation(
                        (BObjectType) Types.getReferredType(invokableSymbol.retType));
        }
        List<BType> errorTypes = new ArrayList<>();
        if (returnType != null) {
            types.getAllTypes(returnType, true).stream()
                    .filter(t -> types.isAssignable(t, symTable.errorType))
                    .forEach(errorTypes::add);
        }
        if (data.checkWithinQueryExpr && queryExpr.isStream) {
            if (errorTypes.isEmpty()) {
                // if there's no completion type at this point,
                // then () gets added as a valid completion type for streams.
                errorTypes.add(symTable.nilType);
            }
            errorTypes.add(symTable.errorType);
        }
        if (!errorTypes.isEmpty()) {
            if (errorTypes.size() == 1) {
                errorType = errorTypes.get(0);
            } else {
                errorType = BUnionType.create(null, errorTypes.toArray(new BType[0]));
            }
        }
        return errorType;
    }

    private BType getNonContextualQueryType(BType staticType, BType basicType) {
        BType resultType;
        switch (basicType.tag) {
            case TypeTags.TABLE:
                resultType = symTable.tableType;
                break;
            case TypeTags.STREAM:
                resultType = symTable.streamType;
                break;
            case TypeTags.XML:
                resultType = new BXMLType(staticType, null);
                break;
            case TypeTags.STRING:
                resultType = symTable.stringType;
                break;
            default:
                resultType = new BArrayType(staticType);
                break;
        }
        return resultType;
    }

    @Override
    public void visit(BLangQueryAction queryAction, AnalyzerData data) {
        if (data.breakToParallelQueryEnv) {
            data.queryEnvs.push(data.prevEnvs.peek());
        } else {
            data.queryEnvs.push(data.env);
            data.prevEnvs.push(data.env);
        }
        BLangDoClause doClause = queryAction.getDoClause();
        data.queryFinalClauses.push(doClause);
        List<BLangNode> clauses = queryAction.getQueryClauses();
        clauses.forEach(clause -> clause.accept(this, data));
        // Analyze foreach node's statements.
        semanticAnalyzer.analyzeNode(doClause.body, SymbolEnv.createBlockEnv(doClause.body, data.queryEnvs.peek()),
                                     data.prevEnvs);
        BType actualType = BUnionType.create(null, symTable.errorType, symTable.nilType);
        data.resultType =
                types.checkType(doClause.pos, actualType, data.expType, DiagnosticErrorCode.INCOMPATIBLE_TYPES);
        data.queryFinalClauses.pop();
        data.queryEnvs.pop();
        if (!data.breakToParallelQueryEnv) {
            data.prevEnvs.pop();
        }
    }

    @Override
    public void visit(BLangFromClause fromClause, AnalyzerData data) {
        boolean prevBreakToParallelEnv = data.breakToParallelQueryEnv;
        BLangExpression collection = fromClause.collection;
        if (collection.getKind() == NodeKind.QUERY_EXPR ||
                (collection.getKind() == NodeKind.GROUP_EXPR
                        && ((BLangGroupExpr) collection).expression.getKind() == NodeKind.QUERY_EXPR)) {
            data.breakToParallelQueryEnv = true;
        }
        SymbolEnv fromEnv = SymbolEnv.createTypeNarrowedEnv(fromClause, data.queryEnvs.pop());
        fromClause.env = fromEnv;
        data.queryEnvs.push(fromEnv);
        checkExpr(fromClause.collection, data.queryEnvs.peek(), data);
        // Set the type of the foreach node's type node.
        types.setInputClauseTypedBindingPatternType(fromClause);
        handleInputClauseVariables(fromClause, data.queryEnvs.peek());
        data.breakToParallelQueryEnv = prevBreakToParallelEnv;
    }

    @Override
    public void visit(BLangJoinClause joinClause, AnalyzerData data) {
        boolean prevBreakEnv = data.breakToParallelQueryEnv;
        BLangExpression collection = joinClause.collection;
        if (collection.getKind() == NodeKind.QUERY_EXPR ||
                (collection.getKind() == NodeKind.GROUP_EXPR
                        && ((BLangGroupExpr) collection).expression.getKind() == NodeKind.QUERY_EXPR)) {
            data.breakToParallelQueryEnv = true;
        }
        SymbolEnv joinEnv = SymbolEnv.createTypeNarrowedEnv(joinClause, data.queryEnvs.pop());
        joinClause.env = joinEnv;
        data.queryEnvs.push(joinEnv);
        checkExpr(joinClause.collection, data.queryEnvs.peek(), data);
        // Set the type of the foreach node's type node.
        types.setInputClauseTypedBindingPatternType(joinClause);
        handleInputClauseVariables(joinClause, data.queryEnvs.peek());
        if (joinClause.onClause != null) {
            ((BLangOnClause) joinClause.onClause).accept(this, data);
        }
        data.breakToParallelQueryEnv = prevBreakEnv;
    }

    @Override
    public void visit(BLangLetClause letClause, AnalyzerData data) {
        SymbolEnv letEnv = SymbolEnv.createTypeNarrowedEnv(letClause, data.queryEnvs.pop());
        letClause.env = letEnv;
        data.queryEnvs.push(letEnv);
        for (BLangLetVariable letVariable : letClause.letVarDeclarations) {
            semanticAnalyzer.analyzeNode((BLangNode) letVariable.definitionNode, letEnv);
        }
    }

    @Override
    public void visit(BLangWhereClause whereClause, AnalyzerData data) {
        whereClause.env = handleFilterClauses(whereClause.expression, data);
    }

    @Override
    public void visit(BLangSelectClause selectClause, AnalyzerData data) {
        SymbolEnv selectEnv = SymbolEnv.createTypeNarrowedEnv(selectClause, data.queryEnvs.pop());
        selectClause.env = selectEnv;
        data.queryEnvs.push(selectEnv);
    }

    @Override
    public void visit(BLangDoClause doClause, AnalyzerData data) {
        SymbolEnv letEnv = SymbolEnv.createTypeNarrowedEnv(doClause, data.queryEnvs.pop());
        doClause.env = letEnv;
        data.queryEnvs.push(letEnv);
    }

    @Override
    public void visit(BLangOnConflictClause onConflictClause, AnalyzerData data) {
        checkExpr(onConflictClause.expression, data.queryEnvs.peek(), symTable.errorOrNilType, data);
    }

    @Override
    public void visit(BLangLimitClause limitClause, AnalyzerData data) {
        BType exprType = checkExpr(limitClause.expression, data.queryEnvs.peek(), data);
        if (!types.isAssignable(exprType, symTable.intType)) {
            dlog.error(limitClause.expression.pos, DiagnosticErrorCode.INCOMPATIBLE_TYPES,
                    symTable.intType, exprType);
        }
    }

    @Override
    public void visit(BLangOnClause onClause, AnalyzerData data) {
        BType lhsType, rhsType;
        BLangNode joinNode = getLastInputNodeFromEnv(data.queryEnvs.peek());
        // lhsExprEnv should only contain scope entries before join condition.
        onClause.lhsEnv = getEnvBeforeInputNode(data.queryEnvs.peek(), joinNode);
        lhsType = checkExpr(onClause.lhsExpr, onClause.lhsEnv, data);
        // rhsExprEnv should only contain scope entries after join condition.
        onClause.rhsEnv = getEnvAfterJoinNode(data.queryEnvs.peek(), joinNode);
        rhsType = checkExpr(onClause.rhsExpr, onClause.rhsEnv != null ? onClause.rhsEnv : data.queryEnvs.peek(), data);
        if (!types.isAssignable(lhsType, rhsType)) {
            dlog.error(onClause.rhsExpr.pos, DiagnosticErrorCode.INCOMPATIBLE_TYPES, lhsType, rhsType);
        }
    }

    @Override
    public void visit(BLangOrderByClause orderByClause, AnalyzerData data) {
        orderByClause.env = data.queryEnvs.peek();
        for (OrderKeyNode orderKeyNode : orderByClause.getOrderKeyList()) {
            BType exprType = checkExpr((BLangExpression) orderKeyNode.getOrderKey(), orderByClause.env, data);
            if (!types.isOrderedType(exprType, false)) {
                dlog.error(((BLangOrderKey) orderKeyNode).expression.pos, DiagnosticErrorCode.ORDER_BY_NOT_SUPPORTED);
            }
        }
    }

    @Override
    public void visit(BLangDo doNode, AnalyzerData data) {
        if (doNode.onFailClause != null) {
            doNode.onFailClause.accept(this, data);
        }
    }

    public void visit(BLangOnFailClause onFailClause, AnalyzerData data) {
        onFailClause.body.stmts.forEach(stmt -> stmt.accept(this, data));
    }

    private SymbolEnv handleFilterClauses (BLangExpression filterExpression, AnalyzerData data) {
        checkExpr(filterExpression, data.queryEnvs.peek(), symTable.booleanType, data);
        BType actualType = filterExpression.getBType();
        if (TypeTags.TUPLE == actualType.tag) {
            dlog.error(filterExpression.pos, DiagnosticErrorCode.INCOMPATIBLE_TYPES,
                    symTable.booleanType, actualType);
        }
        SymbolEnv filterEnv = typeNarrower.evaluateTruth(filterExpression, data.queryFinalClauses.peek(),
                                                         data.queryEnvs.pop());
        data.queryEnvs.push(filterEnv);
        return filterEnv;
    }

    private void handleInputClauseVariables(BLangInputClause bLangInputClause, SymbolEnv blockEnv) {
        if (bLangInputClause.variableDefinitionNode == null) {
            //not-possible
            return;
        }

        BLangVariable variableNode = (BLangVariable) bLangInputClause.variableDefinitionNode.getVariable();
        // Check whether the foreach node's variables are declared with var.
        if (bLangInputClause.isDeclaredWithVar) {
            // If the foreach node's variables are declared with var, type is `varType`.
            semanticAnalyzer.handleDeclaredVarInForeach(variableNode, bLangInputClause.varType, blockEnv);
            return;
        }
        // If the type node is available, we get the type from it.
        BType typeNodeType = symResolver.resolveTypeNode(variableNode.typeNode, blockEnv);
        // Then we need to check whether the RHS type is assignable to LHS type.
        if (types.isAssignable(bLangInputClause.varType, typeNodeType)) {
            // If assignable, we set types to the variables.
            semanticAnalyzer.handleDeclaredVarInForeach(variableNode, bLangInputClause.varType, blockEnv);
            return;
        }
        // Log an error and define a symbol with the node's type to avoid undeclared symbol errors.
        if (typeNodeType != symTable.semanticError) {
            dlog.error(variableNode.typeNode.pos, DiagnosticErrorCode.INCOMPATIBLE_TYPES,
                    bLangInputClause.varType, typeNodeType);
        }
        semanticAnalyzer.handleDeclaredVarInForeach(variableNode, typeNodeType, blockEnv);
    }

    private void visitCheckAndCheckPanicExpr(BLangCheckedExpr checkedExpr, AnalyzerData data) {
        String operatorType = checkedExpr.getKind() == NodeKind.CHECK_EXPR ? "check" : "checkpanic";
        BLangExpression exprWithCheckingKeyword = checkedExpr.expr;
        boolean firstVisit = exprWithCheckingKeyword.getBType() == null;

        BType checkExprCandidateType;
        if (data.expType == symTable.noType) {
            checkExprCandidateType = symTable.noType;
        } else {
            BType exprType = getCandidateType(checkedExpr, data.expType, data);
            if (exprType == symTable.semanticError) {
                checkExprCandidateType = BUnionType.create(null, data.expType, symTable.errorType);
            } else {
                checkExprCandidateType = addDefaultErrorIfNoErrorComponentFound(data.expType);
            }
        }

        if (checkedExpr.getKind() == NodeKind.CHECK_EXPR && types.isUnionOfSimpleBasicTypes(data.expType)) {
            rewriteWithEnsureTypeFunc(checkedExpr, checkExprCandidateType, data);
        }

        BType exprType = checkExpr(checkedExpr.expr, checkExprCandidateType, data);
        if (checkedExpr.expr.getKind() == NodeKind.WORKER_RECEIVE) {
            if (firstVisit) {
                data.isTypeChecked = false;
                data.resultType = data.expType;
                return;
            } else {
                data.expType = checkedExpr.getBType();
                exprType = checkedExpr.expr.getBType();
            }
        }

        boolean isErrorType = types.isAssignable(Types.getReferredType(exprType), symTable.errorType);
        if (Types.getReferredType(exprType).tag != TypeTags.UNION && !isErrorType) {
            if (exprType.tag == TypeTags.READONLY) {
                checkedExpr.equivalentErrorTypeList = new ArrayList<>(1) {{
                    add(symTable.errorType);
                }};
                data.resultType = symTable.anyAndReadonly;
                return;
            } else if (exprType != symTable.semanticError) {
                dlog.warning(checkedExpr.expr.pos,
                        DiagnosticWarningCode.CHECKED_EXPR_INVALID_USAGE_NO_ERROR_TYPE_IN_RHS,
                        operatorType);
                checkedExpr.isRedundantChecking = true;
                data.resultType = checkedExpr.expr.getBType();

                // Reset impConversionExpr as it was previously based on default error added union type
                resetImpConversionExpr(checkedExpr.expr, data.resultType, data.expType);
            }
            checkedExpr.setBType(symTable.semanticError);
            return;
        }

        // Filter out the list of types which are not equivalent with the error type.
        List<BType> errorTypes = new ArrayList<>();
        List<BType> nonErrorTypes = new ArrayList<>();
        if (!isErrorType) {
            for (BType memberType : types.getAllTypes(exprType, true)) {
                if (memberType.tag == TypeTags.READONLY) {
                    errorTypes.add(symTable.errorType);
                    nonErrorTypes.add(symTable.anyAndReadonly);
                    continue;
                }
                if (types.isAssignable(memberType, symTable.errorType)) {
                    errorTypes.add(memberType);
                    continue;
                }
                nonErrorTypes.add(memberType);
            }
        } else {
            errorTypes.add(exprType);
        }

        // This list will be used in the desugar phase
        checkedExpr.equivalentErrorTypeList = errorTypes;
        if (errorTypes.isEmpty()) {
            // No member types in this union is equivalent to the error type
            dlog.warning(checkedExpr.expr.pos,
                    DiagnosticWarningCode.CHECKED_EXPR_INVALID_USAGE_NO_ERROR_TYPE_IN_RHS, operatorType);
            checkedExpr.isRedundantChecking = true;

            // Reset impConversionExpr as it was previously based on default error added union type
            resetImpConversionExpr(checkedExpr.expr, data.resultType, data.expType);

            checkedExpr.setBType(symTable.semanticError);
            return;
        }

        BType actualType;
        if (nonErrorTypes.size() == 0) {
            actualType = symTable.neverType;
        } else if (nonErrorTypes.size() == 1) {
            actualType = nonErrorTypes.get(0);
        } else {
            actualType = BUnionType.create(null, new LinkedHashSet<>(nonErrorTypes));
        }

        data.resultType = types.checkType(checkedExpr, actualType, data.expType);
    }

    private void resetImpConversionExpr(BLangExpression expr, BType actualType, BType targetType) {
        expr.impConversionExpr = null;
        types.setImplicitCastExpr(expr, actualType, targetType);
    }

    private void rewriteWithEnsureTypeFunc(BLangCheckedExpr checkedExpr, BType type, AnalyzerData data) {
        BType rhsType = getCandidateType(checkedExpr, type, data);
        if (rhsType == symTable.semanticError) {
            rhsType = getCandidateType(checkedExpr, rhsType, data);
        }
        BType candidateLaxType = getCandidateLaxType(checkedExpr.expr, rhsType);
        if (!types.isLax(candidateLaxType)) {
            return;
        }
        ArrayList<BLangExpression> argExprs = new ArrayList<>();
        BType typedescType = new BTypedescType(data.expType, null);
        BLangTypedescExpr typedescExpr = new BLangTypedescExpr();
        typedescExpr.resolvedType = data.expType;
        typedescExpr.setBType(typedescType);
        argExprs.add(typedescExpr);
        BLangInvocation invocation = ASTBuilderUtil.createLangLibInvocationNode(FUNCTION_NAME_ENSURE_TYPE,
                argExprs, checkedExpr.expr, checkedExpr.pos);
        invocation.symbol = symResolver.lookupLangLibMethod(type, names.fromString(invocation.name.value), data.env);
        invocation.pkgAlias = (BLangIdentifier) TreeBuilder.createIdentifierNode();
        checkedExpr.expr = invocation;
    }

    private BType getCandidateLaxType(BLangNode expr, BType rhsType) {
        if (expr.getKind() == NodeKind.FIELD_BASED_ACCESS_EXPR) {
            return types.getSafeType(rhsType, false, true);
        }
        return rhsType;
    }

    private BType getCandidateType(BLangCheckedExpr checkedExpr, BType checkExprCandidateType, AnalyzerData data) {
        boolean prevNonErrorLoggingCheck = data.nonErrorLoggingCheck;
        data.nonErrorLoggingCheck = true;
        int prevErrorCount = this.dlog.errorCount();
        this.dlog.resetErrorCount();
        this.dlog.mute();

        checkedExpr.expr.cloneAttempt++;
        BLangExpression clone = nodeCloner.cloneNode(checkedExpr.expr);
        BType rhsType;
        if (checkExprCandidateType == symTable.semanticError) {
            rhsType = checkExpr(clone, data);
        } else {
            rhsType = checkExpr(clone, checkExprCandidateType, data);
        }
        data.nonErrorLoggingCheck = prevNonErrorLoggingCheck;
        this.dlog.setErrorCount(prevErrorCount);
        if (!prevNonErrorLoggingCheck) {
            this.dlog.unmute();
        }
        return rhsType;
    }

    private BType addDefaultErrorIfNoErrorComponentFound(BType type) {
        for (BType t : types.getAllTypes(type, false)) {
            if (types.isAssignable(t, symTable.errorType)) {
                return type;
            }
        }
        return BUnionType.create(null, type, symTable.errorType);
    }

    @Override
    public void visit(BLangServiceConstructorExpr serviceConstructorExpr, AnalyzerData data) {
        data.resultType = serviceConstructorExpr.serviceNode.symbol.type;
    }

    @Override
    public void visit(BLangTypeTestExpr typeTestExpr, AnalyzerData data) {
        typeTestExpr.typeNode.setBType(symResolver.resolveTypeNode(typeTestExpr.typeNode, data.env));
        checkExpr(typeTestExpr.expr, data);

        data.resultType = types.checkType(typeTestExpr, symTable.booleanType, data.expType);
    }

    public void visit(BLangAnnotAccessExpr annotAccessExpr, AnalyzerData data) {
        checkExpr(annotAccessExpr.expr, symTable.typeDesc, data);

        BType actualType = symTable.semanticError;
        BSymbol symbol =
                this.symResolver.resolveAnnotation(annotAccessExpr.pos, data.env,
                        names.fromString(annotAccessExpr.pkgAlias.getValue()),
                        names.fromString(annotAccessExpr.annotationName.getValue()));
        if (symbol == this.symTable.notFoundSymbol) {
            this.dlog.error(annotAccessExpr.pos, DiagnosticErrorCode.UNDEFINED_ANNOTATION,
                    annotAccessExpr.annotationName.getValue());
        } else {
            annotAccessExpr.annotationSymbol = (BAnnotationSymbol) symbol;
            BType annotType = ((BAnnotationSymbol) symbol).attachedType == null ? symTable.trueType :
                    ((BAnnotationSymbol) symbol).attachedType;
            actualType = BUnionType.create(null, annotType, symTable.nilType);
        }

        data.resultType = this.types.checkType(annotAccessExpr, actualType, data.expType);
    }

    // Private methods

    private boolean isValidVariableReference(BLangExpression varRef) {
        switch (varRef.getKind()) {
            case SIMPLE_VARIABLE_REF:
            case RECORD_VARIABLE_REF:
            case TUPLE_VARIABLE_REF:
            case ERROR_VARIABLE_REF:
            case FIELD_BASED_ACCESS_EXPR:
            case INDEX_BASED_ACCESS_EXPR:
            case XML_ATTRIBUTE_ACCESS_EXPR:
                return true;
            default:
                dlog.error(varRef.pos, DiagnosticErrorCode.INVALID_RECORD_BINDING_PATTERN, varRef.getBType());
                return false;
        }
    }

    private BType getEffectiveReadOnlyType(Location pos, BType type, AnalyzerData data) {
        BType origTargetType = Types.getReferredType(type);
        if (origTargetType == symTable.readonlyType) {
            if (types.isInherentlyImmutableType(data.expType) ||
                    !types.isSelectivelyImmutableType(data.expType, data.env.enclPkg.packageID)) {
                return origTargetType;
            }

            return ImmutableTypeCloner.getImmutableIntersectionType(pos, types, data.expType, data.env, symTable,
                    anonymousModelHelper, names, new HashSet<>());
        }

        if (origTargetType.tag != TypeTags.UNION) {
            return origTargetType;
        }

        boolean hasReadOnlyType = false;

        LinkedHashSet<BType> nonReadOnlyTypes = new LinkedHashSet<>();

        for (BType memberType : ((BUnionType) origTargetType).getMemberTypes()) {
            if (memberType == symTable.readonlyType) {
                hasReadOnlyType = true;
                continue;
            }

            nonReadOnlyTypes.add(memberType);
        }

        if (!hasReadOnlyType) {
            return origTargetType;
        }

        if (types.isInherentlyImmutableType(data.expType) ||
                !types.isSelectivelyImmutableType(data.expType, data.env.enclPkg.packageID)) {
            return origTargetType;
        }

        BUnionType nonReadOnlyUnion = BUnionType.create(null, nonReadOnlyTypes);

        nonReadOnlyUnion.add(ImmutableTypeCloner.getImmutableIntersectionType(pos, types, data.expType, data.env,
                             symTable, anonymousModelHelper, names, new HashSet<>()));
        return nonReadOnlyUnion;
    }

    private BType populateArrowExprReturn(BLangArrowFunction bLangArrowFunction, BType expectedRetType,
                                          AnalyzerData data) {
        SymbolEnv arrowFunctionEnv = SymbolEnv.createArrowFunctionSymbolEnv(bLangArrowFunction, data.env);
        bLangArrowFunction.params.forEach(param -> symbolEnter.defineNode(param, arrowFunctionEnv));
        return checkExpr(bLangArrowFunction.body.expr, arrowFunctionEnv, expectedRetType, data);
    }

    private void populateArrowExprParamTypes(BLangArrowFunction bLangArrowFunction, List<BType> paramTypes,
                                             AnalyzerData data) {
        if (paramTypes.size() != bLangArrowFunction.params.size()) {
            dlog.error(bLangArrowFunction.pos,
                    DiagnosticErrorCode.ARROW_EXPRESSION_MISMATCHED_PARAMETER_LENGTH,
                    paramTypes.size(), bLangArrowFunction.params.size());
            data.resultType = symTable.semanticError;
            bLangArrowFunction.params.forEach(param -> param.setBType(symTable.semanticError));
            return;
        }

        for (int i = 0; i < bLangArrowFunction.params.size(); i++) {
            BLangSimpleVariable paramIdentifier = bLangArrowFunction.params.get(i);
            BType bType = paramTypes.get(i);
            BLangValueType valueTypeNode = (BLangValueType) TreeBuilder.createValueTypeNode();
            valueTypeNode.setTypeKind(bType.getKind());
            valueTypeNode.pos = symTable.builtinPos;
            paramIdentifier.setTypeNode(valueTypeNode);
            paramIdentifier.setBType(bType);
        }
    }

    public void checkSelfReferences(Location pos, SymbolEnv env, BVarSymbol varSymbol) {
        if (env.enclVarSym == varSymbol) {
            dlog.error(pos, DiagnosticErrorCode.SELF_REFERENCE_VAR, varSymbol.name);
        }
    }

    public List<BType> getListWithErrorTypes(int count) {
        List<BType> list = new ArrayList<>(count);
        for (int i = 0; i < count; i++) {
            list.add(symTable.semanticError);
        }

        return list;
    }

    private void checkFunctionInvocationExpr(BLangInvocation iExpr, AnalyzerData data) {
        Name funcName = names.fromIdNode(iExpr.name);
        Name pkgAlias = names.fromIdNode(iExpr.pkgAlias);
        BSymbol funcSymbol = symTable.notFoundSymbol;

        BSymbol pkgSymbol = symResolver.resolvePrefixSymbol(data.env, pkgAlias, getCurrentCompUnit(iExpr));
        if (pkgSymbol == symTable.notFoundSymbol) {
            dlog.error(iExpr.pos, DiagnosticErrorCode.UNDEFINED_MODULE, pkgAlias);
        } else {
            if (funcSymbol == symTable.notFoundSymbol) {
                BSymbol symbol = symResolver.lookupMainSpaceSymbolInPackage(iExpr.pos, data.env, pkgAlias, funcName);
                if ((symbol.tag & SymTag.VARIABLE) == SymTag.VARIABLE) {
                    funcSymbol = symbol;
                }
                if (symTable.rootPkgSymbol.pkgID.equals(symbol.pkgID) &&
                        (symbol.tag & SymTag.VARIABLE_NAME) == SymTag.VARIABLE_NAME) {
                    funcSymbol = symbol;
                }
            }
            if (funcSymbol == symTable.notFoundSymbol || ((funcSymbol.tag & SymTag.TYPE) == SymTag.TYPE)) {
                BSymbol ctor =
                        symResolver.lookupConstructorSpaceSymbolInPackage(iExpr.pos, data.env, pkgAlias, funcName);
                funcSymbol = ctor != symTable.notFoundSymbol ? ctor : funcSymbol;
            }
        }

        if (funcSymbol == symTable.notFoundSymbol || isNotFunction(funcSymbol)) {
            if (!missingNodesHelper.isMissingNode(funcName)) {
                dlog.error(iExpr.pos, DiagnosticErrorCode.UNDEFINED_FUNCTION, funcName);
            }
            iExpr.argExprs.forEach(arg -> checkExpr(arg, data));
            data.resultType = symTable.semanticError;
            return;
        }
        if (isFunctionPointer(funcSymbol)) {
            iExpr.functionPointerInvocation = true;
            markAndRegisterClosureVariable(funcSymbol, iExpr.pos, data.env, data);
        }
        if (Symbols.isFlagOn(funcSymbol.flags, Flags.REMOTE)) {
            dlog.error(iExpr.pos, DiagnosticErrorCode.INVALID_ACTION_INVOCATION_SYNTAX, iExpr.name.value);
        }
        if (Symbols.isFlagOn(funcSymbol.flags, Flags.RESOURCE)) {
            dlog.error(iExpr.pos, DiagnosticErrorCode.INVALID_RESOURCE_FUNCTION_INVOCATION);
        }

        boolean langLibPackageID = PackageID.isLangLibPackageID(pkgSymbol.pkgID);

        if (langLibPackageID) {
            // This will enable, type param support, if the function is called directly.
            data.env = SymbolEnv.createInvocationEnv(iExpr, data.env);
        }
        // Set the resolved function symbol in the invocation expression.
        // This is used in the code generation phase.
        iExpr.symbol = funcSymbol;
        checkInvocationParamAndReturnType(iExpr, data);

        if (langLibPackageID && !iExpr.argExprs.isEmpty()) {
            checkInvalidImmutableValueUpdate(iExpr, iExpr.argExprs.get(0).getBType(), funcSymbol, data);
        }
    }

    protected void markAndRegisterClosureVariable(BSymbol symbol, Location pos, SymbolEnv env, AnalyzerData data) {
        BLangInvokableNode encInvokable = env.enclInvokable;
        BLangNode bLangNode = env.node;
        if ((symbol.owner.tag & SymTag.PACKAGE) == SymTag.PACKAGE &&
                bLangNode.getKind() != NodeKind.ARROW_EXPR && bLangNode.getKind() != NodeKind.EXPR_FUNCTION_BODY &&
                encInvokable != null && !encInvokable.flagSet.contains(Flag.LAMBDA) &&
                !encInvokable.flagSet.contains(Flag.OBJECT_CTOR)) {
            return;
        }
        if (!symbol.closure) {
            if (searchClosureVariableInExpressions(symbol, pos, env, encInvokable, bLangNode)) {
                return;
            }
        }

        BLangNode node = bLangNode;
        if (isObjectCtorClass(node))  {
            BLangClassDefinition classDef = (BLangClassDefinition) node;
            OCEDynamicEnvironmentData oceData = classDef.oceEnvData;
            BLangFunction currentFunc = (BLangFunction) encInvokable;
            if ((currentFunc != null) && !currentFunc.attachedFunction &&
                    !(currentFunc.symbol.receiverSymbol == symbol)) {
                BSymbol resolvedSymbol = symResolver.lookupClosureVarSymbol(oceData.capturedClosureEnv, symbol.name,
                        SymTag.VARIABLE);
                if (resolvedSymbol != symTable.notFoundSymbol && !resolvedSymbol.closure) {
                    if (resolvedSymbol.owner.getKind() != SymbolKind.PACKAGE) {
                        updateObjectCtorClosureSymbols(pos, currentFunc, resolvedSymbol, classDef, data);
                        return;
                    }
                }
            }
        }

        SymbolEnv cEnv = env;
        while (node != null) {
            if (node.getKind() == NodeKind.FUNCTION) {
                BLangFunction function = (BLangFunction) node;
                if (!function.flagSet.contains(Flag.OBJECT_CTOR) && !function.flagSet.contains(Flag.ATTACHED)) {
                    break;
                }
            }
            if (!symbol.closure) {
                if (searchClosureVariableInExpressions(symbol, pos, env, encInvokable, node)) {
                    return;
                }
            }
            if (isObjectCtorClass(node)) {
                BLangFunction currentFunction = (BLangFunction) encInvokable;
                if ((currentFunction != null) && currentFunction.attachedFunction &&
                        (currentFunction.symbol.receiverSymbol == symbol)) {
                    // self symbol
                    return;
                }
                SymbolEnv encInvokableEnv = findEnclosingInvokableEnv(env, encInvokable);
                BSymbol resolvedSymbol = symResolver.lookupClosureVarSymbol(encInvokableEnv, symbol.name,
                        SymTag.VARIABLE);
                BLangClassDefinition classDef = (BLangClassDefinition) node;
                if (resolvedSymbol != symTable.notFoundSymbol) {
                    if (resolvedSymbol.owner.getKind() == SymbolKind.PACKAGE) {
                        break;
                    }
                    updateObjectCtorClosureSymbols(pos, currentFunction, resolvedSymbol, classDef, data);
                    return;
                }
                break;
            }
            SymbolEnv enclEnv = cEnv.enclEnv;
            if (enclEnv == null) {
                break;
            }
            cEnv = enclEnv;
            node = cEnv.node;
        }
    }

    private boolean isObjectCtorClass(BLangNode node) {
        return node.getKind() == NodeKind.CLASS_DEFN &&
                ((BLangClassDefinition) node).flagSet.contains(Flag.OBJECT_CTOR);
    }

    private boolean searchClosureVariableInExpressions(BSymbol symbol, Location pos, SymbolEnv env,
                                                       BLangInvokableNode encInvokable, BLangNode bLangNode) {
        if (encInvokable != null && encInvokable.flagSet.contains(Flag.LAMBDA)
                && !isFunctionArgument(symbol, encInvokable.requiredParams)) {
            SymbolEnv encInvokableEnv = findEnclosingInvokableEnv(env, encInvokable);
            BSymbol resolvedSymbol =
                    symResolver.lookupClosureVarSymbol(encInvokableEnv, symbol.name, SymTag.VARIABLE);
            if (resolvedSymbol != symTable.notFoundSymbol && !encInvokable.flagSet.contains(Flag.ATTACHED)) {
                resolvedSymbol.closure = true;
                ((BLangFunction) encInvokable).closureVarSymbols.add(new ClosureVarSymbol(resolvedSymbol, pos));
                return true;
            }
        }

        if (bLangNode.getKind() == NodeKind.ARROW_EXPR
                && !isFunctionArgument(symbol, ((BLangArrowFunction) bLangNode).params)) {
            SymbolEnv encInvokableEnv = findEnclosingInvokableEnv(env, encInvokable);
            BSymbol resolvedSymbol =
                    symResolver.lookupClosureVarSymbol(encInvokableEnv, symbol.name, SymTag.VARIABLE);
            if (resolvedSymbol != symTable.notFoundSymbol) {
                resolvedSymbol.closure = true;
                ((BLangArrowFunction) bLangNode).closureVarSymbols.add(new ClosureVarSymbol(resolvedSymbol, pos));
                return true;
            }
        }

        if (env.enclType != null && env.enclType.getKind() == NodeKind.RECORD_TYPE) {
            SymbolEnv encInvokableEnv = findEnclosingInvokableEnv(env, (BLangRecordTypeNode) env.enclType);
            BSymbol resolvedSymbol =
                    symResolver.lookupClosureVarSymbol(encInvokableEnv, symbol.name, SymTag.VARIABLE);
            if (resolvedSymbol != symTable.notFoundSymbol && encInvokable != null &&
                    !encInvokable.flagSet.contains(Flag.ATTACHED)) {
                resolvedSymbol.closure = true;
                ((BLangFunction) encInvokable).closureVarSymbols.add(new ClosureVarSymbol(resolvedSymbol, pos));
                return true;
            }
        }
        return false;
    }

    private void updateObjectCtorClosureSymbols(Location pos, BLangFunction currentFunction, BSymbol resolvedSymbol,
                                                BLangClassDefinition classDef, AnalyzerData data) {
        classDef.hasClosureVars = true;
        resolvedSymbol.closure = true;
        if (currentFunction != null) {
            currentFunction.closureVarSymbols.add(new ClosureVarSymbol(resolvedSymbol, pos));
            // TODO: can identify if attached here
        }
        OCEDynamicEnvironmentData oceEnvData = classDef.oceEnvData;
        if (currentFunction != null && (currentFunction.symbol.params.contains(resolvedSymbol)
                || (currentFunction.symbol.restParam == resolvedSymbol))) {
            oceEnvData.closureFuncSymbols.add(resolvedSymbol);
        } else {
             oceEnvData.closureBlockSymbols.add(resolvedSymbol);
        }
        updateProceedingClasses(data.env.enclEnv, oceEnvData, classDef);
    }

    private void updateProceedingClasses(SymbolEnv envArg, OCEDynamicEnvironmentData oceEnvData,
                                         BLangClassDefinition origClassDef) {
        SymbolEnv localEnv = envArg;
        while (localEnv != null) {
            BLangNode node = localEnv.node;
            if (node.getKind() == NodeKind.PACKAGE) {
                break;
            }

            if (node.getKind() == NodeKind.CLASS_DEFN) {
                BLangClassDefinition classDef = (BLangClassDefinition) node;
                if (classDef != origClassDef) {
                    classDef.hasClosureVars = true;
                    OCEDynamicEnvironmentData parentOceData = classDef.oceEnvData;
                    oceEnvData.parents.push(classDef);
                    parentOceData.closureFuncSymbols.addAll(oceEnvData.closureFuncSymbols);
                    parentOceData.closureBlockSymbols.addAll(oceEnvData.closureBlockSymbols);
                }
            }
            localEnv = localEnv.enclEnv;
        }
    }

    private boolean isNotFunction(BSymbol funcSymbol) {
        if ((funcSymbol.tag & SymTag.FUNCTION) == SymTag.FUNCTION
                || (funcSymbol.tag & SymTag.CONSTRUCTOR) == SymTag.CONSTRUCTOR) {
            return false;
        }

        if (isFunctionPointer(funcSymbol)) {
            return false;
        }

        return true;
    }

    private boolean isFunctionPointer(BSymbol funcSymbol) {
        if ((funcSymbol.tag & SymTag.FUNCTION) == SymTag.FUNCTION) {
            return false;
        }
        return (funcSymbol.tag & SymTag.FUNCTION) == SymTag.VARIABLE
                && funcSymbol.kind == SymbolKind.FUNCTION
                && !Symbols.isNative(funcSymbol);
    }

    private List<BLangNamedArgsExpression> checkProvidedErrorDetails(BLangErrorConstructorExpr errorConstructorExpr,
                                                                     BType expectedType, AnalyzerData data) {
        List<BLangNamedArgsExpression> namedArgs = new ArrayList<>(errorConstructorExpr.namedArgs.size());
        for (BLangNamedArgsExpression namedArgsExpression : errorConstructorExpr.namedArgs) {
            BType target = checkErrCtrTargetTypeAndSetSymbol(namedArgsExpression, expectedType);

            if (Types.getReferredType(target).tag != TypeTags.UNION) {
                checkExpr(namedArgsExpression, target, data);
            } else {
                checkExpr(namedArgsExpression, data);
            }

            namedArgs.add(namedArgsExpression);
        }
        return namedArgs;
    }

    private BType checkErrCtrTargetTypeAndSetSymbol(BLangNamedArgsExpression namedArgsExpression, BType expectedType) {
        BType type = Types.getReferredType(expectedType);
        if (type == symTable.semanticError) {
            return symTable.semanticError;
        }

        if (type.tag == TypeTags.MAP) {
            return ((BMapType) type).constraint;
        }

        if (type.tag != TypeTags.RECORD) {
            return symTable.semanticError;
        }

        BRecordType recordType = (BRecordType) type;
        BField targetField = recordType.fields.get(namedArgsExpression.name.value);
        if (targetField != null) {
            // Set the symbol of the namedArgsExpression, with the matching record field symbol.
            namedArgsExpression.varSymbol = targetField.symbol;
            return targetField.type;
        }

        if (!recordType.sealed && !recordType.fields.isEmpty()) {
            dlog.error(namedArgsExpression.pos, DiagnosticErrorCode.INVALID_REST_DETAIL_ARG, namedArgsExpression.name,
                    recordType);
        }

        return recordType.sealed ? symTable.noType : recordType.restFieldType;
    }

    private void checkObjectFunctionInvocationExpr(BLangInvocation iExpr, BObjectType objectType, AnalyzerData data) {
        if (objectType.getKind() == TypeKind.SERVICE &&
                !(iExpr.expr.getKind() == NodeKind.SIMPLE_VARIABLE_REF &&
                (Names.SELF.equals(((BLangSimpleVarRef) iExpr.expr).symbol.name)))) {
            dlog.error(iExpr.pos, DiagnosticErrorCode.SERVICE_FUNCTION_INVALID_INVOCATION);
            return;
        }
        // check for object attached function
        Name funcName =
                names.fromString(Symbols.getAttachedFuncSymbolName(objectType.tsymbol.name.value, iExpr.name.value));
        BSymbol funcSymbol =
                symResolver.resolveObjectMethod(iExpr.pos, data.env, funcName, (BObjectTypeSymbol) objectType.tsymbol);

        if (funcSymbol == symTable.notFoundSymbol) {
            BSymbol invocableField = symResolver.resolveInvocableObjectField(
                    iExpr.pos, data.env, names.fromIdNode(iExpr.name), (BObjectTypeSymbol) objectType.tsymbol);

            if (invocableField != symTable.notFoundSymbol && invocableField.kind == SymbolKind.FUNCTION) {
                funcSymbol = invocableField;
                iExpr.functionPointerInvocation = true;
            }
        }

        if (funcSymbol == symTable.notFoundSymbol || Types.getReferredType(funcSymbol.type).tag != TypeTags.INVOKABLE) {
            if (!checkLangLibMethodInvocationExpr(iExpr, objectType, data)) {
                dlog.error(iExpr.name.pos, DiagnosticErrorCode.UNDEFINED_METHOD_IN_OBJECT, iExpr.name.value,
                        objectType);
                data.resultType = symTable.semanticError;
                return;
            }
        } else {
            iExpr.symbol = funcSymbol;
        }

        // init method can be called in a method-call-expr only when the expression
        // preceding the . is self
        if (iExpr.name.value.equals(Names.USER_DEFINED_INIT_SUFFIX.value) &&
                !(iExpr.expr.getKind() == NodeKind.SIMPLE_VARIABLE_REF &&
                (Names.SELF.equals(((BLangSimpleVarRef) iExpr.expr).symbol.name)))) {
            dlog.error(iExpr.pos, DiagnosticErrorCode.INVALID_INIT_INVOCATION);
        }

        if (Symbols.isFlagOn(funcSymbol.flags, Flags.REMOTE)) {
            dlog.error(iExpr.pos, DiagnosticErrorCode.INVALID_ACTION_INVOCATION_SYNTAX, iExpr.name.value);
        }
        if (Symbols.isFlagOn(funcSymbol.flags, Flags.RESOURCE)) {
            dlog.error(iExpr.pos, DiagnosticErrorCode.INVALID_RESOURCE_FUNCTION_INVOCATION);
        }
        checkInvocationParamAndReturnType(iExpr, data);
    }

    // Here, an action invocation can be either of the following three forms:
    // - foo->bar();
    // - start foo.bar(); or start foo->bar(); or start (new Foo()).foo();
    private void checkActionInvocation(BLangInvocation.BLangActionInvocation aInv, BObjectType expType,
                                       AnalyzerData data) {

        if (checkInvalidActionInvocation(aInv)) {
            dlog.error(aInv.pos, DiagnosticErrorCode.INVALID_ACTION_INVOCATION, aInv.expr.getBType());
            data.resultType = symTable.semanticError;
            aInv.symbol = symTable.notFoundSymbol;
            return;
        }

        Name remoteMethodQName = names
                .fromString(Symbols.getAttachedFuncSymbolName(expType.tsymbol.name.value, aInv.name.value));
        Name actionName = names.fromIdNode(aInv.name);
        BSymbol remoteFuncSymbol = symResolver.resolveObjectMethod(aInv.pos, data.env,
            remoteMethodQName, (BObjectTypeSymbol) Types.getReferredType(expType).tsymbol);

        if (remoteFuncSymbol == symTable.notFoundSymbol) {
            BSymbol invocableField = symResolver.resolveInvocableObjectField(
                    aInv.pos, data.env, names.fromIdNode(aInv.name), (BObjectTypeSymbol) expType.tsymbol);

            if (invocableField != symTable.notFoundSymbol && invocableField.kind == SymbolKind.FUNCTION) {
                remoteFuncSymbol = invocableField;
                aInv.functionPointerInvocation = true;
            }
        }

        if (remoteFuncSymbol == symTable.notFoundSymbol && !checkLangLibMethodInvocationExpr(aInv, expType, data)) {
            dlog.error(aInv.name.pos, DiagnosticErrorCode.UNDEFINED_METHOD_IN_OBJECT, aInv.name.value, expType);
            data.resultType = symTable.semanticError;
            return;
        }

        if (!Symbols.isFlagOn(remoteFuncSymbol.flags, Flags.REMOTE) && !aInv.async) {
            dlog.error(aInv.pos, DiagnosticErrorCode.INVALID_METHOD_INVOCATION_SYNTAX, actionName);
            data.resultType = symTable.semanticError;
            return;
        }
        if (Symbols.isFlagOn(remoteFuncSymbol.flags, Flags.REMOTE) &&
                Symbols.isFlagOn(expType.flags, Flags.CLIENT) &&
                types.isNeverTypeOrStructureTypeWithARequiredNeverMember
                        ((BType) ((InvokableSymbol) remoteFuncSymbol).getReturnType())) {
            dlog.error(aInv.pos, DiagnosticErrorCode.INVALID_CLIENT_REMOTE_METHOD_CALL);
        }

        aInv.symbol = remoteFuncSymbol;
        checkInvocationParamAndReturnType(aInv, data);
    }

    private boolean checkInvalidActionInvocation(BLangInvocation.BLangActionInvocation aInv) {
        return aInv.expr.getKind() == NodeKind.SIMPLE_VARIABLE_REF &&
                (((((BLangSimpleVarRef) aInv.expr).symbol.tag & SymTag.ENDPOINT) !=
                        SymTag.ENDPOINT) && !aInv.async);
    }

    private boolean checkLangLibMethodInvocationExpr(BLangInvocation iExpr, BType bType, AnalyzerData data) {
        return getLangLibMethod(iExpr, bType, data) != symTable.notFoundSymbol;
    }

    private BSymbol getLangLibMethod(BLangInvocation iExpr, BType bType, AnalyzerData data) {

        Name funcName = names.fromString(iExpr.name.value);
        BSymbol funcSymbol = symResolver.lookupLangLibMethod(bType, funcName, data.env);

        if (funcSymbol == symTable.notFoundSymbol) {
            return symTable.notFoundSymbol;
        }

        iExpr.symbol = funcSymbol;
        iExpr.langLibInvocation = true;
        SymbolEnv enclEnv = data.env;
        data.env = SymbolEnv.createInvocationEnv(iExpr, data.env);
        iExpr.argExprs.add(0, iExpr.expr);
        checkInvocationParamAndReturnType(iExpr, data);
        data.env = enclEnv;

        return funcSymbol;
    }

    private void checkInvocationParamAndReturnType(BLangInvocation iExpr, AnalyzerData data) {
        BType actualType = checkInvocationParam(iExpr, data);
        data.resultType = types.checkType(iExpr, actualType, data.expType);
    }

    private BVarSymbol incRecordParamAllowAdditionalFields(List<BVarSymbol> openIncRecordParams,
                                                           Set<String> requiredParamNames) {
        if (openIncRecordParams.size() != 1) {
            return null;
        }
        LinkedHashMap<String, BField> fields =
                ((BRecordType) Types.getReferredType(openIncRecordParams.get(0).type)).fields;
        for (String paramName : requiredParamNames) {
            if (!fields.containsKey(paramName)) {
                return null;
            }
        }
        return openIncRecordParams.get(0);
    }

    private BVarSymbol checkForIncRecordParamAllowAdditionalFields(BInvokableSymbol invokableSymbol,
                                                                   List<BVarSymbol> incRecordParams) {
        Set<String> requiredParamNames = new HashSet<>();
        List<BVarSymbol> openIncRecordParams = new ArrayList<>();
        for (BVarSymbol paramSymbol : invokableSymbol.params) {
            BType paramType = Types.getReferredType(paramSymbol.type);
            if (Symbols.isFlagOn(Flags.asMask(paramSymbol.getFlags()), Flags.INCLUDED) &&
                    paramType.getKind() == TypeKind.RECORD) {
                boolean recordWithDisallowFieldsOnly = true;
                LinkedHashMap<String, BField> fields = ((BRecordType) paramType).fields;
                for (String fieldName : fields.keySet()) {
                    BField field = fields.get(fieldName);
                    if (field.symbol.type.tag != TypeTags.NEVER) {
                        recordWithDisallowFieldsOnly = false;
                        incRecordParams.add(field.symbol);
                        requiredParamNames.add(fieldName);
                    }
                }
                if (recordWithDisallowFieldsOnly && ((BRecordType) paramType).restFieldType != symTable.noType) {
                    openIncRecordParams.add(paramSymbol);
                }
            } else {
                requiredParamNames.add(paramSymbol.name.value);
            }
        }
        return incRecordParamAllowAdditionalFields(openIncRecordParams, requiredParamNames);
    }

    private BType checkInvocationParam(BLangInvocation iExpr, AnalyzerData data) {
        if (Symbols.isFlagOn(iExpr.symbol.type.flags, Flags.ANY_FUNCTION)) {
            dlog.error(iExpr.pos, DiagnosticErrorCode.INVALID_FUNCTION_POINTER_INVOCATION_WITH_TYPE);
            return symTable.semanticError;
        }
        BType invocableType = Types.getReferredType(iExpr.symbol.type);
        if (invocableType.tag != TypeTags.INVOKABLE) {
            dlog.error(iExpr.pos, DiagnosticErrorCode.INVALID_FUNCTION_INVOCATION, iExpr.symbol.type);
            return symTable.noType;
        }

        BInvokableSymbol invokableSymbol = ((BInvokableSymbol) iExpr.symbol);
        List<BType> paramTypes = ((BInvokableType) invocableType).getParameterTypes();
        List<BVarSymbol> incRecordParams = new ArrayList<>();
        BVarSymbol incRecordParamAllowAdditionalFields = checkForIncRecordParamAllowAdditionalFields(invokableSymbol,
                                                                                                     incRecordParams);
        int parameterCountForPositionalArgs = paramTypes.size();
        int parameterCountForNamedArgs = parameterCountForPositionalArgs + incRecordParams.size();
        iExpr.requiredArgs = new ArrayList<>();
        for (BVarSymbol symbol : invokableSymbol.params) {
            if (!Symbols.isFlagOn(Flags.asMask(symbol.getFlags()), Flags.INCLUDED) ||
                    Types.getReferredType(symbol.type).tag != TypeTags.RECORD) {
                continue;
            }
            LinkedHashMap<String, BField> fields =
                    ((BRecordType) Types.getReferredType(symbol.type)).fields;
            if (fields.isEmpty()) {
                continue;
            }
            for (String field : fields.keySet()) {
                if (Types.getReferredType(fields.get(field).type).tag != TypeTags.NEVER) {
                    parameterCountForNamedArgs = parameterCountForNamedArgs - 1;
                    break;
                }
            }
        }

        // Split the different argument types: required args, named args and rest args
        int i = 0;
        BLangExpression vararg = null;
        boolean foundNamedArg = false;
        for (BLangExpression expr : iExpr.argExprs) {
            switch (expr.getKind()) {
                case NAMED_ARGS_EXPR:
                    foundNamedArg = true;
                    if (i < parameterCountForNamedArgs || incRecordParamAllowAdditionalFields != null) {
                        iExpr.requiredArgs.add(expr);
                    } else {
                        // can not provide a rest parameters as named args
                        dlog.error(expr.pos, DiagnosticErrorCode.TOO_MANY_ARGS_FUNC_CALL, iExpr.name.value);
                    }
                    i++;
                    break;
                case REST_ARGS_EXPR:
                    if (foundNamedArg) {
                        dlog.error(expr.pos, DiagnosticErrorCode.REST_ARG_DEFINED_AFTER_NAMED_ARG);
                        continue;
                    }
                    vararg = expr;
                    break;
                default: // positional args
                    if (foundNamedArg) {
                        dlog.error(expr.pos, DiagnosticErrorCode.POSITIONAL_ARG_DEFINED_AFTER_NAMED_ARG);
                    }
                    if (i < parameterCountForPositionalArgs) {
                        iExpr.requiredArgs.add(expr);
                    } else {
                        iExpr.restArgs.add(expr);
                    }
                    i++;
                    break;
            }
        }

        return checkInvocationArgs(iExpr, paramTypes, vararg, incRecordParams,
                                    incRecordParamAllowAdditionalFields, data);
    }

    private BType checkInvocationArgs(BLangInvocation iExpr, List<BType> paramTypes, BLangExpression vararg,
                                      List<BVarSymbol> incRecordParams,
                                      BVarSymbol incRecordParamAllowAdditionalFields, AnalyzerData data) {
        BInvokableSymbol invokableSymbol = (BInvokableSymbol) iExpr.symbol;
        BInvokableType bInvokableType = (BInvokableType) Types.getReferredType(invokableSymbol.type);
        BInvokableTypeSymbol invokableTypeSymbol = (BInvokableTypeSymbol) bInvokableType.tsymbol;
        List<BVarSymbol> nonRestParams = new ArrayList<>(invokableTypeSymbol.params);

        List<BLangExpression> nonRestArgs = iExpr.requiredArgs;
        List<BVarSymbol> valueProvidedParams = new ArrayList<>();

        int nonRestArgCount = nonRestArgs.size();
        List<BVarSymbol> requiredParams = new ArrayList<>(nonRestParams.size() + nonRestArgCount);
        List<BVarSymbol> requiredIncRecordParams = new ArrayList<>(incRecordParams.size() + nonRestArgCount);

        for (BVarSymbol nonRestParam : nonRestParams) {
            if (nonRestParam.isDefaultable) {
                continue;
            }

            requiredParams.add(nonRestParam);
        }

        List<String> includedRecordParamFieldNames = new ArrayList<>(incRecordParams.size());
        for (BVarSymbol incRecordParam : incRecordParams) {
            if (Symbols.isFlagOn(Flags.asMask(incRecordParam.getFlags()), Flags.REQUIRED)) {
                requiredIncRecordParams.add(incRecordParam);
            }
            includedRecordParamFieldNames.add(incRecordParam.name.value);
        }

        HashSet<String> includedRecordFields = new HashSet<>();
        List<BLangExpression> namedArgs = new ArrayList<>();
        int i = 0;
        for (; i < nonRestArgCount; i++) {
            BLangExpression arg = nonRestArgs.get(i);

            // Special case handling for the first param because for parameterized invocations, we have added the
            // value on which the function is invoked as the first param of the function call. If we run checkExpr()
            // on it, it will recursively add the first param to argExprs again, resulting in a too many args in
            // function call error.
            if (i == 0 && arg.typeChecked && iExpr.expr != null && iExpr.expr == arg) {
                BType expectedType = paramTypes.get(i);
                BType actualType = arg.getBType();
                if (Types.getReferredType(expectedType) == symTable.charStringType) {
                    arg.cloneAttempt++;
                    BLangExpression clonedArg = nodeCloner.cloneNode(arg);
                    BType argType = checkExprSilent(clonedArg, expectedType, data);
                    if (argType != symTable.semanticError) {
                        actualType = argType;
                    }
                }
                types.checkType(arg.pos, actualType, expectedType, DiagnosticErrorCode.INCOMPATIBLE_TYPES);
                types.setImplicitCastExpr(arg, arg.getBType(), expectedType);
            }

            if (arg.getKind() != NodeKind.NAMED_ARGS_EXPR) {
                // if arg is positional, corresponding parameter in the same position should be of same type.
                if (i < nonRestParams.size()) {
                    BVarSymbol param = nonRestParams.get(i);
                    if (Symbols.isFlagOn(param.flags, Flags.INCLUDED)) {
                        populateIncludedRecordParams(param, includedRecordFields, includedRecordParamFieldNames);
                    }
                    checkTypeParamExpr(arg, param.type, iExpr.langLibInvocation, data);
                    valueProvidedParams.add(param);
                    requiredParams.remove(param);
                    continue;
                }
                // Arg count > required + defaultable param count.
                break;
            }

            if (arg.getKind() == NodeKind.NAMED_ARGS_EXPR) {
                // if arg is named, function should have a parameter with this name.
                BLangIdentifier argName = ((NamedArgNode) arg).getName();
                BVarSymbol varSym = checkParameterNameForDefaultArgument(argName, ((BLangNamedArgsExpression) arg).expr,
                                            nonRestParams, incRecordParams, incRecordParamAllowAdditionalFields, data);

                if (varSym == null) {
                    dlog.error(arg.pos, DiagnosticErrorCode.UNDEFINED_PARAMETER, argName);
                    break;
                }
                if (Symbols.isFlagOn(varSym.flags, Flags.INCLUDED)) {
                    populateIncludedRecordParams(varSym, includedRecordFields, includedRecordParamFieldNames);
                } else {
                    namedArgs.add(arg);
                }
                requiredParams.remove(varSym);
                requiredIncRecordParams.remove(varSym);
                if (valueProvidedParams.contains(varSym)) {
                    dlog.error(arg.pos, DiagnosticErrorCode.DUPLICATE_NAMED_ARGS, varSym.name.value);
                    continue;
                }
                checkTypeParamExpr(arg, varSym.type, iExpr.langLibInvocation, data);
                ((BLangNamedArgsExpression) arg).varSymbol = varSym;
                valueProvidedParams.add(varSym);
            }
        }
        checkSameNamedArgsInIncludedRecords(namedArgs, includedRecordFields);
        BVarSymbol restParam = invokableTypeSymbol.restParam;

        boolean errored = false;

        if (!requiredParams.isEmpty() && vararg == null) {
            // Log errors if any required parameters are not given as positional/named args and there is
            // no vararg either.
            for (BVarSymbol requiredParam : requiredParams) {
                if (!Symbols.isFlagOn(Flags.asMask(requiredParam.getFlags()), Flags.INCLUDED)) {
                    dlog.error(iExpr.pos, DiagnosticErrorCode.MISSING_REQUIRED_PARAMETER, requiredParam.name,
                            iExpr.name.value);
                    errored = true;
                }
            }
        }

        if (!requiredIncRecordParams.isEmpty() && !requiredParams.isEmpty()) {
            // Log errors if any non-defaultable required record fields of included record parameters are not given as
            // named args.
            for (BVarSymbol requiredIncRecordParam : requiredIncRecordParams) {
                for (BVarSymbol requiredParam : requiredParams) {
                    if (Types.getReferredType(requiredParam.type) ==
                            Types.getReferredType(requiredIncRecordParam.owner.type)) {
                        dlog.error(iExpr.pos, DiagnosticErrorCode.MISSING_REQUIRED_PARAMETER,
                                requiredIncRecordParam.name, iExpr.name.value);
                        errored = true;
                    }
                }
            }
        }

        if (restParam == null &&
                (!iExpr.restArgs.isEmpty() ||
                         (vararg != null && valueProvidedParams.size() == nonRestParams.size()))) {
            dlog.error(iExpr.pos, DiagnosticErrorCode.TOO_MANY_ARGS_FUNC_CALL, iExpr.name.value);
            errored = true;
        }

        if (errored) {
            return symTable.semanticError;
        }

        BType listTypeRestArg = restParam == null ? null : restParam.type;
        BRecordType mappingTypeRestArg = null;

        if (vararg != null && nonRestArgs.size() < nonRestParams.size()) {
            // We only reach here if there are no named args and there is a vararg, and part of the non-rest params
            // are provided via the vararg.
            // Create a new tuple type and a closed record type as the expected rest param type with expected
            // required/defaultable paramtypes as members.
            PackageID pkgID = data.env.enclPkg.symbol.pkgID;
            List<BType> tupleMemberTypes = new ArrayList<>();
            BRecordTypeSymbol recordSymbol = createRecordTypeSymbol(pkgID, null, VIRTUAL, data);
            mappingTypeRestArg = new BRecordType(recordSymbol);
            LinkedHashMap<String, BField> fields = new LinkedHashMap<>();
            BType tupleRestType = null;
            BVarSymbol fieldSymbol;

            for (int j = nonRestArgs.size(); j < nonRestParams.size(); j++) {
                BType paramType = paramTypes.get(j);
                BVarSymbol nonRestParam = nonRestParams.get(j);
                Name paramName = nonRestParam.name;
                tupleMemberTypes.add(paramType);
                boolean required = requiredParams.contains(nonRestParam);
                fieldSymbol = new BVarSymbol(Flags.asMask(new HashSet<Flag>() {{
                                            add(required ? Flag.REQUIRED : Flag.OPTIONAL); }}), paramName,
                                            nonRestParam.getOriginalName(), pkgID, paramType, recordSymbol,
                                            symTable.builtinPos, VIRTUAL);
                fields.put(paramName.value, new BField(paramName, null, fieldSymbol));
            }

            if (listTypeRestArg != null) {
                if (listTypeRestArg.tag == TypeTags.ARRAY) {
                    tupleRestType = ((BArrayType) listTypeRestArg).eType;
                } else if (listTypeRestArg.tag == TypeTags.TUPLE) {
                    BTupleType restTupleType = (BTupleType) listTypeRestArg;
                    tupleMemberTypes.addAll(restTupleType.tupleTypes);
                    if (restTupleType.restType != null) {
                        tupleRestType = restTupleType.restType;
                    }
                }
            }

            BTupleType tupleType = new BTupleType(tupleMemberTypes);
            tupleType.restType = tupleRestType;
            listTypeRestArg = tupleType;
            mappingTypeRestArg.sealed = true;
            mappingTypeRestArg.restFieldType = symTable.noType;
            mappingTypeRestArg.fields = fields;
            recordSymbol.type = mappingTypeRestArg;
            mappingTypeRestArg.tsymbol = recordSymbol;
        }

        // Check whether the expected param count and the actual args counts are matching.
        if (listTypeRestArg == null && (vararg != null || !iExpr.restArgs.isEmpty())) {
            dlog.error(iExpr.pos, DiagnosticErrorCode.TOO_MANY_ARGS_FUNC_CALL, iExpr.name.value);
            return symTable.semanticError;
        }

        BType restType = null;
        if (vararg != null && !iExpr.restArgs.isEmpty()) {
            // We reach here if args are provided for the rest param as both individual rest args and a vararg.
            // Thus, the rest param type is the original rest param type which is an array type.
            BType elementType = ((BArrayType) listTypeRestArg).eType;

            for (BLangExpression restArg : iExpr.restArgs) {
                checkTypeParamExpr(restArg, elementType, true, data);
            }

            checkTypeParamExpr(vararg, listTypeRestArg, iExpr.langLibInvocation, data);
            iExpr.restArgs.add(vararg);
            restType = data.resultType;
        } else if (vararg != null) {
            iExpr.restArgs.add(vararg);
            if (mappingTypeRestArg != null) {
                LinkedHashSet<BType> restTypes = new LinkedHashSet<>();
                restTypes.add(listTypeRestArg);
                restTypes.add(mappingTypeRestArg);
                BType actualType = BUnionType.create(null, restTypes);
                checkTypeParamExpr(vararg, actualType, iExpr.langLibInvocation, data);
            } else {
                checkTypeParamExpr(vararg, listTypeRestArg, iExpr.langLibInvocation, data);
            }
            restType = data.resultType;
        } else if (!iExpr.restArgs.isEmpty()) {
            if (listTypeRestArg.tag == TypeTags.ARRAY) {
                BType elementType = ((BArrayType) listTypeRestArg).eType;
                for (BLangExpression restArg : iExpr.restArgs) {
                    checkTypeParamExpr(restArg, elementType, true, data);
                    if (restType != symTable.semanticError && data.resultType == symTable.semanticError) {
                        restType = data.resultType;
                    }
                }
            } else if (listTypeRestArg.tag == TypeTags.TUPLE) {
                BTupleType tupleType = (BTupleType) listTypeRestArg;
                List<BType> tupleMemberTypes = tupleType.tupleTypes;
                BType tupleRestType = tupleType.restType;

                int tupleMemCount = tupleMemberTypes.size();

                for (int j = 0; j < iExpr.restArgs.size(); j++) {
                    BLangExpression restArg = iExpr.restArgs.get(j);
                    BType memType = j < tupleMemCount ? tupleMemberTypes.get(j) : tupleRestType;
                    checkTypeParamExpr(restArg, memType, true, data);
                    if (restType != symTable.semanticError && data.resultType == symTable.semanticError) {
                        restType = data.resultType;
                    }
                }
            } else {
                for (BLangExpression restArg : iExpr.restArgs) {
                    checkExpr(restArg, symTable.semanticError, data);
                }
                data.resultType = symTable.semanticError;
            }
        }

        BType retType = typeParamAnalyzer.getReturnTypeParams(data.env, bInvokableType.getReturnType());
        long invokableSymbolFlags = invokableSymbol.flags;
        if (restType != symTable.semanticError && (Symbols.isFlagOn(invokableSymbolFlags, Flags.INTERFACE)
                || Symbols.isFlagOn(invokableSymbolFlags, Flags.NATIVE)) &&
                Symbols.isFlagOn(retType.flags, Flags.PARAMETERIZED)) {
            retType = unifier.build(retType, data.expType, iExpr, types, symTable, dlog);
        }

        // check argument types in arr:sort function
        boolean langLibPackageID = PackageID.isLangLibPackageID(iExpr.symbol.pkgID);
        String sortFuncName = "sort";
        if (langLibPackageID && sortFuncName.equals(iExpr.name.value)) {
            checkArrayLibSortFuncArgs(iExpr);
        }

        if (iExpr instanceof ActionNode && (iExpr).async) {
            return this.generateFutureType(invokableSymbol, retType);
        } else {
            return retType;
        }
    }

    private void populateIncludedRecordParams(BVarSymbol param, HashSet<String> includedRecordFields,
                                              List<String> includedRecordParamNames) {
        Set<String> fields = ((BRecordType) Types.getReferredType(param.type)).fields.keySet();
        for (String field : fields) {
            if (includedRecordParamNames.contains(field)) {
                includedRecordFields.add(field);
            }
        }
    }

    // If there is a named-arg or positional-arg corresponding to an included-record-param,
    // it is an error for a named-arg to specify a field of that included-record-param.
    private void checkSameNamedArgsInIncludedRecords(List<BLangExpression> namedArgs,
                                                      HashSet<String> incRecordFields) {
        if (incRecordFields.isEmpty()) {
            return;
        }
        for (BLangExpression namedArg : namedArgs) {
            String argName = ((NamedArgNode) namedArg).getName().value;
            if (incRecordFields.contains(argName)) {
                dlog.error(namedArg.pos,
                        DiagnosticErrorCode.
                        CANNOT_SPECIFY_NAMED_ARG_FOR_FIELD_OF_INCLUDED_RECORD_WHEN_ARG_SPECIFIED_FOR_INCLUDED_RECORD);
            }
        }
    }

    private void checkArrayLibSortFuncArgs(BLangInvocation iExpr) {
        List<BLangExpression> argExprs = iExpr.argExprs;
        BLangExpression keyFunction = null;

        for (int i = 0; i < argExprs.size(); i++) {
            BLangExpression arg = argExprs.get(i);
            if (arg.getKind() == NodeKind.NAMED_ARGS_EXPR) {
                BLangNamedArgsExpression argExpr = (BLangNamedArgsExpression) arg;
                if (argExpr.name.value.equals("key")) {
                    keyFunction = argExpr.expr;
                    break;
                }
            } else if (i == 2) {
                keyFunction = arg;
                break;
            }
        }

        BLangExpression arrExpr = argExprs.get(0);
        BType arrType = arrExpr.getBType();
        boolean isOrderedType = types.isOrderedType(arrType, false);
        if (keyFunction == null) {
            if (!isOrderedType) {
                dlog.error(arrExpr.pos, DiagnosticErrorCode.INVALID_SORT_ARRAY_MEMBER_TYPE, arrType);
            }
            return;
        }

        BType keyFunctionType = keyFunction.getBType();

        if (keyFunctionType.tag == TypeTags.SEMANTIC_ERROR) {
            return;
        }

        if (keyFunctionType.tag == TypeTags.NIL) {
            if (!isOrderedType) {
                dlog.error(arrExpr.pos, DiagnosticErrorCode.INVALID_SORT_ARRAY_MEMBER_TYPE, arrType);
            }
            return;
        }

        Location pos;
        BType returnType;

        if (keyFunction.getKind() == NodeKind.SIMPLE_VARIABLE_REF) {
            pos = keyFunction.pos;
            returnType = keyFunction.getBType().getReturnType();
        } else if (keyFunction.getKind() == NodeKind.ARROW_EXPR) {
            BLangArrowFunction arrowFunction = ((BLangArrowFunction) keyFunction);
            pos = arrowFunction.body.expr.pos;
            returnType = arrowFunction.body.expr.getBType();
            if (returnType.tag == TypeTags.SEMANTIC_ERROR) {
                return;
            }
        } else {
            BLangLambdaFunction keyLambdaFunction = (BLangLambdaFunction) keyFunction;
            pos = keyLambdaFunction.function.pos;
            returnType = keyLambdaFunction.function.getBType().getReturnType();
        }

        if (!types.isOrderedType(returnType, false)) {
            dlog.error(pos, DiagnosticErrorCode.INVALID_SORT_FUNC_RETURN_TYPE, returnType);
        }
    }

    private BVarSymbol checkParameterNameForDefaultArgument(BLangIdentifier argName, BLangExpression expr,
                                                            List<BVarSymbol> nonRestParams,
                                                            List<BVarSymbol> incRecordParams,
                                                            BVarSymbol incRecordParamAllowAdditionalFields,
                                                            AnalyzerData data) {
        for (BVarSymbol nonRestParam : nonRestParams) {
            if (nonRestParam.getName().value.equals(argName.value)) {
                return nonRestParam;
            }
        }
        for (BVarSymbol incRecordParam : incRecordParams) {
            if (incRecordParam.getName().value.equals(argName.value)) {
                return incRecordParam;
            }
        }
        if (incRecordParamAllowAdditionalFields != null) {
            BRecordType incRecordType =
                    (BRecordType) Types.getReferredType(incRecordParamAllowAdditionalFields.type);
            checkExpr(expr, incRecordType.restFieldType, data);
            if (!incRecordType.fields.containsKey(argName.value)) {
                return new BVarSymbol(0, names.fromIdNode(argName), names.originalNameFromIdNode(argName),
                                      null, symTable.noType, null, argName.pos, VIRTUAL);
            }
        }
        return null;
    }

    private BFutureType generateFutureType(BInvokableSymbol invocableSymbol, BType retType) {

        boolean isWorkerStart = invocableSymbol.name.value.startsWith(WORKER_LAMBDA_VAR_PREFIX);
        return new BFutureType(TypeTags.FUTURE, retType, null, isWorkerStart);
    }

    private void checkTypeParamExpr(BLangExpression arg, BType expectedType,
                                    boolean inferTypeForNumericLiteral, AnalyzerData data) {
        checkTypeParamExpr(arg.pos, arg, expectedType, inferTypeForNumericLiteral, data);
    }

    private void checkTypeParamExpr(Location pos, BLangExpression arg, BType expectedType,
                                    boolean inferTypeForNumericLiteral, AnalyzerData data) {

        SymbolEnv env = data.env;
        if (typeParamAnalyzer.notRequireTypeParams(env)) {
            checkExpr(arg, expectedType, data);
            return;
        }
        if (requireTypeInference(arg, inferTypeForNumericLiteral)) {
            // Need to infer the type. Calculate matching bound type, with no type.
            BType expType = typeParamAnalyzer.getMatchingBoundType(expectedType, env);
            BType inferredType = checkExpr(arg, expType, data);
            typeParamAnalyzer.checkForTypeParamsInArg(arg, pos, inferredType, data.env, expectedType);
            types.checkType(arg.pos, inferredType, expectedType, DiagnosticErrorCode.INCOMPATIBLE_TYPES);
            return;
        }
        checkExpr(arg, expectedType, data);
        typeParamAnalyzer.checkForTypeParamsInArg(arg, pos, arg.getBType(), data.env, expectedType);
    }

    private boolean requireTypeInference(BLangExpression expr, boolean inferTypeForNumericLiteral) {

        switch (expr.getKind()) {
            case GROUP_EXPR:
                return requireTypeInference(((BLangGroupExpr) expr).expression, inferTypeForNumericLiteral);
            case ARROW_EXPR:
            case LIST_CONSTRUCTOR_EXPR:
            case RECORD_LITERAL_EXPR:
                return true;
            case ELVIS_EXPR:
            case TERNARY_EXPR:
            case NUMERIC_LITERAL:
                return inferTypeForNumericLiteral;
            default:
                return false;
        }
    }

    private BType checkMappingField(RecordLiteralNode.RecordField field, BType mappingType, AnalyzerData data) {
        BType fieldType = symTable.semanticError;
        boolean keyValueField = field.isKeyValueField();
        boolean spreadOpField = field.getKind() == NodeKind.RECORD_LITERAL_SPREAD_OP;

        boolean readOnlyConstructorField = false;
        String fieldName = null;
        Location pos = null;

        BLangExpression valueExpr = null;

        if (keyValueField) {
            valueExpr = ((BLangRecordKeyValueField) field).valueExpr;
        } else if (!spreadOpField) {
            valueExpr = (BLangRecordVarNameField) field;
        }

        switch (mappingType.tag) {
            case TypeTags.RECORD:
                if (keyValueField) {
                    BLangRecordKeyValueField keyValField = (BLangRecordKeyValueField) field;
                    BLangRecordKey key = keyValField.key;
                    TypeSymbolPair typeSymbolPair = checkRecordLiteralKeyExpr(key.expr, key.computedKey,
                                                                              (BRecordType) mappingType, data);
                    fieldType = typeSymbolPair.determinedType;
                    key.fieldSymbol = typeSymbolPair.fieldSymbol;
                    readOnlyConstructorField = keyValField.readonly;
                    pos = key.expr.pos;
                    fieldName = getKeyValueFieldName(keyValField);
                } else if (spreadOpField) {
                    BLangExpression spreadExpr = ((BLangRecordLiteral.BLangRecordSpreadOperatorField) field).expr;
                    checkExpr(spreadExpr, data);

                    BType spreadExprType = Types.getReferredType(spreadExpr.getBType());
                    if (spreadExprType.tag == TypeTags.MAP) {
                        return types.checkType(spreadExpr.pos, ((BMapType) spreadExprType).constraint,
                                getAllFieldType((BRecordType) mappingType),
                                DiagnosticErrorCode.INCOMPATIBLE_TYPES);
                    }

                    if (spreadExprType.tag != TypeTags.RECORD) {
                        dlog.error(spreadExpr.pos, DiagnosticErrorCode.INCOMPATIBLE_TYPES_SPREAD_OP,
                                spreadExprType);
                        return symTable.semanticError;
                    }

                    boolean errored = false;
                    for (BField bField : ((BRecordType) spreadExprType).fields.values()) {
                        BType specFieldType = bField.type;
                        BSymbol fieldSymbol = symResolver.resolveStructField(spreadExpr.pos, data.env, bField.name,
                                                                             mappingType.tsymbol);
                        BType expectedFieldType = checkRecordLiteralKeyByName(spreadExpr.pos, fieldSymbol, bField.name,
                                                                              (BRecordType) mappingType);
                        if (expectedFieldType != symTable.semanticError &&
                                !types.isAssignable(specFieldType, expectedFieldType)) {
                            dlog.error(spreadExpr.pos, DiagnosticErrorCode.INCOMPATIBLE_TYPES_FIELD,
                                       expectedFieldType, bField.name, specFieldType);
                            if (!errored) {
                                errored = true;
                            }
                        }
                    }
                    return errored ? symTable.semanticError : symTable.noType;
                } else {
                    BLangRecordVarNameField varNameField = (BLangRecordVarNameField) field;
                    TypeSymbolPair typeSymbolPair = checkRecordLiteralKeyExpr(varNameField, false,
                                                                              (BRecordType) mappingType, data);
                    fieldType = typeSymbolPair.determinedType;
                    readOnlyConstructorField = varNameField.readonly;
                    pos = varNameField.pos;
                    fieldName = getVarNameFieldName(varNameField);
                }
                break;
            case TypeTags.MAP:
                if (spreadOpField) {
                    BLangExpression spreadExp = ((BLangRecordLiteral.BLangRecordSpreadOperatorField) field).expr;
                    BType spreadOpType = checkExpr(spreadExp, data);
                    BType spreadOpMemberType = checkSpreadFieldWithMapType(spreadOpType);
                    if (spreadOpMemberType.tag == symTable.semanticError.tag) {
                        dlog.error(spreadExp.pos, DiagnosticErrorCode.INCOMPATIBLE_TYPES_SPREAD_OP,
                                spreadOpType);
                        return symTable.semanticError;
                    }

                    return types.checkType(spreadExp.pos, spreadOpMemberType, ((BMapType) mappingType).constraint,
                            DiagnosticErrorCode.INCOMPATIBLE_TYPES);
                }

                boolean validMapKey;
                if (keyValueField) {
                    BLangRecordKeyValueField keyValField = (BLangRecordKeyValueField) field;
                    BLangRecordKey key = keyValField.key;
                    validMapKey = checkValidJsonOrMapLiteralKeyExpr(key.expr, key.computedKey, data);
                    readOnlyConstructorField = keyValField.readonly;
                    pos = key.pos;
                    fieldName = getKeyValueFieldName(keyValField);
                } else {
                    BLangRecordVarNameField varNameField = (BLangRecordVarNameField) field;
                    validMapKey = checkValidJsonOrMapLiteralKeyExpr(varNameField, false, data);
                    readOnlyConstructorField = varNameField.readonly;
                    pos = varNameField.pos;
                    fieldName = getVarNameFieldName(varNameField);
                }

                fieldType = validMapKey ? ((BMapType) mappingType).constraint : symTable.semanticError;
                break;
        }


        if (readOnlyConstructorField) {
            if (types.isSelectivelyImmutableType(fieldType, data.env.enclPkg.packageID)) {
                fieldType =
                        ImmutableTypeCloner.getImmutableIntersectionType(pos, types, fieldType, data.env, symTable,
                                anonymousModelHelper, names, new HashSet<>());
            } else if (!types.isInherentlyImmutableType(fieldType)) {
                dlog.error(pos, DiagnosticErrorCode.INVALID_READONLY_MAPPING_FIELD, fieldName, fieldType);
                fieldType = symTable.semanticError;
            }
        }

        if (spreadOpField) {
            // If we reach this point for a spread operator it is due to the mapping type being a semantic error.
            // In such a scenario, valueExpr would be null here, and fieldType would be symTable.semanticError.
            // We set the spread op expression as the valueExpr here, to check it against symTable.semanticError.
            valueExpr = ((BLangRecordLiteral.BLangRecordSpreadOperatorField) field).expr;
        }

        BLangExpression exprToCheck = valueExpr;
        if (data.nonErrorLoggingCheck) {
            exprToCheck = nodeCloner.cloneNode(valueExpr);
        } else {
            ((BLangNode) field).setBType(fieldType);
        }

        return checkExpr(exprToCheck, data.env, fieldType, data);
    }

    private BType checkSpreadFieldWithMapType(BType spreadOpType) {
        switch (spreadOpType.tag) {
            case TypeTags.RECORD:
                List<BType> types = new ArrayList<>();
                BRecordType recordType = (BRecordType) spreadOpType;

                for (BField recField : recordType.fields.values()) {
                    types.add(recField.type);
                }

                if (!recordType.sealed) {
                    types.add(recordType.restFieldType);
                }

                return getRepresentativeBroadType(types);
            case TypeTags.MAP:
                return ((BMapType) spreadOpType).constraint;
            case TypeTags.TYPEREFDESC:
                return checkSpreadFieldWithMapType(Types.getReferredType(spreadOpType));
            default:
                return symTable.semanticError;
        }
    }

    private TypeSymbolPair checkRecordLiteralKeyExpr(BLangExpression keyExpr, boolean computedKey,
                                                     BRecordType recordType, AnalyzerData data) {
        Name fieldName;

        if (computedKey) {
            checkExpr(keyExpr, symTable.stringType, data);

            if (keyExpr.getBType() == symTable.semanticError) {
                return new TypeSymbolPair(null, symTable.semanticError);
            }

            LinkedHashSet<BType> fieldTypes = recordType.fields.values().stream()
                    .map(field -> field.type)
                    .collect(Collectors.toCollection(LinkedHashSet::new));

            if (recordType.restFieldType.tag != TypeTags.NONE) {
                fieldTypes.add(recordType.restFieldType);
            }

            return new TypeSymbolPair(null, BUnionType.create(null, fieldTypes));
        } else if (keyExpr.getKind() == NodeKind.SIMPLE_VARIABLE_REF) {
            BLangSimpleVarRef varRef = (BLangSimpleVarRef) keyExpr;
            fieldName = names.fromIdNode(varRef.variableName);
        } else if (keyExpr.getKind() == NodeKind.LITERAL && keyExpr.getBType().tag == TypeTags.STRING) {
            fieldName = names.fromString((String) ((BLangLiteral) keyExpr).value);
        } else {
            dlog.error(keyExpr.pos, DiagnosticErrorCode.INVALID_RECORD_LITERAL_KEY);
            return new TypeSymbolPair(null, symTable.semanticError);
        }

        // Check whether the struct field exists
        BSymbol fieldSymbol = symResolver.resolveStructField(keyExpr.pos, data.env, fieldName, recordType.tsymbol);
        BType type = checkRecordLiteralKeyByName(keyExpr.pos, fieldSymbol, fieldName, recordType);

        return new TypeSymbolPair(fieldSymbol instanceof BVarSymbol ? (BVarSymbol) fieldSymbol : null, type);
    }

    private BType checkRecordLiteralKeyByName(Location location, BSymbol fieldSymbol, Name key,
                                              BRecordType recordType) {
        if (fieldSymbol != symTable.notFoundSymbol) {
            return fieldSymbol.type;
        }

        if (recordType.sealed) {
            dlog.error(location, DiagnosticErrorCode.UNDEFINED_STRUCTURE_FIELD_WITH_TYPE, key,
                       recordType.tsymbol.type.getKind().typeName(), recordType);
            return symTable.semanticError;
        }

        return recordType.restFieldType;
    }

    private BType getAllFieldType(BRecordType recordType) {
        LinkedHashSet<BType> possibleTypes = new LinkedHashSet<>();

        for (BField field : recordType.fields.values()) {
            possibleTypes.add(field.type);
        }

        BType restFieldType = recordType.restFieldType;

        if (restFieldType != null && restFieldType != symTable.noType) {
            possibleTypes.add(restFieldType);
        }

        return BUnionType.create(null, possibleTypes);
    }

    private boolean checkValidJsonOrMapLiteralKeyExpr(BLangExpression keyExpr, boolean computedKey, AnalyzerData data) {
        if (computedKey) {
            checkExpr(keyExpr, symTable.stringType, data);

            if (keyExpr.getBType() == symTable.semanticError) {
                return false;
            }
            return true;
        } else if (keyExpr.getKind() == NodeKind.SIMPLE_VARIABLE_REF ||
                (keyExpr.getKind() == NodeKind.LITERAL && ((BLangLiteral) keyExpr).getBType().tag == TypeTags.STRING)) {
            return true;
        }
        dlog.error(keyExpr.pos, DiagnosticErrorCode.INVALID_RECORD_LITERAL_KEY);
        return false;
    }

    private BType addNilForNillableAccessType(BType actualType) {
        // index based map/record access always returns a nil-able type for optional/rest fields.
        if (actualType.isNullable()) {
            return actualType;
        }

        return BUnionType.create(null, actualType, symTable.nilType);
    }

    private BType checkRecordRequiredFieldAccess(BLangAccessExpression varReferExpr, Name fieldName,
                                                 BRecordType recordType, AnalyzerData data) {
        BSymbol fieldSymbol = symResolver.resolveStructField(varReferExpr.pos, data.env, fieldName, recordType.tsymbol);

        if (Symbols.isOptional(fieldSymbol) || fieldSymbol == symTable.notFoundSymbol) {
            return symTable.semanticError;
        }

        // Set the field symbol to use during the code generation phase.
        varReferExpr.symbol = fieldSymbol;
        return fieldSymbol.type;
    }

    private BType checkRecordOptionalFieldAccess(BLangAccessExpression varReferExpr, Name fieldName,
                                                 BRecordType recordType, AnalyzerData data) {
        BSymbol fieldSymbol = symResolver.resolveStructField(varReferExpr.pos, data.env, fieldName, recordType.tsymbol);

        if (fieldSymbol == symTable.notFoundSymbol || !Symbols.isOptional(fieldSymbol)) {
            return symTable.semanticError;
        }

        // Set the field symbol to use during the code generation phase.
        varReferExpr.symbol = fieldSymbol;
        return fieldSymbol.type;
    }

    private BType checkRecordRestFieldAccess(BLangAccessExpression varReferExpr, Name fieldName,
                                             BRecordType recordType, AnalyzerData data) {
        BSymbol fieldSymbol = symResolver.resolveStructField(varReferExpr.pos, data.env, fieldName, recordType.tsymbol);

        if (fieldSymbol != symTable.notFoundSymbol) {
            // The field should not exist as a required or optional field.
            return symTable.semanticError;
        }

        if (recordType.sealed) {
            return symTable.semanticError;
        }

        return recordType.restFieldType;
    }

    private BType checkObjectFieldAccess(BLangFieldBasedAccess bLangFieldBasedAccess,
                                         Name fieldName, BObjectType objectType, AnalyzerData data) {
        BSymbol fieldSymbol = symResolver.resolveStructField(bLangFieldBasedAccess.pos,
                data.env, fieldName, objectType.tsymbol);

        if (fieldSymbol != symTable.notFoundSymbol) {
            // Setting the field symbol. This is used during the code generation phase
            bLangFieldBasedAccess.symbol = fieldSymbol;
            return fieldSymbol.type;
        }

        // check if it is an attached function pointer call
        Name objFuncName = names.fromString(Symbols.getAttachedFuncSymbolName(objectType.tsymbol.name.value,
                fieldName.value));
        fieldSymbol =
                symResolver.resolveObjectField(bLangFieldBasedAccess.pos, data.env, objFuncName, objectType.tsymbol);

        if (fieldSymbol == symTable.notFoundSymbol) {
            dlog.error(bLangFieldBasedAccess.field.pos,
                    DiagnosticErrorCode.UNDEFINED_STRUCTURE_FIELD_WITH_TYPE, fieldName,
                    objectType.tsymbol.type.getKind().typeName(), objectType.tsymbol);
            return symTable.semanticError;
        }

        if (Symbols.isFlagOn(fieldSymbol.type.flags, Flags.ISOLATED) &&
                !Symbols.isFlagOn(objectType.flags, Flags.ISOLATED)) {
            fieldSymbol = ASTBuilderUtil.duplicateInvokableSymbol((BInvokableSymbol) fieldSymbol);

            fieldSymbol.flags &= ~Flags.ISOLATED;
            fieldSymbol.type.flags &= ~Flags.ISOLATED;
        }

        // Setting the field symbol. This is used during the code generation phase
        bLangFieldBasedAccess.symbol = fieldSymbol;
        return fieldSymbol.type;
    }

    private BType checkTupleFieldType(BType tupleType, int indexValue) {
        BTupleType bTupleType = (BTupleType) tupleType;
        if (bTupleType.tupleTypes.size() <= indexValue && bTupleType.restType != null) {
            return bTupleType.restType;
        } else if (indexValue < 0 || bTupleType.tupleTypes.size() <= indexValue) {
            return symTable.semanticError;
        }
        return bTupleType.tupleTypes.get(indexValue);
    }

    private void validateTags(BLangXMLElementLiteral bLangXMLElementLiteral, SymbolEnv xmlElementEnv,
                              AnalyzerData data) {
        // check type for start and end tags
        BLangExpression startTagName = bLangXMLElementLiteral.startTagName;
        checkExpr(startTagName, xmlElementEnv, symTable.stringType, data);
        BLangExpression endTagName = bLangXMLElementLiteral.endTagName;
        if (endTagName == null) {
            return;
        }

        checkExpr(endTagName, xmlElementEnv, symTable.stringType, data);
        if (startTagName.getKind() == NodeKind.XML_QNAME && endTagName.getKind() == NodeKind.XML_QNAME &&
                startTagName.equals(endTagName)) {
            return;
        }

        if (startTagName.getKind() != NodeKind.XML_QNAME && endTagName.getKind() != NodeKind.XML_QNAME) {
            return;
        }

        dlog.error(bLangXMLElementLiteral.pos, DiagnosticErrorCode.XML_TAGS_MISMATCH);
    }

    private void checkStringTemplateExprs(List<? extends BLangExpression> exprs, AnalyzerData data) {
        for (BLangExpression expr : exprs) {
            checkExpr(expr, data);

            BType type = expr.getBType();

            if (type == symTable.semanticError) {
                continue;
            }

            if (!types.isNonNilSimpleBasicTypeOrString(type)) {
                dlog.error(expr.pos, DiagnosticErrorCode.INCOMPATIBLE_TYPES,
                        BUnionType.create(null, symTable.intType, symTable.floatType,
                                symTable.decimalType, symTable.stringType,
                                symTable.booleanType), type);
            }
        }
    }

    /**
     * Concatenate the consecutive text type nodes, and get the reduced set of children.
     *
     * @param exprs         Child nodes
     * @param xmlElementEnv
     * @return Reduced set of children
     */
    private List<BLangExpression> concatSimilarKindXMLNodes(List<BLangExpression> exprs, SymbolEnv xmlElementEnv,
                                                            AnalyzerData data) {
        List<BLangExpression> newChildren = new ArrayList<>();
        List<BLangExpression> tempConcatExpressions = new ArrayList<>();

        for (BLangExpression expr : exprs) {
            boolean prevNonErrorLoggingCheck = data.nonErrorLoggingCheck;
            data.nonErrorLoggingCheck = true;
            int prevErrorCount = this.dlog.errorCount();
            this.dlog.resetErrorCount();
            this.dlog.mute();

            BType exprType = checkExpr(nodeCloner.cloneNode(expr), xmlElementEnv, symTable.xmlType, data);

            data.nonErrorLoggingCheck = prevNonErrorLoggingCheck;
            int errorCount = this.dlog.errorCount();
            this.dlog.setErrorCount(prevErrorCount);

            if (!prevNonErrorLoggingCheck) {
                this.dlog.unmute();
            }

            if (errorCount == 0 && exprType != symTable.semanticError) {
                exprType = checkExpr(expr, xmlElementEnv, symTable.xmlType, data);
            } else {
                exprType = checkExpr(expr, xmlElementEnv, data);
            }

            if (TypeTags.isXMLTypeTag(Types.getReferredType(exprType).tag)) {
                if (!tempConcatExpressions.isEmpty()) {
                    newChildren.add(getXMLTextLiteral(tempConcatExpressions));
                    tempConcatExpressions = new ArrayList<>();
                }
                newChildren.add(expr);
                continue;
            }

            BType type = expr.getBType();
            BType referredType = Types.getReferredType(type);
            if (referredType.tag >= TypeTags.JSON &&
                    !TypeTags.isIntegerTypeTag(referredType.tag) && !TypeTags.isStringTypeTag(referredType.tag)) {
                if (referredType != symTable.semanticError && !TypeTags.isXMLTypeTag(referredType.tag)) {
                    dlog.error(expr.pos, DiagnosticErrorCode.INCOMPATIBLE_TYPES,
                            BUnionType.create(null, symTable.intType, symTable.floatType,
                                    symTable.decimalType, symTable.stringType,
                                    symTable.booleanType, symTable.xmlType), type);
                }
                continue;
            }

            tempConcatExpressions.add(expr);
        }

        // Add remaining concatenated text nodes as children
        if (!tempConcatExpressions.isEmpty()) {
            newChildren.add(getXMLTextLiteral(tempConcatExpressions));
        }

        return newChildren;
    }

    private BLangExpression getXMLTextLiteral(List<BLangExpression> exprs) {
        BLangXMLTextLiteral xmlTextLiteral = (BLangXMLTextLiteral) TreeBuilder.createXMLTextLiteralNode();
        xmlTextLiteral.textFragments = exprs;
        xmlTextLiteral.pos = exprs.get(0).pos;
        xmlTextLiteral.setBType(symTable.xmlType);
        return xmlTextLiteral;
    }

    private BType getAccessExprFinalType(BLangAccessExpression accessExpr, BType actualType) {

        // Cache the actual type of the field. This will be used in desuagr phase to create safe navigation.
        accessExpr.originalType = actualType;

        BUnionType unionType = BUnionType.create(null, actualType);

        if (returnsNull(accessExpr)) {
            unionType.add(symTable.nilType);
        }

        BType parentType = accessExpr.expr.getBType();
        if (accessExpr.errorSafeNavigation
                && (parentType.tag == TypeTags.SEMANTIC_ERROR || (parentType.tag == TypeTags.UNION
                && ((BUnionType) parentType).getMemberTypes().contains(symTable.errorType)))) {
            unionType.add(symTable.errorType);
        }

        // If there's only one member, and the one an only member is:
        //    a) nilType OR
        //    b) not-nullable
        // then return that only member, as the return type.
        if (unionType.getMemberTypes().size() == 1) {
            return unionType.getMemberTypes().toArray(new BType[0])[0];
        }

        return unionType;
    }

    private boolean returnsNull(BLangAccessExpression accessExpr) {
        BType parentType = accessExpr.expr.getBType();
        if (parentType.isNullable() && parentType.tag != TypeTags.JSON) {
            return true;
        }

        // Check whether this is a map access by index. If not, null is not a possible return type.
        if (parentType.tag != TypeTags.MAP) {
            return false;
        }

        // A map access with index, returns nullable type
        if (accessExpr.getKind() == NodeKind.INDEX_BASED_ACCESS_EXPR
                && accessExpr.expr.getBType().tag == TypeTags.MAP) {
            BType constraintType = ((BMapType) accessExpr.expr.getBType()).constraint;

            // JSON and any is special cased here, since those are two union types, with null within them.
            // Therefore return 'type' will not include null.
            return constraintType != null && constraintType.tag != TypeTags.ANY && constraintType.tag != TypeTags.JSON;
        }

        return false;
    }

    private BType checkObjectFieldAccessExpr(BLangFieldBasedAccess fieldAccessExpr, BType varRefType, Name fieldName,
                                             AnalyzerData data) {
        if (varRefType.tag == TypeTags.OBJECT) {
            return checkObjectFieldAccess(fieldAccessExpr, fieldName, (BObjectType) varRefType, data);
        }

        // If the type is not an object, it needs to be a union of objects.
        // Resultant field type is calculated here.
        Set<BType> memberTypes = ((BUnionType) varRefType).getMemberTypes();

        LinkedHashSet<BType> fieldTypeMembers = new LinkedHashSet<>();

        for (BType memType : memberTypes) {
            BType individualFieldType = checkObjectFieldAccess(fieldAccessExpr, fieldName, (BObjectType) memType, data);

            if (individualFieldType == symTable.semanticError) {
                return individualFieldType;
            }

            fieldTypeMembers.add(individualFieldType);
        }

        if (fieldTypeMembers.size() == 1) {
            return fieldTypeMembers.iterator().next();
        }

        return BUnionType.create(null, fieldTypeMembers);
    }

    private BType checkRecordFieldAccessExpr(BLangFieldBasedAccess fieldAccessExpr, BType type, Name fieldName,
                                             AnalyzerData data) {
        BType varRefType = Types.getReferredType(type);
        if (varRefType.tag == TypeTags.RECORD) {
            BSymbol fieldSymbol = symResolver.resolveStructField(fieldAccessExpr.pos, data.env,
                    fieldName, varRefType.tsymbol);

            if (Symbols.isOptional(fieldSymbol) && !fieldSymbol.type.isNullable() && !fieldAccessExpr.isLValue) {
                fieldAccessExpr.symbol = fieldSymbol;
                return addNilForNillableAccessType(fieldSymbol.type);
            }
            return checkRecordRequiredFieldAccess(fieldAccessExpr, fieldName, (BRecordType) varRefType, data);
        }

        // If the type is not a record, it needs to be a union of records.
        // Resultant field type is calculated here.
        Set<BType> memberTypes = ((BUnionType) varRefType).getMemberTypes();

        // checks whether if the field symbol type is nilable and the field is optional in other records
        for (BType memType : memberTypes) {
            BSymbol fieldSymbol = symResolver.resolveStructField(fieldAccessExpr.pos, data.env,
                    fieldName, memType.tsymbol);
            if (fieldSymbol.type.isNullable() &&
                    isFieldOptionalInRecords(((BUnionType) varRefType), fieldName, fieldAccessExpr, data)) {
                return symTable.semanticError;
            }
        }

        LinkedHashSet<BType> fieldTypeMembers = new LinkedHashSet<>();

        for (BType memType : memberTypes) {
            BType individualFieldType = checkRecordFieldAccessExpr(fieldAccessExpr, memType, fieldName, data);

            if (individualFieldType == symTable.semanticError) {
                return individualFieldType;
            }

            fieldTypeMembers.add(individualFieldType);
        }

        if (fieldTypeMembers.size() == 1) {
            return fieldTypeMembers.iterator().next();
        }

        return BUnionType.create(null, fieldTypeMembers);
    }

    private boolean isFieldOptionalInRecords(BUnionType unionType, Name fieldName,
                                             BLangFieldBasedAccess fieldAccessExpr, AnalyzerData data) {
        Set<BType> memberTypes = unionType.getMemberTypes();
        for (BType memType: memberTypes) {
            BSymbol fieldSymbol = symResolver.resolveStructField(fieldAccessExpr.pos, data.env,
                    fieldName, memType.tsymbol);
            if (Symbols.isOptional(fieldSymbol)) {
                return true;
            }
        }
        return false;
    }

    private BType checkRecordFieldAccessLhsExpr(BLangFieldBasedAccess fieldAccessExpr, BType varRefType,
                                                Name fieldName, AnalyzerData data) {
        if (varRefType.tag == TypeTags.RECORD) {
            BType fieldType =
                    checkRecordRequiredFieldAccess(fieldAccessExpr, fieldName, (BRecordType) varRefType, data);
            if (fieldType != symTable.semanticError) {
                return fieldType;
            }

            // For the LHS, the field could be optional.
            return checkRecordOptionalFieldAccess(fieldAccessExpr, fieldName, (BRecordType) varRefType, data);
        }

        // If the type is not an record, it needs to be a union of records.
        // Resultant field type is calculated here.
        Set<BType> memberTypes = ((BUnionType) varRefType).getMemberTypes();

        LinkedHashSet<BType> fieldTypeMembers = new LinkedHashSet<>();

        for (BType memType : memberTypes) {
            BType individualFieldType = checkRecordFieldAccessLhsExpr(fieldAccessExpr, memType, fieldName, data);

            if (individualFieldType == symTable.semanticError) {
                return symTable.semanticError;
            }

            fieldTypeMembers.add(individualFieldType);
        }

        if (fieldTypeMembers.size() == 1) {
            return fieldTypeMembers.iterator().next();
        }

        return BUnionType.create(null, fieldTypeMembers);
    }

    private BType checkOptionalRecordFieldAccessExpr(BLangFieldBasedAccess fieldAccessExpr, BType varRefType,
                                                     Name fieldName, AnalyzerData data) {
        BType refType = Types.getReferredType(varRefType);
        if (refType.tag == TypeTags.RECORD) {
            BType fieldType = checkRecordRequiredFieldAccess(fieldAccessExpr, fieldName, (BRecordType) refType, data);
            if (fieldType != symTable.semanticError) {
                return fieldType;
            }

            fieldType = checkRecordOptionalFieldAccess(fieldAccessExpr, fieldName, (BRecordType) refType, data);
            if (fieldType == symTable.semanticError) {
                return fieldType;
            }
            return addNilForNillableAccessType(fieldType);
        }

        // If the type is not an record, it needs to be a union of records.
        // Resultant field type is calculated here.
        Set<BType> memberTypes = ((BUnionType) refType).getMemberTypes();

        BType fieldType;

        boolean nonMatchedRecordExists = false;

        LinkedHashSet<BType> fieldTypeMembers = new LinkedHashSet<>();

        for (BType memType : memberTypes) {
            BType individualFieldType = checkOptionalRecordFieldAccessExpr(fieldAccessExpr, memType, fieldName, data);

            if (individualFieldType == symTable.semanticError) {
                nonMatchedRecordExists = true;
                continue;
            }

            fieldTypeMembers.add(individualFieldType);
        }

        if (fieldTypeMembers.isEmpty()) {
            return symTable.semanticError;
        }

        if (fieldTypeMembers.size() == 1) {
            fieldType = fieldTypeMembers.iterator().next();
        } else {
            fieldType = BUnionType.create(null, fieldTypeMembers);
        }

        return nonMatchedRecordExists ? addNilForNillableAccessType(fieldType) : fieldType;
    }

    private RecordUnionDiagnostics checkRecordUnion(BLangFieldBasedAccess fieldAccessExpr, Set<BType> memberTypes,
                                                    Name fieldName, AnalyzerData data) {

        RecordUnionDiagnostics recordUnionDiagnostics = new RecordUnionDiagnostics();

        for (BType memberType : memberTypes) {
            BRecordType recordMember = (BRecordType) Types.getReferredType(memberType);

            if (recordMember.getFields().containsKey(fieldName.getValue())) {

                if (isNilableType(fieldAccessExpr, memberType, fieldName, data)) {
                    recordUnionDiagnostics.nilableInRecords.add(recordMember);
                }

            } else {
                // The field being accessed is not declared in this record member type
                recordUnionDiagnostics.undeclaredInRecords.add(recordMember);
            }

        }

        return recordUnionDiagnostics;
    }

    private boolean isNilableType(BLangFieldBasedAccess fieldAccessExpr, BType memberType,
                              Name fieldName, AnalyzerData data) {
        BSymbol fieldSymbol = symResolver.resolveStructField(fieldAccessExpr.pos, data.env,
                fieldName, memberType.tsymbol);
        return fieldSymbol.type.isNullable();
    }

    private void logRhsFieldAccExprErrors(BLangFieldBasedAccess fieldAccessExpr, BType varRefType, Name fieldName,
                                          AnalyzerData data) {
        if (varRefType.tag == TypeTags.RECORD) {

            BRecordType recordVarRefType = (BRecordType) varRefType;
            boolean isFieldDeclared = recordVarRefType.getFields().containsKey(fieldName.getValue());

            if (isFieldDeclared) {
                // The field being accessed using the field access expression is declared as an optional field
                dlog.error(fieldAccessExpr.pos,
                        DiagnosticErrorCode.FIELD_ACCESS_CANNOT_BE_USED_TO_ACCESS_OPTIONAL_FIELDS);
            } else if (recordVarRefType.sealed) {
                // Accessing an undeclared field in a close record
                dlog.error(fieldAccessExpr.pos, DiagnosticErrorCode.UNDECLARED_FIELD_IN_RECORD, fieldName, varRefType);

            } else {
                // The field accessed is either not declared or maybe declared as a rest field in an open record
                dlog.error(fieldAccessExpr.pos, DiagnosticErrorCode.INVALID_FIELD_ACCESS_IN_RECORD_TYPE, fieldName,
                        varRefType);
            }

        } else {
            // If the type is not a record, it needs to be a union of records
            LinkedHashSet<BType> memberTypes = ((BUnionType) varRefType).getMemberTypes();
            RecordUnionDiagnostics recUnionInfo = checkRecordUnion(fieldAccessExpr, memberTypes, fieldName, data);

            if (recUnionInfo.hasNilableAndUndeclared()) {

                dlog.error(fieldAccessExpr.pos,
                        DiagnosticErrorCode.UNDECLARED_AND_NILABLE_FIELDS_IN_UNION_OF_RECORDS, fieldName,
                        recUnionInfo.recordsToString(recUnionInfo.undeclaredInRecords),
                        recUnionInfo.recordsToString(recUnionInfo.nilableInRecords));
            } else if (recUnionInfo.hasUndeclared()) {

                dlog.error(fieldAccessExpr.pos, DiagnosticErrorCode.UNDECLARED_FIELD_IN_UNION_OF_RECORDS, fieldName,
                        recUnionInfo.recordsToString(recUnionInfo.undeclaredInRecords));
            } else if (recUnionInfo.hasNilable()) {

                dlog.error(fieldAccessExpr.pos, DiagnosticErrorCode.NILABLE_FIELD_IN_UNION_OF_RECORDS, fieldName,
                        recUnionInfo.recordsToString(recUnionInfo.nilableInRecords));
            }
        }
    }

    private BType checkFieldAccessExpr(BLangFieldBasedAccess fieldAccessExpr, BType varRefType, Name fieldName,
                                       AnalyzerData data) {
        BType actualType = symTable.semanticError;
        varRefType = Types.getReferredType(varRefType);

        if (types.isSubTypeOfBaseType(varRefType, TypeTags.OBJECT)) {
            actualType = checkObjectFieldAccessExpr(fieldAccessExpr, varRefType, fieldName, data);
            fieldAccessExpr.originalType = actualType;
        } else if (types.isSubTypeOfBaseType(varRefType, TypeTags.RECORD)) {
            actualType = checkRecordFieldAccessExpr(fieldAccessExpr, varRefType, fieldName, data);

            if (actualType != symTable.semanticError) {
                fieldAccessExpr.originalType = actualType;
                return actualType;
            }

            if (!fieldAccessExpr.isLValue) {
                logRhsFieldAccExprErrors(fieldAccessExpr, varRefType, fieldName, data);
                return actualType;
            }

            // If this is an LHS expression, check if there is a required and/ optional field by the specified field
            // name in all records.
            actualType = checkRecordFieldAccessLhsExpr(fieldAccessExpr, varRefType, fieldName, data);
            fieldAccessExpr.originalType = actualType;
            if (actualType == symTable.semanticError) {
                dlog.error(fieldAccessExpr.pos, DiagnosticErrorCode.UNDEFINED_STRUCTURE_FIELD_WITH_TYPE,
                        fieldName, varRefType.tsymbol.type.getKind().typeName(), varRefType);
            }
        } else if (types.isLax(varRefType)) {
            if (fieldAccessExpr.isLValue) {
                dlog.error(fieldAccessExpr.pos,
                        DiagnosticErrorCode.OPERATION_DOES_NOT_SUPPORT_FIELD_ACCESS_FOR_ASSIGNMENT,
                        varRefType);
                return symTable.semanticError;
            }
            if (fieldAccessExpr.fieldKind == FieldKind.WITH_NS) {
                resolveXMLNamespace((BLangFieldBasedAccess.BLangNSPrefixedFieldBasedAccess) fieldAccessExpr, data);
            }
            BType laxFieldAccessType = getLaxFieldAccessType(varRefType);
            actualType = BUnionType.create(null, laxFieldAccessType, symTable.errorType);
            fieldAccessExpr.originalType = laxFieldAccessType;
        } else if (fieldAccessExpr.expr.getKind() == NodeKind.FIELD_BASED_ACCESS_EXPR &&
                hasLaxOriginalType(((BLangFieldBasedAccess) fieldAccessExpr.expr))) {
            BType laxFieldAccessType =
                    getLaxFieldAccessType(((BLangFieldBasedAccess) fieldAccessExpr.expr).originalType);
            if (fieldAccessExpr.fieldKind == FieldKind.WITH_NS) {
                resolveXMLNamespace((BLangFieldBasedAccess.BLangNSPrefixedFieldBasedAccess) fieldAccessExpr, data);
            }
            actualType = BUnionType.create(null, laxFieldAccessType, symTable.errorType);
            fieldAccessExpr.errorSafeNavigation = true;
            fieldAccessExpr.originalType = laxFieldAccessType;
        } else if (TypeTags.isXMLTypeTag(varRefType.tag)) {
            if (fieldAccessExpr.isLValue) {
                dlog.error(fieldAccessExpr.pos, DiagnosticErrorCode.CANNOT_UPDATE_XML_SEQUENCE);
            }
            // todo: field access on a xml value is not attribute access, return type should be string?
            // `_` is a special field that refer to the element name.
            actualType = symTable.xmlType;
            fieldAccessExpr.originalType = actualType;
        } else if (varRefType.tag != TypeTags.SEMANTIC_ERROR) {
            dlog.error(fieldAccessExpr.pos, DiagnosticErrorCode.OPERATION_DOES_NOT_SUPPORT_FIELD_ACCESS,
                    varRefType);
        }

        return actualType;
    }

    private void resolveXMLNamespace(BLangFieldBasedAccess.BLangNSPrefixedFieldBasedAccess fieldAccessExpr,
                                     AnalyzerData data) {
        BLangFieldBasedAccess.BLangNSPrefixedFieldBasedAccess nsPrefixedFieldAccess = fieldAccessExpr;
        String nsPrefix = nsPrefixedFieldAccess.nsPrefix.value;
        BSymbol nsSymbol = symResolver.lookupSymbolInPrefixSpace(data.env, names.fromString(nsPrefix));

        if (nsSymbol == symTable.notFoundSymbol) {
            dlog.error(nsPrefixedFieldAccess.nsPrefix.pos, DiagnosticErrorCode.CANNOT_FIND_XML_NAMESPACE,
                    nsPrefixedFieldAccess.nsPrefix);
        } else if (nsSymbol.getKind() == SymbolKind.PACKAGE) {
            nsPrefixedFieldAccess.nsSymbol = (BXMLNSSymbol) findXMLNamespaceFromPackageConst(
                    nsPrefixedFieldAccess.field.value, nsPrefixedFieldAccess.nsPrefix.value,
                    (BPackageSymbol) nsSymbol, fieldAccessExpr.pos, data);
        } else {
            nsPrefixedFieldAccess.nsSymbol = (BXMLNSSymbol) nsSymbol;
        }
    }

    private boolean hasLaxOriginalType(BLangFieldBasedAccess fieldBasedAccess) {
        return fieldBasedAccess.originalType != null && types.isLax(fieldBasedAccess.originalType);
    }

    private BType getLaxFieldAccessType(BType exprType) {
        switch (exprType.tag) {
            case TypeTags.JSON:
                return symTable.jsonType;
            case TypeTags.XML:
            case TypeTags.XML_ELEMENT:
                return symTable.stringType;
            case TypeTags.MAP:
                return ((BMapType) exprType).constraint;
            case TypeTags.UNION:
                BUnionType unionType = (BUnionType) exprType;
                if (types.isSameType(symTable.jsonType, unionType)) {
                    return symTable.jsonType;
                }
                LinkedHashSet<BType> memberTypes = new LinkedHashSet<>();
                unionType.getMemberTypes().forEach(bType -> memberTypes.add(getLaxFieldAccessType(bType)));
                return memberTypes.size() == 1 ? memberTypes.iterator().next() : BUnionType.create(null, memberTypes);
            case TypeTags.TYPEREFDESC:
                return getLaxFieldAccessType(((BTypeReferenceType) exprType).referredType);
        }
        return symTable.semanticError;
    }

    private BType checkOptionalFieldAccessExpr(BLangFieldBasedAccess fieldAccessExpr, BType varRefType, Name fieldName,
                                               AnalyzerData data) {
        BType actualType = symTable.semanticError;
        BType referredType = Types.getReferredType(varRefType);

        boolean nillableExprType = false;
        BType effectiveType = varRefType;

        if (referredType.tag == TypeTags.UNION) {
            Set<BType> memTypes = ((BUnionType) referredType).getMemberTypes();

            if (memTypes.contains(symTable.nilType)) {
                LinkedHashSet<BType> nilRemovedSet = new LinkedHashSet<>();
                for (BType bType : memTypes) {
                    if (bType != symTable.nilType) {
                        nilRemovedSet.add(bType);
                    } else {
                        nillableExprType = true;
                    }
                }

                effectiveType = nilRemovedSet.size() == 1 ? nilRemovedSet.iterator().next() :
                        BUnionType.create(null, nilRemovedSet);
            }
        }

        if (types.isSubTypeOfBaseType(effectiveType, TypeTags.RECORD)) {
            actualType = checkOptionalRecordFieldAccessExpr(fieldAccessExpr, effectiveType, fieldName, data);
            if (actualType == symTable.semanticError) {
                dlog.error(fieldAccessExpr.pos,
                        DiagnosticErrorCode.OPERATION_DOES_NOT_SUPPORT_OPTIONAL_FIELD_ACCESS_FOR_FIELD,
                        varRefType, fieldName);
            }
            fieldAccessExpr.nilSafeNavigation = nillableExprType;
            fieldAccessExpr.originalType = fieldAccessExpr.leafNode || !nillableExprType ? actualType :
                    types.getTypeWithoutNil(actualType);
        } else if (types.isLax(effectiveType)) {
            BType laxFieldAccessType = getLaxFieldAccessType(effectiveType);
            actualType = accessCouldResultInError(effectiveType) ?
                    BUnionType.create(null, laxFieldAccessType, symTable.errorType) : laxFieldAccessType;
            if (fieldAccessExpr.fieldKind == FieldKind.WITH_NS) {
                resolveXMLNamespace((BLangFieldBasedAccess.BLangNSPrefixedFieldBasedAccess) fieldAccessExpr, data);
            }
            fieldAccessExpr.originalType = laxFieldAccessType;
            fieldAccessExpr.nilSafeNavigation = true;
            nillableExprType = true;
        } else if (fieldAccessExpr.expr.getKind() == NodeKind.FIELD_BASED_ACCESS_EXPR &&
                hasLaxOriginalType(((BLangFieldBasedAccess) fieldAccessExpr.expr))) {
            BType laxFieldAccessType =
                    getLaxFieldAccessType(((BLangFieldBasedAccess) fieldAccessExpr.expr).originalType);
            actualType = accessCouldResultInError(effectiveType) ?
                    BUnionType.create(null, laxFieldAccessType, symTable.errorType) : laxFieldAccessType;
            if (fieldAccessExpr.fieldKind == FieldKind.WITH_NS) {
                resolveXMLNamespace((BLangFieldBasedAccess.BLangNSPrefixedFieldBasedAccess) fieldAccessExpr, data);
            }
            fieldAccessExpr.errorSafeNavigation = true;
            fieldAccessExpr.originalType = laxFieldAccessType;
            fieldAccessExpr.nilSafeNavigation = true;
            nillableExprType = true;
        } else if (varRefType.tag != TypeTags.SEMANTIC_ERROR) {
            dlog.error(fieldAccessExpr.pos,
                    DiagnosticErrorCode.OPERATION_DOES_NOT_SUPPORT_OPTIONAL_FIELD_ACCESS, varRefType);
        }

        if (nillableExprType && actualType != symTable.semanticError && !actualType.isNullable()) {
            actualType = BUnionType.create(null, actualType, symTable.nilType);
        }

        return actualType;
    }

    private boolean accessCouldResultInError(BType bType) {
        BType type = Types.getReferredType(bType);
        if (type.tag == TypeTags.JSON) {
            return true;
        }

        if (type.tag == TypeTags.MAP) {
            return false;
        }

        if (type.tag == TypeTags.XML) {
            return true;
        }

        if (type.tag == TypeTags.UNION) {
            return ((BUnionType) type).getMemberTypes().stream().anyMatch(this::accessCouldResultInError);
        } else {
            return false;
        }
    }

    private BType checkIndexAccessExpr(BLangIndexBasedAccess indexBasedAccessExpr, AnalyzerData data) {
        BType effectiveType = types.getTypeWithEffectiveIntersectionTypes(indexBasedAccessExpr.expr.getBType());
        BType varRefType = Types.getReferredType(effectiveType);
        boolean nillableExprType = false;

        if (varRefType.tag == TypeTags.UNION) {
            Set<BType> memTypes = ((BUnionType) varRefType).getMemberTypes();

            if (memTypes.contains(symTable.nilType)) {
                LinkedHashSet<BType> nilRemovedSet = new LinkedHashSet<>();
                for (BType bType : memTypes) {
                    if (bType != symTable.nilType) {
                        nilRemovedSet.add(bType);
                    } else {
                        nillableExprType = true;
                    }
                }

                if (nillableExprType) {
                    varRefType = nilRemovedSet.size() == 1 ? nilRemovedSet.iterator().next() :
                            BUnionType.create(null, nilRemovedSet);

                    if (!types.isSubTypeOfMapping(varRefType)) {
                        // Member access is allowed on optional types only with mappings.
                        dlog.error(indexBasedAccessExpr.pos,
                                DiagnosticErrorCode.OPERATION_DOES_NOT_SUPPORT_MEMBER_ACCESS,
                                   indexBasedAccessExpr.expr.getBType());
                        return symTable.semanticError;
                    }

                    if (indexBasedAccessExpr.isLValue || indexBasedAccessExpr.isCompoundAssignmentLValue) {
                        dlog.error(indexBasedAccessExpr.pos,
                                DiagnosticErrorCode.OPERATION_DOES_NOT_SUPPORT_MEMBER_ACCESS_FOR_ASSIGNMENT,
                                   indexBasedAccessExpr.expr.getBType());
                        return symTable.semanticError;
                    }
                }
            }
        }


        BLangExpression indexExpr = indexBasedAccessExpr.indexExpr;
        BType actualType = symTable.semanticError;

        if (types.isSubTypeOfMapping(varRefType)) {
            checkExpr(indexExpr, symTable.stringType, data);

            if (indexExpr.getBType() == symTable.semanticError) {
                return symTable.semanticError;
            }

            actualType = checkMappingIndexBasedAccess(indexBasedAccessExpr, varRefType, data);

            if (actualType == symTable.semanticError) {
                if (isConstExpr(indexExpr)) {
                    String fieldName = getConstFieldName(indexExpr);
                    dlog.error(indexBasedAccessExpr.pos, DiagnosticErrorCode.UNDEFINED_STRUCTURE_FIELD,
                            fieldName, indexBasedAccessExpr.expr.getBType());
                    return actualType;
                }

                dlog.error(indexExpr.pos, DiagnosticErrorCode.INVALID_RECORD_MEMBER_ACCESS_EXPR, indexExpr.getBType());
                return actualType;
            }

            indexBasedAccessExpr.nilSafeNavigation = nillableExprType;
            indexBasedAccessExpr.originalType = indexBasedAccessExpr.leafNode || !nillableExprType ? actualType :
                    types.getTypeWithoutNil(actualType);
        } else if (types.isSubTypeOfList(varRefType)) {
            checkExpr(indexExpr, symTable.intType, data);

            if (indexExpr.getBType() == symTable.semanticError) {
                return symTable.semanticError;
            }

            actualType = checkListIndexBasedAccess(indexBasedAccessExpr, varRefType);
            indexBasedAccessExpr.originalType = actualType;

            if (actualType == symTable.semanticError) {
                if (isConstExpr(indexExpr)) {
                    dlog.error(indexBasedAccessExpr.indexExpr.pos,
                            DiagnosticErrorCode.LIST_INDEX_OUT_OF_RANGE, getConstIndex(indexExpr));
                    return actualType;
                }
                dlog.error(indexExpr.pos, DiagnosticErrorCode.INVALID_LIST_MEMBER_ACCESS_EXPR, indexExpr.getBType());
                return actualType;
            }
        } else if (types.isAssignable(varRefType, symTable.stringType)) {
            if (indexBasedAccessExpr.isLValue) {
                dlog.error(indexBasedAccessExpr.pos,
                        DiagnosticErrorCode.OPERATION_DOES_NOT_SUPPORT_MEMBER_ACCESS_FOR_ASSIGNMENT,
                           indexBasedAccessExpr.expr.getBType());
                return symTable.semanticError;
            }

            checkExpr(indexExpr, symTable.intType, data);

            if (indexExpr.getBType() == symTable.semanticError) {
                return symTable.semanticError;
            }

            indexBasedAccessExpr.originalType = symTable.charStringType;
            actualType = symTable.charStringType;
        } else if (TypeTags.isXMLTypeTag(varRefType.tag)) {
            if (indexBasedAccessExpr.isLValue) {
                indexExpr.setBType(symTable.semanticError);
                dlog.error(indexBasedAccessExpr.pos, DiagnosticErrorCode.CANNOT_UPDATE_XML_SEQUENCE);
                return actualType;
            }

            BType type = checkExpr(indexExpr, symTable.intType, data);
            if (type == symTable.semanticError) {
                return type;
            }
            // Note: out of range member access returns empty xml value unlike lists
            // hence, this needs to be set to xml type
            indexBasedAccessExpr.originalType = varRefType;
            actualType = varRefType;
        } else if (varRefType.tag == TypeTags.TABLE) {
            if (indexBasedAccessExpr.isLValue) {
                dlog.error(indexBasedAccessExpr.pos, DiagnosticErrorCode.CANNOT_UPDATE_TABLE_USING_MEMBER_ACCESS,
                        varRefType);
                return symTable.semanticError;
            }
            BTableType tableType = (BTableType) Types.getReferredType(indexBasedAccessExpr.expr.getBType());
            BType keyTypeConstraint = tableType.keyTypeConstraint;
            if (tableType.keyTypeConstraint == null) {
                keyTypeConstraint = createTableKeyConstraint(tableType.fieldNameList, tableType.constraint);

                if (keyTypeConstraint == symTable.semanticError) {
                    dlog.error(indexBasedAccessExpr.pos,
                               DiagnosticErrorCode.MEMBER_ACCESS_NOT_SUPPORT_FOR_KEYLESS_TABLE,
                               indexBasedAccessExpr.expr);
                    return symTable.semanticError;
                }
            }

            BType indexExprType = checkExpr(indexExpr, keyTypeConstraint, data);
            if (indexExprType == symTable.semanticError) {
                return symTable.semanticError;
            }

            if (data.expType.tag != TypeTags.NONE) {
                BType resultType = checkExpr(indexBasedAccessExpr.expr, data.expType, data);
                if (resultType == symTable.semanticError) {
                    return symTable.semanticError;
                }
            }
            BType constraint = tableType.constraint;
            actualType = addNilForNillableAccessType(constraint);
            indexBasedAccessExpr.originalType = indexBasedAccessExpr.leafNode || !nillableExprType ? actualType :
                    types.getTypeWithoutNil(actualType);
        } else if (varRefType == symTable.semanticError) {
            indexBasedAccessExpr.indexExpr.setBType(symTable.semanticError);
            return symTable.semanticError;
        } else {
            indexBasedAccessExpr.indexExpr.setBType(symTable.semanticError);
            dlog.error(indexBasedAccessExpr.pos, DiagnosticErrorCode.OPERATION_DOES_NOT_SUPPORT_MEMBER_ACCESS,
                       indexBasedAccessExpr.expr.getBType());
            return symTable.semanticError;
        }

        if (nillableExprType && !actualType.isNullable()) {
            actualType = BUnionType.create(null, actualType, symTable.nilType);
        }

        return actualType;
    }

    private Long getConstIndex(BLangExpression indexExpr) {
        switch (indexExpr.getKind()) {
            case GROUP_EXPR:
                BLangGroupExpr groupExpr = (BLangGroupExpr) indexExpr;
                return getConstIndex(groupExpr.expression);
            case NUMERIC_LITERAL:
                return (Long) ((BLangLiteral) indexExpr).value;
            default:
                return (Long) ((BConstantSymbol) ((BLangSimpleVarRef) indexExpr).symbol).value.value;
        }
    }

    private String getConstFieldName(BLangExpression indexExpr) {
        switch (indexExpr.getKind()) {
            case GROUP_EXPR:
                BLangGroupExpr groupExpr = (BLangGroupExpr) indexExpr;
                return getConstFieldName(groupExpr.expression);
            case LITERAL:
                return (String) ((BLangLiteral) indexExpr).value;
            default:
                return (String) ((BConstantSymbol) ((BLangSimpleVarRef) indexExpr).symbol).value.value;
        }
    }

    private BType checkArrayIndexBasedAccess(BLangIndexBasedAccess indexBasedAccess, BType indexExprType,
                                             BArrayType arrayType) {
        BType actualType = symTable.semanticError;

        int tag = indexExprType.tag;

        if (tag == TypeTags.BYTE || TypeTags.isIntegerTypeTag(tag)) {
            BLangExpression indexExpr = indexBasedAccess.indexExpr;
            if (!isConstExpr(indexExpr) || arrayType.state == BArrayState.OPEN) {
                return arrayType.eType;
            }
            Long indexVal = getConstIndex(indexExpr);
            return indexVal >= arrayType.size || indexVal < 0 ? symTable.semanticError : arrayType.eType;
        }

        switch (tag) {
            case TypeTags.FINITE:
                BFiniteType finiteIndexExpr = (BFiniteType) indexExprType;
                boolean validIndexExists = false;
                for (BLangExpression finiteMember : finiteIndexExpr.getValueSpace()) {
                    int indexValue = ((Long) ((BLangLiteral) finiteMember).value).intValue();
                    if (indexValue >= 0 &&
                            (arrayType.state == BArrayState.OPEN || indexValue < arrayType.size)) {
                        validIndexExists = true;
                        break;
                    }
                }
                if (!validIndexExists) {
                    return symTable.semanticError;
                }
                actualType = arrayType.eType;
                break;
            case TypeTags.UNION:
                // address the case where we have a union of finite types
                List<BFiniteType> finiteTypes = ((BUnionType) indexExprType).getMemberTypes().stream()
                        .filter(memType -> Types.getReferredType(memType).tag == TypeTags.FINITE)
                        .map(matchedType -> (BFiniteType) Types.getReferredType(matchedType))
                        .collect(Collectors.toList());

                BFiniteType finiteType;
                if (finiteTypes.size() == 1) {
                    finiteType = finiteTypes.get(0);
                } else {
                    Set<BLangExpression> valueSpace = new LinkedHashSet<>();
                    finiteTypes.forEach(constituent -> valueSpace.addAll(constituent.getValueSpace()));
                    finiteType = new BFiniteType(null, valueSpace);
                }

                BType elementType = checkArrayIndexBasedAccess(indexBasedAccess, finiteType, arrayType);
                if (elementType == symTable.semanticError) {
                    return symTable.semanticError;
                }
                actualType = arrayType.eType;
                break;
            case TypeTags.TYPEREFDESC:
                return checkArrayIndexBasedAccess(indexBasedAccess, Types.getReferredType(indexExprType),
                        arrayType);
        }
        return actualType;
    }

    private BType checkListIndexBasedAccess(BLangIndexBasedAccess accessExpr, BType type) {
        if (type.tag == TypeTags.ARRAY) {
            return checkArrayIndexBasedAccess(accessExpr, accessExpr.indexExpr.getBType(), (BArrayType) type);
        }

        if (type.tag == TypeTags.TUPLE) {
            return checkTupleIndexBasedAccess(accessExpr, (BTupleType) type, accessExpr.indexExpr.getBType());
        }

        LinkedHashSet<BType> fieldTypeMembers = new LinkedHashSet<>();

        for (BType memType : ((BUnionType) type).getMemberTypes()) {
            BType individualFieldType = checkListIndexBasedAccess(accessExpr, memType);

            if (individualFieldType == symTable.semanticError) {
                continue;
            }

            fieldTypeMembers.add(individualFieldType);
        }

        if (fieldTypeMembers.size() == 0) {
            return symTable.semanticError;
        }

        if (fieldTypeMembers.size() == 1) {
            return fieldTypeMembers.iterator().next();
        }
        return BUnionType.create(null, fieldTypeMembers);
    }

    private BType checkTupleIndexBasedAccess(BLangIndexBasedAccess accessExpr, BTupleType tuple, BType currentType) {
        BType actualType = symTable.semanticError;
        BLangExpression indexExpr = accessExpr.indexExpr;

        int tag = currentType.tag;

        if (tag == TypeTags.BYTE || TypeTags.isIntegerTypeTag(tag)) {
            if (isConstExpr(indexExpr)) {
                return checkTupleFieldType(tuple, getConstIndex(indexExpr).intValue());
            }

            BTupleType tupleExpr = (BTupleType) accessExpr.expr.getBType();
            LinkedHashSet<BType> tupleTypes = collectTupleFieldTypes(tupleExpr, new LinkedHashSet<>());
            return tupleTypes.size() == 1 ? tupleTypes.iterator().next() : BUnionType.create(null, tupleTypes);
        }

        switch (tag) {
            case TypeTags.FINITE:
                BFiniteType finiteIndexExpr = (BFiniteType) currentType;
                LinkedHashSet<BType> possibleTypes = new LinkedHashSet<>();
                for (BLangExpression finiteMember : finiteIndexExpr.getValueSpace()) {
                    int indexValue = ((Long) ((BLangLiteral) finiteMember).value).intValue();
                    BType fieldType = checkTupleFieldType(tuple, indexValue);
                    if (fieldType.tag != TypeTags.SEMANTIC_ERROR) {
                        possibleTypes.add(fieldType);
                    }
                }
                if (possibleTypes.size() == 0) {
                    return symTable.semanticError;
                }
                actualType = possibleTypes.size() == 1 ? possibleTypes.iterator().next() :
                        BUnionType.create(null, possibleTypes);
                break;

            case TypeTags.UNION:
                LinkedHashSet<BType> possibleTypesByMember = new LinkedHashSet<>();
                List<BFiniteType> finiteTypes = new ArrayList<>();
                ((BUnionType) currentType).getMemberTypes().forEach(memType -> {
                    memType = Types.getReferredType(memType);
                    if (memType.tag == TypeTags.FINITE) {
                        finiteTypes.add((BFiniteType) memType);
                    } else {
                        BType possibleType = checkTupleIndexBasedAccess(accessExpr, tuple, memType);
                        if (possibleType.tag == TypeTags.UNION) {
                            possibleTypesByMember.addAll(((BUnionType) possibleType).getMemberTypes());
                        } else {
                            possibleTypesByMember.add(possibleType);
                        }
                    }
                });

                BFiniteType finiteType;
                if (finiteTypes.size() == 1) {
                    finiteType = finiteTypes.get(0);
                } else {
                    Set<BLangExpression> valueSpace = new LinkedHashSet<>();
                    finiteTypes.forEach(constituent -> valueSpace.addAll(constituent.getValueSpace()));
                    finiteType = new BFiniteType(null, valueSpace);
                }

                BType possibleType = checkTupleIndexBasedAccess(accessExpr, tuple, finiteType);
                if (possibleType.tag == TypeTags.UNION) {
                    possibleTypesByMember.addAll(((BUnionType) possibleType).getMemberTypes());
                } else {
                    possibleTypesByMember.add(possibleType);
                }

                if (possibleTypesByMember.contains(symTable.semanticError)) {
                    return symTable.semanticError;
                }
                actualType = possibleTypesByMember.size() == 1 ? possibleTypesByMember.iterator().next() :
                        BUnionType.create(null, possibleTypesByMember);
                break;
            case TypeTags.TYPEREFDESC:
                return checkTupleIndexBasedAccess(accessExpr, tuple, Types.getReferredType(currentType));
        }
        return actualType;
    }

    private LinkedHashSet<BType> collectTupleFieldTypes(BTupleType tupleType, LinkedHashSet<BType> memberTypes) {
        tupleType.tupleTypes
                .forEach(memberType -> {
                    if (memberType.tag == TypeTags.UNION) {
                        collectMemberTypes((BUnionType) memberType, memberTypes);
                    } else {
                        memberTypes.add(memberType);
                    }
                });
        return memberTypes;
    }

    private BType checkMappingIndexBasedAccess(BLangIndexBasedAccess accessExpr, BType bType, AnalyzerData data) {
        BType type = Types.getReferredType(bType);
        if (type.tag == TypeTags.MAP) {
            BType constraint = Types.getReferredType(((BMapType) type).constraint);
            return accessExpr.isLValue ? constraint : addNilForNillableAccessType(constraint);
        }

        if (type.tag == TypeTags.RECORD) {
            return checkRecordIndexBasedAccess(accessExpr, (BRecordType) type, accessExpr.indexExpr.getBType(), data);
        }

        BType fieldType;

        boolean nonMatchedRecordExists = false;

        LinkedHashSet<BType> fieldTypeMembers = new LinkedHashSet<>();

        for (BType memType : ((BUnionType) type).getMemberTypes()) {
            BType individualFieldType = checkMappingIndexBasedAccess(accessExpr, memType, data);

            if (individualFieldType == symTable.semanticError) {
                nonMatchedRecordExists = true;
                continue;
            }

            fieldTypeMembers.add(individualFieldType);
        }

        if (fieldTypeMembers.size() == 0) {
            return symTable.semanticError;
        }

        if (fieldTypeMembers.size() == 1) {
            fieldType = fieldTypeMembers.iterator().next();
        } else {
            fieldType = BUnionType.create(null, fieldTypeMembers);
        }

        return nonMatchedRecordExists ? addNilForNillableAccessType(fieldType) : fieldType;
    }

    private BType checkRecordIndexBasedAccess(BLangIndexBasedAccess accessExpr, BRecordType record, BType currentType,
                                              AnalyzerData data) {
        BType actualType = symTable.semanticError;
        BLangExpression indexExpr = accessExpr.indexExpr;
        switch (currentType.tag) {
            case TypeTags.STRING:
            case TypeTags.CHAR_STRING:
                if (isConstExpr(indexExpr)) {
                    String fieldName = Utils.escapeSpecialCharacters(getConstFieldName(indexExpr));
                    actualType = checkRecordRequiredFieldAccess(accessExpr, names.fromString(fieldName), record, data);
                    if (actualType != symTable.semanticError) {
                        return actualType;
                    }

                    actualType = checkRecordOptionalFieldAccess(accessExpr, names.fromString(fieldName), record, data);
                    if (actualType == symTable.semanticError) {
                        actualType = checkRecordRestFieldAccess(accessExpr, names.fromString(fieldName), record, data);
                        if (actualType == symTable.semanticError) {
                            return actualType;
                        }
                        if (actualType == symTable.neverType) {
                            return actualType;
                        }
                        return addNilForNillableAccessType(actualType);
                    }

                    if (accessExpr.isLValue) {
                        return actualType;
                    }
                    return addNilForNillableAccessType(actualType);
                }

                LinkedHashSet<BType> fieldTypes = record.fields.values().stream()
                        .map(field -> field.type)
                        .collect(Collectors.toCollection(LinkedHashSet::new));

                if (record.restFieldType.tag != TypeTags.NONE) {
                    fieldTypes.add(record.restFieldType);
                }

                if (fieldTypes.stream().noneMatch(BType::isNullable)) {
                    fieldTypes.add(symTable.nilType);
                }

                actualType = BUnionType.create(null, fieldTypes);
                break;
            case TypeTags.FINITE:
                BFiniteType finiteIndexExpr = (BFiniteType) currentType;
                LinkedHashSet<BType> possibleTypes = new LinkedHashSet<>();
                for (BLangExpression finiteMember : finiteIndexExpr.getValueSpace()) {
                    String fieldName = (String) ((BLangLiteral) finiteMember).value;
                    BType fieldType =
                            checkRecordRequiredFieldAccess(accessExpr, names.fromString(fieldName), record, data);
                    if (fieldType == symTable.semanticError) {
                        fieldType =
                                checkRecordOptionalFieldAccess(accessExpr, names.fromString(fieldName), record, data);
                        if (fieldType == symTable.semanticError) {
                            fieldType =
                                    checkRecordRestFieldAccess(accessExpr, names.fromString(fieldName), record, data);
                        }

                        if (fieldType != symTable.semanticError) {
                            fieldType = addNilForNillableAccessType(fieldType);
                        }
                    }

                    if (fieldType.tag == TypeTags.SEMANTIC_ERROR) {
                        continue;
                    }
                    possibleTypes.add(fieldType);
                }

                if (possibleTypes.isEmpty()) {
                    return symTable.semanticError;
                }

                if (possibleTypes.stream().noneMatch(BType::isNullable)) {
                    possibleTypes.add(symTable.nilType);
                }

                actualType = possibleTypes.size() == 1 ? possibleTypes.iterator().next() :
                        BUnionType.create(null, possibleTypes);
                break;
            case TypeTags.UNION:
                LinkedHashSet<BType> possibleTypesByMember = new LinkedHashSet<>();
                List<BFiniteType> finiteTypes = new ArrayList<>();
                types.getAllTypes(currentType, true).forEach(memType -> {
                    if (memType.tag == TypeTags.FINITE) {
                        finiteTypes.add((BFiniteType) memType);
                    } else {
                        BType possibleType = checkRecordIndexBasedAccess(accessExpr, record, memType, data);
                        if (possibleType.tag == TypeTags.UNION) {
                            possibleTypesByMember.addAll(((BUnionType) possibleType).getMemberTypes());
                        } else {
                            possibleTypesByMember.add(possibleType);
                        }
                    }
                });

                BFiniteType finiteType;
                if (finiteTypes.size() == 1) {
                    finiteType = finiteTypes.get(0);
                } else {
                    Set<BLangExpression> valueSpace = new LinkedHashSet<>();
                    finiteTypes.forEach(constituent -> valueSpace.addAll(constituent.getValueSpace()));
                    finiteType = new BFiniteType(null, valueSpace);
                }

                BType possibleType = checkRecordIndexBasedAccess(accessExpr, record, finiteType, data);
                if (possibleType.tag == TypeTags.UNION) {
                    possibleTypesByMember.addAll(((BUnionType) possibleType).getMemberTypes());
                } else {
                    possibleTypesByMember.add(possibleType);
                }

                if (possibleTypesByMember.contains(symTable.semanticError)) {
                    return symTable.semanticError;
                }
                actualType = possibleTypesByMember.size() == 1 ? possibleTypesByMember.iterator().next() :
                        BUnionType.create(null, possibleTypesByMember);
                break;
            case TypeTags.TYPEREFDESC:
                return checkRecordIndexBasedAccess(accessExpr, record,
                        Types.getReferredType(currentType), data);
        }
        return actualType;
    }

    private List<BType> getTypesList(BType type) {
        if (type.tag == TypeTags.UNION) {
            BUnionType unionType = (BUnionType) type;
            return new ArrayList<>(unionType.getMemberTypes());
        } else {
            return Lists.of(type);
        }
    }

    private boolean couldHoldTableValues(BType type, List<BType> encounteredTypes) {
        if (encounteredTypes.contains(type)) {
            return false;
        }
        encounteredTypes.add(type);

        switch (type.tag) {
            case TypeTags.UNION:
                for (BType bType1 : ((BUnionType) type).getMemberTypes()) {
                    if (couldHoldTableValues(bType1, encounteredTypes)) {
                        return true;
                    }
                }
                return false;
            case TypeTags.MAP:
                return couldHoldTableValues(((BMapType) type).constraint, encounteredTypes);
            case TypeTags.RECORD:
                BRecordType recordType = (BRecordType) type;
                for (BField field : recordType.fields.values()) {
                    if (couldHoldTableValues(field.type, encounteredTypes)) {
                        return true;
                    }
                }
                return !recordType.sealed && couldHoldTableValues(recordType.restFieldType, encounteredTypes);
            case TypeTags.ARRAY:
                return couldHoldTableValues(((BArrayType) type).eType, encounteredTypes);
            case TypeTags.TUPLE:
                for (BType bType : ((BTupleType) type).getTupleTypes()) {
                    if (couldHoldTableValues(bType, encounteredTypes)) {
                        return true;
                    }
                }
                return false;
        }
        return false;
    }

    private boolean isConstExpr(BLangExpression expression) {
        switch (expression.getKind()) {
            case LITERAL:
            case NUMERIC_LITERAL:
                return true;
            case GROUP_EXPR:
                BLangGroupExpr groupExpr = (BLangGroupExpr) expression;
                return isConstExpr(groupExpr.expression);
            case SIMPLE_VARIABLE_REF:
                return (((BLangSimpleVarRef) expression).symbol.tag & SymTag.CONSTANT) == SymTag.CONSTANT;
            default:
                return false;
        }
    }

    private Name getCurrentCompUnit(BLangNode node) {
        return names.fromString(node.pos.lineRange().filePath());
    }

    private BType getRepresentativeBroadType(List<BType> inferredTypeList) {
        for (int i = 0; i < inferredTypeList.size(); i++) {
            BType type = inferredTypeList.get(i);
            if (type.tag == TypeTags.SEMANTIC_ERROR) {
                return type;
            }

            for (int j = i + 1; j < inferredTypeList.size(); j++) {
                BType otherType = inferredTypeList.get(j);

                if (otherType.tag == TypeTags.SEMANTIC_ERROR) {
                    return otherType;
                }

                if (types.isAssignable(otherType, type)) {
                    inferredTypeList.remove(j);
                    j -= 1;
                    continue;
                }

                if (types.isAssignable(type, otherType)) {
                    inferredTypeList.remove(i);
                    i -= 1;
                    break;
                }
            }
        }

        if (inferredTypeList.size() == 1) {
            return inferredTypeList.get(0);
        }

        return BUnionType.create(null, inferredTypeList.toArray(new BType[0]));
    }

    private BType defineInferredRecordType(BLangRecordLiteral recordLiteral, BType expType, AnalyzerData data) {
        SymbolEnv env = data.env;
        PackageID pkgID = env.enclPkg.symbol.pkgID;
        BRecordTypeSymbol recordSymbol = createRecordTypeSymbol(pkgID, recordLiteral.pos, VIRTUAL, data);

        Map<String, FieldInfo> nonRestFieldTypes = new LinkedHashMap<>();
        List<BType> restFieldTypes = new ArrayList<>();

        for (RecordLiteralNode.RecordField field : recordLiteral.fields) {
            if (field.isKeyValueField()) {
                BLangRecordKeyValueField keyValue = (BLangRecordKeyValueField) field;
                BLangRecordKey key = keyValue.key;
                BLangExpression expression = keyValue.valueExpr;
                BLangExpression keyExpr = key.expr;
                if (key.computedKey) {
                    checkExpr(keyExpr, symTable.stringType, data);
                    BType exprType = checkExpr(expression, expType, data);
                    if (isUniqueType(restFieldTypes, exprType)) {
                        restFieldTypes.add(exprType);
                    }
                } else {
                    addToNonRestFieldTypes(nonRestFieldTypes, getKeyName(keyExpr),
                                           keyValue.readonly ? checkExpr(expression, symTable.readonlyType, data) :
                                                   checkExpr(expression, expType, data),
                                           true, keyValue.readonly);
                }
            } else if (field.getKind() == NodeKind.RECORD_LITERAL_SPREAD_OP) {
                BType spreadOpType = checkExpr(((BLangRecordLiteral.BLangRecordSpreadOperatorField) field).expr,
                                                expType, data);
                BType type = Types.getReferredType(spreadOpType);

                if (type.tag == TypeTags.MAP) {
                    BType constraintType = ((BMapType) type).constraint;

                    if (isUniqueType(restFieldTypes, constraintType)) {
                        restFieldTypes.add(constraintType);
                    }
                }

                if (type.tag != TypeTags.RECORD) {
                    continue;
                }

                BRecordType recordType = (BRecordType) type;
                for (BField recField : recordType.fields.values()) {
                    addToNonRestFieldTypes(nonRestFieldTypes, recField.name.value, recField.type,
                                           !Symbols.isOptional(recField.symbol), false);
                }

                if (!recordType.sealed) {
                    BType restFieldType = recordType.restFieldType;
                    if (isUniqueType(restFieldTypes, restFieldType)) {
                        restFieldTypes.add(restFieldType);
                    }
                }
            } else {
                BLangRecordVarNameField varNameField = (BLangRecordVarNameField) field;
                addToNonRestFieldTypes(nonRestFieldTypes, getKeyName(varNameField), varNameField.readonly ?
                                       checkExpr(varNameField, symTable.readonlyType, data) :
                                       checkExpr(varNameField, expType, data),
                                       true, varNameField.readonly);
            }
        }

        LinkedHashMap<String, BField> fields = new LinkedHashMap<>();
        boolean allReadOnlyNonRestFields = true;

        for (Map.Entry<String, FieldInfo> entry : nonRestFieldTypes.entrySet()) {
            FieldInfo fieldInfo = entry.getValue();
            List<BType> types = fieldInfo.types;

            if (types.contains(symTable.semanticError)) {
                return symTable.semanticError;
            }

            String key = entry.getKey();
            Name fieldName = names.fromString(key);
            BType type = types.size() == 1 ? types.get(0) : BUnionType.create(null, types.toArray(new BType[0]));

            Set<Flag> flags = new HashSet<>();

            if (fieldInfo.required) {
                flags.add(Flag.REQUIRED);
            } else {
                flags.add(Flag.OPTIONAL);
            }

            if (fieldInfo.readonly) {
                flags.add(Flag.READONLY);
            } else if (allReadOnlyNonRestFields) {
                allReadOnlyNonRestFields = false;
            }

            BVarSymbol fieldSymbol = new BVarSymbol(Flags.asMask(flags), fieldName, pkgID, type, recordSymbol,
                                                    symTable.builtinPos, VIRTUAL);
            fields.put(fieldName.value, new BField(fieldName, null, fieldSymbol));
            recordSymbol.scope.define(fieldName, fieldSymbol);
        }

        BRecordType recordType = new BRecordType(recordSymbol);
        recordType.fields = fields;

        if (restFieldTypes.contains(symTable.semanticError)) {
            return symTable.semanticError;
        }

        if (restFieldTypes.isEmpty()) {
            recordType.sealed = true;
            recordType.restFieldType = symTable.noType;
        } else if (restFieldTypes.size() == 1) {
            recordType.restFieldType = restFieldTypes.get(0);
        } else {
            recordType.restFieldType = BUnionType.create(null, restFieldTypes.toArray(new BType[0]));
        }
        recordSymbol.type = recordType;
        recordType.tsymbol = recordSymbol;

        if (expType == symTable.readonlyType || (recordType.sealed && allReadOnlyNonRestFields)) {
            recordType.flags |= Flags.READONLY;
            recordSymbol.flags |= Flags.READONLY;
        }

        BLangRecordTypeNode recordTypeNode = TypeDefBuilderHelper.createRecordTypeNode(recordType, pkgID, symTable,
                                                                                       recordLiteral.pos);
        recordTypeNode.initFunction = TypeDefBuilderHelper.createInitFunctionForRecordType(recordTypeNode, env,
                                                                                           names, symTable);
        TypeDefBuilderHelper.createTypeDefinitionForTSymbol(recordType, recordSymbol, recordTypeNode, env);

        return recordType;
    }

    private BRecordTypeSymbol createRecordTypeSymbol(PackageID pkgID, Location location,
                                                     SymbolOrigin origin, AnalyzerData data) {
        SymbolEnv env = data.env;
        BRecordTypeSymbol recordSymbol =
                Symbols.createRecordSymbol(Flags.ANONYMOUS,
                                           names.fromString(anonymousModelHelper.getNextAnonymousTypeKey(pkgID)),
                                           pkgID, null, env.scope.owner, location, origin);

        BInvokableType bInvokableType = new BInvokableType(new ArrayList<>(), symTable.nilType, null);
        BInvokableSymbol initFuncSymbol = Symbols.createFunctionSymbol(
                Flags.PUBLIC, Names.EMPTY, Names.EMPTY, env.enclPkg.symbol.pkgID, bInvokableType, env.scope.owner,
                false, symTable.builtinPos, VIRTUAL);
        initFuncSymbol.retType = symTable.nilType;
        recordSymbol.initializerFunc = new BAttachedFunction(Names.INIT_FUNCTION_SUFFIX, initFuncSymbol,
                                                             bInvokableType, location);

        recordSymbol.scope = new Scope(recordSymbol);
        recordSymbol.scope.define(
                names.fromString(recordSymbol.name.value + "." + recordSymbol.initializerFunc.funcName.value),
                recordSymbol.initializerFunc.symbol);
        return recordSymbol;
    }

    private String getKeyName(BLangExpression key) {
        return key.getKind() == NodeKind.SIMPLE_VARIABLE_REF ?
                ((BLangSimpleVarRef) key).variableName.value : (String) ((BLangLiteral) key).value;
    }

    private void addToNonRestFieldTypes(Map<String, FieldInfo> nonRestFieldTypes, String keyString,
                                        BType exprType, boolean required, boolean readonly) {
        if (!nonRestFieldTypes.containsKey(keyString)) {
            nonRestFieldTypes.put(keyString, new FieldInfo(new ArrayList<BType>() {{ add(exprType); }}, required,
                                                           readonly));
            return;
        }

        FieldInfo fieldInfo = nonRestFieldTypes.get(keyString);
        List<BType> typeList = fieldInfo.types;

        if (isUniqueType(typeList, exprType)) {
            typeList.add(exprType);
        }

        if (required && !fieldInfo.required) {
            fieldInfo.required = true;
        }
    }

    private boolean isUniqueType(Iterable<BType> typeList, BType type) {
        boolean isRecord = type.tag == TypeTags.RECORD;

        for (BType bType : typeList) {

            if (isRecord) {
                if (type == bType) {
                    return false;
                }
            } else if (types.isSameType(type, bType)) {
                return false;
            }
        }
        return true;
    }

    private BType checkXmlSubTypeLiteralCompatibility(Location location, BXMLSubType mutableXmlSubType,
                                                      BType expType, AnalyzerData data) {
        if (expType == symTable.semanticError) {
            return expType;
        }

        boolean unionExpType = expType.tag == TypeTags.UNION;

        if (expType == mutableXmlSubType) {
            return expType;
        }

        if (!unionExpType && types.isAssignable(mutableXmlSubType, expType)) {
            return mutableXmlSubType;
        }

        BXMLSubType immutableXmlSubType = (BXMLSubType)
                ImmutableTypeCloner.getEffectiveImmutableType(location, types, mutableXmlSubType, data.env, symTable,
                                                              anonymousModelHelper, names);

        if (expType == immutableXmlSubType) {
            return expType;
        }

        if (!unionExpType && types.isAssignable(immutableXmlSubType, expType)) {
            return immutableXmlSubType;
        }

        if (!unionExpType) {
            dlog.error(location, DiagnosticErrorCode.INCOMPATIBLE_TYPES, expType, mutableXmlSubType);
            return symTable.semanticError;
        }

        List<BType> compatibleTypes = new ArrayList<>();
        for (BType memberType : ((BUnionType) expType).getMemberTypes()) {
            if (compatibleTypes.contains(memberType)) {
                continue;
            }

            if (memberType == mutableXmlSubType || memberType == immutableXmlSubType) {
                compatibleTypes.add(memberType);
                continue;
            }

            if (types.isAssignable(mutableXmlSubType, memberType) && !compatibleTypes.contains(mutableXmlSubType)) {
                compatibleTypes.add(mutableXmlSubType);
                continue;
            }

            if (types.isAssignable(immutableXmlSubType, memberType) && !compatibleTypes.contains(immutableXmlSubType)) {
                compatibleTypes.add(immutableXmlSubType);
            }
        }

        if (compatibleTypes.isEmpty()) {
            dlog.error(location, DiagnosticErrorCode.INCOMPATIBLE_TYPES, expType, mutableXmlSubType);
            return symTable.semanticError;
        }

        if (compatibleTypes.size() == 1) {
            return compatibleTypes.get(0);
        }

        dlog.error(location, DiagnosticErrorCode.AMBIGUOUS_TYPES, expType);
        return symTable.semanticError;
    }

    private void markChildrenAsImmutable(BLangXMLElementLiteral bLangXMLElementLiteral, AnalyzerData data) {
        for (BLangExpression modifiedChild : bLangXMLElementLiteral.modifiedChildren) {
            BType childType = modifiedChild.getBType();
            if (Symbols.isFlagOn(childType.flags, Flags.READONLY) ||
                    !types.isSelectivelyImmutableType(childType, data.env.enclPkg.packageID)) {
                continue;
            }
            modifiedChild.setBType(ImmutableTypeCloner.getEffectiveImmutableType(modifiedChild.pos, types, childType,
                    data.env, symTable, anonymousModelHelper, names));

            if (modifiedChild.getKind() == NodeKind.XML_ELEMENT_LITERAL) {
                markChildrenAsImmutable((BLangXMLElementLiteral) modifiedChild, data);
            }
        }
    }

    private void logUndefinedSymbolError(Location pos, String name) {
        if (!missingNodesHelper.isMissingNode(name)) {
            dlog.error(pos, DiagnosticErrorCode.UNDEFINED_SYMBOL, name);
        }
    }

    private void markTypeAsIsolated(BType actualType) {
        actualType.flags |= Flags.ISOLATED;
        actualType.tsymbol.flags |= Flags.ISOLATED;
    }

    private void handleObjectConstrExprForReadOnly(
            BLangObjectConstructorExpression objectCtorExpr, BObjectType actualObjectType, SymbolEnv env,
            boolean logErrors, AnalyzerData data) {

        BLangClassDefinition classDefForConstructor = objectCtorExpr.classNode;
        boolean hasNeverReadOnlyField = false;

        for (BField field : actualObjectType.fields.values()) {
            BType fieldType = field.type;
            if (!types.isInherentlyImmutableType(fieldType) &&
                    !types.isSelectivelyImmutableType(fieldType, false, data.env.enclPkg.packageID)) {
                analyzeObjectConstructor(classDefForConstructor, env, data);
                hasNeverReadOnlyField = true;

                if (!logErrors) {
                    return;
                }

                dlog.error(field.pos,
                           DiagnosticErrorCode.INVALID_FIELD_IN_OBJECT_CONSTUCTOR_EXPR_WITH_READONLY_REFERENCE,
                           fieldType);
            }
        }

        if (hasNeverReadOnlyField) {
            return;
        }

        classDefForConstructor.flagSet.add(Flag.READONLY);
        actualObjectType.flags |= Flags.READONLY;
        actualObjectType.tsymbol.flags |= Flags.READONLY;

        ImmutableTypeCloner.markFieldsAsImmutable(classDefForConstructor, env, actualObjectType, types,
                                                  anonymousModelHelper, symTable, names, objectCtorExpr.pos);

        analyzeObjectConstructor(classDefForConstructor, env, data);
    }

    private void markConstructedObjectIsolatedness(BObjectType actualObjectType) {
        if (actualObjectType.markedIsolatedness) {
            return;
        }
        if (Symbols.isFlagOn(actualObjectType.flags, Flags.READONLY)) {
            markTypeAsIsolated(actualObjectType);
            return;
        }

        for (BField field : actualObjectType.fields.values()) {
            if (!Symbols.isFlagOn(field.symbol.flags, Flags.FINAL) ||
                    !types.isSubTypeOfReadOnlyOrIsolatedObjectUnion(field.type)) {
                return;
            }
        }

        markTypeAsIsolated(actualObjectType);
        actualObjectType.markedIsolatedness = true;
    }

    private void markLeafNode(BLangAccessExpression accessExpression) {
        BLangNode parent = accessExpression.parent;
        if (parent == null) {
            accessExpression.leafNode = true;
            return;
        }

        NodeKind kind = parent.getKind();

        while (kind == NodeKind.GROUP_EXPR) {
            parent = parent.parent;

            if (parent == null) {
                accessExpression.leafNode = true;
                break;
            }

            kind = parent.getKind();
        }

        if (kind != NodeKind.FIELD_BASED_ACCESS_EXPR && kind != NodeKind.INDEX_BASED_ACCESS_EXPR) {
            accessExpression.leafNode = true;
        }
    }

    private static class FieldInfo {
        List<BType> types;
        boolean required;
        boolean readonly;

        private FieldInfo(List<BType> types, boolean required, boolean readonly) {
            this.types = types;
            this.required = required;
            this.readonly = readonly;
        }
    }

    private static class TypeSymbolPair {
        private BVarSymbol fieldSymbol;
        private BType determinedType;

        public TypeSymbolPair(BVarSymbol fieldSymbol, BType determinedType) {
            this.fieldSymbol = fieldSymbol;
            this.determinedType = determinedType;
        }
    }

    private static class RecordUnionDiagnostics {
        // Set of record types which doesn't have the field name declared
        Set<BRecordType> undeclaredInRecords = new LinkedHashSet<>();

        // Set of record types which has the field type that includes nil
        Set<BRecordType> nilableInRecords = new LinkedHashSet<>();

        boolean hasUndeclared() {
            return undeclaredInRecords.size() > 0;
        }

        boolean hasNilable() {
            return nilableInRecords.size() > 0;
        }

        boolean hasNilableAndUndeclared() {
            return nilableInRecords.size() > 0 && undeclaredInRecords.size() > 0;
        }

        String recordsToString(Set<BRecordType> recordTypeSet) {
            StringBuilder recordNames = new StringBuilder();
            int recordSetSize = recordTypeSet.size();
            int index = 0;

            for (BRecordType recordType : recordTypeSet) {
                index++;
                recordNames.append(recordType.tsymbol.getName().getValue());

                if (recordSetSize > 1) {

                    if (index == recordSetSize - 1) {
                        recordNames.append("', and '");
                    } else if (index < recordSetSize) {
                        recordNames.append("', '");
                    }
                }
            }

            return recordNames.toString();
        }
    }

    /**
     * @since 2.0.0
     */
    public static class AnalyzerData {
        public SymbolEnv env;
        boolean isTypeChecked;
        Stack<SymbolEnv> queryEnvs, prevEnvs;
        Stack<BLangNode> queryFinalClauses;
        boolean nonErrorLoggingCheck = false;
        boolean checkWithinQueryExpr = false;
        boolean breakToParallelQueryEnv = false;
        int letCount = 0;
        DiagnosticCode diagCode;
        BType expType;
        BType resultType;
    }
}<|MERGE_RESOLUTION|>--- conflicted
+++ resolved
@@ -5529,61 +5529,8 @@
         List<BType> resolvedTypes = new ArrayList<>();
         BType selectType;
         for (BType type : resultTypes) {
-<<<<<<< HEAD
             solveSelectTypeAndResolveType(queryExpr, selectExp, type, collectionType, selectTypes, resolvedTypes, env,
                     data, false);
-=======
-            switch (type.tag) {
-                case TypeTags.ARRAY:
-                    selectType = checkExpr(selectExp, env, ((BArrayType) type).eType, data);
-                    resolvedType = new BArrayType(selectType);
-                    break;
-                case TypeTags.TABLE:
-                    selectType = checkExpr(selectExp, env, types.getSafeType(((BTableType) type).constraint,
-                            true, true), data);
-                    resolvedType = symTable.tableType;
-                    break;
-                case TypeTags.STREAM:
-                    selectType = checkExpr(selectExp, env, types.getSafeType(((BStreamType) type).constraint,
-                            true, true), data);
-                    resolvedType = symTable.streamType;
-                    break;
-                case TypeTags.STRING:
-                case TypeTags.XML:
-                    selectType = checkExpr(selectExp, env, type, data);
-                    resolvedType = selectType;
-                    break;
-                case TypeTags.MAP:
-                    List<BType> memberTypes = new ArrayList<>(2);
-                    memberTypes.add(symTable.stringType);
-                    memberTypes.add(((BMapType) type).getConstraint());
-                    BTupleType newExpType = new BTupleType(null, memberTypes);
-                    selectType = checkExpr(selectExp, env, newExpType, data);
-                    resolvedType = selectType;
-                    break;
-                case TypeTags.NONE:
-                default:
-                    // contextually expected type not given (i.e var).
-                    selectType = checkExpr(selectExp, env, type, data);
-
-                    if (queryExpr.isMap) { // A query-expr that constructs a mapping must start with the map keyword.
-                        resolvedType = symTable.mapType;
-                    } else {
-                        resolvedType = getNonContextualQueryType(selectType, collectionType);
-                    }
-                    break;
-            }
-            if (selectType != symTable.semanticError) {
-                if (resolvedType.tag == TypeTags.STREAM) {
-                    queryExpr.isStream = true;
-                }
-                if (resolvedType.tag == TypeTags.TABLE) {
-                    queryExpr.isTable = true;
-                }
-                selectTypes.add(selectType);
-                resolvedTypes.add(resolvedType);
-            }
->>>>>>> d2faab9f
         }
 
         if (selectTypes.size() == 1) {
@@ -5592,10 +5539,7 @@
             if (queryExpr.isStream) {
                 return new BStreamType(TypeTags.STREAM, selectType, errorType, null);
             } else if (queryExpr.isTable) {
-<<<<<<< HEAD
                 actualType = getQueryTableType(queryExpr, selectType, resolvedTypes.get(0), env);
-=======
-                actualType = getQueryTableType(queryExpr, selectType);
             } else if (queryExpr.isMap) {
                 BType mapConstraintType = getTypeOfTypeParameter(selectType,
                         queryExpr.getSelectClause().expression.pos);
@@ -5603,7 +5547,6 @@
                     actualType = BUnionType.create(null, new BMapType(TypeTags.MAP, mapConstraintType, null),
                             symTable.errorType);
                 }
->>>>>>> d2faab9f
             } else {
                 actualType = resolvedTypes.get(0);
             }
@@ -5621,7 +5564,6 @@
         }
     }
 
-<<<<<<< HEAD
     void solveSelectTypeAndResolveType(BLangQueryExpr queryExpr, BLangExpression selectExp, BType type,
                                        BType collectionType, List<BType> selectTypes, List<BType> resolvedTypes,
                                        SymbolEnv env, AnalyzerData data, boolean isReadonly) {
@@ -5690,8 +5632,6 @@
         }
     }
 
-    private BType getQueryTableType(BLangQueryExpr queryExpr, BType constraintType, BType resolvedType, SymbolEnv env) {
-=======
     private BType getTypeOfTypeParameter(BType selectType, Location pos) {
         BType referredType = Types.getReferredType(selectType);
         if (referredType.tag == TypeTags.INTERSECTION) {
@@ -5731,8 +5671,7 @@
         return symTable.semanticError;
     }
 
-    private BType getQueryTableType(BLangQueryExpr queryExpr, BType constraintType) {
->>>>>>> d2faab9f
+    private BType getQueryTableType(BLangQueryExpr queryExpr, BType constraintType, BType resolvedType, SymbolEnv env) {
         final BTableType tableType = new BTableType(TypeTags.TABLE, constraintType, null);
         if (!queryExpr.fieldNameIdentifierList.isEmpty()) {
             validateKeySpecifier(queryExpr.fieldNameIdentifierList, constraintType);
