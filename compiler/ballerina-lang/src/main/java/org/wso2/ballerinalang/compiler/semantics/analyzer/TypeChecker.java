/*
 *  Copyright (c) 2017, WSO2 Inc. (http://www.wso2.org) All Rights Reserved.
 *
 *  WSO2 Inc. licenses this file to you under the Apache License,
 *  Version 2.0 (the "License"); you may not use this file except
 *  in compliance with the License.
 *  You may obtain a copy of the License at
 *
 *    http://www.apache.org/licenses/LICENSE-2.0
 *
 *  Unless required by applicable law or agreed to in writing,
 *  software distributed under the License is distributed on an
 *  "AS IS" BASIS, WITHOUT WARRANTIES OR CONDITIONS OF ANY
 *  KIND, either express or implied.  See the License for the
 *  specific language governing permissions and limitations
 *  under the License.
 */
package org.wso2.ballerinalang.compiler.semantics.analyzer;

import io.ballerina.identifier.Utils;
import io.ballerina.tools.diagnostics.DiagnosticCode;
import io.ballerina.tools.diagnostics.Location;
import org.ballerinalang.model.TreeBuilder;
import org.ballerinalang.model.clauses.OrderKeyNode;
import org.ballerinalang.model.elements.AttachPoint;
import org.ballerinalang.model.elements.Flag;
import org.ballerinalang.model.elements.PackageID;
import org.ballerinalang.model.symbols.InvokableSymbol;
import org.ballerinalang.model.symbols.SymbolKind;
import org.ballerinalang.model.symbols.SymbolOrigin;
import org.ballerinalang.model.tree.ActionNode;
import org.ballerinalang.model.tree.IdentifierNode;
import org.ballerinalang.model.tree.NodeKind;
import org.ballerinalang.model.tree.OperatorKind;
import org.ballerinalang.model.tree.expressions.NamedArgNode;
import org.ballerinalang.model.tree.expressions.RecordLiteralNode;
import org.ballerinalang.model.tree.expressions.XMLNavigationAccess;
import org.ballerinalang.model.types.TupleType;
import org.ballerinalang.model.types.Type;
import org.ballerinalang.model.types.TypeKind;
import org.ballerinalang.util.BLangCompilerConstants;
import org.ballerinalang.util.diagnostic.DiagnosticErrorCode;
import org.ballerinalang.util.diagnostic.DiagnosticWarningCode;
import org.wso2.ballerinalang.compiler.desugar.ASTBuilderUtil;
import org.wso2.ballerinalang.compiler.diagnostic.BLangDiagnosticLog;
import org.wso2.ballerinalang.compiler.parser.BLangAnonymousModelHelper;
import org.wso2.ballerinalang.compiler.parser.BLangMissingNodesHelper;
import org.wso2.ballerinalang.compiler.parser.NodeCloner;
import org.wso2.ballerinalang.compiler.semantics.model.Scope;
import org.wso2.ballerinalang.compiler.semantics.model.SymbolEnv;
import org.wso2.ballerinalang.compiler.semantics.model.SymbolTable;
import org.wso2.ballerinalang.compiler.semantics.model.symbols.BAnnotationSymbol;
import org.wso2.ballerinalang.compiler.semantics.model.symbols.BAttachedFunction;
import org.wso2.ballerinalang.compiler.semantics.model.symbols.BConstantSymbol;
import org.wso2.ballerinalang.compiler.semantics.model.symbols.BInvokableSymbol;
import org.wso2.ballerinalang.compiler.semantics.model.symbols.BInvokableTypeSymbol;
import org.wso2.ballerinalang.compiler.semantics.model.symbols.BLetSymbol;
import org.wso2.ballerinalang.compiler.semantics.model.symbols.BObjectTypeSymbol;
import org.wso2.ballerinalang.compiler.semantics.model.symbols.BOperatorSymbol;
import org.wso2.ballerinalang.compiler.semantics.model.symbols.BPackageSymbol;
import org.wso2.ballerinalang.compiler.semantics.model.symbols.BRecordTypeSymbol;
import org.wso2.ballerinalang.compiler.semantics.model.symbols.BSymbol;
import org.wso2.ballerinalang.compiler.semantics.model.symbols.BTypeSymbol;
import org.wso2.ballerinalang.compiler.semantics.model.symbols.BVarSymbol;
import org.wso2.ballerinalang.compiler.semantics.model.symbols.BXMLNSSymbol;
import org.wso2.ballerinalang.compiler.semantics.model.symbols.SymTag;
import org.wso2.ballerinalang.compiler.semantics.model.symbols.Symbols;
import org.wso2.ballerinalang.compiler.semantics.model.types.BArrayType;
import org.wso2.ballerinalang.compiler.semantics.model.types.BErrorType;
import org.wso2.ballerinalang.compiler.semantics.model.types.BField;
import org.wso2.ballerinalang.compiler.semantics.model.types.BFiniteType;
import org.wso2.ballerinalang.compiler.semantics.model.types.BFutureType;
import org.wso2.ballerinalang.compiler.semantics.model.types.BIntersectionType;
import org.wso2.ballerinalang.compiler.semantics.model.types.BInvokableType;
import org.wso2.ballerinalang.compiler.semantics.model.types.BMapType;
import org.wso2.ballerinalang.compiler.semantics.model.types.BObjectType;
import org.wso2.ballerinalang.compiler.semantics.model.types.BRecordType;
import org.wso2.ballerinalang.compiler.semantics.model.types.BStreamType;
import org.wso2.ballerinalang.compiler.semantics.model.types.BTableType;
import org.wso2.ballerinalang.compiler.semantics.model.types.BTupleType;
import org.wso2.ballerinalang.compiler.semantics.model.types.BType;
import org.wso2.ballerinalang.compiler.semantics.model.types.BTypeIdSet;
import org.wso2.ballerinalang.compiler.semantics.model.types.BTypedescType;
import org.wso2.ballerinalang.compiler.semantics.model.types.BUnionType;
import org.wso2.ballerinalang.compiler.semantics.model.types.BXMLSubType;
import org.wso2.ballerinalang.compiler.semantics.model.types.BXMLType;
import org.wso2.ballerinalang.compiler.tree.BLangAnnotationAttachment;
import org.wso2.ballerinalang.compiler.tree.BLangClassDefinition;
import org.wso2.ballerinalang.compiler.tree.BLangFunction;
import org.wso2.ballerinalang.compiler.tree.BLangIdentifier;
import org.wso2.ballerinalang.compiler.tree.BLangInvokableNode;
import org.wso2.ballerinalang.compiler.tree.BLangNode;
import org.wso2.ballerinalang.compiler.tree.BLangPackage;
import org.wso2.ballerinalang.compiler.tree.BLangSimpleVariable;
import org.wso2.ballerinalang.compiler.tree.BLangTableKeySpecifier;
import org.wso2.ballerinalang.compiler.tree.BLangVariable;
import org.wso2.ballerinalang.compiler.tree.OCEDynamicEnvironmentData;
import org.wso2.ballerinalang.compiler.tree.SimpleBLangNodeAnalyzer;
import org.wso2.ballerinalang.compiler.tree.clauses.BLangDoClause;
import org.wso2.ballerinalang.compiler.tree.clauses.BLangFromClause;
import org.wso2.ballerinalang.compiler.tree.clauses.BLangInputClause;
import org.wso2.ballerinalang.compiler.tree.clauses.BLangJoinClause;
import org.wso2.ballerinalang.compiler.tree.clauses.BLangLetClause;
import org.wso2.ballerinalang.compiler.tree.clauses.BLangLimitClause;
import org.wso2.ballerinalang.compiler.tree.clauses.BLangOnClause;
import org.wso2.ballerinalang.compiler.tree.clauses.BLangOnConflictClause;
import org.wso2.ballerinalang.compiler.tree.clauses.BLangOnFailClause;
import org.wso2.ballerinalang.compiler.tree.clauses.BLangOrderByClause;
import org.wso2.ballerinalang.compiler.tree.clauses.BLangOrderKey;
import org.wso2.ballerinalang.compiler.tree.clauses.BLangSelectClause;
import org.wso2.ballerinalang.compiler.tree.clauses.BLangWhereClause;
import org.wso2.ballerinalang.compiler.tree.expressions.BLangAccessExpression;
import org.wso2.ballerinalang.compiler.tree.expressions.BLangAnnotAccessExpr;
import org.wso2.ballerinalang.compiler.tree.expressions.BLangArrowFunction;
import org.wso2.ballerinalang.compiler.tree.expressions.BLangBinaryExpr;
import org.wso2.ballerinalang.compiler.tree.expressions.BLangCheckPanickedExpr;
import org.wso2.ballerinalang.compiler.tree.expressions.BLangCheckedExpr;
import org.wso2.ballerinalang.compiler.tree.expressions.BLangCommitExpr;
import org.wso2.ballerinalang.compiler.tree.expressions.BLangConstRef;
import org.wso2.ballerinalang.compiler.tree.expressions.BLangElvisExpr;
import org.wso2.ballerinalang.compiler.tree.expressions.BLangErrorConstructorExpr;
import org.wso2.ballerinalang.compiler.tree.expressions.BLangErrorVarRef;
import org.wso2.ballerinalang.compiler.tree.expressions.BLangExpression;
import org.wso2.ballerinalang.compiler.tree.expressions.BLangFieldBasedAccess;
import org.wso2.ballerinalang.compiler.tree.expressions.BLangGroupExpr;
import org.wso2.ballerinalang.compiler.tree.expressions.BLangIndexBasedAccess;
import org.wso2.ballerinalang.compiler.tree.expressions.BLangInferredTypedescDefaultNode;
import org.wso2.ballerinalang.compiler.tree.expressions.BLangInvocation;
import org.wso2.ballerinalang.compiler.tree.expressions.BLangLambdaFunction;
import org.wso2.ballerinalang.compiler.tree.expressions.BLangLetExpression;
import org.wso2.ballerinalang.compiler.tree.expressions.BLangListConstructorExpr;
import org.wso2.ballerinalang.compiler.tree.expressions.BLangLiteral;
import org.wso2.ballerinalang.compiler.tree.expressions.BLangMatchExpression;
import org.wso2.ballerinalang.compiler.tree.expressions.BLangMatchExpression.BLangMatchExprPatternClause;
import org.wso2.ballerinalang.compiler.tree.expressions.BLangNamedArgsExpression;
import org.wso2.ballerinalang.compiler.tree.expressions.BLangNumericLiteral;
import org.wso2.ballerinalang.compiler.tree.expressions.BLangObjectConstructorExpression;
import org.wso2.ballerinalang.compiler.tree.expressions.BLangQueryAction;
import org.wso2.ballerinalang.compiler.tree.expressions.BLangQueryExpr;
import org.wso2.ballerinalang.compiler.tree.expressions.BLangRawTemplateLiteral;
import org.wso2.ballerinalang.compiler.tree.expressions.BLangRecordLiteral;
import org.wso2.ballerinalang.compiler.tree.expressions.BLangRecordLiteral.BLangRecordKey;
import org.wso2.ballerinalang.compiler.tree.expressions.BLangRecordLiteral.BLangRecordKeyValueField;
import org.wso2.ballerinalang.compiler.tree.expressions.BLangRecordLiteral.BLangRecordVarNameField;
import org.wso2.ballerinalang.compiler.tree.expressions.BLangRecordVarRef;
import org.wso2.ballerinalang.compiler.tree.expressions.BLangRestArgsExpression;
import org.wso2.ballerinalang.compiler.tree.expressions.BLangServiceConstructorExpr;
import org.wso2.ballerinalang.compiler.tree.expressions.BLangSimpleVarRef;
import org.wso2.ballerinalang.compiler.tree.expressions.BLangStringTemplateLiteral;
import org.wso2.ballerinalang.compiler.tree.expressions.BLangTableConstructorExpr;
import org.wso2.ballerinalang.compiler.tree.expressions.BLangTableMultiKeyExpr;
import org.wso2.ballerinalang.compiler.tree.expressions.BLangTernaryExpr;
import org.wso2.ballerinalang.compiler.tree.expressions.BLangTransactionalExpr;
import org.wso2.ballerinalang.compiler.tree.expressions.BLangTrapExpr;
import org.wso2.ballerinalang.compiler.tree.expressions.BLangTupleVarRef;
import org.wso2.ballerinalang.compiler.tree.expressions.BLangTypeConversionExpr;
import org.wso2.ballerinalang.compiler.tree.expressions.BLangTypeInit;
import org.wso2.ballerinalang.compiler.tree.expressions.BLangTypeTestExpr;
import org.wso2.ballerinalang.compiler.tree.expressions.BLangTypedescExpr;
import org.wso2.ballerinalang.compiler.tree.expressions.BLangUnaryExpr;
import org.wso2.ballerinalang.compiler.tree.expressions.BLangValueExpression;
import org.wso2.ballerinalang.compiler.tree.expressions.BLangVariableReference;
import org.wso2.ballerinalang.compiler.tree.expressions.BLangWaitExpr;
import org.wso2.ballerinalang.compiler.tree.expressions.BLangWaitForAllExpr;
import org.wso2.ballerinalang.compiler.tree.expressions.BLangWorkerFlushExpr;
import org.wso2.ballerinalang.compiler.tree.expressions.BLangWorkerReceive;
import org.wso2.ballerinalang.compiler.tree.expressions.BLangWorkerSyncSendExpr;
import org.wso2.ballerinalang.compiler.tree.expressions.BLangXMLAttribute;
import org.wso2.ballerinalang.compiler.tree.expressions.BLangXMLCommentLiteral;
import org.wso2.ballerinalang.compiler.tree.expressions.BLangXMLElementAccess;
import org.wso2.ballerinalang.compiler.tree.expressions.BLangXMLElementFilter;
import org.wso2.ballerinalang.compiler.tree.expressions.BLangXMLElementLiteral;
import org.wso2.ballerinalang.compiler.tree.expressions.BLangXMLNavigationAccess;
import org.wso2.ballerinalang.compiler.tree.expressions.BLangXMLProcInsLiteral;
import org.wso2.ballerinalang.compiler.tree.expressions.BLangXMLQName;
import org.wso2.ballerinalang.compiler.tree.expressions.BLangXMLQuotedString;
import org.wso2.ballerinalang.compiler.tree.expressions.BLangXMLSequenceLiteral;
import org.wso2.ballerinalang.compiler.tree.expressions.BLangXMLTextLiteral;
import org.wso2.ballerinalang.compiler.tree.statements.BLangBlockStmt;
import org.wso2.ballerinalang.compiler.tree.statements.BLangDo;
import org.wso2.ballerinalang.compiler.tree.types.BLangLetVariable;
import org.wso2.ballerinalang.compiler.tree.types.BLangRecordTypeNode;
import org.wso2.ballerinalang.compiler.tree.types.BLangType;
import org.wso2.ballerinalang.compiler.tree.types.BLangUserDefinedType;
import org.wso2.ballerinalang.compiler.tree.types.BLangValueType;
import org.wso2.ballerinalang.compiler.util.BArrayState;
import org.wso2.ballerinalang.compiler.util.ClosureVarSymbol;
import org.wso2.ballerinalang.compiler.util.CompilerContext;
import org.wso2.ballerinalang.compiler.util.FieldKind;
import org.wso2.ballerinalang.compiler.util.ImmutableTypeCloner;
import org.wso2.ballerinalang.compiler.util.Name;
import org.wso2.ballerinalang.compiler.util.Names;
import org.wso2.ballerinalang.compiler.util.NumericLiteralSupport;
import org.wso2.ballerinalang.compiler.util.TypeDefBuilderHelper;
import org.wso2.ballerinalang.compiler.util.TypeTags;
import org.wso2.ballerinalang.compiler.util.Unifier;
import org.wso2.ballerinalang.util.Flags;
import org.wso2.ballerinalang.util.Lists;

import java.util.ArrayList;
import java.util.Collections;
import java.util.HashMap;
import java.util.HashSet;
import java.util.Iterator;
import java.util.LinkedHashMap;
import java.util.LinkedHashSet;
import java.util.LinkedList;
import java.util.List;
import java.util.Map;
import java.util.Set;
import java.util.Stack;
import java.util.function.BinaryOperator;
import java.util.function.Function;
import java.util.stream.Collector;
import java.util.stream.Collectors;

import javax.xml.XMLConstants;

import static org.ballerinalang.model.symbols.SymbolOrigin.SOURCE;
import static org.ballerinalang.model.symbols.SymbolOrigin.VIRTUAL;
import static org.ballerinalang.util.diagnostic.DiagnosticErrorCode.INVALID_NUM_INSERTIONS;
import static org.ballerinalang.util.diagnostic.DiagnosticErrorCode.INVALID_NUM_STRINGS;
import static org.wso2.ballerinalang.compiler.tree.BLangInvokableNode.DEFAULT_WORKER_NAME;
import static org.wso2.ballerinalang.compiler.util.Constants.WORKER_LAMBDA_VAR_PREFIX;

/**
 * @since 0.94
 */
public class TypeChecker extends SimpleBLangNodeAnalyzer<TypeChecker.AnalyzerData> {

    private static final CompilerContext.Key<TypeChecker> TYPE_CHECKER_KEY = new CompilerContext.Key<>();
    private static Set<String> listLengthModifierFunctions = new HashSet<>();
    private static Map<String, HashSet<String>> modifierFunctions = new HashMap<>();

    private static final String LIST_LANG_LIB = "lang.array";
    private static final String MAP_LANG_LIB = "lang.map";
    private static final String TABLE_LANG_LIB = "lang.table";
    private static final String VALUE_LANG_LIB = "lang.value";
    private static final String XML_LANG_LIB = "lang.xml";

    private static final String FUNCTION_NAME_PUSH = "push";
    private static final String FUNCTION_NAME_POP = "pop";
    private static final String FUNCTION_NAME_SHIFT = "shift";
    private static final String FUNCTION_NAME_UNSHIFT = "unshift";
    private static final String FUNCTION_NAME_ENSURE_TYPE = "ensureType";

    private final BLangAnonymousModelHelper anonymousModelHelper;
    private final BLangDiagnosticLog dlog;
    private final BLangMissingNodesHelper missingNodesHelper;
    private final Names names;
    private final NodeCloner nodeCloner;
    private final SemanticAnalyzer semanticAnalyzer;
    private final SymbolEnter symbolEnter;
    private final SymbolResolver symResolver;
    private final SymbolTable symTable;
    private final TypeNarrower typeNarrower;
    private final TypeParamAnalyzer typeParamAnalyzer;
    private final Types types;
    private final Unifier unifier;

    static {
        listLengthModifierFunctions.add(FUNCTION_NAME_PUSH);
        listLengthModifierFunctions.add(FUNCTION_NAME_POP);
        listLengthModifierFunctions.add(FUNCTION_NAME_SHIFT);
        listLengthModifierFunctions.add(FUNCTION_NAME_UNSHIFT);

        modifierFunctions.put(LIST_LANG_LIB, new HashSet<String>() {{
            add("remove");
            add("removeAll");
            add("setLength");
            add("reverse");
            add("sort");
            add("pop");
            add("push");
            add("shift");
            add("unshift");
        }});

        modifierFunctions.put(MAP_LANG_LIB, new HashSet<String>() {{
            add("remove");
            add("removeIfHasKey");
            add("removeAll");
        }});

        modifierFunctions.put(TABLE_LANG_LIB, new HashSet<String>() {{
            add("put");
            add("add");
            add("remove");
            add("removeIfHasKey");
            add("removeAll");
        }});

        modifierFunctions.put(VALUE_LANG_LIB, new HashSet<String>() {{
            add("mergeJson");
        }});

        modifierFunctions.put(XML_LANG_LIB, new HashSet<String>() {{
            add("setName");
            add("setChildren");
            add("strip");
        }});
    }

    public static TypeChecker getInstance(CompilerContext context) {
        TypeChecker typeChecker = context.get(TYPE_CHECKER_KEY);
        if (typeChecker == null) {
            typeChecker = new TypeChecker(context);
        }

        return typeChecker;
    }

    public TypeChecker(CompilerContext context) {
        context.put(TYPE_CHECKER_KEY, this);

        this.names = Names.getInstance(context);
        this.symTable = SymbolTable.getInstance(context);
        this.symbolEnter = SymbolEnter.getInstance(context);
        this.symResolver = SymbolResolver.getInstance(context);
        this.nodeCloner = NodeCloner.getInstance(context);
        this.types = Types.getInstance(context);
        this.dlog = BLangDiagnosticLog.getInstance(context);
        this.typeNarrower = TypeNarrower.getInstance(context);
        this.typeParamAnalyzer = TypeParamAnalyzer.getInstance(context);
        this.anonymousModelHelper = BLangAnonymousModelHelper.getInstance(context);
        this.semanticAnalyzer = SemanticAnalyzer.getInstance(context);
        this.missingNodesHelper = BLangMissingNodesHelper.getInstance(context);
        this.unifier = new Unifier();
    }

    private BType checkExpr(BLangExpression expr, SymbolEnv env, AnalyzerData data) {
        return checkExpr(expr, env, symTable.noType, data);
    }

    private BType checkExpr(BLangExpression expr, AnalyzerData data) {
        return checkExpr(expr, data.env, symTable.noType, data);
    }

    private BType checkExpr(BLangExpression expr, SymbolEnv env, BType expType, AnalyzerData data) {
        return checkExpr(expr, env, expType, DiagnosticErrorCode.INCOMPATIBLE_TYPES, data);
    }

    private BType checkExpr(BLangExpression expr, BType expType, AnalyzerData data) {
        return checkExpr(expr, data.env, expType, DiagnosticErrorCode.INCOMPATIBLE_TYPES, data);
    }

    public BType checkExpr(BLangExpression expr, SymbolEnv env) {
        return checkExpr(expr, env, symTable.noType, new Stack<>());
    }

    public BType checkExpr(BLangExpression expr, SymbolEnv env, Stack<SymbolEnv> prevEnvs) {
        return checkExpr(expr, env, symTable.noType, prevEnvs);
    }

    public BType checkExpr(BLangExpression expr, SymbolEnv env, BType expType, Stack<SymbolEnv> prevEnvs) {
        final AnalyzerData data = new AnalyzerData();
        data.env = env;
        data.prevEnvs = prevEnvs;
        data.queryFinalClauses = new Stack<>();
        data.queryEnvs = new Stack<>();
        return checkExpr(expr, env, expType, DiagnosticErrorCode.INCOMPATIBLE_TYPES, data);
    }

    @Override
    public void analyzeNode(BLangNode node, AnalyzerData data) {
        // Ignore
    }

    @Override
    public void visit(BLangPackage node, AnalyzerData data) {
    }

    public BType checkExpr(BLangExpression expr, SymbolEnv env, BType expType, DiagnosticCode diagCode,
                           AnalyzerData data) {
        if (expr.typeChecked) {
            return expr.getBType();
        }

        if (expType.tag == TypeTags.INTERSECTION) {
            expType = ((BIntersectionType) expType).effectiveType;
        }

        SymbolEnv prevEnv = data.env;
        BType preExpType = data.expType;
        DiagnosticCode preDiagCode = data.diagCode;
        data.env = env;
        data.diagCode = diagCode;
        data.expType = expType;
        data.isTypeChecked = true;

        BType referredExpType = Types.getReferredType(expType);
        if (referredExpType.tag == TypeTags.INTERSECTION) {
            expType = ((BIntersectionType) referredExpType).effectiveType;
        }
        expr.expectedType = expType;

        expr.accept(this, data);

        BType resultRefType = Types.getReferredType(data.resultType);
        if (resultRefType.tag == TypeTags.INTERSECTION) {
            data.resultType = ((BIntersectionType) resultRefType).effectiveType;
        }

        expr.setTypeCheckedType(data.resultType);
        expr.typeChecked = data.isTypeChecked;
        data.env = prevEnv;
        data.expType = preExpType;
        data.diagCode = preDiagCode;

        validateAndSetExprExpectedType(expr, data);

        return data.resultType;
    }

    private void analyzeObjectConstructor(BLangNode node, SymbolEnv env, AnalyzerData data) {
        if (!data.nonErrorLoggingCheck) {
            semanticAnalyzer.analyzeNode(node, env);
        }
    }

    private void validateAndSetExprExpectedType(BLangExpression expr, AnalyzerData data) {
        if (data.resultType.tag == TypeTags.SEMANTIC_ERROR) {
            return;
        }

        // If the expected type is a map, but a record type is inferred due to the presence of `readonly` fields in
        // the mapping constructor expression, we don't override the expected type.
        if (expr.getKind() == NodeKind.RECORD_LITERAL_EXPR && expr.expectedType != null &&
                Types.getReferredType(expr.expectedType).tag == TypeTags.MAP
                && Types.getReferredType(expr.getBType()).tag == TypeTags.RECORD) {
            return;
        }

        expr.expectedType = data.resultType;
    }


    // Expressions

    public void visit(BLangLiteral literalExpr, AnalyzerData data) {

        BType literalType = setLiteralValueAndGetType(literalExpr, data.expType, data);
        if (literalType == symTable.semanticError || literalExpr.isFiniteContext) {
            return;
        }
        data.resultType = types.checkType(literalExpr, literalType, data.expType);
    }

    @Override
    public void visit(BLangXMLElementAccess xmlElementAccess, AnalyzerData data) {
        // check for undeclared namespaces.
        checkXMLNamespacePrefixes(xmlElementAccess.filters, data);
        checkExpr(xmlElementAccess.expr, symTable.xmlType, data);
        data.resultType = types.checkType(xmlElementAccess, symTable.xmlElementSeqType, data.expType);
    }

    @Override
    public void visit(BLangXMLNavigationAccess xmlNavigation, AnalyzerData data) {
        checkXMLNamespacePrefixes(xmlNavigation.filters, data);
        if (xmlNavigation.childIndex != null) {
            checkExpr(xmlNavigation.childIndex, symTable.intType, data);
        }
        BType exprType = checkExpr(xmlNavigation.expr, symTable.xmlType, data);

        if (Types.getReferredType(exprType).tag == TypeTags.UNION) {
            dlog.error(xmlNavigation.pos, DiagnosticErrorCode.TYPE_DOES_NOT_SUPPORT_XML_NAVIGATION_ACCESS,
                       xmlNavigation.expr.getBType());
        }

        BType actualType = xmlNavigation.navAccessType == XMLNavigationAccess.NavAccessType.CHILDREN
                ? symTable.xmlType : symTable.xmlElementSeqType;

        types.checkType(xmlNavigation, actualType, data.expType);
        if (xmlNavigation.navAccessType == XMLNavigationAccess.NavAccessType.CHILDREN) {
            data.resultType = symTable.xmlType;
        } else {
            data.resultType = symTable.xmlElementSeqType;
        }
    }

    private void checkXMLNamespacePrefixes(List<BLangXMLElementFilter> filters, AnalyzerData data) {
        for (BLangXMLElementFilter filter : filters) {
            if (!filter.namespace.isEmpty()) {
                Name nsName = names.fromString(filter.namespace);
                BSymbol nsSymbol = symResolver.lookupSymbolInPrefixSpace(data.env, nsName);
                filter.namespaceSymbol = nsSymbol;
                if (nsSymbol == symTable.notFoundSymbol) {
                    dlog.error(filter.nsPos, DiagnosticErrorCode.CANNOT_FIND_XML_NAMESPACE, nsName);
                }
            }
        }
    }

    private int getPreferredMemberTypeTag(BFiniteType finiteType) {
        for (BLangExpression valueExpr : finiteType.getValueSpace()) {
            int typeTag = Types.getReferredType(valueExpr.getBType()).tag;
            if (typeTag > TypeTags.DECIMAL) {
                continue;
            }
            for (int i = TypeTags.INT; i <= TypeTags.DECIMAL; i++) {
                if (typeTag == i) {
                    return i;
                }
            }
        }
        return TypeTags.NONE;
    }

    private BType getFiniteTypeMatchWithIntType(BLangLiteral literalExpr, BFiniteType finiteType, AnalyzerData data) {
        if (literalAssignableToFiniteType(literalExpr, finiteType, TypeTags.INT)) {
            setLiteralValueForFiniteType(literalExpr, symTable.intType, data);
            return symTable.intType;
        } else if (literalAssignableToFiniteType(literalExpr, finiteType, TypeTags.BYTE)) {
            setLiteralValueForFiniteType(literalExpr, symTable.byteType, data);
            return symTable.byteType;
        } else {
            for (int tag = TypeTags.SIGNED32_INT; tag <= TypeTags.UNSIGNED8_INT; tag++) {
                if (literalAssignableToFiniteType(literalExpr, finiteType, tag)) {
                    setLiteralValueForFiniteType(literalExpr, symTable.getTypeFromTag(tag), data);
                    return symTable.getTypeFromTag(tag);
                }
            }
        }
        return symTable.noType;
    }

    private BType getFiniteTypeMatchWithIntLiteral(BLangLiteral literalExpr, BFiniteType finiteType,
                                                   Object literalValue, AnalyzerData data) {
        BType intLiteralType = getFiniteTypeMatchWithIntType(literalExpr, finiteType, data);
        if (intLiteralType != symTable.noType) {
            return intLiteralType;
        }
        int typeTag = getPreferredMemberTypeTag(finiteType);
        if (typeTag == TypeTags.NONE) {
            return symTable.intType;
        }
        if (literalAssignableToFiniteType(literalExpr, finiteType, typeTag)) {
            BType type = symTable.getTypeFromTag(typeTag);
            setLiteralValueForFiniteType(literalExpr, type, data);
            literalExpr.value = String.valueOf(literalValue);
            return type;
        }
        return symTable.intType;
    }

    private BType getIntegerLiteralType(BLangLiteral literalExpr, Object literalValue, BType expType,
                                        AnalyzerData data) {
        BType expectedType = Types.getReferredType(expType);
        if (expectedType.tag == TypeTags.BYTE || TypeTags.isIntegerTypeTag(expectedType.tag)) {
            return getIntLiteralType(expType, literalValue);
        } else if (expectedType.tag == TypeTags.FLOAT) {
            literalExpr.value = ((Long) literalValue).doubleValue();
            return symTable.floatType;
        } else if (expectedType.tag == TypeTags.DECIMAL) {
            literalExpr.value = String.valueOf(literalValue);
            return symTable.decimalType;
        } else if (expectedType.tag == TypeTags.FINITE) {
            BFiniteType finiteType = (BFiniteType) expectedType;
            return getFiniteTypeMatchWithIntLiteral(literalExpr, finiteType, literalValue, data);
        } else if (expectedType.tag == TypeTags.UNION) {
            for (BType memType : types.getAllTypes(expectedType, true)) {
                BType memberRefType = Types.getReferredType(memType);
                if (TypeTags.isIntegerTypeTag(memberRefType.tag) || memberRefType.tag == TypeTags.BYTE) {
                    BType intLiteralType = getIntLiteralType(memType, literalValue);
                    if (intLiteralType == memberRefType) {
                        return intLiteralType;
                    }
                } else if (memberRefType.tag == TypeTags.JSON || memberRefType.tag == TypeTags.ANYDATA ||
                        memberRefType.tag == TypeTags.ANY) {
                    return symTable.intType;
                }
            }

            BType finiteType = getFiniteTypeWithValuesOfSingleType((BUnionType) expectedType, symTable.intType);
            if (finiteType != symTable.semanticError) {
                BType setType = setLiteralValueAndGetType(literalExpr, finiteType, data);
                if (literalExpr.isFiniteContext) {
                    // i.e., a match was found for a finite type
                    return setType;
                }
            }

            BType finiteTypeMatchingByte = getFiniteTypeWithValuesOfSingleType((BUnionType) expectedType,
                    symTable.byteType);
            if (finiteTypeMatchingByte != symTable.semanticError) {
                finiteType = finiteTypeMatchingByte;
                BType setType = setLiteralValueAndGetType(literalExpr, finiteType, data);
                if (literalExpr.isFiniteContext) {
                    // i.e., a match was found for a finite type
                    return setType;
                }
            }

            Set<BType> memberTypes = ((BUnionType) expectedType).getMemberTypes();
            return getTypeMatchingFloatOrDecimal(finiteType, memberTypes, literalExpr, (BUnionType) expectedType, data);
        }
        return symTable.intType;
    }

    private BType getTypeOfLiteralWithFloatDiscriminator(BLangLiteral literalExpr, Object literalValue,
                                                         BType expType, AnalyzerData data) {
        String numericLiteral = NumericLiteralSupport.stripDiscriminator(String.valueOf(literalValue));
        if (!types.validateFloatLiteral(literalExpr.pos, numericLiteral)) {
            data.resultType = symTable.semanticError;
            return symTable.semanticError;
        }
        literalExpr.value = Double.parseDouble(numericLiteral);
        BType referredType = Types.getReferredType(expType);
        if (referredType.tag == TypeTags.FINITE) {
            BFiniteType finiteType = (BFiniteType) referredType;
            if (literalAssignableToFiniteType(literalExpr, finiteType, TypeTags.FLOAT)) {
                setLiteralValueForFiniteType(literalExpr, symTable.floatType, data);
                return symTable.floatType;
            }
        } else if (referredType.tag == TypeTags.UNION) {
            BUnionType unionType = (BUnionType) referredType;
            BType unionMember = getAndSetAssignableUnionMember(literalExpr, unionType, symTable.floatType, data);
            if (unionMember != symTable.noType) {
                return unionMember;
            }
        }
        return symTable.floatType;
    }

    private BType getTypeOfLiteralWithDecimalDiscriminator(BLangLiteral literalExpr, Object literalValue,
                                                           BType expType, AnalyzerData data) {
        literalExpr.value = NumericLiteralSupport.stripDiscriminator(String.valueOf(literalValue));
        BType referredType = Types.getReferredType(expType);
        if (referredType.tag == TypeTags.FINITE) {
            BFiniteType finiteType = (BFiniteType) referredType;
            if (literalAssignableToFiniteType(literalExpr, finiteType, TypeTags.DECIMAL)) {
                setLiteralValueForFiniteType(literalExpr, symTable.decimalType, data);
                return symTable.decimalType;
            }
        } else if (referredType.tag == TypeTags.UNION) {
            BUnionType unionType = (BUnionType) expType;
            BType unionMember = getAndSetAssignableUnionMember(literalExpr, unionType, symTable.decimalType, data);
            if (unionMember != symTable.noType) {
                return unionMember;
            }
        }
        return symTable.decimalType;
    }

    private BType getTypeOfDecimalFloatingPointLiteral(BLangLiteral literalExpr, Object literalValue, BType expType,
                                                       AnalyzerData data) {
        BType expectedType = Types.getReferredType(expType);
        String numericLiteral = String.valueOf(literalValue);
        if (expectedType.tag == TypeTags.DECIMAL) {
            return symTable.decimalType;
        } else if (expectedType.tag == TypeTags.FLOAT) {
            if (!types.validateFloatLiteral(literalExpr.pos, numericLiteral)) {
                data.resultType = symTable.semanticError;
                return symTable.semanticError;
            }
            return symTable.floatType;
        } else if (expectedType.tag == TypeTags.FINITE) {
            BFiniteType finiteType = (BFiniteType) expectedType;
            for (int tag = TypeTags.FLOAT; tag <= TypeTags.DECIMAL; tag++) {
                if (literalAssignableToFiniteType(literalExpr, finiteType, tag)) {
                    BType valueType = setLiteralValueAndGetType(literalExpr,  symTable.getTypeFromTag(tag), data);
                    setLiteralValueForFiniteType(literalExpr, valueType, data);
                    return valueType;
                }
            }
        } else if (expectedType.tag == TypeTags.UNION) {
            BUnionType unionType = (BUnionType) expectedType;
            for (int tag = TypeTags.FLOAT; tag <= TypeTags.DECIMAL; tag++) {
                BType unionMember =
                        getAndSetAssignableUnionMember(literalExpr, unionType, symTable.getTypeFromTag(tag), data);
                if (unionMember == symTable.floatType && !types.validateFloatLiteral(literalExpr.pos, numericLiteral)) {
                    data.resultType = symTable.semanticError;
                    return symTable.semanticError;
                } else if (unionMember != symTable.noType) {
                    return unionMember;
                }
            }
        }
        if (!types.validateFloatLiteral(literalExpr.pos, numericLiteral)) {
            data.resultType = symTable.semanticError;
            return symTable.semanticError;
        }
        return symTable.floatType;
    }

    private BType getTypeOfHexFloatingPointLiteral(BLangLiteral literalExpr, Object literalValue, BType expType,
                                                   AnalyzerData data) {
        String numericLiteral = String.valueOf(literalValue);
        if (!types.validateFloatLiteral(literalExpr.pos, numericLiteral)) {
            data.resultType = symTable.semanticError;
            return symTable.semanticError;
        }
        literalExpr.value = Double.parseDouble(numericLiteral);
        BType referredType = Types.getReferredType(expType);
        if (referredType.tag == TypeTags.FINITE) {
            BFiniteType finiteType = (BFiniteType) referredType;
            if (literalAssignableToFiniteType(literalExpr, finiteType, TypeTags.FLOAT)) {
                setLiteralValueForFiniteType(literalExpr, symTable.floatType, data);
                return symTable.floatType;
            }
        } else if (referredType.tag == TypeTags.UNION) {
            BUnionType unionType = (BUnionType) referredType;
            BType unionMember = getAndSetAssignableUnionMember(literalExpr, unionType, symTable.floatType, data);
            if (unionMember != symTable.noType) {
                return unionMember;
            }
        }
        return symTable.floatType;
    }

    public BType setLiteralValueAndGetType(BLangLiteral literalExpr, BType expType, AnalyzerData data) {
        Object literalValue = literalExpr.value;
        BType expectedType = Types.getReferredType(expType);

        if (literalExpr.getKind() == NodeKind.NUMERIC_LITERAL) {
            NodeKind kind = ((BLangNumericLiteral) literalExpr).kind;
            if (kind == NodeKind.INTEGER_LITERAL) {
                return getIntegerLiteralType(literalExpr, literalValue, expectedType, data);
            } else if (kind == NodeKind.DECIMAL_FLOATING_POINT_LITERAL) {
                if (NumericLiteralSupport.isFloatDiscriminated(literalExpr.originalValue)) {
                    return getTypeOfLiteralWithFloatDiscriminator(literalExpr, literalValue, expectedType, data);
                } else if (NumericLiteralSupport.isDecimalDiscriminated(literalExpr.originalValue)) {
                    return getTypeOfLiteralWithDecimalDiscriminator(literalExpr, literalValue, expectedType, data);
                } else {
                    return getTypeOfDecimalFloatingPointLiteral(literalExpr, literalValue, expectedType, data);
                }
            } else {
                return getTypeOfHexFloatingPointLiteral(literalExpr, literalValue, expectedType, data);
            }
        }

        // Get the type matching to the tag from the symbol table.
        BType literalType = symTable.getTypeFromTag(literalExpr.getBType().tag);
        if (literalType.tag == TypeTags.STRING && types.isCharLiteralValue((String) literalValue)) {
            if (expectedType.tag == TypeTags.CHAR_STRING) {
                return symTable.charStringType;
            }
            if (expectedType.tag == TypeTags.UNION) {
                Set<BType> memberTypes = new HashSet<>(types.getAllTypes(expectedType, true));
                for (BType memType : memberTypes) {
                    memType = Types.getReferredType(memType);
                    if (TypeTags.isStringTypeTag(memType.tag)) {
                        return setLiteralValueAndGetType(literalExpr, memType, data);
                    } else if (memType.tag == TypeTags.JSON || memType.tag == TypeTags.ANYDATA ||
                            memType.tag == TypeTags.ANY) {
                        return setLiteralValueAndGetType(literalExpr, symTable.charStringType, data);
                    } else if (memType.tag == TypeTags.FINITE && types.isAssignableToFiniteType(memType,
                            literalExpr)) {
                        setLiteralValueForFiniteType(literalExpr, symTable.charStringType, data);
                        return literalType;
                    }
                }
            }
            boolean foundMember = types.isAssignableToFiniteType(expectedType, literalExpr);
            if (foundMember) {
                setLiteralValueForFiniteType(literalExpr, literalType, data);
                return literalType;
            }
        } else {
            if (expectedType.tag == TypeTags.FINITE) {
                boolean foundMember = types.isAssignableToFiniteType(expectedType, literalExpr);
                if (foundMember) {
                    setLiteralValueForFiniteType(literalExpr, literalType, data);
                    return literalType;
                }
            } else if (expectedType.tag == TypeTags.UNION) {
                BUnionType unionType = (BUnionType) expectedType;
                boolean foundMember = types.getAllTypes(unionType, true)
                        .stream()
                        .anyMatch(memberType -> types.isAssignableToFiniteType(memberType, literalExpr));
                if (foundMember) {
                    setLiteralValueForFiniteType(literalExpr, literalType, data);
                    return literalType;
                }
            }
        }

        if (literalExpr.getBType().tag == TypeTags.BYTE_ARRAY) {
            // check whether this is a byte array
            literalType = new BArrayType(symTable.byteType);
        }

        return literalType;
    }

    private BType getTypeMatchingFloatOrDecimal(BType finiteType, Set<BType> memberTypes, BLangLiteral literalExpr,
                                                BUnionType expType, AnalyzerData data) {
        for (int tag = TypeTags.FLOAT; tag <= TypeTags.DECIMAL; tag++) {
            if (finiteType == symTable.semanticError) {
                BType type = symTable.getTypeFromTag(tag);
                for (BType memType : memberTypes) {
                    if (memType.tag == tag) {
                        return setLiteralValueAndGetType(literalExpr, type, data);
                    }
                }

                finiteType = getFiniteTypeWithValuesOfSingleType((BUnionType) expType, type);
                if (finiteType != symTable.semanticError) {
                    BType setType = setLiteralValueAndGetType(literalExpr, finiteType, data);
                    if (literalExpr.isFiniteContext) {
                        // i.e., a match was found for a finite type
                        return setType;
                    }
                }
            }
        }
        return symTable.intType;
    }

    private BType getAndSetAssignableUnionMember(BLangLiteral literalExpr, BUnionType expType, BType desiredType,
                                                 AnalyzerData data) {
        List<BType> members = types.getAllTypes(expType, true);
        Set<BType> memberTypes = new HashSet<>();
        members.forEach(member -> memberTypes.addAll(members));
        if (memberTypes.stream()
                .anyMatch(memType -> memType.tag == desiredType.tag
                        || memType.tag == TypeTags.JSON
                        || memType.tag == TypeTags.ANYDATA
                        || memType.tag == TypeTags.ANY)) {
            return desiredType;
        }

        BType finiteType = getFiniteTypeWithValuesOfSingleType(expType, desiredType);
        if (finiteType != symTable.semanticError) {
            BType setType = setLiteralValueAndGetType(literalExpr, finiteType, data);
            if (literalExpr.isFiniteContext) {
                // i.e., a match was found for a finite type
                return setType;
            }
        }
        return symTable.noType;
    }

    private boolean literalAssignableToFiniteType(BLangLiteral literalExpr, BFiniteType finiteType,
                                                  int targetMemberTypeTag) {
        for (BLangExpression valueExpr : finiteType.getValueSpace()) {
            if (valueExpr.getBType().tag == targetMemberTypeTag &&
                    types.checkLiteralAssignabilityBasedOnType((BLangLiteral) valueExpr, literalExpr)) {
                return true;
            }
        }
        return false;
    }

    private void setLiteralValueForFiniteType(BLangLiteral literalExpr, BType type, AnalyzerData data) {
        types.setImplicitCastExpr(literalExpr, type, data.expType);
        data.resultType = type;
        literalExpr.isFiniteContext = true;
    }

    private BType getFiniteTypeWithValuesOfSingleType(BUnionType unionType, BType matchType) {
        List<BFiniteType> finiteTypeMembers = types.getAllTypes(unionType, true).stream()
                .filter(memType -> memType.tag == TypeTags.FINITE)
                .map(memFiniteType -> (BFiniteType) memFiniteType)
                .collect(Collectors.toList());

        if (finiteTypeMembers.isEmpty()) {
            return symTable.semanticError;
        }

        int tag = matchType.tag;
        Set<BLangExpression> matchedValueSpace = new LinkedHashSet<>();

        for (BFiniteType finiteType : finiteTypeMembers) {
            Set<BLangExpression> set = new HashSet<>();
            for (BLangExpression expression : finiteType.getValueSpace()) {
                if (expression.getBType().tag == tag) {
                    set.add(expression);
                }
            }
            matchedValueSpace.addAll(set);
        }

        if (matchedValueSpace.isEmpty()) {
            return symTable.semanticError;
        }

        return new BFiniteType(null, matchedValueSpace);
    }

    private BType getIntLiteralType(BType expType, Object literalValue) {
        switch (expType.tag) {
            case TypeTags.INT:
                return symTable.intType;
            case TypeTags.BYTE:
                if (types.isByteLiteralValue((Long) literalValue)) {
                    return symTable.byteType;
                }
                break;
            case TypeTags.SIGNED32_INT:
                if (types.isSigned32LiteralValue((Long) literalValue)) {
                    return symTable.signed32IntType;
                }
                break;
            case TypeTags.SIGNED16_INT:
                if (types.isSigned16LiteralValue((Long) literalValue)) {
                    return symTable.signed16IntType;
                }
                break;
            case TypeTags.SIGNED8_INT:
                if (types.isSigned8LiteralValue((Long) literalValue)) {
                    return symTable.signed8IntType;
                }
                break;
            case TypeTags.UNSIGNED32_INT:
                if (types.isUnsigned32LiteralValue((Long) literalValue)) {
                    return symTable.unsigned32IntType;
                }
                break;
            case TypeTags.UNSIGNED16_INT:
                if (types.isUnsigned16LiteralValue((Long) literalValue)) {
                    return symTable.unsigned16IntType;
                }
                break;
            case TypeTags.UNSIGNED8_INT:
                if (types.isUnsigned8LiteralValue((Long) literalValue)) {
                    return symTable.unsigned8IntType;
                }
                break;
            case TypeTags.TYPEREFDESC:
                return getIntLiteralType(Types.getReferredType(expType), literalValue);
            default:
        }
        return symTable.intType;
    }

    @Override
    public void visit(BLangListConstructorExpr listConstructor, AnalyzerData data) {
        BType expType = data.expType;
        if (expType.tag == TypeTags.NONE || expType.tag == TypeTags.READONLY) {
            BType inferredType = getInferredTupleType(listConstructor, expType, data);
            data.resultType = inferredType == symTable.semanticError ?
                    symTable.semanticError : types.checkType(listConstructor, inferredType, expType);
            return;
        }

        data.resultType = checkListConstructorCompatibility(expType, listConstructor, data);
    }

    @Override
    public void visit(BLangTableConstructorExpr tableConstructorExpr, AnalyzerData data) {
        BType expType = data.expType;
        if (expType.tag == TypeTags.NONE || expType.tag == TypeTags.ANY || expType.tag == TypeTags.ANYDATA) {
            List<BType> memTypes = checkExprList(new ArrayList<>(tableConstructorExpr.recordLiteralList), data.env,
                                                 data);
            for (BType memType : memTypes) {
                if (memType == symTable.semanticError) {
                    data.resultType = symTable.semanticError;
                    return;
                }
            }

            if (tableConstructorExpr.recordLiteralList.size() == 0) {
                dlog.error(tableConstructorExpr.pos, DiagnosticErrorCode.CANNOT_INFER_MEMBER_TYPE_FOR_TABLE);
                data.resultType = symTable.semanticError;
                return;
            }

            BType inherentMemberType = inferTableMemberType(memTypes, tableConstructorExpr, data);
            BTableType tableType = new BTableType(TypeTags.TABLE, inherentMemberType, null);
            for (BLangRecordLiteral recordLiteral : tableConstructorExpr.recordLiteralList) {
                recordLiteral.setBType(inherentMemberType);
            }

            if (!validateTableConstructorExpr(tableConstructorExpr, tableType, data)) {
                data.resultType = symTable.semanticError;
                return;
            }

            if (checkKeySpecifier(tableConstructorExpr, tableType, data)) {
                return;
            }
            data.resultType = tableType;
            return;
        }

        BType applicableExpType = Types.getReferredType(expType);

        applicableExpType = applicableExpType.tag == TypeTags.INTERSECTION ?
                ((BIntersectionType) applicableExpType).effectiveType : applicableExpType;

        if (applicableExpType.tag == TypeTags.TABLE) {
            List<BType> memTypes = new ArrayList<>();
            for (BLangRecordLiteral recordLiteral : tableConstructorExpr.recordLiteralList) {
                BLangRecordLiteral clonedExpr = recordLiteral;
                if (data.nonErrorLoggingCheck) {
                    clonedExpr.cloneAttempt++;
                    clonedExpr = nodeCloner.cloneNode(recordLiteral);
                }
                BType recordType = checkExpr(clonedExpr, ((BTableType) applicableExpType).constraint, data);
                if (recordType == symTable.semanticError) {
                    data.resultType = symTable.semanticError;
                    return;
                }
                memTypes.add(recordType);
            }

            BTableType expectedTableType = (BTableType) applicableExpType;
            if (expectedTableType.constraint.tag == TypeTags.MAP && expectedTableType.isTypeInlineDefined) {
                if (validateMapConstraintTable(applicableExpType)) {
                    data.resultType = symTable.semanticError;
                    return;
                }
                data.resultType = expType;
                return;
            }

            if (!(validateKeySpecifierInTableConstructor((BTableType) applicableExpType,
                    tableConstructorExpr.recordLiteralList, data) &&
                    validateTableConstructorExpr(tableConstructorExpr, (BTableType) applicableExpType, data))) {
                data.resultType = symTable.semanticError;
                return;
            }

            BTableType tableType = new BTableType(TypeTags.TABLE, inferTableMemberType(memTypes, applicableExpType),
                                                  null);

            if (Symbols.isFlagOn(applicableExpType.flags, Flags.READONLY)) {
                tableType.flags |= Flags.READONLY;
            }

            if (checkKeySpecifier(tableConstructorExpr, tableType, data)) {
                return;
            }

            if (expectedTableType.fieldNameList != null && tableType.fieldNameList == null) {
                tableType.fieldNameList = expectedTableType.fieldNameList;
            }
            data.resultType = tableType;
        } else if (applicableExpType.tag == TypeTags.UNION) {

            boolean prevNonErrorLoggingCheck = data.nonErrorLoggingCheck;
            data.nonErrorLoggingCheck = true;
            int errorCount = this.dlog.errorCount();
            this.dlog.mute();

            List<BType> matchingTypes = new ArrayList<>();
            BUnionType expectedType = (BUnionType) applicableExpType;
            for (BType memType : expectedType.getMemberTypes()) {
                dlog.resetErrorCount();

                BLangTableConstructorExpr clonedTableExpr = tableConstructorExpr;
                if (data.nonErrorLoggingCheck) {
                    tableConstructorExpr.cloneAttempt++;
                    clonedTableExpr = nodeCloner.cloneNode(tableConstructorExpr);
                }

                BType resultType = checkExpr(clonedTableExpr, memType, data);
                if (resultType != symTable.semanticError && dlog.errorCount() == 0 &&
                        isUniqueType(matchingTypes, resultType)) {
                    matchingTypes.add(resultType);
                }
            }

            data.nonErrorLoggingCheck = prevNonErrorLoggingCheck;
            this.dlog.setErrorCount(errorCount);
            if (!prevNonErrorLoggingCheck) {
                this.dlog.unmute();
            }

            if (matchingTypes.isEmpty()) {
                BLangTableConstructorExpr exprToLog = tableConstructorExpr;
                if (data.nonErrorLoggingCheck) {
                    tableConstructorExpr.cloneAttempt++;
                    exprToLog = nodeCloner.cloneNode(tableConstructorExpr);
                }

                dlog.error(tableConstructorExpr.pos, DiagnosticErrorCode.INCOMPATIBLE_TYPES, expType,
                        getInferredTableType(exprToLog, data));

            } else if (matchingTypes.size() != 1) {
                dlog.error(tableConstructorExpr.pos, DiagnosticErrorCode.AMBIGUOUS_TYPES,
                        expType);
            } else {
                data.resultType = checkExpr(tableConstructorExpr, matchingTypes.get(0), data);
                return;
            }
            data.resultType = symTable.semanticError;
        } else {
            data.resultType = symTable.semanticError;
        }
    }

    private BType getInferredTableType(BLangTableConstructorExpr exprToLog, AnalyzerData data) {
        List<BType> memTypes = checkExprList(new ArrayList<>(exprToLog.recordLiteralList), data.env, data);
        for (BType memType : memTypes) {
            if (memType == symTable.semanticError) {
                return  symTable.semanticError;
            }
        }

        return new BTableType(TypeTags.TABLE, inferTableMemberType(memTypes, exprToLog, data), null);
    }

    private boolean checkKeySpecifier(BLangTableConstructorExpr tableConstructorExpr, BTableType tableType,
                                      AnalyzerData data) {
        if (tableConstructorExpr.tableKeySpecifier != null) {
            if (!(validateTableKeyValue(getTableKeyNameList(tableConstructorExpr.
                    tableKeySpecifier), tableConstructorExpr.recordLiteralList, data))) {
                data.resultType = symTable.semanticError;
                return true;
            }
            tableType.fieldNameList = getTableKeyNameList(tableConstructorExpr.tableKeySpecifier);
        }
        return false;
    }

    private BType inferTableMemberType(List<BType> memTypes, BType expType) {

        if (memTypes.isEmpty()) {
            return ((BTableType) expType).constraint;
        }

        LinkedHashSet<BType> result = new LinkedHashSet<>();

        result.add(memTypes.get(0));

        BUnionType unionType = BUnionType.create(null, result);
        for (int i = 1; i < memTypes.size(); i++) {
            BType source = memTypes.get(i);
            if (!types.isAssignable(source, unionType)) {
                result.add(source);
                unionType = BUnionType.create(null, result);
            }
        }

        if (unionType.getMemberTypes().size() == 1) {
            return memTypes.get(0);
        }

        return unionType;
    }

    private BType inferTableMemberType(List<BType> memTypes, BLangTableConstructorExpr tableConstructorExpr,
                                       AnalyzerData data) {
        BLangTableKeySpecifier keySpecifier = tableConstructorExpr.tableKeySpecifier;
        List<String> keySpecifierFieldNames = new ArrayList<>();
        List<BType> restFieldTypes = new ArrayList<>();


        if (keySpecifier != null) {
            for (IdentifierNode identifierNode : keySpecifier.fieldNameIdentifierList) {
                keySpecifierFieldNames.add(((BLangIdentifier) identifierNode).value);
            }
        }

        LinkedHashMap<String, List<BField>> fieldNameToFields = new LinkedHashMap<>();
        for (BType memType : memTypes) {
            BRecordType member = (BRecordType) memType;
            for (Map.Entry<String, BField> entry : member.fields.entrySet()) {
                String key = entry.getKey();
                BField field = entry.getValue();

                if (fieldNameToFields.containsKey(key)) {
                    fieldNameToFields.get(key).add(field);
                } else {
                    fieldNameToFields.put(key, new ArrayList<>() {{
                        add(field);
                    }});
                }
            }

            if (!member.sealed) {
                restFieldTypes.add(member.restFieldType);
            }
        }

        LinkedHashSet<BField> inferredFields = new LinkedHashSet<>();
        int memTypesSize = memTypes.size();

        for (Map.Entry<String, List<BField>> entry : fieldNameToFields.entrySet()) {
            String fieldName = entry.getKey();
            List<BField> fields = entry.getValue();

            List<BType> types = new ArrayList<>();
            for (BField field : fields) {
                types.add(field.getType());
            }

            for (BType memType : memTypes) {
                BRecordType bMemType = (BRecordType) memType;
                if (bMemType.sealed || bMemType.fields.containsKey(fieldName)) {
                    continue;
                }

                BType restFieldType = bMemType.restFieldType;
                types.add(restFieldType);
            }

            BField resultantField = createFieldWithType(fields.get(0), types);
            boolean isOptional = hasOptionalFields(fields) || fields.size() != memTypesSize;

            if (isOptional) {
                resultantField.symbol.flags = Flags.OPTIONAL;
            } else if (keySpecifierFieldNames.contains(fieldName)) {
                resultantField.symbol.flags = Flags.REQUIRED | Flags.READONLY;
            } else {
                resultantField.symbol.flags = Flags.REQUIRED;
            }

            inferredFields.add(resultantField);
        }

        return createTableConstraintRecordType(inferredFields, restFieldTypes, tableConstructorExpr.pos, data);
    }

    /**
     * Create a new {@code BField} out of existing {@code BField}, while changing its type.
     * The new type is derived from the given list of bTypes.
     *
     * @param field  - existing {@code BField}
     * @param bTypes - list of bTypes
     * @return a {@code BField}
     */
    private BField createFieldWithType(BField field, List<BType> bTypes) {
        BType resultantType = getResultantType(bTypes);

        BVarSymbol originalSymbol = field.symbol;
        BVarSymbol fieldSymbol = new BVarSymbol(originalSymbol.flags, originalSymbol.name, originalSymbol.pkgID,
                resultantType, originalSymbol.owner, originalSymbol.pos, VIRTUAL);

        return new BField(field.name, field.pos, fieldSymbol);
    }

    /**
     * Get the resultant type from a {@code List<BType>}.
     *
     * @param bTypes bType list (size > 0)
     * @return {@code BUnionType} if effective members in list is > 1. {@code BType} Otherwise.
     */
    private BType getResultantType(List<BType> bTypes) {
        LinkedHashSet<BType> bTypeSet = new LinkedHashSet<>(bTypes);
        List<BType> flattenBTypes = new ArrayList<>(bTypes.size());
        addFlattenMemberTypes(flattenBTypes, bTypeSet);

        return getRepresentativeBroadType(flattenBTypes);
    }

    private void addFlattenMemberTypes(List<BType> flattenBTypes, LinkedHashSet<BType> bTypes) {
        for (BType memberType : bTypes) {
            BType bType;
            switch (memberType.tag) {
                case TypeTags.UNION:
                    addFlattenMemberTypes(flattenBTypes, ((BUnionType) memberType).getMemberTypes());
                    continue;
                case TypeTags.TYPEREFDESC:
                    BType constraint = Types.getReferredType(memberType);
                    if (constraint.tag == TypeTags.UNION) {
                        addFlattenMemberTypes(flattenBTypes, ((BUnionType) constraint).getMemberTypes());
                        continue;
                    }
                    bType = constraint;
                    break;
                default:
                    bType = memberType;
                    break;
            }

            flattenBTypes.add(bType);
        }
    }

    private boolean hasOptionalFields(List<BField> fields) {
        for (BField field : fields) {
            if (field.symbol.getFlags().contains(Flag.OPTIONAL)) {
                return true;
            }
        }
        return false;
    }

    private BRecordType createTableConstraintRecordType(Set<BField> inferredFields, List<BType> restFieldTypes,
                                                        Location pos, AnalyzerData data) {
        PackageID pkgID = data.env.enclPkg.symbol.pkgID;
        BRecordTypeSymbol recordSymbol = createRecordTypeSymbol(pkgID, pos, VIRTUAL, data);

        for (BField field : inferredFields) {
            recordSymbol.scope.define(field.name, field.symbol);
        }

        BRecordType recordType = new BRecordType(recordSymbol);
        recordType.fields = inferredFields.stream().collect(getFieldCollector());

        recordSymbol.type = recordType;
        recordType.tsymbol = recordSymbol;

        BLangRecordTypeNode recordTypeNode = TypeDefBuilderHelper.createRecordTypeNode(recordType, pkgID, symTable,
                pos);
        recordTypeNode.initFunction = TypeDefBuilderHelper.createInitFunctionForRecordType(recordTypeNode, data.env,
                                                                                           names, symTable);
        TypeDefBuilderHelper.createTypeDefinitionForTSymbol(recordType, recordSymbol, recordTypeNode, data.env);

        if (restFieldTypes.isEmpty()) {
            recordType.sealed = true;
            recordType.restFieldType = symTable.noType;
        } else {
            recordType.restFieldType = getResultantType(restFieldTypes);
        }

        return recordType;
    }

    private Collector<BField, ?, LinkedHashMap<String, BField>> getFieldCollector() {
        BinaryOperator<BField> mergeFunc = (u, v) -> {
            throw new IllegalStateException(String.format("Duplicate key %s", u));
        };
        return Collectors.toMap(field -> field.name.value, Function.identity(), mergeFunc, LinkedHashMap::new);
    }

    private boolean validateTableType(BTableType tableType, AnalyzerData data) {
        BType constraint = Types.getReferredType(tableType.constraint);
        if (tableType.isTypeInlineDefined && !types.isAssignable(constraint, symTable.mapAllType)) {
            dlog.error(tableType.constraintPos, DiagnosticErrorCode.TABLE_CONSTRAINT_INVALID_SUBTYPE, constraint);
            data.resultType = symTable.semanticError;
            return false;
        }
        return true;
    }

    private boolean validateKeySpecifierInTableConstructor(BTableType tableType,
                                                         List<BLangRecordLiteral> recordLiterals, AnalyzerData data) {
        List<String> fieldNameList = tableType.fieldNameList;
        if (fieldNameList != null) {
            return validateTableKeyValue(fieldNameList, recordLiterals, data);
        }
        return true;
    }

    private boolean validateTableKeyValue(List<String> keySpecifierFieldNames,
                                                           List<BLangRecordLiteral> recordLiterals, AnalyzerData data) {

        for (String fieldName : keySpecifierFieldNames) {
            for (BLangRecordLiteral recordLiteral : recordLiterals) {
                BLangExpression recordKeyValueField = getRecordKeyValueField(recordLiteral, fieldName);
                if (recordKeyValueField != null && isConstExpression(recordKeyValueField)) {
                    continue;
                }

                dlog.error(recordLiteral.pos,
                        DiagnosticErrorCode.KEY_SPECIFIER_FIELD_VALUE_MUST_BE_CONSTANT_EXPR, fieldName);
                data.resultType = symTable.semanticError;
                return false;
            }
        }

        return true;
    }

    private boolean isConstExpression(BLangExpression expression) {
        switch(expression.getKind()) {
            case LITERAL:
            case NUMERIC_LITERAL:
            case STRING_TEMPLATE_LITERAL:
            case XML_ELEMENT_LITERAL:
            case XML_TEXT_LITERAL:
            case LIST_CONSTRUCTOR_EXPR:
            case TABLE_CONSTRUCTOR_EXPR:
            case RECORD_LITERAL_EXPR:
            case TYPE_CONVERSION_EXPR:
            case UNARY_EXPR:
            case BINARY_EXPR:
            case TYPE_TEST_EXPR:
            case TERNARY_EXPR:
                return true;
            case SIMPLE_VARIABLE_REF:
                return (((BLangSimpleVarRef) expression).symbol.tag & SymTag.CONSTANT) == SymTag.CONSTANT;
            case GROUP_EXPR:
                return isConstExpression(((BLangGroupExpr) expression).expression);
            default:
                return false;
        }
    }

    private BLangExpression getRecordKeyValueField(BLangRecordLiteral recordLiteral,
                                                            String fieldName) {
        for (RecordLiteralNode.RecordField recordField : recordLiteral.fields) {
            if (recordField.isKeyValueField()) {
                BLangRecordLiteral.BLangRecordKeyValueField recordKeyValueField =
                        (BLangRecordLiteral.BLangRecordKeyValueField) recordField;
                if (fieldName.equals(recordKeyValueField.key.toString())) {
                    return recordKeyValueField.valueExpr;
                }
            } else if (recordField.getKind() == NodeKind.SIMPLE_VARIABLE_REF) {
                if (fieldName.equals(((BLangRecordVarNameField) recordField).variableName.value)) {
                    return (BLangRecordLiteral.BLangRecordVarNameField) recordField;
                }
            } else if (recordField.getKind() == NodeKind.RECORD_LITERAL_SPREAD_OP) {
                BLangRecordLiteral.BLangRecordSpreadOperatorField spreadOperatorField =
                        (BLangRecordLiteral.BLangRecordSpreadOperatorField) recordField;
                BType spreadOpExprType = Types.getReferredType(spreadOperatorField.expr.getBType());
                if (spreadOpExprType.tag != TypeTags.RECORD) {
                    continue;
                }
                BRecordType recordType = (BRecordType) spreadOpExprType;
                for (BField recField : recordType.fields.values()) {
                    if (fieldName.equals(recField.name.value)) {
                        return recordLiteral;
                    }
                }
            }
        }

        return null;
    }

    public boolean validateKeySpecifier(List<String> fieldNameList, BType constraint,
                                         Location pos) {
        for (String fieldName : fieldNameList) {
            BField field = types.getTableConstraintField(constraint, fieldName);
            if (field == null) {
                dlog.error(pos,
                        DiagnosticErrorCode.INVALID_FIELD_NAMES_IN_KEY_SPECIFIER, fieldName, constraint);
                return true;
            }

            if (!Symbols.isFlagOn(field.symbol.flags, Flags.READONLY)) {
                dlog.error(pos,
                        DiagnosticErrorCode.KEY_SPECIFIER_FIELD_MUST_BE_READONLY, fieldName);
                return true;
            }

            if (!Symbols.isFlagOn(field.symbol.flags, Flags.REQUIRED)) {
                dlog.error(pos,
                        DiagnosticErrorCode.KEY_SPECIFIER_FIELD_MUST_BE_REQUIRED, fieldName);
                return true;
            }

            if (!types.isAssignable(field.type, symTable.anydataType)) {
                dlog.error(pos,
                        DiagnosticErrorCode.KEY_SPECIFIER_FIELD_MUST_BE_ANYDATA, fieldName, constraint);
                return true;
            }
        }
        return false;
    }

    private boolean validateTableConstructorExpr(BLangTableConstructorExpr tableConstructorExpr, BTableType tableType,
                                                 AnalyzerData data) {
        BType constraintType = Types.getReferredType(tableType.constraint);
        List<String> fieldNameList = new ArrayList<>();
        boolean isKeySpecifierEmpty = tableConstructorExpr.tableKeySpecifier == null;
        if (!isKeySpecifierEmpty) {
            fieldNameList.addAll(getTableKeyNameList(tableConstructorExpr.tableKeySpecifier));

            if (tableType.fieldNameList == null &&
                    validateKeySpecifier(fieldNameList,
                                          constraintType.tag != TypeTags.INTERSECTION ? constraintType :
                                                  ((BIntersectionType) constraintType).effectiveType,
                                          tableConstructorExpr.tableKeySpecifier.pos)) {
                data.resultType = symTable.semanticError;
                return false;
            }

            if (tableType.fieldNameList != null && !tableType.fieldNameList.equals(fieldNameList)) {
                dlog.error(tableConstructorExpr.tableKeySpecifier.pos, DiagnosticErrorCode.TABLE_KEY_SPECIFIER_MISMATCH,
                        tableType.fieldNameList.toString(), fieldNameList.toString());
                data.resultType = symTable.semanticError;
                return false;
            }
        }

        BType keyTypeConstraint = tableType.keyTypeConstraint;
        if (keyTypeConstraint != null) {
            keyTypeConstraint = Types.getReferredType(keyTypeConstraint);
            List<BType> memberTypes = new ArrayList<>();

            switch (keyTypeConstraint.tag) {
                case TypeTags.TUPLE:
                    for (Type type : ((TupleType) keyTypeConstraint).getTupleTypes()) {
                        memberTypes.add((BType) type);
                    }
                    break;
                case TypeTags.RECORD:
                    Map<String, BField> fieldList = ((BRecordType) keyTypeConstraint).getFields();
                    memberTypes = fieldList.entrySet().stream()
                            .filter(e -> fieldNameList.contains(e.getKey())).map(entry -> entry.getValue().type)
                            .collect(Collectors.toList());
                    if (memberTypes.isEmpty()) {
                        memberTypes.add(keyTypeConstraint);
                    }
                    break;
                default:
                    memberTypes.add(keyTypeConstraint);
            }

            if (isKeySpecifierEmpty && keyTypeConstraint.tag == TypeTags.NEVER) {
                return true;
            }

            if (isKeySpecifierEmpty ||
                    tableConstructorExpr.tableKeySpecifier.fieldNameIdentifierList.size() != memberTypes.size()) {
                if (isKeySpecifierEmpty) {
                    dlog.error(tableConstructorExpr.pos,
                            DiagnosticErrorCode.KEY_SPECIFIER_EMPTY_FOR_PROVIDED_KEY_CONSTRAINT, memberTypes);
                } else {
                    dlog.error(tableConstructorExpr.pos,
                            DiagnosticErrorCode.KEY_SPECIFIER_SIZE_MISMATCH_WITH_KEY_CONSTRAINT,
                            memberTypes, tableConstructorExpr.tableKeySpecifier.fieldNameIdentifierList);
                }
                data.resultType = symTable.semanticError;
                return false;
            }

            List<IdentifierNode> fieldNameIdentifierList = tableConstructorExpr.tableKeySpecifier.
                    fieldNameIdentifierList;

            int index = 0;
            for (IdentifierNode identifier : fieldNameIdentifierList) {
                BField field = types.getTableConstraintField(constraintType, ((BLangIdentifier) identifier).value);
                if (field == null || !types.isAssignable(field.type, memberTypes.get(index))) {
                    dlog.error(tableConstructorExpr.tableKeySpecifier.pos,
                            DiagnosticErrorCode.KEY_SPECIFIER_MISMATCH_WITH_KEY_CONSTRAINT,
                            fieldNameIdentifierList.toString(), memberTypes.toString());
                    data.resultType = symTable.semanticError;
                    return false;
                }
                index++;
            }
        }

        return true;
    }

    public boolean validateMapConstraintTable(BType expType) {
        if (expType != null && (((BTableType) expType).fieldNameList != null ||
                ((BTableType) expType).keyTypeConstraint != null) &&
                !expType.tsymbol.owner.getFlags().contains(Flag.LANG_LIB)) {
            dlog.error(((BTableType) expType).keyPos,
                    DiagnosticErrorCode.KEY_CONSTRAINT_NOT_SUPPORTED_FOR_TABLE_WITH_MAP_CONSTRAINT);
            return true;
        }
        return false;
    }

    private List<String> getTableKeyNameList(BLangTableKeySpecifier tableKeySpecifier) {
        List<String> fieldNamesList = new ArrayList<>();
        for (IdentifierNode identifier : tableKeySpecifier.fieldNameIdentifierList) {
            fieldNamesList.add(((BLangIdentifier) identifier).value);
        }

        return fieldNamesList;
    }

    private BType createTableKeyConstraint(List<String> fieldNames, BType constraintType) {
        if (fieldNames == null) {
            return symTable.semanticError;
        }

        List<BType> memTypes = new ArrayList<>();
        for (String fieldName : fieldNames) {
            //null is not possible for field
            BField tableConstraintField = types.getTableConstraintField(constraintType, fieldName);

            if (tableConstraintField == null) {
                return symTable.semanticError;
            }

            BType fieldType = tableConstraintField.type;
            memTypes.add(fieldType);
        }

        if (memTypes.size() == 1) {
            return memTypes.get(0);
        }

        return new BTupleType(memTypes);
    }

    private BType checkListConstructorCompatibility(BType bType, BLangListConstructorExpr listConstructor,
                                                    AnalyzerData data) {
        int tag = bType.tag;
        if (tag == TypeTags.UNION) {
            boolean prevNonErrorLoggingCheck = data.nonErrorLoggingCheck;
            int errorCount = this.dlog.errorCount();
            data.nonErrorLoggingCheck = true;
            this.dlog.mute();

            List<BType> compatibleTypes = new ArrayList<>();
            boolean erroredExpType = false;
            for (BType memberType : ((BUnionType) bType).getMemberTypes()) {
                if (memberType == symTable.semanticError) {
                    if (!erroredExpType) {
                        erroredExpType = true;
                    }
                    continue;
                }

                BType listCompatibleMemType = getListConstructorCompatibleNonUnionType(memberType, data);
                if (listCompatibleMemType == symTable.semanticError) {
                    continue;
                }

                dlog.resetErrorCount();
                BType memCompatibiltyType = checkListConstructorCompatibility(listCompatibleMemType, listConstructor,
                                                                              data);
                if (memCompatibiltyType != symTable.semanticError && dlog.errorCount() == 0 &&
                        isUniqueType(compatibleTypes, memCompatibiltyType)) {
                    compatibleTypes.add(memCompatibiltyType);
                }
            }

            data.nonErrorLoggingCheck = prevNonErrorLoggingCheck;
            this.dlog.setErrorCount(errorCount);
            if (!prevNonErrorLoggingCheck) {
                this.dlog.unmute();
            }

            if (compatibleTypes.isEmpty()) {
                BLangListConstructorExpr exprToLog = listConstructor;
                if (data.nonErrorLoggingCheck) {
                    listConstructor.cloneAttempt++;
                    exprToLog = nodeCloner.cloneNode(listConstructor);
                }

                BType inferredTupleType = getInferredTupleType(exprToLog, symTable.noType, data);

                if (!erroredExpType && inferredTupleType != symTable.semanticError) {
                    dlog.error(listConstructor.pos, DiagnosticErrorCode.INCOMPATIBLE_TYPES, data.expType,
                               inferredTupleType);
                }
                return symTable.semanticError;
            } else if (compatibleTypes.size() != 1) {
                dlog.error(listConstructor.pos, DiagnosticErrorCode.AMBIGUOUS_TYPES,
                        data.expType);
                return symTable.semanticError;
            }

            return checkListConstructorCompatibility(compatibleTypes.get(0), listConstructor, data);
        }

        if (tag == TypeTags.TYPEREFDESC) {
            return checkListConstructorCompatibility(Types.getReferredType(bType), listConstructor, data);
        }

        if (tag == TypeTags.INTERSECTION) {
            return checkListConstructorCompatibility(((BIntersectionType) bType).effectiveType, listConstructor, data);
        }

        BType possibleType = getListConstructorCompatibleNonUnionType(bType, data);

        switch (possibleType.tag) {
            case TypeTags.ARRAY:
                return checkArrayType(listConstructor, (BArrayType) possibleType, data);
            case TypeTags.TUPLE:
                return checkTupleType(listConstructor, (BTupleType) possibleType, data);
            case TypeTags.READONLY:
                return checkReadOnlyListType(listConstructor, data);
            case TypeTags.TYPEDESC:
                // i.e typedesc t = [int, string]
                List<BType> results = new ArrayList<>();
                listConstructor.isTypedescExpr = true;
                for (int i = 0; i < listConstructor.exprs.size(); i++) {
                    results.add(checkExpr(listConstructor.exprs.get(i), symTable.noType, data));
                }
                List<BType> actualTypes = new ArrayList<>();
                for (int i = 0; i < listConstructor.exprs.size(); i++) {
                    final BLangExpression expr = listConstructor.exprs.get(i);
                    if (expr.getKind() == NodeKind.TYPEDESC_EXPRESSION) {
                        actualTypes.add(((BLangTypedescExpr) expr).resolvedType);
                    } else if (expr.getKind() == NodeKind.SIMPLE_VARIABLE_REF) {
                        actualTypes.add(((BLangSimpleVarRef) expr).symbol.type);
                    } else {
                        actualTypes.add(results.get(i));
                    }
                }
                if (actualTypes.size() == 1) {
                    listConstructor.typedescType = actualTypes.get(0);
                } else {
                    listConstructor.typedescType = new BTupleType(actualTypes);
                }
                return new BTypedescType(listConstructor.typedescType, null);
        }

        BLangListConstructorExpr exprToLog = listConstructor;
        if (data.nonErrorLoggingCheck) {
            listConstructor.cloneAttempt++;
            exprToLog = nodeCloner.cloneNode(listConstructor);
        }

        if (bType == symTable.semanticError) {
            // Ignore the return value, we only need to visit the expressions.
            getInferredTupleType(exprToLog, symTable.semanticError, data);
        } else {
            dlog.error(listConstructor.pos, DiagnosticErrorCode.INCOMPATIBLE_TYPES, bType,
                    getInferredTupleType(exprToLog, symTable.noType, data));
        }

        return symTable.semanticError;
    }

    private BType getListConstructorCompatibleNonUnionType(BType type, AnalyzerData data) {
        switch (type.tag) {
            case TypeTags.ARRAY:
            case TypeTags.TUPLE:
            case TypeTags.READONLY:
            case TypeTags.TYPEDESC:
                return type;
            case TypeTags.JSON:
                return !Symbols.isFlagOn(type.flags, Flags.READONLY) ? symTable.arrayJsonType :
                        ImmutableTypeCloner.getEffectiveImmutableType(null, types, symTable.arrayJsonType,
                                data.env, symTable, anonymousModelHelper, names);
            case TypeTags.ANYDATA:
                return !Symbols.isFlagOn(type.flags, Flags.READONLY) ? symTable.arrayAnydataType :
                        ImmutableTypeCloner.getEffectiveImmutableType(null, types, symTable.arrayAnydataType,
                                data.env, symTable, anonymousModelHelper, names);
            case TypeTags.ANY:
                return !Symbols.isFlagOn(type.flags, Flags.READONLY) ? symTable.arrayAllType :
                        ImmutableTypeCloner.getEffectiveImmutableType(null, types, symTable.arrayAllType, data.env,
                                                                      symTable, anonymousModelHelper, names);
            case TypeTags.INTERSECTION:
                return ((BIntersectionType) type).effectiveType;
            case TypeTags.TYPEREFDESC:
                return Types.getReferredType(type);
        }
        return symTable.semanticError;
    }

    private BType checkArrayType(BLangListConstructorExpr listConstructor, BArrayType arrayType, AnalyzerData data) {
        BType eType = arrayType.eType;

        if (arrayType.state == BArrayState.INFERRED) {
            arrayType.size = listConstructor.exprs.size();
            arrayType.state = BArrayState.CLOSED;
        } else if ((arrayType.state != BArrayState.OPEN) && (arrayType.size != listConstructor.exprs.size())) {
            if (arrayType.size < listConstructor.exprs.size()) {
                dlog.error(listConstructor.pos,
                        DiagnosticErrorCode.MISMATCHING_ARRAY_LITERAL_VALUES, arrayType.size,
                        listConstructor.exprs.size());
                return symTable.semanticError;
            }

            if (!types.hasFillerValue(eType)) {
                dlog.error(listConstructor.pos,
                        DiagnosticErrorCode.INVALID_LIST_CONSTRUCTOR_ELEMENT_TYPE, data.expType);
                return symTable.semanticError;
            }
        }

        boolean errored = false;
        for (BLangExpression expr : listConstructor.exprs) {
            if (exprIncompatible(eType, expr, data) && !errored) {
                errored = true;
            }
        }

        return errored ? symTable.semanticError : arrayType;
    }

    private BType checkTupleType(BLangListConstructorExpr listConstructor, BTupleType tupleType, AnalyzerData data) {
        List<BLangExpression> exprs = listConstructor.exprs;
        List<BType> memberTypes = tupleType.tupleTypes;
        BType restType = tupleType.restType;

        int listExprSize = exprs.size();
        int memberTypeSize = memberTypes.size();

        if (listExprSize < memberTypeSize) {
            for (int i = listExprSize; i < memberTypeSize; i++) {
                if (!types.hasFillerValue(memberTypes.get(i))) {
                    dlog.error(listConstructor.pos, DiagnosticErrorCode.SYNTAX_ERROR,
                            "tuple and expression size does not match");
                    return symTable.semanticError;
                }
            }
        } else if (listExprSize > memberTypeSize && restType == null) {
            dlog.error(listConstructor.pos, DiagnosticErrorCode.SYNTAX_ERROR,
                    "tuple and expression size does not match");
            return symTable.semanticError;
        }

        boolean errored = false;

        int nonRestCountToCheck = listExprSize < memberTypeSize ? listExprSize : memberTypeSize;

        for (int i = 0; i < nonRestCountToCheck; i++) {
            if (exprIncompatible(memberTypes.get(i), exprs.get(i), data) && !errored) {
                errored = true;
            }
        }

        for (int i = nonRestCountToCheck; i < exprs.size(); i++) {
            if (exprIncompatible(restType, exprs.get(i), data) && !errored) {
                errored = true;
            }
        }
        return errored ? symTable.semanticError : tupleType;
    }

    private BType checkReadOnlyListType(BLangListConstructorExpr listConstructor, AnalyzerData data) {
        if (!data.nonErrorLoggingCheck) {
            BType inferredType = getInferredTupleType(listConstructor, symTable.readonlyType, data);

            if (inferredType == symTable.semanticError) {
                return symTable.semanticError;
            }
            return types.checkType(listConstructor, inferredType, symTable.readonlyType);
        }

        for (BLangExpression expr : listConstructor.exprs) {
            if (exprIncompatible(symTable.readonlyType, expr, data)) {
                return symTable.semanticError;
            }
        }

        return symTable.readonlyType;
    }

    private boolean exprIncompatible(BType eType, BLangExpression expr, AnalyzerData data) {
        if (expr.typeChecked) {
            return expr.getBType() == symTable.semanticError;
        }

        BLangExpression exprToCheck = expr;

        if (data.nonErrorLoggingCheck) {
            expr.cloneAttempt++;
            exprToCheck = nodeCloner.cloneNode(expr);
        }

        return checkExpr(exprToCheck, eType, data) == symTable.semanticError;
    }

    private List<BType> checkExprList(List<BLangExpression> exprs, SymbolEnv env, AnalyzerData data) {
        return checkExprList(exprs, env, symTable.noType, data);
    }

    private List<BType> checkExprList(List<BLangExpression> exprs, SymbolEnv env, BType expType, AnalyzerData data) {
        List<BType> types = new ArrayList<>();
        SymbolEnv prevEnv = data.env;
        BType preExpType = data.expType;
        data.env = env;
        data.expType = expType;
        for (BLangExpression e : exprs) {
            checkExpr(e, expType, data);
            types.add(data.resultType);
        }
        data.env = prevEnv;
        data.expType = preExpType;
        return types;
    }

    private BType getInferredTupleType(BLangListConstructorExpr listConstructor, BType expType, AnalyzerData data) {
        List<BType> memTypes = checkExprList(listConstructor.exprs, data.env, expType, data);

        for (BType memType : memTypes) {
            if (memType == symTable.semanticError) {
                return symTable.semanticError;
            }
        }

        BTupleType tupleType = new BTupleType(memTypes);

        if (expType.tag != TypeTags.READONLY) {
            return tupleType;
        }

        tupleType.flags |= Flags.READONLY;
        return tupleType;
    }

    public void visit(BLangRecordLiteral recordLiteral, AnalyzerData data) {
        BType expType = data.expType;
        int expTypeTag = Types.getReferredType(expType).tag;

        if (expTypeTag == TypeTags.NONE || expTypeTag == TypeTags.READONLY) {
            expType = defineInferredRecordType(recordLiteral, expType, data);
        } else if (expTypeTag == TypeTags.OBJECT) {
            dlog.error(recordLiteral.pos, DiagnosticErrorCode.INVALID_RECORD_LITERAL, expType);
            data.resultType = symTable.semanticError;
            return;
        }

        data.resultType = getEffectiveMappingType(recordLiteral,
                                             checkMappingConstructorCompatibility(expType, recordLiteral, data), data);
    }

    private BType getEffectiveMappingType(BLangRecordLiteral recordLiteral, BType applicableMappingType,
                                          AnalyzerData data) {
        BType refType = Types.getReferredType(applicableMappingType);
        if (applicableMappingType == symTable.semanticError ||
                (refType.tag == TypeTags.RECORD && Symbols.isFlagOn(applicableMappingType.flags,
                                                                                  Flags.READONLY))) {
            return applicableMappingType;
        }

        Map<String, RecordLiteralNode.RecordField> readOnlyFields = new LinkedHashMap<>();
        LinkedHashMap<String, BField> applicableTypeFields =
                refType.tag == TypeTags.RECORD ? ((BRecordType) refType).fields :
                        new LinkedHashMap<>();

        for (RecordLiteralNode.RecordField field : recordLiteral.fields) {
            if (field.getKind() == NodeKind.RECORD_LITERAL_SPREAD_OP) {
                continue;
            }

            String name;
            if (field.isKeyValueField()) {
                BLangRecordKeyValueField keyValueField = (BLangRecordKeyValueField) field;

                if (!keyValueField.readonly) {
                    continue;
                }

                BLangExpression keyExpr = keyValueField.key.expr;
                if (keyExpr.getKind() == NodeKind.SIMPLE_VARIABLE_REF) {
                    name = ((BLangSimpleVarRef) keyExpr).variableName.value;
                } else {
                    name = (String) ((BLangLiteral) keyExpr).value;
                }
            } else {
                BLangRecordVarNameField varNameField = (BLangRecordVarNameField) field;

                if (!varNameField.readonly) {
                    continue;
                }
                name = varNameField.variableName.value;
            }

            if (applicableTypeFields.containsKey(name) &&
                    Symbols.isFlagOn(applicableTypeFields.get(name).symbol.flags, Flags.READONLY)) {
                continue;
            }

            readOnlyFields.put(name, field);
        }

        if (readOnlyFields.isEmpty()) {
            return applicableMappingType;
        }

        PackageID pkgID = data.env.enclPkg.symbol.pkgID;
        Location pos = recordLiteral.pos;
        BRecordTypeSymbol recordSymbol = createRecordTypeSymbol(pkgID, pos, VIRTUAL, data);

        LinkedHashMap<String, BField> newFields = new LinkedHashMap<>();

        for (Map.Entry<String, RecordLiteralNode.RecordField> readOnlyEntry : readOnlyFields.entrySet()) {
            RecordLiteralNode.RecordField field = readOnlyEntry.getValue();

            String key = readOnlyEntry.getKey();
            Name fieldName = names.fromString(key);

            BType readOnlyFieldType;
            if (field.isKeyValueField()) {
                readOnlyFieldType = ((BLangRecordKeyValueField) field).valueExpr.getBType();
            } else {
                // Has to be a varname field.
                readOnlyFieldType = ((BLangRecordVarNameField) field).getBType();
            }

            BVarSymbol fieldSymbol = new BVarSymbol(Flags.asMask(new HashSet<Flag>() {{
                add(Flag.REQUIRED);
                add(Flag.READONLY);
            }}), fieldName, pkgID, readOnlyFieldType, recordSymbol,
                                                    ((BLangNode) field).pos, VIRTUAL);
            newFields.put(key, new BField(fieldName, null, fieldSymbol));
            recordSymbol.scope.define(fieldName, fieldSymbol);
        }

        BRecordType recordType = new BRecordType(recordSymbol, recordSymbol.flags);
        if (refType.tag == TypeTags.MAP) {
            recordType.sealed = false;
            recordType.restFieldType = ((BMapType) refType).constraint;
        } else {
            BRecordType applicableRecordType = (BRecordType) refType;
            boolean allReadOnlyFields = true;

            for (Map.Entry<String, BField> origEntry : applicableRecordType.fields.entrySet()) {
                String fieldName = origEntry.getKey();
                BField field = origEntry.getValue();

                if (readOnlyFields.containsKey(fieldName)) {
                    // Already defined.
                    continue;
                }

                BVarSymbol origFieldSymbol = field.symbol;
                long origFieldFlags = origFieldSymbol.flags;

                if (allReadOnlyFields && !Symbols.isFlagOn(origFieldFlags, Flags.READONLY)) {
                    allReadOnlyFields = false;
                }

                BVarSymbol fieldSymbol = new BVarSymbol(origFieldFlags, field.name, pkgID,
                                                        origFieldSymbol.type, recordSymbol, field.pos, VIRTUAL);
                newFields.put(fieldName, new BField(field.name, null, fieldSymbol));
                recordSymbol.scope.define(field.name, fieldSymbol);
            }

            recordType.sealed = applicableRecordType.sealed;
            recordType.restFieldType = applicableRecordType.restFieldType;

            if (recordType.sealed && allReadOnlyFields) {
                recordType.flags |= Flags.READONLY;
                recordType.tsymbol.flags |= Flags.READONLY;
            }

        }

        recordType.fields = newFields;
        recordSymbol.type = recordType;
        recordType.tsymbol = recordSymbol;

        BLangRecordTypeNode recordTypeNode = TypeDefBuilderHelper.createRecordTypeNode(recordType, pkgID, symTable,
                                                                                       pos);
        recordTypeNode.initFunction = TypeDefBuilderHelper.createInitFunctionForRecordType(recordTypeNode, data.env,
                                                                                           names, symTable);
        TypeDefBuilderHelper.createTypeDefinitionForTSymbol(recordType, recordSymbol, recordTypeNode, data.env);

        if (refType.tag == TypeTags.RECORD) {
            BRecordType applicableRecordType = (BRecordType) refType;
            BTypeSymbol applicableRecordTypeSymbol = applicableRecordType.tsymbol;
            BLangUserDefinedType origTypeRef = new BLangUserDefinedType(
                    ASTBuilderUtil.createIdentifier(
                            pos,
                            TypeDefBuilderHelper.getPackageAlias(data.env, pos.lineRange().filePath(),
                                                                 applicableRecordTypeSymbol.pkgID)),
                    ASTBuilderUtil.createIdentifier(pos, applicableRecordTypeSymbol.name.value));
            origTypeRef.pos = pos;
            origTypeRef.setBType(applicableRecordType);
            recordTypeNode.typeRefs.add(origTypeRef);
        } else if (refType.tag == TypeTags.MAP) {
            recordLiteral.expectedType = applicableMappingType;
        }

        return recordType;
    }

    private BType checkMappingConstructorCompatibility(BType bType, BLangRecordLiteral mappingConstructor,
                                                       AnalyzerData data) {
        int tag = bType.tag;
        if (tag == TypeTags.UNION) {
            boolean prevNonErrorLoggingCheck = data.nonErrorLoggingCheck;
            data.nonErrorLoggingCheck = true;
            int errorCount = this.dlog.errorCount();
            this.dlog.mute();

            List<BType> compatibleTypes = new ArrayList<>();
            boolean erroredExpType = false;
            for (BType memberType : ((BUnionType) bType).getMemberTypes()) {
                if (memberType == symTable.semanticError) {
                    if (!erroredExpType) {
                        erroredExpType = true;
                    }
                    continue;
                }

                BType listCompatibleMemType = getMappingConstructorCompatibleNonUnionType(memberType, data);
                if (listCompatibleMemType == symTable.semanticError) {
                    continue;
                }

                dlog.resetErrorCount();
                BType memCompatibiltyType = checkMappingConstructorCompatibility(listCompatibleMemType,
                                                                                 mappingConstructor, data);

                if (memCompatibiltyType != symTable.semanticError && dlog.errorCount() == 0 &&
                        isUniqueType(compatibleTypes, memCompatibiltyType)) {
                    compatibleTypes.add(memCompatibiltyType);
                }
            }

            data.nonErrorLoggingCheck = prevNonErrorLoggingCheck;
            dlog.setErrorCount(errorCount);
            if (!prevNonErrorLoggingCheck) {
                this.dlog.unmute();
            }

            if (compatibleTypes.isEmpty()) {
                if (!erroredExpType) {
                    reportIncompatibleMappingConstructorError(mappingConstructor, bType, data);
                }
                validateSpecifiedFields(mappingConstructor, symTable.semanticError, data);
                return symTable.semanticError;
            } else if (compatibleTypes.size() != 1) {
                dlog.error(mappingConstructor.pos, DiagnosticErrorCode.AMBIGUOUS_TYPES, bType);
                validateSpecifiedFields(mappingConstructor, symTable.semanticError, data);
                return symTable.semanticError;
            }

            return checkMappingConstructorCompatibility(compatibleTypes.get(0), mappingConstructor, data);
        }

        if (tag == TypeTags.TYPEREFDESC) {
            BType refType = Types.getReferredType(bType);
            BType compatibleType = checkMappingConstructorCompatibility(refType, mappingConstructor, data);
            return (refType.tag != TypeTags.UNION && refType.tag != TypeTags.INTERSECTION) ? bType : compatibleType;
        }

        if (tag == TypeTags.INTERSECTION) {
            return checkMappingConstructorCompatibility(((BIntersectionType) bType).effectiveType, mappingConstructor,
                                                        data);
        }

        BType possibleType = getMappingConstructorCompatibleNonUnionType(bType, data);

        switch (possibleType.tag) {
            case TypeTags.MAP:
                return validateSpecifiedFields(mappingConstructor, possibleType, data) ? possibleType :
                        symTable.semanticError;
            case TypeTags.RECORD:
                boolean isSpecifiedFieldsValid = validateSpecifiedFields(mappingConstructor, possibleType, data);

                boolean hasAllRequiredFields = validateRequiredFields((BRecordType) possibleType,
                                                                      mappingConstructor.fields,
                                                                      mappingConstructor.pos, data);

                return isSpecifiedFieldsValid && hasAllRequiredFields ? possibleType : symTable.semanticError;
            case TypeTags.READONLY:
                return checkReadOnlyMappingType(mappingConstructor, data);
        }
        reportIncompatibleMappingConstructorError(mappingConstructor, bType, data);
        validateSpecifiedFields(mappingConstructor, symTable.semanticError, data);
        return symTable.semanticError;
    }

    private BType checkReadOnlyMappingType(BLangRecordLiteral mappingConstructor, AnalyzerData data) {
        if (!data.nonErrorLoggingCheck) {
            BType inferredType = defineInferredRecordType(mappingConstructor, symTable.readonlyType, data);

            if (inferredType == symTable.semanticError) {
                return symTable.semanticError;
            }
            return checkMappingConstructorCompatibility(inferredType, mappingConstructor, data);
        }

        for (RecordLiteralNode.RecordField field : mappingConstructor.fields) {
            BLangExpression exprToCheck;

            if (field.isKeyValueField()) {
                exprToCheck = ((BLangRecordKeyValueField) field).valueExpr;
            } else if (field.getKind() == NodeKind.RECORD_LITERAL_SPREAD_OP) {
                exprToCheck = ((BLangRecordLiteral.BLangRecordSpreadOperatorField) field).expr;
            } else {
                exprToCheck = (BLangRecordVarNameField) field;
            }

            if (exprIncompatible(symTable.readonlyType, exprToCheck, data)) {
                return symTable.semanticError;
            }
        }

        return symTable.readonlyType;
    }

    private BType getMappingConstructorCompatibleNonUnionType(BType type, AnalyzerData data) {
        switch (type.tag) {
            case TypeTags.MAP:
            case TypeTags.RECORD:
            case TypeTags.READONLY:
                return type;
            case TypeTags.JSON:
                return !Symbols.isFlagOn(type.flags, Flags.READONLY) ? symTable.mapJsonType :
                        ImmutableTypeCloner.getEffectiveImmutableType(null, types, symTable.mapJsonType, data.env,
                                                                      symTable, anonymousModelHelper, names);
            case TypeTags.ANYDATA:
                return !Symbols.isFlagOn(type.flags, Flags.READONLY) ? symTable.mapAnydataType :
                        ImmutableTypeCloner.getEffectiveImmutableType(null, types, symTable.mapAnydataType,
                                data.env, symTable, anonymousModelHelper, names);
            case TypeTags.ANY:
                return !Symbols.isFlagOn(type.flags, Flags.READONLY) ? symTable.mapAllType :
                        ImmutableTypeCloner.getEffectiveImmutableType(null, types, symTable.mapAllType, data.env,
                                                                      symTable, anonymousModelHelper, names);
            case TypeTags.INTERSECTION:
                return ((BIntersectionType) type).effectiveType;
            case TypeTags.TYPEREFDESC:
                return Types.getReferredType(type);
        }
        return symTable.semanticError;
    }

    private boolean isMappingConstructorCompatibleType(BType type) {
        return Types.getReferredType(type).tag == TypeTags.RECORD
                || Types.getReferredType(type).tag == TypeTags.MAP;
    }

    private void reportIncompatibleMappingConstructorError(BLangRecordLiteral mappingConstructorExpr, BType expType,
                                                           AnalyzerData data) {
        if (expType == symTable.semanticError) {
            return;
        }

        if (expType.tag != TypeTags.UNION) {
            dlog.error(mappingConstructorExpr.pos,
                    DiagnosticErrorCode.MAPPING_CONSTRUCTOR_COMPATIBLE_TYPE_NOT_FOUND, expType);
            return;
        }

        BUnionType unionType = (BUnionType) expType;
        BType[] memberTypes = types.getAllTypes(unionType, true).toArray(new BType[0]);

        // Special case handling for `T?` where T is a record type. This is done to give more user friendly error
        // messages for this common scenario.
        if (memberTypes.length == 2) {
            BRecordType recType = null;

            if (memberTypes[0].tag == TypeTags.RECORD && memberTypes[1].tag == TypeTags.NIL) {
                recType = (BRecordType) memberTypes[0];
            } else if (memberTypes[1].tag == TypeTags.RECORD && memberTypes[0].tag == TypeTags.NIL) {
                recType = (BRecordType) memberTypes[1];
            }

            if (recType != null) {
                validateSpecifiedFields(mappingConstructorExpr, recType, data);
                validateRequiredFields(recType, mappingConstructorExpr.fields, mappingConstructorExpr.pos, data);
                return;
            }
        }

        // By this point, we know there aren't any types to which we can assign the mapping constructor. If this is
        // case where there is at least one type with which we can use mapping constructors, but this particular
        // mapping constructor is incompatible, we give an incompatible mapping constructor error.
        for (BType bType : memberTypes) {
            if (isMappingConstructorCompatibleType(bType)) {
                dlog.error(mappingConstructorExpr.pos, DiagnosticErrorCode.INCOMPATIBLE_MAPPING_CONSTRUCTOR,
                        unionType);
                return;
            }
        }

        dlog.error(mappingConstructorExpr.pos,
                DiagnosticErrorCode.MAPPING_CONSTRUCTOR_COMPATIBLE_TYPE_NOT_FOUND, unionType);
    }

    private boolean validateSpecifiedFields(BLangRecordLiteral mappingConstructor, BType possibleType,
                                            AnalyzerData data) {
        boolean isFieldsValid = true;

        for (RecordLiteralNode.RecordField field : mappingConstructor.fields) {
            BType checkedType = checkMappingField(field, Types.getReferredType(possibleType), data);
            if (isFieldsValid && checkedType == symTable.semanticError) {
                isFieldsValid = false;
            }
        }

        return isFieldsValid;
    }

    private boolean validateRequiredFields(BRecordType type, List<RecordLiteralNode.RecordField> specifiedFields,
                                           Location pos, AnalyzerData data) {
        HashSet<String> specFieldNames = getFieldNames(specifiedFields, data);
        boolean hasAllRequiredFields = true;

        for (BField field : type.fields.values()) {
            String fieldName = field.name.value;
            if (!specFieldNames.contains(fieldName) && Symbols.isFlagOn(field.symbol.flags, Flags.REQUIRED)
                    && !types.isNeverTypeOrStructureTypeWithARequiredNeverMember(field.type)) {
                // Check if `field` is explicitly assigned a value in the record literal
                // If a required field is missing, it's a compile error
                dlog.error(pos, DiagnosticErrorCode.MISSING_REQUIRED_RECORD_FIELD, field.name);
                if (hasAllRequiredFields) {
                    hasAllRequiredFields = false;
                }
            }
        }
        return hasAllRequiredFields;
    }

    private HashSet<String> getFieldNames(List<RecordLiteralNode.RecordField> specifiedFields, AnalyzerData data) {
        HashSet<String> fieldNames = new HashSet<>();

        for (RecordLiteralNode.RecordField specifiedField : specifiedFields) {
            if (specifiedField.isKeyValueField()) {
                String name = getKeyValueFieldName((BLangRecordKeyValueField) specifiedField);
                if (name == null) {
                    continue; // computed key
                }

                fieldNames.add(name);
            } else if (specifiedField.getKind() == NodeKind.SIMPLE_VARIABLE_REF) {
                fieldNames.add(getVarNameFieldName((BLangRecordVarNameField) specifiedField));
            } else {
                fieldNames.addAll(getSpreadOpFieldRequiredFieldNames(
                        (BLangRecordLiteral.BLangRecordSpreadOperatorField) specifiedField, data));
            }
        }

        return fieldNames;
    }

    private String getKeyValueFieldName(BLangRecordKeyValueField field) {
        BLangRecordKey key = field.key;
        if (key.computedKey) {
            return null;
        }

        BLangExpression keyExpr = key.expr;

        if (keyExpr.getKind() == NodeKind.SIMPLE_VARIABLE_REF) {
            return ((BLangSimpleVarRef) keyExpr).variableName.value;
        } else if (keyExpr.getKind() == NodeKind.LITERAL) {
            return (String) ((BLangLiteral) keyExpr).value;
        }
        return null;
    }

    private String getVarNameFieldName(BLangRecordVarNameField field) {
        return field.variableName.value;
    }

    private List<String> getSpreadOpFieldRequiredFieldNames(BLangRecordLiteral.BLangRecordSpreadOperatorField field,
                                                            AnalyzerData data) {
        BType spreadType = Types.getReferredType(checkExpr(field.expr, data));

        if (spreadType.tag != TypeTags.RECORD) {
            return Collections.emptyList();
        }

        List<String> fieldNames = new ArrayList<>();
        for (BField bField : ((BRecordType) spreadType).getFields().values()) {
            if (!Symbols.isOptional(bField.symbol)) {
                fieldNames.add(bField.name.value);
            }
        }
        return fieldNames;
    }

    @Override
    public void visit(BLangWorkerFlushExpr workerFlushExpr, AnalyzerData data) {
        if (workerFlushExpr.workerIdentifier != null) {
            String workerName = workerFlushExpr.workerIdentifier.getValue();
            if (!this.workerExists(data.env, workerName)) {
                this.dlog.error(workerFlushExpr.pos, DiagnosticErrorCode.UNDEFINED_WORKER, workerName);
            } else {
                BSymbol symbol = symResolver.lookupSymbolInMainSpace(data.env, names.fromString(workerName));
                if (symbol != symTable.notFoundSymbol) {
                    workerFlushExpr.workerSymbol = symbol;
                }
            }
        }
        BType actualType = BUnionType.create(null, symTable.errorType, symTable.nilType);
        data.resultType = types.checkType(workerFlushExpr, actualType, data.expType);
    }

    @Override
    public void visit(BLangWorkerSyncSendExpr syncSendExpr, AnalyzerData data) {
        BSymbol symbol = symResolver.lookupSymbolInMainSpace(data.env, names.fromIdNode(syncSendExpr.workerIdentifier));

        if (symTable.notFoundSymbol.equals(symbol)) {
            syncSendExpr.workerType = symTable.semanticError;
        } else {
            syncSendExpr.workerType = symbol.type;
            syncSendExpr.workerSymbol = symbol;
        }

        // TODO Need to remove this cached env
        syncSendExpr.env = data.env;
        checkExpr(syncSendExpr.expr, data);

        // Validate if the send expression type is cloneableType
        if (!types.isAssignable(syncSendExpr.expr.getBType(), symTable.cloneableType)) {
            this.dlog.error(syncSendExpr.pos, DiagnosticErrorCode.INVALID_TYPE_FOR_SEND,
                            syncSendExpr.expr.getBType());
        }

        String workerName = syncSendExpr.workerIdentifier.getValue();
        if (!this.workerExists(data.env, workerName)) {
            this.dlog.error(syncSendExpr.pos, DiagnosticErrorCode.UNDEFINED_WORKER, workerName);
        }

        syncSendExpr.expectedType = data.expType;

        // Type checking against the matching receive is done during code analysis.
        // When the expected type is noType, set the result type as nil to avoid variable assignment is required errors.
        data.resultType = data.expType == symTable.noType ? symTable.nilType : data.expType;
    }

    @Override
    public void visit(BLangWorkerReceive workerReceiveExpr, AnalyzerData data) {
        BSymbol symbol =
                symResolver.lookupSymbolInMainSpace(data.env, names.fromIdNode(workerReceiveExpr.workerIdentifier));

        // TODO Need to remove this cached env
        workerReceiveExpr.env = data.env;

        if (symTable.notFoundSymbol.equals(symbol)) {
            workerReceiveExpr.workerType = symTable.semanticError;
        } else {
            workerReceiveExpr.workerType = symbol.type;
            workerReceiveExpr.workerSymbol = symbol;
        }
        // The receive expression cannot be assigned to var, since we cannot infer the type.
        if (symTable.noType == data.expType) {
            this.dlog.error(workerReceiveExpr.pos, DiagnosticErrorCode.INVALID_USAGE_OF_RECEIVE_EXPRESSION);
        }
        // We cannot predict the type of the receive expression as it depends on the type of the data sent by the other
        // worker/channel. Since receive is an expression now we infer the type of it from the lhs of the statement.
        workerReceiveExpr.setBType(data.expType);
        data.resultType = data.expType;
    }

    private boolean workerExists(SymbolEnv env, String workerName) {
        //TODO: move this method to CodeAnalyzer
        if (workerName.equals(DEFAULT_WORKER_NAME)) {
           return true;
        }
        BSymbol symbol = this.symResolver.lookupSymbolInMainSpace(env, new Name(workerName));
        return symbol != this.symTable.notFoundSymbol &&
               symbol.type.tag == TypeTags.FUTURE &&
               ((BFutureType) symbol.type).workerDerivative;
    }

    @Override
    public void visit(BLangConstRef constRef, AnalyzerData data) {
        constRef.symbol = symResolver.lookupMainSpaceSymbolInPackage(constRef.pos, data.env,
                names.fromIdNode(constRef.pkgAlias), names.fromIdNode(constRef.variableName));

        types.setImplicitCastExpr(constRef, constRef.getBType(), data.expType);
        data.resultType = constRef.getBType();
    }

    public void visit(BLangSimpleVarRef varRefExpr, AnalyzerData data) {
        // Set error type as the actual type.
        BType actualType = symTable.semanticError;

        Name varName = names.fromIdNode(varRefExpr.variableName);
        if (varName == Names.IGNORE) {
            varRefExpr.setBType(this.symTable.anyType);

            // If the variable name is a wildcard('_'), the symbol should be ignorable.
            varRefExpr.symbol = new BVarSymbol(0, true, varName,
                                               names.originalNameFromIdNode(varRefExpr.variableName),
                    data.env.enclPkg.symbol.pkgID, varRefExpr.getBType(), data.env.scope.owner,
                                               varRefExpr.pos, VIRTUAL);

            data.resultType = varRefExpr.getBType();
            return;
        }

        Name compUnitName = getCurrentCompUnit(varRefExpr);
        varRefExpr.pkgSymbol =
                symResolver.resolvePrefixSymbol(data.env, names.fromIdNode(varRefExpr.pkgAlias), compUnitName);
        if (varRefExpr.pkgSymbol == symTable.notFoundSymbol) {
            varRefExpr.symbol = symTable.notFoundSymbol;
            dlog.error(varRefExpr.pos, DiagnosticErrorCode.UNDEFINED_MODULE, varRefExpr.pkgAlias);
        }

        if (varRefExpr.pkgSymbol.tag == SymTag.XMLNS) {
            actualType = symTable.stringType;
        } else if (varRefExpr.pkgSymbol != symTable.notFoundSymbol) {
            BSymbol symbol = symResolver.lookupMainSpaceSymbolInPackage(varRefExpr.pos, data.env,
                    names.fromIdNode(varRefExpr.pkgAlias), varName);
            // if no symbol, check same for object attached function
            if (symbol == symTable.notFoundSymbol && data.env.enclType != null) {
                Name objFuncName = names.fromString(Symbols
                        .getAttachedFuncSymbolName(data.env.enclType.getBType().tsymbol.name.value, varName.value));
                symbol = symResolver.resolveStructField(varRefExpr.pos, data.env, objFuncName,
                        data.env.enclType.getBType().tsymbol);
            }

            // TODO: call to isInLocallyDefinedRecord() is a temporary fix done to disallow local var references in
            //  locally defined record type defs. This check should be removed once local var referencing is supported.
            if (((symbol.tag & SymTag.VARIABLE) == SymTag.VARIABLE)) {
                BVarSymbol varSym = (BVarSymbol) symbol;
                checkSelfReferences(varRefExpr.pos, data.env, varSym);
                varRefExpr.symbol = varSym;
                actualType = varSym.type;
                markAndRegisterClosureVariable(symbol, varRefExpr.pos, data.env, data);
            } else if ((symbol.tag & SymTag.TYPE_DEF) == SymTag.TYPE_DEF) {
                actualType = symbol.type.tag == TypeTags.TYPEDESC ? symbol.type : new BTypedescType(symbol.type, null);
                varRefExpr.symbol = symbol;
            } else if ((symbol.tag & SymTag.CONSTANT) == SymTag.CONSTANT) {
                BConstantSymbol constSymbol = (BConstantSymbol) symbol;
                varRefExpr.symbol = constSymbol;
                BType symbolType = symbol.type;
                BType expectedType = Types.getReferredType(data.expType);
                if (symbolType != symTable.noType && expectedType.tag == TypeTags.FINITE ||
                        (expectedType.tag == TypeTags.UNION && types.getAllTypes(expectedType, true).stream()
                                .anyMatch(memType -> memType.tag == TypeTags.FINITE &&
                                        types.isAssignable(symbolType, memType)))) {
                    actualType = symbolType;
                } else {
                    actualType = constSymbol.literalType;
                }

                // If the constant is on the LHS, modifications are not allowed.
                // E.g. m.k = "10"; // where `m` is a constant.
                if (varRefExpr.isLValue || varRefExpr.isCompoundAssignmentLValue) {
                    actualType = symTable.semanticError;
                    dlog.error(varRefExpr.pos, DiagnosticErrorCode.CANNOT_UPDATE_CONSTANT_VALUE);
                }
            } else {
                varRefExpr.symbol = symbol; // Set notFoundSymbol
                logUndefinedSymbolError(varRefExpr.pos, varName.value);
            }
        }

        // Check type compatibility
        if (data.expType.tag == TypeTags.ARRAY && isArrayOpenSealedType((BArrayType) data.expType)) {
            dlog.error(varRefExpr.pos, DiagnosticErrorCode.CLOSED_ARRAY_TYPE_CAN_NOT_INFER_SIZE);
            data.resultType = symTable.semanticError;
            return;

        }
        data.resultType = types.checkType(varRefExpr, actualType, data.expType);
    }

    @Override
    public void visit(BLangRecordVarRef varRefExpr, AnalyzerData data) {
        LinkedHashMap<String, BField> fields = new LinkedHashMap<>();

        String recordName = this.anonymousModelHelper.getNextAnonymousTypeKey(data.env.enclPkg.symbol.pkgID);
        BRecordTypeSymbol recordSymbol = Symbols.createRecordSymbol(Flags.ANONYMOUS, names.fromString(recordName),
                data.env.enclPkg.symbol.pkgID, null, data.env.scope.owner,
                                                                    varRefExpr.pos, SOURCE);
        symbolEnter.defineSymbol(varRefExpr.pos, recordSymbol, data.env);

        boolean unresolvedReference = false;
        for (BLangRecordVarRef.BLangRecordVarRefKeyValue recordRefField : varRefExpr.recordRefFields) {
            BLangVariableReference bLangVarReference = (BLangVariableReference) recordRefField.variableReference;
            bLangVarReference.isLValue = true;
            checkExpr(recordRefField.variableReference, data);
            if (bLangVarReference.symbol == null || bLangVarReference.symbol == symTable.notFoundSymbol ||
                    !isValidVariableReference(recordRefField.variableReference)) {
                unresolvedReference = true;
                continue;
            }
            BVarSymbol bVarSymbol = (BVarSymbol) bLangVarReference.symbol;
            BField field = new BField(names.fromIdNode(recordRefField.variableName), varRefExpr.pos,
                                      new BVarSymbol(0, names.fromIdNode(recordRefField.variableName),
                                                     names.originalNameFromIdNode(recordRefField.variableName),
                                              data.env.enclPkg.symbol.pkgID, bVarSymbol.type, recordSymbol,
                                                     varRefExpr.pos, SOURCE));
            fields.put(field.name.value, field);
        }

        BLangExpression restParam = (BLangExpression) varRefExpr.restParam;
        if (restParam != null) {
            checkExpr(restParam, data);
            unresolvedReference = !isValidVariableReference(restParam);
        }

        if (unresolvedReference) {
            data.resultType = symTable.semanticError;
            return;
        }

        BRecordType bRecordType = new BRecordType(recordSymbol);
        bRecordType.fields = fields;
        recordSymbol.type = bRecordType;
        varRefExpr.symbol = new BVarSymbol(0, recordSymbol.name, recordSymbol.getOriginalName(),
                data.env.enclPkg.symbol.pkgID, bRecordType, data.env.scope.owner, varRefExpr.pos,
                                           SOURCE);

        if (restParam == null) {
            bRecordType.sealed = true;
            bRecordType.restFieldType = symTable.noType;
        } else if (restParam.getBType() == symTable.semanticError) {
            bRecordType.restFieldType = symTable.mapType;
        } else {
            // Rest variable type of Record ref (record destructuring assignment) is a record where T is the broad
            // type of all fields that are not specified in the destructuring pattern. Here we set the rest type of
            // record type to T.
            BType restFieldType;
            if (restParam.getBType().tag == TypeTags.RECORD) {
                restFieldType = ((BRecordType) restParam.getBType()).restFieldType;
            } else if (restParam.getBType().tag == TypeTags.MAP) {
                restFieldType = ((BMapType) restParam.getBType()).constraint;
            } else {
                restFieldType = restParam.getBType();
            }
            bRecordType.restFieldType = restFieldType;
        }

        data.resultType = bRecordType;
    }

    @Override
    public void visit(BLangErrorVarRef varRefExpr, AnalyzerData data) {
        if (varRefExpr.typeNode != null) {
            BType bType = symResolver.resolveTypeNode(varRefExpr.typeNode, data.env);
            varRefExpr.setBType(bType);
            checkIndirectErrorVarRef(varRefExpr, data);
            data.resultType = bType;
            return;
        }

        if (varRefExpr.message != null) {
            varRefExpr.message.isLValue = true;
            checkExpr(varRefExpr.message, data);
            if (!types.isAssignable(symTable.stringType, varRefExpr.message.getBType())) {
                dlog.error(varRefExpr.message.pos, DiagnosticErrorCode.INCOMPATIBLE_TYPES, symTable.stringType,
                           varRefExpr.message.getBType());
            }
        }

        if (varRefExpr.cause != null) {
            varRefExpr.cause.isLValue = true;
            checkExpr(varRefExpr.cause, data);
            if (!types.isAssignable(symTable.errorOrNilType, varRefExpr.cause.getBType())) {
                dlog.error(varRefExpr.cause.pos, DiagnosticErrorCode.INCOMPATIBLE_TYPES, symTable.errorOrNilType,
                           varRefExpr.cause.getBType());
            }
        }

        boolean unresolvedReference = false;

        for (BLangNamedArgsExpression detailItem : varRefExpr.detail) {
            BLangVariableReference refItem = (BLangVariableReference) detailItem.expr;
            refItem.isLValue = true;
            checkExpr(refItem, data);

            if (!isValidVariableReference(refItem)) {
                unresolvedReference = true;
                continue;
            }

            if (refItem.getKind() == NodeKind.FIELD_BASED_ACCESS_EXPR
                    || refItem.getKind() == NodeKind.INDEX_BASED_ACCESS_EXPR) {
                dlog.error(refItem.pos, DiagnosticErrorCode.INVALID_VARIABLE_REFERENCE_IN_BINDING_PATTERN,
                        refItem);
                unresolvedReference = true;
                continue;
            }

            if (refItem.symbol == null) {
                unresolvedReference = true;
            }
        }

        if (varRefExpr.restVar != null) {
            varRefExpr.restVar.isLValue = true;
            if (varRefExpr.restVar.getKind() == NodeKind.SIMPLE_VARIABLE_REF) {
                checkExpr(varRefExpr.restVar, data);
                unresolvedReference = unresolvedReference
                        || varRefExpr.restVar.symbol == null
                        || !isValidVariableReference(varRefExpr.restVar);
            }
        }

        if (unresolvedReference) {
            data.resultType = symTable.semanticError;
            return;
        }

        BType errorRefRestFieldType;
        if (varRefExpr.restVar == null) {
            errorRefRestFieldType = symTable.anydataOrReadonly;
        } else if (varRefExpr.restVar.getKind() == NodeKind.SIMPLE_VARIABLE_REF
                && ((BLangSimpleVarRef) varRefExpr.restVar).variableName.value.equals(Names.IGNORE.value)) {
            errorRefRestFieldType = symTable.anydataOrReadonly;
        } else if (varRefExpr.restVar.getKind() == NodeKind.INDEX_BASED_ACCESS_EXPR
            || varRefExpr.restVar.getKind() == NodeKind.FIELD_BASED_ACCESS_EXPR) {
            errorRefRestFieldType = varRefExpr.restVar.getBType();
        } else if (varRefExpr.restVar.getBType().tag == TypeTags.MAP) {
            errorRefRestFieldType = ((BMapType) varRefExpr.restVar.getBType()).constraint;
        } else {
            dlog.error(varRefExpr.restVar.pos, DiagnosticErrorCode.INCOMPATIBLE_TYPES,
                       varRefExpr.restVar.getBType(), symTable.detailType);
            data.resultType = symTable.semanticError;
            return;
        }

        BType errorDetailType = errorRefRestFieldType == symTable.anydataOrReadonly
                ? symTable.errorType.detailType
                : new BMapType(TypeTags.MAP, errorRefRestFieldType, null, Flags.PUBLIC);
        data.resultType = new BErrorType(symTable.errorType.tsymbol, errorDetailType);
    }

    private void checkIndirectErrorVarRef(BLangErrorVarRef varRefExpr, AnalyzerData data) {
        for (BLangNamedArgsExpression detailItem : varRefExpr.detail) {
            checkExpr(detailItem.expr, data);
            checkExpr(detailItem, detailItem.expr.getBType(), data);
        }

        if (varRefExpr.restVar != null) {
            checkExpr(varRefExpr.restVar, data);
        }

        if (varRefExpr.message != null) {
            varRefExpr.message.isLValue = true;
            checkExpr(varRefExpr.message, data);
        }

        if (varRefExpr.cause != null) {
            varRefExpr.cause.isLValue = true;
            checkExpr(varRefExpr.cause, data);
        }
    }

    @Override
    public void visit(BLangTupleVarRef varRefExpr, AnalyzerData data) {
        List<BType> results = new ArrayList<>();
        for (int i = 0; i < varRefExpr.expressions.size(); i++) {
            ((BLangVariableReference) varRefExpr.expressions.get(i)).isLValue = true;
            results.add(checkExpr(varRefExpr.expressions.get(i), symTable.noType, data));
        }
        BTupleType actualType = new BTupleType(results);
        if (varRefExpr.restParam != null) {
            BLangExpression restExpr = varRefExpr.restParam;
            ((BLangVariableReference) restExpr).isLValue = true;
            BType checkedType = checkExpr(restExpr, symTable.noType, data);
            if (!(checkedType.tag == TypeTags.ARRAY || checkedType.tag == TypeTags.TUPLE)) {
                dlog.error(varRefExpr.pos, DiagnosticErrorCode.INVALID_TYPE_FOR_REST_DESCRIPTOR, checkedType);
                data.resultType = symTable.semanticError;
                return;
            }
            if (checkedType.tag == TypeTags.ARRAY) {
                actualType.restType = ((BArrayType) checkedType).eType;
            } else {
                actualType.restType = checkedType;
            }
        }
        data.resultType = types.checkType(varRefExpr, actualType, data.expType);
    }

    /**
     * This method will recursively check if a multidimensional array has at least one open sealed dimension.
     *
     * @param arrayType array to check if open sealed
     * @return true if at least one dimension is open sealed
     */
    public boolean isArrayOpenSealedType(BArrayType arrayType) {
        if (arrayType.state == BArrayState.INFERRED) {
            return true;
        }
        if (arrayType.eType.tag == TypeTags.ARRAY) {
            return isArrayOpenSealedType((BArrayType) arrayType.eType);
        }
        return false;
    }

    /**
     * This method will recursively traverse and find the symbol environment of a lambda node (which is given as the
     * enclosing invokable node) which is needed to lookup closure variables. The variable lookup will start from the
     * enclosing invokable node's environment, which are outside of the scope of a lambda function.
     */
    private SymbolEnv findEnclosingInvokableEnv(SymbolEnv env, BLangInvokableNode encInvokable) {
        if (env.enclEnv.node == null) {
            return env;
        }
        NodeKind kind = env.enclEnv.node.getKind();
        if (kind == NodeKind.ARROW_EXPR || kind == NodeKind.ON_FAIL) {
            // TODO : check if we need ON_FAIL now
            return env.enclEnv;
        }

        if (kind == NodeKind.CLASS_DEFN) {
            return env.enclEnv.enclEnv;
        }

        if (env.enclInvokable != null && env.enclInvokable == encInvokable) {
            return findEnclosingInvokableEnv(env.enclEnv, encInvokable);
        }
        return env;
    }

    private SymbolEnv findEnclosingInvokableEnv(SymbolEnv env, BLangRecordTypeNode recordTypeNode) {
        if (env.enclEnv.node != null) {
            NodeKind kind = env.enclEnv.node.getKind();
            if (kind == NodeKind.ARROW_EXPR || kind == NodeKind.ON_FAIL || kind == NodeKind.CLASS_DEFN) {
                return env.enclEnv;
            }
        }

        if (env.enclType != null && env.enclType == recordTypeNode) {
            return findEnclosingInvokableEnv(env.enclEnv, recordTypeNode);
        }
        return env;
    }

    private boolean isFunctionArgument(BSymbol symbol, List<BLangSimpleVariable> params) {
        return params.stream().anyMatch(param -> (param.symbol.name.equals(symbol.name) &&
                param.getBType().tag == symbol.type.tag));
    }

    @Override
    public void visit(BLangFieldBasedAccess.BLangNSPrefixedFieldBasedAccess nsPrefixedFieldBasedAccess,
                      AnalyzerData data) {
        checkFieldBasedAccess(nsPrefixedFieldBasedAccess, true, data);
    }

    public void visit(BLangFieldBasedAccess fieldAccessExpr, AnalyzerData data) {
        checkFieldBasedAccess(fieldAccessExpr, false, data);
    }

    private void checkFieldBasedAccess(BLangFieldBasedAccess fieldAccessExpr, boolean isNsPrefixed, AnalyzerData data) {
        markLeafNode(fieldAccessExpr);

        // First analyze the accessible expression.
        BLangExpression containerExpression = fieldAccessExpr.expr;

        if (containerExpression instanceof BLangValueExpression) {
            ((BLangValueExpression) containerExpression).isLValue = fieldAccessExpr.isLValue;
            ((BLangValueExpression) containerExpression).isCompoundAssignmentLValue =
                    fieldAccessExpr.isCompoundAssignmentLValue;
        }

        BType varRefType = types.getTypeWithEffectiveIntersectionTypes(checkExpr(containerExpression, data));

        // Disallow `expr.ns:attrname` syntax on non xml expressions.
        if (isNsPrefixed && !isXmlAccess(fieldAccessExpr)) {
            dlog.error(fieldAccessExpr.pos, DiagnosticErrorCode.INVALID_FIELD_ACCESS_EXPRESSION);
            data.resultType = symTable.semanticError;
            return;
        }

        BType actualType;
        if (fieldAccessExpr.optionalFieldAccess) {
            if (fieldAccessExpr.isLValue || fieldAccessExpr.isCompoundAssignmentLValue) {
                dlog.error(fieldAccessExpr.pos, DiagnosticErrorCode.OPTIONAL_FIELD_ACCESS_NOT_REQUIRED_ON_LHS);
                data.resultType = symTable.semanticError;
                return;
            }
            actualType = checkOptionalFieldAccessExpr(fieldAccessExpr, varRefType,
                    names.fromIdNode(fieldAccessExpr.field), data);
        } else {
            actualType = checkFieldAccessExpr(fieldAccessExpr, varRefType, names.fromIdNode(fieldAccessExpr.field),
                                              data);

            if (actualType != symTable.semanticError &&
                    (fieldAccessExpr.isLValue || fieldAccessExpr.isCompoundAssignmentLValue)) {
                if (isAllReadonlyTypes(varRefType)) {
                    if (varRefType.tag != TypeTags.OBJECT || !isInitializationInInit(varRefType, data)) {
                        dlog.error(fieldAccessExpr.pos, DiagnosticErrorCode.CANNOT_UPDATE_READONLY_VALUE_OF_TYPE,
                                varRefType);
                        data.resultType = symTable.semanticError;
                        return;
                    }

                } else if (types.isSubTypeOfBaseType(varRefType, TypeTags.RECORD) &&
                        isInvalidReadonlyFieldUpdate(varRefType, fieldAccessExpr.field.value)) {
                    dlog.error(fieldAccessExpr.pos, DiagnosticErrorCode.CANNOT_UPDATE_READONLY_RECORD_FIELD,
                            fieldAccessExpr.field.value, varRefType);
                    data.resultType = symTable.semanticError;
                    return;
                }
                // Object final field updates will be analyzed at dataflow analysis.
            }
        }

        data.resultType = types.checkType(fieldAccessExpr, actualType, data.expType);
    }

    private boolean isAllReadonlyTypes(BType type) {
        if (type.tag != TypeTags.UNION) {
            return Symbols.isFlagOn(type.flags, Flags.READONLY);
        }

        for (BType memberType : ((BUnionType) type).getMemberTypes()) {
            if (!isAllReadonlyTypes(memberType)) {
                return false;
            }
        }
        return true;
    }

    private boolean isInitializationInInit(BType type, AnalyzerData data) {
        BObjectType objectType = (BObjectType) type;
        BObjectTypeSymbol objectTypeSymbol = (BObjectTypeSymbol) objectType.tsymbol;
        BAttachedFunction initializerFunc = objectTypeSymbol.initializerFunc;

        return data.env.enclInvokable != null && initializerFunc != null &&
                data.env.enclInvokable.symbol == initializerFunc.symbol;
    }

    private boolean isInvalidReadonlyFieldUpdate(BType type, String fieldName) {
        if (Types.getReferredType(type).tag == TypeTags.RECORD) {
            if (Symbols.isFlagOn(type.flags, Flags.READONLY)) {
                return true;
            }

            BRecordType recordType = (BRecordType) Types.getReferredType(type);
            for (BField field : recordType.fields.values()) {
                if (!field.name.value.equals(fieldName)) {
                    continue;
                }

                return Symbols.isFlagOn(field.symbol.flags, Flags.READONLY);
            }
            return recordType.sealed;
        }

        // For unions, we consider this an invalid update only if it is invalid for all member types. If for at least
        // one member this is valid, we allow this at compile time with the potential to fail at runtime.
        boolean allInvalidUpdates = true;
        for (BType memberType : ((BUnionType) Types.getReferredType(type)).getMemberTypes()) {
            if (!isInvalidReadonlyFieldUpdate(memberType, fieldName)) {
                allInvalidUpdates = false;
            }
        }
        return allInvalidUpdates;
    }

    private boolean isXmlAccess(BLangFieldBasedAccess fieldAccessExpr) {
        BLangExpression expr = fieldAccessExpr.expr;
        BType exprType = Types.getReferredType(expr.getBType());

        if (exprType.tag == TypeTags.XML || exprType.tag == TypeTags.XML_ELEMENT) {
            return true;
        }

        if (expr.getKind() == NodeKind.FIELD_BASED_ACCESS_EXPR  && hasLaxOriginalType((BLangFieldBasedAccess) expr)
                && exprType.tag == TypeTags.UNION) {
            Set<BType> memberTypes = ((BUnionType) exprType).getMemberTypes();
            return memberTypes.contains(symTable.xmlType) || memberTypes.contains(symTable.xmlElementType);
          }

        return false;
    }

    public void visit(BLangIndexBasedAccess indexBasedAccessExpr, AnalyzerData data) {
        markLeafNode(indexBasedAccessExpr);

        // First analyze the variable reference expression.
        BLangExpression containerExpression = indexBasedAccessExpr.expr;
        if (containerExpression.getKind() ==  NodeKind.TYPEDESC_EXPRESSION) {
            dlog.error(indexBasedAccessExpr.pos, DiagnosticErrorCode.OPERATION_DOES_NOT_SUPPORT_MEMBER_ACCESS,
                    ((BLangTypedescExpr) containerExpression).typeNode);
            data.resultType = symTable.semanticError;
            return;
        }

        if (containerExpression instanceof BLangValueExpression) {
            ((BLangValueExpression) containerExpression).isLValue = indexBasedAccessExpr.isLValue;
            ((BLangValueExpression) containerExpression).isCompoundAssignmentLValue =
                    indexBasedAccessExpr.isCompoundAssignmentLValue;
        }

        boolean isStringValue = containerExpression.getBType() != null
                && Types.getReferredType(containerExpression.getBType()).tag == TypeTags.STRING;
        if (!isStringValue) {
            checkExpr(containerExpression, symTable.noType, data);
        }

        if (indexBasedAccessExpr.indexExpr.getKind() == NodeKind.TABLE_MULTI_KEY &&
                Types.getReferredType(containerExpression.getBType()).tag != TypeTags.TABLE) {
            dlog.error(indexBasedAccessExpr.pos, DiagnosticErrorCode.MULTI_KEY_MEMBER_ACCESS_NOT_SUPPORTED,
                       containerExpression.getBType());
            data.resultType = symTable.semanticError;
            return;
        }

        BType actualType = checkIndexAccessExpr(indexBasedAccessExpr, data);

        BType exprType = containerExpression.getBType();
        BLangExpression indexExpr = indexBasedAccessExpr.indexExpr;

        if (actualType != symTable.semanticError &&
                (indexBasedAccessExpr.isLValue || indexBasedAccessExpr.isCompoundAssignmentLValue)) {
            if (isAllReadonlyTypes(exprType)) {
                dlog.error(indexBasedAccessExpr.pos, DiagnosticErrorCode.CANNOT_UPDATE_READONLY_VALUE_OF_TYPE,
                        exprType);
                data.resultType = symTable.semanticError;
                return;
            } else if (types.isSubTypeOfBaseType(exprType, TypeTags.RECORD) && isConstExpr(indexExpr) &&
                    isInvalidReadonlyFieldUpdate(exprType, getConstFieldName(indexExpr))) {
                dlog.error(indexBasedAccessExpr.pos, DiagnosticErrorCode.CANNOT_UPDATE_READONLY_RECORD_FIELD,
                        getConstFieldName(indexExpr), exprType);
                data.resultType = symTable.semanticError;
                return;
            }
        }

        // If this is on lhs, no need to do type checking further. And null/error
        // will not propagate from parent expressions
        if (indexBasedAccessExpr.isLValue) {
            indexBasedAccessExpr.originalType = actualType;
            indexBasedAccessExpr.setBType(actualType);
            data.resultType = actualType;
            return;
        }

        data.resultType = this.types.checkType(indexBasedAccessExpr, actualType, data.expType);
    }

    public void visit(BLangInvocation iExpr, AnalyzerData data) {
        // Variable ref expression null means this is the leaf node of the variable ref expression tree
        // e.g. foo();, foo(), foo().k;
        if (iExpr.expr == null) {
            // This is a function invocation expression. e.g. foo()
            checkFunctionInvocationExpr(iExpr, data);
            return;
        }

        // Module aliases cannot be used with methods
        if (invalidModuleAliasUsage(iExpr)) {
            return;
        }

        // Find the variable reference expression type
        checkExpr(iExpr.expr, symTable.noType, data);

        BType varRefType = iExpr.expr.getBType();
        visitInvocation(iExpr, varRefType, data);
    }

    private void visitInvocation(BLangInvocation iExpr, BType varRefType, AnalyzerData data) {
        switch (varRefType.tag) {
            case TypeTags.OBJECT:
                // Invoking a function bound to an object
                // First check whether there exist a function with this name
                // Then perform arg and param matching
                checkObjectFunctionInvocationExpr(iExpr, (BObjectType) varRefType, data);
                break;
            case TypeTags.RECORD:
                checkFieldFunctionPointer(iExpr, data);
                break;
            case TypeTags.NONE:
                dlog.error(iExpr.pos, DiagnosticErrorCode.UNDEFINED_FUNCTION, iExpr.name);
                break;
            case TypeTags.TYPEREFDESC:
                visitInvocation(iExpr, Types.getReferredType(varRefType), data);
                break;
            case TypeTags.INTERSECTION:
                visitInvocation(iExpr, ((BIntersectionType) varRefType).effectiveType, data);
                break;
            case TypeTags.SEMANTIC_ERROR:
                break;
            default:
                checkInLangLib(iExpr, varRefType, data);
        }
    }

    public void visit(BLangErrorConstructorExpr errorConstructorExpr, AnalyzerData data) {
        BLangUserDefinedType userProvidedTypeRef = errorConstructorExpr.errorTypeRef;
        if (userProvidedTypeRef != null) {
            symResolver.resolveTypeNode(userProvidedTypeRef, data.env,
                                        DiagnosticErrorCode.UNDEFINED_ERROR_TYPE_DESCRIPTOR);
        }
        validateErrorConstructorPositionalArgs(errorConstructorExpr, data);

        List<BType> expandedCandidates = getTypeCandidatesForErrorConstructor(errorConstructorExpr, data);

        List<BType> errorDetailTypes = new ArrayList<>(expandedCandidates.size());
        for (BType expandedCandidate : expandedCandidates) {
            BType detailType = ((BErrorType) Types.getReferredType(expandedCandidate)).detailType;
            errorDetailTypes.add(Types.getReferredType(detailType));
        }

        BType detailCandidate;
        if (errorDetailTypes.size() == 1) {
            detailCandidate = errorDetailTypes.get(0);
        } else {
            detailCandidate = BUnionType.create(null, new LinkedHashSet<>(errorDetailTypes));
        }

        BLangRecordLiteral recordLiteral = createRecordLiteralForErrorConstructor(errorConstructorExpr);
        BType inferredDetailType = checkExprSilent(recordLiteral, detailCandidate, data);

        int index = errorDetailTypes.indexOf(inferredDetailType);
        BType selectedCandidate = index < 0 ? symTable.semanticError : expandedCandidates.get(index);

        if (selectedCandidate != symTable.semanticError
                && (userProvidedTypeRef == null
                || Types.getReferredType(userProvidedTypeRef.getBType()) == Types.getReferredType(selectedCandidate))) {
            checkProvidedErrorDetails(errorConstructorExpr, inferredDetailType, data);
            // TODO: When the `userProvidedTypeRef` is present diagnostic message is provided for just `error`
            // https://github.com/ballerina-platform/ballerina-lang/issues/33574
            data.resultType = types.checkType(errorConstructorExpr.pos, selectedCandidate, data.expType,
                    DiagnosticErrorCode.INCOMPATIBLE_TYPES);
            return;
        }

        if (userProvidedTypeRef == null && errorDetailTypes.size() > 1) {
            dlog.error(errorConstructorExpr.pos, DiagnosticErrorCode.CANNOT_INFER_ERROR_TYPE, data.expType);
        }

        boolean validTypeRefFound = false;
        // Error details provided does not match the contextually expected error type.
        // if type reference is not provided let's take the `ballerina/lang.error:error` as the expected type.
        BErrorType errorType;
        if (userProvidedTypeRef != null
                && Types.getReferredType(userProvidedTypeRef.getBType()).tag == TypeTags.ERROR) {
            errorType = (BErrorType) Types.getReferredType(userProvidedTypeRef.getBType());
            validTypeRefFound = true;
        } else if (expandedCandidates.size() == 1) {
            errorType = (BErrorType) Types.getReferredType(expandedCandidates.get(0));
        } else {
            errorType = symTable.errorType;
        }
        List<BLangNamedArgsExpression> namedArgs =
                checkProvidedErrorDetails(errorConstructorExpr, errorType.detailType, data);

        BType detailType = errorType.detailType;

        if (Types.getReferredType(detailType).tag == TypeTags.MAP) {
            BType errorDetailTypeConstraint = ((BMapType) Types.getReferredType(detailType)).constraint;
            for (BLangNamedArgsExpression namedArgExpr: namedArgs) {
                if (!types.isAssignable(namedArgExpr.expr.getBType(), errorDetailTypeConstraint)) {
                    dlog.error(namedArgExpr.pos, DiagnosticErrorCode.INVALID_ERROR_DETAIL_ARG_TYPE,
                               namedArgExpr.name, errorDetailTypeConstraint, namedArgExpr.expr.getBType());
                }
            }
        } else if (Types.getReferredType(detailType).tag == TypeTags.RECORD) {
            BRecordType targetErrorDetailRec = (BRecordType) Types.getReferredType(errorType.detailType);

            LinkedList<String> missingRequiredFields = targetErrorDetailRec.fields.values().stream()
                    .filter(f -> (f.symbol.flags & Flags.REQUIRED) == Flags.REQUIRED)
                    .map(f -> f.name.value)
                    .collect(Collectors.toCollection(LinkedList::new));

            LinkedHashMap<String, BField> targetFields = targetErrorDetailRec.fields;
            for (BLangNamedArgsExpression namedArg : namedArgs) {
                BField field = targetFields.get(namedArg.name.value);
                Location pos = namedArg.pos;
                if (field == null) {
                    if (targetErrorDetailRec.sealed) {
                        dlog.error(pos, DiagnosticErrorCode.UNKNOWN_DETAIL_ARG_TO_CLOSED_ERROR_DETAIL_REC,
                                namedArg.name, targetErrorDetailRec);
                    } else if (targetFields.isEmpty()
                            && !types.isAssignable(namedArg.expr.getBType(), targetErrorDetailRec.restFieldType)) {
                        dlog.error(pos, DiagnosticErrorCode.INVALID_ERROR_DETAIL_REST_ARG_TYPE,
                                namedArg.name, targetErrorDetailRec);
                    }
                } else {
                    missingRequiredFields.remove(namedArg.name.value);
                    if (!types.isAssignable(namedArg.expr.getBType(), field.type)) {
                        dlog.error(pos, DiagnosticErrorCode.INVALID_ERROR_DETAIL_ARG_TYPE,
                                   namedArg.name, field.type, namedArg.expr.getBType());
                    }
                }
            }

            for (String requiredField : missingRequiredFields) {
                dlog.error(errorConstructorExpr.pos, DiagnosticErrorCode.MISSING_ERROR_DETAIL_ARG, requiredField);
            }
        }

        if (userProvidedTypeRef != null) {
            errorConstructorExpr.setBType(Types.getReferredType(userProvidedTypeRef.getBType()));
        } else {
            errorConstructorExpr.setBType(errorType);
        }

        BType resolvedType = errorConstructorExpr.getBType();
        if (resolvedType != symTable.semanticError && data.expType != symTable.noType &&
                !types.isAssignable(resolvedType, data.expType)) {
            if (validTypeRefFound) {
                dlog.error(errorConstructorExpr.pos, DiagnosticErrorCode.INCOMPATIBLE_TYPES,
                        data.expType, userProvidedTypeRef);
            } else {
                dlog.error(errorConstructorExpr.pos,
                        DiagnosticErrorCode.ERROR_CONSTRUCTOR_COMPATIBLE_TYPE_NOT_FOUND, data.expType);
            }
            data.resultType = symTable.semanticError;
            return;
        }
        data.resultType = resolvedType;
    }

    private void validateErrorConstructorPositionalArgs(BLangErrorConstructorExpr errorConstructorExpr,
                                                        AnalyzerData data) {
        // Parser handle the missing error message case, and too many positional argument cases.
        if (errorConstructorExpr.positionalArgs.isEmpty()) {
            return;
        }

        checkExpr(errorConstructorExpr.positionalArgs.get(0), symTable.stringType, data);

        int positionalArgCount = errorConstructorExpr.positionalArgs.size();
        if (positionalArgCount > 1) {
            checkExpr(errorConstructorExpr.positionalArgs.get(1), symTable.errorOrNilType, data);
        }

        // todo: Need to add type-checking when fixing #29247 for positional args beyond second arg.
    }

    private BType checkExprSilent(BLangExpression expr, BType expType, AnalyzerData data) {
        boolean prevNonErrorLoggingCheck = data.nonErrorLoggingCheck;
        data.nonErrorLoggingCheck = true;
        int errorCount = this.dlog.errorCount();
        this.dlog.mute();

        BType type = checkExpr(expr, expType, data);

        data.nonErrorLoggingCheck = prevNonErrorLoggingCheck;
        dlog.setErrorCount(errorCount);
        if (!prevNonErrorLoggingCheck) {
            this.dlog.unmute();
        }

        return type;
    }

    private BLangRecordLiteral createRecordLiteralForErrorConstructor(BLangErrorConstructorExpr errorConstructorExpr) {
        BLangRecordLiteral recordLiteral = (BLangRecordLiteral) TreeBuilder.createRecordLiteralNode();
        for (NamedArgNode namedArg : errorConstructorExpr.getNamedArgs()) {
            BLangRecordKeyValueField field =
                    (BLangRecordKeyValueField) TreeBuilder.createRecordKeyValue();
            field.valueExpr = (BLangExpression) namedArg.getExpression();
            BLangLiteral expr = new BLangLiteral();
            expr.value = namedArg.getName().value;
            expr.setBType(symTable.stringType);
            field.key = new BLangRecordKey(expr);
            recordLiteral.fields.add(field);
        }
        return recordLiteral;
    }

    private List<BType> getTypeCandidatesForErrorConstructor(BLangErrorConstructorExpr errorConstructorExpr,
                                                             AnalyzerData data) {
        BLangUserDefinedType errorTypeRef = errorConstructorExpr.errorTypeRef;
        if (errorTypeRef == null) {
            // If contextually expected type for error constructor without type-ref contain errors take it.
            // Else take default error type as the contextually expected type.
            if (Types.getReferredType(data.expType).tag == TypeTags.ERROR) {
                return List.of(data.expType);
            } else if (types.isAssignable(data.expType, symTable.errorType) || data.expType.tag == TypeTags.UNION) {
                return expandExpectedErrorTypes(data.expType);
            }
        } else {
            // if `errorTypeRef.type == semanticError` then an error is already logged.
            BType errorType = Types.getReferredType(errorTypeRef.getBType());
            if (errorType.tag != TypeTags.ERROR) {
                if (errorType.tag != TypeTags.SEMANTIC_ERROR) {
                    dlog.error(errorTypeRef.pos, DiagnosticErrorCode.INVALID_ERROR_TYPE_REFERENCE, errorTypeRef);
                    errorConstructorExpr.errorTypeRef.setBType(symTable.semanticError);
                }
            } else {
                return List.of(errorTypeRef.getBType());
            }
        }

        return List.of(symTable.errorType);
    }

    private List<BType> expandExpectedErrorTypes(BType candidateType) {
        BType referredType = Types.getReferredType(candidateType);
        List<BType> expandedCandidates = new ArrayList<>();
        if (referredType.tag == TypeTags.UNION) {
            for (BType memberType : ((BUnionType) referredType).getMemberTypes()) {
                memberType = Types.getReferredType(memberType);
                if (types.isAssignable(memberType, symTable.errorType)) {
                    if (memberType.tag == TypeTags.INTERSECTION) {
                        expandedCandidates.add(((BIntersectionType) memberType).effectiveType);
                    } else {
                        expandedCandidates.add(memberType);
                    }
                }
            }
        } else if (types.isAssignable(candidateType, symTable.errorType)) {
            if (referredType.tag == TypeTags.INTERSECTION) {
                expandedCandidates.add(((BIntersectionType) referredType).effectiveType);
            } else {
                expandedCandidates.add(candidateType);
            }
        }
        return expandedCandidates;
    }

    public void visit(BLangInvocation.BLangActionInvocation aInv, AnalyzerData data) {
        // For an action invocation, this will only be satisfied when it's an async call of a function.
        // e.g., start foo();
        if (aInv.expr == null) {
            checkFunctionInvocationExpr(aInv, data);
            return;
        }

        // Module aliases cannot be used with remote method call actions
        if (invalidModuleAliasUsage(aInv)) {
            return;
        }

        // Find the variable reference expression type
        checkExpr(aInv.expr, symTable.noType, data);
        BLangExpression varRef = aInv.expr;

        checkActionInvocation(aInv, varRef.getBType(), data);
    }

    private void checkActionInvocation(BLangInvocation.BLangActionInvocation aInv, BType type, AnalyzerData data) {
        switch (type.tag) {
            case TypeTags.OBJECT:
                checkActionInvocation(aInv, (BObjectType) type, data);
                break;
            case TypeTags.RECORD:
                checkFieldFunctionPointer(aInv, data);
                break;
            case TypeTags.NONE:
                dlog.error(aInv.pos, DiagnosticErrorCode.UNDEFINED_FUNCTION, aInv.name);
                data.resultType = symTable.semanticError;
                break;
            case TypeTags.TYPEREFDESC:
                checkActionInvocation(aInv, Types.getReferredType(type), data);
                break;
            case TypeTags.SEMANTIC_ERROR:
            default:
                dlog.error(aInv.pos, DiagnosticErrorCode.INVALID_ACTION_INVOCATION, type);
                data.resultType = symTable.semanticError;
                break;
        }
    }

    private boolean invalidModuleAliasUsage(BLangInvocation invocation) {
        Name pkgAlias = names.fromIdNode(invocation.pkgAlias);
        if (pkgAlias != Names.EMPTY) {
            dlog.error(invocation.pos, DiagnosticErrorCode.PKG_ALIAS_NOT_ALLOWED_HERE);
            return true;
        }
        return false;
    }

    public void visit(BLangLetExpression letExpression, AnalyzerData data) {
        BLetSymbol letSymbol = new BLetSymbol(SymTag.LET, Flags.asMask(new HashSet<>(Lists.of())),
                                              new Name(String.format("$let_symbol_%d$", data.letCount++)),
                data.env.enclPkg.symbol.pkgID, letExpression.getBType(), data.env.scope.owner,
                                              letExpression.pos);
        letExpression.env = SymbolEnv.createExprEnv(letExpression, data.env, letSymbol);
        for (BLangLetVariable letVariable : letExpression.letVarDeclarations) {
            semanticAnalyzer.analyzeNode((BLangNode) letVariable.definitionNode, letExpression.env);
        }
        BType exprType = checkExpr(letExpression.expr, letExpression.env, data.expType, data);
        types.checkType(letExpression, exprType, data.expType);
    }

    private void checkInLangLib(BLangInvocation iExpr, BType varRefType, AnalyzerData data) {
        BSymbol langLibMethodSymbol = getLangLibMethod(iExpr, Types.getReferredType(varRefType), data);
        if (langLibMethodSymbol == symTable.notFoundSymbol) {
            dlog.error(iExpr.name.pos, DiagnosticErrorCode.UNDEFINED_FUNCTION_IN_TYPE, iExpr.name.value,
                       iExpr.expr.getBType());
            data.resultType = symTable.semanticError;
            return;
        }

        if (checkInvalidImmutableValueUpdate(iExpr, varRefType, langLibMethodSymbol, data)) {
            return;
        }

        checkIllegalStorageSizeChangeMethodCall(iExpr, varRefType, data);
    }

    private boolean checkInvalidImmutableValueUpdate(BLangInvocation iExpr, BType varRefType,
                                                     BSymbol langLibMethodSymbol, AnalyzerData data) {
        if (!Symbols.isFlagOn(varRefType.flags, Flags.READONLY)) {
            return false;
        }

        String packageId = langLibMethodSymbol.pkgID.name.value;

        if (!modifierFunctions.containsKey(packageId)) {
            return false;
        }

        String funcName = langLibMethodSymbol.name.value;
        if (!modifierFunctions.get(packageId).contains(funcName)) {
            return false;
        }

        if (funcName.equals("mergeJson") && Types.getReferredType(varRefType).tag != TypeTags.MAP) {
            return false;
        }
        if (funcName.equals("strip") && TypeTags.isXMLTypeTag(Types.getReferredType(varRefType).tag)) {
            return false;
        }

        dlog.error(iExpr.pos, DiagnosticErrorCode.CANNOT_UPDATE_READONLY_VALUE_OF_TYPE, varRefType);
        data.resultType = symTable.semanticError;
        return true;
    }

    private boolean isFixedLengthList(BType type) {
        switch(type.tag) {
            case TypeTags.ARRAY:
                return (((BArrayType) type).state != BArrayState.OPEN);
            case TypeTags.TUPLE:
                return (((BTupleType) type).restType == null);
            case TypeTags.UNION:
                BUnionType unionType = (BUnionType) type;
                for (BType member : unionType.getMemberTypes()) {
                    if (!isFixedLengthList(member)) {
                        return false;
                    }
                }
                return true;
            default:
                return false;
        }
    }

    private void checkIllegalStorageSizeChangeMethodCall(BLangInvocation iExpr, BType varRefType, AnalyzerData data) {
        String invocationName = iExpr.name.getValue();
        if (!listLengthModifierFunctions.contains(invocationName)) {
            return;
        }

        if (isFixedLengthList(varRefType)) {
            dlog.error(iExpr.name.pos, DiagnosticErrorCode.ILLEGAL_FUNCTION_CHANGE_LIST_SIZE, invocationName,
                       varRefType);
            data.resultType = symTable.semanticError;
            return;
        }

        if (isShiftOnIncompatibleTuples(varRefType, invocationName)) {
            dlog.error(iExpr.name.pos, DiagnosticErrorCode.ILLEGAL_FUNCTION_CHANGE_TUPLE_SHAPE, invocationName,
                    varRefType);
            data.resultType = symTable.semanticError;
            return;
        }
    }

    private boolean isShiftOnIncompatibleTuples(BType varRefType, String invocationName) {
        if ((varRefType.tag == TypeTags.TUPLE) && (invocationName.compareTo(FUNCTION_NAME_SHIFT) == 0) &&
                hasDifferentTypeThanRest((BTupleType) varRefType)) {
            return true;
        }

        if ((varRefType.tag == TypeTags.UNION) && (invocationName.compareTo(FUNCTION_NAME_SHIFT) == 0)) {
            BUnionType unionVarRef = (BUnionType) varRefType;
            boolean allMemberAreFixedShapeTuples = true;
            for (BType member : unionVarRef.getMemberTypes()) {
                if (member.tag != TypeTags.TUPLE) {
                    allMemberAreFixedShapeTuples = false;
                    break;
                }
                if (!hasDifferentTypeThanRest((BTupleType) member)) {
                    allMemberAreFixedShapeTuples = false;
                    break;
                }
            }
            return allMemberAreFixedShapeTuples;
        }
        return false;
    }

    private boolean hasDifferentTypeThanRest(BTupleType tupleType) {
        if (tupleType.restType == null) {
            return false;
        }

        for (BType member : tupleType.getTupleTypes()) {
            if (!types.isSameType(tupleType.restType, member)) {
                return true;
            }
        }
        return false;
    }

    private void checkFieldFunctionPointer(BLangInvocation iExpr, AnalyzerData data) {
        BType type = checkExpr(iExpr.expr, data);

        BLangIdentifier invocationIdentifier = iExpr.name;

        if (type == symTable.semanticError) {
            return;
        }
        BSymbol fieldSymbol = symResolver.resolveStructField(iExpr.pos, data.env,
                                                             names.fromIdNode(invocationIdentifier),
                                                             Types.getReferredType(type).tsymbol);

        if (fieldSymbol == symTable.notFoundSymbol) {
            checkIfLangLibMethodExists(iExpr, type, iExpr.name.pos, DiagnosticErrorCode.UNDEFINED_FIELD_IN_RECORD, data,
                                       invocationIdentifier, type);
            return;
        }

        if (fieldSymbol.kind != SymbolKind.FUNCTION) {
            checkIfLangLibMethodExists(iExpr, type, iExpr.pos, DiagnosticErrorCode.INVALID_METHOD_CALL_EXPR_ON_FIELD,
                                       data, fieldSymbol.type);
            return;
        }

        iExpr.symbol = fieldSymbol;
        iExpr.setBType(((BInvokableSymbol) fieldSymbol).retType);
        checkInvocationParamAndReturnType(iExpr, data);
        iExpr.functionPointerInvocation = true;
    }

    private void checkIfLangLibMethodExists(BLangInvocation iExpr, BType varRefType, Location pos,
                                            DiagnosticErrorCode errCode, AnalyzerData data, Object... diagMsgArgs) {
        BSymbol langLibMethodSymbol = getLangLibMethod(iExpr, varRefType, data);
        if (langLibMethodSymbol == symTable.notFoundSymbol) {
            dlog.error(pos, errCode, diagMsgArgs);
            data.resultType = symTable.semanticError;
        } else {
            checkInvalidImmutableValueUpdate(iExpr, varRefType, langLibMethodSymbol, data);
        }
    }

    @Override
    public void visit(BLangObjectConstructorExpression objectCtorExpression, AnalyzerData data) {
        BLangClassDefinition classNode = objectCtorExpression.classNode;
        classNode.oceEnvData.capturedClosureEnv = data.env;
        BLangClassDefinition originalClass = classNode.oceEnvData.originalClass;
        if (originalClass.cloneRef != null && !objectCtorExpression.defined) {
            classNode = (BLangClassDefinition) originalClass.cloneRef;
            symbolEnter.defineClassDefinition(classNode, data.env);
            objectCtorExpression.defined = true;
        }

        // TODO: check referenced type
        BObjectType objectType;
        if (objectCtorExpression.referenceType == null && objectCtorExpression.expectedType != null) {
            objectType = (BObjectType) objectCtorExpression.classNode.getBType();
            if (Types.getReferredType(objectCtorExpression.expectedType).tag == TypeTags.OBJECT) {
                BObjectType expObjType = (BObjectType) types
                        .getReferredType(objectCtorExpression.expectedType);
                objectType.typeIdSet = expObjType.typeIdSet;
            } else if (objectCtorExpression.expectedType.tag != TypeTags.NONE) {
                if (!checkAndLoadTypeIdSet(objectCtorExpression.expectedType, objectType)) {
                    dlog.error(objectCtorExpression.pos, DiagnosticErrorCode.INVALID_TYPE_OBJECT_CONSTRUCTOR,
                            objectCtorExpression.expectedType);
                    data.resultType = symTable.semanticError;
                    return;
                }
            }
        }
        BLangTypeInit cIExpr = objectCtorExpression.typeInit;
        BType actualType = symResolver.resolveTypeNode(cIExpr.userDefinedType, data.env);
        if (actualType == symTable.semanticError) {
            data.resultType = symTable.semanticError;
            return;
        }

        BObjectType actualObjectType = (BObjectType) actualType;
        List<BLangType> typeRefs = classNode.typeRefs;
        SymbolEnv typeDefEnv = SymbolEnv.createObjectConstructorObjectEnv(classNode, data.env);
        classNode.oceEnvData.typeInit = objectCtorExpression.typeInit;

        dlog.unmute();
        if (Symbols.isFlagOn(data.expType.flags, Flags.READONLY)) {
            handleObjectConstrExprForReadOnly(objectCtorExpression, actualObjectType, typeDefEnv, false, data);
        } else if (!typeRefs.isEmpty() && Symbols.isFlagOn(typeRefs.get(0).getBType().flags,
                Flags.READONLY)) {
            handleObjectConstrExprForReadOnly(objectCtorExpression, actualObjectType, typeDefEnv, true, data);
        } else {
            semanticAnalyzer.analyzeNode(classNode, typeDefEnv);
        }
        dlog.unmute();
        markConstructedObjectIsolatedness(actualObjectType);

        if (((BObjectTypeSymbol) actualType.tsymbol).initializerFunc != null) {
            cIExpr.initInvocation.symbol = ((BObjectTypeSymbol) actualType.tsymbol).initializerFunc.symbol;
            checkInvocationParam(cIExpr.initInvocation, data);
            cIExpr.initInvocation.setBType(((BInvokableSymbol) cIExpr.initInvocation.symbol).retType);
        } else {
            // If the initializerFunc is null then this is a default constructor invocation. Hence should not
            // pass any arguments.
            if (!isValidInitInvocation(cIExpr, (BObjectType) actualType, data)) {
                return;
            }
        }
        if (cIExpr.initInvocation.getBType() == null) {
            cIExpr.initInvocation.setBType(symTable.nilType);
        }
        BType actualTypeInitType = getObjectConstructorReturnType(actualType, cIExpr.initInvocation.getBType(), data);
        data.resultType = types.checkType(cIExpr, actualTypeInitType, data.expType);
    }

    private boolean isDefiniteObjectType(BType bType, Set<BTypeIdSet> typeIdSets) {
        BType type = Types.getReferredType(bType);
        if (type.tag != TypeTags.OBJECT && type.tag != TypeTags.UNION) {
            return false;
        }

        Set<BType> visitedTypes = new HashSet<>();
        if (!collectObjectTypeIds(type, typeIdSets, visitedTypes)) {
            return false;
        }
        return typeIdSets.size() <= 1;
    }

    private boolean collectObjectTypeIds(BType type, Set<BTypeIdSet> typeIdSets, Set<BType> visitedTypes) {
        if (type.tag == TypeTags.OBJECT) {
            var objectType = (BObjectType) type;
            typeIdSets.add(objectType.typeIdSet);
            return true;
        }
        if (type.tag == TypeTags.UNION) {
            if (!visitedTypes.add(type)) {
                return true;
            }
            for (BType member : ((BUnionType) type).getMemberTypes()) {
                if (!collectObjectTypeIds(member, typeIdSets, visitedTypes)) {
                    return false;
                }
            }
            return true;
        }
        return false;
    }

    private boolean checkAndLoadTypeIdSet(BType type, BObjectType objectType) {
        Set<BTypeIdSet> typeIdSets = new HashSet<>();
        if (!isDefiniteObjectType(type, typeIdSets)) {
            return false;
        }
        if (typeIdSets.isEmpty()) {
            objectType.typeIdSet = BTypeIdSet.emptySet();
            return true;
        }
        var typeIdIterator = typeIdSets.iterator();
        if (typeIdIterator.hasNext()) {
            BTypeIdSet typeIdSet = typeIdIterator.next();
            objectType.typeIdSet = typeIdSet;
            return true;
        }
        return true;
    }

    public void visit(BLangTypeInit cIExpr, AnalyzerData data) {
        if ((data.expType.tag == TypeTags.ANY && cIExpr.userDefinedType == null) ||
                data.expType.tag == TypeTags.RECORD) {
            dlog.error(cIExpr.pos, DiagnosticErrorCode.INVALID_TYPE_NEW_LITERAL, data.expType);
            data.resultType = symTable.semanticError;
            return;
        }

        BType actualType;
        if (cIExpr.userDefinedType != null) {
            actualType = symResolver.resolveTypeNode(cIExpr.userDefinedType, data.env);
        } else {
            actualType = data.expType;
        }

        if (actualType == symTable.semanticError) {
            //TODO dlog error?
            data.resultType = symTable.semanticError;
            return;
        }

        actualType = Types.getReferredType(actualType);

        if (actualType.tag == TypeTags.INTERSECTION) {
            actualType = ((BIntersectionType) actualType).effectiveType;
        }

        switch (actualType.tag) {
            case TypeTags.OBJECT:
                BObjectType actualObjectType = (BObjectType) actualType;

                if ((actualType.tsymbol.flags & Flags.CLASS) != Flags.CLASS) {
                    dlog.error(cIExpr.pos, DiagnosticErrorCode.CANNOT_INITIALIZE_ABSTRACT_OBJECT,
                            actualType.tsymbol);
                    cIExpr.initInvocation.argExprs.forEach(expr -> checkExpr(expr, symTable.noType, data));
                    data.resultType = symTable.semanticError;
                    return;
                }

                if (actualObjectType.classDef != null && actualObjectType.classDef.flagSet.contains(Flag.OBJECT_CTOR)) {
                    if (cIExpr.initInvocation != null && actualObjectType.classDef.oceEnvData.typeInit != null) {
                        actualObjectType.classDef.oceEnvData.typeInit = cIExpr;
                    }
                    markConstructedObjectIsolatedness(actualObjectType);
                }
                if (((BObjectTypeSymbol) actualType.tsymbol).initializerFunc != null) {
                    cIExpr.initInvocation.symbol = ((BObjectTypeSymbol) actualType.tsymbol).initializerFunc.symbol;
                    checkInvocationParam(cIExpr.initInvocation, data);
                    cIExpr.initInvocation.setBType(((BInvokableSymbol) cIExpr.initInvocation.symbol).retType);
                } else {
                    // If the initializerFunc is null then this is a default constructor invocation. Hence should not
                    // pass any arguments.
                    if (!isValidInitInvocation(cIExpr, (BObjectType) actualType, data)) {
                        return;
                    }
                }
                break;
            case TypeTags.STREAM:
                if (cIExpr.initInvocation.argExprs.size() > 1) {
                    dlog.error(cIExpr.pos, DiagnosticErrorCode.INVALID_STREAM_CONSTRUCTOR, cIExpr.initInvocation);
                    data.resultType = symTable.semanticError;
                    return;
                }

                BStreamType actualStreamType = (BStreamType) actualType;
                if (actualStreamType.completionType != null) {
                    BType completionType = actualStreamType.completionType;
                    if (completionType.tag != symTable.nilType.tag && !types.containsErrorType(completionType)) {
                        dlog.error(cIExpr.pos, DiagnosticErrorCode.ERROR_TYPE_EXPECTED, completionType.toString());
                        data.resultType = symTable.semanticError;
                        return;
                    }
                }

                if (!cIExpr.initInvocation.argExprs.isEmpty()) {
                    BLangExpression iteratorExpr = cIExpr.initInvocation.argExprs.get(0);
                    BType constructType = checkExpr(iteratorExpr, symTable.noType, data);
                    BUnionType expectedNextReturnType =
                            createNextReturnType(cIExpr.pos, (BStreamType) actualType, data);
                    if (constructType.tag != TypeTags.OBJECT) {
                        dlog.error(iteratorExpr.pos, DiagnosticErrorCode.INVALID_STREAM_CONSTRUCTOR_ITERATOR,
                                expectedNextReturnType, constructType);
                        data.resultType = symTable.semanticError;
                        return;
                    }
                    BAttachedFunction closeFunc = types.getAttachedFuncFromObject((BObjectType) constructType,
                            BLangCompilerConstants.CLOSE_FUNC);
                    if (closeFunc != null) {
                        BType closeableIteratorType = symTable.langQueryModuleSymbol.scope
                                .lookup(Names.ABSTRACT_STREAM_CLOSEABLE_ITERATOR).symbol.type;
                        if (!types.isAssignable(constructType, closeableIteratorType)) {
                            dlog.error(iteratorExpr.pos,
                                       DiagnosticErrorCode.INVALID_STREAM_CONSTRUCTOR_CLOSEABLE_ITERATOR,
                                       expectedNextReturnType, constructType);
                            data.resultType = symTable.semanticError;
                            return;
                        }
                    } else {
                        BType iteratorType = symTable.langQueryModuleSymbol.scope
                                .lookup(Names.ABSTRACT_STREAM_ITERATOR).symbol.type;
                        if (!types.isAssignable(constructType, iteratorType)) {
                            dlog.error(iteratorExpr.pos, DiagnosticErrorCode.INVALID_STREAM_CONSTRUCTOR_ITERATOR,
                                    expectedNextReturnType, constructType);
                            data.resultType = symTable.semanticError;
                            return;
                        }
                    }
                    BUnionType nextReturnType = types.getVarTypeFromIteratorFuncReturnType(constructType);
                    if (nextReturnType != null) {
                        types.checkType(iteratorExpr.pos, nextReturnType, expectedNextReturnType,
                                DiagnosticErrorCode.INCOMPATIBLE_TYPES);
                    } else {
                        dlog.error(constructType.tsymbol.getPosition(),
                                DiagnosticErrorCode.INVALID_NEXT_METHOD_RETURN_TYPE, expectedNextReturnType);
                    }
                }
                if (data.expType.tag != TypeTags.NONE && !types.isAssignable(actualType, data.expType)) {
                    dlog.error(cIExpr.pos, DiagnosticErrorCode.INCOMPATIBLE_TYPES, data.expType,
                            actualType);
                    data.resultType = symTable.semanticError;
                    return;
                }
                data.resultType = actualType;
                return;
            case TypeTags.UNION:
                List<BType> matchingMembers = findMembersWithMatchingInitFunc(cIExpr, (BUnionType) actualType, data);
                BType matchedType = getMatchingType(matchingMembers, cIExpr, actualType, data);
                cIExpr.initInvocation.setBType(symTable.nilType);

                if (matchedType.tag == TypeTags.OBJECT) {
                    if (((BObjectTypeSymbol) matchedType.tsymbol).initializerFunc != null) {
                        cIExpr.initInvocation.symbol = ((BObjectTypeSymbol) matchedType.tsymbol).initializerFunc.symbol;
                        checkInvocationParam(cIExpr.initInvocation, data);
                        cIExpr.initInvocation.setBType(((BInvokableSymbol) cIExpr.initInvocation.symbol).retType);
                        actualType = matchedType;
                        break;
                    } else {
                        if (!isValidInitInvocation(cIExpr, (BObjectType) matchedType, data)) {
                            return;
                        }
                    }
                }
                types.checkType(cIExpr, matchedType, data.expType);
                cIExpr.setBType(matchedType);
                data.resultType = matchedType;
                return;
            default:
                dlog.error(cIExpr.pos, DiagnosticErrorCode.CANNOT_INFER_OBJECT_TYPE_FROM_LHS, actualType);
                data.resultType = symTable.semanticError;
                return;
        }

        if (cIExpr.initInvocation.getBType() == null) {
            cIExpr.initInvocation.setBType(symTable.nilType);
        }
        BType actualTypeInitType = getObjectConstructorReturnType(actualType, cIExpr.initInvocation.getBType(), data);
        data.resultType = types.checkType(cIExpr, actualTypeInitType, data.expType);
    }

    private BUnionType createNextReturnType(Location pos, BStreamType streamType, AnalyzerData data) {
        BRecordType recordType = new BRecordType(null, Flags.ANONYMOUS);
        recordType.restFieldType = symTable.noType;
        recordType.sealed = true;

        Name fieldName = Names.VALUE;
        BField field = new BField(fieldName, pos, new BVarSymbol(Flags.PUBLIC,
                                                                 fieldName, data.env.enclPkg.packageID,
                                                                 streamType.constraint, data.env.scope.owner, pos,
                                                                 VIRTUAL));
        field.type = streamType.constraint;
        recordType.fields.put(field.name.value, field);

        recordType.tsymbol = Symbols.createRecordSymbol(Flags.ANONYMOUS, Names.EMPTY, data.env.enclPkg.packageID,
                                                        recordType, data.env.scope.owner, pos, VIRTUAL);
        recordType.tsymbol.scope = new Scope(data.env.scope.owner);
        recordType.tsymbol.scope.define(fieldName, field.symbol);

        LinkedHashSet<BType> retTypeMembers = new LinkedHashSet<>();
        retTypeMembers.add(recordType);
        retTypeMembers.addAll(types.getAllTypes(streamType.completionType, false));

        BUnionType unionType = BUnionType.create(null);
        unionType.addAll(retTypeMembers);
        unionType.tsymbol = Symbols.createTypeSymbol(SymTag.UNION_TYPE, 0, Names.EMPTY,
                data.env.enclPkg.symbol.pkgID, unionType, data.env.scope.owner, pos, VIRTUAL);

        return unionType;
    }

    private boolean isValidInitInvocation(BLangTypeInit cIExpr, BObjectType objType, AnalyzerData data) {

        if (!cIExpr.initInvocation.argExprs.isEmpty()
                && ((BObjectTypeSymbol) objType.tsymbol).initializerFunc == null) {
            dlog.error(cIExpr.pos, DiagnosticErrorCode.TOO_MANY_ARGS_FUNC_CALL,
                    cIExpr.initInvocation.name.value);
            cIExpr.initInvocation.argExprs.forEach(expr -> checkExpr(expr, symTable.noType, data));
            data.resultType = symTable.semanticError;
            return false;
        }
        return true;
    }

    private BType getObjectConstructorReturnType(BType objType, BType initRetType, AnalyzerData data) {
        if (initRetType.tag == TypeTags.UNION) {
            LinkedHashSet<BType> retTypeMembers = new LinkedHashSet<>();
            retTypeMembers.add(objType);

            retTypeMembers.addAll(((BUnionType) initRetType).getMemberTypes());
            retTypeMembers.remove(symTable.nilType);

            BUnionType unionType = BUnionType.create(null, retTypeMembers);
            unionType.tsymbol = Symbols.createTypeSymbol(SymTag.UNION_TYPE, 0,
                                                         Names.EMPTY, data.env.enclPkg.symbol.pkgID, unionType,
                    data.env.scope.owner, symTable.builtinPos, VIRTUAL);
            return unionType;
        } else if (initRetType.tag == TypeTags.NIL) {
            return objType;
        }
        return symTable.semanticError;
    }

    private List<BType> findMembersWithMatchingInitFunc(BLangTypeInit cIExpr, BUnionType lhsUnionType,
                                                        AnalyzerData data) {
        int objectCount = 0;

        for (BType type : lhsUnionType.getMemberTypes()) {
            BType memberType = Types.getReferredType(type);
            int tag = memberType.tag;

            if (tag == TypeTags.OBJECT) {
                objectCount++;
                continue;
            }

            if (tag != TypeTags.INTERSECTION) {
                continue;
            }

            if (((BIntersectionType) memberType).effectiveType.tag == TypeTags.OBJECT) {
                objectCount++;
            }
        }

        boolean containsSingleObject = objectCount == 1;

        List<BType> matchingLhsMemberTypes = new ArrayList<>();
        for (BType type : lhsUnionType.getMemberTypes()) {
            BType memberType = Types.getReferredType(type);
            if (memberType.tag != TypeTags.OBJECT) {
                // member is not an object.
                continue;
            }
            if ((memberType.tsymbol.flags & Flags.CLASS) != Flags.CLASS) {
                dlog.error(cIExpr.pos, DiagnosticErrorCode.CANNOT_INITIALIZE_ABSTRACT_OBJECT,
                        lhsUnionType.tsymbol);
            }

            if (containsSingleObject) {
                return Collections.singletonList(memberType);
            }

            BAttachedFunction initializerFunc = ((BObjectTypeSymbol) memberType.tsymbol).initializerFunc;
            if (isArgsMatchesFunction(cIExpr.argsExpr, initializerFunc, data)) {
                matchingLhsMemberTypes.add(memberType);
            }
        }
        return matchingLhsMemberTypes;
    }

    private BType getMatchingType(List<BType> matchingLhsMembers, BLangTypeInit cIExpr, BType lhsUnion,
                                  AnalyzerData data) {
        if (matchingLhsMembers.isEmpty()) {
            // No union type member found which matches with initializer expression.
            dlog.error(cIExpr.pos, DiagnosticErrorCode.CANNOT_INFER_OBJECT_TYPE_FROM_LHS, lhsUnion);
            data.resultType = symTable.semanticError;
            return symTable.semanticError;
        } else if (matchingLhsMembers.size() == 1) {
            // We have a correct match.
            return matchingLhsMembers.get(0).tsymbol.type;
        } else {
            // Multiple matches found.
            dlog.error(cIExpr.pos, DiagnosticErrorCode.AMBIGUOUS_TYPES, lhsUnion);
            data.resultType = symTable.semanticError;
            return symTable.semanticError;
        }
    }

    private boolean isArgsMatchesFunction(List<BLangExpression> invocationArguments, BAttachedFunction function,
                                          AnalyzerData data) {
        invocationArguments.forEach(expr -> checkExpr(expr, symTable.noType, data));

        if (function == null) {
            return invocationArguments.isEmpty();
        }

        if (function.symbol.params.isEmpty() && invocationArguments.isEmpty()) {
            return true;
        }

        List<BLangNamedArgsExpression> namedArgs = new ArrayList<>();
        List<BLangExpression> positionalArgs = new ArrayList<>();
        for (BLangExpression argument : invocationArguments) {
            if (argument.getKind() == NodeKind.NAMED_ARGS_EXPR) {
                namedArgs.add((BLangNamedArgsExpression) argument);
            } else {
                positionalArgs.add(argument);
            }
        }

        List<BVarSymbol> requiredParams = function.symbol.params.stream()
                .filter(param -> !param.isDefaultable)
                .collect(Collectors.toList());
        // Given named and positional arguments are less than required parameters.
        if (requiredParams.size() > invocationArguments.size()) {
            return false;
        }

        List<BVarSymbol> defaultableParams = function.symbol.params.stream()
                .filter(param -> param.isDefaultable)
                .collect(Collectors.toList());

        int givenRequiredParamCount = 0;
        for (int i = 0; i < positionalArgs.size(); i++) {
            if (function.symbol.params.size() > i) {
                givenRequiredParamCount++;
                BVarSymbol functionParam = function.symbol.params.get(i);
                // check the type compatibility of positional args against function params.
                if (!types.isAssignable(positionalArgs.get(i).getBType(), functionParam.type)) {
                    return false;
                }
                requiredParams.remove(functionParam);
                defaultableParams.remove(functionParam);
                continue;
            }

            if (function.symbol.restParam != null) {
                BType restParamType = ((BArrayType) function.symbol.restParam.type).eType;
                if (!types.isAssignable(positionalArgs.get(i).getBType(), restParamType)) {
                    return false;
                }
                continue;
            }

            // additional positional args given for function with no rest param
            return false;
        }

        for (BLangNamedArgsExpression namedArg : namedArgs) {
            boolean foundNamedArg = false;
            // check the type compatibility of named args against function params.
            List<BVarSymbol> params = function.symbol.params;
            for (int i = givenRequiredParamCount; i < params.size(); i++) {
                BVarSymbol functionParam = params.get(i);
                if (!namedArg.name.value.equals(functionParam.name.value)) {
                    continue;
                }
                foundNamedArg = true;
                BType namedArgExprType = checkExpr(namedArg.expr, data);
                if (!types.isAssignable(functionParam.type, namedArgExprType)) {
                    // Name matched, type mismatched.
                    return false;
                }
                requiredParams.remove(functionParam);
                defaultableParams.remove(functionParam);
            }
            if (!foundNamedArg) {
                return false;
            }
        }

        // all required params are not given by positional or named args.
        return requiredParams.size() <= 0;
    }

    public void visit(BLangWaitForAllExpr waitForAllExpr, AnalyzerData data) {
        setResultTypeForWaitForAllExpr(waitForAllExpr, data.expType, data);
        waitForAllExpr.setBType(data.resultType);

        if (data.resultType != null && data.resultType != symTable.semanticError) {
            types.setImplicitCastExpr(waitForAllExpr, waitForAllExpr.getBType(), data.expType);
        }
    }

    private void setResultTypeForWaitForAllExpr(BLangWaitForAllExpr waitForAllExpr, BType expType, AnalyzerData data) {
        switch (expType.tag) {
            case TypeTags.RECORD:
                checkTypesForRecords(waitForAllExpr, data);
                break;
            case TypeTags.MAP:
                checkTypesForMap(waitForAllExpr, ((BMapType) expType).constraint, data);
                LinkedHashSet<BType> memberTypesForMap = collectWaitExprTypes(waitForAllExpr.keyValuePairs);
                if (memberTypesForMap.size() == 1) {
                    data.resultType = new BMapType(TypeTags.MAP,
                            memberTypesForMap.iterator().next(), symTable.mapType.tsymbol);
                    break;
                }
                BUnionType constraintTypeForMap = BUnionType.create(null, memberTypesForMap);
                data.resultType = new BMapType(TypeTags.MAP, constraintTypeForMap, symTable.mapType.tsymbol);
                break;
            case TypeTags.NONE:
            case TypeTags.ANY:
                checkTypesForMap(waitForAllExpr, expType, data);
                LinkedHashSet<BType> memberTypes = collectWaitExprTypes(waitForAllExpr.keyValuePairs);
                if (memberTypes.size() == 1) {
                    data.resultType =
                            new BMapType(TypeTags.MAP, memberTypes.iterator().next(), symTable.mapType.tsymbol);
                    break;
                }
                BUnionType constraintType = BUnionType.create(null, memberTypes);
                data.resultType = new BMapType(TypeTags.MAP, constraintType, symTable.mapType.tsymbol);
                break;
            case TypeTags.TYPEREFDESC:
                setResultTypeForWaitForAllExpr(waitForAllExpr, Types.getReferredType(expType), data);
                break;
            default:
                dlog.error(waitForAllExpr.pos, DiagnosticErrorCode.INCOMPATIBLE_TYPES, expType,
                        getWaitForAllExprReturnType(waitForAllExpr, waitForAllExpr.pos, data));
                data.resultType = symTable.semanticError;
                break;
        }
    }

    private BRecordType getWaitForAllExprReturnType(BLangWaitForAllExpr waitExpr,
                                                    Location pos, AnalyzerData data) {
        BRecordType retType = new BRecordType(null, Flags.ANONYMOUS);
        List<BLangWaitForAllExpr.BLangWaitKeyValue> keyVals = waitExpr.keyValuePairs;

        for (BLangWaitForAllExpr.BLangWaitKeyValue keyVal : keyVals) {
            BLangIdentifier fieldName;
            if (keyVal.valueExpr == null || keyVal.valueExpr.getKind() != NodeKind.SIMPLE_VARIABLE_REF) {
                fieldName = keyVal.key;
            } else {
                fieldName = ((BLangSimpleVarRef) keyVal.valueExpr).variableName;
            }

            BSymbol symbol = symResolver.lookupSymbolInMainSpace(data.env, names.fromIdNode(fieldName));
            BType fieldType = symbol.type.tag == TypeTags.FUTURE ? ((BFutureType) symbol.type).constraint : symbol.type;
            BField field = new BField(names.fromIdNode(keyVal.key), null,
                                      new BVarSymbol(0, names.fromIdNode(keyVal.key),
                                                     names.originalNameFromIdNode(keyVal.key),
                                                     data.env.enclPkg.packageID, fieldType, null, keyVal.pos, VIRTUAL));
            retType.fields.put(field.name.value, field);
        }

        retType.restFieldType = symTable.noType;
        retType.sealed = true;
        retType.tsymbol = Symbols.createRecordSymbol(Flags.ANONYMOUS, Names.EMPTY, data.env.enclPkg.packageID, retType,
                                                     null, pos, VIRTUAL);
        return retType;
    }

    private LinkedHashSet<BType> collectWaitExprTypes(List<BLangWaitForAllExpr.BLangWaitKeyValue> keyVals) {
        LinkedHashSet<BType> memberTypes = new LinkedHashSet<>();
        for (BLangWaitForAllExpr.BLangWaitKeyValue keyVal : keyVals) {
            BType bType = keyVal.keyExpr != null ? keyVal.keyExpr.getBType() : keyVal.valueExpr.getBType();
            if (bType.tag == TypeTags.FUTURE) {
                memberTypes.add(((BFutureType) bType).constraint);
            } else {
                memberTypes.add(bType);
            }
        }
        return memberTypes;
    }

    private void checkTypesForMap(BLangWaitForAllExpr waitForAllExpr, BType expType, AnalyzerData data) {
        List<BLangWaitForAllExpr.BLangWaitKeyValue> keyValuePairs = waitForAllExpr.keyValuePairs;
        keyValuePairs.forEach(keyVal -> checkWaitKeyValExpr(keyVal, expType, data));
    }

    private void checkTypesForRecords(BLangWaitForAllExpr waitExpr, AnalyzerData data) {
        List<BLangWaitForAllExpr.BLangWaitKeyValue> rhsFields = waitExpr.getKeyValuePairs();
        Map<String, BField> lhsFields = ((BRecordType) Types.getReferredType(data.expType)).fields;

        // check if the record is sealed, if so check if the fields in wait collection is more than the fields expected
        // by the lhs record
        if (((BRecordType) Types.getReferredType(data.expType)).sealed &&
                rhsFields.size() > lhsFields.size()) {
            dlog.error(waitExpr.pos, DiagnosticErrorCode.INCOMPATIBLE_TYPES, data.expType,
                    getWaitForAllExprReturnType(waitExpr, waitExpr.pos, data));
            data.resultType = symTable.semanticError;
            return;
        }

        for (BLangWaitForAllExpr.BLangWaitKeyValue keyVal : rhsFields) {
            String key = keyVal.key.value;
            if (!lhsFields.containsKey(key)) {
                // Check if the field is sealed if so you cannot have dynamic fields
                if (((BRecordType) Types.getReferredType(data.expType)).sealed) {
                    dlog.error(waitExpr.pos, DiagnosticErrorCode.INVALID_FIELD_NAME_RECORD_LITERAL, key, data.expType);
                    data.resultType = symTable.semanticError;
                } else {
                    // Else if the record is an open record, then check if the rest field type matches the expression
                    BType restFieldType = ((BRecordType) Types.getReferredType(data.expType)).restFieldType;
                    checkWaitKeyValExpr(keyVal, restFieldType, data);
                }
            } else {
                checkWaitKeyValExpr(keyVal, lhsFields.get(key).type, data);
                keyVal.keySymbol = lhsFields.get(key).symbol;
            }
        }
        // If the record literal is of record type and types are validated for the fields, check if there are any
        // required fields missing.
        checkMissingReqFieldsForWait(((BRecordType) Types.getReferredType(data.expType)),
                rhsFields, waitExpr.pos);

        if (symTable.semanticError != data.resultType) {
            data.resultType = data.expType;
        }
    }

    private void checkMissingReqFieldsForWait(BRecordType type, List<BLangWaitForAllExpr.BLangWaitKeyValue> keyValPairs,
                                              Location pos) {
        type.fields.values().forEach(field -> {
            // Check if `field` is explicitly assigned a value in the record literal
            boolean hasField = keyValPairs.stream().anyMatch(keyVal -> field.name.value.equals(keyVal.key.value));

            // If a required field is missing, it's a compile error
            if (!hasField && Symbols.isFlagOn(field.symbol.flags, Flags.REQUIRED)) {
                dlog.error(pos, DiagnosticErrorCode.MISSING_REQUIRED_RECORD_FIELD, field.name);
            }
        });
    }

    private void checkWaitKeyValExpr(BLangWaitForAllExpr.BLangWaitKeyValue keyVal, BType type, AnalyzerData data) {
        BLangExpression expr;
        if (keyVal.keyExpr != null) {
            BSymbol symbol = symResolver.lookupSymbolInMainSpace(data.env, names.fromIdNode
                    (((BLangSimpleVarRef) keyVal.keyExpr).variableName));
            keyVal.keyExpr.setBType(symbol.type);
            expr = keyVal.keyExpr;
        } else {
            expr = keyVal.valueExpr;
        }
        BFutureType futureType = new BFutureType(TypeTags.FUTURE, type, null);
        checkExpr(expr, futureType, data);
        setEventualTypeForExpression(expr, type, data);
    }

    // eventual type if not directly referring a worker is T|error. future<T> --> T|error
    private void setEventualTypeForExpression(BLangExpression expression,
                                              BType currentExpectedType, AnalyzerData data) {
        if (expression == null) {
            return;
        }
        if (isSimpleWorkerReference(expression, data)) {
            return;
        }
        BFutureType futureType = (BFutureType) expression.expectedType;
        BType currentType = futureType.constraint;
        if (types.containsErrorType(currentType)) {
            return;
        }

        BUnionType eventualType = BUnionType.create(null, currentType, symTable.errorType);
        if (((currentExpectedType.tag != TypeTags.NONE) && (currentExpectedType.tag != TypeTags.NIL)) &&
                !types.isAssignable(eventualType, currentExpectedType)) {
            dlog.error(expression.pos, DiagnosticErrorCode.INCOMPATIBLE_TYPE_WAIT_FUTURE_EXPR,
                    currentExpectedType, eventualType, expression);
        }
        futureType.constraint = eventualType;
    }

    private void setEventualTypeForWaitExpression(BLangExpression expression, Location pos, AnalyzerData data) {
        if ((data.resultType == symTable.semanticError) ||
                (types.containsErrorType(data.resultType))) {
            return;
        }
        if (isSimpleWorkerReference(expression, data)) {
            return;
        }
        BType currentExpectedType = ((BFutureType) data.expType).constraint;
        BUnionType eventualType = BUnionType.create(null, data.resultType, symTable.errorType);
        if ((currentExpectedType.tag == TypeTags.NONE) || (currentExpectedType.tag == TypeTags.NIL)) {
            data.resultType = eventualType;
            return;
        }

        if (!types.isAssignable(eventualType, currentExpectedType)) {
            dlog.error(pos, DiagnosticErrorCode.INCOMPATIBLE_TYPE_WAIT_FUTURE_EXPR, currentExpectedType,
                    eventualType, expression);
            data.resultType = symTable.semanticError;
            return;
        }
        if (data.resultType.tag == TypeTags.FUTURE) {
            ((BFutureType) data.resultType).constraint = eventualType;
        } else {
            data.resultType = eventualType;
        }
    }

    private void setEventualTypeForAlternateWaitExpression(BLangExpression expression, Location pos,
                                                           AnalyzerData data) {
        if ((data.resultType == symTable.semanticError) ||
                (expression.getKind() != NodeKind.BINARY_EXPR) ||
                (types.containsErrorType(data.resultType))) {
            return;
        }
        if (types.containsErrorType(data.resultType)) {
            return;
        }
        if (!isReferencingNonWorker((BLangBinaryExpr) expression, data)) {
            return;
        }

        BType currentExpectedType = ((BFutureType) data.expType).constraint;
        BUnionType eventualType = BUnionType.create(null, data.resultType, symTable.errorType);
        if ((currentExpectedType.tag == TypeTags.NONE) || (currentExpectedType.tag == TypeTags.NIL)) {
            data.resultType = eventualType;
            return;
        }

        if (!types.isAssignable(eventualType, currentExpectedType)) {
            dlog.error(pos, DiagnosticErrorCode.INCOMPATIBLE_TYPE_WAIT_FUTURE_EXPR, currentExpectedType,
                    eventualType, expression);
            data.resultType = symTable.semanticError;
            return;
        }
        if (data.resultType.tag == TypeTags.FUTURE) {
            ((BFutureType) data.resultType).constraint = eventualType;
        } else {
            data.resultType = eventualType;
        }
    }

    private boolean isSimpleWorkerReference(BLangExpression expression, AnalyzerData data) {
        if (expression.getKind() != NodeKind.SIMPLE_VARIABLE_REF) {
            return false;
        }
        BLangSimpleVarRef simpleVarRef = ((BLangSimpleVarRef) expression);
        BSymbol varRefSymbol = simpleVarRef.symbol;
        if (varRefSymbol == null) {
            return false;
        }
        if (workerExists(data.env, simpleVarRef.variableName.value)) {
            return true;
        }
        return false;
    }

    private boolean isReferencingNonWorker(BLangBinaryExpr binaryExpr, AnalyzerData data) {
        BLangExpression lhsExpr = binaryExpr.lhsExpr;
        BLangExpression rhsExpr = binaryExpr.rhsExpr;
        if (isReferencingNonWorker(lhsExpr, data)) {
            return true;
        }
        return isReferencingNonWorker(rhsExpr, data);
    }

    private boolean isReferencingNonWorker(BLangExpression expression, AnalyzerData data) {
        if (expression.getKind() == NodeKind.BINARY_EXPR) {
            return isReferencingNonWorker((BLangBinaryExpr) expression, data);
        } else if (expression.getKind() == NodeKind.SIMPLE_VARIABLE_REF) {
            BLangSimpleVarRef simpleVarRef = (BLangSimpleVarRef) expression;
            BSymbol varRefSymbol = simpleVarRef.symbol;
            String varRefSymbolName = varRefSymbol.getName().value;
            if (workerExists(data.env, varRefSymbolName)) {
                return false;
            }
        }
        return true;
    }


    public void visit(BLangTernaryExpr ternaryExpr, AnalyzerData data) {
        BType condExprType = checkExpr(ternaryExpr.expr, this.symTable.booleanType, data);

        SymbolEnv thenEnv = typeNarrower.evaluateTruth(ternaryExpr.expr, ternaryExpr.thenExpr, data.env);
        BType thenType = checkExpr(ternaryExpr.thenExpr, thenEnv, data.expType, data);

        SymbolEnv elseEnv = typeNarrower.evaluateFalsity(ternaryExpr.expr, ternaryExpr.elseExpr, data.env, false);
        BType elseType = checkExpr(ternaryExpr.elseExpr, elseEnv, data.expType, data);

        if (condExprType == symTable.semanticError || thenType == symTable.semanticError ||
                elseType == symTable.semanticError) {
            data.resultType = symTable.semanticError;
        } else if (data.expType == symTable.noType) {
            if (types.isAssignable(elseType, thenType)) {
                data.resultType = thenType;
            } else if (types.isAssignable(thenType, elseType)) {
                data.resultType = elseType;
            } else {
                data.resultType = BUnionType.create(null, thenType, elseType);
            }
        } else {
            data.resultType = data.expType;
        }
    }

    public void visit(BLangWaitExpr waitExpr, AnalyzerData data) {
        data.expType = new BFutureType(TypeTags.FUTURE, data.expType, null);
        checkExpr(waitExpr.getExpression(), data.expType, data);
        // Handle union types in lhs
        if (data.resultType.tag == TypeTags.UNION) {
            LinkedHashSet<BType> memberTypes = collectMemberTypes((BUnionType) data.resultType, new LinkedHashSet<>());
            if (memberTypes.size() == 1) {
                data.resultType = memberTypes.toArray(new BType[0])[0];
            } else {
                data.resultType = BUnionType.create(null, memberTypes);
            }
        } else if (data.resultType != symTable.semanticError) {
            // Handle other types except for semantic errors
            data.resultType = ((BFutureType) data.resultType).constraint;
        }

        BLangExpression waitFutureExpression = waitExpr.getExpression();
        if (waitFutureExpression.getKind() == NodeKind.BINARY_EXPR) {
            setEventualTypeForAlternateWaitExpression(waitFutureExpression, waitExpr.pos, data);
        } else {
            setEventualTypeForWaitExpression(waitFutureExpression, waitExpr.pos, data);
        }
        waitExpr.setBType(data.resultType);

        if (data.resultType != null && data.resultType != symTable.semanticError) {
            types.setImplicitCastExpr(waitExpr, waitExpr.getBType(), ((BFutureType) data.expType).constraint);
        }
    }

    private LinkedHashSet<BType> collectMemberTypes(BUnionType unionType, LinkedHashSet<BType> memberTypes) {
        for (BType memberType : unionType.getMemberTypes()) {
            if (memberType.tag == TypeTags.FUTURE) {
                memberTypes.add(((BFutureType) memberType).constraint);
            } else {
                memberTypes.add(memberType);
            }
        }
        return memberTypes;
    }

    @Override
    public void visit(BLangTrapExpr trapExpr, AnalyzerData data) {
        boolean firstVisit = trapExpr.expr.getBType() == null;
        BType actualType;
        BType exprType = checkExpr(trapExpr.expr, data.expType, data);
        boolean definedWithVar = data.expType == symTable.noType;

        if (trapExpr.expr.getKind() == NodeKind.WORKER_RECEIVE) {
            if (firstVisit) {
                data.isTypeChecked = false;
                data.resultType = data.expType;
                return;
            } else {
                data.expType = trapExpr.getBType();
                exprType = trapExpr.expr.getBType();
            }
        }

        if (data.expType == symTable.semanticError || exprType == symTable.semanticError) {
            actualType = symTable.semanticError;
        } else {
            LinkedHashSet<BType> resultTypes = new LinkedHashSet<>();
            if (exprType.tag == TypeTags.UNION) {
                resultTypes.addAll(((BUnionType) exprType).getMemberTypes());
            } else {
                resultTypes.add(exprType);
            }
            resultTypes.add(symTable.errorType);
            actualType = BUnionType.create(null, resultTypes);
        }

        data.resultType = types.checkType(trapExpr, actualType, data.expType);
        if (definedWithVar && data.resultType != null && data.resultType != symTable.semanticError) {
            types.setImplicitCastExpr(trapExpr.expr, trapExpr.expr.getBType(), data.resultType);
        }
    }

    public void visit(BLangBinaryExpr binaryExpr, AnalyzerData data) {
        // Bitwise operator should be applied for the future types in the wait expression
        if (data.expType.tag == TypeTags.FUTURE && binaryExpr.opKind == OperatorKind.BITWISE_OR) {
            BType lhsResultType = checkExpr(binaryExpr.lhsExpr, data.expType, data);
            BType rhsResultType = checkExpr(binaryExpr.rhsExpr, data.expType, data);
            // Return if both or atleast one of lhs and rhs types are errors
            if (lhsResultType == symTable.semanticError || rhsResultType == symTable.semanticError) {
                data.resultType = symTable.semanticError;
                return;
            }
            data.resultType = BUnionType.create(null, lhsResultType, rhsResultType);
            return;
        }

        checkDecimalCompatibilityForBinaryArithmeticOverLiteralValues(binaryExpr, data);

        SymbolEnv rhsExprEnv;
        BType lhsType;
        BType referredExpType = Types.getReferredType(binaryExpr.expectedType);
        if (referredExpType.tag == TypeTags.FLOAT || referredExpType.tag == TypeTags.DECIMAL ||
                isOptionalFloatOrDecimal(referredExpType)) {
            lhsType = checkAndGetType(binaryExpr.lhsExpr, data.env, binaryExpr, data);
        } else {
            lhsType = checkExpr(binaryExpr.lhsExpr, data);
        }

        if (binaryExpr.opKind == OperatorKind.AND) {
            rhsExprEnv = typeNarrower.evaluateTruth(binaryExpr.lhsExpr, binaryExpr.rhsExpr, data.env, true);
        } else if (binaryExpr.opKind == OperatorKind.OR) {
            rhsExprEnv = typeNarrower.evaluateFalsity(binaryExpr.lhsExpr, binaryExpr.rhsExpr, data.env, true);
        } else {
            rhsExprEnv = data.env;
        }

        BType rhsType;

        if (referredExpType.tag == TypeTags.FLOAT || referredExpType.tag == TypeTags.DECIMAL ||
                isOptionalFloatOrDecimal(referredExpType)) {
            rhsType = checkAndGetType(binaryExpr.rhsExpr, rhsExprEnv, binaryExpr, data);
        } else {
            rhsType = checkExpr(binaryExpr.rhsExpr, rhsExprEnv, data);
        }

        // Set error type as the actual type.
        BType actualType = symTable.semanticError;

        //noinspection SwitchStatementWithTooFewBranches
        switch (binaryExpr.opKind) {
            // Do not lookup operator symbol for xml sequence additions
            case ADD:
                BType leftConstituent = getXMLConstituents(lhsType);
                BType rightConstituent = getXMLConstituents(rhsType);

                if (leftConstituent != null && rightConstituent != null) {
                    actualType = new BXMLType(BUnionType.create(null, leftConstituent, rightConstituent), null);
                    break;
                }
                // Fall through
            default:
                if (lhsType != symTable.semanticError && rhsType != symTable.semanticError) {
                    // Look up operator symbol if both rhs and lhs types aren't error or xml types
                    BSymbol opSymbol = symResolver.resolveBinaryOperator(binaryExpr.opKind, lhsType, rhsType);

                    if (opSymbol == symTable.notFoundSymbol) {
                        opSymbol = symResolver.getBitwiseShiftOpsForTypeSets(binaryExpr.opKind, lhsType, rhsType);
                    }

                    if (opSymbol == symTable.notFoundSymbol) {
                        opSymbol = symResolver.getBinaryBitwiseOpsForTypeSets(binaryExpr.opKind, lhsType, rhsType);
                    }

                    if (opSymbol == symTable.notFoundSymbol) {
                        opSymbol = symResolver.getArithmeticOpsForTypeSets(binaryExpr.opKind, lhsType, rhsType);
                    }

                    if (opSymbol == symTable.notFoundSymbol) {
                        opSymbol = symResolver.getBinaryEqualityForTypeSets(binaryExpr.opKind, lhsType, rhsType,
                                binaryExpr, data.env);
                    }

                    if (opSymbol == symTable.notFoundSymbol) {
                        opSymbol = symResolver.getBinaryComparisonOpForTypeSets(binaryExpr.opKind, lhsType, rhsType);
                    }

                    if (opSymbol == symTable.notFoundSymbol) {
                        opSymbol = symResolver.getRangeOpsForTypeSets(binaryExpr.opKind, lhsType, rhsType);
                    }

                    if (opSymbol == symTable.notFoundSymbol) {
                        dlog.error(binaryExpr.pos, DiagnosticErrorCode.BINARY_OP_INCOMPATIBLE_TYPES, binaryExpr.opKind,
                                lhsType, rhsType);
                    } else {
                        binaryExpr.opSymbol = (BOperatorSymbol) opSymbol;
                        actualType = opSymbol.type.getReturnType();
                    }
                }
        }

        data.resultType = types.checkType(binaryExpr, actualType, data.expType);
    }

    private boolean isOptionalFloatOrDecimal(BType expectedType) {
        if (expectedType.tag == TypeTags.UNION && expectedType.isNullable() && expectedType.tag != TypeTags.ANY) {
            Iterator<BType> memberTypeIterator = ((BUnionType) expectedType).getMemberTypes().iterator();
            while (memberTypeIterator.hasNext()) {
                BType memberType = memberTypeIterator.next();
                if (memberType.tag == TypeTags.FLOAT || memberType.tag == TypeTags.DECIMAL) {
                    return true;
                }
            }

        }
        return false;
    }

    private BType checkAndGetType(BLangExpression expr, SymbolEnv env, BLangBinaryExpr binaryExpr, AnalyzerData data) {
        boolean prevNonErrorLoggingCheck = data.nonErrorLoggingCheck;
        data.nonErrorLoggingCheck = true;
        int prevErrorCount = this.dlog.errorCount();
        this.dlog.resetErrorCount();
        this.dlog.mute();

        expr.cloneAttempt++;
        BType exprCompatibleType = checkExpr(nodeCloner.cloneNode(expr), env, binaryExpr.expectedType, data);
        data.nonErrorLoggingCheck = prevNonErrorLoggingCheck;
        int errorCount = this.dlog.errorCount();
        this.dlog.setErrorCount(prevErrorCount);
        if (!prevNonErrorLoggingCheck) {
            this.dlog.unmute();
        }
        if (errorCount == 0 && exprCompatibleType != symTable.semanticError) {
            return checkExpr(expr, env, binaryExpr.expectedType, data);
        } else {
            return checkExpr(expr, env, data);
        }
    }

    private SymbolEnv getEnvBeforeInputNode(SymbolEnv env, BLangNode node) {
        while (env != null && env.node != node) {
            env = env.enclEnv;
        }
        return env != null && env.enclEnv != null
                ? env.enclEnv.createClone()
                : new SymbolEnv(node, null);
    }

    private SymbolEnv getEnvAfterJoinNode(SymbolEnv env, BLangNode node) {
        SymbolEnv clone = env.createClone();
        while (clone != null && clone.node != node) {
            clone = clone.enclEnv;
        }
        if (clone != null) {
            clone.enclEnv = getEnvBeforeInputNode(clone.enclEnv, getLastInputNodeFromEnv(clone.enclEnv));
        } else {
            clone = new SymbolEnv(node, null);
        }
        return clone;
    }

    private BLangNode getLastInputNodeFromEnv(SymbolEnv env) {
        while (env != null && (env.node.getKind() != NodeKind.FROM && env.node.getKind() != NodeKind.JOIN)) {
            env = env.enclEnv;
        }
        return env != null ? env.node : null;
    }

    public void visit(BLangTransactionalExpr transactionalExpr, AnalyzerData data) {
        data.resultType = types.checkType(transactionalExpr, symTable.booleanType, data.expType);
    }

    public void visit(BLangCommitExpr commitExpr, AnalyzerData data) {
        BType actualType = BUnionType.create(null, symTable.errorType, symTable.nilType);
        data.resultType = types.checkType(commitExpr, actualType, data.expType);
    }

    private BType getXMLConstituents(BType bType) {
        BType type = Types.getReferredType(bType);
        BType constituent = null;
        if (type.tag == TypeTags.XML) {
            constituent = ((BXMLType) type).constraint;
        } else if (TypeTags.isXMLNonSequenceType(type.tag)) {
            constituent = type;
        }
        return constituent;
    }

    private void checkDecimalCompatibilityForBinaryArithmeticOverLiteralValues(BLangBinaryExpr binaryExpr,
                                                                               AnalyzerData data) {
        if (data.expType.tag != TypeTags.DECIMAL) {
            return;
        }

        switch (binaryExpr.opKind) {
            case ADD:
            case SUB:
            case MUL:
            case DIV:
                checkExpr(binaryExpr.lhsExpr, data.expType, data);
                checkExpr(binaryExpr.rhsExpr, data.expType, data);
                break;
            default:
                break;
        }
    }

    public void visit(BLangElvisExpr elvisExpr, AnalyzerData data) {
        BType lhsType = checkExpr(elvisExpr.lhsExpr, data);
        BType actualType = symTable.semanticError;
        if (lhsType != symTable.semanticError) {
            if (lhsType.tag == TypeTags.UNION && lhsType.isNullable()) {
                BUnionType unionType = (BUnionType) lhsType;
                LinkedHashSet<BType> memberTypes = unionType.getMemberTypes().stream()
                        .filter(type -> type.tag != TypeTags.NIL)
                        .collect(Collectors.toCollection(LinkedHashSet::new));

                if (memberTypes.size() == 1) {
                    actualType = memberTypes.toArray(new BType[0])[0];
                } else {
                    actualType = BUnionType.create(null, memberTypes);
                }
            } else {
                dlog.error(elvisExpr.pos, DiagnosticErrorCode.OPERATOR_NOT_SUPPORTED, OperatorKind.ELVIS,
                        lhsType);
            }
        }
        BType rhsReturnType = checkExpr(elvisExpr.rhsExpr, data.expType, data);
        BType lhsReturnType = types.checkType(elvisExpr.lhsExpr.pos, actualType, data.expType,
                DiagnosticErrorCode.INCOMPATIBLE_TYPES);
        if (rhsReturnType == symTable.semanticError || lhsReturnType == symTable.semanticError) {
            data.resultType = symTable.semanticError;
        } else if (data.expType == symTable.noType) {
            if (types.isAssignable(rhsReturnType, lhsReturnType)) {
                data.resultType = lhsReturnType;
            } else if (types.isAssignable(lhsReturnType, rhsReturnType)) {
                data.resultType = rhsReturnType;
            } else {
                data.resultType = BUnionType.create(null, lhsReturnType, rhsReturnType);
            }
        } else {
            data.resultType = data.expType;
        }
    }

    @Override
    public void visit(BLangGroupExpr groupExpr, AnalyzerData data) {
        data.resultType = checkExpr(groupExpr.expression, data.expType, data);
    }

    public void visit(BLangTypedescExpr accessExpr, AnalyzerData data) {
        if (accessExpr.resolvedType == null) {
            accessExpr.resolvedType = symResolver.resolveTypeNode(accessExpr.typeNode, data.env);
        }

        int resolveTypeTag = accessExpr.resolvedType.tag;
        final BType actualType;
        if (resolveTypeTag != TypeTags.TYPEDESC && resolveTypeTag != TypeTags.NONE) {
            actualType = new BTypedescType(accessExpr.resolvedType, null);
        } else {
            actualType = accessExpr.resolvedType;
        }
        data.resultType = types.checkType(accessExpr, actualType, data.expType);
    }

    public void visit(BLangUnaryExpr unaryExpr, AnalyzerData data) {
        BType exprType;
        BType actualType = symTable.semanticError;
        if (OperatorKind.UNTAINT.equals(unaryExpr.operator)) {
            exprType = checkExpr(unaryExpr.expr, data);
            if (exprType != symTable.semanticError) {
                actualType = exprType;
            }
        } else if (OperatorKind.TYPEOF.equals(unaryExpr.operator)) {
            exprType = checkExpr(unaryExpr.expr, data);
            if (exprType != symTable.semanticError) {
                actualType = new BTypedescType(exprType, null);
            }
        } else {
            //allow both addition and subtraction operators to get expected type as Decimal
            boolean decimalAddNegate = data.expType.tag == TypeTags.DECIMAL &&
                    (OperatorKind.ADD.equals(unaryExpr.operator) || OperatorKind.SUB.equals(unaryExpr.operator));
            exprType = decimalAddNegate ? checkExpr(unaryExpr.expr, data.expType, data) :
                                                                                        checkExpr(unaryExpr.expr, data);
            if (exprType != symTable.semanticError) {
                BSymbol symbol = symResolver.resolveUnaryOperator(unaryExpr.operator, exprType);
                if (symbol == symTable.notFoundSymbol) {
                    symbol = symResolver.getUnaryOpsForTypeSets(unaryExpr.operator, exprType);
                }
                if (symbol == symTable.notFoundSymbol) {
                    dlog.error(unaryExpr.pos, DiagnosticErrorCode.UNARY_OP_INCOMPATIBLE_TYPES,
                            unaryExpr.operator, exprType);
                } else {
                    unaryExpr.opSymbol = (BOperatorSymbol) symbol;
                    actualType = symbol.type.getReturnType();
                }
            }
        }

        data.resultType = types.checkType(unaryExpr, actualType, data.expType);
    }

    public void visit(BLangTypeConversionExpr conversionExpr, AnalyzerData data) {
        // Set error type as the actual type.
        BType actualType = symTable.semanticError;

        for (BLangAnnotationAttachment annAttachment : conversionExpr.annAttachments) {
            annAttachment.attachPoints.add(AttachPoint.Point.TYPE);
            semanticAnalyzer.analyzeNode(annAttachment, data.env);
        }

        // Annotation such as <@untainted [T]>, where T is not provided,
        // it's merely a annotation on contextually expected type.
        BLangExpression expr = conversionExpr.expr;
        if (conversionExpr.typeNode == null) {
            if (!conversionExpr.annAttachments.isEmpty()) {
                data.resultType = checkExpr(expr, data.expType, data);
            }
            return;
        }

        BType targetType = getEffectiveReadOnlyType(conversionExpr.typeNode.pos,
                                                  symResolver.resolveTypeNode(conversionExpr.typeNode, data.env), data);

        conversionExpr.targetType = targetType;

        boolean prevNonErrorLoggingCheck = data.nonErrorLoggingCheck;
        data.nonErrorLoggingCheck = true;
        int prevErrorCount = this.dlog.errorCount();
        this.dlog.resetErrorCount();
        this.dlog.mute();

        BType exprCompatibleType = checkExpr(nodeCloner.cloneNode(expr), targetType, data);
        data.nonErrorLoggingCheck = prevNonErrorLoggingCheck;
        int errorCount = this.dlog.errorCount();
        this.dlog.setErrorCount(prevErrorCount);

        if (!prevNonErrorLoggingCheck) {
            this.dlog.unmute();
        }

        if ((errorCount == 0 && exprCompatibleType != symTable.semanticError) || requireTypeInference(expr, false)) {
            checkExpr(expr, targetType, data);
        } else {
            checkExpr(expr, symTable.noType, data);
        }

        BType exprType = expr.getBType();
        if (types.isTypeCastable(expr, exprType, targetType, data.env)) {
            // We reach this block only if the cast is valid, so we set the target type as the actual type.
            actualType = targetType;
        } else if (exprType != symTable.semanticError && exprType != symTable.noType) {
            dlog.error(conversionExpr.pos, DiagnosticErrorCode.INCOMPATIBLE_TYPES_CAST, exprType, targetType);
        }
        data.resultType = types.checkType(conversionExpr, actualType, data.expType);
    }

    @Override
    public void visit(BLangLambdaFunction bLangLambdaFunction, AnalyzerData data) {
        bLangLambdaFunction.setBType(bLangLambdaFunction.function.getBType());
        // creating a copy of the env to visit the lambda function later
        bLangLambdaFunction.capturedClosureEnv = data.env.createClone();

        BLangFunction function = bLangLambdaFunction.function;
        symResolver.checkRedeclaredSymbols(bLangLambdaFunction);

        if (!data.nonErrorLoggingCheck) {
            data.env.enclPkg.lambdaFunctions.add(bLangLambdaFunction);
        }

        data.resultType = types.checkType(bLangLambdaFunction, bLangLambdaFunction.getBType(), data.expType);
    }

    @Override
    public void visit(BLangArrowFunction bLangArrowFunction, AnalyzerData data) {
        BType expectedType = Types.getReferredType(data.expType);
        if (expectedType.tag == TypeTags.UNION) {
            BUnionType unionType = (BUnionType) expectedType;
            BType invokableType = unionType.getMemberTypes().stream().filter(type -> type.tag == TypeTags.INVOKABLE)
                    .collect(Collectors.collectingAndThen(Collectors.toList(), list -> {
                                if (list.size() != 1) {
                                    return null;
                                }
                                return list.get(0);
                            }
                    ));

            if (invokableType != null) {
                expectedType = invokableType;
            }
        }
        if (expectedType.tag != TypeTags.INVOKABLE || Symbols.isFlagOn(expectedType.flags, Flags.ANY_FUNCTION)) {
            dlog.error(bLangArrowFunction.pos,
                    DiagnosticErrorCode.ARROW_EXPRESSION_CANNOT_INFER_TYPE_FROM_LHS);
            data.resultType = symTable.semanticError;
            return;
        }

        BInvokableType expectedInvocation = (BInvokableType) expectedType;
        populateArrowExprParamTypes(bLangArrowFunction, expectedInvocation.paramTypes, data);
        bLangArrowFunction.body.expr.setBType(populateArrowExprReturn(bLangArrowFunction, expectedInvocation.retType,
                                              data));
        // if function return type is none, assign the inferred return type
        if (expectedInvocation.retType.tag == TypeTags.NONE) {
            expectedInvocation.retType = bLangArrowFunction.body.expr.getBType();
        }
        for (BLangSimpleVariable simpleVariable : bLangArrowFunction.params) {
            if (simpleVariable.symbol != null) {
                symResolver.checkForUniqueSymbol(simpleVariable.pos, data.env, simpleVariable.symbol);
            }
        }
        data.resultType = bLangArrowFunction.funcType = expectedInvocation;
    }

    public void visit(BLangXMLQName bLangXMLQName, AnalyzerData data) {
        String prefix = bLangXMLQName.prefix.value;
        data.resultType = types.checkType(bLangXMLQName, symTable.stringType, data.expType);
        // TODO: check isLHS

        if (data.env.node.getKind() == NodeKind.XML_ATTRIBUTE && prefix.isEmpty()
                && bLangXMLQName.localname.value.equals(XMLConstants.XMLNS_ATTRIBUTE)) {
            ((BLangXMLAttribute) data.env.node).isNamespaceDeclr = true;
            return;
        }

        if (data.env.node.getKind() == NodeKind.XML_ATTRIBUTE && prefix.equals(XMLConstants.XMLNS_ATTRIBUTE)) {
            ((BLangXMLAttribute) data.env.node).isNamespaceDeclr = true;
            return;
        }

        if (prefix.equals(XMLConstants.XMLNS_ATTRIBUTE)) {
            dlog.error(bLangXMLQName.pos, DiagnosticErrorCode.INVALID_NAMESPACE_PREFIX, prefix);
            bLangXMLQName.setBType(symTable.semanticError);
            return;
        }

        // XML attributes without a namespace prefix does not inherit default namespace
        // https://www.w3.org/TR/xml-names/#defaulting
        if (bLangXMLQName.prefix.value.isEmpty()) {
            return;
        }

        BSymbol xmlnsSymbol = symResolver.lookupSymbolInPrefixSpace(data.env, names.fromIdNode(bLangXMLQName.prefix));
        if (prefix.isEmpty() && xmlnsSymbol == symTable.notFoundSymbol) {
            return;
        }

        if (!prefix.isEmpty() && xmlnsSymbol == symTable.notFoundSymbol) {
            logUndefinedSymbolError(bLangXMLQName.pos, prefix);
            bLangXMLQName.setBType(symTable.semanticError);
            return;
        }

        if (xmlnsSymbol.getKind() == SymbolKind.PACKAGE) {
            xmlnsSymbol = findXMLNamespaceFromPackageConst(bLangXMLQName.localname.value, bLangXMLQName.prefix.value,
                    (BPackageSymbol) xmlnsSymbol, bLangXMLQName.pos, data);
        }

        if (xmlnsSymbol == null || xmlnsSymbol.getKind() != SymbolKind.XMLNS) {
            data.resultType = symTable.semanticError;
            return;
        }

        bLangXMLQName.nsSymbol = (BXMLNSSymbol) xmlnsSymbol;
        bLangXMLQName.namespaceURI = bLangXMLQName.nsSymbol.namespaceURI;
    }

    private BSymbol findXMLNamespaceFromPackageConst(String localname, String prefix,
                                                     BPackageSymbol pkgSymbol, Location pos, AnalyzerData data) {
        // Resolve a const from module scope.
        BSymbol constSymbol = symResolver.lookupMemberSymbol(pos, pkgSymbol.scope, data.env,
                names.fromString(localname), SymTag.CONSTANT);
        if (constSymbol == symTable.notFoundSymbol) {
            if (!missingNodesHelper.isMissingNode(prefix) && !missingNodesHelper.isMissingNode(localname)) {
                dlog.error(pos, DiagnosticErrorCode.UNDEFINED_SYMBOL, prefix + ":" + localname);
            }
            return null;
        }

        // If Resolved const is not a string, it is an error.
        BConstantSymbol constantSymbol = (BConstantSymbol) constSymbol;
        if (constantSymbol.literalType.tag != TypeTags.STRING) {
            dlog.error(pos, DiagnosticErrorCode.INCOMPATIBLE_TYPES, symTable.stringType, constantSymbol.literalType);
            return null;
        }

        // If resolve const contain a string in {namespace url}local form extract namespace uri and local part.
        String constVal = (String) constantSymbol.value.value;
        int s = constVal.indexOf('{');
        int e = constVal.lastIndexOf('}');
        if (e > s + 1) {
            pkgSymbol.isUsed = true;
            String nsURI = constVal.substring(s + 1, e);
            String local = constVal.substring(e);
            return new BXMLNSSymbol(names.fromString(local), nsURI, constantSymbol.pkgID, constantSymbol.owner, pos,
                                    SOURCE);
        }

        // Resolved const string is not in valid format.
        dlog.error(pos, DiagnosticErrorCode.INVALID_ATTRIBUTE_REFERENCE, prefix + ":" + localname);
        return null;
    }

    public void visit(BLangXMLAttribute bLangXMLAttribute, AnalyzerData data) {
        SymbolEnv xmlAttributeEnv = SymbolEnv.getXMLAttributeEnv(bLangXMLAttribute, data.env);

        // check attribute name
        BLangXMLQName name = (BLangXMLQName) bLangXMLAttribute.name;
        checkExpr(name, xmlAttributeEnv, symTable.stringType, data);
        // XML attributes without a prefix does not belong to enclosing elements default namespace.
        // https://www.w3.org/TR/xml-names/#uniqAttrs
        if (name.prefix.value.isEmpty()) {
            name.namespaceURI = null;
        }

        // check attribute value
        checkExpr(bLangXMLAttribute.value, xmlAttributeEnv, symTable.stringType, data);

        symbolEnter.defineNode(bLangXMLAttribute, data.env);
    }

    public void visit(BLangXMLElementLiteral bLangXMLElementLiteral, AnalyzerData data) {
        SymbolEnv xmlElementEnv = SymbolEnv.getXMLElementEnv(bLangXMLElementLiteral, data.env);

        // Keep track of used namespace prefixes in this element and only add namespace attr for those used ones.
        Set<String> usedPrefixes = new HashSet<>();
        BLangIdentifier elemNamePrefix = ((BLangXMLQName) bLangXMLElementLiteral.startTagName).prefix;
        if (elemNamePrefix != null && !elemNamePrefix.value.isEmpty()) {
            usedPrefixes.add(elemNamePrefix.value);
        }

        // Visit in-line namespace declarations and define the namespace.
        for (BLangXMLAttribute attribute : bLangXMLElementLiteral.attributes) {
            if (attribute.name.getKind() == NodeKind.XML_QNAME && isXmlNamespaceAttribute(attribute)) {
                BLangXMLQuotedString value = attribute.value;
                if (value.getKind() == NodeKind.XML_QUOTED_STRING && value.textFragments.size() > 1) {
                    dlog.error(value.pos, DiagnosticErrorCode.INVALID_XML_NS_INTERPOLATION);
                }
                checkExpr(attribute, xmlElementEnv, symTable.noType, data);
            }
            BLangIdentifier prefix = ((BLangXMLQName) attribute.name).prefix;
            if (prefix != null && !prefix.value.isEmpty()) {
                usedPrefixes.add(prefix.value);
            }
        }

        // Visit attributes, this may depend on the namespace defined in previous attribute iteration.
        bLangXMLElementLiteral.attributes.forEach(attribute -> {
            if (!(attribute.name.getKind() == NodeKind.XML_QNAME && isXmlNamespaceAttribute(attribute))) {
                checkExpr(attribute, xmlElementEnv, symTable.noType, data);
            }
        });

        Map<Name, BXMLNSSymbol> namespaces = symResolver.resolveAllNamespaces(xmlElementEnv);
        Name defaultNs = names.fromString(XMLConstants.DEFAULT_NS_PREFIX);
        if (namespaces.containsKey(defaultNs)) {
            bLangXMLElementLiteral.defaultNsSymbol = namespaces.remove(defaultNs);
        }
        for (Map.Entry<Name, BXMLNSSymbol> nsEntry : namespaces.entrySet()) {
            if (usedPrefixes.contains(nsEntry.getKey().value)) {
                bLangXMLElementLiteral.namespacesInScope.put(nsEntry.getKey(), nsEntry.getValue());
            }
        }

        // Visit the tag names
        validateTags(bLangXMLElementLiteral, xmlElementEnv, data);

        // Visit the children
        bLangXMLElementLiteral.modifiedChildren =
                concatSimilarKindXMLNodes(bLangXMLElementLiteral.children, xmlElementEnv, data);

        if (data.expType == symTable.noType) {
            data.resultType = types.checkType(bLangXMLElementLiteral, symTable.xmlElementType, data.expType);
            return;
        }

        data.resultType = checkXmlSubTypeLiteralCompatibility(bLangXMLElementLiteral.pos, symTable.xmlElementType,
                                                         data.expType, data);

        if (Symbols.isFlagOn(data.resultType.flags, Flags.READONLY)) {
            markChildrenAsImmutable(bLangXMLElementLiteral, data);
        }
    }

    private boolean isXmlNamespaceAttribute(BLangXMLAttribute attribute) {
        BLangXMLQName attrName = (BLangXMLQName) attribute.name;
        return (attrName.prefix.value.isEmpty()
                    && attrName.localname.value.equals(XMLConstants.XMLNS_ATTRIBUTE))
                || attrName.prefix.value.equals(XMLConstants.XMLNS_ATTRIBUTE);
    }

    public BType getXMLTypeFromLiteralKind(BLangExpression childXMLExpressions) {
        if (childXMLExpressions.getKind() == NodeKind.XML_ELEMENT_LITERAL) {
            return symTable.xmlElementType;
        }
        if (childXMLExpressions.getKind() == NodeKind.XML_TEXT_LITERAL) {
            return symTable.xmlTextType;
        }
        if (childXMLExpressions.getKind() == NodeKind.XML_PI_LITERAL) {
            return symTable.xmlPIType;
        }
        return symTable.xmlCommentType;
    }

    public BType getXMLSequenceType(BType xmlSubType) {
        switch (xmlSubType.tag) {
            case TypeTags.XML_ELEMENT:
                return new BXMLType(symTable.xmlElementType,  null);
            case TypeTags.XML_COMMENT:
                return new BXMLType(symTable.xmlCommentType,  null);
            case TypeTags.XML_PI:
                return new BXMLType(symTable.xmlPIType,  null);
            default:
                // Since 'xml:Text is same as xml<'xml:Text>
                return symTable.xmlTextType;
        }
    }

    public void visit(BLangXMLSequenceLiteral bLangXMLSequenceLiteral, AnalyzerData data) {
        BType expType = Types.getReferredType(data.expType);
        if (expType.tag != TypeTags.XML && expType.tag != TypeTags.UNION && expType.tag != TypeTags.XML_TEXT
        && expType != symTable.noType) {
            dlog.error(bLangXMLSequenceLiteral.pos, DiagnosticErrorCode.INCOMPATIBLE_TYPES, data.expType,
                    "XML Sequence");
            data.resultType = symTable.semanticError;
            return;
        }

        List<BType> xmlTypesInSequence = new ArrayList<>();

        for (BLangExpression expressionItem : bLangXMLSequenceLiteral.xmlItems) {
            data.resultType = checkExpr(expressionItem, data.expType, data);
            if (!xmlTypesInSequence.contains(data.resultType)) {
                xmlTypesInSequence.add(data.resultType);
            }
        }

        // Set type according to items in xml sequence and expected type
        if (expType.tag == TypeTags.XML || expType == symTable.noType) {
            if (xmlTypesInSequence.size() == 1) {
                data.resultType = getXMLSequenceType(xmlTypesInSequence.get(0));
                return;
            }
            data.resultType = symTable.xmlType;
            return;
        }
        // Since 'xml:Text is same as xml<'xml:Text>
        if (expType.tag == TypeTags.XML_TEXT) {
            data.resultType = symTable.xmlTextType;
            return;
        }
        // Disallow unions with 'xml:T (singleton) items
         for (BType item : ((BUnionType) expType).getMemberTypes()) {
             item = Types.getReferredType(item);
             if (item.tag != TypeTags.XML_TEXT && item.tag != TypeTags.XML) {
                 dlog.error(bLangXMLSequenceLiteral.pos, DiagnosticErrorCode.INCOMPATIBLE_TYPES,
                         expType, symTable.xmlType);
                 data.resultType = symTable.semanticError;
                 return;
             }
         }
        data.resultType = symTable.xmlType;
    }

    public void visit(BLangXMLTextLiteral bLangXMLTextLiteral, AnalyzerData data) {
        List<BLangExpression> literalValues = bLangXMLTextLiteral.textFragments;
        checkStringTemplateExprs(literalValues, data);
        BLangExpression xmlExpression = literalValues.get(0);
        if (literalValues.size() == 1 && xmlExpression.getKind() == NodeKind.LITERAL &&
                ((String) ((BLangLiteral) xmlExpression).value).isEmpty()) {
            data.resultType = types.checkType(bLangXMLTextLiteral, symTable.xmlNeverType, data.expType);
            return;
        }
        data.resultType = types.checkType(bLangXMLTextLiteral, symTable.xmlTextType, data.expType);
    }

    public void visit(BLangXMLCommentLiteral bLangXMLCommentLiteral, AnalyzerData data) {
        checkStringTemplateExprs(bLangXMLCommentLiteral.textFragments, data);

        if (data.expType == symTable.noType) {
            data.resultType = types.checkType(bLangXMLCommentLiteral, symTable.xmlCommentType, data.expType);
            return;
        }
        data.resultType = checkXmlSubTypeLiteralCompatibility(bLangXMLCommentLiteral.pos, symTable.xmlCommentType,
                                                         data.expType, data);
    }

    public void visit(BLangXMLProcInsLiteral bLangXMLProcInsLiteral, AnalyzerData data) {
        checkExpr(bLangXMLProcInsLiteral.target, symTable.stringType, data);
        checkStringTemplateExprs(bLangXMLProcInsLiteral.dataFragments, data);
        if (data.expType == symTable.noType) {
            data.resultType = types.checkType(bLangXMLProcInsLiteral, symTable.xmlPIType, data.expType);
            return;
        }
        data.resultType =
                checkXmlSubTypeLiteralCompatibility(bLangXMLProcInsLiteral.pos, symTable.xmlPIType, data.expType, data);
    }

    public void visit(BLangXMLQuotedString bLangXMLQuotedString, AnalyzerData data) {
        checkStringTemplateExprs(bLangXMLQuotedString.textFragments, data);
        data.resultType = types.checkType(bLangXMLQuotedString, symTable.stringType, data.expType);
    }

    public void visit(BLangStringTemplateLiteral stringTemplateLiteral, AnalyzerData data) {
        checkStringTemplateExprs(stringTemplateLiteral.exprs, data);
        data.resultType = types.checkType(stringTemplateLiteral, symTable.stringType, data.expType);
    }

    @Override
    public void visit(BLangRawTemplateLiteral rawTemplateLiteral, AnalyzerData data) {
        // First, ensure that the contextually expected type is compatible with the RawTemplate type.
        // The RawTemplate type should have just two fields: strings and insertions. There shouldn't be any methods.
        BType type = determineRawTemplateLiteralType(rawTemplateLiteral, data.expType);

        if (type == symTable.semanticError) {
            data.resultType = type;
            return;
        }

        // Once we ensure the types are compatible, need to ensure that the types of the strings and insertions are
        // compatible with the types of the strings and insertions fields.
        BObjectType literalType = (BObjectType) Types.getReferredType(type);
        BType stringsType = literalType.fields.get("strings").type;

        if (evaluateRawTemplateExprs(rawTemplateLiteral.strings, stringsType, INVALID_NUM_STRINGS,
                                     rawTemplateLiteral.pos, data)) {
            type = symTable.semanticError;
        }

        BType insertionsType = literalType.fields.get("insertions").type;

        if (evaluateRawTemplateExprs(rawTemplateLiteral.insertions, insertionsType, INVALID_NUM_INSERTIONS,
                                     rawTemplateLiteral.pos, data)) {
            type = symTable.semanticError;
        }

        data.resultType = type;
    }

    private BType determineRawTemplateLiteralType(BLangRawTemplateLiteral rawTemplateLiteral, BType expType) {
        // Contextually expected type is NoType when `var` is used. When `var` is used, the literal is considered to
        // be of type `RawTemplate`.
        if (expType == symTable.noType || containsAnyType(expType)) {
            return symTable.rawTemplateType;
        }

        BType compatibleType = getCompatibleRawTemplateType(expType, rawTemplateLiteral.pos);
        BType type = types.checkType(rawTemplateLiteral, compatibleType, symTable.rawTemplateType,
                DiagnosticErrorCode.INVALID_RAW_TEMPLATE_TYPE);

        if (type == symTable.semanticError) {
            return type;
        }

        // Raw template literals can be directly assigned only to abstract object types
        if (Symbols.isFlagOn(type.tsymbol.flags, Flags.CLASS)) {
            dlog.error(rawTemplateLiteral.pos, DiagnosticErrorCode.INVALID_RAW_TEMPLATE_ASSIGNMENT, type);
            return symTable.semanticError;
        }

        // Ensure that only the two fields, strings and insertions, are there
        BObjectType litObjType = (BObjectType) Types.getReferredType(type);
        BObjectTypeSymbol objTSymbol = (BObjectTypeSymbol) litObjType.tsymbol;

        if (litObjType.fields.size() > 2) {
            dlog.error(rawTemplateLiteral.pos, DiagnosticErrorCode.INVALID_NUM_FIELDS, litObjType);
            type = symTable.semanticError;
        }

        if (!objTSymbol.attachedFuncs.isEmpty()) {
            dlog.error(rawTemplateLiteral.pos, DiagnosticErrorCode.METHODS_NOT_ALLOWED, litObjType);
            type = symTable.semanticError;
        }

        return type;
    }

    private boolean evaluateRawTemplateExprs(List<? extends BLangExpression> exprs, BType fieldType,
                                             DiagnosticCode code, Location pos, AnalyzerData data) {
        BType listType = Types.getReferredType(fieldType);

        listType = listType.tag != TypeTags.INTERSECTION ? listType :
                ((BIntersectionType) listType).effectiveType;

        boolean errored = false;

        if (listType.tag == TypeTags.ARRAY) {
            BArrayType arrayType = (BArrayType) listType;

            if (arrayType.state == BArrayState.CLOSED && (exprs.size() != arrayType.size)) {
                dlog.error(pos, code, arrayType.size, exprs.size());
                return false;
            }

            for (BLangExpression expr : exprs) {
                errored = (checkExpr(expr, arrayType.eType, data) == symTable.semanticError) || errored;
            }
        } else if (listType.tag == TypeTags.TUPLE) {
            BTupleType tupleType = (BTupleType) listType;
            final int size = exprs.size();
            final int requiredItems = tupleType.tupleTypes.size();

            if (size < requiredItems || (size > requiredItems && tupleType.restType == null)) {
                dlog.error(pos, code, requiredItems, size);
                return false;
            }

            int i;
            List<BType> memberTypes = tupleType.tupleTypes;
            for (i = 0; i < requiredItems; i++) {
                errored = (checkExpr(exprs.get(i), memberTypes.get(i), data) == symTable.semanticError) ||
                                                                                                                errored;
            }

            if (size > requiredItems) {
                for (; i < size; i++) {
                    errored = (checkExpr(exprs.get(i), tupleType.restType, data) == symTable.semanticError) ||
                                                                                                                errored;
                }
            }
        } else {
            throw new IllegalStateException("Expected a list type, but found: " + listType);
        }

        return errored;
    }

    private boolean containsAnyType(BType bType) {
        BType type = Types.getReferredType(bType);
        if (type == symTable.anyType) {
            return true;
        }

        if (type.tag == TypeTags.UNION) {
            return ((BUnionType) type).getMemberTypes().contains(symTable.anyType);
        }

        return false;
    }

    private BType getCompatibleRawTemplateType(BType bType, Location pos) {
        BType expType = Types.getReferredType(bType);
        if (expType.tag != TypeTags.UNION) {
            return bType;
        }

        BUnionType unionType = (BUnionType) expType;
        List<BType> compatibleTypes = new ArrayList<>();

        for (BType type : unionType.getMemberTypes()) {
            if (types.isAssignable(type, symTable.rawTemplateType)) {
                compatibleTypes.add(type);
            }
        }

        if (compatibleTypes.size() == 0) {
            return expType;
        }

        if (compatibleTypes.size() > 1) {
            dlog.error(pos, DiagnosticErrorCode.MULTIPLE_COMPATIBLE_RAW_TEMPLATE_TYPES, symTable.rawTemplateType,
                       expType);
            return symTable.semanticError;
        }

        return compatibleTypes.get(0);
    }

    @Override
    public void visit(BLangRestArgsExpression bLangRestArgExpression, AnalyzerData data) {
        data.resultType = checkExpr(bLangRestArgExpression.expr, data.expType, data);
    }

    @Override
    public void visit(BLangInferredTypedescDefaultNode inferTypedescExpr, AnalyzerData data) {
        BType referredType = Types.getReferredType(data.expType);
        if (referredType.tag != TypeTags.TYPEDESC) {
            dlog.error(inferTypedescExpr.pos, DiagnosticErrorCode.INCOMPATIBLE_TYPES, data.expType, symTable.typeDesc);
            data.resultType = symTable.semanticError;
            return;
        }
        data.resultType = referredType;
    }

    @Override
    public void visit(BLangNamedArgsExpression bLangNamedArgsExpression, AnalyzerData data) {
        data.resultType = checkExpr(bLangNamedArgsExpression.expr, data.env, data.expType, data);
        bLangNamedArgsExpression.setBType(bLangNamedArgsExpression.expr.getBType());
    }

    @Override
    public void visit(BLangMatchExpression bLangMatchExpression, AnalyzerData data) {
        SymbolEnv matchExprEnv = SymbolEnv.createBlockEnv((BLangBlockStmt) TreeBuilder.createBlockNode(), data.env);
        checkExpr(bLangMatchExpression.expr, matchExprEnv, data);

        // Type check and resolve patterns and their expressions
        bLangMatchExpression.patternClauses.forEach(pattern -> {
            if (!pattern.variable.name.value.endsWith(Names.IGNORE.value)) {
                symbolEnter.defineNode(pattern.variable, matchExprEnv);
            }
            checkExpr(pattern.expr, matchExprEnv, data.expType, data);
            pattern.variable.setBType(symResolver.resolveTypeNode(pattern.variable.typeNode, matchExprEnv));
        });

        LinkedHashSet<BType> matchExprTypes = getMatchExpressionTypes(bLangMatchExpression);

        BType actualType;
        if (matchExprTypes.contains(symTable.semanticError)) {
            actualType = symTable.semanticError;
        } else if (matchExprTypes.size() == 1) {
            actualType = matchExprTypes.toArray(new BType[0])[0];
        } else {
            actualType = BUnionType.create(null, matchExprTypes);
        }

        data.resultType = types.checkType(bLangMatchExpression, actualType, data.expType);
    }

    @Override
    public void visit(BLangCheckedExpr checkedExpr, AnalyzerData data) {
        data.checkWithinQueryExpr = isWithinQuery(data);
        visitCheckAndCheckPanicExpr(checkedExpr, data);
    }

    @Override
    public void visit(BLangCheckPanickedExpr checkedExpr, AnalyzerData data) {
        visitCheckAndCheckPanicExpr(checkedExpr, data);
    }

    @Override
<<<<<<< HEAD
    public void visit(BLangQueryExpr queryExpr) {
        if (breakToParallelQueryEnv) {
            queryEnvs.push(prevEnvs.peek());
        } else {
            queryEnvs.push(env);
            prevEnvs.push(env);
=======
    public void visit(BLangQueryExpr queryExpr, AnalyzerData data) {
        boolean cleanPrevEnvs = false;
        if (data.prevEnvs.empty()) {
            data.prevEnvs.push(data.env);
            cleanPrevEnvs = true;
        }

        if (data.breakToParallelQueryEnv) {
            data.queryEnvs.push(data.prevEnvs.peek());
        } else {
            data.queryEnvs.push(data.env);
>>>>>>> aa513c51
        }
        data.queryFinalClauses.push(queryExpr.getSelectClause());
        List<BLangNode> clauses = queryExpr.getQueryClauses();
        BLangExpression collectionNode = (BLangExpression) ((BLangFromClause) clauses.get(0)).getCollection();
        clauses.forEach(clause -> clause.accept(this, data));
        BType actualType = resolveQueryType(data.queryEnvs.peek(),
                                            ((BLangSelectClause) data.queryFinalClauses.peek()).expression,
                                            collectionNode.getBType(), data.expType, queryExpr, data);
        actualType = (actualType == symTable.semanticError) ? actualType :
<<<<<<< HEAD
                types.checkType(queryExpr.pos, actualType, expType, DiagnosticErrorCode.INCOMPATIBLE_TYPES);
        queryFinalClauses.pop();
        queryEnvs.pop();
        if (!breakToParallelQueryEnv) {
            prevEnvs.pop();
=======
                types.checkType(queryExpr.pos, actualType, data.expType, DiagnosticErrorCode.INCOMPATIBLE_TYPES);
        data.queryFinalClauses.pop();
        data.queryEnvs.pop();
        if (cleanPrevEnvs) {
            data.prevEnvs.pop();
>>>>>>> aa513c51
        }

        if (actualType.tag == TypeTags.TABLE) {
            BTableType tableType = (BTableType) actualType;
            tableType.constraintPos = queryExpr.pos;
            tableType.isTypeInlineDefined = true;
            if (!validateTableType(tableType, data)) {
                data.resultType = symTable.semanticError;
                return;
            }
        }
        data.checkWithinQueryExpr = false;
        data.resultType = actualType;
    }

    private boolean isWithinQuery(AnalyzerData data) {
        return !data.queryEnvs.isEmpty() && !data.queryFinalClauses.isEmpty();
    }

    private BType resolveQueryType(SymbolEnv env, BLangExpression selectExp, BType collectionType,
                                   BType targetType, BLangQueryExpr queryExpr, AnalyzerData data) {
        List<BType> resultTypes = types.getAllTypes(targetType, true).stream()
                .filter(t -> !types.isAssignable(t, symTable.errorType))
                .filter(t -> !types.isAssignable(t, symTable.nilType))
                .collect(Collectors.toList());
        // resultTypes will be empty if the targetType is `error?`
        if (resultTypes.isEmpty()) {
            resultTypes.add(symTable.noType);
        }
        BType actualType = symTable.semanticError;
        List<BType> selectTypes = new ArrayList<>();
        List<BType> resolvedTypes = new ArrayList<>();
        BType selectType, resolvedType;
        for (BType type : resultTypes) {
            switch (type.tag) {
                case TypeTags.ARRAY:
                    selectType = checkExpr(selectExp, env, ((BArrayType) type).eType, data);
                    resolvedType = new BArrayType(selectType);
                    break;
                case TypeTags.TABLE:
                    selectType = checkExpr(selectExp, env, types.getSafeType(((BTableType) type).constraint,
                            true, true), data);
                    resolvedType = symTable.tableType;
                    break;
                case TypeTags.STREAM:
                    selectType = checkExpr(selectExp, env, types.getSafeType(((BStreamType) type).constraint,
                            true, true), data);
                    resolvedType = symTable.streamType;
                    break;
                case TypeTags.STRING:
                case TypeTags.XML:
                    selectType = checkExpr(selectExp, env, type, data);
                    resolvedType = selectType;
                    break;
                case TypeTags.NONE:
                default:
                    // contextually expected type not given (i.e var).
                    selectType = checkExpr(selectExp, env, type, data);
                    resolvedType = getNonContextualQueryType(selectType, collectionType);
                    break;
            }
            if (selectType != symTable.semanticError) {
                if (resolvedType.tag == TypeTags.STREAM) {
                    queryExpr.isStream = true;
                }
                if (resolvedType.tag == TypeTags.TABLE) {
                    queryExpr.isTable = true;
                }
                selectTypes.add(selectType);
                resolvedTypes.add(resolvedType);
            }
        }

        if (selectTypes.size() == 1) {
            BType errorType = getErrorType(collectionType, queryExpr, data);
            selectType = selectTypes.get(0);
            if (queryExpr.isStream) {
                return new BStreamType(TypeTags.STREAM, selectType, errorType, null);
            } else if (queryExpr.isTable) {
                actualType = getQueryTableType(queryExpr, selectType);
            } else {
                actualType = resolvedTypes.get(0);
            }

            if (errorType != null && errorType.tag != TypeTags.NIL) {
                return BUnionType.create(null, actualType, errorType);
            } else {
                return actualType;
            }
        } else if (selectTypes.size() > 1) {
            dlog.error(selectExp.pos, DiagnosticErrorCode.AMBIGUOUS_TYPES, selectTypes);
            return actualType;
        } else {
            return actualType;
        }
    }

    private BType getQueryTableType(BLangQueryExpr queryExpr, BType constraintType) {
        final BTableType tableType = new BTableType(TypeTags.TABLE, constraintType, null);
        if (!queryExpr.fieldNameIdentifierList.isEmpty()) {
            validateKeySpecifier(queryExpr.fieldNameIdentifierList, constraintType);
            markReadOnlyForConstraintType(constraintType);
            tableType.fieldNameList = queryExpr.fieldNameIdentifierList.stream()
                    .map(identifier -> ((BLangIdentifier) identifier).value).collect(Collectors.toList());
            return BUnionType.create(null, tableType, symTable.errorType);
        }
        return tableType;
    }

    private void validateKeySpecifier(List<IdentifierNode> fieldList, BType constraintType) {
        for (IdentifierNode identifier : fieldList) {
            BField field = types.getTableConstraintField(constraintType, identifier.getValue());
            if (field == null) {
                dlog.error(identifier.getPosition(), DiagnosticErrorCode.INVALID_FIELD_NAMES_IN_KEY_SPECIFIER,
                        identifier.getValue(), constraintType);
            } else if (!Symbols.isFlagOn(field.symbol.flags, Flags.READONLY)) {
                field.symbol.flags |= Flags.READONLY;
            }
        }
    }

    private void markReadOnlyForConstraintType(BType constraintType) {
        if (constraintType.tag != TypeTags.RECORD) {
            return;
        }
        BRecordType recordType = (BRecordType) constraintType;
        for (BField field : recordType.fields.values()) {
            if (!Symbols.isFlagOn(field.symbol.flags, Flags.READONLY)) {
                return;
            }
        }
        if (recordType.sealed) {
            recordType.flags |= Flags.READONLY;
            recordType.tsymbol.flags |= Flags.READONLY;
        }
    }

    private BType getErrorType(BType collectionType, BLangQueryExpr queryExpr, AnalyzerData data) {
        if (collectionType.tag == TypeTags.SEMANTIC_ERROR) {
            return null;
        }
        BType returnType = null, errorType = null;
        switch (collectionType.tag) {
            case TypeTags.STREAM:
                errorType = ((BStreamType) collectionType).completionType;
                break;
            case TypeTags.OBJECT:
                returnType = types.getVarTypeFromIterableObject((BObjectType) collectionType);
                break;
            default:
                BSymbol itrSymbol = symResolver.lookupLangLibMethod(collectionType,
                        names.fromString(BLangCompilerConstants.ITERABLE_COLLECTION_ITERATOR_FUNC), data.env);
                if (itrSymbol == this.symTable.notFoundSymbol) {
                    return null;
                }
                BInvokableSymbol invokableSymbol = (BInvokableSymbol) itrSymbol;
                returnType = types.getResultTypeOfNextInvocation(
                        (BObjectType) Types.getReferredType(invokableSymbol.retType));
        }
        List<BType> errorTypes = new ArrayList<>();
        if (returnType != null) {
            types.getAllTypes(returnType, true).stream()
                    .filter(t -> types.isAssignable(t, symTable.errorType))
                    .forEach(errorTypes::add);
        }
        if (data.checkWithinQueryExpr && queryExpr.isStream) {
            if (errorTypes.isEmpty()) {
                // if there's no completion type at this point,
                // then () gets added as a valid completion type for streams.
                errorTypes.add(symTable.nilType);
            }
            errorTypes.add(symTable.errorType);
        }
        if (!errorTypes.isEmpty()) {
            if (errorTypes.size() == 1) {
                errorType = errorTypes.get(0);
            } else {
                errorType = BUnionType.create(null, errorTypes.toArray(new BType[0]));
            }
        }
        return errorType;
    }

    private BType getNonContextualQueryType(BType staticType, BType basicType) {
        BType resultType;
        switch (basicType.tag) {
            case TypeTags.TABLE:
                resultType = symTable.tableType;
                break;
            case TypeTags.STREAM:
                resultType = symTable.streamType;
                break;
            case TypeTags.XML:
                resultType = new BXMLType(staticType, null);
                break;
            case TypeTags.STRING:
                resultType = symTable.stringType;
                break;
            default:
                resultType = new BArrayType(staticType);
                break;
        }
        return resultType;
    }

    @Override
<<<<<<< HEAD
    public void visit(BLangQueryAction queryAction) {
        if (breakToParallelQueryEnv) {
            queryEnvs.push(prevEnvs.peek());
        } else {
            queryEnvs.push(env);
            prevEnvs.push(env);
        }
=======
    public void visit(BLangQueryAction queryAction, AnalyzerData data) {
        data.prevEnvs.push(data.env);
        data.queryEnvs.push(data.prevEnvs.peek());
>>>>>>> aa513c51
        BLangDoClause doClause = queryAction.getDoClause();
        data.queryFinalClauses.push(doClause);
        List<BLangNode> clauses = queryAction.getQueryClauses();
        clauses.forEach(clause -> clause.accept(this, data));
        // Analyze foreach node's statements.
        semanticAnalyzer.analyzeNode(doClause.body, SymbolEnv.createBlockEnv(doClause.body, data.queryEnvs.peek()),
                                     data.prevEnvs);
        BType actualType = BUnionType.create(null, symTable.errorType, symTable.nilType);
<<<<<<< HEAD
        resultType = types.checkType(doClause.pos, actualType, expType, DiagnosticErrorCode.INCOMPATIBLE_TYPES);
        queryFinalClauses.pop();
        queryEnvs.pop();
        if (!breakToParallelQueryEnv) {
            prevEnvs.pop();
        }
    }

    @Override
    public void visit(BLangFromClause fromClause) {
        boolean prevBreakToParallelEnv = this.breakToParallelQueryEnv;
        if (fromClause.collection.getKind() == NodeKind.QUERY_EXPR ||
                (fromClause.collection.getKind() == NodeKind.GROUP_EXPR
                        && ((BLangGroupExpr) fromClause.collection).expression.getKind() == NodeKind.QUERY_EXPR)) {
            this.breakToParallelQueryEnv = true;
        }
        SymbolEnv fromEnv = SymbolEnv.createTypeNarrowedEnv(fromClause, queryEnvs.pop());
=======
        data.resultType =
                types.checkType(doClause.pos, actualType, data.expType, DiagnosticErrorCode.INCOMPATIBLE_TYPES);
        data.queryFinalClauses.pop();
        data.queryEnvs.pop();
        data.prevEnvs.pop();
    }

    @Override
    public void visit(BLangFromClause fromClause, AnalyzerData data) {
        boolean prevBreakToParallelEnv = data.breakToParallelQueryEnv;
        data.breakToParallelQueryEnv = true;
        SymbolEnv fromEnv = SymbolEnv.createTypeNarrowedEnv(fromClause, data.queryEnvs.pop());
>>>>>>> aa513c51
        fromClause.env = fromEnv;
        data.queryEnvs.push(fromEnv);
        checkExpr(fromClause.collection, data.queryEnvs.peek(), data);
        // Set the type of the foreach node's type node.
        types.setInputClauseTypedBindingPatternType(fromClause);
        handleInputClauseVariables(fromClause, data.queryEnvs.peek());
        data.breakToParallelQueryEnv = prevBreakToParallelEnv;
    }

    @Override
<<<<<<< HEAD
    public void visit(BLangJoinClause joinClause) {
        boolean prevBreakEnv = this.breakToParallelQueryEnv;
        if (joinClause.collection.getKind() == NodeKind.QUERY_EXPR ||
                (joinClause.collection.getKind() == NodeKind.GROUP_EXPR
                        && ((BLangGroupExpr) joinClause.collection).expression.getKind() == NodeKind.QUERY_EXPR)) {
            this.breakToParallelQueryEnv = true;
        }
        SymbolEnv joinEnv = SymbolEnv.createTypeNarrowedEnv(joinClause, queryEnvs.pop());
=======
    public void visit(BLangJoinClause joinClause, AnalyzerData data) {
        boolean prevBreakEnv = data.breakToParallelQueryEnv;
        data.breakToParallelQueryEnv = true;
        SymbolEnv joinEnv = SymbolEnv.createTypeNarrowedEnv(joinClause, data.queryEnvs.pop());
>>>>>>> aa513c51
        joinClause.env = joinEnv;
        data.queryEnvs.push(joinEnv);
        checkExpr(joinClause.collection, data.queryEnvs.peek(), data);
        // Set the type of the foreach node's type node.
        types.setInputClauseTypedBindingPatternType(joinClause);
        handleInputClauseVariables(joinClause, data.queryEnvs.peek());
        if (joinClause.onClause != null) {
            ((BLangOnClause) joinClause.onClause).accept(this, data);
        }
        data.breakToParallelQueryEnv = prevBreakEnv;
    }

    @Override
    public void visit(BLangLetClause letClause, AnalyzerData data) {
        SymbolEnv letEnv = SymbolEnv.createTypeNarrowedEnv(letClause, data.queryEnvs.pop());
        letClause.env = letEnv;
        data.queryEnvs.push(letEnv);
        for (BLangLetVariable letVariable : letClause.letVarDeclarations) {
            semanticAnalyzer.analyzeNode((BLangNode) letVariable.definitionNode, letEnv);
        }
    }

    @Override
    public void visit(BLangWhereClause whereClause, AnalyzerData data) {
        whereClause.env = handleFilterClauses(whereClause.expression, data);
    }

    @Override
    public void visit(BLangSelectClause selectClause, AnalyzerData data) {
        SymbolEnv selectEnv = SymbolEnv.createTypeNarrowedEnv(selectClause, data.queryEnvs.pop());
        selectClause.env = selectEnv;
        data.queryEnvs.push(selectEnv);
    }

    @Override
    public void visit(BLangDoClause doClause, AnalyzerData data) {
        SymbolEnv letEnv = SymbolEnv.createTypeNarrowedEnv(doClause, data.queryEnvs.pop());
        doClause.env = letEnv;
        data.queryEnvs.push(letEnv);
    }

    @Override
    public void visit(BLangOnConflictClause onConflictClause, AnalyzerData data) {
        BType exprType = checkExpr(onConflictClause.expression, data.queryEnvs.peek(), symTable.errorType, data);
        if (!types.isAssignable(exprType, symTable.errorType)) {
            dlog.error(onConflictClause.expression.pos, DiagnosticErrorCode.ERROR_TYPE_EXPECTED,
                    symTable.errorType, exprType);
        }
    }

    @Override
    public void visit(BLangLimitClause limitClause, AnalyzerData data) {
        BType exprType = checkExpr(limitClause.expression, data.queryEnvs.peek(), data);
        if (!types.isAssignable(exprType, symTable.intType)) {
            dlog.error(limitClause.expression.pos, DiagnosticErrorCode.INCOMPATIBLE_TYPES,
                    symTable.intType, exprType);
        }
    }

    @Override
    public void visit(BLangOnClause onClause, AnalyzerData data) {
        BType lhsType, rhsType;
        BLangNode joinNode = getLastInputNodeFromEnv(data.queryEnvs.peek());
        // lhsExprEnv should only contain scope entries before join condition.
        onClause.lhsEnv = getEnvBeforeInputNode(data.queryEnvs.peek(), joinNode);
        lhsType = checkExpr(onClause.lhsExpr, onClause.lhsEnv, data);
        // rhsExprEnv should only contain scope entries after join condition.
        onClause.rhsEnv = getEnvAfterJoinNode(data.queryEnvs.peek(), joinNode);
        rhsType = checkExpr(onClause.rhsExpr, onClause.rhsEnv != null ? onClause.rhsEnv : data.queryEnvs.peek(), data);
        if (!types.isAssignable(lhsType, rhsType)) {
            dlog.error(onClause.rhsExpr.pos, DiagnosticErrorCode.INCOMPATIBLE_TYPES, lhsType, rhsType);
        }
    }

    @Override
    public void visit(BLangOrderByClause orderByClause, AnalyzerData data) {
        orderByClause.env = data.queryEnvs.peek();
        for (OrderKeyNode orderKeyNode : orderByClause.getOrderKeyList()) {
            BType exprType = checkExpr((BLangExpression) orderKeyNode.getOrderKey(), orderByClause.env, data);
            if (!types.isOrderedType(exprType, false)) {
                dlog.error(((BLangOrderKey) orderKeyNode).expression.pos, DiagnosticErrorCode.ORDER_BY_NOT_SUPPORTED);
            }
        }
    }

    @Override
    public void visit(BLangDo doNode, AnalyzerData data) {
        if (doNode.onFailClause != null) {
            doNode.onFailClause.accept(this, data);
        }
    }

    public void visit(BLangOnFailClause onFailClause, AnalyzerData data) {
        onFailClause.body.stmts.forEach(stmt -> stmt.accept(this, data));
    }

    private SymbolEnv handleFilterClauses (BLangExpression filterExpression, AnalyzerData data) {
        checkExpr(filterExpression, data.queryEnvs.peek(), symTable.booleanType, data);
        BType actualType = filterExpression.getBType();
        if (TypeTags.TUPLE == actualType.tag) {
            dlog.error(filterExpression.pos, DiagnosticErrorCode.INCOMPATIBLE_TYPES,
                    symTable.booleanType, actualType);
        }
        SymbolEnv filterEnv = typeNarrower.evaluateTruth(filterExpression, data.queryFinalClauses.peek(),
                                                         data.queryEnvs.pop());
        data.queryEnvs.push(filterEnv);
        return filterEnv;
    }

    private void handleInputClauseVariables(BLangInputClause bLangInputClause, SymbolEnv blockEnv) {
        if (bLangInputClause.variableDefinitionNode == null) {
            //not-possible
            return;
        }

        BLangVariable variableNode = (BLangVariable) bLangInputClause.variableDefinitionNode.getVariable();
        // Check whether the foreach node's variables are declared with var.
        if (bLangInputClause.isDeclaredWithVar) {
            // If the foreach node's variables are declared with var, type is `varType`.
            semanticAnalyzer.handleDeclaredVarInForeach(variableNode, bLangInputClause.varType, blockEnv);
            return;
        }
        // If the type node is available, we get the type from it.
        BType typeNodeType = symResolver.resolveTypeNode(variableNode.typeNode, blockEnv);
        // Then we need to check whether the RHS type is assignable to LHS type.
        if (types.isAssignable(bLangInputClause.varType, typeNodeType)) {
            // If assignable, we set types to the variables.
            semanticAnalyzer.handleDeclaredVarInForeach(variableNode, bLangInputClause.varType, blockEnv);
            return;
        }
        // Log an error and define a symbol with the node's type to avoid undeclared symbol errors.
        if (typeNodeType != symTable.semanticError) {
            dlog.error(variableNode.typeNode.pos, DiagnosticErrorCode.INCOMPATIBLE_TYPES,
                    bLangInputClause.varType, typeNodeType);
        }
        semanticAnalyzer.handleDeclaredVarInForeach(variableNode, typeNodeType, blockEnv);
    }

    private void visitCheckAndCheckPanicExpr(BLangCheckedExpr checkedExpr, AnalyzerData data) {
        String operatorType = checkedExpr.getKind() == NodeKind.CHECK_EXPR ? "check" : "checkpanic";
        BLangExpression exprWithCheckingKeyword = checkedExpr.expr;
        boolean firstVisit = exprWithCheckingKeyword.getBType() == null;

        BType checkExprCandidateType;
        if (data.expType == symTable.noType) {
            checkExprCandidateType = symTable.noType;
        } else {
            BType exprType = getCandidateType(checkedExpr, data.expType, data);
            if (exprType == symTable.semanticError) {
                checkExprCandidateType = BUnionType.create(null, data.expType, symTable.errorType);
            } else {
                checkExprCandidateType = addDefaultErrorIfNoErrorComponentFound(data.expType);
            }
        }

        if (checkedExpr.getKind() == NodeKind.CHECK_EXPR && types.isUnionOfSimpleBasicTypes(data.expType)) {
            rewriteWithEnsureTypeFunc(checkedExpr, checkExprCandidateType, data);
        }

        BType exprType = checkExpr(checkedExpr.expr, checkExprCandidateType, data);
        if (checkedExpr.expr.getKind() == NodeKind.WORKER_RECEIVE) {
            if (firstVisit) {
                data.isTypeChecked = false;
                data.resultType = data.expType;
                return;
            } else {
                data.expType = checkedExpr.getBType();
                exprType = checkedExpr.expr.getBType();
            }
        }

        boolean isErrorType = types.isAssignable(Types.getReferredType(exprType), symTable.errorType);
        if (Types.getReferredType(exprType).tag != TypeTags.UNION && !isErrorType) {
            if (exprType.tag == TypeTags.READONLY) {
                checkedExpr.equivalentErrorTypeList = new ArrayList<>(1) {{
                    add(symTable.errorType);
                }};
                data.resultType = symTable.anyAndReadonly;
                return;
            } else if (exprType != symTable.semanticError) {
                dlog.warning(checkedExpr.expr.pos,
                        DiagnosticWarningCode.CHECKED_EXPR_INVALID_USAGE_NO_ERROR_TYPE_IN_RHS,
                        operatorType);
                data.resultType = checkedExpr.expr.getBType();
            }
            checkedExpr.setBType(symTable.semanticError);
            return;
        }

        // Filter out the list of types which are not equivalent with the error type.
        List<BType> errorTypes = new ArrayList<>();
        List<BType> nonErrorTypes = new ArrayList<>();
        if (!isErrorType) {
            for (BType memberType : types.getAllTypes(exprType, true)) {
                if (memberType.tag == TypeTags.READONLY) {
                    errorTypes.add(symTable.errorType);
                    nonErrorTypes.add(symTable.anyAndReadonly);
                    continue;
                }
                if (types.isAssignable(memberType, symTable.errorType)) {
                    errorTypes.add(memberType);
                    continue;
                }
                nonErrorTypes.add(memberType);
            }
        } else {
            errorTypes.add(exprType);
        }

        // This list will be used in the desugar phase
        checkedExpr.equivalentErrorTypeList = errorTypes;
        if (errorTypes.isEmpty()) {
            // No member types in this union is equivalent to the error type
            dlog.warning(checkedExpr.expr.pos,
                    DiagnosticWarningCode.CHECKED_EXPR_INVALID_USAGE_NO_ERROR_TYPE_IN_RHS, operatorType);
            checkedExpr.setBType(symTable.semanticError);
            return;
        }

        BType actualType;
        if (nonErrorTypes.size() == 0) {
            actualType = symTable.neverType;
        } else if (nonErrorTypes.size() == 1) {
            actualType = nonErrorTypes.get(0);
        } else {
            actualType = BUnionType.create(null, new LinkedHashSet<>(nonErrorTypes));
        }

        data.resultType = types.checkType(checkedExpr, actualType, data.expType);
    }

    private void rewriteWithEnsureTypeFunc(BLangCheckedExpr checkedExpr, BType type, AnalyzerData data) {
        BType rhsType = getCandidateType(checkedExpr, type, data);
        if (rhsType == symTable.semanticError) {
            rhsType = getCandidateType(checkedExpr, rhsType, data);
        }
        BType candidateLaxType = getCandidateLaxType(checkedExpr.expr, rhsType);
        if (!types.isLax(candidateLaxType)) {
            return;
        }
        ArrayList<BLangExpression> argExprs = new ArrayList<>();
        BType typedescType = new BTypedescType(data.expType, null);
        BLangTypedescExpr typedescExpr = new BLangTypedescExpr();
        typedescExpr.resolvedType = data.expType;
        typedescExpr.setBType(typedescType);
        argExprs.add(typedescExpr);
        BLangInvocation invocation = ASTBuilderUtil.createLangLibInvocationNode(FUNCTION_NAME_ENSURE_TYPE,
                argExprs, checkedExpr.expr, checkedExpr.pos);
        invocation.symbol = symResolver.lookupLangLibMethod(type, names.fromString(invocation.name.value), data.env);
        invocation.pkgAlias = (BLangIdentifier) TreeBuilder.createIdentifierNode();
        checkedExpr.expr = invocation;
    }

    private BType getCandidateLaxType(BLangNode expr, BType rhsType) {
        if (expr.getKind() == NodeKind.FIELD_BASED_ACCESS_EXPR) {
            return types.getSafeType(rhsType, false, true);
        }
        return rhsType;
    }

    private BType getCandidateType(BLangCheckedExpr checkedExpr, BType checkExprCandidateType, AnalyzerData data) {
        boolean prevNonErrorLoggingCheck = data.nonErrorLoggingCheck;
        data.nonErrorLoggingCheck = true;
        int prevErrorCount = this.dlog.errorCount();
        this.dlog.resetErrorCount();
        this.dlog.mute();

        checkedExpr.expr.cloneAttempt++;
        BLangExpression clone = nodeCloner.cloneNode(checkedExpr.expr);
        BType rhsType;
        if (checkExprCandidateType == symTable.semanticError) {
            rhsType = checkExpr(clone, data);
        } else {
            rhsType = checkExpr(clone, checkExprCandidateType, data);
        }
        data.nonErrorLoggingCheck = prevNonErrorLoggingCheck;
        this.dlog.setErrorCount(prevErrorCount);
        if (!prevNonErrorLoggingCheck) {
            this.dlog.unmute();
        }
        return rhsType;
    }

    private BType addDefaultErrorIfNoErrorComponentFound(BType type) {
        for (BType t : types.getAllTypes(type, false)) {
            if (types.isAssignable(t, symTable.errorType)) {
                return type;
            }
        }
        return BUnionType.create(null, type, symTable.errorType);
    }

    @Override
    public void visit(BLangServiceConstructorExpr serviceConstructorExpr, AnalyzerData data) {
        data.resultType = serviceConstructorExpr.serviceNode.symbol.type;
    }

    @Override
    public void visit(BLangTypeTestExpr typeTestExpr, AnalyzerData data) {
        typeTestExpr.typeNode.setBType(symResolver.resolveTypeNode(typeTestExpr.typeNode, data.env));
        checkExpr(typeTestExpr.expr, data);

        data.resultType = types.checkType(typeTestExpr, symTable.booleanType, data.expType);
    }

    public void visit(BLangAnnotAccessExpr annotAccessExpr, AnalyzerData data) {
        checkExpr(annotAccessExpr.expr, symTable.typeDesc, data);

        BType actualType = symTable.semanticError;
        BSymbol symbol =
                this.symResolver.resolveAnnotation(annotAccessExpr.pos, data.env,
                        names.fromString(annotAccessExpr.pkgAlias.getValue()),
                        names.fromString(annotAccessExpr.annotationName.getValue()));
        if (symbol == this.symTable.notFoundSymbol) {
            this.dlog.error(annotAccessExpr.pos, DiagnosticErrorCode.UNDEFINED_ANNOTATION,
                    annotAccessExpr.annotationName.getValue());
        } else {
            annotAccessExpr.annotationSymbol = (BAnnotationSymbol) symbol;
            BType annotType = ((BAnnotationSymbol) symbol).attachedType == null ? symTable.trueType :
                    ((BAnnotationSymbol) symbol).attachedType;
            actualType = BUnionType.create(null, annotType, symTable.nilType);
        }

        data.resultType = this.types.checkType(annotAccessExpr, actualType, data.expType);
    }

    // Private methods

    private boolean isValidVariableReference(BLangExpression varRef) {
        switch (varRef.getKind()) {
            case SIMPLE_VARIABLE_REF:
            case RECORD_VARIABLE_REF:
            case TUPLE_VARIABLE_REF:
            case ERROR_VARIABLE_REF:
            case FIELD_BASED_ACCESS_EXPR:
            case INDEX_BASED_ACCESS_EXPR:
            case XML_ATTRIBUTE_ACCESS_EXPR:
                return true;
            default:
                dlog.error(varRef.pos, DiagnosticErrorCode.INVALID_RECORD_BINDING_PATTERN, varRef.getBType());
                return false;
        }
    }

    private BType getEffectiveReadOnlyType(Location pos, BType type, AnalyzerData data) {
        BType origTargetType = Types.getReferredType(type);
        if (origTargetType == symTable.readonlyType) {
            if (types.isInherentlyImmutableType(data.expType) || !types.isSelectivelyImmutableType(data.expType)) {
                return origTargetType;
            }

            return ImmutableTypeCloner.getImmutableIntersectionType(pos, types, data.expType, data.env, symTable,
                    anonymousModelHelper, names, new HashSet<>());
        }

        if (origTargetType.tag != TypeTags.UNION) {
            return origTargetType;
        }

        boolean hasReadOnlyType = false;

        LinkedHashSet<BType> nonReadOnlyTypes = new LinkedHashSet<>();

        for (BType memberType : ((BUnionType) origTargetType).getMemberTypes()) {
            if (memberType == symTable.readonlyType) {
                hasReadOnlyType = true;
                continue;
            }

            nonReadOnlyTypes.add(memberType);
        }

        if (!hasReadOnlyType) {
            return origTargetType;
        }

        if (types.isInherentlyImmutableType(data.expType) || !types.isSelectivelyImmutableType(data.expType)) {
            return origTargetType;
        }

        BUnionType nonReadOnlyUnion = BUnionType.create(null, nonReadOnlyTypes);

        nonReadOnlyUnion.add(ImmutableTypeCloner.getImmutableIntersectionType(pos, types, data.expType, data.env,
                             symTable, anonymousModelHelper, names, new HashSet<>()));
        return nonReadOnlyUnion;
    }

    private BType populateArrowExprReturn(BLangArrowFunction bLangArrowFunction, BType expectedRetType,
                                          AnalyzerData data) {
        SymbolEnv arrowFunctionEnv = SymbolEnv.createArrowFunctionSymbolEnv(bLangArrowFunction, data.env);
        bLangArrowFunction.params.forEach(param -> symbolEnter.defineNode(param, arrowFunctionEnv));
        return checkExpr(bLangArrowFunction.body.expr, arrowFunctionEnv, expectedRetType, data);
    }

    private void populateArrowExprParamTypes(BLangArrowFunction bLangArrowFunction, List<BType> paramTypes,
                                             AnalyzerData data) {
        if (paramTypes.size() != bLangArrowFunction.params.size()) {
            dlog.error(bLangArrowFunction.pos,
                    DiagnosticErrorCode.ARROW_EXPRESSION_MISMATCHED_PARAMETER_LENGTH,
                    paramTypes.size(), bLangArrowFunction.params.size());
            data.resultType = symTable.semanticError;
            bLangArrowFunction.params.forEach(param -> param.setBType(symTable.semanticError));
            return;
        }

        for (int i = 0; i < bLangArrowFunction.params.size(); i++) {
            BLangSimpleVariable paramIdentifier = bLangArrowFunction.params.get(i);
            BType bType = paramTypes.get(i);
            BLangValueType valueTypeNode = (BLangValueType) TreeBuilder.createValueTypeNode();
            valueTypeNode.setTypeKind(bType.getKind());
            valueTypeNode.pos = symTable.builtinPos;
            paramIdentifier.setTypeNode(valueTypeNode);
            paramIdentifier.setBType(bType);
        }
    }

    public void checkSelfReferences(Location pos, SymbolEnv env, BVarSymbol varSymbol) {
        if (env.enclVarSym == varSymbol) {
            dlog.error(pos, DiagnosticErrorCode.SELF_REFERENCE_VAR, varSymbol.name);
        }
    }

    public List<BType> getListWithErrorTypes(int count) {
        List<BType> list = new ArrayList<>(count);
        for (int i = 0; i < count; i++) {
            list.add(symTable.semanticError);
        }

        return list;
    }

    private void checkFunctionInvocationExpr(BLangInvocation iExpr, AnalyzerData data) {
        Name funcName = names.fromIdNode(iExpr.name);
        Name pkgAlias = names.fromIdNode(iExpr.pkgAlias);
        BSymbol funcSymbol = symTable.notFoundSymbol;

        BSymbol pkgSymbol = symResolver.resolvePrefixSymbol(data.env, pkgAlias, getCurrentCompUnit(iExpr));
        if (pkgSymbol == symTable.notFoundSymbol) {
            dlog.error(iExpr.pos, DiagnosticErrorCode.UNDEFINED_MODULE, pkgAlias);
        } else {
            if (funcSymbol == symTable.notFoundSymbol) {
                BSymbol symbol = symResolver.lookupMainSpaceSymbolInPackage(iExpr.pos, data.env, pkgAlias, funcName);
                if ((symbol.tag & SymTag.VARIABLE) == SymTag.VARIABLE) {
                    funcSymbol = symbol;
                }
                if (symTable.rootPkgSymbol.pkgID.equals(symbol.pkgID) &&
                        (symbol.tag & SymTag.VARIABLE_NAME) == SymTag.VARIABLE_NAME) {
                    funcSymbol = symbol;
                }
            }
            if (funcSymbol == symTable.notFoundSymbol || ((funcSymbol.tag & SymTag.TYPE) == SymTag.TYPE)) {
                BSymbol ctor =
                        symResolver.lookupConstructorSpaceSymbolInPackage(iExpr.pos, data.env, pkgAlias, funcName);
                funcSymbol = ctor != symTable.notFoundSymbol ? ctor : funcSymbol;
            }
        }

        if (funcSymbol == symTable.notFoundSymbol || isNotFunction(funcSymbol)) {
            if (!missingNodesHelper.isMissingNode(funcName)) {
                dlog.error(iExpr.pos, DiagnosticErrorCode.UNDEFINED_FUNCTION, funcName);
            }
            iExpr.argExprs.forEach(arg -> checkExpr(arg, data));
            data.resultType = symTable.semanticError;
            return;
        }
        if (isFunctionPointer(funcSymbol)) {
            iExpr.functionPointerInvocation = true;
            markAndRegisterClosureVariable(funcSymbol, iExpr.pos, data.env, data);
        }
        if (Symbols.isFlagOn(funcSymbol.flags, Flags.REMOTE)) {
            dlog.error(iExpr.pos, DiagnosticErrorCode.INVALID_ACTION_INVOCATION_SYNTAX, iExpr.name.value);
        }
        if (Symbols.isFlagOn(funcSymbol.flags, Flags.RESOURCE)) {
            dlog.error(iExpr.pos, DiagnosticErrorCode.INVALID_RESOURCE_FUNCTION_INVOCATION);
        }

        boolean langLibPackageID = PackageID.isLangLibPackageID(pkgSymbol.pkgID);

        if (langLibPackageID) {
            // This will enable, type param support, if the function is called directly.
            data.env = SymbolEnv.createInvocationEnv(iExpr, data.env);
        }
        // Set the resolved function symbol in the invocation expression.
        // This is used in the code generation phase.
        iExpr.symbol = funcSymbol;
        checkInvocationParamAndReturnType(iExpr, data);

        if (langLibPackageID && !iExpr.argExprs.isEmpty()) {
            checkInvalidImmutableValueUpdate(iExpr, iExpr.argExprs.get(0).getBType(), funcSymbol, data);
        }
    }

    protected void markAndRegisterClosureVariable(BSymbol symbol, Location pos, SymbolEnv env, AnalyzerData data) {
        BLangInvokableNode encInvokable = env.enclInvokable;
        BLangNode bLangNode = env.node;
        if ((symbol.owner.tag & SymTag.PACKAGE) == SymTag.PACKAGE &&
                bLangNode.getKind() != NodeKind.ARROW_EXPR && bLangNode.getKind() != NodeKind.EXPR_FUNCTION_BODY &&
                encInvokable != null && !encInvokable.flagSet.contains(Flag.LAMBDA) &&
                !encInvokable.flagSet.contains(Flag.OBJECT_CTOR)) {
            return;
        }
        if (!symbol.closure) {
            if (searchClosureVariableInExpressions(symbol, pos, env, encInvokable, bLangNode)) {
                return;
            }
        }

        BLangNode node = bLangNode;
        if (isObjectCtorClass(node))  {
            BLangClassDefinition classDef = (BLangClassDefinition) node;
            OCEDynamicEnvironmentData oceData = classDef.oceEnvData;
            BLangFunction currentFunc = (BLangFunction) encInvokable;
            if ((currentFunc != null) && !currentFunc.attachedFunction &&
                    !(currentFunc.symbol.receiverSymbol == symbol)) {
                BSymbol resolvedSymbol = symResolver.lookupClosureVarSymbol(oceData.capturedClosureEnv, symbol.name,
                        SymTag.VARIABLE);
                if (resolvedSymbol != symTable.notFoundSymbol && !resolvedSymbol.closure) {
                    if (resolvedSymbol.owner.getKind() != SymbolKind.PACKAGE) {
                        updateObjectCtorClosureSymbols(pos, currentFunc, resolvedSymbol, classDef, data);
                        return;
                    }
                }
            }
        }

        SymbolEnv cEnv = env;
        while (node != null) {
            if (node.getKind() == NodeKind.FUNCTION) {
                BLangFunction function = (BLangFunction) node;
                if (!function.flagSet.contains(Flag.OBJECT_CTOR) && !function.flagSet.contains(Flag.ATTACHED)) {
                    break;
                }
            }
            if (!symbol.closure) {
                if (searchClosureVariableInExpressions(symbol, pos, env, encInvokable, node)) {
                    return;
                }
            }
            if (isObjectCtorClass(node)) {
                BLangFunction currentFunction = (BLangFunction) encInvokable;
                if ((currentFunction != null) && currentFunction.attachedFunction &&
                        (currentFunction.symbol.receiverSymbol == symbol)) {
                    // self symbol
                    return;
                }
                SymbolEnv encInvokableEnv = findEnclosingInvokableEnv(env, encInvokable);
                BSymbol resolvedSymbol = symResolver.lookupClosureVarSymbol(encInvokableEnv, symbol.name,
                        SymTag.VARIABLE);
                BLangClassDefinition classDef = (BLangClassDefinition) node;
                if (resolvedSymbol != symTable.notFoundSymbol) {
                    if (resolvedSymbol.owner.getKind() == SymbolKind.PACKAGE) {
                        break;
                    }
                    updateObjectCtorClosureSymbols(pos, currentFunction, resolvedSymbol, classDef, data);
                    return;
                }
                break;
            }
            SymbolEnv enclEnv = cEnv.enclEnv;
            if (enclEnv == null) {
                break;
            }
            cEnv = enclEnv;
            node = cEnv.node;
        }
    }

    private boolean isObjectCtorClass(BLangNode node) {
        return node.getKind() == NodeKind.CLASS_DEFN &&
                ((BLangClassDefinition) node).flagSet.contains(Flag.OBJECT_CTOR);
    }

    private boolean searchClosureVariableInExpressions(BSymbol symbol, Location pos, SymbolEnv env,
                                                       BLangInvokableNode encInvokable, BLangNode bLangNode) {
        if (encInvokable != null && encInvokable.flagSet.contains(Flag.LAMBDA)
                && !isFunctionArgument(symbol, encInvokable.requiredParams)) {
            SymbolEnv encInvokableEnv = findEnclosingInvokableEnv(env, encInvokable);
            BSymbol resolvedSymbol =
                    symResolver.lookupClosureVarSymbol(encInvokableEnv, symbol.name, SymTag.VARIABLE);
            if (resolvedSymbol != symTable.notFoundSymbol && !encInvokable.flagSet.contains(Flag.ATTACHED)) {
                resolvedSymbol.closure = true;
                ((BLangFunction) encInvokable).closureVarSymbols.add(new ClosureVarSymbol(resolvedSymbol, pos));
                return true;
            }
        }

        if (bLangNode.getKind() == NodeKind.ARROW_EXPR
                && !isFunctionArgument(symbol, ((BLangArrowFunction) bLangNode).params)) {
            SymbolEnv encInvokableEnv = findEnclosingInvokableEnv(env, encInvokable);
            BSymbol resolvedSymbol =
                    symResolver.lookupClosureVarSymbol(encInvokableEnv, symbol.name, SymTag.VARIABLE);
            if (resolvedSymbol != symTable.notFoundSymbol) {
                resolvedSymbol.closure = true;
                ((BLangArrowFunction) bLangNode).closureVarSymbols.add(new ClosureVarSymbol(resolvedSymbol, pos));
                return true;
            }
        }

        if (env.enclType != null && env.enclType.getKind() == NodeKind.RECORD_TYPE) {
            SymbolEnv encInvokableEnv = findEnclosingInvokableEnv(env, (BLangRecordTypeNode) env.enclType);
            BSymbol resolvedSymbol =
                    symResolver.lookupClosureVarSymbol(encInvokableEnv, symbol.name, SymTag.VARIABLE);
            if (resolvedSymbol != symTable.notFoundSymbol && encInvokable != null &&
                    !encInvokable.flagSet.contains(Flag.ATTACHED)) {
                resolvedSymbol.closure = true;
                ((BLangFunction) encInvokable).closureVarSymbols.add(new ClosureVarSymbol(resolvedSymbol, pos));
                return true;
            }
        }
        return false;
    }

    private void updateObjectCtorClosureSymbols(Location pos, BLangFunction currentFunction, BSymbol resolvedSymbol,
                                                BLangClassDefinition classDef, AnalyzerData data) {
        classDef.hasClosureVars = true;
        resolvedSymbol.closure = true;
        if (currentFunction != null) {
            currentFunction.closureVarSymbols.add(new ClosureVarSymbol(resolvedSymbol, pos));
            // TODO: can identify if attached here
        }
        OCEDynamicEnvironmentData oceEnvData = classDef.oceEnvData;
        if (currentFunction != null && (currentFunction.symbol.params.contains(resolvedSymbol)
                || (currentFunction.symbol.restParam == resolvedSymbol))) {
            oceEnvData.closureFuncSymbols.add(resolvedSymbol);
        } else {
             oceEnvData.closureBlockSymbols.add(resolvedSymbol);
        }
        updateProceedingClasses(data.env.enclEnv, oceEnvData, classDef);
    }

    private void updateProceedingClasses(SymbolEnv envArg, OCEDynamicEnvironmentData oceEnvData,
                                         BLangClassDefinition origClassDef) {
        SymbolEnv localEnv = envArg;
        while (localEnv != null) {
            BLangNode node = localEnv.node;
            if (node.getKind() == NodeKind.PACKAGE) {
                break;
            }

            if (node.getKind() == NodeKind.CLASS_DEFN) {
                BLangClassDefinition classDef = (BLangClassDefinition) node;
                if (classDef != origClassDef) {
                    classDef.hasClosureVars = true;
                    OCEDynamicEnvironmentData parentOceData = classDef.oceEnvData;
                    oceEnvData.parents.push(classDef);
                    parentOceData.closureFuncSymbols.addAll(oceEnvData.closureFuncSymbols);
                    parentOceData.closureBlockSymbols.addAll(oceEnvData.closureBlockSymbols);
                }
            }
            localEnv = localEnv.enclEnv;
        }
    }

    private boolean isNotFunction(BSymbol funcSymbol) {
        if ((funcSymbol.tag & SymTag.FUNCTION) == SymTag.FUNCTION
                || (funcSymbol.tag & SymTag.CONSTRUCTOR) == SymTag.CONSTRUCTOR) {
            return false;
        }

        if (isFunctionPointer(funcSymbol)) {
            return false;
        }

        return true;
    }

    private boolean isFunctionPointer(BSymbol funcSymbol) {
        if ((funcSymbol.tag & SymTag.FUNCTION) == SymTag.FUNCTION) {
            return false;
        }
        return (funcSymbol.tag & SymTag.FUNCTION) == SymTag.VARIABLE
                && funcSymbol.kind == SymbolKind.FUNCTION
                && !Symbols.isNative(funcSymbol);
    }

    private List<BLangNamedArgsExpression> checkProvidedErrorDetails(BLangErrorConstructorExpr errorConstructorExpr,
                                                                     BType expectedType, AnalyzerData data) {
        List<BLangNamedArgsExpression> namedArgs = new ArrayList<>(errorConstructorExpr.namedArgs.size());
        for (BLangNamedArgsExpression namedArgsExpression : errorConstructorExpr.namedArgs) {
            BType target = checkErrCtrTargetTypeAndSetSymbol(namedArgsExpression, expectedType);

            BLangNamedArgsExpression clone = nodeCloner.cloneNode(namedArgsExpression);
            BType type = checkExpr(clone, target, data);
            if (type == symTable.semanticError) {
                checkExpr(namedArgsExpression, data);
            } else {
                checkExpr(namedArgsExpression, target, data);
            }

            namedArgs.add(namedArgsExpression);
        }
        return namedArgs;
    }

    private BType checkErrCtrTargetTypeAndSetSymbol(BLangNamedArgsExpression namedArgsExpression, BType expectedType) {
        BType type = Types.getReferredType(expectedType);
        if (type == symTable.semanticError) {
            return symTable.semanticError;
        }

        if (type.tag == TypeTags.MAP) {
            return ((BMapType) type).constraint;
        }

        if (type.tag != TypeTags.RECORD) {
            return symTable.semanticError;
        }

        BRecordType recordType = (BRecordType) type;
        BField targetField = recordType.fields.get(namedArgsExpression.name.value);
        if (targetField != null) {
            // Set the symbol of the namedArgsExpression, with the matching record field symbol.
            namedArgsExpression.varSymbol = targetField.symbol;
            return targetField.type;
        }

        if (!recordType.sealed && !recordType.fields.isEmpty()) {
            dlog.error(namedArgsExpression.pos, DiagnosticErrorCode.INVALID_REST_DETAIL_ARG, namedArgsExpression.name,
                    recordType);
        }

        return recordType.sealed ? symTable.noType : recordType.restFieldType;
    }

    private void checkObjectFunctionInvocationExpr(BLangInvocation iExpr, BObjectType objectType, AnalyzerData data) {
        if (objectType.getKind() == TypeKind.SERVICE &&
                !(iExpr.expr.getKind() == NodeKind.SIMPLE_VARIABLE_REF &&
                (Names.SELF.equals(((BLangSimpleVarRef) iExpr.expr).symbol.name)))) {
            dlog.error(iExpr.pos, DiagnosticErrorCode.SERVICE_FUNCTION_INVALID_INVOCATION);
            return;
        }
        // check for object attached function
        Name funcName =
                names.fromString(Symbols.getAttachedFuncSymbolName(objectType.tsymbol.name.value, iExpr.name.value));
        BSymbol funcSymbol =
                symResolver.resolveObjectMethod(iExpr.pos, data.env, funcName, (BObjectTypeSymbol) objectType.tsymbol);

        if (funcSymbol == symTable.notFoundSymbol) {
            BSymbol invocableField = symResolver.resolveInvocableObjectField(
                    iExpr.pos, data.env, names.fromIdNode(iExpr.name), (BObjectTypeSymbol) objectType.tsymbol);

            if (invocableField != symTable.notFoundSymbol && invocableField.kind == SymbolKind.FUNCTION) {
                funcSymbol = invocableField;
                iExpr.functionPointerInvocation = true;
            }
        }

        if (funcSymbol == symTable.notFoundSymbol || Types.getReferredType(funcSymbol.type).tag != TypeTags.INVOKABLE) {
            if (!checkLangLibMethodInvocationExpr(iExpr, objectType, data)) {
                dlog.error(iExpr.name.pos, DiagnosticErrorCode.UNDEFINED_METHOD_IN_OBJECT, iExpr.name.value,
                        objectType);
                data.resultType = symTable.semanticError;
                return;
            }
        } else {
            iExpr.symbol = funcSymbol;
        }

        // init method can be called in a method-call-expr only when the expression
        // preceding the . is self
        if (iExpr.name.value.equals(Names.USER_DEFINED_INIT_SUFFIX.value) &&
                !(iExpr.expr.getKind() == NodeKind.SIMPLE_VARIABLE_REF &&
                (Names.SELF.equals(((BLangSimpleVarRef) iExpr.expr).symbol.name)))) {
            dlog.error(iExpr.pos, DiagnosticErrorCode.INVALID_INIT_INVOCATION);
        }

        if (Symbols.isFlagOn(funcSymbol.flags, Flags.REMOTE)) {
            dlog.error(iExpr.pos, DiagnosticErrorCode.INVALID_ACTION_INVOCATION_SYNTAX, iExpr.name.value);
        }
        if (Symbols.isFlagOn(funcSymbol.flags, Flags.RESOURCE)) {
            dlog.error(iExpr.pos, DiagnosticErrorCode.INVALID_RESOURCE_FUNCTION_INVOCATION);
        }
        checkInvocationParamAndReturnType(iExpr, data);
    }

    // Here, an action invocation can be either of the following three forms:
    // - foo->bar();
    // - start foo.bar(); or start foo->bar(); or start (new Foo()).foo();
    private void checkActionInvocation(BLangInvocation.BLangActionInvocation aInv, BObjectType expType,
                                       AnalyzerData data) {

        if (checkInvalidActionInvocation(aInv)) {
            dlog.error(aInv.pos, DiagnosticErrorCode.INVALID_ACTION_INVOCATION, aInv.expr.getBType());
            data.resultType = symTable.semanticError;
            aInv.symbol = symTable.notFoundSymbol;
            return;
        }

        Name remoteMethodQName = names
                .fromString(Symbols.getAttachedFuncSymbolName(expType.tsymbol.name.value, aInv.name.value));
        Name actionName = names.fromIdNode(aInv.name);
        BSymbol remoteFuncSymbol = symResolver.resolveObjectMethod(aInv.pos, data.env,
            remoteMethodQName, (BObjectTypeSymbol) Types.getReferredType(expType).tsymbol);

        if (remoteFuncSymbol == symTable.notFoundSymbol) {
            BSymbol invocableField = symResolver.resolveInvocableObjectField(
                    aInv.pos, data.env, names.fromIdNode(aInv.name), (BObjectTypeSymbol) expType.tsymbol);

            if (invocableField != symTable.notFoundSymbol && invocableField.kind == SymbolKind.FUNCTION) {
                remoteFuncSymbol = invocableField;
                aInv.functionPointerInvocation = true;
            }
        }

        if (remoteFuncSymbol == symTable.notFoundSymbol && !checkLangLibMethodInvocationExpr(aInv, expType, data)) {
            dlog.error(aInv.name.pos, DiagnosticErrorCode.UNDEFINED_METHOD_IN_OBJECT, aInv.name.value, expType);
            data.resultType = symTable.semanticError;
            return;
        }

        if (!Symbols.isFlagOn(remoteFuncSymbol.flags, Flags.REMOTE) && !aInv.async) {
            dlog.error(aInv.pos, DiagnosticErrorCode.INVALID_METHOD_INVOCATION_SYNTAX, actionName);
            data.resultType = symTable.semanticError;
            return;
        }
        if (Symbols.isFlagOn(remoteFuncSymbol.flags, Flags.REMOTE) &&
                Symbols.isFlagOn(expType.flags, Flags.CLIENT) &&
                types.isNeverTypeOrStructureTypeWithARequiredNeverMember
                        ((BType) ((InvokableSymbol) remoteFuncSymbol).getReturnType())) {
            dlog.error(aInv.pos, DiagnosticErrorCode.INVALID_CLIENT_REMOTE_METHOD_CALL);
        }

        aInv.symbol = remoteFuncSymbol;
        checkInvocationParamAndReturnType(aInv, data);
    }

    private boolean checkInvalidActionInvocation(BLangInvocation.BLangActionInvocation aInv) {
        return aInv.expr.getKind() == NodeKind.SIMPLE_VARIABLE_REF &&
                (((((BLangSimpleVarRef) aInv.expr).symbol.tag & SymTag.ENDPOINT) !=
                        SymTag.ENDPOINT) && !aInv.async);
    }

    private boolean checkLangLibMethodInvocationExpr(BLangInvocation iExpr, BType bType, AnalyzerData data) {
        return getLangLibMethod(iExpr, bType, data) != symTable.notFoundSymbol;
    }

    private BSymbol getLangLibMethod(BLangInvocation iExpr, BType bType, AnalyzerData data) {

        Name funcName = names.fromString(iExpr.name.value);
        BSymbol funcSymbol = symResolver.lookupLangLibMethod(bType, funcName, data.env);

        if (funcSymbol == symTable.notFoundSymbol) {
            return symTable.notFoundSymbol;
        }

        iExpr.symbol = funcSymbol;
        iExpr.langLibInvocation = true;
        SymbolEnv enclEnv = data.env;
        data.env = SymbolEnv.createInvocationEnv(iExpr, data.env);
        iExpr.argExprs.add(0, iExpr.expr);
        checkInvocationParamAndReturnType(iExpr, data);
        data.env = enclEnv;

        return funcSymbol;
    }

    private void checkInvocationParamAndReturnType(BLangInvocation iExpr, AnalyzerData data) {
        BType actualType = checkInvocationParam(iExpr, data);
        data.resultType = types.checkType(iExpr, actualType, data.expType);
    }

    private BVarSymbol incRecordParamAllowAdditionalFields(List<BVarSymbol> openIncRecordParams,
                                                           Set<String> requiredParamNames) {
        if (openIncRecordParams.size() != 1) {
            return null;
        }
        LinkedHashMap<String, BField> fields =
                ((BRecordType) Types.getReferredType(openIncRecordParams.get(0).type)).fields;
        for (String paramName : requiredParamNames) {
            if (!fields.containsKey(paramName)) {
                return null;
            }
        }
        return openIncRecordParams.get(0);
    }

    private BVarSymbol checkForIncRecordParamAllowAdditionalFields(BInvokableSymbol invokableSymbol,
                                                                   List<BVarSymbol> incRecordParams) {
        Set<String> requiredParamNames = new HashSet<>();
        List<BVarSymbol> openIncRecordParams = new ArrayList<>();
        for (BVarSymbol paramSymbol : invokableSymbol.params) {
            BType paramType = Types.getReferredType(paramSymbol.type);
            if (Symbols.isFlagOn(Flags.asMask(paramSymbol.getFlags()), Flags.INCLUDED) &&
                    paramType.getKind() == TypeKind.RECORD) {
                boolean recordWithDisallowFieldsOnly = true;
                LinkedHashMap<String, BField> fields = ((BRecordType) paramType).fields;
                for (String fieldName : fields.keySet()) {
                    BField field = fields.get(fieldName);
                    if (field.symbol.type.tag != TypeTags.NEVER) {
                        recordWithDisallowFieldsOnly = false;
                        incRecordParams.add(field.symbol);
                        requiredParamNames.add(fieldName);
                    }
                }
                if (recordWithDisallowFieldsOnly && ((BRecordType) paramType).restFieldType != symTable.noType) {
                    openIncRecordParams.add(paramSymbol);
                }
            } else {
                requiredParamNames.add(paramSymbol.name.value);
            }
        }
        return incRecordParamAllowAdditionalFields(openIncRecordParams, requiredParamNames);
    }

    private BType checkInvocationParam(BLangInvocation iExpr, AnalyzerData data) {
        if (Symbols.isFlagOn(iExpr.symbol.type.flags, Flags.ANY_FUNCTION)) {
            dlog.error(iExpr.pos, DiagnosticErrorCode.INVALID_FUNCTION_POINTER_INVOCATION_WITH_TYPE);
            return symTable.semanticError;
        }
        BType invocableType = Types.getReferredType(iExpr.symbol.type);
        if (invocableType.tag != TypeTags.INVOKABLE) {
            dlog.error(iExpr.pos, DiagnosticErrorCode.INVALID_FUNCTION_INVOCATION, iExpr.symbol.type);
            return symTable.noType;
        }

        BInvokableSymbol invokableSymbol = ((BInvokableSymbol) iExpr.symbol);
        List<BType> paramTypes = ((BInvokableType) invocableType).getParameterTypes();
        List<BVarSymbol> incRecordParams = new ArrayList<>();
        BVarSymbol incRecordParamAllowAdditionalFields = checkForIncRecordParamAllowAdditionalFields(invokableSymbol,
                                                                                                     incRecordParams);
        int parameterCountForPositionalArgs = paramTypes.size();
        int parameterCountForNamedArgs = parameterCountForPositionalArgs + incRecordParams.size();
        iExpr.requiredArgs = new ArrayList<>();
        for (BVarSymbol symbol : invokableSymbol.params) {
            if (!Symbols.isFlagOn(Flags.asMask(symbol.getFlags()), Flags.INCLUDED) ||
                    Types.getReferredType(symbol.type).tag != TypeTags.RECORD) {
                continue;
            }
            LinkedHashMap<String, BField> fields =
                    ((BRecordType) Types.getReferredType(symbol.type)).fields;
            if (fields.isEmpty()) {
                continue;
            }
            for (String field : fields.keySet()) {
                if (Types.getReferredType(fields.get(field).type).tag != TypeTags.NEVER) {
                    parameterCountForNamedArgs = parameterCountForNamedArgs - 1;
                    break;
                }
            }
        }

        // Split the different argument types: required args, named args and rest args
        int i = 0;
        BLangExpression vararg = null;
        boolean foundNamedArg = false;
        for (BLangExpression expr : iExpr.argExprs) {
            switch (expr.getKind()) {
                case NAMED_ARGS_EXPR:
                    foundNamedArg = true;
                    if (i < parameterCountForNamedArgs || incRecordParamAllowAdditionalFields != null) {
                        iExpr.requiredArgs.add(expr);
                    } else {
                        // can not provide a rest parameters as named args
                        dlog.error(expr.pos, DiagnosticErrorCode.TOO_MANY_ARGS_FUNC_CALL, iExpr.name.value);
                    }
                    i++;
                    break;
                case REST_ARGS_EXPR:
                    if (foundNamedArg) {
                        dlog.error(expr.pos, DiagnosticErrorCode.REST_ARG_DEFINED_AFTER_NAMED_ARG);
                        continue;
                    }
                    vararg = expr;
                    break;
                default: // positional args
                    if (foundNamedArg) {
                        dlog.error(expr.pos, DiagnosticErrorCode.POSITIONAL_ARG_DEFINED_AFTER_NAMED_ARG);
                    }
                    if (i < parameterCountForPositionalArgs) {
                        iExpr.requiredArgs.add(expr);
                    } else {
                        iExpr.restArgs.add(expr);
                    }
                    i++;
                    break;
            }
        }

        return checkInvocationArgs(iExpr, paramTypes, vararg, incRecordParams,
                                    incRecordParamAllowAdditionalFields, data);
    }

    private BType checkInvocationArgs(BLangInvocation iExpr, List<BType> paramTypes, BLangExpression vararg,
                                      List<BVarSymbol> incRecordParams,
                                      BVarSymbol incRecordParamAllowAdditionalFields, AnalyzerData data) {
        BInvokableSymbol invokableSymbol = (BInvokableSymbol) iExpr.symbol;
        BInvokableType bInvokableType = (BInvokableType) Types.getReferredType(invokableSymbol.type);
        BInvokableTypeSymbol invokableTypeSymbol = (BInvokableTypeSymbol) bInvokableType.tsymbol;
        List<BVarSymbol> nonRestParams = new ArrayList<>(invokableTypeSymbol.params);

        List<BLangExpression> nonRestArgs = iExpr.requiredArgs;
        List<BVarSymbol> valueProvidedParams = new ArrayList<>();

        int nonRestArgCount = nonRestArgs.size();
        List<BVarSymbol> requiredParams = new ArrayList<>(nonRestParams.size() + nonRestArgCount);
        List<BVarSymbol> requiredIncRecordParams = new ArrayList<>(incRecordParams.size() + nonRestArgCount);

        for (BVarSymbol nonRestParam : nonRestParams) {
            if (nonRestParam.isDefaultable) {
                continue;
            }

            requiredParams.add(nonRestParam);
        }

        for (BVarSymbol incRecordParam : incRecordParams) {
            if (Symbols.isFlagOn(Flags.asMask(incRecordParam.getFlags()), Flags.REQUIRED)) {
                requiredIncRecordParams.add(incRecordParam);
            }
        }

        int i = 0;
        for (; i < nonRestArgCount; i++) {
            BLangExpression arg = nonRestArgs.get(i);

            // Special case handling for the first param because for parameterized invocations, we have added the
            // value on which the function is invoked as the first param of the function call. If we run checkExpr()
            // on it, it will recursively add the first param to argExprs again, resulting in a too many args in
            // function call error.
            if (i == 0 && arg.typeChecked && iExpr.expr != null && iExpr.expr == arg) {
                BType expectedType = paramTypes.get(i);
                BType actualType = arg.getBType();
                if (Types.getReferredType(expectedType) == symTable.charStringType) {
                    arg.cloneAttempt++;
                    BLangExpression clonedArg = nodeCloner.cloneNode(arg);
                    BType argType = checkExprSilent(clonedArg, expectedType, data);
                    if (argType != symTable.semanticError) {
                        actualType = argType;
                    }
                }
                types.checkType(arg.pos, actualType, expectedType, DiagnosticErrorCode.INCOMPATIBLE_TYPES);
                types.setImplicitCastExpr(arg, arg.getBType(), expectedType);
            }

            if (arg.getKind() != NodeKind.NAMED_ARGS_EXPR) {
                // if arg is positional, corresponding parameter in the same position should be of same type.
                if (i < nonRestParams.size()) {
                    BVarSymbol param = nonRestParams.get(i);
                    checkTypeParamExpr(arg, param.type, iExpr.langLibInvocation, data);
                    valueProvidedParams.add(param);
                    requiredParams.remove(param);
                    continue;
                }
                // Arg count > required + defaultable param count.
                break;
            }

            if (arg.getKind() == NodeKind.NAMED_ARGS_EXPR) {
                // if arg is named, function should have a parameter with this name.
                BLangIdentifier argName = ((NamedArgNode) arg).getName();
                BVarSymbol varSym = checkParameterNameForDefaultArgument(argName, ((BLangNamedArgsExpression) arg).expr,
                                            nonRestParams, incRecordParams, incRecordParamAllowAdditionalFields, data);

                if (varSym == null) {
                    dlog.error(arg.pos, DiagnosticErrorCode.UNDEFINED_PARAMETER, argName);
                    break;
                }
                requiredParams.remove(varSym);
                requiredIncRecordParams.remove(varSym);
                if (valueProvidedParams.contains(varSym)) {
                    dlog.error(arg.pos, DiagnosticErrorCode.DUPLICATE_NAMED_ARGS, varSym.name.value);
                    continue;
                }
                checkTypeParamExpr(arg, varSym.type, iExpr.langLibInvocation, data);
                ((BLangNamedArgsExpression) arg).varSymbol = varSym;
                valueProvidedParams.add(varSym);
            }
        }

        BVarSymbol restParam = invokableTypeSymbol.restParam;

        boolean errored = false;

        if (!requiredParams.isEmpty() && vararg == null) {
            // Log errors if any required parameters are not given as positional/named args and there is
            // no vararg either.
            for (BVarSymbol requiredParam : requiredParams) {
                if (!Symbols.isFlagOn(Flags.asMask(requiredParam.getFlags()), Flags.INCLUDED)) {
                    dlog.error(iExpr.pos, DiagnosticErrorCode.MISSING_REQUIRED_PARAMETER, requiredParam.name,
                            iExpr.name.value);
                    errored = true;
                }
            }
        }

        if (!requiredIncRecordParams.isEmpty() && !requiredParams.isEmpty()) {
            // Log errors if any non-defaultable required record fields of included record parameters are not given as
            // named args.
            for (BVarSymbol requiredIncRecordParam : requiredIncRecordParams) {
                for (BVarSymbol requiredParam : requiredParams) {
                    if (Types.getReferredType(requiredParam.type) ==
                            Types.getReferredType(requiredIncRecordParam.owner.type)) {
                        dlog.error(iExpr.pos, DiagnosticErrorCode.MISSING_REQUIRED_PARAMETER,
                                requiredIncRecordParam.name, iExpr.name.value);
                        errored = true;
                    }
                }
            }
        }

        if (restParam == null &&
                (!iExpr.restArgs.isEmpty() ||
                         (vararg != null && valueProvidedParams.size() == nonRestParams.size()))) {
            dlog.error(iExpr.pos, DiagnosticErrorCode.TOO_MANY_ARGS_FUNC_CALL, iExpr.name.value);
            errored = true;
        }

        if (errored) {
            return symTable.semanticError;
        }

        BType listTypeRestArg = restParam == null ? null : restParam.type;
        BRecordType mappingTypeRestArg = null;

        if (vararg != null && nonRestArgs.size() < nonRestParams.size()) {
            // We only reach here if there are no named args and there is a vararg, and part of the non-rest params
            // are provided via the vararg.
            // Create a new tuple type and a closed record type as the expected rest param type with expected
            // required/defaultable paramtypes as members.
            PackageID pkgID = data.env.enclPkg.symbol.pkgID;
            List<BType> tupleMemberTypes = new ArrayList<>();
            BRecordTypeSymbol recordSymbol = createRecordTypeSymbol(pkgID, null, VIRTUAL, data);
            mappingTypeRestArg = new BRecordType(recordSymbol);
            LinkedHashMap<String, BField> fields = new LinkedHashMap<>();
            BType tupleRestType = null;
            BVarSymbol fieldSymbol;

            for (int j = nonRestArgs.size(); j < nonRestParams.size(); j++) {
                BType paramType = paramTypes.get(j);
                BVarSymbol nonRestParam = nonRestParams.get(j);
                Name paramName = nonRestParam.name;
                tupleMemberTypes.add(paramType);
                boolean required = requiredParams.contains(nonRestParam);
                fieldSymbol = new BVarSymbol(Flags.asMask(new HashSet<Flag>() {{
                                            add(required ? Flag.REQUIRED : Flag.OPTIONAL); }}), paramName,
                                            nonRestParam.getOriginalName(), pkgID, paramType, recordSymbol,
                                            symTable.builtinPos, VIRTUAL);
                fields.put(paramName.value, new BField(paramName, null, fieldSymbol));
            }

            if (listTypeRestArg != null) {
                if (listTypeRestArg.tag == TypeTags.ARRAY) {
                    tupleRestType = ((BArrayType) listTypeRestArg).eType;
                } else if (listTypeRestArg.tag == TypeTags.TUPLE) {
                    BTupleType restTupleType = (BTupleType) listTypeRestArg;
                    tupleMemberTypes.addAll(restTupleType.tupleTypes);
                    if (restTupleType.restType != null) {
                        tupleRestType = restTupleType.restType;
                    }
                }
            }

            BTupleType tupleType = new BTupleType(tupleMemberTypes);
            tupleType.restType = tupleRestType;
            listTypeRestArg = tupleType;
            mappingTypeRestArg.sealed = true;
            mappingTypeRestArg.restFieldType = symTable.noType;
            mappingTypeRestArg.fields = fields;
            recordSymbol.type = mappingTypeRestArg;
            mappingTypeRestArg.tsymbol = recordSymbol;
        }

        // Check whether the expected param count and the actual args counts are matching.
        if (listTypeRestArg == null && (vararg != null || !iExpr.restArgs.isEmpty())) {
            dlog.error(iExpr.pos, DiagnosticErrorCode.TOO_MANY_ARGS_FUNC_CALL, iExpr.name.value);
            return symTable.semanticError;
        }

        BType restType = null;
        if (vararg != null && !iExpr.restArgs.isEmpty()) {
            // We reach here if args are provided for the rest param as both individual rest args and a vararg.
            // Thus, the rest param type is the original rest param type which is an array type.
            BType elementType = ((BArrayType) listTypeRestArg).eType;

            for (BLangExpression restArg : iExpr.restArgs) {
                checkTypeParamExpr(restArg, elementType, true, data);
            }

            checkTypeParamExpr(vararg, listTypeRestArg, iExpr.langLibInvocation, data);
            iExpr.restArgs.add(vararg);
            restType = data.resultType;
        } else if (vararg != null) {
            iExpr.restArgs.add(vararg);
            if (mappingTypeRestArg != null) {
                LinkedHashSet<BType> restTypes = new LinkedHashSet<>();
                restTypes.add(listTypeRestArg);
                restTypes.add(mappingTypeRestArg);
                BType actualType = BUnionType.create(null, restTypes);
                checkTypeParamExpr(vararg, actualType, iExpr.langLibInvocation, data);
            } else {
                checkTypeParamExpr(vararg, listTypeRestArg, iExpr.langLibInvocation, data);
            }
            restType = data.resultType;
        } else if (!iExpr.restArgs.isEmpty()) {
            if (listTypeRestArg.tag == TypeTags.ARRAY) {
                BType elementType = ((BArrayType) listTypeRestArg).eType;
                for (BLangExpression restArg : iExpr.restArgs) {
                    checkTypeParamExpr(restArg, elementType, true, data);
                    if (restType != symTable.semanticError && data.resultType == symTable.semanticError) {
                        restType = data.resultType;
                    }
                }
            } else {
                BTupleType tupleType = (BTupleType) listTypeRestArg;
                List<BType> tupleMemberTypes = tupleType.tupleTypes;
                BType tupleRestType = tupleType.restType;

                int tupleMemCount = tupleMemberTypes.size();

                for (int j = 0; j < iExpr.restArgs.size(); j++) {
                    BLangExpression restArg = iExpr.restArgs.get(j);
                    BType memType = j < tupleMemCount ? tupleMemberTypes.get(j) : tupleRestType;
                    checkTypeParamExpr(restArg, memType, true, data);
                    if (restType != symTable.semanticError && data.resultType == symTable.semanticError) {
                        restType = data.resultType;
                    }
                }
            }
        }

        BType retType = typeParamAnalyzer.getReturnTypeParams(data.env, bInvokableType.getReturnType());
        long invokableSymbolFlags = invokableSymbol.flags;
        if (restType != symTable.semanticError && (Symbols.isFlagOn(invokableSymbolFlags, Flags.INTERFACE)
                || Symbols.isFlagOn(invokableSymbolFlags, Flags.NATIVE)) &&
                Symbols.isFlagOn(retType.flags, Flags.PARAMETERIZED)) {
            retType = unifier.build(retType, data.expType, iExpr, types, symTable, dlog);
        }

        // check argument types in arr:sort function
        boolean langLibPackageID = PackageID.isLangLibPackageID(iExpr.symbol.pkgID);
        String sortFuncName = "sort";
        if (langLibPackageID && sortFuncName.equals(iExpr.name.value)) {
            checkArrayLibSortFuncArgs(iExpr);
        }

        if (iExpr instanceof ActionNode && (iExpr).async) {
            return this.generateFutureType(invokableSymbol, retType);
        } else {
            return retType;
        }
    }

    private void checkArrayLibSortFuncArgs(BLangInvocation iExpr) {
        if (iExpr.argExprs.size() <= 2 && !types.isOrderedType(iExpr.argExprs.get(0).getBType(), false)) {
            dlog.error(iExpr.argExprs.get(0).pos, DiagnosticErrorCode.INVALID_SORT_ARRAY_MEMBER_TYPE,
                       iExpr.argExprs.get(0).getBType());
        }

        if (iExpr.argExprs.size() != 3) {
            return;
        }

        BLangExpression keyFunction = iExpr.argExprs.get(2);
        BType keyFunctionType = keyFunction.getBType();

        if (keyFunctionType.tag == TypeTags.SEMANTIC_ERROR) {
            return;
        }

        if (keyFunctionType.tag == TypeTags.NIL) {
            if (!types.isOrderedType(iExpr.argExprs.get(0).getBType(), false)) {
                dlog.error(iExpr.argExprs.get(0).pos, DiagnosticErrorCode.INVALID_SORT_ARRAY_MEMBER_TYPE,
                           iExpr.argExprs.get(0).getBType());
            }
            return;
        }

        Location pos;
        BType returnType;

        if (keyFunction.getKind() == NodeKind.SIMPLE_VARIABLE_REF) {
            pos = keyFunction.pos;
            returnType = keyFunction.getBType().getReturnType();
        } else if (keyFunction.getKind() == NodeKind.ARROW_EXPR) {
            BLangArrowFunction arrowFunction = ((BLangArrowFunction) keyFunction);
            pos = arrowFunction.body.expr.pos;
            returnType = arrowFunction.body.expr.getBType();
            if (returnType.tag == TypeTags.SEMANTIC_ERROR) {
                return;
            }
        } else {
            BLangLambdaFunction keyLambdaFunction = (BLangLambdaFunction) keyFunction;
            pos = keyLambdaFunction.function.pos;
            returnType = keyLambdaFunction.function.getBType().getReturnType();
        }

        if (!types.isOrderedType(returnType, false)) {
            dlog.error(pos, DiagnosticErrorCode.INVALID_SORT_FUNC_RETURN_TYPE, returnType);
        }
    }

    private BVarSymbol checkParameterNameForDefaultArgument(BLangIdentifier argName, BLangExpression expr,
                                                            List<BVarSymbol> nonRestParams,
                                                            List<BVarSymbol> incRecordParams,
                                                            BVarSymbol incRecordParamAllowAdditionalFields,
                                                            AnalyzerData data) {
        for (BVarSymbol nonRestParam : nonRestParams) {
            if (nonRestParam.getName().value.equals(argName.value)) {
                return nonRestParam;
            }
        }
        for (BVarSymbol incRecordParam : incRecordParams) {
            if (incRecordParam.getName().value.equals(argName.value)) {
                return incRecordParam;
            }
        }
        if (incRecordParamAllowAdditionalFields != null) {
            BRecordType incRecordType =
                    (BRecordType) Types.getReferredType(incRecordParamAllowAdditionalFields.type);
            checkExpr(expr, incRecordType.restFieldType, data);
            if (!incRecordType.fields.containsKey(argName.value)) {
                return new BVarSymbol(0, names.fromIdNode(argName), names.originalNameFromIdNode(argName),
                                      null, symTable.noType, null, argName.pos, VIRTUAL);
            }
        }
        return null;
    }

    private BFutureType generateFutureType(BInvokableSymbol invocableSymbol, BType retType) {

        boolean isWorkerStart = invocableSymbol.name.value.startsWith(WORKER_LAMBDA_VAR_PREFIX);
        return new BFutureType(TypeTags.FUTURE, retType, null, isWorkerStart);
    }

    private void checkTypeParamExpr(BLangExpression arg, BType expectedType,
                                    boolean inferTypeForNumericLiteral, AnalyzerData data) {
        checkTypeParamExpr(arg.pos, arg, expectedType, inferTypeForNumericLiteral, data);
    }

    private void checkTypeParamExpr(Location pos, BLangExpression arg, BType expectedType,
                                    boolean inferTypeForNumericLiteral, AnalyzerData data) {

        SymbolEnv env = data.env;
        if (typeParamAnalyzer.notRequireTypeParams(env)) {
            checkExpr(arg, expectedType, data);
            return;
        }
        if (requireTypeInference(arg, inferTypeForNumericLiteral)) {
            // Need to infer the type. Calculate matching bound type, with no type.
            BType expType = typeParamAnalyzer.getMatchingBoundType(expectedType, env);
            BType inferredType = checkExpr(arg, expType, data);
            typeParamAnalyzer.checkForTypeParamsInArg(pos, inferredType, data.env, expectedType);
            types.checkType(arg.pos, inferredType, expectedType, DiagnosticErrorCode.INCOMPATIBLE_TYPES);
            return;
        }
        checkExpr(arg, expectedType, data);
        typeParamAnalyzer.checkForTypeParamsInArg(pos, arg.getBType(), data.env, expectedType);
    }

    private boolean requireTypeInference(BLangExpression expr, boolean inferTypeForNumericLiteral) {

        switch (expr.getKind()) {
            case GROUP_EXPR:
                return requireTypeInference(((BLangGroupExpr) expr).expression, inferTypeForNumericLiteral);
            case ARROW_EXPR:
            case LIST_CONSTRUCTOR_EXPR:
            case RECORD_LITERAL_EXPR:
                return true;
            case ELVIS_EXPR:
            case TERNARY_EXPR:
            case NUMERIC_LITERAL:
                return inferTypeForNumericLiteral;
            default:
                return false;
        }
    }

    private BType checkMappingField(RecordLiteralNode.RecordField field, BType mappingType, AnalyzerData data) {
        BType fieldType = symTable.semanticError;
        boolean keyValueField = field.isKeyValueField();
        boolean spreadOpField = field.getKind() == NodeKind.RECORD_LITERAL_SPREAD_OP;

        boolean readOnlyConstructorField = false;
        String fieldName = null;
        Location pos = null;

        BLangExpression valueExpr = null;

        if (keyValueField) {
            valueExpr = ((BLangRecordKeyValueField) field).valueExpr;
        } else if (!spreadOpField) {
            valueExpr = (BLangRecordVarNameField) field;
        }

        switch (mappingType.tag) {
            case TypeTags.RECORD:
                if (keyValueField) {
                    BLangRecordKeyValueField keyValField = (BLangRecordKeyValueField) field;
                    BLangRecordKey key = keyValField.key;
                    TypeSymbolPair typeSymbolPair = checkRecordLiteralKeyExpr(key.expr, key.computedKey,
                                                                              (BRecordType) mappingType, data);
                    fieldType = typeSymbolPair.determinedType;
                    key.fieldSymbol = typeSymbolPair.fieldSymbol;
                    readOnlyConstructorField = keyValField.readonly;
                    pos = key.expr.pos;
                    fieldName = getKeyValueFieldName(keyValField);
                } else if (spreadOpField) {
                    BLangExpression spreadExpr = ((BLangRecordLiteral.BLangRecordSpreadOperatorField) field).expr;
                    checkExpr(spreadExpr, data);

                    BType spreadExprType = Types.getReferredType(spreadExpr.getBType());
                    if (spreadExprType.tag == TypeTags.MAP) {
                        return types.checkType(spreadExpr.pos, ((BMapType) spreadExprType).constraint,
                                getAllFieldType((BRecordType) mappingType),
                                DiagnosticErrorCode.INCOMPATIBLE_TYPES);
                    }

                    if (spreadExprType.tag != TypeTags.RECORD) {
                        dlog.error(spreadExpr.pos, DiagnosticErrorCode.INCOMPATIBLE_TYPES_SPREAD_OP,
                                spreadExprType);
                        return symTable.semanticError;
                    }

                    boolean errored = false;
                    for (BField bField : ((BRecordType) spreadExprType).fields.values()) {
                        BType specFieldType = bField.type;
                        BSymbol fieldSymbol = symResolver.resolveStructField(spreadExpr.pos, data.env, bField.name,
                                                                             mappingType.tsymbol);
                        BType expectedFieldType = checkRecordLiteralKeyByName(spreadExpr.pos, fieldSymbol, bField.name,
                                                                              (BRecordType) mappingType);
                        if (expectedFieldType != symTable.semanticError &&
                                !types.isAssignable(specFieldType, expectedFieldType)) {
                            dlog.error(spreadExpr.pos, DiagnosticErrorCode.INCOMPATIBLE_TYPES_FIELD,
                                       expectedFieldType, bField.name, specFieldType);
                            if (!errored) {
                                errored = true;
                            }
                        }
                    }
                    return errored ? symTable.semanticError : symTable.noType;
                } else {
                    BLangRecordVarNameField varNameField = (BLangRecordVarNameField) field;
                    TypeSymbolPair typeSymbolPair = checkRecordLiteralKeyExpr(varNameField, false,
                                                                              (BRecordType) mappingType, data);
                    fieldType = typeSymbolPair.determinedType;
                    readOnlyConstructorField = varNameField.readonly;
                    pos = varNameField.pos;
                    fieldName = getVarNameFieldName(varNameField);
                }
                break;
            case TypeTags.MAP:
                if (spreadOpField) {
                    BLangExpression spreadExp = ((BLangRecordLiteral.BLangRecordSpreadOperatorField) field).expr;
                    BType spreadOpType = checkExpr(spreadExp, data);
                    BType spreadOpMemberType = checkSpreadFieldWithMapType(spreadOpType);
                    if (spreadOpMemberType.tag == symTable.semanticError.tag) {
                        dlog.error(spreadExp.pos, DiagnosticErrorCode.INCOMPATIBLE_TYPES_SPREAD_OP,
                                spreadOpType);
                        return symTable.semanticError;
                    }

                    return types.checkType(spreadExp.pos, spreadOpMemberType, ((BMapType) mappingType).constraint,
                            DiagnosticErrorCode.INCOMPATIBLE_TYPES);
                }

                boolean validMapKey;
                if (keyValueField) {
                    BLangRecordKeyValueField keyValField = (BLangRecordKeyValueField) field;
                    BLangRecordKey key = keyValField.key;
                    validMapKey = checkValidJsonOrMapLiteralKeyExpr(key.expr, key.computedKey, data);
                    readOnlyConstructorField = keyValField.readonly;
                    pos = key.pos;
                    fieldName = getKeyValueFieldName(keyValField);
                } else {
                    BLangRecordVarNameField varNameField = (BLangRecordVarNameField) field;
                    validMapKey = checkValidJsonOrMapLiteralKeyExpr(varNameField, false, data);
                    readOnlyConstructorField = varNameField.readonly;
                    pos = varNameField.pos;
                    fieldName = getVarNameFieldName(varNameField);
                }

                fieldType = validMapKey ? ((BMapType) mappingType).constraint : symTable.semanticError;
                break;
        }


        if (readOnlyConstructorField) {
            if (types.isSelectivelyImmutableType(fieldType)) {
                fieldType =
                        ImmutableTypeCloner.getImmutableIntersectionType(pos, types, fieldType, data.env, symTable,
                                anonymousModelHelper, names, new HashSet<>());
            } else if (!types.isInherentlyImmutableType(fieldType)) {
                dlog.error(pos, DiagnosticErrorCode.INVALID_READONLY_MAPPING_FIELD, fieldName, fieldType);
                fieldType = symTable.semanticError;
            }
        }

        if (spreadOpField) {
            // If we reach this point for a spread operator it is due to the mapping type being a semantic error.
            // In such a scenario, valueExpr would be null here, and fieldType would be symTable.semanticError.
            // We set the spread op expression as the valueExpr here, to check it against symTable.semanticError.
            valueExpr = ((BLangRecordLiteral.BLangRecordSpreadOperatorField) field).expr;
        }

        BLangExpression exprToCheck = valueExpr;
        if (data.nonErrorLoggingCheck) {
            exprToCheck = nodeCloner.cloneNode(valueExpr);
        } else {
            ((BLangNode) field).setBType(fieldType);
        }

        return checkExpr(exprToCheck, data.env, fieldType, data);
    }

    private BType checkSpreadFieldWithMapType(BType spreadOpType) {
        switch (spreadOpType.tag) {
            case TypeTags.RECORD:
                List<BType> types = new ArrayList<>();
                BRecordType recordType = (BRecordType) spreadOpType;

                for (BField recField : recordType.fields.values()) {
                    types.add(recField.type);
                }

                if (!recordType.sealed) {
                    types.add(recordType.restFieldType);
                }

                return getRepresentativeBroadType(types);
            case TypeTags.MAP:
                return ((BMapType) spreadOpType).constraint;
            case TypeTags.TYPEREFDESC:
                return checkSpreadFieldWithMapType(Types.getReferredType(spreadOpType));
            default:
                return symTable.semanticError;
        }
    }

    private TypeSymbolPair checkRecordLiteralKeyExpr(BLangExpression keyExpr, boolean computedKey,
                                                     BRecordType recordType, AnalyzerData data) {
        Name fieldName;

        if (computedKey) {
            checkExpr(keyExpr, symTable.stringType, data);

            if (keyExpr.getBType() == symTable.semanticError) {
                return new TypeSymbolPair(null, symTable.semanticError);
            }

            LinkedHashSet<BType> fieldTypes = recordType.fields.values().stream()
                    .map(field -> field.type)
                    .collect(Collectors.toCollection(LinkedHashSet::new));

            if (recordType.restFieldType.tag != TypeTags.NONE) {
                fieldTypes.add(recordType.restFieldType);
            }

            return new TypeSymbolPair(null, BUnionType.create(null, fieldTypes));
        } else if (keyExpr.getKind() == NodeKind.SIMPLE_VARIABLE_REF) {
            BLangSimpleVarRef varRef = (BLangSimpleVarRef) keyExpr;
            fieldName = names.fromIdNode(varRef.variableName);
        } else if (keyExpr.getKind() == NodeKind.LITERAL && keyExpr.getBType().tag == TypeTags.STRING) {
            fieldName = names.fromString((String) ((BLangLiteral) keyExpr).value);
        } else {
            dlog.error(keyExpr.pos, DiagnosticErrorCode.INVALID_RECORD_LITERAL_KEY);
            return new TypeSymbolPair(null, symTable.semanticError);
        }

        // Check whether the struct field exists
        BSymbol fieldSymbol = symResolver.resolveStructField(keyExpr.pos, data.env, fieldName, recordType.tsymbol);
        BType type = checkRecordLiteralKeyByName(keyExpr.pos, fieldSymbol, fieldName, recordType);

        return new TypeSymbolPair(fieldSymbol instanceof BVarSymbol ? (BVarSymbol) fieldSymbol : null, type);
    }

    private BType checkRecordLiteralKeyByName(Location location, BSymbol fieldSymbol, Name key,
                                              BRecordType recordType) {
        if (fieldSymbol != symTable.notFoundSymbol) {
            return fieldSymbol.type;
        }

        if (recordType.sealed) {
            dlog.error(location, DiagnosticErrorCode.UNDEFINED_STRUCTURE_FIELD_WITH_TYPE, key,
                       recordType.tsymbol.type.getKind().typeName(), recordType);
            return symTable.semanticError;
        }

        return recordType.restFieldType;
    }

    private BType getAllFieldType(BRecordType recordType) {
        LinkedHashSet<BType> possibleTypes = new LinkedHashSet<>();

        for (BField field : recordType.fields.values()) {
            possibleTypes.add(field.type);
        }

        BType restFieldType = recordType.restFieldType;

        if (restFieldType != null && restFieldType != symTable.noType) {
            possibleTypes.add(restFieldType);
        }

        return BUnionType.create(null, possibleTypes);
    }

    private boolean checkValidJsonOrMapLiteralKeyExpr(BLangExpression keyExpr, boolean computedKey, AnalyzerData data) {
        if (computedKey) {
            checkExpr(keyExpr, symTable.stringType, data);

            if (keyExpr.getBType() == symTable.semanticError) {
                return false;
            }
            return true;
        } else if (keyExpr.getKind() == NodeKind.SIMPLE_VARIABLE_REF ||
                (keyExpr.getKind() == NodeKind.LITERAL && ((BLangLiteral) keyExpr).getBType().tag == TypeTags.STRING)) {
            return true;
        }
        dlog.error(keyExpr.pos, DiagnosticErrorCode.INVALID_RECORD_LITERAL_KEY);
        return false;
    }

    private BType addNilForNillableAccessType(BType actualType) {
        // index based map/record access always returns a nil-able type for optional/rest fields.
        if (actualType.isNullable()) {
            return actualType;
        }

        return BUnionType.create(null, actualType, symTable.nilType);
    }

    private BType checkRecordRequiredFieldAccess(BLangAccessExpression varReferExpr, Name fieldName,
                                                 BRecordType recordType, AnalyzerData data) {
        BSymbol fieldSymbol = symResolver.resolveStructField(varReferExpr.pos, data.env, fieldName, recordType.tsymbol);

        if (Symbols.isOptional(fieldSymbol) || fieldSymbol == symTable.notFoundSymbol) {
            return symTable.semanticError;
        }

        // Set the field symbol to use during the code generation phase.
        varReferExpr.symbol = fieldSymbol;
        return fieldSymbol.type;
    }

    private BType checkRecordOptionalFieldAccess(BLangAccessExpression varReferExpr, Name fieldName,
                                                 BRecordType recordType, AnalyzerData data) {
        BSymbol fieldSymbol = symResolver.resolveStructField(varReferExpr.pos, data.env, fieldName, recordType.tsymbol);

        if (fieldSymbol == symTable.notFoundSymbol || !Symbols.isOptional(fieldSymbol)) {
            return symTable.semanticError;
        }

        // Set the field symbol to use during the code generation phase.
        varReferExpr.symbol = fieldSymbol;
        return fieldSymbol.type;
    }

    private BType checkRecordRestFieldAccess(BLangAccessExpression varReferExpr, Name fieldName,
                                             BRecordType recordType, AnalyzerData data) {
        BSymbol fieldSymbol = symResolver.resolveStructField(varReferExpr.pos, data.env, fieldName, recordType.tsymbol);

        if (fieldSymbol != symTable.notFoundSymbol) {
            // The field should not exist as a required or optional field.
            return symTable.semanticError;
        }

        if (recordType.sealed) {
            return symTable.semanticError;
        }

        return recordType.restFieldType;
    }

    private BType checkObjectFieldAccess(BLangFieldBasedAccess bLangFieldBasedAccess,
                                         Name fieldName, BObjectType objectType, AnalyzerData data) {
        BSymbol fieldSymbol = symResolver.resolveStructField(bLangFieldBasedAccess.pos,
                data.env, fieldName, objectType.tsymbol);

        if (fieldSymbol != symTable.notFoundSymbol) {
            // Setting the field symbol. This is used during the code generation phase
            bLangFieldBasedAccess.symbol = fieldSymbol;
            return fieldSymbol.type;
        }

        // check if it is an attached function pointer call
        Name objFuncName = names.fromString(Symbols.getAttachedFuncSymbolName(objectType.tsymbol.name.value,
                fieldName.value));
        fieldSymbol =
                symResolver.resolveObjectField(bLangFieldBasedAccess.pos, data.env, objFuncName, objectType.tsymbol);

        if (fieldSymbol == symTable.notFoundSymbol) {
            dlog.error(bLangFieldBasedAccess.field.pos,
                    DiagnosticErrorCode.UNDEFINED_STRUCTURE_FIELD_WITH_TYPE, fieldName,
                    objectType.tsymbol.type.getKind().typeName(), objectType.tsymbol);
            return symTable.semanticError;
        }

        if (Symbols.isFlagOn(fieldSymbol.type.flags, Flags.ISOLATED) &&
                !Symbols.isFlagOn(objectType.flags, Flags.ISOLATED)) {
            fieldSymbol = ASTBuilderUtil.duplicateInvokableSymbol((BInvokableSymbol) fieldSymbol);

            fieldSymbol.flags &= ~Flags.ISOLATED;
            fieldSymbol.type.flags &= ~Flags.ISOLATED;
        }

        // Setting the field symbol. This is used during the code generation phase
        bLangFieldBasedAccess.symbol = fieldSymbol;
        return fieldSymbol.type;
    }

    private BType checkTupleFieldType(BType tupleType, int indexValue) {
        BTupleType bTupleType = (BTupleType) tupleType;
        if (bTupleType.tupleTypes.size() <= indexValue && bTupleType.restType != null) {
            return bTupleType.restType;
        } else if (indexValue < 0 || bTupleType.tupleTypes.size() <= indexValue) {
            return symTable.semanticError;
        }
        return bTupleType.tupleTypes.get(indexValue);
    }

    private void validateTags(BLangXMLElementLiteral bLangXMLElementLiteral, SymbolEnv xmlElementEnv,
                              AnalyzerData data) {
        // check type for start and end tags
        BLangExpression startTagName = bLangXMLElementLiteral.startTagName;
        checkExpr(startTagName, xmlElementEnv, symTable.stringType, data);
        BLangExpression endTagName = bLangXMLElementLiteral.endTagName;
        if (endTagName == null) {
            return;
        }

        checkExpr(endTagName, xmlElementEnv, symTable.stringType, data);
        if (startTagName.getKind() == NodeKind.XML_QNAME && endTagName.getKind() == NodeKind.XML_QNAME &&
                startTagName.equals(endTagName)) {
            return;
        }

        if (startTagName.getKind() != NodeKind.XML_QNAME && endTagName.getKind() != NodeKind.XML_QNAME) {
            return;
        }

        dlog.error(bLangXMLElementLiteral.pos, DiagnosticErrorCode.XML_TAGS_MISMATCH);
    }

    private void checkStringTemplateExprs(List<? extends BLangExpression> exprs, AnalyzerData data) {
        for (BLangExpression expr : exprs) {
            checkExpr(expr, data);

            BType type = expr.getBType();

            if (type == symTable.semanticError) {
                continue;
            }

            if (!types.isNonNilSimpleBasicTypeOrString(type)) {
                dlog.error(expr.pos, DiagnosticErrorCode.INCOMPATIBLE_TYPES,
                        BUnionType.create(null, symTable.intType, symTable.floatType,
                                symTable.decimalType, symTable.stringType,
                                symTable.booleanType), type);
            }
        }
    }

    /**
     * Concatenate the consecutive text type nodes, and get the reduced set of children.
     *
     * @param exprs         Child nodes
     * @param xmlElementEnv
     * @return Reduced set of children
     */
    private List<BLangExpression> concatSimilarKindXMLNodes(List<BLangExpression> exprs, SymbolEnv xmlElementEnv,
                                                            AnalyzerData data) {
        List<BLangExpression> newChildren = new ArrayList<>();
        List<BLangExpression> tempConcatExpressions = new ArrayList<>();

        for (BLangExpression expr : exprs) {
            BType exprType;
            if (expr.getKind() == NodeKind.QUERY_EXPR) {
                exprType = checkExpr(expr, xmlElementEnv, data.expType, data);
            } else {
                exprType = checkExpr(expr, xmlElementEnv, data);
            }
            if (TypeTags.isXMLTypeTag(exprType.tag)) {
                if (!tempConcatExpressions.isEmpty()) {
                    newChildren.add(getXMLTextLiteral(tempConcatExpressions));
                    tempConcatExpressions = new ArrayList<>();
                }
                newChildren.add(expr);
                continue;
            }

            BType type = expr.getBType();
            if (type.tag >= TypeTags.JSON &&
                    !TypeTags.isIntegerTypeTag(type.tag) && !TypeTags.isStringTypeTag(type.tag)) {
                if (type != symTable.semanticError && !TypeTags.isXMLTypeTag(type.tag)) {
                    dlog.error(expr.pos, DiagnosticErrorCode.INCOMPATIBLE_TYPES,
                            BUnionType.create(null, symTable.intType, symTable.floatType,
                                    symTable.decimalType, symTable.stringType,
                                    symTable.booleanType, symTable.xmlType), type);
                }
                continue;
            }

            tempConcatExpressions.add(expr);
        }

        // Add remaining concatenated text nodes as children
        if (!tempConcatExpressions.isEmpty()) {
            newChildren.add(getXMLTextLiteral(tempConcatExpressions));
        }

        return newChildren;
    }

    private BLangExpression getXMLTextLiteral(List<BLangExpression> exprs) {
        BLangXMLTextLiteral xmlTextLiteral = (BLangXMLTextLiteral) TreeBuilder.createXMLTextLiteralNode();
        xmlTextLiteral.textFragments = exprs;
        xmlTextLiteral.pos = exprs.get(0).pos;
        xmlTextLiteral.setBType(symTable.xmlType);
        return xmlTextLiteral;
    }

    private BType getAccessExprFinalType(BLangAccessExpression accessExpr, BType actualType) {

        // Cache the actual type of the field. This will be used in desuagr phase to create safe navigation.
        accessExpr.originalType = actualType;

        BUnionType unionType = BUnionType.create(null, actualType);

        if (returnsNull(accessExpr)) {
            unionType.add(symTable.nilType);
        }

        BType parentType = accessExpr.expr.getBType();
        if (accessExpr.errorSafeNavigation
                && (parentType.tag == TypeTags.SEMANTIC_ERROR || (parentType.tag == TypeTags.UNION
                && ((BUnionType) parentType).getMemberTypes().contains(symTable.errorType)))) {
            unionType.add(symTable.errorType);
        }

        // If there's only one member, and the one an only member is:
        //    a) nilType OR
        //    b) not-nullable
        // then return that only member, as the return type.
        if (unionType.getMemberTypes().size() == 1) {
            return unionType.getMemberTypes().toArray(new BType[0])[0];
        }

        return unionType;
    }

    private boolean returnsNull(BLangAccessExpression accessExpr) {
        BType parentType = accessExpr.expr.getBType();
        if (parentType.isNullable() && parentType.tag != TypeTags.JSON) {
            return true;
        }

        // Check whether this is a map access by index. If not, null is not a possible return type.
        if (parentType.tag != TypeTags.MAP) {
            return false;
        }

        // A map access with index, returns nullable type
        if (accessExpr.getKind() == NodeKind.INDEX_BASED_ACCESS_EXPR
                && accessExpr.expr.getBType().tag == TypeTags.MAP) {
            BType constraintType = ((BMapType) accessExpr.expr.getBType()).constraint;

            // JSON and any is special cased here, since those are two union types, with null within them.
            // Therefore return 'type' will not include null.
            return constraintType != null && constraintType.tag != TypeTags.ANY && constraintType.tag != TypeTags.JSON;
        }

        return false;
    }

    private BType checkObjectFieldAccessExpr(BLangFieldBasedAccess fieldAccessExpr, BType varRefType, Name fieldName,
                                             AnalyzerData data) {
        if (varRefType.tag == TypeTags.OBJECT) {
            return checkObjectFieldAccess(fieldAccessExpr, fieldName, (BObjectType) varRefType, data);
        }

        // If the type is not an object, it needs to be a union of objects.
        // Resultant field type is calculated here.
        Set<BType> memberTypes = ((BUnionType) varRefType).getMemberTypes();

        LinkedHashSet<BType> fieldTypeMembers = new LinkedHashSet<>();

        for (BType memType : memberTypes) {
            BType individualFieldType = checkObjectFieldAccess(fieldAccessExpr, fieldName, (BObjectType) memType, data);

            if (individualFieldType == symTable.semanticError) {
                return individualFieldType;
            }

            fieldTypeMembers.add(individualFieldType);
        }

        if (fieldTypeMembers.size() == 1) {
            return fieldTypeMembers.iterator().next();
        }

        return BUnionType.create(null, fieldTypeMembers);
    }

    private BType checkRecordFieldAccessExpr(BLangFieldBasedAccess fieldAccessExpr, BType type, Name fieldName,
                                             AnalyzerData data) {
        BType varRefType = Types.getReferredType(type);
        if (varRefType.tag == TypeTags.RECORD) {
            BSymbol fieldSymbol = symResolver.resolveStructField(fieldAccessExpr.pos, data.env,
                    fieldName, varRefType.tsymbol);

            if (Symbols.isOptional(fieldSymbol) && !fieldSymbol.type.isNullable() && !fieldAccessExpr.isLValue) {
                fieldAccessExpr.symbol = fieldSymbol;
                return addNilForNillableAccessType(fieldSymbol.type);
            }
            return checkRecordRequiredFieldAccess(fieldAccessExpr, fieldName, (BRecordType) varRefType, data);
        }

        // If the type is not a record, it needs to be a union of records.
        // Resultant field type is calculated here.
        Set<BType> memberTypes = ((BUnionType) varRefType).getMemberTypes();

        // checks whether if the field symbol type is nilable and the field is optional in other records
        for (BType memType : memberTypes) {
            BSymbol fieldSymbol = symResolver.resolveStructField(fieldAccessExpr.pos, data.env,
                    fieldName, memType.tsymbol);
            if (fieldSymbol.type.isNullable() &&
                    isFieldOptionalInRecords(((BUnionType) varRefType), fieldName, fieldAccessExpr, data)) {
                return symTable.semanticError;
            }
        }

        LinkedHashSet<BType> fieldTypeMembers = new LinkedHashSet<>();

        for (BType memType : memberTypes) {
            BType individualFieldType = checkRecordFieldAccessExpr(fieldAccessExpr, memType, fieldName, data);

            if (individualFieldType == symTable.semanticError) {
                return individualFieldType;
            }

            fieldTypeMembers.add(individualFieldType);
        }

        if (fieldTypeMembers.size() == 1) {
            return fieldTypeMembers.iterator().next();
        }

        return BUnionType.create(null, fieldTypeMembers);
    }

    private boolean isFieldOptionalInRecords(BUnionType unionType, Name fieldName,
                                             BLangFieldBasedAccess fieldAccessExpr, AnalyzerData data) {
        Set<BType> memberTypes = unionType.getMemberTypes();
        for (BType memType: memberTypes) {
            BSymbol fieldSymbol = symResolver.resolveStructField(fieldAccessExpr.pos, data.env,
                    fieldName, memType.tsymbol);
            if (Symbols.isOptional(fieldSymbol)) {
                return true;
            }
        }
        return false;
    }

    private BType checkRecordFieldAccessLhsExpr(BLangFieldBasedAccess fieldAccessExpr, BType varRefType,
                                                Name fieldName, AnalyzerData data) {
        if (varRefType.tag == TypeTags.RECORD) {
            BType fieldType =
                    checkRecordRequiredFieldAccess(fieldAccessExpr, fieldName, (BRecordType) varRefType, data);
            if (fieldType != symTable.semanticError) {
                return fieldType;
            }

            // For the LHS, the field could be optional.
            return checkRecordOptionalFieldAccess(fieldAccessExpr, fieldName, (BRecordType) varRefType, data);
        }

        // If the type is not an record, it needs to be a union of records.
        // Resultant field type is calculated here.
        Set<BType> memberTypes = ((BUnionType) varRefType).getMemberTypes();

        LinkedHashSet<BType> fieldTypeMembers = new LinkedHashSet<>();

        for (BType memType : memberTypes) {
            BType individualFieldType = checkRecordFieldAccessLhsExpr(fieldAccessExpr, memType, fieldName, data);

            if (individualFieldType == symTable.semanticError) {
                return symTable.semanticError;
            }

            fieldTypeMembers.add(individualFieldType);
        }

        if (fieldTypeMembers.size() == 1) {
            return fieldTypeMembers.iterator().next();
        }

        return BUnionType.create(null, fieldTypeMembers);
    }

    private BType checkOptionalRecordFieldAccessExpr(BLangFieldBasedAccess fieldAccessExpr, BType varRefType,
                                                     Name fieldName, AnalyzerData data) {
        BType refType = Types.getReferredType(varRefType);
        if (refType.tag == TypeTags.RECORD) {
            BType fieldType = checkRecordRequiredFieldAccess(fieldAccessExpr, fieldName, (BRecordType) refType, data);
            if (fieldType != symTable.semanticError) {
                return fieldType;
            }

            fieldType = checkRecordOptionalFieldAccess(fieldAccessExpr, fieldName, (BRecordType) refType, data);
            if (fieldType == symTable.semanticError) {
                return fieldType;
            }
            return addNilForNillableAccessType(fieldType);
        }

        // If the type is not an record, it needs to be a union of records.
        // Resultant field type is calculated here.
        Set<BType> memberTypes = ((BUnionType) refType).getMemberTypes();

        BType fieldType;

        boolean nonMatchedRecordExists = false;

        LinkedHashSet<BType> fieldTypeMembers = new LinkedHashSet<>();

        for (BType memType : memberTypes) {
            BType individualFieldType = checkOptionalRecordFieldAccessExpr(fieldAccessExpr, memType, fieldName, data);

            if (individualFieldType == symTable.semanticError) {
                nonMatchedRecordExists = true;
                continue;
            }

            fieldTypeMembers.add(individualFieldType);
        }

        if (fieldTypeMembers.isEmpty()) {
            return symTable.semanticError;
        }

        if (fieldTypeMembers.size() == 1) {
            fieldType = fieldTypeMembers.iterator().next();
        } else {
            fieldType = BUnionType.create(null, fieldTypeMembers);
        }

        return nonMatchedRecordExists ? addNilForNillableAccessType(fieldType) : fieldType;
    }

    private RecordUnionDiagnostics checkRecordUnion(BLangFieldBasedAccess fieldAccessExpr, Set<BType> memberTypes,
                                                    Name fieldName, AnalyzerData data) {

        RecordUnionDiagnostics recordUnionDiagnostics = new RecordUnionDiagnostics();

        for (BType memberType : memberTypes) {
            BRecordType recordMember = (BRecordType) Types.getReferredType(memberType);

            if (recordMember.getFields().containsKey(fieldName.getValue())) {

                if (isNilableType(fieldAccessExpr, memberType, fieldName, data)) {
                    recordUnionDiagnostics.nilableInRecords.add(recordMember);
                }

            } else {
                // The field being accessed is not declared in this record member type
                recordUnionDiagnostics.undeclaredInRecords.add(recordMember);
            }

        }

        return recordUnionDiagnostics;
    }

    private boolean isNilableType(BLangFieldBasedAccess fieldAccessExpr, BType memberType,
                              Name fieldName, AnalyzerData data) {
        BSymbol fieldSymbol = symResolver.resolveStructField(fieldAccessExpr.pos, data.env,
                fieldName, memberType.tsymbol);
        return fieldSymbol.type.isNullable();
    }

    private void logRhsFieldAccExprErrors(BLangFieldBasedAccess fieldAccessExpr, BType varRefType, Name fieldName,
                                          AnalyzerData data) {
        if (varRefType.tag == TypeTags.RECORD) {

            BRecordType recordVarRefType = (BRecordType) varRefType;
            boolean isFieldDeclared = recordVarRefType.getFields().containsKey(fieldName.getValue());

            if (isFieldDeclared) {
                // The field being accessed using the field access expression is declared as an optional field
                dlog.error(fieldAccessExpr.pos,
                        DiagnosticErrorCode.FIELD_ACCESS_CANNOT_BE_USED_TO_ACCESS_OPTIONAL_FIELDS);
            } else if (recordVarRefType.sealed) {
                // Accessing an undeclared field in a close record
                dlog.error(fieldAccessExpr.pos, DiagnosticErrorCode.UNDECLARED_FIELD_IN_RECORD, fieldName, varRefType);

            } else {
                // The field accessed is either not declared or maybe declared as a rest field in an open record
                dlog.error(fieldAccessExpr.pos, DiagnosticErrorCode.INVALID_FIELD_ACCESS_IN_RECORD_TYPE, fieldName,
                        varRefType);
            }

        } else {
            // If the type is not a record, it needs to be a union of records
            LinkedHashSet<BType> memberTypes = ((BUnionType) varRefType).getMemberTypes();
            RecordUnionDiagnostics recUnionInfo = checkRecordUnion(fieldAccessExpr, memberTypes, fieldName, data);

            if (recUnionInfo.hasNilableAndUndeclared()) {

                dlog.error(fieldAccessExpr.pos,
                        DiagnosticErrorCode.UNDECLARED_AND_NILABLE_FIELDS_IN_UNION_OF_RECORDS, fieldName,
                        recUnionInfo.recordsToString(recUnionInfo.undeclaredInRecords),
                        recUnionInfo.recordsToString(recUnionInfo.nilableInRecords));
            } else if (recUnionInfo.hasUndeclared()) {

                dlog.error(fieldAccessExpr.pos, DiagnosticErrorCode.UNDECLARED_FIELD_IN_UNION_OF_RECORDS, fieldName,
                        recUnionInfo.recordsToString(recUnionInfo.undeclaredInRecords));
            } else if (recUnionInfo.hasNilable()) {

                dlog.error(fieldAccessExpr.pos, DiagnosticErrorCode.NILABLE_FIELD_IN_UNION_OF_RECORDS, fieldName,
                        recUnionInfo.recordsToString(recUnionInfo.nilableInRecords));
            }
        }
    }

    private BType checkFieldAccessExpr(BLangFieldBasedAccess fieldAccessExpr, BType varRefType, Name fieldName,
                                       AnalyzerData data) {
        BType actualType = symTable.semanticError;
        varRefType = Types.getReferredType(varRefType);

        if (types.isSubTypeOfBaseType(varRefType, TypeTags.OBJECT)) {
            actualType = checkObjectFieldAccessExpr(fieldAccessExpr, varRefType, fieldName, data);
            fieldAccessExpr.originalType = actualType;
        } else if (types.isSubTypeOfBaseType(varRefType, TypeTags.RECORD)) {
            actualType = checkRecordFieldAccessExpr(fieldAccessExpr, varRefType, fieldName, data);

            if (actualType != symTable.semanticError) {
                fieldAccessExpr.originalType = actualType;
                return actualType;
            }

            if (!fieldAccessExpr.isLValue) {
                logRhsFieldAccExprErrors(fieldAccessExpr, varRefType, fieldName, data);
                return actualType;
            }

            // If this is an LHS expression, check if there is a required and/ optional field by the specified field
            // name in all records.
            actualType = checkRecordFieldAccessLhsExpr(fieldAccessExpr, varRefType, fieldName, data);
            fieldAccessExpr.originalType = actualType;
            if (actualType == symTable.semanticError) {
                dlog.error(fieldAccessExpr.pos, DiagnosticErrorCode.UNDEFINED_STRUCTURE_FIELD_WITH_TYPE,
                        fieldName, varRefType.tsymbol.type.getKind().typeName(), varRefType);
            }
        } else if (types.isLax(varRefType)) {
            if (fieldAccessExpr.isLValue) {
                dlog.error(fieldAccessExpr.pos,
                        DiagnosticErrorCode.OPERATION_DOES_NOT_SUPPORT_FIELD_ACCESS_FOR_ASSIGNMENT,
                        varRefType);
                return symTable.semanticError;
            }
            if (fieldAccessExpr.fieldKind == FieldKind.WITH_NS) {
                resolveXMLNamespace((BLangFieldBasedAccess.BLangNSPrefixedFieldBasedAccess) fieldAccessExpr, data);
            }
            BType laxFieldAccessType = getLaxFieldAccessType(varRefType);
            actualType = BUnionType.create(null, laxFieldAccessType, symTable.errorType);
            fieldAccessExpr.originalType = laxFieldAccessType;
        } else if (fieldAccessExpr.expr.getKind() == NodeKind.FIELD_BASED_ACCESS_EXPR &&
                hasLaxOriginalType(((BLangFieldBasedAccess) fieldAccessExpr.expr))) {
            BType laxFieldAccessType =
                    getLaxFieldAccessType(((BLangFieldBasedAccess) fieldAccessExpr.expr).originalType);
            if (fieldAccessExpr.fieldKind == FieldKind.WITH_NS) {
                resolveXMLNamespace((BLangFieldBasedAccess.BLangNSPrefixedFieldBasedAccess) fieldAccessExpr, data);
            }
            actualType = BUnionType.create(null, laxFieldAccessType, symTable.errorType);
            fieldAccessExpr.errorSafeNavigation = true;
            fieldAccessExpr.originalType = laxFieldAccessType;
        } else if (TypeTags.isXMLTypeTag(varRefType.tag)) {
            if (fieldAccessExpr.isLValue) {
                dlog.error(fieldAccessExpr.pos, DiagnosticErrorCode.CANNOT_UPDATE_XML_SEQUENCE);
            }
            // todo: field access on a xml value is not attribute access, return type should be string?
            // `_` is a special field that refer to the element name.
            actualType = symTable.xmlType;
            fieldAccessExpr.originalType = actualType;
        } else if (varRefType.tag != TypeTags.SEMANTIC_ERROR) {
            dlog.error(fieldAccessExpr.pos, DiagnosticErrorCode.OPERATION_DOES_NOT_SUPPORT_FIELD_ACCESS,
                    varRefType);
        }

        return actualType;
    }

    private void resolveXMLNamespace(BLangFieldBasedAccess.BLangNSPrefixedFieldBasedAccess fieldAccessExpr,
                                     AnalyzerData data) {
        BLangFieldBasedAccess.BLangNSPrefixedFieldBasedAccess nsPrefixedFieldAccess = fieldAccessExpr;
        String nsPrefix = nsPrefixedFieldAccess.nsPrefix.value;
        BSymbol nsSymbol = symResolver.lookupSymbolInPrefixSpace(data.env, names.fromString(nsPrefix));

        if (nsSymbol == symTable.notFoundSymbol) {
            dlog.error(nsPrefixedFieldAccess.nsPrefix.pos, DiagnosticErrorCode.CANNOT_FIND_XML_NAMESPACE,
                    nsPrefixedFieldAccess.nsPrefix);
        } else if (nsSymbol.getKind() == SymbolKind.PACKAGE) {
            nsPrefixedFieldAccess.nsSymbol = (BXMLNSSymbol) findXMLNamespaceFromPackageConst(
                    nsPrefixedFieldAccess.field.value, nsPrefixedFieldAccess.nsPrefix.value,
                    (BPackageSymbol) nsSymbol, fieldAccessExpr.pos, data);
        } else {
            nsPrefixedFieldAccess.nsSymbol = (BXMLNSSymbol) nsSymbol;
        }
    }

    private boolean hasLaxOriginalType(BLangFieldBasedAccess fieldBasedAccess) {
        return fieldBasedAccess.originalType != null && types.isLax(fieldBasedAccess.originalType);
    }

    private BType getLaxFieldAccessType(BType exprType) {
        switch (exprType.tag) {
            case TypeTags.JSON:
                return symTable.jsonType;
            case TypeTags.XML:
            case TypeTags.XML_ELEMENT:
                return symTable.stringType;
            case TypeTags.MAP:
                return ((BMapType) exprType).constraint;
            case TypeTags.UNION:
                BUnionType unionType = (BUnionType) exprType;
                if (types.isSameType(symTable.jsonType, unionType)) {
                    return symTable.jsonType;
                }
                LinkedHashSet<BType> memberTypes = new LinkedHashSet<>();
                unionType.getMemberTypes().forEach(bType -> memberTypes.add(getLaxFieldAccessType(bType)));
                return memberTypes.size() == 1 ? memberTypes.iterator().next() : BUnionType.create(null, memberTypes);
        }
        return symTable.semanticError;
    }

    private BType checkOptionalFieldAccessExpr(BLangFieldBasedAccess fieldAccessExpr, BType varRefType, Name fieldName,
                                               AnalyzerData data) {
        BType actualType = symTable.semanticError;

        boolean nillableExprType = false;
        BType effectiveType = varRefType;

        if (varRefType.tag == TypeTags.UNION) {
            Set<BType> memTypes = ((BUnionType) varRefType).getMemberTypes();

            if (memTypes.contains(symTable.nilType)) {
                LinkedHashSet<BType> nilRemovedSet = new LinkedHashSet<>();
                for (BType bType : memTypes) {
                    if (bType != symTable.nilType) {
                        nilRemovedSet.add(bType);
                    } else {
                        nillableExprType = true;
                    }
                }

                effectiveType = nilRemovedSet.size() == 1 ? nilRemovedSet.iterator().next() :
                        BUnionType.create(null, nilRemovedSet);
            }
        }

        if (types.isSubTypeOfBaseType(effectiveType, TypeTags.RECORD)) {
            actualType = checkOptionalRecordFieldAccessExpr(fieldAccessExpr, effectiveType, fieldName, data);
            if (actualType == symTable.semanticError) {
                dlog.error(fieldAccessExpr.pos,
                        DiagnosticErrorCode.OPERATION_DOES_NOT_SUPPORT_OPTIONAL_FIELD_ACCESS_FOR_FIELD,
                        varRefType, fieldName);
            }
            fieldAccessExpr.nilSafeNavigation = nillableExprType;
            fieldAccessExpr.originalType = fieldAccessExpr.leafNode || !nillableExprType ? actualType :
                    types.getTypeWithoutNil(actualType);
        } else if (types.isLax(effectiveType)) {
            BType laxFieldAccessType = getLaxFieldAccessType(effectiveType);
            actualType = accessCouldResultInError(effectiveType) ?
                    BUnionType.create(null, laxFieldAccessType, symTable.errorType) : laxFieldAccessType;
            if (fieldAccessExpr.fieldKind == FieldKind.WITH_NS) {
                resolveXMLNamespace((BLangFieldBasedAccess.BLangNSPrefixedFieldBasedAccess) fieldAccessExpr, data);
            }
            fieldAccessExpr.originalType = laxFieldAccessType;
            fieldAccessExpr.nilSafeNavigation = true;
            nillableExprType = true;
        } else if (fieldAccessExpr.expr.getKind() == NodeKind.FIELD_BASED_ACCESS_EXPR &&
                hasLaxOriginalType(((BLangFieldBasedAccess) fieldAccessExpr.expr))) {
            BType laxFieldAccessType =
                    getLaxFieldAccessType(((BLangFieldBasedAccess) fieldAccessExpr.expr).originalType);
            actualType = accessCouldResultInError(effectiveType) ?
                    BUnionType.create(null, laxFieldAccessType, symTable.errorType) : laxFieldAccessType;
            if (fieldAccessExpr.fieldKind == FieldKind.WITH_NS) {
                resolveXMLNamespace((BLangFieldBasedAccess.BLangNSPrefixedFieldBasedAccess) fieldAccessExpr, data);
            }
            fieldAccessExpr.errorSafeNavigation = true;
            fieldAccessExpr.originalType = laxFieldAccessType;
            fieldAccessExpr.nilSafeNavigation = true;
            nillableExprType = true;
        } else if (varRefType.tag != TypeTags.SEMANTIC_ERROR) {
            dlog.error(fieldAccessExpr.pos,
                    DiagnosticErrorCode.OPERATION_DOES_NOT_SUPPORT_OPTIONAL_FIELD_ACCESS, varRefType);
        }

        if (nillableExprType && actualType != symTable.semanticError && !actualType.isNullable()) {
            actualType = BUnionType.create(null, actualType, symTable.nilType);
        }

        return actualType;
    }

    private boolean accessCouldResultInError(BType type) {
        if (type.tag == TypeTags.JSON) {
            return true;
        }

        if (type.tag == TypeTags.MAP) {
            return false;
        }

        if (type.tag == TypeTags.XML) {
            return true;
        }

        if (type.tag == TypeTags.UNION) {
            return ((BUnionType) type).getMemberTypes().stream().anyMatch(this::accessCouldResultInError);
        } else {
            return false;
        }
    }

    private BType checkIndexAccessExpr(BLangIndexBasedAccess indexBasedAccessExpr, AnalyzerData data) {
        BType effectiveType = types.getTypeWithEffectiveIntersectionTypes(indexBasedAccessExpr.expr.getBType());
        BType varRefType = Types.getReferredType(effectiveType);
        boolean nillableExprType = false;

        if (varRefType.tag == TypeTags.UNION) {
            Set<BType> memTypes = ((BUnionType) varRefType).getMemberTypes();

            if (memTypes.contains(symTable.nilType)) {
                LinkedHashSet<BType> nilRemovedSet = new LinkedHashSet<>();
                for (BType bType : memTypes) {
                    if (bType != symTable.nilType) {
                        nilRemovedSet.add(bType);
                    } else {
                        nillableExprType = true;
                    }
                }

                if (nillableExprType) {
                    varRefType = nilRemovedSet.size() == 1 ? nilRemovedSet.iterator().next() :
                            BUnionType.create(null, nilRemovedSet);

                    if (!types.isSubTypeOfMapping(varRefType)) {
                        // Member access is allowed on optional types only with mappings.
                        dlog.error(indexBasedAccessExpr.pos,
                                DiagnosticErrorCode.OPERATION_DOES_NOT_SUPPORT_MEMBER_ACCESS,
                                   indexBasedAccessExpr.expr.getBType());
                        return symTable.semanticError;
                    }

                    if (indexBasedAccessExpr.isLValue || indexBasedAccessExpr.isCompoundAssignmentLValue) {
                        dlog.error(indexBasedAccessExpr.pos,
                                DiagnosticErrorCode.OPERATION_DOES_NOT_SUPPORT_MEMBER_ACCESS_FOR_ASSIGNMENT,
                                   indexBasedAccessExpr.expr.getBType());
                        return symTable.semanticError;
                    }
                }
            }
        }


        BLangExpression indexExpr = indexBasedAccessExpr.indexExpr;
        BType actualType = symTable.semanticError;

        if (types.isSubTypeOfMapping(varRefType)) {
            checkExpr(indexExpr, symTable.stringType, data);

            if (indexExpr.getBType() == symTable.semanticError) {
                return symTable.semanticError;
            }

            actualType = checkMappingIndexBasedAccess(indexBasedAccessExpr, varRefType, data);

            if (actualType == symTable.semanticError) {
                if (Types.getReferredType(indexExpr.getBType()).tag == TypeTags.STRING
                        && isConstExpr(indexExpr)) {
                    String fieldName = getConstFieldName(indexExpr);
                    dlog.error(indexBasedAccessExpr.pos, DiagnosticErrorCode.UNDEFINED_STRUCTURE_FIELD,
                            fieldName, indexBasedAccessExpr.expr.getBType());
                    return actualType;
                }

                dlog.error(indexExpr.pos, DiagnosticErrorCode.INVALID_RECORD_MEMBER_ACCESS_EXPR, indexExpr.getBType());
                return actualType;
            }

            indexBasedAccessExpr.nilSafeNavigation = nillableExprType;
            indexBasedAccessExpr.originalType = indexBasedAccessExpr.leafNode || !nillableExprType ? actualType :
                    types.getTypeWithoutNil(actualType);
        } else if (types.isSubTypeOfList(varRefType)) {
            checkExpr(indexExpr, symTable.intType, data);

            if (indexExpr.getBType() == symTable.semanticError) {
                return symTable.semanticError;
            }

            actualType = checkListIndexBasedAccess(indexBasedAccessExpr, varRefType);
            indexBasedAccessExpr.originalType = actualType;

            if (actualType == symTable.semanticError) {
                if (indexExpr.getBType().tag == TypeTags.INT && isConstExpr(indexExpr)) {
                    dlog.error(indexBasedAccessExpr.indexExpr.pos,
                            DiagnosticErrorCode.LIST_INDEX_OUT_OF_RANGE, getConstIndex(indexExpr));
                    return actualType;
                }
                dlog.error(indexExpr.pos, DiagnosticErrorCode.INVALID_LIST_MEMBER_ACCESS_EXPR, indexExpr.getBType());
                return actualType;
            }
        } else if (types.isAssignable(varRefType, symTable.stringType)) {
            if (indexBasedAccessExpr.isLValue) {
                dlog.error(indexBasedAccessExpr.pos,
                        DiagnosticErrorCode.OPERATION_DOES_NOT_SUPPORT_MEMBER_ACCESS_FOR_ASSIGNMENT,
                           indexBasedAccessExpr.expr.getBType());
                return symTable.semanticError;
            }

            checkExpr(indexExpr, symTable.intType, data);

            if (indexExpr.getBType() == symTable.semanticError) {
                return symTable.semanticError;
            }

            indexBasedAccessExpr.originalType = symTable.charStringType;
            actualType = symTable.charStringType;
        } else if (TypeTags.isXMLTypeTag(varRefType.tag)) {
            if (indexBasedAccessExpr.isLValue) {
                indexExpr.setBType(symTable.semanticError);
                dlog.error(indexBasedAccessExpr.pos, DiagnosticErrorCode.CANNOT_UPDATE_XML_SEQUENCE);
                return actualType;
            }

            BType type = checkExpr(indexExpr, symTable.intType, data);
            if (type == symTable.semanticError) {
                return type;
            }
            // Note: out of range member access returns empty xml value unlike lists
            // hence, this needs to be set to xml type
            indexBasedAccessExpr.originalType = varRefType;
            actualType = varRefType;
        } else if (varRefType.tag == TypeTags.TABLE) {
            if (indexBasedAccessExpr.isLValue) {
                dlog.error(indexBasedAccessExpr.pos, DiagnosticErrorCode.CANNOT_UPDATE_TABLE_USING_MEMBER_ACCESS,
                        varRefType);
                return symTable.semanticError;
            }
            BTableType tableType = (BTableType) Types.getReferredType(indexBasedAccessExpr.expr.getBType());
            BType keyTypeConstraint = tableType.keyTypeConstraint;
            if (tableType.keyTypeConstraint == null) {
                keyTypeConstraint = createTableKeyConstraint(tableType.fieldNameList, tableType.constraint);

                if (keyTypeConstraint == symTable.semanticError) {
                    dlog.error(indexBasedAccessExpr.pos,
                               DiagnosticErrorCode.MEMBER_ACCESS_NOT_SUPPORT_FOR_KEYLESS_TABLE,
                               indexBasedAccessExpr.expr);
                    return symTable.semanticError;
                }
            }

            if (indexExpr.getKind() != NodeKind.TABLE_MULTI_KEY) {
                checkExpr(indexExpr, keyTypeConstraint, data);
                if (indexExpr.getBType() == symTable.semanticError) {
                    dlog.error(indexBasedAccessExpr.pos, DiagnosticErrorCode.INVALID_KEY_CONSTRAINT_PROVIDED_FOR_ACCESS,
                            keyTypeConstraint);
                    return symTable.semanticError;
                }
            } else {
                List<BLangExpression> multiKeyExpressionList = ((BLangTableMultiKeyExpr)
                        indexBasedAccessExpr.indexExpr).multiKeyIndexExprs;
                List<BType> keyConstraintTypes = ((BTupleType) keyTypeConstraint).tupleTypes;
                if (keyConstraintTypes.size() != multiKeyExpressionList.size()) {
                    dlog.error(indexBasedAccessExpr.pos, DiagnosticErrorCode.INVALID_KEY_CONSTRAINT_PROVIDED_FOR_ACCESS,
                            keyTypeConstraint);
                    return symTable.semanticError;
                }

                for (int i = 0; i < multiKeyExpressionList.size(); i++) {
                    BLangExpression keyExpr = multiKeyExpressionList.get(i);
                    checkExpr(keyExpr, keyConstraintTypes.get(i), data);
                    if (keyExpr.getBType() == symTable.semanticError) {
                        dlog.error(indexBasedAccessExpr.pos,
                                   DiagnosticErrorCode.INVALID_KEY_CONSTRAINT_PROVIDED_FOR_ACCESS,
                                   keyTypeConstraint);
                        return symTable.semanticError;
                    }
                }
            }

            if (data.expType.tag != TypeTags.NONE) {
                BType resultType = checkExpr(indexBasedAccessExpr.expr, data.expType, data);
                if (resultType == symTable.semanticError) {
                    return symTable.semanticError;
                }
            }
            BType constraint = tableType.constraint;
            actualType = addNilForNillableAccessType(constraint);
            indexBasedAccessExpr.originalType = indexBasedAccessExpr.leafNode || !nillableExprType ? actualType :
                    types.getTypeWithoutNil(actualType);
        } else if (varRefType == symTable.semanticError) {
            indexBasedAccessExpr.indexExpr.setBType(symTable.semanticError);
            return symTable.semanticError;
        } else {
            indexBasedAccessExpr.indexExpr.setBType(symTable.semanticError);
            dlog.error(indexBasedAccessExpr.pos, DiagnosticErrorCode.OPERATION_DOES_NOT_SUPPORT_MEMBER_ACCESS,
                       indexBasedAccessExpr.expr.getBType());
            return symTable.semanticError;
        }

        if (nillableExprType && !actualType.isNullable()) {
            actualType = BUnionType.create(null, actualType, symTable.nilType);
        }

        return actualType;
    }

    private Long getConstIndex(BLangExpression indexExpr) {
        switch (indexExpr.getKind()) {
            case GROUP_EXPR:
                BLangGroupExpr groupExpr = (BLangGroupExpr) indexExpr;
                return getConstIndex(groupExpr.expression);
            case NUMERIC_LITERAL:
                return (Long) ((BLangLiteral) indexExpr).value;
            default:
                return (Long) ((BConstantSymbol) ((BLangSimpleVarRef) indexExpr).symbol).value.value;
        }
    }

    private String getConstFieldName(BLangExpression indexExpr) {
        switch (indexExpr.getKind()) {
            case GROUP_EXPR:
                BLangGroupExpr groupExpr = (BLangGroupExpr) indexExpr;
                return getConstFieldName(groupExpr.expression);
            case LITERAL:
                return (String) ((BLangLiteral) indexExpr).value;
            default:
                return (String) ((BConstantSymbol) ((BLangSimpleVarRef) indexExpr).symbol).value.value;
        }
    }

    private BType checkArrayIndexBasedAccess(BLangIndexBasedAccess indexBasedAccess, BType indexExprType,
                                             BArrayType arrayType) {
        BType actualType = symTable.semanticError;
        switch (indexExprType.tag) {
            case TypeTags.INT:
                BLangExpression indexExpr = indexBasedAccess.indexExpr;
                if (!isConstExpr(indexExpr) || arrayType.state == BArrayState.OPEN) {
                    actualType = arrayType.eType;
                    break;
                }
                Long indexVal = getConstIndex(indexExpr);
                actualType = indexVal >= arrayType.size || indexVal < 0 ? symTable.semanticError : arrayType.eType;
                break;
            case TypeTags.FINITE:
                BFiniteType finiteIndexExpr = (BFiniteType) indexExprType;
                boolean validIndexExists = false;
                for (BLangExpression finiteMember : finiteIndexExpr.getValueSpace()) {
                    int indexValue = ((Long) ((BLangLiteral) finiteMember).value).intValue();
                    if (indexValue >= 0 &&
                            (arrayType.state == BArrayState.OPEN || indexValue < arrayType.size)) {
                        validIndexExists = true;
                        break;
                    }
                }
                if (!validIndexExists) {
                    return symTable.semanticError;
                }
                actualType = arrayType.eType;
                break;
            case TypeTags.UNION:
                // address the case where we have a union of finite types
                List<BFiniteType> finiteTypes = ((BUnionType) indexExprType).getMemberTypes().stream()
                        .filter(memType -> Types.getReferredType(memType).tag == TypeTags.FINITE)
                        .map(matchedType -> (BFiniteType) Types.getReferredType(matchedType))
                        .collect(Collectors.toList());

                BFiniteType finiteType;
                if (finiteTypes.size() == 1) {
                    finiteType = finiteTypes.get(0);
                } else {
                    Set<BLangExpression> valueSpace = new LinkedHashSet<>();
                    finiteTypes.forEach(constituent -> valueSpace.addAll(constituent.getValueSpace()));
                    finiteType = new BFiniteType(null, valueSpace);
                }

                BType elementType = checkArrayIndexBasedAccess(indexBasedAccess, finiteType, arrayType);
                if (elementType == symTable.semanticError) {
                    return symTable.semanticError;
                }
                actualType = arrayType.eType;
                break;
            case TypeTags.TYPEREFDESC:
                return checkArrayIndexBasedAccess(indexBasedAccess, Types.getReferredType(indexExprType),
                        arrayType);
        }
        return actualType;
    }

    private BType checkListIndexBasedAccess(BLangIndexBasedAccess accessExpr, BType type) {
        if (type.tag == TypeTags.ARRAY) {
            return checkArrayIndexBasedAccess(accessExpr, accessExpr.indexExpr.getBType(), (BArrayType) type);
        }

        if (type.tag == TypeTags.TUPLE) {
            return checkTupleIndexBasedAccess(accessExpr, (BTupleType) type, accessExpr.indexExpr.getBType());
        }

        LinkedHashSet<BType> fieldTypeMembers = new LinkedHashSet<>();

        for (BType memType : ((BUnionType) type).getMemberTypes()) {
            BType individualFieldType = checkListIndexBasedAccess(accessExpr, memType);

            if (individualFieldType == symTable.semanticError) {
                continue;
            }

            fieldTypeMembers.add(individualFieldType);
        }

        if (fieldTypeMembers.size() == 0) {
            return symTable.semanticError;
        }

        if (fieldTypeMembers.size() == 1) {
            return fieldTypeMembers.iterator().next();
        }
        return BUnionType.create(null, fieldTypeMembers);
    }

    private BType checkTupleIndexBasedAccess(BLangIndexBasedAccess accessExpr, BTupleType tuple, BType currentType) {
        BType actualType = symTable.semanticError;
        BLangExpression indexExpr = accessExpr.indexExpr;
        switch (currentType.tag) {
            case TypeTags.INT:
                if (isConstExpr(indexExpr)) {
                    actualType = checkTupleFieldType(tuple, getConstIndex(indexExpr).intValue());
                } else {
                    BTupleType tupleExpr = (BTupleType) accessExpr.expr.getBType();
                    LinkedHashSet<BType> tupleTypes = collectTupleFieldTypes(tupleExpr, new LinkedHashSet<>());
                    actualType = tupleTypes.size() == 1 ? tupleTypes.iterator().next() : BUnionType.create(null,
                                                                                                           tupleTypes);
                }
                break;
            case TypeTags.FINITE:
                BFiniteType finiteIndexExpr = (BFiniteType) currentType;
                LinkedHashSet<BType> possibleTypes = new LinkedHashSet<>();
                for (BLangExpression finiteMember : finiteIndexExpr.getValueSpace()) {
                    int indexValue = ((Long) ((BLangLiteral) finiteMember).value).intValue();
                    BType fieldType = checkTupleFieldType(tuple, indexValue);
                    if (fieldType.tag != TypeTags.SEMANTIC_ERROR) {
                        possibleTypes.add(fieldType);
                    }
                }
                if (possibleTypes.size() == 0) {
                    return symTable.semanticError;
                }
                actualType = possibleTypes.size() == 1 ? possibleTypes.iterator().next() :
                        BUnionType.create(null, possibleTypes);
                break;

            case TypeTags.UNION:
                LinkedHashSet<BType> possibleTypesByMember = new LinkedHashSet<>();
                List<BFiniteType> finiteTypes = new ArrayList<>();
                ((BUnionType) currentType).getMemberTypes().forEach(memType -> {
                    memType = Types.getReferredType(memType);
                    if (memType.tag == TypeTags.FINITE) {
                        finiteTypes.add((BFiniteType) memType);
                    } else {
                        BType possibleType = checkTupleIndexBasedAccess(accessExpr, tuple, memType);
                        if (possibleType.tag == TypeTags.UNION) {
                            possibleTypesByMember.addAll(((BUnionType) possibleType).getMemberTypes());
                        } else {
                            possibleTypesByMember.add(possibleType);
                        }
                    }
                });

                BFiniteType finiteType;
                if (finiteTypes.size() == 1) {
                    finiteType = finiteTypes.get(0);
                } else {
                    Set<BLangExpression> valueSpace = new LinkedHashSet<>();
                    finiteTypes.forEach(constituent -> valueSpace.addAll(constituent.getValueSpace()));
                    finiteType = new BFiniteType(null, valueSpace);
                }

                BType possibleType = checkTupleIndexBasedAccess(accessExpr, tuple, finiteType);
                if (possibleType.tag == TypeTags.UNION) {
                    possibleTypesByMember.addAll(((BUnionType) possibleType).getMemberTypes());
                } else {
                    possibleTypesByMember.add(possibleType);
                }

                if (possibleTypesByMember.contains(symTable.semanticError)) {
                    return symTable.semanticError;
                }
                actualType = possibleTypesByMember.size() == 1 ? possibleTypesByMember.iterator().next() :
                        BUnionType.create(null, possibleTypesByMember);
                break;
            case TypeTags.TYPEREFDESC:
                return checkTupleIndexBasedAccess(accessExpr, tuple, Types.getReferredType(currentType));
        }
        return actualType;
    }

    private LinkedHashSet<BType> collectTupleFieldTypes(BTupleType tupleType, LinkedHashSet<BType> memberTypes) {
        tupleType.tupleTypes
                .forEach(memberType -> {
                    if (memberType.tag == TypeTags.UNION) {
                        collectMemberTypes((BUnionType) memberType, memberTypes);
                    } else {
                        memberTypes.add(memberType);
                    }
                });
        return memberTypes;
    }

    private BType checkMappingIndexBasedAccess(BLangIndexBasedAccess accessExpr, BType bType, AnalyzerData data) {
        BType type = Types.getReferredType(bType);
        if (type.tag == TypeTags.MAP) {
            BType constraint = Types.getReferredType(((BMapType) type).constraint);
            return accessExpr.isLValue ? constraint : addNilForNillableAccessType(constraint);
        }

        if (type.tag == TypeTags.RECORD) {
            return checkRecordIndexBasedAccess(accessExpr, (BRecordType) type, accessExpr.indexExpr.getBType(), data);
        }

        BType fieldType;

        boolean nonMatchedRecordExists = false;

        LinkedHashSet<BType> fieldTypeMembers = new LinkedHashSet<>();

        for (BType memType : ((BUnionType) type).getMemberTypes()) {
            BType individualFieldType = checkMappingIndexBasedAccess(accessExpr, memType, data);

            if (individualFieldType == symTable.semanticError) {
                nonMatchedRecordExists = true;
                continue;
            }

            fieldTypeMembers.add(individualFieldType);
        }

        if (fieldTypeMembers.size() == 0) {
            return symTable.semanticError;
        }

        if (fieldTypeMembers.size() == 1) {
            fieldType = fieldTypeMembers.iterator().next();
        } else {
            fieldType = BUnionType.create(null, fieldTypeMembers);
        }

        return nonMatchedRecordExists ? addNilForNillableAccessType(fieldType) : fieldType;
    }

    private BType checkRecordIndexBasedAccess(BLangIndexBasedAccess accessExpr, BRecordType record, BType currentType,
                                              AnalyzerData data) {
        BType actualType = symTable.semanticError;
        BLangExpression indexExpr = accessExpr.indexExpr;
        switch (currentType.tag) {
            case TypeTags.STRING:
                if (isConstExpr(indexExpr)) {
                    String fieldName = Utils.escapeSpecialCharacters(getConstFieldName(indexExpr));
                    actualType = checkRecordRequiredFieldAccess(accessExpr, names.fromString(fieldName), record, data);
                    if (actualType != symTable.semanticError) {
                        return actualType;
                    }

                    actualType = checkRecordOptionalFieldAccess(accessExpr, names.fromString(fieldName), record, data);
                    if (actualType == symTable.semanticError) {
                        actualType = checkRecordRestFieldAccess(accessExpr, names.fromString(fieldName), record, data);
                        if (actualType == symTable.semanticError) {
                            return actualType;
                        }
                        if (actualType == symTable.neverType) {
                            return actualType;
                        }
                        return addNilForNillableAccessType(actualType);
                    }

                    if (accessExpr.isLValue) {
                        return actualType;
                    }
                    return addNilForNillableAccessType(actualType);
                }

                LinkedHashSet<BType> fieldTypes = record.fields.values().stream()
                        .map(field -> field.type)
                        .collect(Collectors.toCollection(LinkedHashSet::new));

                if (record.restFieldType.tag != TypeTags.NONE) {
                    fieldTypes.add(record.restFieldType);
                }

                if (fieldTypes.stream().noneMatch(BType::isNullable)) {
                    fieldTypes.add(symTable.nilType);
                }

                actualType = BUnionType.create(null, fieldTypes);
                break;
            case TypeTags.FINITE:
                BFiniteType finiteIndexExpr = (BFiniteType) currentType;
                LinkedHashSet<BType> possibleTypes = new LinkedHashSet<>();
                for (BLangExpression finiteMember : finiteIndexExpr.getValueSpace()) {
                    String fieldName = (String) ((BLangLiteral) finiteMember).value;
                    BType fieldType =
                            checkRecordRequiredFieldAccess(accessExpr, names.fromString(fieldName), record, data);
                    if (fieldType == symTable.semanticError) {
                        fieldType =
                                checkRecordOptionalFieldAccess(accessExpr, names.fromString(fieldName), record, data);
                        if (fieldType == symTable.semanticError) {
                            fieldType =
                                    checkRecordRestFieldAccess(accessExpr, names.fromString(fieldName), record, data);
                        }

                        if (fieldType != symTable.semanticError) {
                            fieldType = addNilForNillableAccessType(fieldType);
                        }
                    }

                    if (fieldType.tag == TypeTags.SEMANTIC_ERROR) {
                        continue;
                    }
                    possibleTypes.add(fieldType);
                }

                if (possibleTypes.isEmpty()) {
                    return symTable.semanticError;
                }

                if (possibleTypes.stream().noneMatch(BType::isNullable)) {
                    possibleTypes.add(symTable.nilType);
                }

                actualType = possibleTypes.size() == 1 ? possibleTypes.iterator().next() :
                        BUnionType.create(null, possibleTypes);
                break;
            case TypeTags.UNION:
                LinkedHashSet<BType> possibleTypesByMember = new LinkedHashSet<>();
                List<BFiniteType> finiteTypes = new ArrayList<>();
                types.getAllTypes(currentType, true).forEach(memType -> {
                    if (memType.tag == TypeTags.FINITE) {
                        finiteTypes.add((BFiniteType) memType);
                    } else {
                        BType possibleType = checkRecordIndexBasedAccess(accessExpr, record, memType, data);
                        if (possibleType.tag == TypeTags.UNION) {
                            possibleTypesByMember.addAll(((BUnionType) possibleType).getMemberTypes());
                        } else {
                            possibleTypesByMember.add(possibleType);
                        }
                    }
                });

                BFiniteType finiteType;
                if (finiteTypes.size() == 1) {
                    finiteType = finiteTypes.get(0);
                } else {
                    Set<BLangExpression> valueSpace = new LinkedHashSet<>();
                    finiteTypes.forEach(constituent -> valueSpace.addAll(constituent.getValueSpace()));
                    finiteType = new BFiniteType(null, valueSpace);
                }

                BType possibleType = checkRecordIndexBasedAccess(accessExpr, record, finiteType, data);
                if (possibleType.tag == TypeTags.UNION) {
                    possibleTypesByMember.addAll(((BUnionType) possibleType).getMemberTypes());
                } else {
                    possibleTypesByMember.add(possibleType);
                }

                if (possibleTypesByMember.contains(symTable.semanticError)) {
                    return symTable.semanticError;
                }
                actualType = possibleTypesByMember.size() == 1 ? possibleTypesByMember.iterator().next() :
                        BUnionType.create(null, possibleTypesByMember);
                break;
            case TypeTags.TYPEREFDESC:
                return checkRecordIndexBasedAccess(accessExpr, record,
                        Types.getReferredType(currentType), data);
        }
        return actualType;
    }

    private List<BType> getTypesList(BType type) {
        if (type.tag == TypeTags.UNION) {
            BUnionType unionType = (BUnionType) type;
            return new ArrayList<>(unionType.getMemberTypes());
        } else {
            return Lists.of(type);
        }
    }

    private LinkedHashSet<BType> getMatchExpressionTypes(BLangMatchExpression bLangMatchExpression) {
        List<BType> exprTypes = getTypesList(bLangMatchExpression.expr.getBType());
        LinkedHashSet<BType> matchExprTypes = new LinkedHashSet<>();
        for (BType type : exprTypes) {
            boolean assignable = false;
            for (BLangMatchExprPatternClause pattern : bLangMatchExpression.patternClauses) {
                BType patternExprType = pattern.expr.getBType();

                // Type of the pattern expression, becomes one of the types of the whole but expression
                matchExprTypes.addAll(getTypesList(patternExprType));

                if (type.tag == TypeTags.SEMANTIC_ERROR || patternExprType.tag == TypeTags.SEMANTIC_ERROR) {
                    return new LinkedHashSet<BType>() {
                        {
                            add(symTable.semanticError);
                        }
                    };
                }

                assignable = this.types.isAssignable(type, pattern.variable.getBType());
                if (assignable) {
                    break;
                }
            }

            // If the matching expr type is not matching to any pattern, it becomes one of the types
            // returned by the whole but expression
            if (!assignable) {
                matchExprTypes.add(type);
            }
        }

        return matchExprTypes;
    }

    private boolean couldHoldTableValues(BType type, List<BType> encounteredTypes) {
        if (encounteredTypes.contains(type)) {
            return false;
        }
        encounteredTypes.add(type);

        switch (type.tag) {
            case TypeTags.UNION:
                for (BType bType1 : ((BUnionType) type).getMemberTypes()) {
                    if (couldHoldTableValues(bType1, encounteredTypes)) {
                        return true;
                    }
                }
                return false;
            case TypeTags.MAP:
                return couldHoldTableValues(((BMapType) type).constraint, encounteredTypes);
            case TypeTags.RECORD:
                BRecordType recordType = (BRecordType) type;
                for (BField field : recordType.fields.values()) {
                    if (couldHoldTableValues(field.type, encounteredTypes)) {
                        return true;
                    }
                }
                return !recordType.sealed && couldHoldTableValues(recordType.restFieldType, encounteredTypes);
            case TypeTags.ARRAY:
                return couldHoldTableValues(((BArrayType) type).eType, encounteredTypes);
            case TypeTags.TUPLE:
                for (BType bType : ((BTupleType) type).getTupleTypes()) {
                    if (couldHoldTableValues(bType, encounteredTypes)) {
                        return true;
                    }
                }
                return false;
        }
        return false;
    }

    private boolean isConstExpr(BLangExpression expression) {
        switch (expression.getKind()) {
            case LITERAL:
            case NUMERIC_LITERAL:
                return true;
            case GROUP_EXPR:
                BLangGroupExpr groupExpr = (BLangGroupExpr) expression;
                return isConstExpr(groupExpr.expression);
            case SIMPLE_VARIABLE_REF:
                return (((BLangSimpleVarRef) expression).symbol.tag & SymTag.CONSTANT) == SymTag.CONSTANT;
            default:
                return false;
        }
    }

    private Name getCurrentCompUnit(BLangNode node) {
        return names.fromString(node.pos.lineRange().filePath());
    }

    private BType getRepresentativeBroadType(List<BType> inferredTypeList) {
        for (int i = 0; i < inferredTypeList.size(); i++) {
            BType type = inferredTypeList.get(i);
            if (type.tag == TypeTags.SEMANTIC_ERROR) {
                return type;
            }

            for (int j = i + 1; j < inferredTypeList.size(); j++) {
                BType otherType = inferredTypeList.get(j);

                if (otherType.tag == TypeTags.SEMANTIC_ERROR) {
                    return otherType;
                }

                if (types.isAssignable(otherType, type)) {
                    inferredTypeList.remove(j);
                    j -= 1;
                    continue;
                }

                if (types.isAssignable(type, otherType)) {
                    inferredTypeList.remove(i);
                    i -= 1;
                    break;
                }
            }
        }

        if (inferredTypeList.size() == 1) {
            return inferredTypeList.get(0);
        }

        return BUnionType.create(null, inferredTypeList.toArray(new BType[0]));
    }

    private BType defineInferredRecordType(BLangRecordLiteral recordLiteral, BType expType, AnalyzerData data) {
        SymbolEnv env = data.env;
        PackageID pkgID = env.enclPkg.symbol.pkgID;
        BRecordTypeSymbol recordSymbol = createRecordTypeSymbol(pkgID, recordLiteral.pos, VIRTUAL, data);

        Map<String, FieldInfo> nonRestFieldTypes = new LinkedHashMap<>();
        List<BType> restFieldTypes = new ArrayList<>();

        for (RecordLiteralNode.RecordField field : recordLiteral.fields) {
            if (field.isKeyValueField()) {
                BLangRecordKeyValueField keyValue = (BLangRecordKeyValueField) field;
                BLangRecordKey key = keyValue.key;
                BLangExpression expression = keyValue.valueExpr;
                BLangExpression keyExpr = key.expr;
                if (key.computedKey) {
                    checkExpr(keyExpr, symTable.stringType, data);
                    BType exprType = checkExpr(expression, expType, data);
                    if (isUniqueType(restFieldTypes, exprType)) {
                        restFieldTypes.add(exprType);
                    }
                } else {
                    addToNonRestFieldTypes(nonRestFieldTypes, getKeyName(keyExpr),
                                           keyValue.readonly ? checkExpr(expression, symTable.readonlyType, data) :
                                                   checkExpr(expression, expType, data),
                                           true, keyValue.readonly);
                }
            } else if (field.getKind() == NodeKind.RECORD_LITERAL_SPREAD_OP) {
                BType spreadOpType = checkExpr(((BLangRecordLiteral.BLangRecordSpreadOperatorField) field).expr,
                                                expType, data);
                BType type = Types.getReferredType(spreadOpType);

                if (type.tag == TypeTags.MAP) {
                    BType constraintType = ((BMapType) type).constraint;

                    if (isUniqueType(restFieldTypes, constraintType)) {
                        restFieldTypes.add(constraintType);
                    }
                }

                if (type.tag != TypeTags.RECORD) {
                    continue;
                }

                BRecordType recordType = (BRecordType) type;
                for (BField recField : recordType.fields.values()) {
                    addToNonRestFieldTypes(nonRestFieldTypes, recField.name.value, recField.type,
                                           !Symbols.isOptional(recField.symbol), false);
                }

                if (!recordType.sealed) {
                    BType restFieldType = recordType.restFieldType;
                    if (isUniqueType(restFieldTypes, restFieldType)) {
                        restFieldTypes.add(restFieldType);
                    }
                }
            } else {
                BLangRecordVarNameField varNameField = (BLangRecordVarNameField) field;
                addToNonRestFieldTypes(nonRestFieldTypes, getKeyName(varNameField), varNameField.readonly ?
                                       checkExpr(varNameField, symTable.readonlyType, data) :
                                       checkExpr(varNameField, expType, data),
                                       true, varNameField.readonly);
            }
        }

        LinkedHashMap<String, BField> fields = new LinkedHashMap<>();
        boolean allReadOnlyNonRestFields = true;

        for (Map.Entry<String, FieldInfo> entry : nonRestFieldTypes.entrySet()) {
            FieldInfo fieldInfo = entry.getValue();
            List<BType> types = fieldInfo.types;

            if (types.contains(symTable.semanticError)) {
                return symTable.semanticError;
            }

            String key = entry.getKey();
            Name fieldName = names.fromString(key);
            BType type = types.size() == 1 ? types.get(0) : BUnionType.create(null, types.toArray(new BType[0]));

            Set<Flag> flags = new HashSet<>();

            if (fieldInfo.required) {
                flags.add(Flag.REQUIRED);
            } else {
                flags.add(Flag.OPTIONAL);
            }

            if (fieldInfo.readonly) {
                flags.add(Flag.READONLY);
            } else if (allReadOnlyNonRestFields) {
                allReadOnlyNonRestFields = false;
            }

            BVarSymbol fieldSymbol = new BVarSymbol(Flags.asMask(flags), fieldName, pkgID, type, recordSymbol,
                                                    symTable.builtinPos, VIRTUAL);
            fields.put(fieldName.value, new BField(fieldName, null, fieldSymbol));
            recordSymbol.scope.define(fieldName, fieldSymbol);
        }

        BRecordType recordType = new BRecordType(recordSymbol);
        recordType.fields = fields;

        if (restFieldTypes.contains(symTable.semanticError)) {
            return symTable.semanticError;
        }

        if (restFieldTypes.isEmpty()) {
            recordType.sealed = true;
            recordType.restFieldType = symTable.noType;
        } else if (restFieldTypes.size() == 1) {
            recordType.restFieldType = restFieldTypes.get(0);
        } else {
            recordType.restFieldType = BUnionType.create(null, restFieldTypes.toArray(new BType[0]));
        }
        recordSymbol.type = recordType;
        recordType.tsymbol = recordSymbol;

        if (expType == symTable.readonlyType || (recordType.sealed && allReadOnlyNonRestFields)) {
            recordType.flags |= Flags.READONLY;
            recordSymbol.flags |= Flags.READONLY;
        }

        BLangRecordTypeNode recordTypeNode = TypeDefBuilderHelper.createRecordTypeNode(recordType, pkgID, symTable,
                                                                                       recordLiteral.pos);
        recordTypeNode.initFunction = TypeDefBuilderHelper.createInitFunctionForRecordType(recordTypeNode, env,
                                                                                           names, symTable);
        TypeDefBuilderHelper.createTypeDefinitionForTSymbol(recordType, recordSymbol, recordTypeNode, env);

        return recordType;
    }

    private BRecordTypeSymbol createRecordTypeSymbol(PackageID pkgID, Location location,
                                                     SymbolOrigin origin, AnalyzerData data) {
        SymbolEnv env = data.env;
        BRecordTypeSymbol recordSymbol =
                Symbols.createRecordSymbol(Flags.ANONYMOUS,
                                           names.fromString(anonymousModelHelper.getNextAnonymousTypeKey(pkgID)),
                                           pkgID, null, env.scope.owner, location, origin);

        BInvokableType bInvokableType = new BInvokableType(new ArrayList<>(), symTable.nilType, null);
        BInvokableSymbol initFuncSymbol = Symbols.createFunctionSymbol(
                Flags.PUBLIC, Names.EMPTY, Names.EMPTY, env.enclPkg.symbol.pkgID, bInvokableType, env.scope.owner,
                false, symTable.builtinPos, VIRTUAL);
        initFuncSymbol.retType = symTable.nilType;
        recordSymbol.initializerFunc = new BAttachedFunction(Names.INIT_FUNCTION_SUFFIX, initFuncSymbol,
                                                             bInvokableType, location);

        recordSymbol.scope = new Scope(recordSymbol);
        recordSymbol.scope.define(
                names.fromString(recordSymbol.name.value + "." + recordSymbol.initializerFunc.funcName.value),
                recordSymbol.initializerFunc.symbol);
        return recordSymbol;
    }

    private String getKeyName(BLangExpression key) {
        return key.getKind() == NodeKind.SIMPLE_VARIABLE_REF ?
                ((BLangSimpleVarRef) key).variableName.value : (String) ((BLangLiteral) key).value;
    }

    private void addToNonRestFieldTypes(Map<String, FieldInfo> nonRestFieldTypes, String keyString,
                                        BType exprType, boolean required, boolean readonly) {
        if (!nonRestFieldTypes.containsKey(keyString)) {
            nonRestFieldTypes.put(keyString, new FieldInfo(new ArrayList<BType>() {{ add(exprType); }}, required,
                                                           readonly));
            return;
        }

        FieldInfo fieldInfo = nonRestFieldTypes.get(keyString);
        List<BType> typeList = fieldInfo.types;

        if (isUniqueType(typeList, exprType)) {
            typeList.add(exprType);
        }

        if (required && !fieldInfo.required) {
            fieldInfo.required = true;
        }
    }

    private boolean isUniqueType(Iterable<BType> typeList, BType type) {
        boolean isRecord = type.tag == TypeTags.RECORD;

        for (BType bType : typeList) {

            if (isRecord) {
                if (type == bType) {
                    return false;
                }
            } else if (types.isSameType(type, bType)) {
                return false;
            }
        }
        return true;
    }

    private BType checkXmlSubTypeLiteralCompatibility(Location location, BXMLSubType mutableXmlSubType,
                                                      BType expType, AnalyzerData data) {
        if (expType == symTable.semanticError) {
            return expType;
        }

        boolean unionExpType = expType.tag == TypeTags.UNION;

        if (expType == mutableXmlSubType) {
            return expType;
        }

        if (!unionExpType && types.isAssignable(mutableXmlSubType, expType)) {
            return mutableXmlSubType;
        }

        BXMLSubType immutableXmlSubType = (BXMLSubType)
                ImmutableTypeCloner.getEffectiveImmutableType(location, types, mutableXmlSubType, data.env, symTable,
                                                              anonymousModelHelper, names);

        if (expType == immutableXmlSubType) {
            return expType;
        }

        if (!unionExpType && types.isAssignable(immutableXmlSubType, expType)) {
            return immutableXmlSubType;
        }

        if (!unionExpType) {
            dlog.error(location, DiagnosticErrorCode.INCOMPATIBLE_TYPES, expType, mutableXmlSubType);
            return symTable.semanticError;
        }

        List<BType> compatibleTypes = new ArrayList<>();
        for (BType memberType : ((BUnionType) expType).getMemberTypes()) {
            if (compatibleTypes.contains(memberType)) {
                continue;
            }

            if (memberType == mutableXmlSubType || memberType == immutableXmlSubType) {
                compatibleTypes.add(memberType);
                continue;
            }

            if (types.isAssignable(mutableXmlSubType, memberType) && !compatibleTypes.contains(mutableXmlSubType)) {
                compatibleTypes.add(mutableXmlSubType);
                continue;
            }

            if (types.isAssignable(immutableXmlSubType, memberType) && !compatibleTypes.contains(immutableXmlSubType)) {
                compatibleTypes.add(immutableXmlSubType);
            }
        }

        if (compatibleTypes.isEmpty()) {
            dlog.error(location, DiagnosticErrorCode.INCOMPATIBLE_TYPES, expType, mutableXmlSubType);
            return symTable.semanticError;
        }

        if (compatibleTypes.size() == 1) {
            return compatibleTypes.get(0);
        }

        dlog.error(location, DiagnosticErrorCode.AMBIGUOUS_TYPES, expType);
        return symTable.semanticError;
    }

    private void markChildrenAsImmutable(BLangXMLElementLiteral bLangXMLElementLiteral, AnalyzerData data) {
        for (BLangExpression modifiedChild : bLangXMLElementLiteral.modifiedChildren) {
            BType childType = modifiedChild.getBType();
            if (Symbols.isFlagOn(childType.flags, Flags.READONLY) || !types.isSelectivelyImmutableType(childType)) {
                continue;
            }
            modifiedChild.setBType(ImmutableTypeCloner.getEffectiveImmutableType(modifiedChild.pos, types, childType,
                    data.env, symTable, anonymousModelHelper, names));

            if (modifiedChild.getKind() == NodeKind.XML_ELEMENT_LITERAL) {
                markChildrenAsImmutable((BLangXMLElementLiteral) modifiedChild, data);
            }
        }
    }

    private void logUndefinedSymbolError(Location pos, String name) {
        if (!missingNodesHelper.isMissingNode(name)) {
            dlog.error(pos, DiagnosticErrorCode.UNDEFINED_SYMBOL, name);
        }
    }

    private void markTypeAsIsolated(BType actualType) {
        actualType.flags |= Flags.ISOLATED;
        actualType.tsymbol.flags |= Flags.ISOLATED;
    }

    private void handleObjectConstrExprForReadOnly(
            BLangObjectConstructorExpression objectCtorExpr, BObjectType actualObjectType, SymbolEnv env,
            boolean logErrors, AnalyzerData data) {

        BLangClassDefinition classDefForConstructor = objectCtorExpr.classNode;
        boolean hasNeverReadOnlyField = false;

        for (BField field : actualObjectType.fields.values()) {
            BType fieldType = field.type;
            if (!types.isInherentlyImmutableType(fieldType) && !types.isSelectivelyImmutableType(fieldType, false)) {
                analyzeObjectConstructor(classDefForConstructor, env, data);
                hasNeverReadOnlyField = true;

                if (!logErrors) {
                    return;
                }

                dlog.error(field.pos,
                           DiagnosticErrorCode.INVALID_FIELD_IN_OBJECT_CONSTUCTOR_EXPR_WITH_READONLY_REFERENCE,
                           fieldType);
            }
        }

        if (hasNeverReadOnlyField) {
            return;
        }

        classDefForConstructor.flagSet.add(Flag.READONLY);
        actualObjectType.flags |= Flags.READONLY;
        actualObjectType.tsymbol.flags |= Flags.READONLY;

        ImmutableTypeCloner.markFieldsAsImmutable(classDefForConstructor, env, actualObjectType, types,
                                                  anonymousModelHelper, symTable, names, objectCtorExpr.pos);

        analyzeObjectConstructor(classDefForConstructor, env, data);
    }

    private void markConstructedObjectIsolatedness(BObjectType actualObjectType) {
        if (actualObjectType.markedIsolatedness) {
            return;
        }
        if (Symbols.isFlagOn(actualObjectType.flags, Flags.READONLY)) {
            markTypeAsIsolated(actualObjectType);
            return;
        }

        for (BField field : actualObjectType.fields.values()) {
            if (!Symbols.isFlagOn(field.symbol.flags, Flags.FINAL) ||
                    !types.isSubTypeOfReadOnlyOrIsolatedObjectUnion(field.type)) {
                return;
            }
        }

        markTypeAsIsolated(actualObjectType);
        actualObjectType.markedIsolatedness = true;
    }

    private void markLeafNode(BLangAccessExpression accessExpression) {
        BLangNode parent = accessExpression.parent;
        if (parent == null) {
            accessExpression.leafNode = true;
            return;
        }

        NodeKind kind = parent.getKind();

        while (kind == NodeKind.GROUP_EXPR) {
            parent = parent.parent;

            if (parent == null) {
                accessExpression.leafNode = true;
                break;
            }

            kind = parent.getKind();
        }

        if (kind != NodeKind.FIELD_BASED_ACCESS_EXPR && kind != NodeKind.INDEX_BASED_ACCESS_EXPR) {
            accessExpression.leafNode = true;
        }
    }

    private static class FieldInfo {
        List<BType> types;
        boolean required;
        boolean readonly;

        private FieldInfo(List<BType> types, boolean required, boolean readonly) {
            this.types = types;
            this.required = required;
            this.readonly = readonly;
        }
    }

    private static class TypeSymbolPair {
        private BVarSymbol fieldSymbol;
        private BType determinedType;

        public TypeSymbolPair(BVarSymbol fieldSymbol, BType determinedType) {
            this.fieldSymbol = fieldSymbol;
            this.determinedType = determinedType;
        }
    }

    private static class RecordUnionDiagnostics {
        // Set of record types which doesn't have the field name declared
        Set<BRecordType> undeclaredInRecords = new LinkedHashSet<>();

        // Set of record types which has the field type that includes nil
        Set<BRecordType> nilableInRecords = new LinkedHashSet<>();

        boolean hasUndeclared() {
            return undeclaredInRecords.size() > 0;
        }

        boolean hasNilable() {
            return nilableInRecords.size() > 0;
        }

        boolean hasNilableAndUndeclared() {
            return nilableInRecords.size() > 0 && undeclaredInRecords.size() > 0;
        }

        String recordsToString(Set<BRecordType> recordTypeSet) {
            StringBuilder recordNames = new StringBuilder();
            int recordSetSize = recordTypeSet.size();
            int index = 0;

            for (BRecordType recordType : recordTypeSet) {
                index++;
                recordNames.append(recordType.tsymbol.getName().getValue());

                if (recordSetSize > 1) {

                    if (index == recordSetSize - 1) {
                        recordNames.append("', and '");
                    } else if (index < recordSetSize) {
                        recordNames.append("', '");
                    }
                }
            }

            return recordNames.toString();
        }
    }

    /**
     * @since 2.0.0
     */
    public static class AnalyzerData {
        public SymbolEnv env;
        boolean isTypeChecked;
        Stack<SymbolEnv> queryEnvs, prevEnvs;
        Stack<BLangNode> queryFinalClauses;
        boolean nonErrorLoggingCheck = false;
        boolean checkWithinQueryExpr = false;
        boolean breakToParallelQueryEnv = false;
        int letCount = 0;
        DiagnosticCode diagCode;
        BType expType;
        BType resultType;
    }
}<|MERGE_RESOLUTION|>--- conflicted
+++ resolved
@@ -5281,26 +5281,12 @@
     }
 
     @Override
-<<<<<<< HEAD
-    public void visit(BLangQueryExpr queryExpr) {
-        if (breakToParallelQueryEnv) {
-            queryEnvs.push(prevEnvs.peek());
-        } else {
-            queryEnvs.push(env);
-            prevEnvs.push(env);
-=======
     public void visit(BLangQueryExpr queryExpr, AnalyzerData data) {
-        boolean cleanPrevEnvs = false;
-        if (data.prevEnvs.empty()) {
-            data.prevEnvs.push(data.env);
-            cleanPrevEnvs = true;
-        }
-
         if (data.breakToParallelQueryEnv) {
             data.queryEnvs.push(data.prevEnvs.peek());
         } else {
             data.queryEnvs.push(data.env);
->>>>>>> aa513c51
+            data.prevEnvs.push(data.env);
         }
         data.queryFinalClauses.push(queryExpr.getSelectClause());
         List<BLangNode> clauses = queryExpr.getQueryClauses();
@@ -5310,19 +5296,11 @@
                                             ((BLangSelectClause) data.queryFinalClauses.peek()).expression,
                                             collectionNode.getBType(), data.expType, queryExpr, data);
         actualType = (actualType == symTable.semanticError) ? actualType :
-<<<<<<< HEAD
-                types.checkType(queryExpr.pos, actualType, expType, DiagnosticErrorCode.INCOMPATIBLE_TYPES);
-        queryFinalClauses.pop();
-        queryEnvs.pop();
-        if (!breakToParallelQueryEnv) {
-            prevEnvs.pop();
-=======
                 types.checkType(queryExpr.pos, actualType, data.expType, DiagnosticErrorCode.INCOMPATIBLE_TYPES);
         data.queryFinalClauses.pop();
         data.queryEnvs.pop();
-        if (cleanPrevEnvs) {
+        if (!data.breakToParallelQueryEnv) {
             data.prevEnvs.pop();
->>>>>>> aa513c51
         }
 
         if (actualType.tag == TypeTags.TABLE) {
@@ -5529,19 +5507,13 @@
     }
 
     @Override
-<<<<<<< HEAD
-    public void visit(BLangQueryAction queryAction) {
-        if (breakToParallelQueryEnv) {
-            queryEnvs.push(prevEnvs.peek());
+    public void visit(BLangQueryAction queryAction, AnalyzerData data) {
+        if (data.breakToParallelQueryEnv) {
+            data.queryEnvs.push(data.prevEnvs.peek());
         } else {
-            queryEnvs.push(env);
-            prevEnvs.push(env);
-        }
-=======
-    public void visit(BLangQueryAction queryAction, AnalyzerData data) {
-        data.prevEnvs.push(data.env);
-        data.queryEnvs.push(data.prevEnvs.peek());
->>>>>>> aa513c51
+            data.queryEnvs.push(data.env);
+            data.prevEnvs.push(data.env);
+        }
         BLangDoClause doClause = queryAction.getDoClause();
         data.queryFinalClauses.push(doClause);
         List<BLangNode> clauses = queryAction.getQueryClauses();
@@ -5550,38 +5522,25 @@
         semanticAnalyzer.analyzeNode(doClause.body, SymbolEnv.createBlockEnv(doClause.body, data.queryEnvs.peek()),
                                      data.prevEnvs);
         BType actualType = BUnionType.create(null, symTable.errorType, symTable.nilType);
-<<<<<<< HEAD
-        resultType = types.checkType(doClause.pos, actualType, expType, DiagnosticErrorCode.INCOMPATIBLE_TYPES);
-        queryFinalClauses.pop();
-        queryEnvs.pop();
-        if (!breakToParallelQueryEnv) {
-            prevEnvs.pop();
-        }
-    }
-
-    @Override
-    public void visit(BLangFromClause fromClause) {
-        boolean prevBreakToParallelEnv = this.breakToParallelQueryEnv;
-        if (fromClause.collection.getKind() == NodeKind.QUERY_EXPR ||
-                (fromClause.collection.getKind() == NodeKind.GROUP_EXPR
-                        && ((BLangGroupExpr) fromClause.collection).expression.getKind() == NodeKind.QUERY_EXPR)) {
-            this.breakToParallelQueryEnv = true;
-        }
-        SymbolEnv fromEnv = SymbolEnv.createTypeNarrowedEnv(fromClause, queryEnvs.pop());
-=======
         data.resultType =
                 types.checkType(doClause.pos, actualType, data.expType, DiagnosticErrorCode.INCOMPATIBLE_TYPES);
         data.queryFinalClauses.pop();
         data.queryEnvs.pop();
-        data.prevEnvs.pop();
+        if (!data.breakToParallelQueryEnv) {
+            data.prevEnvs.pop();
+        }
     }
 
     @Override
     public void visit(BLangFromClause fromClause, AnalyzerData data) {
         boolean prevBreakToParallelEnv = data.breakToParallelQueryEnv;
-        data.breakToParallelQueryEnv = true;
+        BLangExpression collection = fromClause.collection;
+        if (collection.getKind() == NodeKind.QUERY_EXPR ||
+                (collection.getKind() == NodeKind.GROUP_EXPR
+                        && ((BLangGroupExpr) collection).expression.getKind() == NodeKind.QUERY_EXPR)) {
+            data.breakToParallelQueryEnv = true;
+        }
         SymbolEnv fromEnv = SymbolEnv.createTypeNarrowedEnv(fromClause, data.queryEnvs.pop());
->>>>>>> aa513c51
         fromClause.env = fromEnv;
         data.queryEnvs.push(fromEnv);
         checkExpr(fromClause.collection, data.queryEnvs.peek(), data);
@@ -5592,21 +5551,15 @@
     }
 
     @Override
-<<<<<<< HEAD
-    public void visit(BLangJoinClause joinClause) {
-        boolean prevBreakEnv = this.breakToParallelQueryEnv;
-        if (joinClause.collection.getKind() == NodeKind.QUERY_EXPR ||
-                (joinClause.collection.getKind() == NodeKind.GROUP_EXPR
-                        && ((BLangGroupExpr) joinClause.collection).expression.getKind() == NodeKind.QUERY_EXPR)) {
-            this.breakToParallelQueryEnv = true;
-        }
-        SymbolEnv joinEnv = SymbolEnv.createTypeNarrowedEnv(joinClause, queryEnvs.pop());
-=======
     public void visit(BLangJoinClause joinClause, AnalyzerData data) {
         boolean prevBreakEnv = data.breakToParallelQueryEnv;
-        data.breakToParallelQueryEnv = true;
+        BLangExpression collection = joinClause.collection;
+        if (collection.getKind() == NodeKind.QUERY_EXPR ||
+                (collection.getKind() == NodeKind.GROUP_EXPR
+                        && ((BLangGroupExpr) collection).expression.getKind() == NodeKind.QUERY_EXPR)) {
+            data.breakToParallelQueryEnv = true;
+        }
         SymbolEnv joinEnv = SymbolEnv.createTypeNarrowedEnv(joinClause, data.queryEnvs.pop());
->>>>>>> aa513c51
         joinClause.env = joinEnv;
         data.queryEnvs.push(joinEnv);
         checkExpr(joinClause.collection, data.queryEnvs.peek(), data);
