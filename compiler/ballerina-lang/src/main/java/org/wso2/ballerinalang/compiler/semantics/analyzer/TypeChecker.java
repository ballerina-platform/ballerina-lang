--- conflicted
+++ resolved
@@ -1127,7 +1127,6 @@
                         add(field);
                     }});
                 }
-<<<<<<< HEAD
             }
 
             if (!member.sealed) {
@@ -1147,27 +1146,6 @@
                 types.add(field.getType());
             }
 
-=======
-            }
-
-            if (!member.sealed) {
-                restFieldTypes.add(member.restFieldType);
-            }
-        }
-
-        LinkedHashSet<BField> inferredFields = new LinkedHashSet<>();
-        int memTypesSize = memTypes.size();
-
-        for (Map.Entry<String, List<BField>> entry : fieldNameToFields.entrySet()) {
-            String fieldName = entry.getKey();
-            List<BField> fields = entry.getValue();
-
-            List<BType> types = new ArrayList<>();
-            for (BField field : fields) {
-                types.add(field.getType());
-            }
-
->>>>>>> 09ee09ed
             for (BType memType : memTypes) {
                 BRecordType bMemType = (BRecordType) memType;
                 if (bMemType.sealed || bMemType.fields.containsKey(fieldName)) {
@@ -1187,94 +1165,11 @@
                 resultantField.symbol.flags = Flags.REQUIRED | Flags.READONLY;
             } else {
                 resultantField.symbol.flags = Flags.REQUIRED;
-<<<<<<< HEAD
             }
 
             inferredFields.add(resultantField);
         }
 
-        return createTableConstraintRecordType(inferredFields, restFieldTypes, tableConstructorExpr.pos);
-    }
-
-    /**
-     * Create a new {@code BField} out of existing {@code BField}, while changing its type.
-     * The new type is derived from the given list of bTypes.
-     *
-     * @param field  - existing {@code BField}
-     * @param bTypes - list of bTypes
-     * @return a {@code BField}
-     */
-    private BField createFieldWithType(BField field, List<BType> bTypes) {
-        BType resultantType = getResultantUnionOrNonUnionType(bTypes);
-
-        BVarSymbol originalSymbol = field.symbol;
-        BVarSymbol fieldSymbol = new BVarSymbol(originalSymbol.flags, originalSymbol.name, originalSymbol.pkgID,
-                resultantType, originalSymbol.owner, originalSymbol.pos, VIRTUAL);
-
-        return new BField(field.name, field.pos, fieldSymbol);
-    }
-
-    /**
-     * Get the resultant union or non-union type from a {@code List<BType>}.
-     *
-     * @param bTypes bType list (size > 0)
-     * @return {@code BUnionType} if effective members in list is > 1. {@code BType} Otherwise.
-     */
-    private BType getResultantUnionOrNonUnionType(List<BType> bTypes) {
-        if (bTypes.size() == 1) {
-            return bTypes.get(0);
-        }
-
-        LinkedHashSet<BType> bTypeSet = new LinkedHashSet<>(bTypes);
-        List<BType> eBTypes = new ArrayList<>(bTypes.size());
-        addEffectiveMemberTypes(eBTypes, bTypeSet);
-
-        return getRepresentativeBroadType(eBTypes);
-    }
-
-    private void addEffectiveMemberTypes(List<BType> eBTypes, LinkedHashSet<BType> bTypes) {
-        for (BType memberType : bTypes) {
-            BType bType;
-            switch (memberType.tag) {
-                case TypeTags.NEVER:
-                    continue;
-                case TypeTags.UNION:
-                    addEffectiveMemberTypes(eBTypes, ((BUnionType) memberType).getMemberTypes());
-                    continue;
-                case TypeTags.TYPEREFDESC:
-                    BType constraint = types.getReferredType(memberType);
-                    if (constraint.tag == TypeTags.UNION) {
-                        addEffectiveMemberTypes(eBTypes, ((BUnionType) constraint).getMemberTypes());
-                        continue;
-                    }
-                    bType = constraint;
-                    break;
-                default:
-                    bType = memberType;
-                    break;
-            }
-
-            if (isUniqueType(eBTypes, bType)) {
-                eBTypes.add(bType);
-=======
->>>>>>> 09ee09ed
-            }
-
-            inferredFields.add(resultantField);
-        }
-    }
-
-<<<<<<< HEAD
-    private boolean hasOptionalFields(List<BField> fields) {
-        for (BField field : fields) {
-            if (field.symbol.getFlags().contains(Flag.OPTIONAL)) {
-                return true;
-            }
-        }
-        return false;
-    }
-
-=======
         return createTableConstraintRecordType(inferredFields, restFieldTypes, tableConstructorExpr.pos);
     }
 
@@ -1351,7 +1246,6 @@
         return false;
     }
 
->>>>>>> 09ee09ed
     private BRecordType createTableConstraintRecordType(Set<BField> inferredFields, List<BType> restFieldTypes,
                                                         Location pos) {
         PackageID pkgID = env.enclPkg.symbol.pkgID;
@@ -7972,11 +7866,7 @@
             actualType = checkMappingIndexBasedAccess(indexBasedAccessExpr, varRefType);
 
             if (actualType == symTable.semanticError) {
-<<<<<<< HEAD
-                if (types.getReferredType(indexExpr.getBType()).tag == TypeTags.STRING
-=======
                 if (Types.getReferredType(indexExpr.getBType()).tag == TypeTags.STRING
->>>>>>> 09ee09ed
                         && isConstExpr(indexExpr)) {
                     String fieldName = getConstFieldName(indexExpr);
                     dlog.error(indexBasedAccessExpr.pos, DiagnosticErrorCode.UNDEFINED_STRUCTURE_FIELD,
