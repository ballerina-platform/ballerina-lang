--- conflicted
+++ resolved
@@ -5909,7 +5909,6 @@
                 !encInvokable.flagSet.contains(Flag.OBJECT_CTOR)) {
             return;
         }
-<<<<<<< HEAD
         if (!symbol.closure) {
             if (encInvokable != null && encInvokable.flagSet.contains(Flag.LAMBDA)
                     && !isFunctionArgument(symbol, encInvokable.requiredParams)) {
@@ -5919,6 +5918,7 @@
                 if (resolvedSymbol != symTable.notFoundSymbol && !encInvokable.flagSet.contains(Flag.ATTACHED)) {
                     resolvedSymbol.closure = true;
                     ((BLangFunction) encInvokable).closureVarSymbols.add(new ClosureVarSymbol(resolvedSymbol, pos));
+                    return;
                 }
             }
             if (env.node.getKind() == NodeKind.ARROW_EXPR
@@ -5929,8 +5929,10 @@
                 if (resolvedSymbol != symTable.notFoundSymbol) {
                     resolvedSymbol.closure = true;
                     ((BLangArrowFunction) env.node).closureVarSymbols.add(new ClosureVarSymbol(resolvedSymbol, pos));
-                }
-            }
+                    return;
+                }
+            }
+
             if (env.enclType != null && env.enclType.getKind() == NodeKind.RECORD_TYPE) {
                 SymbolEnv encInvokableEnv = findEnclosingInvokableEnv(env, (BLangRecordTypeNode) env.enclType);
                 BSymbol resolvedSymbol =
@@ -5939,82 +5941,8 @@
                         !encInvokable.flagSet.contains(Flag.ATTACHED)) {
                     resolvedSymbol.closure = true;
                     ((BLangFunction) encInvokable).closureVarSymbols.add(new ClosureVarSymbol(resolvedSymbol, pos));
-                }
-            }
-        }
-
-        BLangNode node = env.node;
-        SymbolEnv cEnv = env;
-        while (node != null) {
-            if (node.getKind() == NodeKind.FUNCTION) {
-                BLangFunction function = (BLangFunction) node;
-                if (!function.flagSet.contains(Flag.OBJECT_CTOR) && !function.flagSet.contains(Flag.ATTACHED)) {
-                    break;
-                }
-            }
-            if (node.getKind() == NodeKind.CLASS_DEFN && ((BLangClassDefinition) node).isObjectContructorDecl) {
-                BLangFunction currentFunction = (BLangFunction) encInvokable;
-                if ((currentFunction != null) && currentFunction.attachedFunction &&
-                        (currentFunction.symbol.receiverSymbol == symbol)) {
-                    // self symbol
                     return;
                 }
-                SymbolEnv encInvokableEnv = findEnclosingInvokableEnv(env, encInvokable);
-                BSymbol resolvedSymbol = symResolver.lookupClosureVarSymbol(encInvokableEnv, symbol.name,
-                        SymTag.VARIABLE);
-                BLangClassDefinition classDefinition = (BLangClassDefinition) node;
-                if (resolvedSymbol != symTable.notFoundSymbol) {
-                    if (resolvedSymbol.owner.getKind() == SymbolKind.PACKAGE) {
-                        break;
-                    }
-                    classDefinition.hasClosureVars |= true;
-                    ((BLangFunction) encInvokable).closureVarSymbols.add(new ClosureVarSymbol(resolvedSymbol, pos));
-                    resolvedSymbol.closure = true;
-                    OCEDynamicEnvironmentData oceEnvData = classDefinition.oceEnvData;
-                    if (currentFunction != null && currentFunction.symbol.params.contains(resolvedSymbol)) {
-                        oceEnvData.closureFuncSymbols.add(resolvedSymbol);
-                    } else {
-                        oceEnvData.closureBlockSymbols.add(resolvedSymbol);
-                    }
-                }
-                break;
-            } else {
-                SymbolEnv enclEnv = cEnv.enclEnv;
-                if (enclEnv == null) {
-                    break;
-                }
-                cEnv = enclEnv;
-                node = cEnv.node;
-=======
-        if (encInvokable != null && encInvokable.flagSet.contains(Flag.LAMBDA)
-                && !isFunctionArgument(symbol, encInvokable.requiredParams)) {
-            SymbolEnv encInvokableEnv = findEnclosingInvokableEnv(env, encInvokable);
-            BSymbol resolvedSymbol = symResolver.lookupClosureVarSymbol(encInvokableEnv, symbol.name, SymTag.VARIABLE);
-            if (resolvedSymbol != symTable.notFoundSymbol && !encInvokable.flagSet.contains(Flag.ATTACHED)) {
-                resolvedSymbol.closure = true;
-                ((BLangFunction) encInvokable).closureVarSymbols.add(new ClosureVarSymbol(resolvedSymbol, pos));
-                return;
-            }
-        }
-        if (env.node.getKind() == NodeKind.ARROW_EXPR
-                && !isFunctionArgument(symbol, ((BLangArrowFunction) env.node).params)) {
-            SymbolEnv encInvokableEnv = findEnclosingInvokableEnv(env, encInvokable);
-            BSymbol resolvedSymbol = symResolver.lookupClosureVarSymbol(encInvokableEnv, symbol.name, SymTag.VARIABLE);
-            if (resolvedSymbol != symTable.notFoundSymbol) {
-                resolvedSymbol.closure = true;
-                ((BLangArrowFunction) env.node).closureVarSymbols.add(new ClosureVarSymbol(resolvedSymbol, pos));
-                return;
-            }
-        }
-
-        if (env.enclType != null && env.enclType.getKind() == NodeKind.RECORD_TYPE) {
-            SymbolEnv encInvokableEnv = findEnclosingInvokableEnv(env, (BLangRecordTypeNode) env.enclType);
-            BSymbol resolvedSymbol = symResolver.lookupClosureVarSymbol(encInvokableEnv, symbol.name, SymTag.VARIABLE);
-            if (resolvedSymbol != symTable.notFoundSymbol && encInvokable != null &&
-                    !encInvokable.flagSet.contains(Flag.ATTACHED)) {
-                resolvedSymbol.closure = true;
-                ((BLangFunction) encInvokable).closureVarSymbols.add(new ClosureVarSymbol(resolvedSymbol, pos));
-                return;
             }
         }
 
@@ -6033,7 +5961,6 @@
                         return;
                     }
                 }
->>>>>>> 42895331
             }
         }
 
@@ -6056,7 +5983,7 @@
                 BSymbol resolvedSymbol = symResolver.lookupClosureVarSymbol(encInvokableEnv, symbol.name,
                         SymTag.VARIABLE);
                 BLangClassDefinition classDefinition = (BLangClassDefinition) node;
-                if (resolvedSymbol != symTable.notFoundSymbol && !resolvedSymbol.closure) {
+                if (resolvedSymbol != symTable.notFoundSymbol) {
                     if (resolvedSymbol.owner.getKind() == SymbolKind.PACKAGE) {
                         break;
                     }
