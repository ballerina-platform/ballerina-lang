--- conflicted
+++ resolved
@@ -4112,9 +4112,6 @@
     }
 
     private BType checkObjectCompatibility(BType actualType, BLangTypeInit cIExpr, AnalyzerData data) {
-<<<<<<< HEAD
-        BLangInvocation initInvocation = (BLangInvocation) cIExpr.initInvocation;
-=======
         actualType = checkObjectType(actualType, cIExpr, data);
 
         if (actualType == symTable.semanticError) {
@@ -4128,7 +4125,7 @@
     }
 
     private BType checkObjectType(BType actualType, BLangTypeInit cIExpr, AnalyzerData data) {
->>>>>>> 728f07f3
+        BLangInvocation initInvocation = (BLangInvocation) cIExpr.initInvocation;
         switch (actualType.tag) {
             case TypeTags.OBJECT:
                 BObjectType actualObjectType = (BObjectType) actualType;
@@ -4229,21 +4226,13 @@
                 BType matchedType = getMatchingType(matchingMembers, cIExpr, actualType, data);
                 initInvocation.setBType(symTable.nilType);
 
-<<<<<<< HEAD
-                if (matchedType.tag == TypeTags.OBJECT) {
-                    if (((BObjectTypeSymbol) matchedType.tsymbol).initializerFunc != null) {
-                        initInvocation.symbol = ((BObjectTypeSymbol) matchedType.tsymbol).initializerFunc.symbol;
-                        checkInvocationParam(initInvocation, data);
-                        initInvocation.setBType(((BInvokableSymbol) initInvocation.symbol).retType);
-=======
                 BType referredMatchedType = Types.getReferredType(matchedType);
                 if (referredMatchedType.tag == TypeTags.OBJECT) {
                     if (((BObjectTypeSymbol) referredMatchedType.tsymbol).initializerFunc != null) {
-                        cIExpr.initInvocation.symbol =
+                        initInvocation.symbol =
                                 ((BObjectTypeSymbol) referredMatchedType.tsymbol).initializerFunc.symbol;
-                        checkInvocationParam(cIExpr.initInvocation, data);
-                        cIExpr.initInvocation.setBType(((BInvokableSymbol) cIExpr.initInvocation.symbol).retType);
->>>>>>> 728f07f3
+                        checkInvocationParam(initInvocation, data);
+                        initInvocation.setBType(((BInvokableSymbol) initInvocation.symbol).retType);
                         actualType = matchedType;
                         break;
                     } else {
@@ -4265,16 +4254,12 @@
                 dlog.error(cIExpr.pos, DiagnosticErrorCode.CANNOT_INFER_OBJECT_TYPE_FROM_LHS, actualType);
                 return symTable.semanticError;
         }
-<<<<<<< HEAD
 
         if (initInvocation.getBType() == null) {
             initInvocation.setBType(symTable.nilType);
         }
         BType actualTypeInitType = getObjectConstructorReturnType(actualType, initInvocation.getBType(), data);
         return types.checkType(cIExpr, actualTypeInitType, data.expType);
-=======
-        return actualType;
->>>>>>> 728f07f3
     }
 
     private BUnionType createNextReturnType(Location pos, BStreamType streamType, AnalyzerData data) {
