/*
 *  Copyright (c) 2017, WSO2 Inc. (http://www.wso2.org) All Rights Reserved.
 *
 *  WSO2 Inc. licenses this file to you under the Apache License,
 *  Version 2.0 (the "License"); you may not use this file except
 *  in compliance with the License.
 *  You may obtain a copy of the License at
 *
 *    http://www.apache.org/licenses/LICENSE-2.0
 *
 *  Unless required by applicable law or agreed to in writing,
 *  software distributed under the License is distributed on an
 *  "AS IS" BASIS, WITHOUT WARRANTIES OR CONDITIONS OF ANY
 *  KIND, either express or implied.  See the License for the
 *  specific language governing permissions and limitations
 *  under the License.
 */
package org.wso2.ballerinalang.compiler.semantics.analyzer;

import org.ballerinalang.model.TreeBuilder;
import org.ballerinalang.model.elements.Flag;
import org.ballerinalang.model.elements.PackageID;
import org.ballerinalang.model.elements.TableColumnFlag;
import org.ballerinalang.model.symbols.SymbolKind;
import org.ballerinalang.model.tree.NodeKind;
import org.ballerinalang.model.tree.OperatorKind;
import org.ballerinalang.model.tree.clauses.OrderByVariableNode;
import org.ballerinalang.model.tree.clauses.SelectExpressionNode;
import org.ballerinalang.model.tree.expressions.NamedArgNode;
import org.ballerinalang.model.types.TypeKind;
import org.ballerinalang.util.diagnostic.DiagnosticCode;
import org.wso2.ballerinalang.compiler.semantics.model.BLangBuiltInMethod;
import org.wso2.ballerinalang.compiler.semantics.model.Scope;
import org.wso2.ballerinalang.compiler.semantics.model.SymbolEnv;
import org.wso2.ballerinalang.compiler.semantics.model.SymbolTable;
import org.wso2.ballerinalang.compiler.semantics.model.symbols.BAnnotationSymbol;
import org.wso2.ballerinalang.compiler.semantics.model.symbols.BAttachedFunction;
import org.wso2.ballerinalang.compiler.semantics.model.symbols.BConstantSymbol;
import org.wso2.ballerinalang.compiler.semantics.model.symbols.BErrorTypeSymbol;
import org.wso2.ballerinalang.compiler.semantics.model.symbols.BInvokableSymbol;
import org.wso2.ballerinalang.compiler.semantics.model.symbols.BObjectTypeSymbol;
import org.wso2.ballerinalang.compiler.semantics.model.symbols.BOperatorSymbol;
import org.wso2.ballerinalang.compiler.semantics.model.symbols.BPackageSymbol;
import org.wso2.ballerinalang.compiler.semantics.model.symbols.BRecordTypeSymbol;
import org.wso2.ballerinalang.compiler.semantics.model.symbols.BSymbol;
import org.wso2.ballerinalang.compiler.semantics.model.symbols.BVarSymbol;
import org.wso2.ballerinalang.compiler.semantics.model.symbols.BXMLNSSymbol;
import org.wso2.ballerinalang.compiler.semantics.model.symbols.SymTag;
import org.wso2.ballerinalang.compiler.semantics.model.symbols.Symbols;
import org.wso2.ballerinalang.compiler.semantics.model.types.BArrayType;
import org.wso2.ballerinalang.compiler.semantics.model.types.BChannelType;
import org.wso2.ballerinalang.compiler.semantics.model.types.BErrorType;
import org.wso2.ballerinalang.compiler.semantics.model.types.BField;
import org.wso2.ballerinalang.compiler.semantics.model.types.BFiniteType;
import org.wso2.ballerinalang.compiler.semantics.model.types.BFutureType;
import org.wso2.ballerinalang.compiler.semantics.model.types.BInvokableType;
import org.wso2.ballerinalang.compiler.semantics.model.types.BMapType;
import org.wso2.ballerinalang.compiler.semantics.model.types.BObjectType;
import org.wso2.ballerinalang.compiler.semantics.model.types.BRecordType;
import org.wso2.ballerinalang.compiler.semantics.model.types.BTableType;
import org.wso2.ballerinalang.compiler.semantics.model.types.BTupleType;
import org.wso2.ballerinalang.compiler.semantics.model.types.BType;
import org.wso2.ballerinalang.compiler.semantics.model.types.BUnionType;
import org.wso2.ballerinalang.compiler.tree.BLangConstantValue;
import org.wso2.ballerinalang.compiler.tree.BLangFunction;
import org.wso2.ballerinalang.compiler.tree.BLangIdentifier;
import org.wso2.ballerinalang.compiler.tree.BLangInvokableNode;
import org.wso2.ballerinalang.compiler.tree.BLangNodeVisitor;
import org.wso2.ballerinalang.compiler.tree.BLangSimpleVariable;
import org.wso2.ballerinalang.compiler.tree.clauses.BLangGroupBy;
import org.wso2.ballerinalang.compiler.tree.clauses.BLangHaving;
import org.wso2.ballerinalang.compiler.tree.clauses.BLangJoinStreamingInput;
import org.wso2.ballerinalang.compiler.tree.clauses.BLangOrderBy;
import org.wso2.ballerinalang.compiler.tree.clauses.BLangOrderByVariable;
import org.wso2.ballerinalang.compiler.tree.clauses.BLangSelectClause;
import org.wso2.ballerinalang.compiler.tree.clauses.BLangSelectExpression;
import org.wso2.ballerinalang.compiler.tree.clauses.BLangStreamingInput;
import org.wso2.ballerinalang.compiler.tree.clauses.BLangTableQuery;
import org.wso2.ballerinalang.compiler.tree.expressions.BLangAccessExpression;
import org.wso2.ballerinalang.compiler.tree.expressions.BLangAnnotAccessExpr;
import org.wso2.ballerinalang.compiler.tree.expressions.BLangArrowFunction;
import org.wso2.ballerinalang.compiler.tree.expressions.BLangBinaryExpr;
import org.wso2.ballerinalang.compiler.tree.expressions.BLangCheckPanickedExpr;
import org.wso2.ballerinalang.compiler.tree.expressions.BLangCheckedExpr;
import org.wso2.ballerinalang.compiler.tree.expressions.BLangElvisExpr;
import org.wso2.ballerinalang.compiler.tree.expressions.BLangErrorVarRef;
import org.wso2.ballerinalang.compiler.tree.expressions.BLangExpression;
import org.wso2.ballerinalang.compiler.tree.expressions.BLangFieldBasedAccess;
import org.wso2.ballerinalang.compiler.tree.expressions.BLangGroupExpr;
import org.wso2.ballerinalang.compiler.tree.expressions.BLangIndexBasedAccess;
import org.wso2.ballerinalang.compiler.tree.expressions.BLangIntRangeExpression;
import org.wso2.ballerinalang.compiler.tree.expressions.BLangInvocation;
import org.wso2.ballerinalang.compiler.tree.expressions.BLangLambdaFunction;
import org.wso2.ballerinalang.compiler.tree.expressions.BLangListConstructorExpr;
import org.wso2.ballerinalang.compiler.tree.expressions.BLangLiteral;
import org.wso2.ballerinalang.compiler.tree.expressions.BLangMatchExpression;
import org.wso2.ballerinalang.compiler.tree.expressions.BLangMatchExpression.BLangMatchExprPatternClause;
import org.wso2.ballerinalang.compiler.tree.expressions.BLangNamedArgsExpression;
import org.wso2.ballerinalang.compiler.tree.expressions.BLangRecordLiteral;
import org.wso2.ballerinalang.compiler.tree.expressions.BLangRecordLiteral.BLangRecordKey;
import org.wso2.ballerinalang.compiler.tree.expressions.BLangRecordLiteral.BLangRecordKeyValue;
import org.wso2.ballerinalang.compiler.tree.expressions.BLangRecordVarRef;
import org.wso2.ballerinalang.compiler.tree.expressions.BLangRestArgsExpression;
import org.wso2.ballerinalang.compiler.tree.expressions.BLangServiceConstructorExpr;
import org.wso2.ballerinalang.compiler.tree.expressions.BLangSimpleVarRef;
import org.wso2.ballerinalang.compiler.tree.expressions.BLangStringTemplateLiteral;
import org.wso2.ballerinalang.compiler.tree.expressions.BLangTableLiteral;
import org.wso2.ballerinalang.compiler.tree.expressions.BLangTableQueryExpression;
import org.wso2.ballerinalang.compiler.tree.expressions.BLangTernaryExpr;
import org.wso2.ballerinalang.compiler.tree.expressions.BLangTrapExpr;
import org.wso2.ballerinalang.compiler.tree.expressions.BLangTupleVarRef;
import org.wso2.ballerinalang.compiler.tree.expressions.BLangTypeConversionExpr;
import org.wso2.ballerinalang.compiler.tree.expressions.BLangTypeInit;
import org.wso2.ballerinalang.compiler.tree.expressions.BLangTypeTestExpr;
import org.wso2.ballerinalang.compiler.tree.expressions.BLangTypedescExpr;
import org.wso2.ballerinalang.compiler.tree.expressions.BLangUnaryExpr;
import org.wso2.ballerinalang.compiler.tree.expressions.BLangVariableReference;
import org.wso2.ballerinalang.compiler.tree.expressions.BLangWaitExpr;
import org.wso2.ballerinalang.compiler.tree.expressions.BLangWaitForAllExpr;
import org.wso2.ballerinalang.compiler.tree.expressions.BLangWorkerFlushExpr;
import org.wso2.ballerinalang.compiler.tree.expressions.BLangWorkerReceive;
import org.wso2.ballerinalang.compiler.tree.expressions.BLangWorkerSyncSendExpr;
import org.wso2.ballerinalang.compiler.tree.expressions.BLangXMLAttribute;
import org.wso2.ballerinalang.compiler.tree.expressions.BLangXMLAttributeAccess;
import org.wso2.ballerinalang.compiler.tree.expressions.BLangXMLCommentLiteral;
import org.wso2.ballerinalang.compiler.tree.expressions.BLangXMLElementLiteral;
import org.wso2.ballerinalang.compiler.tree.expressions.BLangXMLProcInsLiteral;
import org.wso2.ballerinalang.compiler.tree.expressions.BLangXMLQName;
import org.wso2.ballerinalang.compiler.tree.expressions.BLangXMLQuotedString;
import org.wso2.ballerinalang.compiler.tree.expressions.BLangXMLTextLiteral;
import org.wso2.ballerinalang.compiler.tree.statements.BLangBlockStmt;
import org.wso2.ballerinalang.compiler.tree.types.BLangValueType;
import org.wso2.ballerinalang.compiler.util.BArrayState;
import org.wso2.ballerinalang.compiler.util.ClosureVarSymbol;
import org.wso2.ballerinalang.compiler.util.CompilerContext;
import org.wso2.ballerinalang.compiler.util.FieldKind;
import org.wso2.ballerinalang.compiler.util.Name;
import org.wso2.ballerinalang.compiler.util.Names;
import org.wso2.ballerinalang.compiler.util.NumericLiteralSupport;
import org.wso2.ballerinalang.compiler.util.TypeTags;
import org.wso2.ballerinalang.compiler.util.diagnotic.BLangDiagnosticLog;
import org.wso2.ballerinalang.compiler.util.diagnotic.DiagnosticPos;
import org.wso2.ballerinalang.util.Flags;
import org.wso2.ballerinalang.util.Lists;

import java.util.ArrayList;
import java.util.Collections;
import java.util.HashMap;
import java.util.HashSet;
import java.util.LinkedHashSet;
import java.util.List;
import java.util.Map;
import java.util.Set;
import java.util.stream.Collectors;

import javax.xml.XMLConstants;

import static org.wso2.ballerinalang.compiler.tree.BLangInvokableNode.DEFAULT_WORKER_NAME;
import static org.wso2.ballerinalang.compiler.util.Constants.WORKER_LAMBDA_VAR_PREFIX;

/**
 * @since 0.94
 */
public class TypeChecker extends BLangNodeVisitor {

    private static final CompilerContext.Key<TypeChecker> TYPE_CHECKER_KEY =
            new CompilerContext.Key<>();
    private static final String TABLE_TNAME = "table";

    private Names names;
    private SymbolTable symTable;
    private SymbolEnter symbolEnter;
    private SymbolResolver symResolver;
    private Types types;
    private BLangDiagnosticLog dlog;
    private SymbolEnv env;
    private boolean isTypeChecked;
    private TypeNarrower typeNarrower;
    private TypeParamAnalyzer typeParamAnalyzer;

    /**
     * Expected types or inherited types.
     */
    private BType expType;
    private BType resultType;

    private DiagnosticCode diagCode;

    public static TypeChecker getInstance(CompilerContext context) {
        TypeChecker typeChecker = context.get(TYPE_CHECKER_KEY);
        if (typeChecker == null) {
            typeChecker = new TypeChecker(context);
        }

        return typeChecker;
    }

    public TypeChecker(CompilerContext context) {
        context.put(TYPE_CHECKER_KEY, this);

        this.names = Names.getInstance(context);
        this.symTable = SymbolTable.getInstance(context);
        this.symbolEnter = SymbolEnter.getInstance(context);
        this.symResolver = SymbolResolver.getInstance(context);
        this.types = Types.getInstance(context);
        this.dlog = BLangDiagnosticLog.getInstance(context);
        this.typeNarrower = TypeNarrower.getInstance(context);
        this.typeParamAnalyzer = TypeParamAnalyzer.getInstance(context);
    }

    public BType checkExpr(BLangExpression expr, SymbolEnv env) {
        return checkExpr(expr, env, symTable.noType);
    }

    public BType checkExpr(BLangExpression expr, SymbolEnv env, BType expType) {
        return checkExpr(expr, env, expType, DiagnosticCode.INCOMPATIBLE_TYPES);
    }

    /**
     * Check the given list of expressions against the given expected types.
     *
     * @param exprs   list of expressions to be analyzed
     * @param env     current symbol environment
     * @param expType expected type
     * @return the actual types of the given list of expressions
     */
    public List<BType> checkExprs(List<BLangExpression> exprs, SymbolEnv env, BType expType) {
        List<BType> resTypes = new ArrayList<>(exprs.size());
        for (BLangExpression expr : exprs) {
            resTypes.add(checkExpr(expr, env, expType));
        }
        return resTypes;
    }

    public BType checkExpr(BLangExpression expr, SymbolEnv env, BType expType, DiagnosticCode diagCode) {
        if (expr.typeChecked) {
            return expr.type;
        }

        // TODO Check the possibility of using a try/finally here
        SymbolEnv prevEnv = this.env;
        BType preExpType = this.expType;
        DiagnosticCode preDiagCode = this.diagCode;
        this.env = env;
        this.diagCode = diagCode;
        this.expType = expType;
        this.isTypeChecked = true;

        expr.accept(this);

        expr.type = resultType;
        expr.typeChecked = isTypeChecked;
        this.env = prevEnv;
        this.expType = preExpType;
        this.diagCode = preDiagCode;
        return resultType;
    }


    // Expressions

    public void visit(BLangLiteral literalExpr) {
        BType literalType = setLiteralValueAndGetType(literalExpr, expType);
        if (literalType == symTable.semanticError || literalExpr.isFiniteContext) {
            return;
        }
        resultType = types.checkType(literalExpr, literalType, expType);
    }

    private BType setLiteralValueAndGetType(BLangLiteral literalExpr, BType expType) {
        // Get the type matching to the tag from the symbol table.
        BType literalType = symTable.getTypeFromTag(literalExpr.type.tag);
        Object literalValue = literalExpr.value;
        literalExpr.isJSONContext = types.isJSONContext(expType);

        if (literalType.tag == TypeTags.INT) {
            if (expType.tag == TypeTags.FLOAT) {
                literalType = symTable.floatType;
                literalExpr.value = ((Long) literalValue).doubleValue();
            } else if (expType.tag == TypeTags.DECIMAL) {
                literalType = symTable.decimalType;
                literalExpr.value = String.valueOf(literalValue);
            } else if (expType.tag == TypeTags.BYTE) {
                if (!types.isByteLiteralValue((Long) literalValue)) {
                    dlog.error(literalExpr.pos, DiagnosticCode.INCOMPATIBLE_TYPES, expType, literalType);
                    resultType = symTable.semanticError;
                    return resultType;
                }
                literalType = symTable.byteType;
            } else if (expType.tag == TypeTags.FINITE && types.isAssignableToFiniteType(expType, literalExpr)) {
                BFiniteType finiteType = (BFiniteType) expType;
                if (literalAssignableToFiniteType(literalExpr, finiteType, TypeTags.INT)) {
                    BType valueType = setLiteralValueAndGetType(literalExpr, symTable.intType);
                    setLiteralValueForFiniteType(literalExpr, valueType);
                    return valueType;
                } else if (literalAssignableToFiniteType(literalExpr, finiteType, TypeTags.BYTE)) {
                    BType valueType = setLiteralValueAndGetType(literalExpr, symTable.byteType);
                    setLiteralValueForFiniteType(literalExpr, valueType);
                    return valueType;
                } else if (literalAssignableToFiniteType(literalExpr, finiteType, TypeTags.FLOAT)) {
                    BType valueType = setLiteralValueAndGetType(literalExpr, symTable.floatType);
                    setLiteralValueForFiniteType(literalExpr, valueType);
                    return valueType;
                } else if (literalAssignableToFiniteType(literalExpr, finiteType, TypeTags.DECIMAL)) {
                    BType valueType = setLiteralValueAndGetType(literalExpr, symTable.decimalType);
                    setLiteralValueForFiniteType(literalExpr, valueType);
                    return valueType;
                }
            } else if (expType.tag == TypeTags.UNION) {
                Set<BType> memberTypes = ((BUnionType) expType).getMemberTypes();
                if (memberTypes.stream()
                        .anyMatch(memType -> memType.tag == TypeTags.INT || memType.tag == TypeTags.JSON ||
                                memType.tag == TypeTags.ANYDATA || memType.tag == TypeTags.ANY)) {
                    return setLiteralValueAndGetType(literalExpr, symTable.intType);
                }

                BType finiteType = getFiniteTypeWithValuesOfSingleType((BUnionType) expType, symTable.intType);
                if (finiteType != symTable.semanticError) {
                    BType setType = setLiteralValueAndGetType(literalExpr, finiteType);
                    if (literalExpr.isFiniteContext) {
                        // i.e., a match was found for a finite type
                        return setType;
                    }
                }

                if (memberTypes.stream().anyMatch(memType -> memType.tag == TypeTags.BYTE)) {
                    return setLiteralValueAndGetType(literalExpr, symTable.byteType);
                }

                finiteType = getFiniteTypeWithValuesOfSingleType((BUnionType) expType, symTable.byteType);
                if (finiteType != symTable.semanticError) {
                    BType setType = setLiteralValueAndGetType(literalExpr, finiteType);
                    if (literalExpr.isFiniteContext) {
                        // i.e., a match was found for a finite type
                        return setType;
                    }
                }

                if (memberTypes.stream().anyMatch(memType -> memType.tag == TypeTags.FLOAT)) {
                    return setLiteralValueAndGetType(literalExpr, symTable.floatType);
                }

                finiteType = getFiniteTypeWithValuesOfSingleType((BUnionType) expType, symTable.floatType);
                if (finiteType != symTable.semanticError) {
                    BType setType = setLiteralValueAndGetType(literalExpr, finiteType);
                    if (literalExpr.isFiniteContext) {
                        // i.e., a match was found for a finite type
                        return setType;
                    }
                }

                if (memberTypes.stream().anyMatch(memType -> memType.tag == TypeTags.DECIMAL)) {
                    return setLiteralValueAndGetType(literalExpr, symTable.decimalType);
                }

                finiteType = getFiniteTypeWithValuesOfSingleType((BUnionType) expType, symTable.decimalType);
                if (finiteType != symTable.semanticError) {
                    BType setType = setLiteralValueAndGetType(literalExpr, finiteType);
                    if (literalExpr.isFiniteContext) {
                        // i.e., a match was found for a finite type
                        return setType;
                    }
                }
            }
        } else if (literalType.tag == TypeTags.FLOAT) {
            String literal = String.valueOf(literalValue);
            String numericLiteral = NumericLiteralSupport.stripDiscriminator(literal);
            boolean isDiscriminatedFloat = NumericLiteralSupport.isFloatDiscriminated(literal);

            if (expType.tag == TypeTags.DECIMAL) {
                // It's illegal to assign discriminated float literal or hex literal to a decimal LHS.
                if (isDiscriminatedFloat || NumericLiteralSupport.isHexLiteral(numericLiteral)) {
                    dlog.error(literalExpr.pos, DiagnosticCode.INCOMPATIBLE_TYPES, expType, symTable.floatType);
                    resultType = symTable.semanticError;
                    return resultType;
                }
                // LHS expecting decimal value and RHS offer non discriminated float, consider RHS as decimal.
                literalType = symTable.decimalType;
                literalExpr.value = numericLiteral;
            } else if (expType.tag == TypeTags.FLOAT) {
                literalExpr.value = Double.parseDouble(String.valueOf(numericLiteral));
            } else if (expType.tag == TypeTags.FINITE && types.isAssignableToFiniteType(expType, literalExpr)) {
                BFiniteType finiteType = (BFiniteType) expType;
                if (literalAssignableToFiniteType(literalExpr, finiteType, TypeTags.FLOAT)) {
                    BType valueType = setLiteralValueAndGetType(literalExpr, symTable.floatType);
                    setLiteralValueForFiniteType(literalExpr, valueType);
                    return valueType;
                } else if (!isDiscriminatedFloat
                        && literalAssignableToFiniteType(literalExpr, finiteType, TypeTags.DECIMAL)) {
                    BType valueType = setLiteralValueAndGetType(literalExpr, symTable.decimalType);
                    setLiteralValueForFiniteType(literalExpr, valueType);
                    return valueType;
                }
            } else if (expType.tag == TypeTags.UNION) {
                BUnionType unionType = (BUnionType) expType;
                BType unionMember = getAndSetAssignableUnionMember(literalExpr, unionType, symTable.floatType);
                if (unionMember != symTable.noType) {
                    return unionMember;
                }
            }
        } else if (literalType.tag == TypeTags.DECIMAL) {
            return decimalLiteral(literalValue, literalExpr, expType);
        } else {
            if (this.expType.tag == TypeTags.FINITE) {
                boolean foundMember = types.isAssignableToFiniteType(this.expType, literalExpr);
                if (foundMember) {
                    setLiteralValueForFiniteType(literalExpr, literalType);
                    return literalType;
                }
            } else if (this.expType.tag == TypeTags.UNION) {
                BUnionType unionType = (BUnionType) this.expType;
                boolean foundMember = unionType.getMemberTypes()
                        .stream()
                        .anyMatch(memberType -> types.isAssignableToFiniteType(memberType, literalExpr));
                if (foundMember) {
                    setLiteralValueForFiniteType(literalExpr, literalType);
                    return literalType;
                }
            }
        }

        if (literalExpr.type.tag == TypeTags.BYTE_ARRAY) {
            // check whether this is a byte array
            literalType = new BArrayType(symTable.byteType);
        }

        return literalType;
    }

    private BType getAndSetAssignableUnionMember(BLangLiteral literalExpr, BUnionType expType, BType desiredType) {
        Set<BType> memberTypes = expType.getMemberTypes();
        if (memberTypes.stream()
                .anyMatch(memType -> memType.tag == desiredType.tag
                        || memType.tag == TypeTags.JSON
                        || memType.tag == TypeTags.ANYDATA
                        || memType.tag == TypeTags.ANY)) {
            return setLiteralValueAndGetType(literalExpr, desiredType);
        }

        BType finiteType = getFiniteTypeWithValuesOfSingleType(expType, symTable.floatType);
        if (finiteType != symTable.semanticError) {
            BType setType = setLiteralValueAndGetType(literalExpr, finiteType);
            if (literalExpr.isFiniteContext) {
                // i.e., a match was found for a finite type
                return setType;
            }
        }

        if (memberTypes.stream().anyMatch(memType -> memType.tag == TypeTags.DECIMAL)) {
            return setLiteralValueAndGetType(literalExpr, symTable.decimalType);
        }

        finiteType = getFiniteTypeWithValuesOfSingleType(expType, symTable.decimalType);
        if (finiteType != symTable.semanticError) {
            BType setType = setLiteralValueAndGetType(literalExpr, finiteType);
            if (literalExpr.isFiniteContext) {
                // i.e., a match was found for a finite type
                return setType;
            }
        }
        return symTable.noType;
    }

    private boolean literalAssignableToFiniteType(BLangLiteral literalExpr, BFiniteType finiteType,
                                                  int targetMemberTypeTag) {
        return finiteType.valueSpace.stream()
                .anyMatch(valueExpr -> valueExpr.type.tag == targetMemberTypeTag &&
                        types.checkLiteralAssignabilityBasedOnType((BLangLiteral) valueExpr, literalExpr));
    }

    private BType decimalLiteral(Object literalValue, BLangLiteral literalExpr, BType expType) {
        String literal = String.valueOf(literalValue);
        if (expType.tag == TypeTags.FLOAT && NumericLiteralSupport.isDecimalDiscriminated(literal)) {
            dlog.error(literalExpr.pos, DiagnosticCode.INCOMPATIBLE_TYPES, expType, symTable.decimalType);
            resultType = symTable.semanticError;
            return resultType;
        }
        if (expType.tag == TypeTags.FINITE && types.isAssignableToFiniteType(expType, literalExpr)) {
            BFiniteType finiteType = (BFiniteType) expType;
            if (literalAssignableToFiniteType(literalExpr, finiteType, TypeTags.DECIMAL)) {
                BType valueType = setLiteralValueAndGetType(literalExpr, symTable.decimalType);
                setLiteralValueForFiniteType(literalExpr, valueType);
                return valueType;
            }
        } else if (expType.tag == TypeTags.UNION) {
            BUnionType unionType = (BUnionType) expType;
            BType unionMember = getAndSetAssignableUnionMember(literalExpr, unionType, symTable.decimalType);
            if (unionMember != symTable.noType) {
                return unionMember;
            }
        }
        literalExpr.value = NumericLiteralSupport.stripDiscriminator(literal);
        resultType = symTable.decimalType;
        return symTable.decimalType;
    }

    private void setLiteralValueForFiniteType(BLangLiteral literalExpr, BType type) {
        types.setImplicitCastExpr(literalExpr, type, this.expType);
        this.resultType = type;
        literalExpr.isFiniteContext = true;
    }

    private BType getFiniteTypeWithValuesOfSingleType(BUnionType unionType, BType matchType) {
        List<BFiniteType> finiteTypeMembers = unionType.getMemberTypes().stream()
                .filter(memType -> memType.tag == TypeTags.FINITE)
                .map(memFiniteType -> (BFiniteType) memFiniteType)
                .collect(Collectors.toList());

        if (finiteTypeMembers.isEmpty()) {
            return symTable.semanticError;
        }

        int tag = matchType.tag;
        Set<BLangExpression> matchedValueSpace = new LinkedHashSet<>();

        for (BFiniteType finiteType : finiteTypeMembers) {
            matchedValueSpace.addAll(finiteType.valueSpace.stream()
                                             .filter(expression -> expression.type.tag == tag)
                                             .collect(Collectors.toSet()));
        }

        if (matchedValueSpace.isEmpty()) {
            return symTable.semanticError;
        }

        return new BFiniteType(null, matchedValueSpace);
    }

    public void visit(BLangTableLiteral tableLiteral) {
        if (expType.tag == symTable.semanticError.tag) {
            return;
        }
        BType tableConstraint = ((BTableType) expType).getConstraint();
        if (tableConstraint.tag == TypeTags.NONE) {
            dlog.error(tableLiteral.pos, DiagnosticCode.TABLE_CANNOT_BE_CREATED_WITHOUT_CONSTRAINT);
            return;
        }
        validateTableColumns(tableConstraint, tableLiteral);
        checkExprs(tableLiteral.tableDataRows, this.env, tableConstraint);
        resultType = types.checkType(tableLiteral, expType, symTable.noType);
    }

    private void validateTableColumns(BType tableConstraint, BLangTableLiteral tableLiteral) {
        if (tableConstraint.tag != TypeTags.SEMANTIC_ERROR) {
            List<String> columnNames = new ArrayList<>();
            for (BField field : ((BRecordType) tableConstraint).fields) {
                columnNames.add(field.getName().getValue());
                //Check for valid column types
                if (!(field.type.tag == TypeTags.INT || field.type.tag == TypeTags.STRING ||
                        field.type.tag == TypeTags.FLOAT || field.type.tag == TypeTags.DECIMAL ||
                        field.type.tag == TypeTags.XML || field.type.tag == TypeTags.JSON ||
                        field.type.tag == TypeTags.BOOLEAN || field.type.tag == TypeTags.ARRAY)) {
                    dlog.error(tableLiteral.pos, DiagnosticCode.FIELD_NOT_ALLOWED_WITH_TABLE_COLUMN,
                            field.name.value, field.type);
                }
                //Check for valid array types as columns
                if (field.type.tag == TypeTags.ARRAY) {
                    BType arrayType = ((BArrayType) field.type).eType;
                    if (!(arrayType.tag == TypeTags.INT || arrayType.tag == TypeTags.FLOAT ||
                            arrayType.tag == TypeTags.DECIMAL || arrayType.tag == TypeTags.STRING ||
                            arrayType.tag == TypeTags.BOOLEAN || arrayType.tag == TypeTags.BYTE)) {
                        dlog.error(tableLiteral.pos, DiagnosticCode.FIELD_NOT_ALLOWED_WITH_TABLE_COLUMN,
                                field.name.value, field.type);
                    }
                }
            }
            for (BLangTableLiteral.BLangTableColumn column : tableLiteral.columns) {
                boolean contains = columnNames.contains(column.columnName);
                if (!contains) {
                    dlog.error(column.pos, DiagnosticCode.UNDEFINED_TABLE_COLUMN, column.columnName, tableConstraint);
                }
                //Check for valid primary key column types
                if (column.flagSet.contains(TableColumnFlag.PRIMARYKEY)) {
                    for (BField field : ((BRecordType) tableConstraint).fields) {
                        if (field.name.value.equals(column.columnName)) {
                            if (!(field.type.tag == TypeTags.INT || field.type.tag == TypeTags.STRING)) {
                                dlog.error(column.pos, DiagnosticCode.TYPE_NOT_ALLOWED_WITH_PRIMARYKEY,
                                        column.columnName, field.type);
                            }
                            break;
                        }
                    }
                }
            }
        }
    }

    @Override
    public void visit(BLangListConstructorExpr listConstructor) {
        // Check whether the expected type is an array type
        // var a = []; and var a = [1,2,3,4]; are illegal statements, because we cannot infer the type here.
        BType actualType = symTable.semanticError;

        if ((expType.tag == TypeTags.ANY || expType.tag == TypeTags.ANYDATA || expType.tag == TypeTags.NONE)
                && listConstructor.exprs.isEmpty()) {
            dlog.error(listConstructor.pos, DiagnosticCode.INVALID_LIST_CONSTRUCTOR, expType);
            resultType = symTable.semanticError;
            return;
        }

        int expTypeTag = expType.tag;
        if (expTypeTag == TypeTags.JSON) {
            checkExprs(listConstructor.exprs, this.env, expType);
            actualType = expType;
        } else if (expTypeTag == TypeTags.ARRAY) {
            BArrayType arrayType = (BArrayType) expType;
            if (arrayType.state == BArrayState.OPEN_SEALED) {
                arrayType.size = listConstructor.exprs.size();
                arrayType.state = BArrayState.CLOSED_SEALED;
            } else if (arrayType.state != BArrayState.UNSEALED && arrayType.size != listConstructor.exprs.size()) {
                dlog.error(listConstructor.pos,
                        DiagnosticCode.MISMATCHING_ARRAY_LITERAL_VALUES, arrayType.size, listConstructor.exprs.size());
                resultType = symTable.semanticError;
                return;
            }
            checkExprs(listConstructor.exprs, this.env, arrayType.eType);
            actualType = arrayType;
        } else if (expTypeTag == TypeTags.UNION) {
            Set<BType> expTypes = ((BUnionType) expType).getMemberTypes();
            List<BType> matchedTypeList = expTypes.stream()
                    .filter(type -> type.tag == TypeTags.ARRAY || type.tag == TypeTags.TUPLE)
                    .collect(Collectors.toList());
            if (matchedTypeList.isEmpty()) {
                dlog.error(listConstructor.pos, DiagnosticCode.INCOMPATIBLE_TYPES, expType, actualType);
            } else if (matchedTypeList.size() == 1) {
                // If only one type in the union is an array or tuple, use that as the expected type
                actualType = matchedTypeList.get(0);
                if (actualType.tag == TypeTags.ARRAY) {
                    checkExprs(listConstructor.exprs, this.env, ((BArrayType) actualType).eType);
                } else {
                    List<BType> results = new ArrayList<>();
                    for (int i = 0; i < listConstructor.exprs.size(); i++) {
                        BType expType = ((BTupleType) actualType).tupleTypes.get(i);
                        BType actType = checkExpr(listConstructor.exprs.get(i), env, expType);
                        results.add(expType.tag != TypeTags.NONE ? expType : actType);
                    }
                    actualType = new BTupleType(results);
                }
            } else {
                // If more than one array type, visit the literal to get its type and use that type to filter the
                // compatible array types in the union
                actualType = checkArrayLiteralExpr(listConstructor);
            }
        } else if (expTypeTag == TypeTags.TYPEDESC) {
            // i.e typedesc t = [int, string]
            List<BType> results = new ArrayList<>();
            listConstructor.isTypedescExpr = true;
            for (int i = 0; i < listConstructor.exprs.size(); i++) {
                results.add(checkExpr(listConstructor.exprs.get(i), env, symTable.noType));
            }
            List<BType> actualTypes = new ArrayList<>();
            for (int i = 0; i < listConstructor.exprs.size(); i++) {
                final BLangExpression expr = listConstructor.exprs.get(i);
                if (expr.getKind() == NodeKind.TYPEDESC_EXPRESSION) {
                    actualTypes.add(((BLangTypedescExpr) expr).resolvedType);
                } else if (expr.getKind() == NodeKind.SIMPLE_VARIABLE_REF) {
                    actualTypes.add(((BLangSimpleVarRef) expr).symbol.type);
                } else {
                    actualTypes.add(results.get(i));
                }
            }
            if (actualTypes.size() == 1) {
                listConstructor.typedescType = actualTypes.get(0);
            } else {
                listConstructor.typedescType = new BTupleType(actualTypes);
            }
            resultType = symTable.typeDesc;
            return;
        } else if (expTypeTag == TypeTags.TUPLE) {
            BTupleType tupleType = (BTupleType) this.expType;
            // Fix this.
            List<BType> expTypes;
            if (tupleType.tupleTypes.size() != listConstructor.exprs.size()) {
                dlog.error(listConstructor.pos, DiagnosticCode.SYNTAX_ERROR,
                        "tuple and expression size does not match");
                return;
            } else {
                expTypes = tupleType.tupleTypes;
            }
            List<BType> results = new ArrayList<>();
            for (int i = 0; i < listConstructor.exprs.size(); i++) {
                // Infer type from lhs since lhs might be union
                // TODO: Need to fix with tuple casting
                BType expType = expTypes.get(i);
                BType actType = checkExpr(listConstructor.exprs.get(i), env, expType);
                results.add(expType.tag != TypeTags.NONE ? expType : actType);
            }
            actualType = new BTupleType(results);
        } else if (listConstructor.exprs.size() > 1) {
            // This is an array.
            List<BType> narrowTypes = new ArrayList<>();
            for (int i = 0; i < listConstructor.exprs.size(); i++) {
                narrowTypes.add(checkExpr(listConstructor.exprs.get(i), env, symTable.noType));
            }
            Set<BType> narrowTypesSet = new LinkedHashSet<>(narrowTypes);
            LinkedHashSet<BType> broadTypesSet = new LinkedHashSet<>();
            BType[] uniqueNarrowTypes = narrowTypesSet.toArray(new BType[0]);
            BType broadType;
            for (BType t1 : uniqueNarrowTypes) {
                broadType = t1;
                for (BType t2 : uniqueNarrowTypes) {
                    if (types.isAssignable(t2, t1)) {
                        broadType = t1;
                    } else if (types.isAssignable(t1, t2)) {
                        broadType = t2;
                    }
                }
                broadTypesSet.add(broadType);
            }
            BType eType;
            if (broadTypesSet.size() > 1) {
                // union type
                eType = BUnionType.create(null, broadTypesSet);
            } else {
                eType = broadTypesSet.toArray(new BType[0])[0];
            }
            BArrayType arrayType = new BArrayType(eType);
            checkExprs(listConstructor.exprs, this.env, arrayType.eType);
            actualType = arrayType;
        } else if (expTypeTag != TypeTags.SEMANTIC_ERROR) {
            actualType = checkArrayLiteralExpr(listConstructor);
        }

        resultType = types.checkType(listConstructor, actualType, expType);
    }

    private BType checkArrayLiteralExpr(BLangListConstructorExpr listConstructorExpr) {
        Set<BType> expTypes;
        if (expType.tag == TypeTags.UNION) {
            expTypes = ((BUnionType) expType).getMemberTypes();
        } else {
            expTypes = new LinkedHashSet<>();
            expTypes.add(expType);
        }
        BType actualType = symTable.noType;
        List<BType> listCompatibleTypes = new ArrayList<>();
        for (BType type : expTypes) {
            if (type.tag == TypeTags.ARRAY) {
                List<BType> resTypes = checkExprs(listConstructorExpr.exprs, this.env, symTable.noType);
                Set<BType> arrayLitExprTypeSet = new LinkedHashSet<>(resTypes);
                BType[] uniqueExprTypes = arrayLitExprTypeSet.toArray(new BType[0]);
                BType arrayLiteralType;
                if (uniqueExprTypes.length == 0) {
                    arrayLiteralType = symTable.anyType;
                } else if (uniqueExprTypes.length == 1) {
                    arrayLiteralType = resTypes.get(0);
                } else {
                    BType superType = uniqueExprTypes[0];
                    for (int i = 1; i < uniqueExprTypes.length; i++) {
                        if (types.isAssignable(superType, uniqueExprTypes[i])) {
                            superType = uniqueExprTypes[i];
                        } else if (!types.isAssignable(uniqueExprTypes[i], superType)) {
                            superType = symTable.anyType;
                            break;
                        }
                    }
                    arrayLiteralType = superType;
                }
                actualType = new BArrayType(arrayLiteralType, null, listConstructorExpr.exprs.size(),
                        BArrayState.UNSEALED);
                listCompatibleTypes.addAll(getListCompatibleTypes(type, actualType));
            } else if (type.tag == TypeTags.TUPLE) {
                BTupleType tupleType = (BTupleType) type;
                if (checkTupleType(listConstructorExpr, tupleType)) {
                    listCompatibleTypes.add(tupleType);
                }
            }
        }

        if (listCompatibleTypes.isEmpty()) {
            dlog.error(listConstructorExpr.pos, DiagnosticCode.INCOMPATIBLE_TYPES, expType, actualType);
            actualType = symTable.semanticError;
        } else if (listCompatibleTypes.size() > 1) {
            dlog.error(listConstructorExpr.pos, DiagnosticCode.AMBIGUOUS_TYPES, expType);
            actualType = symTable.semanticError;
        } else if (listCompatibleTypes.get(0).tag == TypeTags.ANY) {
            dlog.error(listConstructorExpr.pos, DiagnosticCode.INVALID_ARRAY_LITERAL, expType);
            actualType = symTable.semanticError;
        } else if (listCompatibleTypes.get(0).tag == TypeTags.ARRAY) {
            checkExprs(listConstructorExpr.exprs, this.env, ((BArrayType) listCompatibleTypes.get(0)).eType);
        } else if (listCompatibleTypes.get(0).tag == TypeTags.TUPLE) {
            actualType = listCompatibleTypes.get(0);
            setTupleType(listConstructorExpr, actualType);
        }
        return actualType;
    }

    private boolean checkTupleType(BLangExpression expression, BType type) {
        if (type.tag == TypeTags.TUPLE && expression.getKind() == NodeKind.LIST_CONSTRUCTOR_EXPR
                || expression.getKind() == NodeKind.TUPLE_LITERAL_EXPR) {
            BTupleType tupleType = (BTupleType) type;
            BLangListConstructorExpr tupleExpr = (BLangListConstructorExpr) expression;
            if (tupleType.tupleTypes.size() == tupleExpr.exprs.size()) {
                for (int i = 0; i < tupleExpr.exprs.size(); i++) {
                    BLangExpression expr = tupleExpr.exprs.get(i);
                    if (!checkTupleType(expr, tupleType.tupleTypes.get(i))) {
                        return false;
                    }
                }
                return true;
            } else {
                return false;
            }
        } else {
            return types.isAssignable(checkExpr(expression, env), type);
        }
    }

    private void setTupleType(BLangExpression expression, BType type) {
        if (type.tag == TypeTags.TUPLE && expression.getKind() == NodeKind.LIST_CONSTRUCTOR_EXPR
                || expression.getKind() == NodeKind.TUPLE_LITERAL_EXPR) {
            BTupleType tupleType = (BTupleType) type;
            BLangListConstructorExpr tupleExpr = (BLangListConstructorExpr) expression;
            tupleExpr.type = type;
            if (tupleType.tupleTypes.size() == tupleExpr.exprs.size()) {
                for (int i = 0; i < tupleExpr.exprs.size(); i++) {
                    setTupleType(tupleExpr.exprs.get(i), tupleType.tupleTypes.get(i));
                }
            }
        } else {
            checkExpr(expression, env);
        }
    }

    public void visit(BLangRecordLiteral recordLiteral) {
        BType actualType = symTable.semanticError;
        int expTypeTag = expType.tag;
        BType originalExpType = expType;
        if (expTypeTag == TypeTags.NONE || expTypeTag == TypeTags.ANY) {
            // Change the expected type to map,
            expType = symTable.mapType;
        }
        if (expTypeTag == TypeTags.ANY || expTypeTag == TypeTags.ANYDATA || expTypeTag == TypeTags.OBJECT) {
            dlog.error(recordLiteral.pos, DiagnosticCode.INVALID_RECORD_LITERAL, originalExpType);
            resultType = symTable.semanticError;
            return;
        }

        List<BType> matchedTypeList = getRecordCompatibleType(expType, recordLiteral);

        if (matchedTypeList.isEmpty()) {
            dlog.error(recordLiteral.pos, DiagnosticCode.INVALID_LITERAL_FOR_TYPE, expType);
            recordLiteral.keyValuePairs
                    .forEach(keyValuePair -> checkRecLiteralKeyValue(keyValuePair, symTable.errorType));
        } else if (matchedTypeList.size() > 1) {
            dlog.error(recordLiteral.pos, DiagnosticCode.AMBIGUOUS_TYPES, expType);
            recordLiteral.keyValuePairs
                    .forEach(keyValuePair -> checkRecLiteralKeyValue(keyValuePair, symTable.errorType));
        } else {
            recordLiteral.keyValuePairs
                    .forEach(keyValuePair -> checkRecLiteralKeyValue(keyValuePair, matchedTypeList.get(0)));
            actualType = matchedTypeList.get(0);
        }

        resultType = types.checkType(recordLiteral, actualType, expType);

        // If the record literal is of record type and types are validated for the fields, check if there are any
        // required fields missing.
        if (recordLiteral.type.tag == TypeTags.RECORD) {
            checkMissingRequiredFields((BRecordType) recordLiteral.type, recordLiteral.keyValuePairs,
                    recordLiteral.pos);
        }
    }

    private List<BType> getRecordCompatibleType(BType bType, BLangRecordLiteral recordLiteral) {

        if (bType.tag == TypeTags.UNION) {
            Set<BType> expTypes = ((BUnionType) bType).getMemberTypes();
            return expTypes.stream()
                    .filter(type -> type.tag == TypeTags.JSON ||
                            type.tag == TypeTags.MAP ||
                            (type.tag == TypeTags.RECORD && !((BRecordType) type).sealed) ||
                            (type.tag == TypeTags.RECORD
                                    && ((BRecordType) type).sealed
                                    && isCompatibleClosedRecordLiteral((BRecordType) type, recordLiteral)))
                    .collect(Collectors.toList());
        } else {
            switch (expType.tag) {
                case TypeTags.JSON:
                case TypeTags.MAP:
                case TypeTags.RECORD:
                    return new ArrayList<>(Collections.singleton(expType));
                default:
                    return Collections.emptyList();
            }
        }
    }

    private boolean isCompatibleClosedRecordLiteral(BRecordType bRecordType, BLangRecordLiteral recordLiteral) {
        if (!hasRequiredRecordFields(recordLiteral.getKeyValuePairs(), bRecordType)) {
            return false;
        }

        for (BLangRecordKeyValue literalKeyValuePair : recordLiteral.getKeyValuePairs()) {
            boolean matched = false;
            for (BField field : bRecordType.getFields()) {
                matched = ((BLangSimpleVarRef) literalKeyValuePair.getKey()).variableName.value
                        .equals(field.getName().getValue());
                if (matched) {
                    break;
                }
            }
            if (!matched) {
                return false;
            }
        }
        return true;
    }

    private void checkMissingRequiredFields(BRecordType type, List<BLangRecordKeyValue> keyValuePairs,
                                            DiagnosticPos pos) {
        type.fields.forEach(field -> {
            // Check if `field` is explicitly assigned a value in the record literal
            boolean hasField = keyValuePairs.stream()
                    .filter(keyVal -> keyVal.key.expr.getKind() == NodeKind.SIMPLE_VARIABLE_REF)
                    .anyMatch(keyVal -> field.name.value
                            .equals(((BLangSimpleVarRef) keyVal.key.expr).variableName.value));

            // If a required field is missing, it's a compile error
            if (!hasField && Symbols.isFlagOn(field.symbol.flags, Flags.REQUIRED)) {
                dlog.error(pos, DiagnosticCode.MISSING_REQUIRED_RECORD_FIELD, field.name);
            }
        });
    }

    private boolean hasRequiredRecordFields(List<BLangRecordKeyValue> keyValuePairs, BRecordType targetRecType) {
        for (BField field : targetRecType.fields) {
            boolean hasField = keyValuePairs.stream()
                    .filter(keyVal -> keyVal.key.expr.getKind() == NodeKind.SIMPLE_VARIABLE_REF)
                    .anyMatch(keyVal -> field.name.value
                            .equals(((BLangSimpleVarRef) keyVal.key.expr).variableName.value));

            if (!hasField && Symbols.isFlagOn(field.symbol.flags, Flags.REQUIRED)) {
                return false;
            }
        }
        return true;
    }

    private List<BType> getListCompatibleTypes(BType expType, BType actualType) {
        Set<BType> expTypes =
                expType.tag == TypeTags.UNION ? ((BUnionType) expType).getMemberTypes() : new LinkedHashSet<BType>() {
                    {
                        add(expType);
                    }
                };

        return expTypes.stream()
                .filter(type -> types.isAssignable(actualType, type) ||
                        type.tag == TypeTags.NONE ||
                        type.tag == TypeTags.ANY)
                .collect(Collectors.toList());
    }

    @Override
    public void visit(BLangWorkerFlushExpr workerFlushExpr) {
        if (workerFlushExpr.workerIdentifier != null) {
            String workerName = workerFlushExpr.workerIdentifier.getValue();
            if (!this.workerExists(this.env, workerName)) {
                this.dlog.error(workerFlushExpr.pos, DiagnosticCode.UNDEFINED_WORKER, workerName);
            }
        }
        BType actualType = BUnionType.create(null, symTable.errorType, symTable.nilType);
        resultType = types.checkType(workerFlushExpr, actualType, expType);
    }

    @Override
    public void visit(BLangWorkerSyncSendExpr syncSendExpr) {
        BSymbol symbol = symResolver.lookupSymbol(env, names.fromIdNode(syncSendExpr.workerIdentifier),
                                                  SymTag.VARIABLE);

        if (symTable.notFoundSymbol.equals(symbol)) {
            syncSendExpr.workerType = symTable.semanticError;
        } else {
            syncSendExpr.workerType = symbol.type;
        }

        // TODO Need to remove this cached env
        syncSendExpr.env = this.env;
        checkExpr(syncSendExpr.expr, this.env);

        // Validate if the send expression type is anydata
        if (!types.isAnydata(syncSendExpr.expr.type)) {
            this.dlog.error(syncSendExpr.pos, DiagnosticCode.INVALID_TYPE_FOR_SEND, syncSendExpr.expr.type);
        }

        String workerName = syncSendExpr.workerIdentifier.getValue();
        if (!this.workerExists(this.env, workerName)) {
            this.dlog.error(syncSendExpr.pos, DiagnosticCode.UNDEFINED_WORKER, workerName);
        }

        if (expType == symTable.noType) {
            resultType = BUnionType.create(null, symTable.errorType, symTable.nilType);
        } else {
            resultType = expType;
        }
    }

    @Override
    public void visit(BLangWorkerReceive workerReceiveExpr) {
        BSymbol symbol = symResolver.lookupSymbol(env, names.fromIdNode(workerReceiveExpr.workerIdentifier),
                                                  SymTag.VARIABLE);

        // TODO Need to remove this cached env
        workerReceiveExpr.env = this.env;
        if (workerReceiveExpr.isChannel || symbol.getType().tag == TypeTags.CHANNEL) {
            visitChannelReceive(workerReceiveExpr, symbol);
            return;
        }

        if (symTable.notFoundSymbol.equals(symbol)) {
            workerReceiveExpr.workerType = symTable.semanticError;
        } else {
            workerReceiveExpr.workerType = symbol.type;
        }
        // The receive expression cannot be assigned to var, since we cannot infer the type.
        if (symTable.noType == this.expType) {
            this.dlog.error(workerReceiveExpr.pos, DiagnosticCode.INVALID_USAGE_OF_RECEIVE_EXPRESSION);
        }
        // We cannot predict the type of the receive expression as it depends on the type of the data sent by the other
        // worker/channel. Since receive is an expression now we infer the type of it from the lhs of the statement.
        workerReceiveExpr.type = this.expType;
        resultType = this.expType;
    }

    private void visitChannelReceive(BLangWorkerReceive workerReceiveNode, BSymbol symbol) {
        workerReceiveNode.isChannel = true;
        if (symbol == null) {
            symbol = symResolver.lookupSymbol(env, names.fromString(workerReceiveNode.getWorkerName().getValue()),
                                              SymTag.VARIABLE);
        }

        if (symTable.notFoundSymbol.equals(symbol)) {
            dlog.error(workerReceiveNode.pos, DiagnosticCode.UNDEFINED_SYMBOL, workerReceiveNode.workerIdentifier);
            return;
        }

        if (TypeTags.CHANNEL != symbol.type.tag) {
            dlog.error(workerReceiveNode.pos, DiagnosticCode.INCOMPATIBLE_TYPES, symTable.channelType, symbol.type);
            return;
        }

        BType constraint = ((BChannelType) symbol.type).constraint;
        if (this.expType.tag != constraint.tag) {
            dlog.error(workerReceiveNode.pos, DiagnosticCode.INCOMPATIBLE_TYPES, constraint, this.expType);
            return;
        }

        if (workerReceiveNode.keyExpr != null) {
            checkExpr(workerReceiveNode.keyExpr, env);
        }

        // We cannot predict the type of the receive expression as it depends on the type of the data sent by the other
        // worker/channel. Since receive is an expression now we infer the type of it from the lhs of the statement.
        resultType = this.expType;
    }

    private boolean workerExists(SymbolEnv env, String workerName) {
        //TODO: move this method to CodeAnalyzer
        if (workerName.equals(DEFAULT_WORKER_NAME)) {
           return true;
        }
        BSymbol symbol = this.symResolver.lookupSymbol(env, new Name(workerName), SymTag.VARIABLE);
        return symbol != this.symTable.notFoundSymbol &&
               symbol.type.tag == TypeTags.FUTURE &&
               ((BFutureType) symbol.type).workerDerivative;
    }

    public void visit(BLangSimpleVarRef varRefExpr) {
        // Set error type as the actual type.
        BType actualType = symTable.semanticError;

        Name varName = names.fromIdNode(varRefExpr.variableName);
        if (varName == Names.IGNORE) {
            if (varRefExpr.lhsVar) {
                varRefExpr.type = this.symTable.anyType;
            } else {
                varRefExpr.type = this.symTable.semanticError;
                dlog.error(varRefExpr.pos, DiagnosticCode.UNDERSCORE_NOT_ALLOWED);
            }
            varRefExpr.symbol = new BVarSymbol(0, varName, env.enclPkg.symbol.pkgID, actualType, env.scope.owner);
            resultType = varRefExpr.type;
            return;
        }

        varRefExpr.pkgSymbol = symResolver.resolveImportSymbol(varRefExpr.pos,
                env, names.fromIdNode(varRefExpr.pkgAlias));
        if (varRefExpr.pkgSymbol.tag == SymTag.XMLNS) {
            actualType = symTable.stringType;
        } else if (varRefExpr.pkgSymbol != symTable.notFoundSymbol) {
            BSymbol symbol = symResolver.lookupSymbolInPackage(varRefExpr.pos, env,
                    names.fromIdNode(varRefExpr.pkgAlias), varName, SymTag.VARIABLE_NAME);
            // if no symbol, check same for object attached function
            if (symbol == symTable.notFoundSymbol && env.enclType != null) {
                Name objFuncName = names.fromString(Symbols
                        .getAttachedFuncSymbolName(env.enclType.type.tsymbol.name.value, varName.value));
                symbol = symResolver.resolveStructField(varRefExpr.pos, env, objFuncName,
                        env.enclType.type.tsymbol);
            }
            if ((symbol.tag & SymTag.VARIABLE) == SymTag.VARIABLE) {
                BVarSymbol varSym = (BVarSymbol) symbol;
                checkSefReferences(varRefExpr.pos, env, varSym);
                varRefExpr.symbol = varSym;
                actualType = varSym.type;
                BLangInvokableNode encInvokable = env.enclInvokable;
                if (encInvokable != null && encInvokable.flagSet.contains(Flag.LAMBDA) &&
                        !(symbol.owner instanceof BPackageSymbol) &&
                        !isFunctionArgument(varSym, encInvokable.requiredParams)) {
                    SymbolEnv encInvokableEnv = findEnclosingInvokableEnv(env, encInvokable);
                    BSymbol resolvedSymbol = symResolver.lookupClosureVarSymbol(encInvokableEnv,
                            symbol.name, SymTag.VARIABLE);
                    if (resolvedSymbol != symTable.notFoundSymbol && !encInvokable.flagSet.contains(Flag.ATTACHED)) {
                        resolvedSymbol.closure = true;
                        ((BLangFunction) encInvokable).closureVarSymbols.add(
                                new ClosureVarSymbol(resolvedSymbol, varRefExpr.pos));
                    }
                }
                if (env.node.getKind() == NodeKind.ARROW_EXPR && !(symbol.owner instanceof BPackageSymbol)) {
                    if (!isFunctionArgument(varSym, ((BLangArrowFunction) env.node).params)) {
                        SymbolEnv encInvokableEnv = findEnclosingInvokableEnv(env, encInvokable);
                        BSymbol resolvedSymbol = symResolver.lookupClosureVarSymbol(encInvokableEnv, symbol.name,
                                SymTag.VARIABLE);
                        if (resolvedSymbol != symTable.notFoundSymbol) {
                            resolvedSymbol.closure = true;
                            ((BLangArrowFunction) env.node).closureVarSymbols.add(
                                    new ClosureVarSymbol(resolvedSymbol, varRefExpr.pos));
                        }
                    }
                }
            } else if ((symbol.tag & SymTag.TYPE) == SymTag.TYPE) {
                actualType = symTable.typeDesc;
                varRefExpr.symbol = symbol;
            } else if ((symbol.tag & SymTag.CONSTANT) == SymTag.CONSTANT) {
                varRefExpr.symbol = symbol;
                BType symbolType = symbol.type;
                if (symbolType != symTable.noType && expType.tag == TypeTags.FINITE ||
                        (expType.tag == TypeTags.UNION && ((BUnionType) expType).getMemberTypes().stream()
                                .anyMatch(memType -> memType.tag == TypeTags.FINITE &&
                                        types.isAssignable(symbolType, memType)))) {
                    actualType = symbolType;
                } else {
                    actualType = ((BConstantSymbol) symbol).literalType;
                }

                // If the constant is on the LHS, modifications are not allowed.
                // E.g. m.k = "10"; // where `m` is a constant.
                if (varRefExpr.lhsVar) {
                    actualType = symTable.semanticError;
                    dlog.error(varRefExpr.pos, DiagnosticCode.CANNOT_UPDATE_CONSTANT_VALUE);
                }
            } else {
                dlog.error(varRefExpr.pos, DiagnosticCode.UNDEFINED_SYMBOL, varName.toString());
            }
        }

        // Check type compatibility
        if (expType.tag == TypeTags.ARRAY && isArrayOpenSealedType((BArrayType) expType)) {
            dlog.error(varRefExpr.pos, DiagnosticCode.SEALED_ARRAY_TYPE_CAN_NOT_INFER_SIZE);
            return;

        }
        resultType = types.checkType(varRefExpr, actualType, expType);
    }

    @Override
    public void visit(BLangRecordVarRef varRefExpr) {
        List<BField> fields = new ArrayList<>();
        BRecordTypeSymbol recordSymbol = Symbols.createRecordSymbol(0, Names.EMPTY, env.enclPkg.symbol.pkgID,
                null, env.scope.owner);
        boolean unresolvedReference = false;
        for (BLangRecordVarRef.BLangRecordVarRefKeyValue recordRefField : varRefExpr.recordRefFields) {
            ((BLangVariableReference) recordRefField.variableReference).lhsVar = true;
            checkExpr(recordRefField.variableReference, env);
            if (((BLangVariableReference) recordRefField.variableReference).symbol == null ||
                    !isValidVariableReference(recordRefField.variableReference)) {
                unresolvedReference = true;
                continue;
            }
            BVarSymbol bVarSymbol = (BVarSymbol) ((BLangVariableReference) recordRefField.variableReference).symbol;
            fields.add(new BField(names.fromIdNode(recordRefField.variableName), varRefExpr.pos,
                    new BVarSymbol(0, names.fromIdNode(recordRefField.variableName), env.enclPkg.symbol.pkgID,
                            bVarSymbol.type, recordSymbol)));
        }

        if (varRefExpr.restParam != null) {
            BLangExpression restParam = (BLangExpression) varRefExpr.restParam;
            checkExpr(restParam, env);
            unresolvedReference = !isValidVariableReference(restParam);
        }

        if (unresolvedReference) {
            resultType = symTable.semanticError;
            return;
        }

        BRecordType bRecordType = new BRecordType(recordSymbol);
        bRecordType.fields = fields;
        recordSymbol.type = bRecordType;
        varRefExpr.symbol = new BVarSymbol(0, Names.EMPTY, env.enclPkg.symbol.pkgID, bRecordType, env.scope.owner);

        if (varRefExpr.isClosed) {
            bRecordType.sealed = true;
        } else {
            bRecordType.restFieldType = symTable.mapType;
        }

        resultType = bRecordType;
    }

    @Override
    public void visit(BLangErrorVarRef varRefExpr) {
        if (varRefExpr.reason != null) {
            varRefExpr.reason.lhsVar = true;
            checkExpr(varRefExpr.reason, env);
        }

        BErrorTypeSymbol errorTSymbol = Symbols.createErrorSymbol(0, Names.EMPTY, env.enclPkg.symbol.pkgID,
                null, env.scope.owner);
        boolean unresolvedReference = false;

        for (BLangNamedArgsExpression detailItem : varRefExpr.detail) {
            BLangVariableReference refItem = (BLangVariableReference) detailItem.expr;
            refItem.lhsVar = true;
            checkExpr(refItem, env);

            if (!isValidVariableReference(refItem)) {
                unresolvedReference = true;
                continue;
            }

            if (refItem.getKind() == NodeKind.FIELD_BASED_ACCESS_EXPR) {
                if (checkIndexBasedAccessExpr(detailItem, (BLangFieldBasedAccess) refItem)) {
                    unresolvedReference = true;
                }
                continue;
            } else if (refItem.getKind() == NodeKind.INDEX_BASED_ACCESS_EXPR) {
                if (checkIndexBasedAccessExpr(detailItem, (BLangIndexBasedAccess) refItem)) {
                    unresolvedReference = true;
                }
                continue;
            }

            if (refItem.symbol == null) {
                unresolvedReference = true;
                continue;
            }
        }

        if (varRefExpr.restVar != null) {
            varRefExpr.restVar.lhsVar = true;
            if (varRefExpr.restVar.getKind() == NodeKind.SIMPLE_VARIABLE_REF) {
                checkExpr(varRefExpr.restVar, env);
                unresolvedReference = unresolvedReference
                        || varRefExpr.restVar.symbol == null
                        || !isValidVariableReference(varRefExpr.restVar);

            } else if (varRefExpr.restVar.getKind() == NodeKind.FIELD_BASED_ACCESS_EXPR
                    || varRefExpr.restVar.getKind() == NodeKind.INDEX_BASED_ACCESS_EXPR) {
                unresolvedReference = checkErrorRestParamVarRef(varRefExpr, unresolvedReference);
            }
        }

        if (unresolvedReference) {
            resultType = symTable.semanticError;
            return;
        }

        BType errorRefRestFieldType;
        if (varRefExpr.restVar == null) {
            errorRefRestFieldType = symTable.pureType;
        } else if (varRefExpr.restVar.getKind() == NodeKind.SIMPLE_VARIABLE_REF
                && ((BLangSimpleVarRef) varRefExpr.restVar).variableName.value.equals(Names.IGNORE.value)) {
            errorRefRestFieldType = symTable.pureType;
        } else if (varRefExpr.restVar.getKind() == NodeKind.INDEX_BASED_ACCESS_EXPR
            || varRefExpr.restVar.getKind() == NodeKind.FIELD_BASED_ACCESS_EXPR) {
            errorRefRestFieldType = varRefExpr.restVar.type;
        } else if (varRefExpr.restVar.type.tag == TypeTags.MAP) {
            errorRefRestFieldType = ((BMapType) varRefExpr.restVar.type).constraint;
        } else {
            dlog.error(varRefExpr.restVar.pos, DiagnosticCode.INCOMPATIBLE_TYPES,
                    varRefExpr.restVar.type, symTable.detailType);
            resultType = symTable.semanticError;
            return;
        }

        BType errorDetailType = getCompatibleDetailType(errorRefRestFieldType);
        resultType = new BErrorType(errorTSymbol, varRefExpr.reason.type, errorDetailType);
    }

    private BRecordType getCompatibleDetailType(BType errorRefRestFieldType) {

        PackageID packageID = env.enclPkg.packageID;
        BRecordTypeSymbol detailSymbol = new BRecordTypeSymbol(SymTag.RECORD, Flags.PUBLIC, Names.EMPTY,
                packageID, null, env.scope.owner);
        detailSymbol.scope = new Scope(env.scope.owner);
        BRecordType detailType = new BRecordType(detailSymbol);

        int flags = Flags.asMask(new HashSet<>(Lists.of(Flag.OPTIONAL, Flag.PUBLIC)));
        BField messageField = new BField(Names.DETAIL_MESSAGE, null,
                new BVarSymbol(flags, Names.DETAIL_MESSAGE, packageID, symTable.stringType, detailSymbol));
        detailType.fields.add(messageField);
        detailSymbol.scope.define(Names.DETAIL_MESSAGE, messageField.symbol);

        BField causeField = new BField(Names.DETAIL_CAUSE, null,
                new BVarSymbol(flags, Names.DETAIL_CAUSE, packageID, symTable.errorType, detailSymbol));
        detailType.fields.add(causeField);
        detailSymbol.scope.define(Names.DETAIL_CAUSE, causeField.symbol);

        detailType.restFieldType = errorRefRestFieldType;

        // TODO : Remove this. Had to add this due to BIR codegen requires this.
        BInvokableType invokableType = new BInvokableType(new ArrayList<>(), symTable.nilType, null);
        BInvokableSymbol initSymbol = Symbols.createFunctionSymbol(0, Names.INIT_FUNCTION_SUFFIX, packageID,
                invokableType, detailSymbol, false);
        detailSymbol.initializerFunc = new BAttachedFunction(Names.INIT_FUNCTION_SUFFIX, initSymbol, invokableType);
        detailSymbol.scope.define(initSymbol.name, initSymbol);
        return detailType;
    }

    private boolean checkErrorRestParamVarRef(BLangErrorVarRef varRefExpr, boolean unresolvedReference) {
        BLangAccessExpression accessExpression = (BLangAccessExpression) varRefExpr.restVar;
        Name exprName = names.fromIdNode(((BLangSimpleVarRef) accessExpression.expr).variableName);
        BSymbol fSym = symResolver.lookupSymbol(env, exprName, SymTag.VARIABLE);
        if (fSym != null) {
            if (fSym.type.getKind() == TypeKind.MAP) {
                BType constraint = ((BMapType) fSym.type).constraint;
                if (types.isAssignable(constraint, symTable.pureType)) {
                    varRefExpr.restVar.type = constraint;
                } else {
                    varRefExpr.restVar.type = symTable.pureType;
                }
            } else {
                throw new UnsupportedOperationException("rec field base access");
            }
        } else {
            unresolvedReference = true;
        }
        return unresolvedReference;
    }

    private boolean checkIndexBasedAccessExpr(BLangNamedArgsExpression detailItem, BLangAccessExpression refItem) {
        Name exprName = names.fromIdNode(((BLangSimpleVarRef) refItem.expr).variableName);
        BSymbol fSym = symResolver.lookupSymbol(env, exprName, SymTag.VARIABLE);
        if (fSym != null) {
            if (fSym.type.getKind() == TypeKind.MAP) {
                BType constraint = ((BMapType) fSym.type).constraint;
                checkExpr(detailItem, this.env, constraint);
                return false;
            } else {
                if (refItem.getKind() == NodeKind.FIELD_BASED_ACCESS_EXPR) {
                    dlog.error(detailItem.pos, DiagnosticCode.OPERATION_DOES_NOT_SUPPORT_FIELD_ACCESS, fSym.type);
                } else {
                    dlog.error(detailItem.pos, DiagnosticCode.OPERATION_DOES_NOT_SUPPORT_INDEXING, fSym.type);
                }
            }
        }
        return true;
    }

    @Override
    public void visit(BLangTupleVarRef varRefExpr) {
        List<BType> results = new ArrayList<>();
        for (int i = 0; i < varRefExpr.expressions.size(); i++) {
            ((BLangVariableReference) varRefExpr.expressions.get(i)).lhsVar = true;
            results.add(checkExpr(varRefExpr.expressions.get(i), env, symTable.noType));
        }
        BType actualType = new BTupleType(results);
        resultType = types.checkType(varRefExpr, actualType, expType);
    }

    /**
     * This method will recursively check if a multidimensional array has at least one open sealed dimension.
     *
     * @param arrayType array to check if open sealed
     * @return true if at least one dimension is open sealed
     */
    public boolean isArrayOpenSealedType(BArrayType arrayType) {
        if (arrayType.state == BArrayState.OPEN_SEALED) {
            return true;
        }
        if (arrayType.eType.tag == TypeTags.ARRAY) {
            return isArrayOpenSealedType((BArrayType) arrayType.eType);
        }
        return false;
    }

    /**
     * This method will recursively traverse and find the symbol environment of a lambda node (which is given as the
     * enclosing invokable node) which is needed to lookup closure variables. The variable lookup will start from the
     * enclosing invokable node's environment, which are outside of the scope of a lambda function.
     */
    private SymbolEnv findEnclosingInvokableEnv(SymbolEnv env, BLangInvokableNode encInvokable) {
        if (env.enclEnv.node != null && env.enclEnv.node.getKind() == NodeKind.ARROW_EXPR) {
            // if enclosing env's node is arrow expression
            return env.enclEnv;
        }
        if (env.enclInvokable != null && env.enclInvokable == encInvokable) {
            return findEnclosingInvokableEnv(env.enclEnv, encInvokable);
        }
        return env;
    }

    private boolean isFunctionArgument(BSymbol symbol, List<BLangSimpleVariable> params) {
        return params.stream().anyMatch(param -> (param.symbol.name.equals(symbol.name) &&
                param.type.tag == symbol.type.tag));
    }

    public void visit(BLangFieldBasedAccess fieldAccessExpr) {
        // First analyze the variable reference expression.
        ((BLangVariableReference) fieldAccessExpr.expr).lhsVar = fieldAccessExpr.lhsVar;
        BType varRefType = getTypeOfExprInFieldAccess(fieldAccessExpr.expr);

        // Accessing all fields using * is only supported for XML.
        if (fieldAccessExpr.fieldKind == FieldKind.ALL && varRefType.tag != TypeTags.XML) {
            dlog.error(fieldAccessExpr.pos, DiagnosticCode.CANNOT_GET_ALL_FIELDS, varRefType);
        }

        checkConstantAccess(fieldAccessExpr, varRefType);

        BType actualType;

        if (fieldAccessExpr.optionalFieldAccess) {
            if (fieldAccessExpr.lhsVar) {
                dlog.error(fieldAccessExpr.pos, DiagnosticCode.OPTIONAL_FIELD_ACCESS_NOT_REQUIRED_ON_LHS);
                resultType = symTable.semanticError;
                return;
            }
            actualType = checkOptionalFieldAccessExpr(fieldAccessExpr, varRefType,
                                                      names.fromIdNode(fieldAccessExpr.field));
        } else {
            actualType = checkFieldAccessExpr(fieldAccessExpr, varRefType, names.fromIdNode(fieldAccessExpr.field));
        }

        resultType = types.checkType(fieldAccessExpr, actualType, this.expType);
    }

    public void visit(BLangIndexBasedAccess indexBasedAccessExpr) {
        // First analyze the variable reference expression.
        ((BLangVariableReference) indexBasedAccessExpr.expr).lhsVar = indexBasedAccessExpr.lhsVar;
        checkExpr(indexBasedAccessExpr.expr, this.env, symTable.noType);

        BType actualType = checkIndexAccessExpr(indexBasedAccessExpr);

        // If this is on lhs, no need to do type checking further. And null/error
        // will not propagate from parent expressions
        if (indexBasedAccessExpr.lhsVar) {
            indexBasedAccessExpr.originalType = actualType;
            indexBasedAccessExpr.type = actualType;
            resultType = actualType;
            return;
        }

        this.resultType = this.types.checkType(indexBasedAccessExpr, actualType, this.expType);
    }

    public void visit(BLangInvocation iExpr) {
        // Variable ref expression null means this is the leaf node of the variable ref expression tree
        // e.g. foo();, foo(), foo().k;
        if (iExpr.expr == null) {
            // This is a function invocation expression. e.g. foo()
            checkFunctionInvocationExpr(iExpr);
            return;
        }

        Name pkgAlias = names.fromIdNode(iExpr.pkgAlias);
        if (pkgAlias != Names.EMPTY) {
            dlog.error(iExpr.pos, DiagnosticCode.PKG_ALIAS_NOT_ALLOWED_HERE);
            return;
        }

        // Find the variable reference expression type
        final BType exprType = checkExpr(iExpr.expr, this.env, symTable.noType);

        if (iExpr.actionInvocation) {
            checkActionInvocationExpr(iExpr, exprType);
            return;
        }

        BType varRefType = iExpr.expr.type;

        switch (varRefType.tag) {
            case TypeTags.OBJECT:
                // Invoking a function bound to an object
                // First check whether there exist a function with this name
                // Then perform arg and param matching
                checkObjectFunctionInvocationExpr(iExpr, (BObjectType) varRefType);
                break;
            case TypeTags.NONE:
                dlog.error(iExpr.pos, DiagnosticCode.UNDEFINED_FUNCTION, iExpr.name);
                break;
            case TypeTags.SEMANTIC_ERROR:
                break;
            default:
                boolean langLibMethodExists = checkLangLibMethodInvocationExpr(iExpr, varRefType);
                if (!langLibMethodExists) {
                    dlog.error(iExpr.pos, DiagnosticCode.UNDEFINED_FUNCTION, iExpr.name.value);
                    resultType = symTable.semanticError;
                }
        }
    }

    public void visit(BLangTypeInit cIExpr) {
        if ((expType.tag == TypeTags.ANY && cIExpr.userDefinedType == null) || expType.tag == TypeTags.RECORD) {
            dlog.error(cIExpr.pos, DiagnosticCode.INVALID_TYPE_NEW_LITERAL, expType);
            resultType = symTable.semanticError;
            return;
        }

        BType actualType;
        if (cIExpr.userDefinedType != null) {
            actualType = symResolver.resolveTypeNode(cIExpr.userDefinedType, env);
        } else {
            actualType = expType;
        }

        if (actualType == symTable.semanticError) {
            //TODO dlog error?
            resultType = symTable.semanticError;
            return;
        }

        switch (actualType.tag) {
            case TypeTags.OBJECT:
                if ((actualType.tsymbol.flags & Flags.ABSTRACT) == Flags.ABSTRACT) {
                    dlog.error(cIExpr.pos, DiagnosticCode.CANNOT_INITIALIZE_ABSTRACT_OBJECT, actualType.tsymbol);
                    cIExpr.initInvocation.argExprs.forEach(expr -> checkExpr(expr, env, symTable.noType));
                    resultType = symTable.semanticError;
                    return;
                }

                if (((BObjectTypeSymbol) actualType.tsymbol).initializerFunc != null) {
                    cIExpr.initInvocation.symbol = ((BObjectTypeSymbol) actualType.tsymbol).initializerFunc.symbol;
                    checkInvocationParam(cIExpr.initInvocation);
                    cIExpr.initInvocation.type = ((BInvokableSymbol) cIExpr.initInvocation.symbol).retType;
                } else if (!cIExpr.initInvocation.argExprs.isEmpty()) {
                    // If the initializerFunc is null then this is a default constructor invocation. Hence should not
                    // pass any arguments.
                    dlog.error(cIExpr.pos, DiagnosticCode.TOO_MANY_ARGS_FUNC_CALL, cIExpr.initInvocation.exprSymbol);
                    cIExpr.initInvocation.argExprs.forEach(expr -> checkExpr(expr, env, symTable.noType));
                    resultType = symTable.semanticError;
                    return;
                }
                break;
            case TypeTags.STREAM:
            case TypeTags.CHANNEL:
                if (!cIExpr.initInvocation.argExprs.isEmpty()) {
                    dlog.error(cIExpr.pos, DiagnosticCode.TOO_MANY_ARGS_FUNC_CALL, cIExpr.initInvocation.name);
                    resultType = symTable.semanticError;
                    return;
                }
                break;
            case TypeTags.UNION:
                List<BType> matchingMembers = findMembersWithMatchingInitFunc(cIExpr, (BUnionType) actualType);
                BType matchedType = getMatchingType(matchingMembers, cIExpr, actualType);
                cIExpr.initInvocation.type = symTable.nilType;

                if (matchedType.tag == TypeTags.OBJECT
                        && ((BObjectTypeSymbol) matchedType.tsymbol).initializerFunc != null) {
                    cIExpr.initInvocation.symbol = ((BObjectTypeSymbol) matchedType.tsymbol).initializerFunc.symbol;
                    checkInvocationParam(cIExpr.initInvocation);
                    cIExpr.initInvocation.type = ((BInvokableSymbol) cIExpr.initInvocation.symbol).retType;
                    actualType = matchedType;
                    break;
                }
                types.checkType(cIExpr, matchedType, expType);
                cIExpr.type = matchedType;
                resultType = matchedType;
                return;
            default:
                dlog.error(cIExpr.pos, DiagnosticCode.CANNOT_INFER_OBJECT_TYPE_FROM_LHS, actualType);
                resultType = symTable.semanticError;
                return;
        }

        if (cIExpr.initInvocation.type == null) {
            cIExpr.initInvocation.type = symTable.nilType;
        }
        BType actualTypeInitType = getObjectConstructorReturnType(actualType, cIExpr.initInvocation.type);
        resultType = types.checkType(cIExpr, actualTypeInitType, expType);
    }

    private BType getObjectConstructorReturnType(BType objType, BType initRetType) {
        if (initRetType.tag == TypeTags.UNION) {
            LinkedHashSet<BType> retTypeMembers = new LinkedHashSet<>();
            retTypeMembers.add(objType);

            retTypeMembers.addAll(((BUnionType) initRetType).getMemberTypes());
            retTypeMembers.remove(symTable.nilType);

            BUnionType unionType = BUnionType.create(null, retTypeMembers);
            unionType.tsymbol = Symbols.createTypeSymbol(SymTag.UNION_TYPE, 0,
                                                         Names.EMPTY, env.enclPkg.symbol.pkgID, unionType,
                                                         env.scope.owner);
            return unionType;
        } else if (initRetType.tag == TypeTags.NIL) {
            return objType;
        }
        return symTable.semanticError;
    }

    private List<BType> findMembersWithMatchingInitFunc(BLangTypeInit cIExpr, BUnionType lhsUnionType) {
        cIExpr.initInvocation.argExprs.forEach(expr -> checkExpr(expr, env, symTable.noType));

        List<BType> matchingLhsMemberTypes = new ArrayList<>();
        for (BType memberType : lhsUnionType.getMemberTypes()) {
            if (memberType.tag != TypeTags.OBJECT) {
                // member is not an object.
                continue;
            }
            if ((memberType.tsymbol.flags & Flags.ABSTRACT) == Flags.ABSTRACT) {
                dlog.error(cIExpr.pos, DiagnosticCode.CANNOT_INITIALIZE_ABSTRACT_OBJECT, lhsUnionType.tsymbol);
            }

            BAttachedFunction initializerFunc = ((BObjectTypeSymbol) memberType.tsymbol).initializerFunc;
            if (isArgsMatchesFunction(cIExpr.argsExpr, initializerFunc)) {
                matchingLhsMemberTypes.add(memberType);
            }
        }
        return matchingLhsMemberTypes;
    }

    private BType getMatchingType(List<BType> matchingLhsMembers, BLangTypeInit cIExpr, BType lhsUnion) {
        if (matchingLhsMembers.isEmpty()) {
            // No union type member found which matches with initializer expression.
            dlog.error(cIExpr.pos, DiagnosticCode.CANNOT_INFER_OBJECT_TYPE_FROM_LHS, lhsUnion);
            resultType = symTable.semanticError;
            return symTable.semanticError;
        } else if (matchingLhsMembers.size() == 1) {
            // We have a correct match.
            return matchingLhsMembers.get(0).tsymbol.type;
        } else {
            // Multiple matches found.
            dlog.error(cIExpr.pos, DiagnosticCode.AMBIGUOUS_TYPES, lhsUnion);
            resultType = symTable.semanticError;
            return symTable.semanticError;
        }
    }

    private boolean isArgsMatchesFunction(List<BLangExpression> invocationArguments, BAttachedFunction function) {
        if (function == null) {
            return invocationArguments.isEmpty();
        }

        if (function.symbol.params.isEmpty() && invocationArguments.isEmpty()) {
            return true;
        }

        List<BLangNamedArgsExpression> namedArgs = new ArrayList<>();
        List<BLangExpression> unnamedArgs = new ArrayList<>();
        for (BLangExpression argument : invocationArguments) {
            if (argument.getKind() == NodeKind.NAMED_ARGS_EXPR) {
                namedArgs.add((BLangNamedArgsExpression) argument);
            } else {
                unnamedArgs.add(argument);
            }
        }

        // All named arguments must be present in function as defaultable parameters.
        if (!matchDefaultableParameters(function, namedArgs)) {
            return false;
        }

        // Given arguments are less than required parameters.
        int requiredParamCount = function.symbol.params.size();
        if (requiredParamCount > unnamedArgs.size()) {
            return false;
        }

        // No rest params, all (unnamed) args must match params.
        if (function.symbol.restParam == null && requiredParamCount != unnamedArgs.size()) {
            return false;
        }

        // Match rest param type.
        if (function.symbol.restParam != null) {
            BType restParamType = ((BArrayType) function.symbol.restParam.type).eType;
            if (!restArgTypesMatch(unnamedArgs, requiredParamCount, restParamType)) {
                return false;
            }
        }

        // Each arguments must be assignable to required parameter at respective position.
        List<BVarSymbol> params = function.symbol.params;
        for (int i = 0, paramsSize = params.size(); i < paramsSize; i++) {
            BVarSymbol param = params.get(i);
            BLangExpression argument = unnamedArgs.get(i);
            if (!types.isAssignable(argument.type, param.type)) {
                return false;
            }
        }
        return true;
    }

    private boolean restArgTypesMatch(List<BLangExpression> unnamedArgs, int requiredParamCount, BType restParamType) {
        if (unnamedArgs.size() == requiredParamCount) {
            return true;
        }
        List<BLangExpression> restArgs = unnamedArgs.subList(requiredParamCount, unnamedArgs.size());
        for (BLangExpression restArg : restArgs) {
            if (!types.isAssignable(restArg.type, restParamType)) {
                return false;
            }
        }
        return true;
    }

    private boolean matchDefaultableParameters(BAttachedFunction function, List<BLangNamedArgsExpression> namedArgs) {
        // More named args given than function can accept.
        if (function.symbol.defaultableParams.size() < namedArgs.size()) {
            return false;
        }

        int matchedParamterCount = 0;
        for (BVarSymbol defaultableParam : function.symbol.defaultableParams) {
            for (BLangNamedArgsExpression namedArg : namedArgs) {
                if (!namedArg.name.value.equals(defaultableParam.name.value)) {
                    continue;
                }
                BType namedArgExprType = checkExpr(namedArg.expr, env);
                if (types.isAssignable(defaultableParam.type, namedArgExprType)) {
                    matchedParamterCount++;
                } else {
                    // Name matched, type mismatched.
                    return false;
                }
            }
        }
        // All named arguments have their respective defaultable parameters.
        return namedArgs.size() == matchedParamterCount;
    }

    public void visit(BLangWaitForAllExpr waitForAllExpr) {
        switch (expType.tag) {
            case TypeTags.RECORD:
                checkTypesForRecords(waitForAllExpr);
                break;
            case TypeTags.MAP:
                checkTypesForMap(waitForAllExpr.keyValuePairs, ((BMapType) expType).constraint);
                LinkedHashSet<BType> memberTypesForMap = collectWaitExprTypes(waitForAllExpr.keyValuePairs);
                if (memberTypesForMap.size() == 1) {
                    resultType = new BMapType(TypeTags.MAP,
                            memberTypesForMap.iterator().next(), symTable.mapType.tsymbol);
                    break;
                }
                BUnionType constraintTypeForMap = BUnionType.create(null, memberTypesForMap);
                resultType = new BMapType(TypeTags.MAP, constraintTypeForMap, symTable.mapType.tsymbol);
                break;
            case TypeTags.NONE:
            case TypeTags.ANY:
                checkTypesForMap(waitForAllExpr.keyValuePairs, expType);
                LinkedHashSet<BType> memberTypes = collectWaitExprTypes(waitForAllExpr.keyValuePairs);
                if (memberTypes.size() == 1) {
                    resultType = new BMapType(TypeTags.MAP, memberTypes.iterator().next(), symTable.mapType.tsymbol);
                    break;
                }
                BUnionType constraintType = BUnionType.create(null, memberTypes);
                resultType = new BMapType(TypeTags.MAP, constraintType, symTable.mapType.tsymbol);
                break;
            default:
                dlog.error(waitForAllExpr.pos, DiagnosticCode.INVALID_LITERAL_FOR_TYPE, expType);
                resultType = symTable.semanticError;
                break;
        }
        waitForAllExpr.type = resultType;

        if (resultType != null && resultType != symTable.semanticError) {
            types.setImplicitCastExpr(waitForAllExpr, waitForAllExpr.type, expType);
        }
    }

    private LinkedHashSet<BType> collectWaitExprTypes(List<BLangWaitForAllExpr.BLangWaitKeyValue> keyVals) {
        LinkedHashSet<BType> memberTypes = new LinkedHashSet<>();
        for (BLangWaitForAllExpr.BLangWaitKeyValue keyVal : keyVals) {
            BType bType = keyVal.keyExpr != null ? keyVal.keyExpr.type : keyVal.valueExpr.type;
            if (bType.tag == TypeTags.FUTURE) {
                memberTypes.add(((BFutureType) bType).constraint);
            } else {
                memberTypes.add(bType);
            }
        }
        return memberTypes;
    }

    private void checkTypesForMap(List<BLangWaitForAllExpr.BLangWaitKeyValue> keyValuePairs, BType expType) {
        keyValuePairs.forEach(keyVal -> checkWaitKeyValExpr(keyVal, expType));
    }

    private void checkTypesForRecords(BLangWaitForAllExpr waitExpr) {
        List<BLangWaitForAllExpr.BLangWaitKeyValue> rhsFields = waitExpr.getKeyValuePairs();
        Map<String, BType> lhsFields = new HashMap<>();
        ((BRecordType) expType).getFields().forEach(field -> lhsFields.put(field.name.value, field.type));

        // check if the record is sealed, if so check if the fields in wait collection is more than the fields expected
        // by the lhs record
        if (((BRecordType) expType).sealed && rhsFields.size() > lhsFields.size()) {
            dlog.error(waitExpr.pos, DiagnosticCode.INVALID_LITERAL_FOR_TYPE, expType);
            resultType = symTable.semanticError;
            return;
        }

        for (BLangWaitForAllExpr.BLangWaitKeyValue keyVal : rhsFields) {
            String key = keyVal.key.value;
            if (!lhsFields.containsKey(key)) {
                // Check if the field is sealed if so you cannot have dynamic fields
                if (((BRecordType) expType).sealed) {
                    dlog.error(waitExpr.pos, DiagnosticCode.INVALID_FIELD_NAME_RECORD_LITERAL, key, expType);
                    resultType = symTable.semanticError;
                } else {
                    // Else if the record is an open record, then check if the rest field type matches the expression
                    BType restFieldType = ((BRecordType) expType).restFieldType;
                    checkWaitKeyValExpr(keyVal, restFieldType);
                }
            } else {
                checkWaitKeyValExpr(keyVal, lhsFields.get(key));
            }
        }
        // If the record literal is of record type and types are validated for the fields, check if there are any
        // required fields missing.
        checkMissingReqFieldsForWait(((BRecordType) expType), rhsFields, waitExpr.pos);

        if (symTable.semanticError != resultType) {
            resultType = expType;
        }
    }

    private void checkMissingReqFieldsForWait(BRecordType type, List<BLangWaitForAllExpr.BLangWaitKeyValue> keyValPairs,
                                              DiagnosticPos pos) {
        type.fields.forEach(field -> {
            // Check if `field` is explicitly assigned a value in the record literal
            boolean hasField = keyValPairs.stream().anyMatch(keyVal -> field.name.value.equals(keyVal.key.value));

            // If a required field is missing, it's a compile error
            if (!hasField && Symbols.isFlagOn(field.symbol.flags, Flags.REQUIRED)) {
                dlog.error(pos, DiagnosticCode.MISSING_REQUIRED_RECORD_FIELD, field.name);
            }
        });
    }

    private void checkWaitKeyValExpr(BLangWaitForAllExpr.BLangWaitKeyValue keyVal, BType type) {
        BLangExpression expr;
        if (keyVal.keyExpr != null) {
            BSymbol symbol = symResolver.lookupSymbol(env, names.fromIdNode
                            (((BLangSimpleVarRef) keyVal.keyExpr).variableName), SymTag.VARIABLE);
            keyVal.keyExpr.type = symbol.type;
            expr = keyVal.keyExpr;
        } else {
            expr = keyVal.valueExpr;
        }
        BFutureType futureType = new BFutureType(TypeTags.FUTURE, type, null);
        checkExpr(expr, env, futureType);
    }

    public void visit(BLangTernaryExpr ternaryExpr) {
        BType condExprType = checkExpr(ternaryExpr.expr, env, this.symTable.booleanType);

        SymbolEnv thenEnv = typeNarrower.evaluateTruth(ternaryExpr.expr, ternaryExpr.thenExpr, env);
        BType thenType = checkExpr(ternaryExpr.thenExpr, thenEnv, expType);

        SymbolEnv elseEnv = typeNarrower.evaluateFalsity(ternaryExpr.expr, ternaryExpr.elseExpr, env);
        BType elseType = checkExpr(ternaryExpr.elseExpr, elseEnv, expType);

        if (condExprType == symTable.semanticError || thenType == symTable.semanticError ||
                elseType == symTable.semanticError) {
            resultType = symTable.semanticError;
        } else if (expType == symTable.noType) {
            if (types.isAssignable(elseType, thenType)) {
                resultType = thenType;
            } else if (types.isAssignable(thenType, elseType)) {
                resultType = elseType;
            } else {
                dlog.error(ternaryExpr.pos, DiagnosticCode.INCOMPATIBLE_TYPES, thenType, elseType);
                resultType = symTable.semanticError;
            }
        } else {
            resultType = expType;
        }
    }

    public void visit(BLangWaitExpr waitExpr) {
        expType = new BFutureType(TypeTags.FUTURE, expType, null);
        checkExpr(waitExpr.getExpression(), env, expType);
        // Handle union types in lhs
        if (resultType.tag == TypeTags.UNION) {
            LinkedHashSet<BType> memberTypes = collectMemberTypes((BUnionType) resultType, new LinkedHashSet<>());
            if (memberTypes.size() == 1) {
                resultType = memberTypes.toArray(new BType[0])[0];
            } else {
                resultType = BUnionType.create(null, memberTypes);
            }
        } else if (resultType != symTable.semanticError) {
            // Handle other types except for semantic errors
            resultType = ((BFutureType) resultType).constraint;
        }
        waitExpr.type = resultType;

        if (resultType != null && resultType != symTable.semanticError) {
            types.setImplicitCastExpr(waitExpr, waitExpr.type, ((BFutureType) expType).constraint);
        }
    }

    private LinkedHashSet<BType> collectMemberTypes(BUnionType unionType, LinkedHashSet<BType> memberTypes) {
        for (BType memberType : unionType.getMemberTypes()) {
            if (memberType.tag == TypeTags.FUTURE) {
                memberTypes.add(((BFutureType) memberType).constraint);
            } else {
                memberTypes.add(memberType);
            }
        }
        return memberTypes;
    }

    @Override
    public void visit(BLangTrapExpr trapExpr) {
        boolean firstVisit = trapExpr.expr.type == null;
        BType actualType;
        BType exprType = checkExpr(trapExpr.expr, env, expType);
        boolean definedWithVar = expType == symTable.noType;

        if (trapExpr.expr.getKind() == NodeKind.WORKER_RECEIVE) {
            if (firstVisit) {
                isTypeChecked = false;
                resultType = expType;
                return;
            } else {
                expType = trapExpr.type;
                exprType = trapExpr.expr.type;
            }
        }

        if (expType == symTable.semanticError) {
            actualType = symTable.semanticError;
        } else {
            LinkedHashSet<BType> resultTypes = new LinkedHashSet<>();
            if (exprType.tag == TypeTags.UNION) {
                resultTypes.addAll(((BUnionType) exprType).getMemberTypes());
            } else {
                resultTypes.add(exprType);
            }
            resultTypes.add(symTable.errorType);
            actualType = BUnionType.create(null, resultTypes);
        }

        resultType = types.checkType(trapExpr, actualType, expType);
        if (definedWithVar && resultType != null && resultType != symTable.semanticError) {
            types.setImplicitCastExpr(trapExpr.expr, trapExpr.expr.type, resultType);
        }
    }

    public void visit(BLangBinaryExpr binaryExpr) {
        // Bitwise operator should be applied for the future types in the wait expression
        if (expType.tag == TypeTags.FUTURE && binaryExpr.opKind == OperatorKind.BITWISE_OR) {
            BType lhsResultType = checkExpr(binaryExpr.lhsExpr, env, expType);
            BType rhsResultType = checkExpr(binaryExpr.rhsExpr, env, expType);
            // Return if both or atleast one of lhs and rhs types are errors
            if (lhsResultType == symTable.semanticError || rhsResultType == symTable.semanticError) {
                resultType = symTable.semanticError;
                return;
            }
            resultType = BUnionType.create(null, lhsResultType, rhsResultType);
            return;
        }

        checkDecimalCompatibilityForBinaryArithmeticOverLiteralValues(binaryExpr);

        SymbolEnv rhsExprEnv;
        BType lhsType = checkExpr(binaryExpr.lhsExpr, env);
        if (binaryExpr.opKind == OperatorKind.AND) {
            rhsExprEnv = typeNarrower.evaluateTruth(binaryExpr.lhsExpr, binaryExpr.rhsExpr, env);
        } else if (binaryExpr.opKind == OperatorKind.OR) {
            rhsExprEnv = typeNarrower.evaluateFalsity(binaryExpr.lhsExpr, binaryExpr.rhsExpr, env);
        } else {
            rhsExprEnv = env;
        }

        BType rhsType = checkExpr(binaryExpr.rhsExpr, rhsExprEnv);

        // Set error type as the actual type.
        BType actualType = symTable.semanticError;

        // Look up operator symbol if both rhs and lhs types are error types
        if (lhsType != symTable.semanticError && rhsType != symTable.semanticError) {
            BSymbol opSymbol = symResolver.resolveBinaryOperator(binaryExpr.opKind, lhsType, rhsType);

            if (opSymbol == symTable.notFoundSymbol) {
                opSymbol = symResolver.getBinaryEqualityForTypeSets(binaryExpr.opKind, lhsType, rhsType, binaryExpr);
            }

            if (opSymbol == symTable.notFoundSymbol) {
                dlog.error(binaryExpr.pos, DiagnosticCode.BINARY_OP_INCOMPATIBLE_TYPES,
                        binaryExpr.opKind, lhsType, rhsType);
            } else {
                if ((binaryExpr.opKind == OperatorKind.EQUAL || binaryExpr.opKind == OperatorKind.NOT_EQUAL) &&
                        (couldHoldTableValues(lhsType, new ArrayList<>()) &&
                                 couldHoldTableValues(rhsType, new ArrayList<>()))) {
                    dlog.error(binaryExpr.pos, DiagnosticCode.EQUALITY_NOT_YET_SUPPORTED, TABLE_TNAME);
                }

                binaryExpr.opSymbol = (BOperatorSymbol) opSymbol;
                actualType = opSymbol.type.getReturnType();
            }
        }

        resultType = types.checkType(binaryExpr, actualType, expType);
    }

    private void checkDecimalCompatibilityForBinaryArithmeticOverLiteralValues(BLangBinaryExpr binaryExpr) {
        if (expType.tag != TypeTags.DECIMAL) {
            return;
        }

        switch (binaryExpr.opKind) {
            case ADD:
            case SUB:
            case MUL:
            case DIV:
                checkExpr(binaryExpr.lhsExpr, env, expType);
                checkExpr(binaryExpr.rhsExpr, env, expType);
                break;
            default:
                break;
        }
    }

    public void visit(BLangElvisExpr elvisExpr) {
        BType lhsType = checkExpr(elvisExpr.lhsExpr, env);
        BType actualType = symTable.semanticError;
        if (lhsType != symTable.semanticError) {
            if (lhsType.tag == TypeTags.UNION && lhsType.isNullable()) {
                BUnionType unionType = (BUnionType) lhsType;
                LinkedHashSet<BType> memberTypes = unionType.getMemberTypes().stream()
                        .filter(type -> type.tag != TypeTags.NIL)
                        .collect(Collectors.toCollection(LinkedHashSet::new));

                if (memberTypes.size() == 1) {
                    actualType = memberTypes.toArray(new BType[0])[0];
                } else {
                    actualType = BUnionType.create(null, memberTypes);
                }
            } else {
                dlog.error(elvisExpr.pos, DiagnosticCode.OPERATOR_NOT_SUPPORTED,
                        OperatorKind.ELVIS, lhsType);
            }
        }
        BType rhsReturnType = checkExpr(elvisExpr.rhsExpr, env, expType);
        BType lhsReturnType = types.checkType(elvisExpr.lhsExpr.pos, actualType, expType,
                DiagnosticCode.INCOMPATIBLE_TYPES);
        if (rhsReturnType == symTable.semanticError || lhsReturnType == symTable.semanticError) {
            resultType = symTable.semanticError;
        } else if (expType == symTable.noType) {
            if (types.isSameType(rhsReturnType, lhsReturnType)) {
                resultType = lhsReturnType;
            } else {
                dlog.error(elvisExpr.rhsExpr.pos, DiagnosticCode.INCOMPATIBLE_TYPES, lhsReturnType, rhsReturnType);
                resultType = symTable.semanticError;
            }
        } else {
            resultType = expType;
        }
    }

    @Override
    public void visit(BLangGroupExpr groupExpr) {
        resultType = checkExpr(groupExpr.expression, env, expType);
    }

    public void visit(BLangTypedescExpr accessExpr) {
        BType actualType = symTable.typeDesc;
        accessExpr.resolvedType = symResolver.resolveTypeNode(accessExpr.typeNode, env);
        resultType = types.checkType(accessExpr, actualType, expType);
    }

    public void visit(BLangUnaryExpr unaryExpr) {
        BType exprType;
        BType actualType = symTable.semanticError;
        if (OperatorKind.UNTAINT.equals(unaryExpr.operator)) {
            exprType = checkExpr(unaryExpr.expr, env);
            if (exprType != symTable.semanticError) {
                actualType = exprType;
            }
        } else if (OperatorKind.TYPEOF.equals(unaryExpr.operator)) {
            exprType = checkExpr(unaryExpr.expr, env);
            if (exprType != symTable.semanticError) {
                actualType = symTable.typeDesc;
            }
        } else {
            exprType = OperatorKind.ADD.equals(unaryExpr.operator) ? checkExpr(unaryExpr.expr, env, expType) :
                    checkExpr(unaryExpr.expr, env);
            if (exprType != symTable.semanticError) {
                BSymbol symbol = symResolver.resolveUnaryOperator(unaryExpr.pos, unaryExpr.operator, exprType);
                if (symbol == symTable.notFoundSymbol) {
                    dlog.error(unaryExpr.pos, DiagnosticCode.UNARY_OP_INCOMPATIBLE_TYPES,
                            unaryExpr.operator, exprType);
                } else {
                    unaryExpr.opSymbol = (BOperatorSymbol) symbol;
                    actualType = symbol.type.getReturnType();
                }
            }
        }

        resultType = types.checkType(unaryExpr, actualType, expType);
    }

    public void visit(BLangTypeConversionExpr conversionExpr) {
        // Set error type as the actual type.
        BType actualType = symTable.semanticError;

        // Annotation such as <@untainted [T]>, where T is not provided, it's merely a annotation on inherent type
        // of rhs operand of type cast.
        if (conversionExpr.typeNode == null && !conversionExpr.annAttachments.isEmpty()) {
            BType expType = checkExpr(conversionExpr.expr, env);
            resultType = expType;
            return;
        }

        BType targetType = symResolver.resolveTypeNode(conversionExpr.typeNode, env);
        conversionExpr.targetType = targetType;
        BType expType = conversionExpr.expr.getKind() == NodeKind.RECORD_LITERAL_EXPR ? targetType : symTable.noType;
        BType sourceType = checkExpr(conversionExpr.expr, env, expType);

        if (targetType.tag == TypeTags.FUTURE) {
            dlog.error(conversionExpr.pos, DiagnosticCode.TYPE_CAST_NOT_YET_SUPPORTED, targetType);
        } else {
            BSymbol symbol = symResolver.resolveTypeCastOperator(conversionExpr.expr, sourceType, targetType);

            if (symbol == symTable.notFoundSymbol) {
                dlog.error(conversionExpr.pos, DiagnosticCode.INCOMPATIBLE_TYPES_CAST, sourceType, targetType);
            } else {
                conversionExpr.conversionSymbol = (BOperatorSymbol) symbol;
                // We reach this block only if the cast is valid, so we set the target type as the actual type.
                actualType = targetType;
            }
        }
        resultType = types.checkType(conversionExpr, actualType, this.expType);
    }

    @Override
    public void visit(BLangLambdaFunction bLangLambdaFunction) {
        bLangLambdaFunction.type = bLangLambdaFunction.function.symbol.type;
        // creating a copy of the env to visit the lambda function later
        bLangLambdaFunction.cachedEnv = env.createClone();
        env.enclPkg.lambdaFunctions.add(bLangLambdaFunction);
        resultType = types.checkType(bLangLambdaFunction, bLangLambdaFunction.type, expType);
    }

    @Override
    public void visit(BLangArrowFunction bLangArrowFunction) {
        BType expectedType = expType;
        if (expectedType.tag == TypeTags.UNION) {
            BUnionType unionType = (BUnionType) expectedType;
            BType invokableType = unionType.getMemberTypes().stream().filter(type -> type.tag == TypeTags.INVOKABLE)
                    .collect(Collectors.collectingAndThen(Collectors.toList(), list -> {
                                if (list.size() != 1) {
                                    return null;
                                }
                                return list.get(0);
                            }
                    ));

            if (invokableType != null) {
                expectedType = invokableType;
            }
        }
        if (expectedType.tag != TypeTags.INVOKABLE) {
            dlog.error(bLangArrowFunction.pos, DiagnosticCode.ARROW_EXPRESSION_CANNOT_INFER_TYPE_FROM_LHS);
            resultType = symTable.semanticError;
            return;
        }

        BInvokableType expectedInvocation = (BInvokableType) expectedType;
        populateArrowExprParamTypes(bLangArrowFunction, expectedInvocation.paramTypes);
        bLangArrowFunction.expression.type = populateArrowExprReturn(bLangArrowFunction, expectedInvocation.retType);
        // if function return type is none, assign the inferred return type
        if (expectedInvocation.retType.tag == TypeTags.NONE) {
            expectedInvocation.retType = bLangArrowFunction.expression.type;
        }
        resultType = bLangArrowFunction.funcType = expectedInvocation;
    }

    public void visit(BLangXMLQName bLangXMLQName) {
        String prefix = bLangXMLQName.prefix.value;
        resultType = types.checkType(bLangXMLQName, symTable.stringType, expType);
        // TODO: check isLHS

        if (env.node.getKind() == NodeKind.XML_ATTRIBUTE && prefix.isEmpty()
                && bLangXMLQName.localname.value.equals(XMLConstants.XMLNS_ATTRIBUTE)) {
            ((BLangXMLAttribute) env.node).isNamespaceDeclr = true;
            return;
        }

        if (env.node.getKind() == NodeKind.XML_ATTRIBUTE && prefix.equals(XMLConstants.XMLNS_ATTRIBUTE)) {
            ((BLangXMLAttribute) env.node).isNamespaceDeclr = true;
            return;
        }

        if (prefix.equals(XMLConstants.XMLNS_ATTRIBUTE)) {
            dlog.error(bLangXMLQName.pos, DiagnosticCode.INVALID_NAMESPACE_PREFIX, prefix);
            bLangXMLQName.type = symTable.semanticError;
            return;
        }

        BSymbol xmlnsSymbol = symResolver.lookupSymbol(env, names.fromIdNode(bLangXMLQName.prefix), SymTag.XMLNS);
        if (prefix.isEmpty() && xmlnsSymbol == symTable.notFoundSymbol) {
            return;
        }

        if (!prefix.isEmpty() && xmlnsSymbol == symTable.notFoundSymbol) {
            dlog.error(bLangXMLQName.pos, DiagnosticCode.UNDEFINED_SYMBOL, prefix);
            bLangXMLQName.type = symTable.semanticError;
            return;
        }
        bLangXMLQName.namespaceURI = ((BXMLNSSymbol) xmlnsSymbol).namespaceURI;
        bLangXMLQName.nsSymbol = (BXMLNSSymbol) xmlnsSymbol;
    }

    public void visit(BLangXMLAttribute bLangXMLAttribute) {
        SymbolEnv xmlAttributeEnv = SymbolEnv.getXMLAttributeEnv(bLangXMLAttribute, env);

        // check attribute name
        checkExpr(bLangXMLAttribute.name, xmlAttributeEnv, symTable.stringType);

        // check attribute value
        checkExpr(bLangXMLAttribute.value, xmlAttributeEnv, symTable.stringType);

        symbolEnter.defineNode(bLangXMLAttribute, env);
    }

    public void visit(BLangXMLElementLiteral bLangXMLElementLiteral) {
        SymbolEnv xmlElementEnv = SymbolEnv.getXMLElementEnv(bLangXMLElementLiteral, env);

        // Visit in-line namespace declarations
        bLangXMLElementLiteral.attributes.forEach(attribute -> {
            if (attribute.name.getKind() == NodeKind.XML_QNAME
                    && ((BLangXMLQName) attribute.name).prefix.value.equals(XMLConstants.XMLNS_ATTRIBUTE)) {
                checkExpr(attribute, xmlElementEnv, symTable.noType);
            }
        });

        // Visit attributes.
        bLangXMLElementLiteral.attributes.forEach(attribute -> {
            if (attribute.name.getKind() != NodeKind.XML_QNAME
                    || !((BLangXMLQName) attribute.name).prefix.value.equals(XMLConstants.XMLNS_ATTRIBUTE)) {
                checkExpr(attribute, xmlElementEnv, symTable.noType);
            }
        });

        Map<Name, BXMLNSSymbol> namespaces = symResolver.resolveAllNamespaces(xmlElementEnv);
        Name defaultNs = names.fromString(XMLConstants.DEFAULT_NS_PREFIX);
        if (namespaces.containsKey(defaultNs)) {
            bLangXMLElementLiteral.defaultNsSymbol = namespaces.remove(defaultNs);
        }
        bLangXMLElementLiteral.namespacesInScope.putAll(namespaces);

        // Visit the tag names
        validateTags(bLangXMLElementLiteral, xmlElementEnv);

        // Visit the children
        bLangXMLElementLiteral.modifiedChildren =
                concatSimilarKindXMLNodes(bLangXMLElementLiteral.children, xmlElementEnv);
        resultType = types.checkType(bLangXMLElementLiteral, symTable.xmlType, expType);
    }

    public void visit(BLangXMLTextLiteral bLangXMLTextLiteral) {
        bLangXMLTextLiteral.concatExpr = getStringTemplateConcatExpr(bLangXMLTextLiteral.textFragments);
        resultType = types.checkType(bLangXMLTextLiteral, symTable.xmlType, expType);
    }

    public void visit(BLangXMLCommentLiteral bLangXMLCommentLiteral) {
        bLangXMLCommentLiteral.concatExpr = getStringTemplateConcatExpr(bLangXMLCommentLiteral.textFragments);
        resultType = types.checkType(bLangXMLCommentLiteral, symTable.xmlType, expType);
    }

    public void visit(BLangXMLProcInsLiteral bLangXMLProcInsLiteral) {
        checkExpr(bLangXMLProcInsLiteral.target, env, symTable.stringType);
        bLangXMLProcInsLiteral.dataConcatExpr = getStringTemplateConcatExpr(bLangXMLProcInsLiteral.dataFragments);
        resultType = types.checkType(bLangXMLProcInsLiteral, symTable.xmlType, expType);
    }

    public void visit(BLangXMLQuotedString bLangXMLQuotedString) {
        bLangXMLQuotedString.concatExpr = getStringTemplateConcatExpr(bLangXMLQuotedString.textFragments);
        resultType = types.checkType(bLangXMLQuotedString, symTable.stringType, expType);
    }

    public void visit(BLangXMLAttributeAccess xmlAttributeAccessExpr) {
        BType actualType = symTable.semanticError;

        // First analyze the variable reference expression.
        checkExpr(xmlAttributeAccessExpr.expr, env, symTable.xmlType);

        // Then analyze the index expression.
        BLangExpression indexExpr = xmlAttributeAccessExpr.indexExpr;
        if (indexExpr == null) {
            if (xmlAttributeAccessExpr.lhsVar) {
                dlog.error(xmlAttributeAccessExpr.pos, DiagnosticCode.XML_ATTRIBUTE_MAP_UPDATE_NOT_ALLOWED);
            } else {
                actualType = BUnionType.create(null, symTable.mapStringType, symTable.nilType);
            }
            resultType = types.checkType(xmlAttributeAccessExpr, actualType, expType);
            return;
        }

        checkExpr(indexExpr, env, symTable.stringType);

        if (indexExpr.type.tag == TypeTags.STRING) {
            if (xmlAttributeAccessExpr.lhsVar) {
                actualType = symTable.stringType;
            } else {
                actualType = BUnionType.create(null, symTable.stringType, symTable.nilType);
            }
        }

        xmlAttributeAccessExpr.namespaces.putAll(symResolver.resolveAllNamespaces(env));
        resultType = types.checkType(xmlAttributeAccessExpr, actualType, expType);
    }

    public void visit(BLangStringTemplateLiteral stringTemplateLiteral) {
        stringTemplateLiteral.concatExpr = getStringTemplateConcatExpr(stringTemplateLiteral.exprs);
        resultType = types.checkType(stringTemplateLiteral, symTable.stringType, expType);
    }

    @Override
    public void visit(BLangIntRangeExpression intRangeExpression) {
        checkExpr(intRangeExpression.startExpr, env, symTable.intType);
        checkExpr(intRangeExpression.endExpr, env, symTable.intType);
        resultType = new BArrayType(symTable.intType);
    }

    @Override
    public void visit(BLangTableQueryExpression tableQueryExpression) {
        BType actualType = symTable.semanticError;
        int expTypeTag = expType.tag;

        if (expTypeTag == TypeTags.TABLE) {
            actualType = expType;
        } else if (expTypeTag != TypeTags.SEMANTIC_ERROR) {
            dlog.error(tableQueryExpression.pos, DiagnosticCode.INCOMPATIBLE_TYPES_CONVERSION, expType);
        }

        BLangTableQuery tableQuery = (BLangTableQuery) tableQueryExpression.getTableQuery();
        tableQuery.accept(this);

        resultType = types.checkType(tableQueryExpression, actualType, expType);
    }

    @Override
    public void visit(BLangTableQuery tableQuery) {
        BLangStreamingInput streamingInput = (BLangStreamingInput) tableQuery.getStreamingInput();
        streamingInput.accept(this);

        BLangJoinStreamingInput joinStreamingInput = (BLangJoinStreamingInput) tableQuery.getJoinStreamingInput();
        if (joinStreamingInput != null) {
            joinStreamingInput.accept(this);
        }
    }

    @Override
    public void visit(BLangSelectClause selectClause) {
        List<? extends SelectExpressionNode> selectExprList = selectClause.getSelectExpressions();
        selectExprList.forEach(selectExpr -> ((BLangSelectExpression) selectExpr).accept(this));

        BLangGroupBy groupBy = (BLangGroupBy) selectClause.getGroupBy();
        if (groupBy != null) {
            groupBy.accept(this);
        }

        BLangHaving having = (BLangHaving) selectClause.getHaving();
        if (having != null) {
            having.accept(this);
        }
    }

    @Override
    public void visit(BLangSelectExpression selectExpression) {
        BLangExpression expr = (BLangExpression) selectExpression.getExpression();
        expr.accept(this);
    }

    @Override
    public void visit(BLangGroupBy groupBy) {
        groupBy.getVariables().forEach(expr -> ((BLangExpression) expr).accept(this));
    }

    @Override
    public void visit(BLangHaving having) {
        BLangExpression expr = (BLangExpression) having.getExpression();
        expr.accept(this);
    }

    @Override
    public void visit(BLangOrderBy orderBy) {
        for (OrderByVariableNode orderByVariableNode : orderBy.getVariables()) {
            ((BLangOrderByVariable) orderByVariableNode).accept(this);
        }
    }

    @Override
    public void visit(BLangOrderByVariable orderByVariable) {
        BLangExpression expression = (BLangExpression) orderByVariable.getVariableReference();
        expression.accept(this);
    }

    @Override
    public void visit(BLangJoinStreamingInput joinStreamingInput) {
        BLangStreamingInput streamingInput = (BLangStreamingInput) joinStreamingInput.getStreamingInput();
        streamingInput.accept(this);
    }

    @Override
    public void visit(BLangStreamingInput streamingInput) {
        BLangExpression varRef = (BLangExpression) streamingInput.getStreamReference();
        varRef.accept(this);
    }

    @Override
    public void visit(BLangRestArgsExpression bLangRestArgExpression) {
        resultType = checkExpr(bLangRestArgExpression.expr, env, expType);
    }

    @Override
    public void visit(BLangNamedArgsExpression bLangNamedArgsExpression) {
        resultType = checkExpr(bLangNamedArgsExpression.expr, env, expType);
        bLangNamedArgsExpression.type = bLangNamedArgsExpression.expr.type;
    }

    @Override
    public void visit(BLangMatchExpression bLangMatchExpression) {
        SymbolEnv matchExprEnv = SymbolEnv.createBlockEnv((BLangBlockStmt) TreeBuilder.createBlockNode(), env);
        checkExpr(bLangMatchExpression.expr, matchExprEnv);

        // Type check and resolve patterns and their expressions
        bLangMatchExpression.patternClauses.forEach(pattern -> {
            if (!pattern.variable.name.value.endsWith(Names.IGNORE.value)) {
                symbolEnter.defineNode(pattern.variable, matchExprEnv);
            }
            checkExpr(pattern.expr, matchExprEnv, expType);
            pattern.variable.type = symResolver.resolveTypeNode(pattern.variable.typeNode, matchExprEnv);
        });

        LinkedHashSet<BType> matchExprTypes = getMatchExpressionTypes(bLangMatchExpression);

        BType actualType;
        if (matchExprTypes.contains(symTable.semanticError)) {
            actualType = symTable.semanticError;
        } else if (matchExprTypes.size() == 1) {
            actualType = matchExprTypes.toArray(new BType[0])[0];
        } else {
            actualType = BUnionType.create(null, matchExprTypes);
        }

        resultType = types.checkType(bLangMatchExpression, actualType, expType);
    }

    @Override
    public void visit(BLangCheckedExpr checkedExpr) {
        visitCheckAndCheckPanicExpr(checkedExpr);
    }

    @Override
    public void visit(BLangCheckPanickedExpr checkedExpr) {
        visitCheckAndCheckPanicExpr(checkedExpr);
    }

    private void visitCheckAndCheckPanicExpr(BLangCheckedExpr checkedExpr) {
        String operatorType = checkedExpr.getKind() == NodeKind.CHECK_EXPR ? "check" : "checkpanic";
        boolean firstVisit = checkedExpr.expr.type == null;
        BType exprExpType;
        if (expType == symTable.noType) {
            exprExpType = symTable.noType;
        } else {
            exprExpType = BUnionType.create(null, expType, symTable.errorType);
        }

        BType exprType = checkExpr(checkedExpr.expr, env, exprExpType);
        if (checkedExpr.expr.getKind() == NodeKind.WORKER_RECEIVE) {
            if (firstVisit) {
                isTypeChecked = false;
                resultType = expType;
                return;
            } else {
                expType = checkedExpr.type;
                exprType = checkedExpr.expr.type;
            }
        }

        if (exprType.tag != TypeTags.UNION) {
            if (types.isAssignable(exprType, symTable.errorType)) {
                dlog.error(checkedExpr.expr.pos,
                        DiagnosticCode.CHECKED_EXPR_INVALID_USAGE_ALL_ERROR_TYPES_IN_RHS, operatorType);
            } else if (exprType != symTable.semanticError) {
                dlog.error(checkedExpr.expr.pos,
                        DiagnosticCode.CHECKED_EXPR_INVALID_USAGE_NO_ERROR_TYPE_IN_RHS, operatorType);
            }
            checkedExpr.type = symTable.semanticError;
            return;
        }

        BUnionType unionType = (BUnionType) exprType;
        // Filter out the list of types which are not equivalent with the error type.
        Map<Boolean, List<BType>> resultTypeMap = unionType.getMemberTypes().stream()
                .collect(Collectors.groupingBy(memberType -> types.isAssignable(memberType, symTable.errorType)));

        // This list will be used in the desugar phase
        checkedExpr.equivalentErrorTypeList = resultTypeMap.get(true);
        if (checkedExpr.equivalentErrorTypeList == null ||
                checkedExpr.equivalentErrorTypeList.size() == 0) {
            // No member types in this union is equivalent to the error type
            dlog.error(checkedExpr.expr.pos,
                    DiagnosticCode.CHECKED_EXPR_INVALID_USAGE_NO_ERROR_TYPE_IN_RHS, operatorType);
            checkedExpr.type = symTable.semanticError;
            return;
        }

        List<BType> nonErrorTypeList = resultTypeMap.get(false);
        if (nonErrorTypeList == null || nonErrorTypeList.size() == 0) {
            // All member types in the union are equivalent to the error type.
            // Checked expression requires at least one type which is not equivalent to the error type.
            dlog.error(checkedExpr.expr.pos,
                    DiagnosticCode.CHECKED_EXPR_INVALID_USAGE_ALL_ERROR_TYPES_IN_RHS, operatorType);
            checkedExpr.type = symTable.semanticError;
            return;
        }

        BType actualType;
        if (nonErrorTypeList.size() == 1) {
            actualType = nonErrorTypeList.get(0);
        } else {
            actualType = BUnionType.create(null, new LinkedHashSet<>(nonErrorTypeList));
        }

        resultType = types.checkType(checkedExpr, actualType, expType);
    }

    @Override
    public void visit(BLangServiceConstructorExpr serviceConstructorExpr) {
        resultType = serviceConstructorExpr.serviceNode.symbol.type;
    }

    @Override
    public void visit(BLangTypeTestExpr typeTestExpr) {
        typeTestExpr.typeNode.type = symResolver.resolveTypeNode(typeTestExpr.typeNode, env);
        checkExpr(typeTestExpr.expr, env);

        resultType = types.checkType(typeTestExpr, symTable.booleanType, expType);
    }

    public void visit(BLangAnnotAccessExpr annotAccessExpr) {
        checkExpr(annotAccessExpr.expr, this.env, symTable.typeDesc);

        BType actualType = symTable.semanticError;
        BSymbol symbol =
                this.symResolver.resolveAnnotation(annotAccessExpr.pos, env,
                                                   names.fromString(annotAccessExpr.pkgAlias.getValue()),
                                                   names.fromString (annotAccessExpr.annotationName.getValue()));
        if (symbol == this.symTable.notFoundSymbol) {
            this.dlog.error(annotAccessExpr.pos, DiagnosticCode.UNDEFINED_ANNOTATION,
                            annotAccessExpr.annotationName.getValue());
        } else {
            annotAccessExpr.annotationSymbol = (BAnnotationSymbol) symbol;
            BType annotType = ((BAnnotationSymbol) symbol).attachedType == null ? symTable.trueType :
                    ((BAnnotationSymbol) symbol).attachedType.type;
            actualType = BUnionType.create(null, annotType, symTable.nilType);
        }

        this.resultType = this.types.checkType(annotAccessExpr, actualType, this.expType);
    }

    // Private methods

    private boolean isValidVariableReference(BLangExpression varRef) {
        switch (varRef.getKind()) {
            case SIMPLE_VARIABLE_REF:
            case RECORD_VARIABLE_REF:
            case TUPLE_VARIABLE_REF:
            case ERROR_VARIABLE_REF:
            case FIELD_BASED_ACCESS_EXPR:
            case INDEX_BASED_ACCESS_EXPR:
            case XML_ATTRIBUTE_ACCESS_EXPR:
                return true;
            default:
                dlog.error(varRef.pos, DiagnosticCode.INVALID_RECORD_BINDING_PATTERN, varRef.type);
                return false;
        }
    }

    private BType populateArrowExprReturn(BLangArrowFunction bLangArrowFunction, BType expectedRetType) {
        SymbolEnv arrowFunctionEnv = SymbolEnv.createArrowFunctionSymbolEnv(bLangArrowFunction, env);
        bLangArrowFunction.params.forEach(param -> symbolEnter.defineNode(param, arrowFunctionEnv));
        return checkExpr(bLangArrowFunction.expression, arrowFunctionEnv, expectedRetType);
    }

    private void populateArrowExprParamTypes(BLangArrowFunction bLangArrowFunction, List<BType> paramTypes) {
        if (paramTypes.size() != bLangArrowFunction.params.size()) {
            dlog.error(bLangArrowFunction.pos, DiagnosticCode.ARROW_EXPRESSION_MISMATCHED_PARAMETER_LENGTH,
                    paramTypes.size(), bLangArrowFunction.params.size());
            resultType = symTable.semanticError;
            bLangArrowFunction.params.forEach(param -> param.type = symTable.semanticError);
            return;
        }

        for (int i = 0; i < bLangArrowFunction.params.size(); i++) {
            BLangSimpleVariable paramIdentifier = bLangArrowFunction.params.get(i);
            BType bType = paramTypes.get(i);
            BLangValueType valueTypeNode = (BLangValueType) TreeBuilder.createValueTypeNode();
            valueTypeNode.setTypeKind(bType.getKind());
            paramIdentifier.setTypeNode(valueTypeNode);
            paramIdentifier.type = bType;
        }
    }

    private void checkSefReferences(DiagnosticPos pos, SymbolEnv env, BVarSymbol varSymbol) {
        if (env.enclVarSym == varSymbol) {
            dlog.error(pos, DiagnosticCode.SELF_REFERENCE_VAR, varSymbol.name);
        }
    }

    public List<BType> getListWithErrorTypes(int count) {
        List<BType> list = new ArrayList<>(count);
        for (int i = 0; i < count; i++) {
            list.add(symTable.semanticError);
        }

        return list;
    }

    private void checkFunctionInvocationExpr(BLangInvocation iExpr) {
        Name funcName = names.fromIdNode(iExpr.name);
        Name pkgAlias = names.fromIdNode(iExpr.pkgAlias);
        BSymbol funcSymbol = symTable.notFoundSymbol;
        // TODO: we may not need this section now, with the mandatory 'self'
        // if no package alias, check for same object attached function
        if (pkgAlias == Names.EMPTY && env.enclType != null) {
            Name objFuncName = names.fromString(Symbols.getAttachedFuncSymbolName(
                    env.enclType.type.tsymbol.name.value, funcName.value));
            funcSymbol = symResolver.resolveStructField(iExpr.pos, env, objFuncName,
                    env.enclType.type.tsymbol);
            if (funcSymbol != symTable.notFoundSymbol) {
                iExpr.exprSymbol = symResolver.lookupSymbol(env, Names.SELF, SymTag.VARIABLE);
            }
        }

        // if no such function found, then try resolving in package
        if (funcSymbol == symTable.notFoundSymbol) {
            funcSymbol = symResolver.lookupSymbolInPackage(iExpr.pos, env, pkgAlias, funcName, SymTag.VARIABLE);
        }

        if ((funcSymbol.tag & SymTag.ERROR) == SymTag.ERROR) {
            checkErrorConstructorInvocation(iExpr);
            return;
        } else if (funcSymbol == symTable.notFoundSymbol || (funcSymbol.tag & SymTag.FUNCTION) != SymTag.FUNCTION) {
            dlog.error(iExpr.pos, DiagnosticCode.UNDEFINED_FUNCTION, funcName);
            iExpr.argExprs.forEach(arg -> checkExpr(arg, env));
            resultType = symTable.semanticError;
            return;
        }
        if (Symbols.isFlagOn(funcSymbol.flags, Flags.REMOTE)) {
            dlog.error(iExpr.pos, DiagnosticCode.INVALID_ACTION_INVOCATION_SYNTAX);
        }
        if (Symbols.isFlagOn(funcSymbol.flags, Flags.RESOURCE)) {
            dlog.error(iExpr.pos, DiagnosticCode.INVALID_RESOURCE_FUNCTION_INVOCATION);
        }
        // Set the resolved function symbol in the invocation expression.
        // This is used in the code generation phase.
        iExpr.symbol = funcSymbol;
        checkInvocationParamAndReturnType(iExpr);
    }

    private void checkErrorConstructorInvocation(BLangInvocation iExpr) {
        if (!types.isAssignable(expType, symTable.errorType)) {
            if (expType != symTable.noType) {
                // Cannot infer error type from error constructor. 'T1|T2|T3 e = error("r", a="b", b="c");
                dlog.error(iExpr.pos, DiagnosticCode.CANNOT_INFER_ERROR_TYPE, expType);
                resultType = symTable.semanticError;
                return;
            } else {
                // var e = <error> error("r");
                expType = symTable.errorType;
            }
        }

        BErrorType lhsErrorType = (BErrorType) expType;
        BErrorType ctorType = (BErrorType) lhsErrorType.ctorSymbol.type;

        if (iExpr.argExprs.isEmpty() && checkNoArgErrorCtorInvocation(ctorType, iExpr.pos)) {
            return;
        }

        boolean reasonArgGiven = checkErrorReasonArg(iExpr, ctorType);

        if (ctorType.detailType.tag == TypeTags.RECORD) {
            BRecordType targetErrorDetailRec = (BRecordType) ctorType.detailType;
            BRecordType recordType = createErrorDetailRecordType(iExpr, reasonArgGiven, targetErrorDetailRec);
            if (resultType == symTable.semanticError) {
                return;
            }

            if (!types.isAssignable(recordType, targetErrorDetailRec)) {
                dlog.error(iExpr.pos, DiagnosticCode.INVALID_ERROR_CONSTRUCTOR_DETAIL, iExpr);
                resultType = symTable.semanticError;
                return;
            }
        } else {
            BMapType targetErrorDetailMap = (BMapType) ctorType.detailType;
            List<BLangNamedArgsExpression> providedErrorDetails = getProvidedErrorDetails(iExpr, reasonArgGiven);
            if (providedErrorDetails == null) {
                // error in provided error details
                return;
            }
            for (BLangNamedArgsExpression errorDetailArg : providedErrorDetails) {
                checkExpr(errorDetailArg, env, targetErrorDetailMap.constraint);
            }
        }
        setErrorReasonParam(iExpr, reasonArgGiven, ctorType);
        setErrorDetailArgsToNamedArgsList(iExpr);

        resultType = expType;
        iExpr.symbol = lhsErrorType.ctorSymbol;
    }

    private boolean checkErrorReasonArg(BLangInvocation iExpr, BErrorType ctorType) {
        if (iExpr.argExprs.isEmpty()) {
            return false;
        }

        BLangExpression firstErrorArg = iExpr.argExprs.get(0);
        // if present, error reason should be the first and only positional argument to error constructor.
        if (firstErrorArg.getKind() != NodeKind.NAMED_ARGS_EXPR) {
            checkExpr(firstErrorArg, env, ctorType.reasonType, DiagnosticCode.INVALID_ERROR_REASON_TYPE);
            return true;
        }
        return false;
    }

    private boolean checkNoArgErrorCtorInvocation(BErrorType errorType, DiagnosticPos pos) {
        if (errorType.reasonType.getKind() == TypeKind.FINITE) {
            BFiniteType finiteType = (BFiniteType) errorType.reasonType;
            if (finiteType.valueSpace.size() != 1) {
                dlog.error(pos, DiagnosticCode.CANNOT_INFER_ERROR_TYPE, expType.tsymbol.name);
                resultType = symTable.semanticError;
                return true;
            }
        }
        return false;
    }

    private void setErrorDetailArgsToNamedArgsList(BLangInvocation iExpr) {
        List<BLangExpression> namedArgPositions = new ArrayList<>(iExpr.argExprs.size());
        for (int i = 0; i < iExpr.argExprs.size(); i++) {
            BLangExpression argExpr = iExpr.argExprs.get(i);
            checkExpr(argExpr, env, symTable.pureType);
            if (argExpr.getKind() == NodeKind.NAMED_ARGS_EXPR) {
                iExpr.namedArgs.add(argExpr);
                namedArgPositions.add(argExpr);
            } else {
                dlog.error(argExpr.pos, DiagnosticCode.ERROR_DETAIL_ARG_IS_NOT_NAMED_ARG);
                resultType = symTable.semanticError;
            }
        }

        for (BLangExpression expr : namedArgPositions) {
            // This check is to filter out additional field assignments when Error detail type is a open record.
            iExpr.argExprs.remove(expr);
        }
    }

    private void setErrorReasonParam(BLangInvocation iExpr, boolean reasonArgGiven, BErrorType ctorType) {
        if (!reasonArgGiven && ctorType.reasonType.getKind() == TypeKind.FINITE) {
            BFiniteType finiteType = (BFiniteType) ctorType.reasonType;
            BLangExpression reasonExpr = (BLangExpression) finiteType.valueSpace.toArray()[0];
            iExpr.requiredArgs.add(reasonExpr);
            return;
        }
        iExpr.requiredArgs.add(iExpr.argExprs.get(0));
        iExpr.argExprs.remove(0);
    }

    /**
     * Create a error detail record using all metadata from {@code targetErrorDetailsType} and put actual error details
     * from {@code iExpr} expression.
     *
     * @param iExpr error constructor invocation
     * @param reasonArgGiven error reason is provided as first argument
     * @param targetErrorDetailsType target error details type to extract metadata such as pkgId from
     * @return error detail record
     */
    // todo: try to re-use recrod literal checking
    private BRecordType createErrorDetailRecordType(BLangInvocation iExpr, boolean reasonArgGiven,
                                                    BRecordType targetErrorDetailsType) {
        List<BLangNamedArgsExpression> namedArgs = getProvidedErrorDetails(iExpr, reasonArgGiven);
        if (namedArgs == null) {
            // error in provided error details
            return null;
        }
        BRecordTypeSymbol recordTypeSymbol = new BRecordTypeSymbol(
                SymTag.RECORD, targetErrorDetailsType.tsymbol.flags, Names.EMPTY, targetErrorDetailsType.tsymbol.pkgID,
                symTable.recordType, null);
        BRecordType recordType = new BRecordType(recordTypeSymbol);
        recordType.sealed = targetErrorDetailsType.sealed;
        recordType.restFieldType = targetErrorDetailsType.restFieldType;

        Set<Name> availableErrorDetailFields = new HashSet<>();
        for (BLangNamedArgsExpression arg : namedArgs) {
            Name fieldName = names.fromIdNode(arg.name);
            BField field = new BField(fieldName, arg.pos, new BVarSymbol(0, fieldName, null, arg.type, null));
            recordType.fields.add(field);
            availableErrorDetailFields.add(fieldName);
        }

        for (BField field : targetErrorDetailsType.fields) {
            boolean notRequired = (field.symbol.flags & Flags.REQUIRED) != Flags.REQUIRED;
            if (notRequired && !availableErrorDetailFields.contains(field.name)) {
                BField defaultableField = new BField(field.name, iExpr.pos,
                        new BVarSymbol(field.symbol.flags, field.name, null, field.type, null));
                recordType.fields.add(defaultableField);
            }
        }

        return recordType;
    }

    private List<BLangNamedArgsExpression> getProvidedErrorDetails(BLangInvocation iExpr, boolean reasonArgGiven) {
        List<BLangNamedArgsExpression> namedArgs = new ArrayList<>();
        for (int i = reasonArgGiven ? 1 : 0; i < iExpr.argExprs.size(); i++) {
            BLangExpression argExpr = iExpr.argExprs.get(i);
            checkExpr(argExpr, env);
            if (argExpr.getKind() != NodeKind.NAMED_ARGS_EXPR) {
                dlog.error(argExpr.pos, DiagnosticCode.ERROR_DETAIL_ARG_IS_NOT_NAMED_ARG);
                resultType = symTable.semanticError;
                return null;
            }

            namedArgs.add((BLangNamedArgsExpression) argExpr);
        }
        return namedArgs;
    }

    private void checkObjectFunctionInvocationExpr(BLangInvocation iExpr, BObjectType objectType) {
        // check for object attached function
        Name funcName =
                names.fromString(Symbols.getAttachedFuncSymbolName(objectType.tsymbol.name.value, iExpr.name.value));
        BSymbol funcSymbol =
                symResolver.resolveObjectMethod(iExpr.pos, env, funcName, (BObjectTypeSymbol) objectType.tsymbol);
        if (funcSymbol == symTable.notFoundSymbol || funcSymbol.type.tag != TypeTags.INVOKABLE) {
            if (!checkLangLibMethodInvocationExpr(iExpr, objectType)) {
                dlog.error(iExpr.pos, DiagnosticCode.UNDEFINED_FUNCTION_IN_OBJECT, iExpr.name.value, objectType);
                resultType = symTable.semanticError;
                return;
            }
        }
        if (Symbols.isFlagOn(funcSymbol.flags, Flags.REMOTE)) {
            dlog.error(iExpr.pos, DiagnosticCode.INVALID_ACTION_INVOCATION_SYNTAX);
        }
        if (Symbols.isFlagOn(funcSymbol.flags, Flags.RESOURCE)) {
            dlog.error(iExpr.pos, DiagnosticCode.INVALID_RESOURCE_FUNCTION_INVOCATION);
        }
        iExpr.symbol = funcSymbol;
        checkInvocationParamAndReturnType(iExpr);
    }

    private void checkActionInvocationExpr(BLangInvocation iExpr, BType epType) {

        BType actualType = symTable.semanticError;
        if (epType == symTable.semanticError || epType.tag != TypeTags.OBJECT
                || ((BLangVariableReference) iExpr.expr).symbol.tag != SymTag.ENDPOINT) {
            dlog.error(iExpr.pos, DiagnosticCode.INVALID_ACTION_INVOCATION);
            resultType = actualType;
            return;
        }

        final BVarSymbol epSymbol = (BVarSymbol) ((BLangVariableReference) iExpr.expr).symbol;

        Name remoteFuncQName = names
                .fromString(Symbols.getAttachedFuncSymbolName(epType.tsymbol.name.value, iExpr.name.value));
        Name actionName = names.fromIdNode(iExpr.name);
        BSymbol remoteFuncSymbol = symResolver
                .lookupMemberSymbol(iExpr.pos, ((BObjectTypeSymbol) epSymbol.type.tsymbol).methodScope, env,
                        remoteFuncQName, SymTag.FUNCTION);
        if (remoteFuncSymbol == symTable.notFoundSymbol || !Symbols.isFlagOn(remoteFuncSymbol.flags, Flags.REMOTE)) {
            dlog.error(iExpr.pos, DiagnosticCode.UNDEFINED_ACTION, actionName, epSymbol.type.tsymbol.name);
            resultType = actualType;
            return;
        }
        iExpr.symbol = remoteFuncSymbol;
        checkInvocationParamAndReturnType(iExpr);
    }

    private boolean checkLangLibMethodInvocationExpr(BLangInvocation iExpr, BType bType) {

        Name funcName = names.fromString(iExpr.name.value);
        BSymbol funcSymbol = symResolver.lookupLangLibMethod(bType, funcName);

        if (funcSymbol == symTable.notFoundSymbol) {
            return false;
        }

        iExpr.symbol = funcSymbol;
        iExpr.langLibInvocation = true;
        SymbolEnv enclEnv = this.env;
        this.env = SymbolEnv.createInvocationEnv(iExpr, this.env);
        iExpr.argExprs.add(0, iExpr.expr);
        iExpr.expr.typeChecked = false;
        checkInvocationParamAndReturnType(iExpr);
        this.env = enclEnv;

        return true;
    }

    private void checkInvocationParamAndReturnType(BLangInvocation iExpr) {
        BType actualType = checkInvocationParam(iExpr);
        resultType = types.checkType(iExpr, actualType, this.expType);
    }

    private BType checkInvocationParam(BLangInvocation iExpr) {

        List<BType> paramTypes = ((BInvokableType) iExpr.symbol.type).getParameterTypes();
        int requiredParamsCount;
        if (iExpr.symbol.tag == SymTag.VARIABLE) {
            // Here we assume function pointers can have only required params.
            // And assume that named params and rest params are not supported.
            requiredParamsCount = paramTypes.size();
        } else {
            requiredParamsCount = ((BInvokableSymbol) iExpr.symbol).params.size();
        }

        iExpr.requiredArgs = new ArrayList<>();

        // Split the different argument types: required args, named args and rest args
        int i = 0;
        BLangExpression vararg = null;
        for (BLangExpression expr : iExpr.argExprs) {
            switch (expr.getKind()) {
                case NAMED_ARGS_EXPR:
                    iExpr.namedArgs.add(expr);
                    break;
                case REST_ARGS_EXPR:
                    vararg = expr;
                    break;
                default:
                    if (i < requiredParamsCount) {
                        iExpr.requiredArgs.add(expr);
                    } else {
                        iExpr.restArgs.add(expr);
                    }
                    i++;
                    break;
            }
        }

        return checkInvocationArgs(iExpr, paramTypes, requiredParamsCount, vararg);
    }

    private BType checkInvocationArgs(BLangInvocation iExpr, List<BType> paramTypes, int requiredParamsCount,
                                      BLangExpression vararg) {
        BType actualType = symTable.semanticError;
        BInvokableSymbol invocableSymbol = (BInvokableSymbol) iExpr.symbol;

        // Check whether the expected param count and the actual args counts are matching.
        if (requiredParamsCount > iExpr.requiredArgs.size()) {
            dlog.error(iExpr.pos, DiagnosticCode.NOT_ENOUGH_ARGS_FUNC_CALL, iExpr.name.value);
            return actualType;
        } else if (invocableSymbol.restParam == null && (vararg != null || !iExpr.restArgs.isEmpty())) {
            if (invocableSymbol.defaultableParams.isEmpty()) {
                dlog.error(iExpr.pos, DiagnosticCode.TOO_MANY_ARGS_FUNC_CALL, iExpr.name.value);
            } else {
                dlog.error(iExpr.pos, DiagnosticCode.DEFAULTABLE_ARG_PASSED_AS_REQUIRED_ARG, iExpr.name.value);
            }
            return actualType;
        }

        checkRequiredArgs(iExpr.requiredArgs, paramTypes);
        checkNamedArgs(iExpr.namedArgs, invocableSymbol.defaultableParams);
        checkRestArgs(iExpr.restArgs, vararg, invocableSymbol.restParam);

        BType retType = typeParamAnalyzer.getReturnTypeParams(env, invocableSymbol.type.getReturnType());
        if (iExpr.async) {
            return this.generateFutureType(invocableSymbol, retType);
        } else {
            return retType;
        }
    }

    private BFutureType generateFutureType(BInvokableSymbol invocableSymbol, BType retType) {

        boolean isWorkerStart = invocableSymbol.name.value.startsWith(WORKER_LAMBDA_VAR_PREFIX);
        return new BFutureType(TypeTags.FUTURE, retType, null, isWorkerStart);
    }

    private void checkRequiredArgs(List<BLangExpression> requiredArgExprs, List<BType> requiredParamTypes) {
        for (int i = 0; i < requiredArgExprs.size(); i++) {
            BType expectedType = requiredParamTypes.get(i);
            checkExpr(requiredArgExprs.get(i), this.env, expectedType);
            typeParamAnalyzer.checkForTypeParamsInArg(requiredArgExprs.get(i).type, env, expectedType);
        }
    }

    private void checkNamedArgs(List<BLangExpression> namedArgExprs, List<BVarSymbol> defaultableParams) {
        for (BLangExpression expr : namedArgExprs) {
            BLangIdentifier argName = ((NamedArgNode) expr).getName();
            BVarSymbol varSym = defaultableParams.stream()
                    .filter(param -> param.getName().value.equals(argName.value))
                    .findAny()
                    .orElse(null);
            if (varSym == null) {
                dlog.error(expr.pos, DiagnosticCode.UNDEFINED_PARAMETER, argName);
                break;
            }

            checkExpr(expr, this.env, varSym.type);
            typeParamAnalyzer.checkForTypeParamsInArg(expr.type, env, varSym.type);
        }
    }

    private void checkRestArgs(List<BLangExpression> restArgExprs, BLangExpression vararg, BVarSymbol restParam) {
        if (vararg != null && !restArgExprs.isEmpty()) {
            dlog.error(vararg.pos, DiagnosticCode.INVALID_REST_ARGS);
            return;
        }

        if (vararg != null) {
            checkExpr(vararg, this.env, restParam.type);
            restArgExprs.add(vararg);
            return;
        }

        for (BLangExpression arg : restArgExprs) {
            BType restType = ((BArrayType) restParam.type).eType;
            checkExpr(arg, this.env, restType);
            typeParamAnalyzer.checkForTypeParamsInArg(arg.type, env, restType);
        }
    }

    private void checkRecLiteralKeyValue(BLangRecordKeyValue keyValuePair, BType recType) {
        BType fieldType = symTable.semanticError;
        BLangExpression valueExpr = keyValuePair.valueExpr;
        switch (recType.tag) {
            case TypeTags.RECORD:
                fieldType = checkStructLiteralKeyExpr(keyValuePair.key, recType);
                break;
            case TypeTags.MAP:
                fieldType = checkMapLiteralKeyExpr(keyValuePair.key.expr, recType);
                break;
            case TypeTags.JSON:
                fieldType = checkJSONLiteralKeyExpr(keyValuePair.key);

                // First visit the expression having field type, as the expected type.
                checkExpr(valueExpr, this.env, fieldType);

                // Again check the type compatibility with JSON
                if (valueExpr.impConversionExpr == null) {
                    types.checkTypes(valueExpr, Lists.of(valueExpr.type), Lists.of(symTable.jsonType));
                } else {
                    BType valueType = valueExpr.type;
                    types.checkType(valueExpr, valueExpr.impConversionExpr.type, symTable.jsonType);
                    valueExpr.type = valueType;
                }
                resultType = valueExpr.type;
                return;
            case TypeTags.ERROR:
                checkExpr(valueExpr, this.env, fieldType);
        }

        checkExpr(valueExpr, this.env, fieldType);
    }

    private BType checkStructLiteralKeyExpr(BLangRecordKey key, BType recordType) {
        Name fieldName;
        BLangExpression keyExpr = key.expr;

        if (keyExpr.getKind() == NodeKind.SIMPLE_VARIABLE_REF) {
            BLangSimpleVarRef varRef = (BLangSimpleVarRef) keyExpr;
            fieldName = names.fromIdNode(varRef.variableName);
        } else {
            // keys of the struct literal can only be a varRef (identifier)
            dlog.error(keyExpr.pos, DiagnosticCode.INVALID_RECORD_LITERAL_KEY);
            return symTable.semanticError;
        }

        // Check whether the struct field exists
        BSymbol fieldSymbol = symResolver.resolveStructField(keyExpr.pos, this.env,
                fieldName, recordType.tsymbol);
        if (fieldSymbol == symTable.notFoundSymbol) {
            if (((BRecordType) recordType).sealed) {
                dlog.error(keyExpr.pos, DiagnosticCode.UNDEFINED_STRUCTURE_FIELD_WITH_TYPE, fieldName,
                           recordType.tsymbol.type.getKind().typeName(), recordType.tsymbol);
                return symTable.semanticError;
            }

            return ((BRecordType) recordType).restFieldType;
        }

        return fieldSymbol.type;
    }

    private BType checkJSONLiteralKeyExpr(BLangRecordKey key) {
        if (checkRecLiteralKeyExpr(key.expr).tag != TypeTags.STRING) {
            return symTable.semanticError;
        }

        return symTable.jsonType;
    }

    private BType checkMapLiteralKeyExpr(BLangExpression keyExpr, BType recordType) {
        if (checkRecLiteralKeyExpr(keyExpr).tag != TypeTags.STRING) {
            return symTable.semanticError;
        }

        return ((BMapType) recordType).constraint;
    }

    private BType checkRecLiteralKeyExpr(BLangExpression keyExpr) {
        // If the key is not at identifier (i.e: varRef), check the expression
        if (keyExpr.getKind() != NodeKind.SIMPLE_VARIABLE_REF) {
            return checkExpr(keyExpr, this.env, symTable.stringType);
        }

        // If the key expression is an identifier then we simply set the type as string.
        keyExpr.type = symTable.stringType;
        return keyExpr.type;
    }

    private BType checkIndexExprForObjectFieldAccess(BLangExpression indexExpr) {
        if (indexExpr.getKind() != NodeKind.LITERAL && indexExpr.getKind() != NodeKind.NUMERIC_LITERAL) {
            indexExpr.type = symTable.semanticError;
            dlog.error(indexExpr.pos, DiagnosticCode.INVALID_INDEX_EXPR_STRUCT_FIELD_ACCESS);
            return indexExpr.type;
        }

        return checkExpr(indexExpr, this.env, symTable.stringType);
    }

    private BType addNilForNillableIndexBasedAccess(BLangIndexBasedAccess indexBasedAccessExpr, BType actualType) {
        // index based map/record access always returns a nil-able type for optional/rest fields.
        if (actualType.isNullable()) {
            return actualType;
        }

        return BUnionType.create(null, actualType, symTable.nilType);
    }

    private BType checkRecordRequiredFieldAccess(BLangVariableReference varReferExpr, Name fieldName,
                                                 BRecordType recordType) {
        BSymbol fieldSymbol = symResolver.resolveStructField(varReferExpr.pos, this.env, fieldName, recordType.tsymbol);

        if (fieldSymbol == symTable.notFoundSymbol || Symbols.isOptional(fieldSymbol)) {
            return symTable.semanticError;
        }

        // Set the field symbol to use during the code generation phase.
        varReferExpr.symbol = fieldSymbol;
        return fieldSymbol.type;
    }

    private BType checkRecordOptionalFieldAccess(BLangVariableReference varReferExpr, Name fieldName,
                                                 BRecordType recordType) {
        BSymbol fieldSymbol = symResolver.resolveStructField(varReferExpr.pos, this.env, fieldName, recordType.tsymbol);

        if (fieldSymbol == symTable.notFoundSymbol || !Symbols.isOptional(fieldSymbol)) {
            return symTable.semanticError;
        }

        // Set the field symbol to use during the code generation phase.
        varReferExpr.symbol = fieldSymbol;
        return fieldSymbol.type;
    }

    private BType checkRecordRestFieldAccess(BLangVariableReference varReferExpr, Name fieldName,
                                             BRecordType recordType) {
        BSymbol fieldSymbol = symResolver.resolveStructField(varReferExpr.pos, this.env, fieldName, recordType.tsymbol);

        if (fieldSymbol != symTable.notFoundSymbol) {
            // The field should not exist as a required or optional field.
            return symTable.semanticError;
        }

        if (recordType.sealed) {
            return symTable.semanticError;
        }

        return recordType.restFieldType;
    }

    private BType checkObjectFieldAccess(BLangVariableReference varReferExpr, Name fieldName, BObjectType objectType) {
        BSymbol fieldSymbol = symResolver.resolveStructField(varReferExpr.pos, this.env, fieldName, objectType.tsymbol);

        if (fieldSymbol != symTable.notFoundSymbol) {
            // Setting the field symbol. This is used during the code generation phase
            varReferExpr.symbol = fieldSymbol;
            return fieldSymbol.type;
        }

        // check if it is an attached function pointer call
        Name objFuncName = names.fromString(Symbols.getAttachedFuncSymbolName(objectType.tsymbol.name.value,
                fieldName.value));
        fieldSymbol = symResolver.resolveObjectField(varReferExpr.pos, env, objFuncName, objectType.tsymbol);

        if (fieldSymbol == symTable.notFoundSymbol) {
            dlog.error(varReferExpr.pos, DiagnosticCode.UNDEFINED_STRUCTURE_FIELD_WITH_TYPE, fieldName,
                       objectType.tsymbol.type.getKind().typeName(), objectType.tsymbol);
            return symTable.semanticError;
        }

        // Setting the field symbol. This is used during the code generation phase
        varReferExpr.symbol = fieldSymbol;
        return fieldSymbol.type;
    }

    private BType checkTupleFieldType(BType tupleType, int indexValue) {
        List<BType> tupleTypes = ((BTupleType) tupleType).tupleTypes;
        if (indexValue < 0 || tupleTypes.size() <= indexValue) {
            return symTable.semanticError;
        }
        return tupleTypes.get(indexValue);
    }

    private void validateTags(BLangXMLElementLiteral bLangXMLElementLiteral, SymbolEnv xmlElementEnv) {
        // check type for start and end tags
        BLangExpression startTagName = bLangXMLElementLiteral.startTagName;
        checkExpr(startTagName, xmlElementEnv, symTable.stringType);
        BLangExpression endTagName = bLangXMLElementLiteral.endTagName;
        if (endTagName != null) {
            checkExpr(endTagName, xmlElementEnv, symTable.stringType);
        }

        if (endTagName == null) {
            return;
        }

        if (startTagName.getKind() == NodeKind.XML_QNAME && startTagName.getKind() == NodeKind.XML_QNAME
                && startTagName.equals(endTagName)) {
            return;
        }

        if (startTagName.getKind() != NodeKind.XML_QNAME && startTagName.getKind() != NodeKind.XML_QNAME) {
            return;
        }

        dlog.error(startTagName.pos, DiagnosticCode.XML_TAGS_MISMATCH);
    }

    private BLangExpression getStringTemplateConcatExpr(List<BLangExpression> exprs) {
        BLangExpression concatExpr = null;
        for (BLangExpression expr : exprs) {
            checkExpr(expr, env);
            if (concatExpr == null) {
                concatExpr = expr;
                continue;
            }

            BSymbol opSymbol = symResolver.resolveBinaryOperator(OperatorKind.ADD, symTable.stringType, expr.type);
            if (opSymbol == symTable.notFoundSymbol && expr.type != symTable.semanticError) {
                dlog.error(expr.pos, DiagnosticCode.INCOMPATIBLE_TYPES, symTable.stringType, expr.type);
            }

            concatExpr = getBinaryAddExpr(concatExpr, expr, opSymbol);
        }

        return concatExpr;
    }

    /**
     * Concatenate the consecutive text type nodes, and get the reduced set of children.
     *
     * @param exprs         Child nodes
     * @param xmlElementEnv
     * @return Reduced set of children
     */
    private List<BLangExpression> concatSimilarKindXMLNodes(List<BLangExpression> exprs, SymbolEnv xmlElementEnv) {
        List<BLangExpression> newChildren = new ArrayList<>();
        BLangExpression strConcatExpr = null;

        for (BLangExpression expr : exprs) {
            BType exprType = checkExpr(expr, xmlElementEnv);
            if (exprType == symTable.xmlType) {
                if (strConcatExpr != null) {
                    newChildren.add(getXMLTextLiteral(strConcatExpr));
                    strConcatExpr = null;
                }
                newChildren.add(expr);
                continue;
            }

            BSymbol opSymbol = symResolver.resolveBinaryOperator(OperatorKind.ADD, symTable.stringType, exprType);
            if (opSymbol == symTable.notFoundSymbol && exprType != symTable.semanticError) {
                dlog.error(expr.pos, DiagnosticCode.INCOMPATIBLE_TYPES, symTable.xmlType, exprType);
            }

            if (strConcatExpr == null) {
                strConcatExpr = expr;
                continue;
            }
            strConcatExpr = getBinaryAddExpr(strConcatExpr, expr, opSymbol);
        }

        // Add remaining concatenated text nodes as children
        if (strConcatExpr != null) {
            newChildren.add(getXMLTextLiteral(strConcatExpr));
        }

        return newChildren;
    }

    private BLangExpression getBinaryAddExpr(BLangExpression lExpr, BLangExpression rExpr, BSymbol opSymbol) {
        BLangBinaryExpr binaryExpressionNode = (BLangBinaryExpr) TreeBuilder.createBinaryExpressionNode();
        binaryExpressionNode.lhsExpr = lExpr;
        binaryExpressionNode.rhsExpr = rExpr;
        binaryExpressionNode.pos = rExpr.pos;
        binaryExpressionNode.opKind = OperatorKind.ADD;
        if (opSymbol != symTable.notFoundSymbol) {
            binaryExpressionNode.type = opSymbol.type.getReturnType();
            binaryExpressionNode.opSymbol = (BOperatorSymbol) opSymbol;
        } else {
            binaryExpressionNode.type = symTable.semanticError;
        }

        types.checkType(binaryExpressionNode, binaryExpressionNode.type, symTable.stringType);
        return binaryExpressionNode;
    }

    private BLangExpression getXMLTextLiteral(BLangExpression contentExpr) {
        BLangXMLTextLiteral xmlTextLiteral = (BLangXMLTextLiteral) TreeBuilder.createXMLTextLiteralNode();
        xmlTextLiteral.concatExpr = contentExpr;
        xmlTextLiteral.pos = contentExpr.pos;
        xmlTextLiteral.type = symTable.xmlType;
        return xmlTextLiteral;
    }

    private BType getTypeOfExprInFieldAccess(BLangExpression expr) {
        checkExpr(expr, this.env, symTable.noType);
        return expr.type;
    }

    private BType getAccessExprFinalType(BLangAccessExpression accessExpr, BType actualType) {

        // Cache the actual type of the field. This will be used in desuagr phase to create safe navigation.
        accessExpr.originalType = actualType;

        BUnionType unionType = BUnionType.create(null, actualType);

        if (returnsNull(accessExpr)) {
            unionType.add(symTable.nilType);
        }

        BType parentType = accessExpr.expr.type;
        if (accessExpr.errorSafeNavigation
                && (parentType.tag == TypeTags.SEMANTIC_ERROR || (parentType.tag == TypeTags.UNION
                && ((BUnionType) parentType).getMemberTypes().contains(symTable.errorType)))) {
            unionType.add(symTable.errorType);
        }

        // If there's only one member, and the one an only member is:
        //    a) nilType OR
        //    b) not-nullable 
        // then return that only member, as the return type.
        if (unionType.getMemberTypes().size() == 1) {
            return unionType.getMemberTypes().toArray(new BType[0])[0];
        }

        return unionType;
    }

    private boolean returnsNull(BLangAccessExpression accessExpr) {
        BType parentType = accessExpr.expr.type;
        if (parentType.isNullable() && parentType.tag != TypeTags.JSON) {
            return true;
        }

        // Check whether this is a map access by index. If not, null is not a possible return type.
        if (parentType.tag != TypeTags.MAP) {
            return false;
        }

        // A map access with index, returns nullable type
        if (accessExpr.getKind() == NodeKind.INDEX_BASED_ACCESS_EXPR && accessExpr.expr.type.tag == TypeTags.MAP) {
            BType constraintType = ((BMapType) accessExpr.expr.type).constraint;

            // JSON and any is special cased here, since those are two union types, with null within them.
            // Therefore return 'type' will not include null.
            return constraintType != null && constraintType.tag != TypeTags.ANY && constraintType.tag != TypeTags.JSON;
        }

        return false;
    }

<<<<<<< HEAD
    private boolean isSafeNavigableExpr(BLangAccessExpression accessExpr) {
        return !(accessExpr.getKind() == NodeKind.INVOCATION && ((BLangInvocation) accessExpr).builtinMethodInvocation
                && ((BLangInvocation) accessExpr).builtInMethod == BLangBuiltInMethod.IS_FROZEN);
    }

    private BType checkObjectFieldAccessExpr(BLangFieldBasedAccess fieldAccessExpr, BType varRefType, Name fieldName) {
        if (varRefType.tag == TypeTags.OBJECT) {
            return checkObjectFieldAccess(fieldAccessExpr, fieldName, (BObjectType) varRefType);
        }

        // If the type is not an object, it needs to be a union of objects.
        // Resultant field type is calculated here.
        Set<BType> memberTypes = ((BUnionType) varRefType).getMemberTypes();

        LinkedHashSet<BType> fieldTypeMembers = new LinkedHashSet<>();

        for (BType memType : memberTypes) {
            BType individualFieldType = checkObjectFieldAccess(fieldAccessExpr, fieldName, (BObjectType) memType);

            if (individualFieldType == symTable.semanticError) {
                return individualFieldType;
            }

            fieldTypeMembers.add(individualFieldType);
        }

        if (fieldTypeMembers.size() == 1) {
            return fieldTypeMembers.iterator().next();
        }

        return BUnionType.create(null, fieldTypeMembers);
    }

    private BType checkRecordFieldAccessExpr(BLangFieldBasedAccess fieldAccessExpr, BType varRefType, Name fieldName) {
        if (varRefType.tag == TypeTags.RECORD) {
            return checkRecordRequiredFieldAccess(fieldAccessExpr, fieldName, (BRecordType) varRefType);
        }

        // If the type is not an record, it needs to be a union of records.
        // Resultant field type is calculated here.
        Set<BType> memberTypes = ((BUnionType) varRefType).getMemberTypes();

        LinkedHashSet<BType> fieldTypeMembers = new LinkedHashSet<>();

        for (BType memType : memberTypes) {
            BType individualFieldType = checkRecordFieldAccessExpr(fieldAccessExpr, memType, fieldName);

            if (individualFieldType == symTable.semanticError) {
                return individualFieldType;
            }

            fieldTypeMembers.add(individualFieldType);
        }

        if (fieldTypeMembers.size() == 1) {
            return fieldTypeMembers.iterator().next();
        }

        return BUnionType.create(null, fieldTypeMembers);
    }

    private BType checkRecordFieldAccessLhsExpr(BLangFieldBasedAccess fieldAccessExpr, BType varRefType,
                                                Name fieldName) {
        if (varRefType.tag == TypeTags.RECORD) {
            BType fieldType = checkRecordRequiredFieldAccess(fieldAccessExpr, fieldName, (BRecordType) varRefType);
            if (fieldType != symTable.semanticError) {
                return fieldType;
            }

            // For the LHS, the field could be optional.
            return checkRecordOptionalFieldAccess(fieldAccessExpr, fieldName, (BRecordType) varRefType);
        }

        // If the type is not an record, it needs to be a union of records.
        // Resultant field type is calculated here.
        Set<BType> memberTypes = ((BUnionType) varRefType).getMemberTypes();

        LinkedHashSet<BType> fieldTypeMembers = new LinkedHashSet<>();

        for (BType memType : memberTypes) {
            BType individualFieldType = checkRecordFieldAccessLhsExpr(fieldAccessExpr, memType, fieldName);

            if (individualFieldType == symTable.semanticError) {
                return symTable.semanticError;
            }

            fieldTypeMembers.add(individualFieldType);
        }

        if (fieldTypeMembers.size() == 1) {
            return fieldTypeMembers.iterator().next();
        }

        return BUnionType.create(null, fieldTypeMembers);
    }

    private BType checkOptionalRecordFieldAccessExpr(BLangFieldBasedAccess fieldAccessExpr, BType varRefType,
                                                     Name fieldName) {
        if (varRefType.tag == TypeTags.RECORD) {
            BType fieldType = checkRecordRequiredFieldAccess(fieldAccessExpr, fieldName, (BRecordType) varRefType);
            if (fieldType != symTable.semanticError) {
                return fieldType;
            }

            fieldType = checkRecordOptionalFieldAccess(fieldAccessExpr, fieldName, (BRecordType) varRefType);
            if (fieldType == symTable.semanticError) {
                return fieldType;
            }
            return BUnionType.create(null, fieldType, symTable.nilType);
        }

        // If the type is not an record, it needs to be a union of records.
        // Resultant field type is calculated here.
        Set<BType> memberTypes = ((BUnionType) varRefType).getMemberTypes();

        LinkedHashSet<BType> fieldTypeMembers = new LinkedHashSet<>();

        for (BType memType : memberTypes) {
            BType individualFieldType = checkOptionalRecordFieldAccessExpr(fieldAccessExpr, memType, fieldName);

            if (individualFieldType == symTable.semanticError) {
                continue;
            }

            fieldTypeMembers.add(individualFieldType);
        }

        if (fieldTypeMembers.isEmpty()) {
            return symTable.semanticError;
        }

        if (fieldTypeMembers.size() == 1) {
            return fieldTypeMembers.iterator().next();
        }

        return BUnionType.create(null, fieldTypeMembers);
    }

=======
>>>>>>> c45a8c09
    private BType checkFieldAccessExpr(BLangFieldBasedAccess fieldAccessExpr, BType varRefType, Name fieldName) {
        BType actualType = symTable.semanticError;

        if (types.isSubTypeOfBaseType(varRefType, TypeTags.OBJECT)) {
            actualType = checkObjectFieldAccessExpr(fieldAccessExpr, varRefType, fieldName);
        } else if (types.isSubTypeOfBaseType(varRefType, TypeTags.RECORD)) {
            actualType = checkRecordFieldAccessExpr(fieldAccessExpr, varRefType, fieldName);

            if (actualType != symTable.semanticError) {
                return actualType;
            }

            if (!fieldAccessExpr.lhsVar) {
                dlog.error(fieldAccessExpr.pos,
                           DiagnosticCode.OPERATION_DOES_NOT_SUPPORT_FIELD_ACCESS_FOR_NON_REQUIRED_FIELD, varRefType,
                           fieldName);
                return actualType;
            }

            // If this is an LHS expression, check if there is a required and/ optional field by the specified field
            // name in all records.
            actualType = checkRecordFieldAccessLhsExpr(fieldAccessExpr, varRefType, fieldName);
            if (actualType == symTable.semanticError) {
                dlog.error(fieldAccessExpr.pos, DiagnosticCode.UNDEFINED_STRUCTURE_FIELD_WITH_TYPE, fieldName,
                           varRefType.tsymbol.type.getKind().typeName(), varRefType);
            }
        } else if (types.isLax(varRefType)) {
            if (fieldAccessExpr.lhsVar) {
                dlog.error(fieldAccessExpr.pos,
                           DiagnosticCode.OPERATION_DOES_NOT_SUPPORT_FIELD_ACCESS_FOR_ASSIGNMENT, varRefType);
                return symTable.semanticError;
            }
            BType laxFieldAccessType = getLaxFieldAccessType(varRefType);
            actualType = BUnionType.create(null, laxFieldAccessType, symTable.errorType);
            fieldAccessExpr.originalType = laxFieldAccessType;
        } else if (fieldAccessExpr.expr.getKind() == NodeKind.FIELD_BASED_ACCESS_EXPR &&
                hasLaxOriginalType(((BLangFieldBasedAccess) fieldAccessExpr.expr))) {
            BType laxFieldAccessType =
                    getLaxFieldAccessType(((BLangFieldBasedAccess) fieldAccessExpr.expr).originalType);
            actualType = BUnionType.create(null, laxFieldAccessType, symTable.errorType);
            fieldAccessExpr.errorSafeNavigation = true;
            fieldAccessExpr.originalType = laxFieldAccessType;
        } else if (varRefType.tag == TypeTags.XML) {
            if (fieldAccessExpr.lhsVar) {
                dlog.error(fieldAccessExpr.pos, DiagnosticCode.CANNOT_UPDATE_XML_SEQUENCE);
            }
            actualType = symTable.xmlType;
        } else if (varRefType.tag != TypeTags.SEMANTIC_ERROR) {
            dlog.error(fieldAccessExpr.pos, DiagnosticCode.OPERATION_DOES_NOT_SUPPORT_FIELD_ACCESS, varRefType);
        }

        return actualType;
    }

    private boolean hasLaxOriginalType(BLangFieldBasedAccess fieldBasedAccess) {
        return fieldBasedAccess.originalType != null && types.isLax(fieldBasedAccess.originalType);
    }

    private BType getLaxFieldAccessType(BType exprType) {
        switch (exprType.tag) {
            case TypeTags.JSON:
                return symTable.jsonType;
            case TypeTags.MAP:
                return ((BMapType) exprType).constraint;
            case TypeTags.UNION:
                BUnionType unionType = (BUnionType) exprType;
                LinkedHashSet<BType> memberTypes = new LinkedHashSet<>();
                unionType.getMemberTypes().forEach(bType -> memberTypes.add(getLaxFieldAccessType(bType)));
                return memberTypes.size() == 1 ? memberTypes.iterator().next() : BUnionType.create(null, memberTypes);
        }
        return symTable.semanticError;
    }

    private BType checkOptionalFieldAccessExpr(BLangFieldBasedAccess fieldAccessExpr, BType varRefType,
                                               Name fieldName) {
        BType actualType = symTable.semanticError;

        boolean nillableExprType = false;
        BType effectiveType = varRefType;

        if (varRefType.tag == TypeTags.UNION) {
            Set<BType> memTypes = ((BUnionType) varRefType).getMemberTypes();

            if (memTypes.contains(symTable.nilType)) {
                LinkedHashSet<BType> nilRemovedSet = new LinkedHashSet<>();
                for (BType bType : memTypes) {
                    if (bType != symTable.nilType) {
                        nilRemovedSet.add(bType);
                    } else {
                        nillableExprType = true;
                    }
                }

                effectiveType = nilRemovedSet.size() == 1 ? nilRemovedSet.iterator().next() :
                        BUnionType.create(null, nilRemovedSet);
            }
        }

        if (types.isSubTypeOfBaseType(effectiveType, TypeTags.RECORD)) {
            actualType = checkOptionalRecordFieldAccessExpr(fieldAccessExpr, effectiveType, fieldName);
            if (actualType == symTable.semanticError) {
                dlog.error(fieldAccessExpr.pos,
                           DiagnosticCode.OPERATION_DOES_NOT_SUPPORT_OPTIONAL_FIELD_ACCESS_FOR_FIELD,
                           varRefType, fieldName);
            }
            fieldAccessExpr.originalType = getSafeType(actualType, fieldAccessExpr);
            fieldAccessExpr.nilSafeNavigation = nillableExprType;
        } else if (types.isLax(effectiveType)) {
            BType laxFieldAccessType = getLaxFieldAccessType(effectiveType);
            actualType = couldHoldNonMappingJson(effectiveType) ?
                    BUnionType.create(null, laxFieldAccessType, symTable.errorType) : laxFieldAccessType;
            fieldAccessExpr.originalType = laxFieldAccessType;
            fieldAccessExpr.nilSafeNavigation = true;
            nillableExprType = true;
        } else if (fieldAccessExpr.expr.getKind() == NodeKind.FIELD_BASED_ACCESS_EXPR &&
                hasLaxOriginalType(((BLangFieldBasedAccess) fieldAccessExpr.expr))) {
            BType laxFieldAccessType =
                    getLaxFieldAccessType(((BLangFieldBasedAccess) fieldAccessExpr.expr).originalType);
            actualType = couldHoldNonMappingJson(effectiveType) ?
                    BUnionType.create(null, laxFieldAccessType, symTable.errorType) : laxFieldAccessType;
            fieldAccessExpr.errorSafeNavigation = true;
            fieldAccessExpr.originalType = laxFieldAccessType;
            fieldAccessExpr.nilSafeNavigation = true;
            nillableExprType = true;
        } else if (varRefType.tag != TypeTags.SEMANTIC_ERROR) {
            dlog.error(fieldAccessExpr.pos, DiagnosticCode.OPERATION_DOES_NOT_SUPPORT_OPTIONAL_FIELD_ACCESS,
                       varRefType);
        }

        if (nillableExprType && !actualType.isNullable()) {
            actualType = BUnionType.create(null, actualType, symTable.nilType);
        }

        return actualType;
    }

    private boolean couldHoldNonMappingJson(BType type) {
        if (type.tag == TypeTags.JSON) {
            return true;
        }

        if (type.tag == TypeTags.MAP) {
            return false;
        }

        return ((BUnionType) type).getMemberTypes().stream().anyMatch(this::couldHoldNonMappingJson);
    }

    private BType checkIndexAccessExpr(BLangIndexBasedAccess indexBasedAccessExpr) {
        BType varRefType = indexBasedAccessExpr.expr.type;

        boolean nillableExprType = false;

        if (varRefType.tag == TypeTags.UNION) {
            Set<BType> memTypes = ((BUnionType) varRefType).getMemberTypes();

            if (memTypes.contains(symTable.nilType)) {
                LinkedHashSet<BType> nilRemovedSet = new LinkedHashSet<>();
                for (BType bType : memTypes) {
                    if (bType != symTable.nilType) {
                        nilRemovedSet.add(bType);
                    } else {
                        nillableExprType = true;
                    }
                }

                if (nillableExprType) {
                    varRefType = nilRemovedSet.size() == 1 ? nilRemovedSet.iterator().next() :
                            BUnionType.create(null, nilRemovedSet);

                    if (!types.isSubTypeOfMapping(varRefType)) {
                        // Member access is allowed on optional types only with mappings.
                        dlog.error(indexBasedAccessExpr.pos, DiagnosticCode.OPERATION_DOES_NOT_SUPPORT_INDEXING,
                                   indexBasedAccessExpr.expr.type);
                        return symTable.semanticError;
                    }

                    if (indexBasedAccessExpr.lhsVar) {
                        dlog.error(indexBasedAccessExpr.pos,
                                   DiagnosticCode.OPERATION_DOES_NOT_SUPPORT_INDEX_ACCESS_FOR_ASSIGNMENT,
                                   indexBasedAccessExpr.expr.type);
                        return symTable.semanticError;
                    }
                }
            }
        }


        BLangExpression indexExpr = indexBasedAccessExpr.indexExpr;
        BType actualType = symTable.semanticError;

        if (types.isSubTypeOfMapping(varRefType)) {
            checkExpr(indexExpr, this.env, symTable.stringType);

            if (indexExpr.type == symTable.semanticError) {
                return symTable.semanticError;
            }

            actualType = checkMappingIndexBasedAccess(indexBasedAccessExpr, varRefType);

            if (actualType == symTable.semanticError) {
                if (indexExpr.type.tag == TypeTags.STRING && indexExpr.getKind() == NodeKind.LITERAL) {
                    dlog.error(indexBasedAccessExpr.pos, DiagnosticCode.UNDEFINED_STRUCTURE_FIELD,
                               ((BLangLiteral) indexExpr).value, indexBasedAccessExpr.expr.type);
                    return actualType;
                }

                dlog.error(indexExpr.pos, DiagnosticCode.INVALID_RECORD_INDEX_EXPR, indexExpr.type);
                return actualType;
            }

            indexBasedAccessExpr.nilSafeNavigation = nillableExprType;
            indexBasedAccessExpr.originalType = getSafeType(actualType, indexBasedAccessExpr);
        } else if (types.isSubTypeOfList(varRefType)) {
            checkExpr(indexExpr, this.env, symTable.intType);

            if (indexExpr.type == symTable.semanticError) {
                return symTable.semanticError;
            }

            actualType = checkListIndexBasedAccess(indexBasedAccessExpr, varRefType);

            if (actualType == symTable.semanticError) {
                if (indexExpr.type.tag == TypeTags.INT && indexExpr.getKind() == NodeKind.NUMERIC_LITERAL) {
                    dlog.error(indexBasedAccessExpr.pos, DiagnosticCode.LIST_INDEX_OUT_OF_RANGE,
                               ((BLangLiteral) indexExpr).value);
                    return actualType;
                }
                dlog.error(indexExpr.pos, DiagnosticCode.INVALID_LIST_INDEX_EXPR, indexExpr.type);
                return actualType;
            }
        } else if (varRefType.tag == TypeTags.XML) {
            if (indexBasedAccessExpr.lhsVar) {
                indexExpr.type = symTable.semanticError;
                dlog.error(indexBasedAccessExpr.pos, DiagnosticCode.CANNOT_UPDATE_XML_SEQUENCE);
                return actualType;
            }

            checkExpr(indexExpr, this.env);
            actualType = symTable.xmlType;
        } else if (varRefType == symTable.semanticError) {
            indexBasedAccessExpr.indexExpr.type = symTable.semanticError;
            return symTable.semanticError;
        } else {
            indexBasedAccessExpr.indexExpr.type = symTable.semanticError;
            dlog.error(indexBasedAccessExpr.pos, DiagnosticCode.OPERATION_DOES_NOT_SUPPORT_INDEXING,
                       indexBasedAccessExpr.expr.type);
            return symTable.semanticError;
        }

        if (nillableExprType && !actualType.isNullable()) {
            actualType = BUnionType.create(null, actualType, symTable.nilType);
        }

        return actualType;
    }

    private BType checkArrayIndexBasedAccess(BLangIndexBasedAccess indexBasedAccess, BType indexExprType,
                                             BArrayType arrayType) {
        BType actualType = symTable.semanticError;
        switch (indexExprType.tag) {
            case TypeTags.INT:
                if (indexBasedAccess.indexExpr.getKind() != NodeKind.NUMERIC_LITERAL ||
                        arrayType.state == BArrayState.UNSEALED) {
                    actualType = arrayType.eType;
                    break;
                }

                actualType = ((Long) ((BLangLiteral) indexBasedAccess.indexExpr).value) >= arrayType.size ?
                        symTable.semanticError : arrayType.eType;
                break;
            case TypeTags.FINITE:
                BFiniteType finiteIndexExpr = (BFiniteType) indexExprType;
                boolean validIndexExists = false;
                for (BLangExpression finiteMember : finiteIndexExpr.valueSpace) {
                    int indexValue = ((Long) ((BLangLiteral) finiteMember).value).intValue();
                    if (indexValue >= 0 &&
                            (arrayType.state == BArrayState.UNSEALED || indexValue < arrayType.size)) {
                        validIndexExists = true;
                        break;
                    }
                }
                if (!validIndexExists) {
                    return symTable.semanticError;
                }
                actualType = arrayType.eType;
                break;
            case TypeTags.UNION:
                // address the case where we have a union of finite types
                List<BFiniteType> finiteTypes = ((BUnionType) indexExprType).getMemberTypes().stream()
                        .filter(memType -> memType.tag == TypeTags.FINITE)
                        .map(matchedType -> (BFiniteType) matchedType)
                        .collect(Collectors.toList());

                BFiniteType finiteType;
                if (finiteTypes.size() == 1) {
                    finiteType = finiteTypes.get(0);
                } else {
                    Set<BLangExpression> valueSpace = new LinkedHashSet<>();
                    finiteTypes.forEach(constituent -> valueSpace.addAll(constituent.valueSpace));
                    finiteType = new BFiniteType(null, valueSpace);
                }

                BType elementType = checkArrayIndexBasedAccess(indexBasedAccess, finiteType, arrayType);
                if (elementType == symTable.semanticError) {
                    return symTable.semanticError;
                }
                actualType = arrayType.eType;
        }
        return actualType;
    }

    private BType checkListIndexBasedAccess(BLangIndexBasedAccess accessExpr, BType type) {
        if (type.tag == TypeTags.ARRAY) {
            return checkArrayIndexBasedAccess(accessExpr, accessExpr.indexExpr.type, (BArrayType) type);
        }

        if (type.tag == TypeTags.TUPLE) {
            return checkTupleIndexBasedAccess(accessExpr, (BTupleType) type, accessExpr.indexExpr.type);
        }

        LinkedHashSet<BType> fieldTypeMembers = new LinkedHashSet<>();

        for (BType memType : ((BUnionType) type).getMemberTypes()) {
            BType individualFieldType = checkListIndexBasedAccess(accessExpr, memType);

            if (individualFieldType == symTable.semanticError) {
                continue;
            }

            fieldTypeMembers.add(individualFieldType);
        }

        if (fieldTypeMembers.size() == 0) {
            return symTable.semanticError;
        }

        if (fieldTypeMembers.size() == 1) {
            return fieldTypeMembers.iterator().next();
        }
        return BUnionType.create(null, fieldTypeMembers);
    }

    private BType checkTupleIndexBasedAccess(BLangIndexBasedAccess accessExpr, BTupleType tuple, BType currentType) {
        BType actualType = symTable.semanticError;
        BLangExpression indexExpr = accessExpr.indexExpr;
        switch (currentType.tag) {
            case TypeTags.INT:
                if (indexExpr.getKind() == NodeKind.NUMERIC_LITERAL) {
                    int indexValue = ((Long) ((BLangLiteral) indexExpr).value).intValue();
                    actualType = checkTupleFieldType(tuple, indexValue);
                } else {
                    BTupleType tupleExpr = (BTupleType) accessExpr.expr.type;
                    LinkedHashSet<BType> tupleTypes = collectTupleFieldTypes(tupleExpr, new LinkedHashSet<>());
                    actualType = tupleTypes.size() == 1 ? tupleTypes.iterator().next() : BUnionType.create(null,
                                                                                                           tupleTypes);
                }
                break;
            case TypeTags.FINITE:
                BFiniteType finiteIndexExpr = (BFiniteType) currentType;
                LinkedHashSet<BType> possibleTypes = new LinkedHashSet<>();
                for (BLangExpression finiteMember : finiteIndexExpr.valueSpace) {
                    int indexValue = ((Long) ((BLangLiteral) finiteMember).value).intValue();
                    BType fieldType = checkTupleFieldType(tuple, indexValue);
                    if (fieldType.tag != TypeTags.SEMANTIC_ERROR) {
                        possibleTypes.add(fieldType);
                    }
                }
                if (possibleTypes.size() == 0) {
                    return symTable.semanticError;
                }
                actualType = possibleTypes.size() == 1 ? possibleTypes.iterator().next() :
                        BUnionType.create(null, possibleTypes);
                break;

            case TypeTags.UNION:
                LinkedHashSet<BType> possibleTypesByMember = new LinkedHashSet<>();
                List<BFiniteType> finiteTypes = new ArrayList<>();
                ((BUnionType) currentType).getMemberTypes().forEach(memType -> {
                    if (memType.tag == TypeTags.FINITE) {
                        finiteTypes.add((BFiniteType) memType);
                    } else {
                        BType possibleType = checkTupleIndexBasedAccess(accessExpr, tuple, memType);
                        if (possibleType.tag == TypeTags.UNION) {
                            possibleTypesByMember.addAll(((BUnionType) possibleType).getMemberTypes());
                        } else {
                            possibleTypesByMember.add(possibleType);
                        }
                    }
                });

                BFiniteType finiteType;
                if (finiteTypes.size() == 1) {
                    finiteType = finiteTypes.get(0);
                } else {
                    Set<BLangExpression> valueSpace = new LinkedHashSet<>();
                    finiteTypes.forEach(constituent -> valueSpace.addAll(constituent.valueSpace));
                    finiteType = new BFiniteType(null, valueSpace);
                }

                BType possibleType = checkTupleIndexBasedAccess(accessExpr, tuple, finiteType);
                if (possibleType.tag == TypeTags.UNION) {
                    possibleTypesByMember.addAll(((BUnionType) possibleType).getMemberTypes());
                } else {
                    possibleTypesByMember.add(possibleType);
                }

                if (possibleTypesByMember.contains(symTable.semanticError)) {
                    return symTable.semanticError;
                }
                actualType = possibleTypesByMember.size() == 1 ? possibleTypesByMember.iterator().next() :
                        BUnionType.create(null, possibleTypesByMember);
        }
        return actualType;
    }

    private LinkedHashSet<BType> collectTupleFieldTypes(BTupleType tupleType, LinkedHashSet<BType> memberTypes) {
        tupleType.tupleTypes
                .forEach(memberType -> {
                    if (memberType.tag == TypeTags.UNION) {
                        collectMemberTypes((BUnionType) memberType, memberTypes);
                    } else {
                        memberTypes.add(memberType);
                    }
                });
        return memberTypes;
    }

    private BType checkMappingIndexBasedAccess(BLangIndexBasedAccess accessExpr, BType type) {
        if (type.tag == TypeTags.MAP) {
            return ((BMapType) type).constraint;
        }

        if (type.tag == TypeTags.RECORD) {
            return checkRecordIndexBasedAccess(accessExpr, (BRecordType) type, accessExpr.indexExpr.type);
        }

        BType fieldType;

        boolean accessesMap = false;
        boolean nonMatchedRecordExists = false;

        LinkedHashSet<BType> fieldTypeMembers = new LinkedHashSet<>();

        for (BType memType : ((BUnionType) type).getMemberTypes()) {
            BType individualFieldType = checkMappingIndexBasedAccess(accessExpr, memType);

            if (individualFieldType == symTable.semanticError) {
                nonMatchedRecordExists = true;
                continue;
            }

            if (memType.tag == TypeTags.MAP && !accessesMap) {
                accessesMap = true;
            }

            fieldTypeMembers.add(individualFieldType);
        }

        if (fieldTypeMembers.size() == 0) {
            return symTable.semanticError;
        }

        if (fieldTypeMembers.size() == 1) {
            fieldType = fieldTypeMembers.iterator().next();
        } else {
            fieldType = BUnionType.create(null, fieldTypeMembers);
        }

        return accessesMap || nonMatchedRecordExists ?
                addNilForNillableIndexBasedAccess(accessExpr, fieldType) : fieldType;
    }

    private BType checkRecordIndexBasedAccess(BLangIndexBasedAccess accessExpr, BRecordType record, BType currentType) {
        BType actualType = symTable.semanticError;
        BLangExpression indexExpr = accessExpr.indexExpr;
        switch (currentType.tag) {
            case TypeTags.STRING:
                if (indexExpr.getKind() == NodeKind.LITERAL) {
                    String fieldName = (String) ((BLangLiteral) indexExpr).value;
                    actualType = checkRecordRequiredFieldAccess(accessExpr, names.fromString(fieldName), record);
                    if (actualType != symTable.semanticError) {
                        return actualType;
                    }

                    actualType = checkRecordOptionalFieldAccess(accessExpr, names.fromString(fieldName), record);
                    if (actualType == symTable.semanticError) {
                        actualType = checkRecordRestFieldAccess(accessExpr, names.fromString(fieldName), record);
                        if (actualType == symTable.semanticError) {
                            return actualType;
                        }
                        return addNilForNillableIndexBasedAccess(accessExpr, actualType);
                    }

                    if (accessExpr.lhsVar) {
                        return actualType;
                    }
                    return addNilForNillableIndexBasedAccess(accessExpr, actualType);
                }

                LinkedHashSet<BType> fieldTypes = record.fields.stream()
                        .map(field -> field.type)
                        .collect(Collectors.toCollection(LinkedHashSet::new));

                if (record.restFieldType.tag != TypeTags.NONE) {
                    fieldTypes.add(record.restFieldType);
                }

                if (fieldTypes.stream().noneMatch(BType::isNullable)) {
                    fieldTypes.add(symTable.nilType);
                }

                actualType = BUnionType.create(null, fieldTypes);
                break;
            case TypeTags.FINITE:
                BFiniteType finiteIndexExpr = (BFiniteType) currentType;
                LinkedHashSet<BType> possibleTypes = new LinkedHashSet<>();
                for (BLangExpression finiteMember : finiteIndexExpr.valueSpace) {
                    String fieldName = (String) ((BLangLiteral) finiteMember).value;
                    BType fieldType = checkRecordRequiredFieldAccess(accessExpr, names.fromString(fieldName), record);
                    if (fieldType == symTable.semanticError) {
                        fieldType = checkRecordOptionalFieldAccess(accessExpr, names.fromString(fieldName), record);
                        if (fieldType == symTable.semanticError) {
                            fieldType = checkRecordRestFieldAccess(accessExpr, names.fromString(fieldName), record);
                        }

                        if (fieldType != symTable.semanticError) {
                            fieldType = addNilForNillableIndexBasedAccess(accessExpr, fieldType);
                        }
                    }

                    if (fieldType.tag == TypeTags.SEMANTIC_ERROR) {
                        continue;
                    }
                    possibleTypes.add(fieldType);
                }

                if (possibleTypes.isEmpty()) {
                    return symTable.semanticError;
                }

                if (possibleTypes.stream().noneMatch(BType::isNullable)) {
                    possibleTypes.add(symTable.nilType);
                }

                actualType = possibleTypes.size() == 1 ? possibleTypes.iterator().next() :
                        BUnionType.create(null, possibleTypes);
                break;
            case TypeTags.UNION:
                LinkedHashSet<BType> possibleTypesByMember = new LinkedHashSet<>();
                List<BFiniteType> finiteTypes = new ArrayList<>();
                ((BUnionType) currentType).getMemberTypes().forEach(memType -> {
                    if (memType.tag == TypeTags.FINITE) {
                        finiteTypes.add((BFiniteType) memType);
                    } else {
                        BType possibleType = checkRecordIndexBasedAccess(accessExpr, record, memType);
                        if (possibleType.tag == TypeTags.UNION) {
                            possibleTypesByMember.addAll(((BUnionType) possibleType).getMemberTypes());
                        } else {
                            possibleTypesByMember.add(possibleType);
                        }
                    }
                });

                BFiniteType finiteType;
                if (finiteTypes.size() == 1) {
                    finiteType = finiteTypes.get(0);
                } else {
                    Set<BLangExpression> valueSpace = new LinkedHashSet<>();
                    finiteTypes.forEach(constituent -> valueSpace.addAll(constituent.valueSpace));
                    finiteType = new BFiniteType(null, valueSpace);
                }

                BType possibleType = checkRecordIndexBasedAccess(accessExpr, record, finiteType);
                if (possibleType.tag == TypeTags.UNION) {
                    possibleTypesByMember.addAll(((BUnionType) possibleType).getMemberTypes());
                } else {
                    possibleTypesByMember.add(possibleType);
                }

                if (possibleTypesByMember.contains(symTable.semanticError)) {
                    return symTable.semanticError;
                }
                actualType = possibleTypesByMember.size() == 1 ? possibleTypesByMember.iterator().next() :
                        BUnionType.create(null, possibleTypesByMember);
        }
        return actualType;
    }

    private BType getSafeType(BType type, BLangAccessExpression accessExpr) {
        if (type.tag != TypeTags.UNION) {
            return type;
        }

        // Extract the types without the error and null, and revisit access expression
        List<BType> lhsTypes = new ArrayList<>(((BUnionType) type).getMemberTypes());

        if (accessExpr.errorSafeNavigation) {
            if (!lhsTypes.contains(symTable.errorType)) {
                dlog.error(accessExpr.pos, DiagnosticCode.SAFE_NAVIGATION_NOT_REQUIRED, type);
                return symTable.semanticError;
            }

            lhsTypes = lhsTypes.stream()
                    .filter(memberType -> memberType != symTable.errorType)
                    .collect(Collectors.toList());

            if (lhsTypes.isEmpty()) {
                dlog.error(accessExpr.pos, DiagnosticCode.SAFE_NAVIGATION_NOT_REQUIRED, type);
                return symTable.semanticError;
            }
        }

        if (accessExpr.nilSafeNavigation) {
            lhsTypes = lhsTypes.stream()
                    .filter(memberType -> memberType != symTable.nilType)
                    .collect(Collectors.toList());
        }

        if (lhsTypes.size() == 1) {
            return lhsTypes.get(0);
        }

        return BUnionType.create(null, new LinkedHashSet<>(lhsTypes));
    }

    private List<BType> getTypesList(BType type) {
        if (type.tag == TypeTags.UNION) {
            BUnionType unionType = (BUnionType) type;
            return new ArrayList<>(unionType.getMemberTypes());
        } else {
            return Lists.of(type);
        }
    }

    private LinkedHashSet<BType> getMatchExpressionTypes(BLangMatchExpression bLangMatchExpression) {
        List<BType> exprTypes = getTypesList(bLangMatchExpression.expr.type);
        LinkedHashSet<BType> matchExprTypes = new LinkedHashSet<>();
        for (BType type : exprTypes) {
            boolean assignable = false;
            for (BLangMatchExprPatternClause pattern : bLangMatchExpression.patternClauses) {
                BType patternExprType = pattern.expr.type;

                // Type of the pattern expression, becomes one of the types of the whole but expression
                matchExprTypes.addAll(getTypesList(patternExprType));

                if (type.tag == TypeTags.SEMANTIC_ERROR || patternExprType.tag == TypeTags.SEMANTIC_ERROR) {
                    return new LinkedHashSet<BType>() {
                        {
                            add(symTable.semanticError);
                        }
                    };
                }

                assignable = this.types.isAssignable(type, pattern.variable.type);
                if (assignable) {
                    break;
                }
            }

            // If the matching expr type is not matching to any pattern, it becomes one of the types
            // returned by the whole but expression
            if (!assignable) {
                matchExprTypes.add(type);
            }
        }

        return matchExprTypes;
    }

    private BSymbol getSymbolForBuiltinMethodWithDynamicRetType(BLangInvocation iExpr, BLangBuiltInMethod function) {
        switch (function) {
            case CLONE:
            case FREEZE:
                return getSymbolForAnydataReturningBuiltinMethods(iExpr);
            case IS_FROZEN:
                return getSymbolForIsFrozenBuiltinMethod(iExpr);
            case STAMP:
                List<BLangExpression> functionArgList = iExpr.argExprs;
                // Resolve the type of the variables passed as arguments to stamp in-built function.
                for (BLangExpression expression : functionArgList) {
                    checkExpr(expression, env, symTable.noType);
                }
                return symResolver.createSymbolForStampOperator(iExpr.pos, new Name(function.getName()),
                        functionArgList, iExpr.expr);
            case CONVERT:
                functionArgList = iExpr.argExprs;
                // Resolve the type of the variables passed as arguments to convert in-built function.
                for (BLangExpression expression : functionArgList) {
                    checkExpr(expression, env, symTable.noType);
                }
                return symResolver.createSymbolForConvertOperator(iExpr.pos, new Name(function.getName()),
                                                                  functionArgList, iExpr.expr);
            case CALL:
                return getFunctionPointerCallSymbol(iExpr);
            case DETAIL:
                return symResolver.createSymbolForDetailBuiltInMethod(iExpr.name, iExpr.expr.type);
            default:
                return symTable.notFoundSymbol;
        }
    }

    private BSymbol getFunctionPointerCallSymbol(BLangInvocation iExpr) {
        if (iExpr.expr == null) {
            // shouldn't reach here
            return symTable.notFoundSymbol;
        }

        BSymbol varSymbol = ((BLangVariableReference) iExpr.expr).symbol;
        if (varSymbol == null) {
            return symTable.notFoundSymbol;
        }

        BType varType = varSymbol.type;
        if (varType.tag != TypeTags.INVOKABLE) {
            return symTable.notFoundSymbol;
        }

        if (varSymbol.kind != SymbolKind.FUNCTION) {
            varSymbol = new BInvokableSymbol(SymTag.VARIABLE, 0, varSymbol.name, env.enclPkg.symbol.pkgID, varType,
                    env.scope.owner);
            varSymbol.kind = SymbolKind.FUNCTION;
        }

        iExpr.symbol = varSymbol;
        return varSymbol;
    }

    private BSymbol getSymbolForAnydataReturningBuiltinMethods(BLangInvocation iExpr) {
        BType type = iExpr.expr.type;
        if (!types.isLikeAnydataOrNotNil(type)) {
            return symTable.notFoundSymbol;
        }

        BType retType;
        if (types.isAnydata(type)) {
            retType = type;
        } else {
            retType = BUnionType.create(null, type, symTable.errorType);
        }
        return symResolver.createBuiltinMethodSymbol(BLangBuiltInMethod.FREEZE, type, retType);
    }

    private BSymbol getSymbolForIsFrozenBuiltinMethod(BLangInvocation iExpr) {
        BType type = iExpr.expr.type;
        if (!types.isLikeAnydataOrNotNil(type)) {
            return symTable.notFoundSymbol;
        }
        return symResolver.createBuiltinMethodSymbol(BLangBuiltInMethod.IS_FROZEN, type, symTable.booleanType);
    }

    private boolean isSafeNavigable(BLangAccessExpression fieldAccessExpr, BType varRefType) {
        // If the expression is safe navigable, then the type should be an union. Otherwise safe navigation is not
        // required.
        if (fieldAccessExpr.errorSafeNavigation && varRefType.tag != TypeTags.UNION
                && varRefType != symTable.semanticError) {
            dlog.error(fieldAccessExpr.pos, DiagnosticCode.SAFE_NAVIGATION_NOT_REQUIRED, varRefType);
            return false;
        }
        return true;
    }

    private boolean couldHoldTableValues(BType type, List<BType> encounteredTypes) {
        if (encounteredTypes.contains(type)) {
            return false;
        }
        encounteredTypes.add(type);

        switch (type.tag) {
            case TypeTags.TABLE:
                return true;
            case TypeTags.UNION:
                return ((BUnionType) type).getMemberTypes().stream()
                        .anyMatch(bType -> couldHoldTableValues(bType, encounteredTypes));
            case TypeTags.MAP:
                return couldHoldTableValues(((BMapType) type).constraint, encounteredTypes);
            case TypeTags.RECORD:
                BRecordType recordType = (BRecordType) type;
                return recordType.fields.stream()
                        .anyMatch(field -> couldHoldTableValues(field.type, encounteredTypes)) ||
                        (!recordType.sealed && couldHoldTableValues(recordType.restFieldType, encounteredTypes));
            case TypeTags.ARRAY:
                return couldHoldTableValues(((BArrayType) type).eType, encounteredTypes);
            case TypeTags.TUPLE:
                return ((BTupleType) type).getTupleTypes().stream()
                        .anyMatch(bType -> couldHoldTableValues(bType, encounteredTypes));
        }
        return false;
    }

    private void checkConstantAccess(BLangFieldBasedAccess fieldAccessExpr, BType varRefType) {
        if (varRefType.tag == TypeTags.SEMANTIC_ERROR) {
            return;
        }

        // Check constant map literal access.
        BLangExpression expression = fieldAccessExpr.getExpression();
        if (expression.getKind() != NodeKind.SIMPLE_VARIABLE_REF) {
            return;
        }

        BSymbol symbol = ((BLangSimpleVarRef) expression).symbol;
        if ((symbol.tag & SymTag.CONSTANT) != SymTag.CONSTANT || varRefType.tag != TypeTags.MAP) {
            return;
        }

        BConstantSymbol constantSymbol = (BConstantSymbol) symbol;
        // if constan't value is null, that means, we are visiting the constant's value expressions,
        // and the are not yet resolved. Hence skip the key validation. It will be validated during
        // the constant value resolution.
        if (constantSymbol.value == null) {
            return;
        }

        Map<String, BLangConstantValue> value = (Map<String, BLangConstantValue>) constantSymbol.value.value;
        String key = fieldAccessExpr.field.value;
        if (!value.containsKey(key)) {
            dlog.error(fieldAccessExpr.field.pos, DiagnosticCode.KEY_NOT_FOUND, key, constantSymbol.name);
        }
    }
}<|MERGE_RESOLUTION|>--- conflicted
+++ resolved
@@ -3379,12 +3379,6 @@
         return false;
     }
 
-<<<<<<< HEAD
-    private boolean isSafeNavigableExpr(BLangAccessExpression accessExpr) {
-        return !(accessExpr.getKind() == NodeKind.INVOCATION && ((BLangInvocation) accessExpr).builtinMethodInvocation
-                && ((BLangInvocation) accessExpr).builtInMethod == BLangBuiltInMethod.IS_FROZEN);
-    }
-
     private BType checkObjectFieldAccessExpr(BLangFieldBasedAccess fieldAccessExpr, BType varRefType, Name fieldName) {
         if (varRefType.tag == TypeTags.OBJECT) {
             return checkObjectFieldAccess(fieldAccessExpr, fieldName, (BObjectType) varRefType);
@@ -3518,8 +3512,6 @@
         return BUnionType.create(null, fieldTypeMembers);
     }
 
-=======
->>>>>>> c45a8c09
     private BType checkFieldAccessExpr(BLangFieldBasedAccess fieldAccessExpr, BType varRefType, Name fieldName) {
         BType actualType = symTable.semanticError;
 
