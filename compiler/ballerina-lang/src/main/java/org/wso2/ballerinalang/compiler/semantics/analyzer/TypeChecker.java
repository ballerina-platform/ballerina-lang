/*
 *  Copyright (c) 2017, WSO2 Inc. (http://www.wso2.org) All Rights Reserved.
 *
 *  WSO2 Inc. licenses this file to you under the Apache License,
 *  Version 2.0 (the "License"); you may not use this file except
 *  in compliance with the License.
 *  You may obtain a copy of the License at
 *
 *    http://www.apache.org/licenses/LICENSE-2.0
 *
 *  Unless required by applicable law or agreed to in writing,
 *  software distributed under the License is distributed on an
 *  "AS IS" BASIS, WITHOUT WARRANTIES OR CONDITIONS OF ANY
 *  KIND, either express or implied.  See the License for the
 *  specific language governing permissions and limitations
 *  under the License.
 */
package org.wso2.ballerinalang.compiler.semantics.analyzer;

import org.ballerinalang.model.TreeBuilder;
import org.ballerinalang.model.elements.Flag;
import org.ballerinalang.model.tree.NodeKind;
import org.ballerinalang.model.tree.OperatorKind;
import org.ballerinalang.model.tree.clauses.OrderByVariableNode;
import org.ballerinalang.model.tree.clauses.SelectExpressionNode;
import org.ballerinalang.model.tree.expressions.NamedArgNode;
import org.ballerinalang.util.diagnostic.DiagnosticCode;
import org.wso2.ballerinalang.compiler.semantics.model.BLangBuiltInMethod;
import org.wso2.ballerinalang.compiler.semantics.model.SymbolEnv;
import org.wso2.ballerinalang.compiler.semantics.model.SymbolTable;
import org.wso2.ballerinalang.compiler.semantics.model.iterable.IterableKind;
import org.wso2.ballerinalang.compiler.semantics.model.symbols.BConstantSymbol;
import org.wso2.ballerinalang.compiler.semantics.model.symbols.BConversionOperatorSymbol;
import org.wso2.ballerinalang.compiler.semantics.model.symbols.BInvokableSymbol;
import org.wso2.ballerinalang.compiler.semantics.model.symbols.BObjectTypeSymbol;
import org.wso2.ballerinalang.compiler.semantics.model.symbols.BOperatorSymbol;
import org.wso2.ballerinalang.compiler.semantics.model.symbols.BPackageSymbol;
import org.wso2.ballerinalang.compiler.semantics.model.symbols.BRecordTypeSymbol;
import org.wso2.ballerinalang.compiler.semantics.model.symbols.BSymbol;
import org.wso2.ballerinalang.compiler.semantics.model.symbols.BVarSymbol;
import org.wso2.ballerinalang.compiler.semantics.model.symbols.BXMLNSSymbol;
import org.wso2.ballerinalang.compiler.semantics.model.symbols.SymTag;
import org.wso2.ballerinalang.compiler.semantics.model.symbols.Symbols;
import org.wso2.ballerinalang.compiler.semantics.model.types.BArrayType;
import org.wso2.ballerinalang.compiler.semantics.model.types.BErrorType;
import org.wso2.ballerinalang.compiler.semantics.model.types.BField;
import org.wso2.ballerinalang.compiler.semantics.model.types.BFiniteType;
import org.wso2.ballerinalang.compiler.semantics.model.types.BFutureType;
import org.wso2.ballerinalang.compiler.semantics.model.types.BInvokableType;
import org.wso2.ballerinalang.compiler.semantics.model.types.BJSONType;
import org.wso2.ballerinalang.compiler.semantics.model.types.BMapType;
import org.wso2.ballerinalang.compiler.semantics.model.types.BObjectType;
import org.wso2.ballerinalang.compiler.semantics.model.types.BRecordType;
import org.wso2.ballerinalang.compiler.semantics.model.types.BStreamType;
import org.wso2.ballerinalang.compiler.semantics.model.types.BTableType;
import org.wso2.ballerinalang.compiler.semantics.model.types.BTupleType;
import org.wso2.ballerinalang.compiler.semantics.model.types.BType;
import org.wso2.ballerinalang.compiler.semantics.model.types.BUnionType;
import org.wso2.ballerinalang.compiler.tree.BLangFunction;
import org.wso2.ballerinalang.compiler.tree.BLangIdentifier;
import org.wso2.ballerinalang.compiler.tree.BLangInvokableNode;
import org.wso2.ballerinalang.compiler.tree.BLangNodeVisitor;
import org.wso2.ballerinalang.compiler.tree.BLangSimpleVariable;
import org.wso2.ballerinalang.compiler.tree.clauses.BLangGroupBy;
import org.wso2.ballerinalang.compiler.tree.clauses.BLangHaving;
import org.wso2.ballerinalang.compiler.tree.clauses.BLangJoinStreamingInput;
import org.wso2.ballerinalang.compiler.tree.clauses.BLangOrderBy;
import org.wso2.ballerinalang.compiler.tree.clauses.BLangOrderByVariable;
import org.wso2.ballerinalang.compiler.tree.clauses.BLangSelectClause;
import org.wso2.ballerinalang.compiler.tree.clauses.BLangSelectExpression;
import org.wso2.ballerinalang.compiler.tree.clauses.BLangStreamingInput;
import org.wso2.ballerinalang.compiler.tree.clauses.BLangTableQuery;
import org.wso2.ballerinalang.compiler.tree.expressions.BLangAccessExpression;
import org.wso2.ballerinalang.compiler.tree.expressions.BLangArrayLiteral;
import org.wso2.ballerinalang.compiler.tree.expressions.BLangArrowFunction;
import org.wso2.ballerinalang.compiler.tree.expressions.BLangAwaitExpr;
import org.wso2.ballerinalang.compiler.tree.expressions.BLangBinaryExpr;
import org.wso2.ballerinalang.compiler.tree.expressions.BLangBracedOrTupleExpr;
import org.wso2.ballerinalang.compiler.tree.expressions.BLangCheckedExpr;
import org.wso2.ballerinalang.compiler.tree.expressions.BLangElvisExpr;
import org.wso2.ballerinalang.compiler.tree.expressions.BLangErrorConstructorExpr;
import org.wso2.ballerinalang.compiler.tree.expressions.BLangErrorVarRef;
import org.wso2.ballerinalang.compiler.tree.expressions.BLangExpression;
import org.wso2.ballerinalang.compiler.tree.expressions.BLangFieldBasedAccess;
import org.wso2.ballerinalang.compiler.tree.expressions.BLangIndexBasedAccess;
import org.wso2.ballerinalang.compiler.tree.expressions.BLangIntRangeExpression;
import org.wso2.ballerinalang.compiler.tree.expressions.BLangInvocation;
import org.wso2.ballerinalang.compiler.tree.expressions.BLangLambdaFunction;
import org.wso2.ballerinalang.compiler.tree.expressions.BLangLiteral;
import org.wso2.ballerinalang.compiler.tree.expressions.BLangMatchExpression;
import org.wso2.ballerinalang.compiler.tree.expressions.BLangMatchExpression.BLangMatchExprPatternClause;
import org.wso2.ballerinalang.compiler.tree.expressions.BLangNamedArgsExpression;
import org.wso2.ballerinalang.compiler.tree.expressions.BLangRecordLiteral;
import org.wso2.ballerinalang.compiler.tree.expressions.BLangRecordLiteral.BLangRecordKey;
import org.wso2.ballerinalang.compiler.tree.expressions.BLangRecordLiteral.BLangRecordKeyValue;
import org.wso2.ballerinalang.compiler.tree.expressions.BLangRecordVarRef;
import org.wso2.ballerinalang.compiler.tree.expressions.BLangRestArgsExpression;
import org.wso2.ballerinalang.compiler.tree.expressions.BLangServiceConstructorExpr;
import org.wso2.ballerinalang.compiler.tree.expressions.BLangSimpleVarRef;
import org.wso2.ballerinalang.compiler.tree.expressions.BLangStringTemplateLiteral;
import org.wso2.ballerinalang.compiler.tree.expressions.BLangTableLiteral;
import org.wso2.ballerinalang.compiler.tree.expressions.BLangTableQueryExpression;
import org.wso2.ballerinalang.compiler.tree.expressions.BLangTernaryExpr;
import org.wso2.ballerinalang.compiler.tree.expressions.BLangTrapExpr;
import org.wso2.ballerinalang.compiler.tree.expressions.BLangTupleVarRef;
import org.wso2.ballerinalang.compiler.tree.expressions.BLangTypeConversionExpr;
import org.wso2.ballerinalang.compiler.tree.expressions.BLangTypeInit;
import org.wso2.ballerinalang.compiler.tree.expressions.BLangTypeTestExpr;
import org.wso2.ballerinalang.compiler.tree.expressions.BLangTypedescExpr;
import org.wso2.ballerinalang.compiler.tree.expressions.BLangUnaryExpr;
import org.wso2.ballerinalang.compiler.tree.expressions.BLangVariableReference;
import org.wso2.ballerinalang.compiler.tree.expressions.BLangXMLAttribute;
import org.wso2.ballerinalang.compiler.tree.expressions.BLangXMLAttributeAccess;
import org.wso2.ballerinalang.compiler.tree.expressions.BLangXMLCommentLiteral;
import org.wso2.ballerinalang.compiler.tree.expressions.BLangXMLElementLiteral;
import org.wso2.ballerinalang.compiler.tree.expressions.BLangXMLProcInsLiteral;
import org.wso2.ballerinalang.compiler.tree.expressions.BLangXMLQName;
import org.wso2.ballerinalang.compiler.tree.expressions.BLangXMLQuotedString;
import org.wso2.ballerinalang.compiler.tree.expressions.BLangXMLTextLiteral;
import org.wso2.ballerinalang.compiler.tree.statements.BLangBlockStmt;
import org.wso2.ballerinalang.compiler.tree.types.BLangValueType;
import org.wso2.ballerinalang.compiler.util.BArrayState;
import org.wso2.ballerinalang.compiler.util.CompilerContext;
import org.wso2.ballerinalang.compiler.util.FieldKind;
import org.wso2.ballerinalang.compiler.util.Name;
import org.wso2.ballerinalang.compiler.util.Names;
import org.wso2.ballerinalang.compiler.util.TypeTags;
import org.wso2.ballerinalang.compiler.util.diagnotic.BLangDiagnosticLog;
import org.wso2.ballerinalang.compiler.util.diagnotic.DiagnosticPos;
import org.wso2.ballerinalang.programfile.InstructionCodes;
import org.wso2.ballerinalang.util.Flags;
import org.wso2.ballerinalang.util.Lists;

import java.util.ArrayList;
import java.util.Collections;
import java.util.HashMap;
import java.util.HashSet;
import java.util.Iterator;
import java.util.LinkedHashSet;
import java.util.List;
import java.util.Map;
import java.util.Map.Entry;
import java.util.Optional;
import java.util.Set;
import java.util.stream.Collectors;

import javax.xml.XMLConstants;

import static org.wso2.ballerinalang.compiler.semantics.model.SymbolTable.BBYTE_MAX_VALUE;
import static org.wso2.ballerinalang.compiler.semantics.model.SymbolTable.BBYTE_MIN_VALUE;

/**
 * @since 0.94
 */
public class TypeChecker extends BLangNodeVisitor {

    private static final CompilerContext.Key<TypeChecker> TYPE_CHECKER_KEY =
            new CompilerContext.Key<>();

    private Names names;
    private SymbolTable symTable;
    private SymbolEnter symbolEnter;
    private SymbolResolver symResolver;
    private Types types;
    private IterableAnalyzer iterableAnalyzer;
    private BLangDiagnosticLog dlog;
    private SymbolEnv env;

    /**
     * Expected types or inherited types.
     */
    private BType expType;
    private BType resultType;

    private DiagnosticCode diagCode;

    public static TypeChecker getInstance(CompilerContext context) {
        TypeChecker typeChecker = context.get(TYPE_CHECKER_KEY);
        if (typeChecker == null) {
            typeChecker = new TypeChecker(context);
        }

        return typeChecker;
    }

    public TypeChecker(CompilerContext context) {
        context.put(TYPE_CHECKER_KEY, this);

        this.names = Names.getInstance(context);
        this.symTable = SymbolTable.getInstance(context);
        this.symbolEnter = SymbolEnter.getInstance(context);
        this.symResolver = SymbolResolver.getInstance(context);
        this.types = Types.getInstance(context);
        this.iterableAnalyzer = IterableAnalyzer.getInstance(context);
        this.dlog = BLangDiagnosticLog.getInstance(context);
    }

    public BType checkExpr(BLangExpression expr, SymbolEnv env) {
        return checkExpr(expr, env, symTable.noType);
    }

    public BType checkExpr(BLangExpression expr, SymbolEnv env, BType expType) {
        return checkExpr(expr, env, expType, DiagnosticCode.INCOMPATIBLE_TYPES);
    }

    /**
     * Check the given list of expressions against the given expected types.
     *
     * @param exprs   list of expressions to be analyzed
     * @param env     current symbol environment
     * @param expType expected type
     * @return the actual types of the given list of expressions
     */
    public List<BType> checkExprs(List<BLangExpression> exprs, SymbolEnv env, BType expType) {
        List<BType> resTypes = new ArrayList<>(exprs.size());
        for (BLangExpression expr : exprs) {
            resTypes.add(checkExpr(expr, env, expType));
        }
        return resTypes;
    }

    public BType checkExpr(BLangExpression expr, SymbolEnv env, BType expType, DiagnosticCode diagCode) {
        // TODO Check the possibility of using a try/finally here
        SymbolEnv prevEnv = this.env;
        BType preExpType = this.expType;
        DiagnosticCode preDiagCode = this.diagCode;
        this.env = env;
        this.diagCode = diagCode;
        this.expType = expType;

        expr.accept(this);

        expr.type = resultType;
        this.env = prevEnv;
        this.expType = preExpType;
        this.diagCode = preDiagCode;
        return resultType;
    }


    // Expressions

    public void visit(BLangLiteral literalExpr) {
        BType literalType = symTable.getTypeFromTag(literalExpr.typeTag);

        Object literalValue = literalExpr.value;

        if (TypeTags.INT == literalType.tag) {
            if (TypeTags.FLOAT == expType.tag) {
                literalType = symTable.floatType;
                literalExpr.value = ((Long) literalValue).doubleValue();
            } else if (TypeTags.DECIMAL == expType.tag) {
                literalType = symTable.decimalType;
                literalExpr.value = String.valueOf(literalValue);
            } else if (TypeTags.BYTE == expType.tag) {
                if (!isByteLiteralValue((Long) literalValue)) {
                    dlog.error(literalExpr.pos, DiagnosticCode.INCOMPATIBLE_TYPES, expType, literalType);
                    return;
                }
                literalType = symTable.byteType;
                literalExpr.value = ((Long) literalValue).byteValue();
            }
        }

        // check whether this is a byte array
        if (TypeTags.BYTE_ARRAY == literalExpr.typeTag) {
            literalType = new BArrayType(symTable.byteType);
        }

        // Check whether this belongs to decimal type or float type
        if (TypeTags.FLOAT == literalType.tag) {
            if (TypeTags.DECIMAL == expType.tag) {
                literalType = symTable.decimalType;
                literalExpr.value = String.valueOf(literalValue);
            } else if (TypeTags.FLOAT == expType.tag || TypeTags.FINITE == expType.tag) {
                // Todo - Remove above finite check after it is fixed for decimal types.
                literalExpr.value = Double.parseDouble(String.valueOf(literalValue));
            }
        }

        if (this.expType.tag == TypeTags.FINITE) {
            BFiniteType expType = (BFiniteType) this.expType;
            boolean foundMember = types.isAssignableToFiniteType(expType, literalExpr);
            if (foundMember) {
                types.setImplicitCastExpr(literalExpr, literalType, this.expType);
                resultType = literalType;
                return;
            }
        } else if (this.expType.tag == TypeTags.UNION) {
            BUnionType unionType = (BUnionType) this.expType;
            boolean foundMember = unionType.memberTypes
                    .stream()
                    .map(memberType -> types.isAssignableToFiniteType(memberType, literalExpr))
                    .anyMatch(foundType -> foundType);
            if (foundMember) {
                types.setImplicitCastExpr(literalExpr, literalType, this.expType);
                resultType = literalType;
                return;
            }
        }
        resultType = types.checkType(literalExpr, literalType, expType);
    }

    private static boolean isByteLiteralValue(Long longObject) {
        return (longObject.intValue() >= BBYTE_MIN_VALUE && longObject.intValue() <= BBYTE_MAX_VALUE);
    }

    public void visit(BLangTableLiteral tableLiteral) {
        if (expType.tag == symTable.semanticError.tag) {
            return;
        }
        BType tableConstraint = ((BTableType) expType).getConstraint();
        if (tableConstraint.tag == TypeTags.NONE) {
            dlog.error(tableLiteral.pos, DiagnosticCode.TABLE_CANNOT_BE_CREATED_WITHOUT_CONSTRAINT);
            return;
        }
        validateTableColumns(tableConstraint, tableLiteral);
        checkExprs(tableLiteral.tableDataRows, this.env, tableConstraint);
        resultType = types.checkType(tableLiteral, expType, symTable.noType);
    }

    private void validateTableColumns(BType tableConstraint, BLangTableLiteral tableLiteral) {
        if (tableConstraint.tag != TypeTags.SEMANTIC_ERROR) {
            List<String> columnNames = new ArrayList<>();
            for (BField field : ((BRecordType) tableConstraint).fields) {
                columnNames.add(field.getName().getValue());
            }
            for (BLangTableLiteral.BLangTableColumn column : tableLiteral.columns) {
                boolean contains = columnNames.contains(column.columnName);
                if (!contains) {
                    dlog.error(tableLiteral.pos, DiagnosticCode.UNDEFINED_TABLE_COLUMN, column.columnName,
                            tableConstraint);
                }
            }
        }
    }

    public void visit(BLangArrayLiteral arrayLiteral) {
        // Check whether the expected type is an array type
        // var a = []; and var a = [1,2,3,4]; are illegal statements, because we cannot infer the type here.
        BType actualType = symTable.semanticError;

        if (expType.tag == TypeTags.ANY) {
            dlog.error(arrayLiteral.pos, DiagnosticCode.INVALID_ARRAY_LITERAL, expType);
            resultType = symTable.semanticError;
            return;
        }

        int expTypeTag = expType.tag;
        if (expTypeTag == TypeTags.JSON) {
            checkExprs(arrayLiteral.exprs, this.env, expType);
            actualType = expType;

        } else if (expTypeTag == TypeTags.ARRAY) {
            BArrayType arrayType = (BArrayType) expType;
            if (arrayType.state == BArrayState.OPEN_SEALED) {
                arrayType.size = arrayLiteral.exprs.size();
                arrayType.state = BArrayState.CLOSED_SEALED;
            } else if (arrayType.state != BArrayState.UNSEALED && arrayType.size != arrayLiteral.exprs.size()) {
                dlog.error(arrayLiteral.pos,
                        DiagnosticCode.MISMATCHING_ARRAY_LITERAL_VALUES, arrayType.size, arrayLiteral.exprs.size());
                resultType = symTable.semanticError;
                return;
            }
            checkExprs(arrayLiteral.exprs, this.env, arrayType.eType);
            actualType = arrayType;

        } else if (expTypeTag != TypeTags.SEMANTIC_ERROR) {
            List<BType> resTypes = checkExprs(arrayLiteral.exprs, this.env, symTable.noType);
            Set<BType> arrayLitExprTypeSet = new HashSet<>(resTypes);
            BType[] uniqueExprTypes = arrayLitExprTypeSet.toArray(new BType[0]);
            if (uniqueExprTypes.length == 0) {
                actualType = symTable.anyType;
            } else if (uniqueExprTypes.length == 1) {
                actualType = resTypes.get(0);
            } else {
                BType superType = uniqueExprTypes[0];
                for (int i = 1; i < uniqueExprTypes.length; i++) {
                    if (types.isAssignable(superType, uniqueExprTypes[i])) {
                        superType = uniqueExprTypes[i];
                    } else if (!types.isAssignable(uniqueExprTypes[i], superType)) {
                        superType = symTable.anyType;
                        break;
                    }
                }
                actualType = superType;
            }
            actualType = new BArrayType(actualType, null, arrayLiteral.exprs.size(), BArrayState.UNSEALED);

            List<BType> arrayCompatibleType = getArrayCompatibleTypes(expType, actualType);
            if (arrayCompatibleType.isEmpty()) {
                dlog.error(arrayLiteral.pos, DiagnosticCode.INCOMPATIBLE_TYPES, expType, actualType);
            } else if (arrayCompatibleType.size() > 1) {
                dlog.error(arrayLiteral.pos, DiagnosticCode.AMBIGUOUS_TYPES, expType);
            } else if (arrayCompatibleType.get(0).tag == TypeTags.ANY) {
                dlog.error(arrayLiteral.pos, DiagnosticCode.INVALID_ARRAY_LITERAL, expType);
            } else if (arrayCompatibleType.get(0).tag == TypeTags.ARRAY) {
                checkExprs(arrayLiteral.exprs, this.env, ((BArrayType) arrayCompatibleType.get(0)).eType);
            }
        }

        resultType = types.checkType(arrayLiteral, actualType, expType);
    }

    public void visit(BLangRecordLiteral recordLiteral) {
        BType actualType = symTable.semanticError;
        int expTypeTag = expType.tag;
        BType originalExpType = expType;
        if (expTypeTag == TypeTags.NONE || expTypeTag == TypeTags.ANY) {
            // Change the expected type to map,
            expType = symTable.mapType;
        }
        if (expTypeTag == TypeTags.ANY || expTypeTag == TypeTags.ANYDATA || expTypeTag == TypeTags.OBJECT) {
            dlog.error(recordLiteral.pos, DiagnosticCode.INVALID_RECORD_LITERAL, originalExpType);
            resultType = symTable.semanticError;
            return;
        }

        List<BType> matchedTypeList = getRecordCompatibleType(expType, recordLiteral);

        if (matchedTypeList.isEmpty()) {
            dlog.error(recordLiteral.pos, DiagnosticCode.INVALID_LITERAL_FOR_TYPE, expType);
            recordLiteral.keyValuePairs
                    .forEach(keyValuePair -> checkRecLiteralKeyValue(keyValuePair, symTable.errorType));
        } else if (matchedTypeList.size() > 1) {
            dlog.error(recordLiteral.pos, DiagnosticCode.AMBIGUOUS_TYPES, expType);
            recordLiteral.keyValuePairs
                    .forEach(keyValuePair -> checkRecLiteralKeyValue(keyValuePair, symTable.errorType));
        } else {
            recordLiteral.keyValuePairs
                    .forEach(keyValuePair -> checkRecLiteralKeyValue(keyValuePair, matchedTypeList.get(0)));
            actualType = matchedTypeList.get(0);
        }

        resultType = types.checkType(recordLiteral, actualType, expType);

        // If the record literal is of record type and types are validated for the fields, check if there are any
        // required fields missing.
        if (recordLiteral.type.tag == TypeTags.RECORD) {
            checkMissingRequiredFields((BRecordType) recordLiteral.type, recordLiteral.keyValuePairs,
                    recordLiteral.pos);
        }
    }

    private List<BType> getRecordCompatibleType(BType bType, BLangRecordLiteral recordLiteral) {

        if (bType.tag == TypeTags.UNION) {
            Set<BType> expTypes = ((BUnionType) bType).memberTypes;
            return expTypes.stream()
                    .filter(type -> type.tag == TypeTags.JSON ||
                            type.tag == TypeTags.MAP ||
                            (type.tag == TypeTags.RECORD && !((BRecordType) type).sealed) ||
                            (type.tag == TypeTags.RECORD
                                    && ((BRecordType) type).sealed
                                    && isRecordLiteralCompatible((BRecordType) type, recordLiteral)))
                    .collect(Collectors.toList());
        } else {
            switch (expType.tag) {
                case TypeTags.JSON:
                case TypeTags.MAP:
                case TypeTags.RECORD:
                    return new ArrayList<>(Collections.singleton(expType));
                default:
                    return Collections.emptyList();
            }
        }
    }

    private boolean isRecordLiteralCompatible(BRecordType bRecordType, BLangRecordLiteral recordLiteral) {
        for (BLangRecordKeyValue literalKeyValuePair : recordLiteral.getKeyValuePairs()) {
            boolean matched = false;
            for (BField field : bRecordType.getFields()) {
                matched = ((BLangSimpleVarRef) literalKeyValuePair.getKey()).variableName.value
                        .equals(field.getName().getValue());
                if (matched) {
                    break;
                }
            }
            if (!matched) {
                return false;
            }
        }
        return true;
    }

    private void checkMissingRequiredFields(BRecordType type, List<BLangRecordKeyValue> keyValuePairs,
                                            DiagnosticPos pos) {
        type.fields.forEach(field -> {
            // Check if `field` is explicitly assigned a value in the record literal
            boolean hasField = keyValuePairs.stream()
                    .filter(keyVal -> keyVal.key.expr.getKind() == NodeKind.SIMPLE_VARIABLE_REF)
                    .anyMatch(keyVal -> field.name.value
                            .equals(((BLangSimpleVarRef) keyVal.key.expr).variableName.value));

            // If a required field is missing, it's a compile error
            if (!hasField && Symbols.isFlagOn(field.symbol.flags, Flags.REQUIRED)) {
                dlog.error(pos, DiagnosticCode.MISSING_REQUIRED_RECORD_FIELD, field.name);
            }
        });
    }

    private List<BType> getArrayCompatibleTypes(BType expType, BType actualType) {
        Set<BType> expTypes =
                expType.tag == TypeTags.UNION ? ((BUnionType) expType).memberTypes : new HashSet<BType>() {
                    {
                        add(expType);
                    }
                };

        return expTypes.stream()
                .filter(type -> types.isAssignable(actualType, type) ||
                        type.tag == TypeTags.NONE ||
                        type.tag == TypeTags.ANY)
                .collect(Collectors.toList());
    }

    public void visit(BLangSimpleVarRef varRefExpr) {
        // Set error type as the actual type.
        BType actualType = symTable.semanticError;

        Name varName = names.fromIdNode(varRefExpr.variableName);
        if (varName == Names.IGNORE) {
            if (varRefExpr.lhsVar) {
                varRefExpr.type = this.symTable.noType;
            } else {
                varRefExpr.type = this.symTable.semanticError;
                dlog.error(varRefExpr.pos, DiagnosticCode.UNDERSCORE_NOT_ALLOWED);
            }
            varRefExpr.symbol = new BVarSymbol(0, varName, env.enclPkg.symbol.pkgID, actualType, env.scope.owner);
            resultType = varRefExpr.type;
            return;
        }

        varRefExpr.pkgSymbol = symResolver.resolveImportSymbol(varRefExpr.pos,
                env, names.fromIdNode(varRefExpr.pkgAlias));
        if (varRefExpr.pkgSymbol.tag == SymTag.XMLNS) {
            actualType = symTable.stringType;
        } else if (varRefExpr.pkgSymbol != symTable.notFoundSymbol) {
            BSymbol symbol = symResolver.lookupSymbolInPackage(varRefExpr.pos, env,
                    names.fromIdNode(varRefExpr.pkgAlias), varName, SymTag.VARIABLE_NAME);
            // if no symbol, check same for object attached function
            if (symbol == symTable.notFoundSymbol && env.enclType != null) {
                Name objFuncName = names.fromString(Symbols
                        .getAttachedFuncSymbolName(env.enclType.type.tsymbol.name.value, varName.value));
                symbol = symResolver.resolveStructField(varRefExpr.pos, env, objFuncName,
                        env.enclType.type.tsymbol);
            }
            if ((symbol.tag & SymTag.VARIABLE) == SymTag.VARIABLE) {
                BVarSymbol varSym = (BVarSymbol) symbol;
                checkSefReferences(varRefExpr.pos, env, varSym);
                varRefExpr.symbol = varSym;
                actualType = varSym.type;
                BLangInvokableNode encInvokable = env.enclInvokable;
                if (encInvokable != null && encInvokable.flagSet.contains(Flag.LAMBDA) &&
                        !(symbol.owner instanceof BPackageSymbol)) {
                    SymbolEnv encInvokableEnv = findEnclosingInvokableEnv(env, encInvokable);
                    BSymbol closureVarSymbol = symResolver.lookupClosureVarSymbol(encInvokableEnv, symbol.name,
                            SymTag.VARIABLE_NAME);
                    if (closureVarSymbol != symTable.notFoundSymbol &&
                            !isFunctionArgument(closureVarSymbol, env.enclInvokable.requiredParams)) {
                        ((BLangFunction) env.enclInvokable).closureVarSymbols.add((BVarSymbol) closureVarSymbol);
                    }
                }
                if (env.node.getKind() == NodeKind.ARROW_EXPR && !(symbol.owner instanceof BPackageSymbol)) {
                    // The owner of the variable ref should be an invokable symbol.
                    // It's set here because the arrow expression changes to an invokable only at desugar
                    // and is not an invokable at this phase.
                    symbol.owner = Symbols.createInvokableSymbol(SymTag.FUNCTION, 0, null,
                            env.enclPkg.packageID, null, symbol.owner);
                    SymbolEnv encInvokableEnv = findEnclosingInvokableEnv(env, encInvokable);
                    BSymbol closureVarSymbol = symResolver.lookupClosureVarSymbol(encInvokableEnv, symbol.name,
                            SymTag.VARIABLE_NAME);
                    if (closureVarSymbol != symTable.notFoundSymbol &&
                            !isFunctionArgument(closureVarSymbol, ((BLangArrowFunction) env.node).params)) {
                        ((BLangArrowFunction) env.node).closureVarSymbols.add((BVarSymbol) closureVarSymbol);
                    }
                }
            } else if ((symbol.tag & SymTag.TYPE) == SymTag.TYPE) {
                actualType = symTable.typeDesc;
                varRefExpr.symbol = symbol;
            } else if ((symbol.tag & SymTag.CONSTANT) == SymTag.CONSTANT) {
                varRefExpr.symbol = symbol;
                if (types.isAssignable(symbol.type, expType)) {
                    actualType = symbol.type;
                } else {
                    actualType = ((BConstantSymbol) symbol).literalValueType;
                }
            } else {
                dlog.error(varRefExpr.pos, DiagnosticCode.UNDEFINED_SYMBOL, varName.toString());
            }
        }

        // Check type compatibility
        if (expType.tag == TypeTags.ARRAY && isArrayOpenSealedType((BArrayType) expType)) {
            dlog.error(varRefExpr.pos, DiagnosticCode.SEALED_ARRAY_TYPE_CAN_NOT_INFER_SIZE);
            return;

        }
        resultType = types.checkType(varRefExpr, actualType, expType);
    }

    @Override
    public void visit(BLangRecordVarRef varRefExpr) {

        if (expType.tag == TypeTags.MAP) {
            boolean unresolvedReference = false;
            for (BLangRecordVarRef.BLangRecordVarRefKeyValue recordRefField : varRefExpr.recordRefFields) {
                checkExpr(recordRefField.variableReference, env, symTable.anyType);
                BVarSymbol bVarSymbol = getVarSymbolForRecordVariableReference(recordRefField.variableReference);
                if (bVarSymbol == null) {
                    unresolvedReference = true;
                }
            }

            if (unresolvedReference) {
                resultType = symTable.semanticError;
                return;
            }

            resultType = symTable.mapType;
            return;
        }

        List<BField> fields = new ArrayList<>();
        BRecordTypeSymbol recordSymbol = Symbols.createRecordSymbol(0, names.fromString("anonymous-record"),
                env.enclPkg.symbol.pkgID, null, env.scope.owner);
        boolean unresolvedReference = false;
        for (BLangRecordVarRef.BLangRecordVarRefKeyValue recordRefField : varRefExpr.recordRefFields) {
            checkExpr(recordRefField.variableReference, env);
            BVarSymbol bVarSymbol = getVarSymbolForRecordVariableReference(recordRefField.variableReference);
            if (bVarSymbol == null) {
                unresolvedReference = true;
                continue;
            }
            fields.add(new BField(names.fromIdNode(recordRefField.variableName),
                    new BVarSymbol(0, names.fromIdNode(recordRefField.variableName), env.enclPkg.symbol.pkgID,
                            bVarSymbol.type, recordSymbol)));
        }

        if (varRefExpr.restParam != null) {
            BLangExpression restParam = (BLangExpression) varRefExpr.restParam;
            checkExpr(restParam, env);
            BVarSymbol bVarSymbol = getVarSymbolForRecordVariableReference(restParam);
            unresolvedReference = (bVarSymbol == null);
        }

        if (unresolvedReference) {
            resultType = symTable.semanticError;
            return;
        }

        BRecordType bRecordType = new BRecordType(recordSymbol);
        bRecordType.fields = fields;
        recordSymbol.type = bRecordType;
        varRefExpr.symbol = new BVarSymbol(0, Names.EMPTY, env.enclPkg.symbol.pkgID, bRecordType, env.scope.owner);

        if (varRefExpr.isClosed) {
            bRecordType.sealed = true;
        } else {
            bRecordType.restFieldType = symTable.mapType;
        }

        resultType = bRecordType;
    }

    @Override
    public void visit(BLangTupleVarRef varRefExpr) {
        List<BType> results = new ArrayList<>();
        for (int i = 0; i < varRefExpr.expressions.size(); i++) {
            ((BLangVariableReference) varRefExpr.expressions.get(i)).lhsVar = true;
            results.add(checkExpr(varRefExpr.expressions.get(i), env, symTable.noType));
        }
        BType actualType = new BTupleType(results);
        resultType = types.checkType(varRefExpr, actualType, expType);
    }

    @Override
    public void visit(BLangErrorVarRef varRefExpr) {
        BType reasonType = checkExpr(varRefExpr.reason, env, symTable.noType);
        BType detailType;
        detailType = varRefExpr.detail.getKind() == NodeKind.RECORD_VARIABLE_REF ?
                // detail is destructured, it should be of type map
                checkExpr(varRefExpr.detail, env, symTable.mapType) :
                checkExpr(varRefExpr.detail, env, symTable.noType);
        BErrorType actualType = new BErrorType(null, reasonType, detailType);
        resultType = types.checkType(varRefExpr, actualType, expType);
    }

    /**
     * This method will recursively check if a multidimensional array has at least one open sealed dimension.
     *
     * @param arrayType array to check if open sealed
     * @return true if at least one dimension is open sealed
     */
    public boolean isArrayOpenSealedType(BArrayType arrayType) {
        if (arrayType.state == BArrayState.OPEN_SEALED) {
            return true;
        }
        if (arrayType.eType.tag == TypeTags.ARRAY) {
            return isArrayOpenSealedType((BArrayType) arrayType.eType);
        }
        return false;
    }

    /**
     * This method will recursively traverse and find the symbol environment of a lambda node (which is given as the
     * enclosing invokable node) which is needed to lookup closure variables. The variable lookup will start from the
     * enclosing invokable node's environment, which are outside of the scope of a lambda function.
     */
    private SymbolEnv findEnclosingInvokableEnv(SymbolEnv env, BLangInvokableNode encInvokable) {
        if (env.enclEnv.node != null && env.enclEnv.node.getKind() == NodeKind.ARROW_EXPR) {
            // if enclosing env's node is arrow expression
            return env.enclEnv;
        }
        if (env.enclInvokable != null && env.enclInvokable == encInvokable) {
            return findEnclosingInvokableEnv(env.enclEnv, encInvokable);
        }
        return env;
    }

    private boolean isFunctionArgument(BSymbol symbol, List<BLangSimpleVariable> params) {
        return params.stream().anyMatch(param -> (param.symbol.name.equals(symbol.name) &&
                param.type.tag == symbol.type.tag));
    }

    public void visit(BLangFieldBasedAccess fieldAccessExpr) {
        // First analyze the variable reference expression.
        ((BLangVariableReference) fieldAccessExpr.expr).lhsVar = fieldAccessExpr.lhsVar;
        BType varRefType = getTypeOfExprInFieldAccess(fieldAccessExpr.expr);

        // Accessing all fields using * is only supported for XML.
        if (fieldAccessExpr.fieldKind == FieldKind.ALL && varRefType.tag != TypeTags.XML) {
            dlog.error(fieldAccessExpr.pos, DiagnosticCode.CANNOT_GET_ALL_FIELDS, varRefType);
        }

        // error lifting on lhs is not supported
        if (fieldAccessExpr.lhsVar && fieldAccessExpr.safeNavigate) {
            dlog.error(fieldAccessExpr.pos, DiagnosticCode.INVALID_ERROR_LIFTING_ON_LHS);
            resultType = symTable.semanticError;
            return;
        }

        varRefType = getSafeType(varRefType, fieldAccessExpr);
        Name fieldName = names.fromIdNode(fieldAccessExpr.field);
        BType actualType = checkFieldAccessExpr(fieldAccessExpr, varRefType, fieldName);

        // If this is on lhs, no need to do type checking further. And null/error
        // will not propagate from parent expressions
        if (fieldAccessExpr.lhsVar) {
            fieldAccessExpr.originalType = actualType;
            fieldAccessExpr.type = actualType;
            resultType = actualType;
            return;
        }

        // Get the effective types of the expression. If there are errors/nill propagating from parent
        // expressions, then the effective type will include those as well.
        actualType = getAccessExprFinalType(fieldAccessExpr, actualType);
        resultType = types.checkType(fieldAccessExpr, actualType, this.expType);
    }

    public void visit(BLangIndexBasedAccess indexBasedAccessExpr) {
        // First analyze the variable reference expression.
        ((BLangVariableReference) indexBasedAccessExpr.expr).lhsVar = indexBasedAccessExpr.lhsVar;
        checkExpr(indexBasedAccessExpr.expr, this.env, symTable.noType);

        BType varRefType = indexBasedAccessExpr.expr.type;
        varRefType = getSafeType(varRefType, indexBasedAccessExpr);
        BType actualType = checkIndexAccessExpr(indexBasedAccessExpr, varRefType);

        // If this is on lhs, no need to do type checking further. And null/error
        // will not propagate from parent expressions
        if (indexBasedAccessExpr.lhsVar) {
            indexBasedAccessExpr.originalType = actualType;
            indexBasedAccessExpr.type = actualType;
            resultType = actualType;
            return;
        }

        // Get the effective types of the expression. If there are errors/nil propagating from parent
        // expressions, then the effective type will include those as well.
        actualType = getAccessExprFinalType(indexBasedAccessExpr, actualType);
        this.resultType = this.types.checkType(indexBasedAccessExpr, actualType, this.expType);
    }

    public void visit(BLangInvocation iExpr) {
        // Variable ref expression null means this is the leaf node of the variable ref expression tree
        // e.g. foo();, foo(), foo().k;
        if (iExpr.expr == null) {
            // This is a function invocation expression. e.g. foo()
            checkFunctionInvocationExpr(iExpr);
            return;
        }

        Name pkgAlias = names.fromIdNode(iExpr.pkgAlias);
        if (pkgAlias != Names.EMPTY) {
            dlog.error(iExpr.pos, DiagnosticCode.PKG_ALIAS_NOT_ALLOWED_HERE);
            return;
        }

        // Find the variable reference expression type
        final BType exprType = checkExpr(iExpr.expr, this.env, symTable.noType);
        if (isIterableOperationInvocation(iExpr)) {
            iExpr.iterableOperationInvocation = true;
            iterableAnalyzer.handlerIterableOperation(iExpr, expType, env);
            resultType = iExpr.iContext.operations.getLast().resultType;
            return;
        }

        if (iExpr.actionInvocation) {
            checkActionInvocationExpr(iExpr, exprType);
            return;
        }

        BType varRefType = iExpr.expr.type;
        varRefType = getSafeType(varRefType, iExpr);

        BLangBuiltInMethod builtInFunction = BLangBuiltInMethod.getFromString(iExpr.name.value);
        // Returns if the function is a builtin function
        if (BLangBuiltInMethod.UNDEFINED != builtInFunction && checkBuiltinFunctionInvocation(iExpr, builtInFunction,
                varRefType)) {
            return;
        }

        switch (varRefType.tag) {
            case TypeTags.OBJECT:
                // Invoking a function bound to an object
                // First check whether there exist a function with this name
                // Then perform arg and param matching
                checkObjectFunctionInvocationExpr(iExpr, (BObjectType) varRefType);
                break;
            case TypeTags.RECORD:
            case TypeTags.BOOLEAN:
            case TypeTags.STRING:
            case TypeTags.INT:
            case TypeTags.FLOAT:
            case TypeTags.DECIMAL:
            case TypeTags.XML:
                checkFunctionInvocationExpr(iExpr, varRefType);
                break;
            case TypeTags.JSON:
                checkFunctionInvocationExpr(iExpr, symTable.jsonType);
                break;
            case TypeTags.TABLE:
                checkFunctionInvocationExpr(iExpr, symTable.tableType);
                break;
            case TypeTags.STREAM:
                checkFunctionInvocationExpr(iExpr, symTable.streamType);
                break;
            case TypeTags.FUTURE:
                checkFunctionInvocationExpr(iExpr, symTable.futureType);
                break;
            case TypeTags.NONE:
                dlog.error(iExpr.pos, DiagnosticCode.UNDEFINED_FUNCTION, iExpr.name);
                break;
            case TypeTags.MAP:
                // allow map function for both constrained / un constrained maps
                checkFunctionInvocationExpr(iExpr, this.symTable.mapType);
                break;
            case TypeTags.SEMANTIC_ERROR:
                break;
            case TypeTags.INTERMEDIATE_COLLECTION:
                dlog.error(iExpr.pos, DiagnosticCode.INVALID_FUNCTION_INVOCATION_WITH_NAME, iExpr.name,
                        iExpr.expr.type);
                resultType = symTable.semanticError;
                break;
            default:
                dlog.error(iExpr.pos, DiagnosticCode.INVALID_FUNCTION_INVOCATION, iExpr.expr.type);
                resultType = symTable.semanticError;
                break;
        }

        if (iExpr.symbol != null) {
            iExpr.originalType = ((BInvokableSymbol) iExpr.symbol).type.getReturnType();
        } else {
            iExpr.originalType = iExpr.type;
        }
    }

    public void visit(BLangTypeInit cIExpr) {
        if ((expType.tag == TypeTags.ANY && cIExpr.userDefinedType == null)
                || expType.tag == TypeTags.RECORD) {
            dlog.error(cIExpr.pos, DiagnosticCode.INVALID_TYPE_NEW_LITERAL, expType);
            resultType = symTable.semanticError;
            return;
        }
        BType actualType;
        if (cIExpr.userDefinedType != null) {
            actualType = symResolver.resolveTypeNode(cIExpr.userDefinedType, env);
        } else {
            actualType = expType;
        }

        if (actualType == symTable.semanticError) {
            //TODO dlog error?
            resultType = symTable.semanticError;
            return;
        }

        if (actualType.tag != TypeTags.OBJECT) {
            dlog.error(cIExpr.pos, DiagnosticCode.CANNOT_INFER_OBJECT_TYPE_FROM_LHS, actualType);
            resultType = symTable.semanticError;
            return;
        }

        if ((actualType.tsymbol.flags & Flags.ABSTRACT) == Flags.ABSTRACT) {
            dlog.error(cIExpr.pos, DiagnosticCode.CANNOT_INITIALIZE_ABSTRACT_OBJECT, actualType.tsymbol);
            cIExpr.objectInitInvocation.argExprs.forEach(expr -> checkExpr(expr, env, symTable.noType));
            resultType = symTable.semanticError;
            return;
        }

        if (((BObjectTypeSymbol) actualType.tsymbol).initializerFunc != null) {
            cIExpr.objectInitInvocation.symbol = ((BObjectTypeSymbol) actualType.tsymbol).initializerFunc.symbol;
            checkInvocationParam(cIExpr.objectInitInvocation);
        } else if (cIExpr.objectInitInvocation.argExprs.size() > 0) {
            // If the initializerFunc null then this is a default constructor invocation. Hence should not 
            // pass any arguments.
            dlog.error(cIExpr.pos, DiagnosticCode.TOO_MANY_ARGS_FUNC_CALL, cIExpr.objectInitInvocation.exprSymbol);
            cIExpr.objectInitInvocation.argExprs.forEach(expr -> checkExpr(expr, env, symTable.noType));
            resultType = symTable.semanticError;
            return;
        }

        cIExpr.objectInitInvocation.type = symTable.nilType;
        resultType = types.checkType(cIExpr, actualType, expType);
    }

    public void visit(BLangTernaryExpr ternaryExpr) {
        BType condExprType = checkExpr(ternaryExpr.expr, env, this.symTable.booleanType);

        SymbolEnv thenEnv = SymbolEnv.createExpressionEnv(ternaryExpr.thenExpr, env);
        SymbolEnv elseEnv = SymbolEnv.createExpressionEnv(ternaryExpr.elseExpr, env);
        Map<BVarSymbol, BType> thenTypeGuards = getTypeGuards(ternaryExpr.expr);
        if (!thenTypeGuards.isEmpty()) {
            defineThenTypeGuards(ternaryExpr, thenEnv, thenTypeGuards);
            defineElseTypeGuards(thenTypeGuards, ternaryExpr, elseEnv);
        }

        BType thenType = checkExpr(ternaryExpr.thenExpr, thenEnv, expType);
        BType elseType = checkExpr(ternaryExpr.elseExpr, elseEnv, expType);

        if (condExprType == symTable.semanticError || thenType == symTable.semanticError
                || elseType == symTable.semanticError) {
            resultType = symTable.semanticError;
        } else if (expType == symTable.noType) {
            if (thenType == elseType) {
                resultType = thenType;
            } else {
                dlog.error(ternaryExpr.pos, DiagnosticCode.INCOMPATIBLE_TYPES, thenType, elseType);
                resultType = symTable.semanticError;
            }
        } else {
            resultType = expType;
        }
    }

    public void visit(BLangAwaitExpr awaitExpr) {
        BType actualType;
        BType expType = checkExpr(awaitExpr.expr, env, this.symTable.noType);
        if (expType == symTable.semanticError) {
            actualType = symTable.semanticError;
        } else if (expType.tag == TypeTags.FUTURE) {
            actualType = ((BFutureType) expType).constraint;
        } else {
            dlog.error(awaitExpr.pos, DiagnosticCode.INCOMPATIBLE_TYPES, symTable.futureType, expType);
            return;
        }
        resultType = types.checkType(awaitExpr, actualType, this.expType);
    }

    @Override
    public void visit(BLangTrapExpr trapExpr) {
        BType actualType;
        BType exprType = checkExpr(trapExpr.expr, env, this.symTable.noType);
        if (expType == symTable.semanticError) {
            actualType = symTable.semanticError;
        } else {
            Set<BType> resultTypes = new HashSet<>();
            if (exprType.tag == TypeTags.UNION) {
                resultTypes.addAll(((BUnionType) exprType).memberTypes);
            } else {
                resultTypes.add(exprType);
            }
            resultTypes.add(symTable.errorType);
            actualType = new BUnionType(null, resultTypes, resultTypes.contains(symTable.nilType));
        }

        resultType = types.checkType(trapExpr, actualType, expType);
        if (resultType != null && resultType != symTable.semanticError) {
            types.setImplicitCastExpr(trapExpr.expr, trapExpr.expr.type, resultType);
        }
    }

    public void visit(BLangBinaryExpr binaryExpr) {
        BType lhsType = checkExpr(binaryExpr.lhsExpr, env);
        BType rhsType = checkExpr(binaryExpr.rhsExpr, env);

        // Set error type as the actual type.
        BType actualType = symTable.semanticError;

        // Look up operator symbol if both rhs and lhs types are error types
        if (lhsType != symTable.semanticError && rhsType != symTable.semanticError) {
            BSymbol opSymbol = symResolver.resolveBinaryOperator(binaryExpr.opKind, lhsType, rhsType);

            if (opSymbol == symTable.notFoundSymbol) {
                opSymbol = symResolver.getBinaryEqualityForTypeSets(binaryExpr.opKind, lhsType, rhsType, binaryExpr);
            }

            if (opSymbol == symTable.notFoundSymbol) {
                dlog.error(binaryExpr.pos, DiagnosticCode.BINARY_OP_INCOMPATIBLE_TYPES,
                        binaryExpr.opKind, lhsType, rhsType);
            } else {
                binaryExpr.opSymbol = (BOperatorSymbol) opSymbol;
                actualType = opSymbol.type.getReturnType();
            }
        }

        resultType = types.checkType(binaryExpr, actualType, expType);
    }

    public void visit(BLangElvisExpr elvisExpr) {
        BType lhsType = checkExpr(elvisExpr.lhsExpr, env);
        BType actualType = symTable.semanticError;
        if (lhsType != symTable.semanticError) {
            if (lhsType.tag == TypeTags.UNION && lhsType.isNullable()) {
                BUnionType unionType = (BUnionType) lhsType;
                HashSet<BType> memberTypes = new HashSet<BType>();
                Iterator<BType> iterator = unionType.getMemberTypes().iterator();
                while (iterator.hasNext()) {
                    BType memberType = iterator.next();
                    if (memberType != symTable.nilType) {
                        memberTypes.add(memberType);
                    }
                }
                if (memberTypes.size() == 1) {
                    BType[] memberArray = new BType[1];
                    memberTypes.toArray(memberArray);
                    actualType = memberArray[0];
                } else {
                    actualType = new BUnionType(null, memberTypes, false);
                }
            } else {
                dlog.error(elvisExpr.pos, DiagnosticCode.OPERATOR_NOT_SUPPORTED,
                        OperatorKind.ELVIS, lhsType);
            }
        }
        BType rhsReturnType = checkExpr(elvisExpr.rhsExpr, env, expType);
        BType lhsReturnType = types.checkType(elvisExpr.lhsExpr.pos, actualType, expType,
                DiagnosticCode.INCOMPATIBLE_TYPES);
        if (rhsReturnType == symTable.semanticError || lhsReturnType == symTable.semanticError) {
            resultType = symTable.semanticError;
        } else if (expType == symTable.noType) {
            if (types.isSameType(rhsReturnType, lhsReturnType)) {
                resultType = lhsReturnType;
            } else {
                dlog.error(elvisExpr.rhsExpr.pos, DiagnosticCode.INCOMPATIBLE_TYPES, lhsReturnType, rhsReturnType);
                resultType = symTable.semanticError;
            }
        } else {
            resultType = expType;
        }
    }

    @Override
    public void visit(BLangBracedOrTupleExpr bracedOrTupleExpr) {
        // Handle Tuple Expression.
        if (expType.tag == TypeTags.TUPLE) {
            BTupleType tupleType = (BTupleType) this.expType;
            // Fix this.
            List<BType> expTypes = getListWithErrorTypes(bracedOrTupleExpr.expressions.size());
            if (tupleType.tupleTypes.size() != bracedOrTupleExpr.expressions.size()) {
                dlog.error(bracedOrTupleExpr.pos, DiagnosticCode.SYNTAX_ERROR,
                        "tuple and expression size does not match");
            } else {
                expTypes = tupleType.tupleTypes;
            }
            List<BType> results = new ArrayList<>();
            for (int i = 0; i < bracedOrTupleExpr.expressions.size(); i++) {
                // Infer type from lhs since lhs might be union
                // TODO: Need to fix with tuple casting
                BType expType = expTypes.get(i);
                BType actualType = checkExpr(bracedOrTupleExpr.expressions.get(i), env, expType);
                results.add(expType.tag != TypeTags.NONE ? expType : actualType);
            }
            resultType = new BTupleType(results);
            return;
        }
        List<BType> results = new ArrayList<>();
        for (int i = 0; i < bracedOrTupleExpr.expressions.size(); i++) {
            results.add(checkExpr(bracedOrTupleExpr.expressions.get(i), env, symTable.noType));
        }
        if (expType.tag == TypeTags.TYPEDESC) {
            bracedOrTupleExpr.isTypedescExpr = true;
            List<BType> actualTypes = new ArrayList<>();
            for (int i = 0; i < bracedOrTupleExpr.expressions.size(); i++) {
                final BLangExpression expr = bracedOrTupleExpr.expressions.get(i);
                if (expr.getKind() == NodeKind.TYPEDESC_EXPRESSION) {
                    actualTypes.add(((BLangTypedescExpr) expr).resolvedType);
                } else if (expr.getKind() == NodeKind.SIMPLE_VARIABLE_REF) {
                    actualTypes.add(((BLangSimpleVarRef) expr).symbol.type);
                } else {
                    actualTypes.add(results.get(i));
                }
            }
            if (actualTypes.size() == 1) {
                bracedOrTupleExpr.typedescType = actualTypes.get(0);
            } else {
                bracedOrTupleExpr.typedescType = new BTupleType(actualTypes);
            }
            resultType = symTable.typeDesc;
        } else if (bracedOrTupleExpr.expressions.size() > 1) {
            // This is a tuple.
            BType actualType = new BTupleType(results);

            if (expType.tag == TypeTags.ANY || expType.tag == TypeTags.ANYDATA) {
                dlog.error(bracedOrTupleExpr.pos, DiagnosticCode.INVALID_TUPLE_LITERAL, expType);
                resultType = symTable.semanticError;
                return;
            }

            List<BType> tupleCompatibleType = getArrayCompatibleTypes(expType, actualType);
            if (tupleCompatibleType.isEmpty()) {
                dlog.error(bracedOrTupleExpr.pos, DiagnosticCode.INCOMPATIBLE_TYPES, expType, actualType);
            } else if (tupleCompatibleType.size() > 1) {
                dlog.error(bracedOrTupleExpr.pos, DiagnosticCode.AMBIGUOUS_TYPES, expType);
            } else if (tupleCompatibleType.get(0).tag == TypeTags.ANY) {
                dlog.error(bracedOrTupleExpr.pos, DiagnosticCode.INVALID_TUPLE_LITERAL, expType);
            } else {
                resultType = types.checkType(bracedOrTupleExpr, actualType, expType);
            }
        } else {
            // This is a braced expression.
            bracedOrTupleExpr.isBracedExpr = true;
            final BType actualType = results.get(0);
            BLangExpression expression = bracedOrTupleExpr.expressions.get(0);
            resultType = types.checkType(expression, actualType, expType);
        }
    }

    public void visit(BLangTypedescExpr accessExpr) {
        BType actualType = symTable.typeDesc;
        accessExpr.resolvedType = symResolver.resolveTypeNode(accessExpr.typeNode, env);
        resultType = types.checkType(accessExpr, actualType, expType);
    }

    public void visit(BLangUnaryExpr unaryExpr) {
        BType exprType;
        BType actualType = symTable.semanticError;
        if (OperatorKind.UNTAINT.equals(unaryExpr.operator)) {
            exprType = checkExpr(unaryExpr.expr, env);
            if (exprType != symTable.semanticError) {
                actualType = exprType;
            }
        } else {
            exprType = checkExpr(unaryExpr.expr, env);
            if (exprType != symTable.semanticError) {
                BSymbol symbol = symResolver.resolveUnaryOperator(unaryExpr.pos, unaryExpr.operator, exprType);
                if (symbol == symTable.notFoundSymbol) {
                    dlog.error(unaryExpr.pos, DiagnosticCode.UNARY_OP_INCOMPATIBLE_TYPES,
                            unaryExpr.operator, exprType);
                } else {
                    unaryExpr.opSymbol = (BOperatorSymbol) symbol;
                    actualType = symbol.type.getReturnType();
                }
            }
        }

        resultType = types.checkType(unaryExpr, actualType, expType);
    }

    public void visit(BLangTypeConversionExpr conversionExpr) {
        // Set error type as the actual type.
        BType actualType = symTable.semanticError;

        BType targetType = symResolver.resolveTypeNode(conversionExpr.typeNode, env);
        conversionExpr.targetType = targetType;
        BType sourceType = checkExpr(conversionExpr.expr, env, symTable.noType);

        // Lookup for built-in type conversion operator symbol
        BSymbol symbol = symResolver.resolveConversionOperator(sourceType, targetType);
        if (symbol == symTable.notFoundSymbol) {
            dlog.error(conversionExpr.pos, DiagnosticCode.INCOMPATIBLE_TYPES_CONVERSION, sourceType, targetType);
        } else {
            BConversionOperatorSymbol conversionSym = (BConversionOperatorSymbol) symbol;
            conversionExpr.conversionSymbol = conversionSym;
            actualType = conversionSym.type.getReturnType();
        }

        resultType = types.checkType(conversionExpr, actualType, expType);
    }

    @Override
    public void visit(BLangLambdaFunction bLangLambdaFunction) {
        bLangLambdaFunction.type = bLangLambdaFunction.function.symbol.type;
        // creating a copy of the env to visit the lambda function later
        bLangLambdaFunction.cachedEnv = env.createClone();
        env.enclPkg.lambdaFunctions.add(bLangLambdaFunction);
        resultType = types.checkType(bLangLambdaFunction, bLangLambdaFunction.type, expType);
    }

    @Override
    public void visit(BLangArrowFunction bLangArrowFunction) {
        if (expType.tag != TypeTags.INVOKABLE) {
            dlog.error(bLangArrowFunction.pos, DiagnosticCode.ARROW_EXPRESSION_CANNOT_INFER_TYPE_FROM_LHS);
            resultType = symTable.semanticError;
            return;
        }

        BInvokableType expectedInvocation = (BInvokableType) this.expType;
        populateArrowExprParamTypes(bLangArrowFunction, expectedInvocation.paramTypes);
        bLangArrowFunction.expression.type = populateArrowExprReturn(bLangArrowFunction, expectedInvocation.retType);
        // if function return type is none, assign the inferred return type
        if (expectedInvocation.retType.tag == TypeTags.NONE) {
            expectedInvocation.retType = bLangArrowFunction.expression.type;
        }
        resultType = bLangArrowFunction.funcType = expectedInvocation;
    }

    public void visit(BLangXMLQName bLangXMLQName) {
        String prefix = bLangXMLQName.prefix.value;
        resultType = types.checkType(bLangXMLQName, symTable.stringType, expType);
        // TODO: check isLHS

        if (env.node.getKind() == NodeKind.XML_ATTRIBUTE && prefix.isEmpty()
                && bLangXMLQName.localname.value.equals(XMLConstants.XMLNS_ATTRIBUTE)) {
            ((BLangXMLAttribute) env.node).isNamespaceDeclr = true;
            return;
        }

        if (env.node.getKind() == NodeKind.XML_ATTRIBUTE && prefix.equals(XMLConstants.XMLNS_ATTRIBUTE)) {
            ((BLangXMLAttribute) env.node).isNamespaceDeclr = true;
            return;
        }

        if (prefix.equals(XMLConstants.XMLNS_ATTRIBUTE)) {
            dlog.error(bLangXMLQName.pos, DiagnosticCode.INVALID_NAMESPACE_PREFIX, prefix);
            bLangXMLQName.type = symTable.semanticError;
            return;
        }

        BSymbol xmlnsSymbol = symResolver.lookupSymbol(env, names.fromIdNode(bLangXMLQName.prefix), SymTag.XMLNS);
        if (prefix.isEmpty() && xmlnsSymbol == symTable.notFoundSymbol) {
            return;
        }

        if (!prefix.isEmpty() && xmlnsSymbol == symTable.notFoundSymbol) {
            dlog.error(bLangXMLQName.pos, DiagnosticCode.UNDEFINED_SYMBOL, prefix);
            bLangXMLQName.type = symTable.semanticError;
            return;
        }
        bLangXMLQName.namespaceURI = ((BXMLNSSymbol) xmlnsSymbol).namespaceURI;
        bLangXMLQName.nsSymbol = (BXMLNSSymbol) xmlnsSymbol;
    }

    public void visit(BLangXMLAttribute bLangXMLAttribute) {
        SymbolEnv xmlAttributeEnv = SymbolEnv.getXMLAttributeEnv(bLangXMLAttribute, env);

        // check attribute name
        checkExpr(bLangXMLAttribute.name, xmlAttributeEnv, symTable.stringType);

        // check attribute value
        checkExpr(bLangXMLAttribute.value, xmlAttributeEnv, symTable.stringType);

        symbolEnter.defineNode(bLangXMLAttribute, env);
    }

    public void visit(BLangXMLElementLiteral bLangXMLElementLiteral) {
        SymbolEnv xmlElementEnv = SymbolEnv.getXMLElementEnv(bLangXMLElementLiteral, env);

        // Visit in-line namespace declarations
        bLangXMLElementLiteral.attributes.forEach(attribute -> {
            if (attribute.name.getKind() == NodeKind.XML_QNAME
                    && ((BLangXMLQName) attribute.name).prefix.value.equals(XMLConstants.XMLNS_ATTRIBUTE)) {
                checkExpr(attribute, xmlElementEnv, symTable.noType);
            }
        });

        // Visit attributes.
        bLangXMLElementLiteral.attributes.forEach(attribute -> {
            if (attribute.name.getKind() != NodeKind.XML_QNAME
                    || !((BLangXMLQName) attribute.name).prefix.value.equals(XMLConstants.XMLNS_ATTRIBUTE)) {
                checkExpr(attribute, xmlElementEnv, symTable.noType);
            }
        });

        Map<Name, BXMLNSSymbol> namespaces = symResolver.resolveAllNamespaces(xmlElementEnv);
        Name defaultNs = names.fromString(XMLConstants.DEFAULT_NS_PREFIX);
        if (namespaces.containsKey(defaultNs)) {
            bLangXMLElementLiteral.defaultNsSymbol = namespaces.remove(defaultNs);
        }
        bLangXMLElementLiteral.namespacesInScope.putAll(namespaces);

        // Visit the tag names
        validateTags(bLangXMLElementLiteral, xmlElementEnv);

        // Visit the children
        bLangXMLElementLiteral.modifiedChildren =
                concatSimilarKindXMLNodes(bLangXMLElementLiteral.children, xmlElementEnv);
        resultType = types.checkType(bLangXMLElementLiteral, symTable.xmlType, expType);
    }

    public void visit(BLangXMLTextLiteral bLangXMLTextLiteral) {
        bLangXMLTextLiteral.concatExpr = getStringTemplateConcatExpr(bLangXMLTextLiteral.textFragments);
        resultType = types.checkType(bLangXMLTextLiteral, symTable.xmlType, expType);
    }

    public void visit(BLangXMLCommentLiteral bLangXMLCommentLiteral) {
        bLangXMLCommentLiteral.concatExpr = getStringTemplateConcatExpr(bLangXMLCommentLiteral.textFragments);
        resultType = types.checkType(bLangXMLCommentLiteral, symTable.xmlType, expType);
    }

    public void visit(BLangXMLProcInsLiteral bLangXMLProcInsLiteral) {
        checkExpr(bLangXMLProcInsLiteral.target, env, symTable.stringType);
        bLangXMLProcInsLiteral.dataConcatExpr = getStringTemplateConcatExpr(bLangXMLProcInsLiteral.dataFragments);
        resultType = types.checkType(bLangXMLProcInsLiteral, symTable.xmlType, expType);
    }

    public void visit(BLangXMLQuotedString bLangXMLQuotedString) {
        bLangXMLQuotedString.concatExpr = getStringTemplateConcatExpr(bLangXMLQuotedString.textFragments);
        resultType = types.checkType(bLangXMLQuotedString, symTable.stringType, expType);
    }

    public void visit(BLangXMLAttributeAccess xmlAttributeAccessExpr) {
        BType actualType = symTable.semanticError;

        // First analyze the variable reference expression.
        checkExpr(xmlAttributeAccessExpr.expr, env, symTable.xmlType);

        // Then analyze the index expression.
        BLangExpression indexExpr = xmlAttributeAccessExpr.indexExpr;
        if (indexExpr == null) {
            if (xmlAttributeAccessExpr.lhsVar) {
                dlog.error(xmlAttributeAccessExpr.pos, DiagnosticCode.XML_ATTRIBUTE_MAP_UPDATE_NOT_ALLOWED);
            } else {
                actualType = symTable.xmlAttributesType;
            }
            resultType = types.checkType(xmlAttributeAccessExpr, actualType, expType);
            return;
        }

        checkExpr(indexExpr, env, symTable.stringType);

        if (indexExpr.type.tag == TypeTags.STRING) {
            actualType = symTable.stringType;
        }

        xmlAttributeAccessExpr.namespaces.putAll(symResolver.resolveAllNamespaces(env));
        resultType = types.checkType(xmlAttributeAccessExpr, actualType, expType);
    }

    public void visit(BLangStringTemplateLiteral stringTemplateLiteral) {
        stringTemplateLiteral.concatExpr = getStringTemplateConcatExpr(stringTemplateLiteral.exprs);
        resultType = types.checkType(stringTemplateLiteral, symTable.stringType, expType);
    }

    @Override
    public void visit(BLangIntRangeExpression intRangeExpression) {
        checkExpr(intRangeExpression.startExpr, env, symTable.intType);
        checkExpr(intRangeExpression.endExpr, env, symTable.intType);
        resultType = new BArrayType(symTable.intType);
    }

    @Override
    public void visit(BLangTableQueryExpression tableQueryExpression) {
        BType actualType = symTable.semanticError;
        int expTypeTag = expType.tag;

        if (expTypeTag == TypeTags.TABLE) {
            actualType = expType;
        } else if (expTypeTag != TypeTags.SEMANTIC_ERROR) {
            dlog.error(tableQueryExpression.pos, DiagnosticCode.INCOMPATIBLE_TYPES_CONVERSION, expType);
        }

        BLangTableQuery tableQuery = (BLangTableQuery) tableQueryExpression.getTableQuery();
        tableQuery.accept(this);

        resultType = types.checkType(tableQueryExpression, actualType, expType);
    }

    @Override
    public void visit(BLangTableQuery tableQuery) {
        BLangStreamingInput streamingInput = (BLangStreamingInput) tableQuery.getStreamingInput();
        streamingInput.accept(this);

        BLangJoinStreamingInput joinStreamingInput = (BLangJoinStreamingInput) tableQuery.getJoinStreamingInput();
        if (joinStreamingInput != null) {
            joinStreamingInput.accept(this);
        }
    }

    @Override
    public void visit(BLangSelectClause selectClause) {
        List<? extends SelectExpressionNode> selectExprList = selectClause.getSelectExpressions();
        selectExprList.forEach(selectExpr -> ((BLangSelectExpression) selectExpr).accept(this));

        BLangGroupBy groupBy = (BLangGroupBy) selectClause.getGroupBy();
        if (groupBy != null) {
            groupBy.accept(this);
        }

        BLangHaving having = (BLangHaving) selectClause.getHaving();
        if (having != null) {
            having.accept(this);
        }
    }

    @Override
    public void visit(BLangSelectExpression selectExpression) {
        BLangExpression expr = (BLangExpression) selectExpression.getExpression();
        expr.accept(this);
    }

    @Override
    public void visit(BLangGroupBy groupBy) {
        groupBy.getVariables().forEach(expr -> ((BLangExpression) expr).accept(this));
    }

    @Override
    public void visit(BLangHaving having) {
        BLangExpression expr = (BLangExpression) having.getExpression();
        expr.accept(this);
    }

    @Override
    public void visit(BLangOrderBy orderBy) {
        for (OrderByVariableNode orderByVariableNode : orderBy.getVariables()) {
            ((BLangOrderByVariable) orderByVariableNode).accept(this);
        }
    }

    @Override
    public void visit(BLangOrderByVariable orderByVariable) {
        BLangExpression expression = (BLangExpression) orderByVariable.getVariableReference();
        expression.accept(this);
    }

    @Override
    public void visit(BLangJoinStreamingInput joinStreamingInput) {
        BLangStreamingInput streamingInput = (BLangStreamingInput) joinStreamingInput.getStreamingInput();
        streamingInput.accept(this);
    }

    @Override
    public void visit(BLangStreamingInput streamingInput) {
        BLangExpression varRef = (BLangExpression) streamingInput.getStreamReference();
        varRef.accept(this);
    }

    @Override
    public void visit(BLangRestArgsExpression bLangRestArgExpression) {
        resultType = checkExpr(bLangRestArgExpression.expr, env, expType);
    }

    @Override
    public void visit(BLangNamedArgsExpression bLangNamedArgsExpression) {
        resultType = checkExpr(bLangNamedArgsExpression.expr, env, expType);
        bLangNamedArgsExpression.type = bLangNamedArgsExpression.expr.type;
    }

    @Override
    public void visit(BLangMatchExpression bLangMatchExpression) {
        SymbolEnv matchExprEnv = SymbolEnv.createBlockEnv((BLangBlockStmt) TreeBuilder.createBlockNode(), env);
        checkExpr(bLangMatchExpression.expr, matchExprEnv);

        // Type check and resolve patterns and their expressions
        bLangMatchExpression.patternClauses.forEach(pattern -> {
            if (!pattern.variable.name.value.endsWith(Names.IGNORE.value)) {
                symbolEnter.defineNode(pattern.variable, matchExprEnv);
            }
            checkExpr(pattern.expr, matchExprEnv, expType);
            pattern.variable.type = symResolver.resolveTypeNode(pattern.variable.typeNode, matchExprEnv);
        });

        Set<BType> matchExprTypes = getMatchExpressionTypes(bLangMatchExpression);

        BType actualType;
        if (matchExprTypes.contains(symTable.semanticError)) {
            actualType = symTable.semanticError;
        } else if (matchExprTypes.size() == 1) {
            actualType = matchExprTypes.toArray(new BType[matchExprTypes.size()])[0];
        } else {
            actualType = new BUnionType(null, matchExprTypes, matchExprTypes.contains(symTable.nilType));
        }

        resultType = types.checkType(bLangMatchExpression, actualType, expType);
    }

    @Override
    public void visit(BLangCheckedExpr checkedExpr) {
        BType exprType = checkExpr(checkedExpr.expr, env, symTable.noType);
        if (exprType.tag != TypeTags.UNION) {
            if (types.isAssignable(exprType, symTable.errorType)) {
                dlog.error(checkedExpr.expr.pos, DiagnosticCode.CHECKED_EXPR_INVALID_USAGE_ALL_ERROR_TYPES_IN_RHS);
            } else {
                dlog.error(checkedExpr.expr.pos, DiagnosticCode.CHECKED_EXPR_INVALID_USAGE_NO_ERROR_TYPE_IN_RHS);
            }
            checkedExpr.type = symTable.semanticError;
            return;
        }

        BUnionType unionType = (BUnionType) exprType;
        // Filter out the list of types which are not equivalent with the error type.
        Map<Boolean, List<BType>> resultTypeMap = unionType.memberTypes.stream()
                .collect(Collectors.groupingBy(memberType -> types.isAssignable(memberType, symTable.errorType)));

        // This list will be used in the desugar phase
        checkedExpr.equivalentErrorTypeList = resultTypeMap.get(true);
        if (checkedExpr.equivalentErrorTypeList == null ||
                checkedExpr.equivalentErrorTypeList.size() == 0) {
            // No member types in this union is equivalent to the error type
            dlog.error(checkedExpr.expr.pos, DiagnosticCode.CHECKED_EXPR_INVALID_USAGE_NO_ERROR_TYPE_IN_RHS);
            checkedExpr.type = symTable.semanticError;
            return;
        }

        List<BType> nonErrorTypeList = resultTypeMap.get(false);
        if (nonErrorTypeList == null || nonErrorTypeList.size() == 0) {
            // All member types in the union are equivalent to the error type.
            // Checked expression requires at least one type which is not equivalent to the error type.
            dlog.error(checkedExpr.expr.pos, DiagnosticCode.CHECKED_EXPR_INVALID_USAGE_ALL_ERROR_TYPES_IN_RHS);
            checkedExpr.type = symTable.semanticError;
            return;
        }

        BType actualType;
        if (nonErrorTypeList.size() == 1) {
            actualType = nonErrorTypeList.get(0);
        } else {
            actualType = new BUnionType(null, new LinkedHashSet<>(nonErrorTypeList),
                    nonErrorTypeList.contains(symTable.nilType));
        }

        resultType = types.checkType(checkedExpr, actualType, expType);
    }

    @Override
    public void visit(BLangErrorConstructorExpr errorConstructorExpr) {
        if (expType.tag != TypeTags.ERROR) {
            dlog.error(errorConstructorExpr.pos, DiagnosticCode.CANNOT_INFER_ERROR_TYPE, expType);
            resultType = symTable.semanticError;
            return;
        }

        // No matter what, message expression has to exist and it's type should be string type.
        Optional.ofNullable(errorConstructorExpr.reasonExpr)
                .map(expr -> checkExpr(expr, env, symTable.stringType))
                .orElseThrow(AssertionError::new);

        Optional.ofNullable(errorConstructorExpr.detailsExpr)
                .ifPresent(expr -> checkExpr(expr, env, ((BErrorType) expType).detailType));
        resultType = expType;
    }

    @Override
    public void visit(BLangServiceConstructorExpr serviceConstructorExpr) {
        resultType = serviceConstructorExpr.serviceNode.symbol.type;
    }

    @Override
    public void visit(BLangTypeTestExpr typeTestExpr) {
        typeTestExpr.typeNode.type = symResolver.resolveTypeNode(typeTestExpr.typeNode, env);
        checkExpr(typeTestExpr.expr, env);

        resultType = types.checkType(typeTestExpr, symTable.booleanType, expType);
    }

    // Private methods

    private BVarSymbol getVarSymbolForRecordVariableReference(BLangExpression varRef) {
        if (varRef.getKind() == NodeKind.SIMPLE_VARIABLE_REF) {
            return (BVarSymbol) ((BLangSimpleVarRef) varRef).symbol;
        }
        if (varRef.getKind() == NodeKind.RECORD_VARIABLE_REF) {
            return (BVarSymbol) ((BLangRecordVarRef) varRef).symbol;
        }
        if (varRef.getKind() == NodeKind.TUPLE_VARIABLE_REF) {
            return (BVarSymbol) ((BLangTupleVarRef) varRef).symbol;
        }
        if (varRef.getKind() == NodeKind.ERROR_VARIABLE_REF) {
            return (BVarSymbol) ((BLangErrorVarRef) varRef).symbol;
        }
        if (varRef.getKind() == NodeKind.FIELD_BASED_ACCESS_EXPR) {
            return (BVarSymbol) ((BLangFieldBasedAccess) varRef).symbol;
        }
        if (varRef.getKind() == NodeKind.INDEX_BASED_ACCESS_EXPR) {
            return (BVarSymbol) ((BLangIndexBasedAccess) varRef).symbol;
        }
        if (varRef.getKind() == NodeKind.XML_ATTRIBUTE_ACCESS_EXPR) {
            return (BVarSymbol) ((BLangXMLAttributeAccess) varRef).symbol;
        }

        dlog.error(varRef.pos, DiagnosticCode.INVALID_RECORD_BINDING_PATTERN, varRef.type);
        return null;
    }

    private BType populateArrowExprReturn(BLangArrowFunction bLangArrowFunction, BType expectedRetType) {
        SymbolEnv arrowFunctionEnv = SymbolEnv.createArrowFunctionSymbolEnv(bLangArrowFunction, env);
        bLangArrowFunction.params.forEach(param -> symbolEnter.defineNode(param, arrowFunctionEnv));
        return checkExpr(bLangArrowFunction.expression, arrowFunctionEnv, expectedRetType);
    }

    private void populateArrowExprParamTypes(BLangArrowFunction bLangArrowFunction, List<BType> paramTypes) {
        if (paramTypes.size() != bLangArrowFunction.params.size()) {
            dlog.error(bLangArrowFunction.pos, DiagnosticCode.ARROW_EXPRESSION_MISMATCHED_PARAMETER_LENGTH,
                    paramTypes.size(), bLangArrowFunction.params.size());
            resultType = symTable.semanticError;
            bLangArrowFunction.params.forEach(param -> param.type = symTable.semanticError);
            return;
        }

        for (int i = 0; i < bLangArrowFunction.params.size(); i++) {
            BLangSimpleVariable paramIdentifier = bLangArrowFunction.params.get(i);
            BType bType = paramTypes.get(i);
            BLangValueType valueTypeNode = (BLangValueType) TreeBuilder.createValueTypeNode();
            valueTypeNode.setTypeKind(bType.getKind());
            paramIdentifier.setTypeNode(valueTypeNode);
            paramIdentifier.type = bType;
        }
    }

    private void checkSefReferences(DiagnosticPos pos, SymbolEnv env, BVarSymbol varSymbol) {
        if (env.enclVarSym == varSymbol) {
            dlog.error(pos, DiagnosticCode.SELF_REFERENCE_VAR, varSymbol.name);
        }
    }

    public List<BType> getListWithErrorTypes(int count) {
        List<BType> list = new ArrayList<>(count);
        for (int i = 0; i < count; i++) {
            list.add(symTable.semanticError);
        }

        return list;
    }

    private void checkFunctionInvocationExpr(BLangInvocation iExpr) {
        Name funcName = names.fromIdNode(iExpr.name);
        Name pkgAlias = names.fromIdNode(iExpr.pkgAlias);
        BSymbol funcSymbol = symTable.notFoundSymbol;
        // TODO: we may not need this section now, with the mandatory 'self'
        // if no package alias, check for same object attached function
        if (pkgAlias == Names.EMPTY && env.enclType != null) {
            Name objFuncName = names.fromString(Symbols.getAttachedFuncSymbolName(
                    env.enclType.type.tsymbol.name.value, funcName.value));
            funcSymbol = symResolver.resolveStructField(iExpr.pos, env, objFuncName,
                    env.enclType.type.tsymbol);
            if (funcSymbol != symTable.notFoundSymbol) {
                iExpr.exprSymbol = symResolver.lookupSymbol(env, Names.SELF, SymTag.VARIABLE);
            }
        }

        // if no such function found, then try resolving in package
        if (funcSymbol == symTable.notFoundSymbol) {
            funcSymbol = symResolver.lookupSymbolInPackage(iExpr.pos, env, pkgAlias, funcName, SymTag.VARIABLE);
        }

        if (funcSymbol == symTable.notFoundSymbol || (funcSymbol.tag & SymTag.FUNCTION) != SymTag.FUNCTION) {
            dlog.error(iExpr.pos, DiagnosticCode.UNDEFINED_FUNCTION, funcName);
            iExpr.argExprs.forEach(arg -> checkExpr(arg, env));
            resultType = symTable.semanticError;
            return;
        }
        if (Symbols.isFlagOn(funcSymbol.flags, Flags.REMOTE)) {
            dlog.error(iExpr.pos, DiagnosticCode.INVALID_ACTION_INVOCATION_SYNTAX);
        }
        if (Symbols.isFlagOn(funcSymbol.flags, Flags.RESOURCE)) {
            dlog.error(iExpr.pos, DiagnosticCode.INVALID_RESOURCE_FUNCTION_INVOCATION);
        }
        // Set the resolved function symbol in the invocation expression.
        // This is used in the code generation phase.
        iExpr.symbol = funcSymbol;
        checkInvocationParamAndReturnType(iExpr);
    }

    private void checkObjectFunctionInvocationExpr(BLangInvocation iExpr, BObjectType objectType) {
        // check for object attached function
        Name funcName =
                names.fromString(Symbols.getAttachedFuncSymbolName(objectType.tsymbol.name.value, iExpr.name.value));
        BSymbol funcSymbol =
                symResolver.resolveObjectMethod(iExpr.pos, env, funcName, (BObjectTypeSymbol) objectType.tsymbol);
        if (funcSymbol == symTable.notFoundSymbol || funcSymbol.type.tag != TypeTags.INVOKABLE) {
            dlog.error(iExpr.pos, DiagnosticCode.UNDEFINED_FUNCTION_IN_OBJECT, iExpr.name.value, objectType);
            resultType = symTable.semanticError;
            return;
        }
        if (Symbols.isFlagOn(funcSymbol.flags, Flags.REMOTE)) {
            dlog.error(iExpr.pos, DiagnosticCode.INVALID_ACTION_INVOCATION_SYNTAX);
        }
        if (Symbols.isFlagOn(funcSymbol.flags, Flags.RESOURCE)) {
            dlog.error(iExpr.pos, DiagnosticCode.INVALID_RESOURCE_FUNCTION_INVOCATION);
        }
        iExpr.symbol = funcSymbol;
        checkInvocationParamAndReturnType(iExpr);
    }

    private void checkFunctionInvocationExpr(BLangInvocation iExpr, BType bType) {
        Name funcName = names.fromString(
                Symbols.getAttachedFuncSymbolName(bType.toString(), iExpr.name.value));
        BPackageSymbol packageSymbol = (BPackageSymbol) bType.tsymbol.owner;
        BSymbol funcSymbol = symResolver.lookupMemberSymbol(iExpr.pos, packageSymbol.scope, this.env,
                funcName, SymTag.FUNCTION);
        if (funcSymbol == symTable.notFoundSymbol) {
            dlog.error(iExpr.pos, DiagnosticCode.UNDEFINED_FUNCTION, funcName);
            resultType = symTable.semanticError;
            return;
        }
        iExpr.symbol = funcSymbol;
        checkInvocationParamAndReturnType(iExpr);
    }

    private boolean isIterableOperationInvocation(BLangInvocation iExpr) {
        final IterableKind iterableKind = IterableKind.getFromString(iExpr.name.value);
        switch (iExpr.expr.type.tag) {
            case TypeTags.ARRAY:
            case TypeTags.MAP:
            case TypeTags.RECORD:
            case TypeTags.JSON:
            case TypeTags.STREAM:
            case TypeTags.TABLE:
            case TypeTags.INTERMEDIATE_COLLECTION:
                return iterableKind != IterableKind.UNDEFINED;
            case TypeTags.XML: {
                // This has been done as there are an iterable operation and a function both named "select"
                // "select" function is applicable over XML type and select iterable operation is applicable over
                // Table type. In order to avoid XML.select being confused for iterable function select at
                // TypeChecker#visit(BLangInvocation iExpr) following condition is checked.
                // TODO: There should be a proper way to resolve the conflict
                return iterableKind != IterableKind.SELECT
                        && iterableKind != IterableKind.UNDEFINED;
            }
        }
        return false;
    }

    private void checkInvocationParamAndReturnType(BLangInvocation iExpr) {
        BType actualType = checkInvocationParam(iExpr);
        if (iExpr.expr != null) {
            actualType = getAccessExprFinalType(iExpr, actualType);
        }

        resultType = types.checkType(iExpr, actualType, this.expType);
    }

    private BType checkInvocationParam(BLangInvocation iExpr) {
        List<BType> paramTypes = ((BInvokableType) iExpr.symbol.type).getParameterTypes();
        int requiredParamsCount;
        if (iExpr.symbol.tag == SymTag.VARIABLE) {
            // Here we assume function pointers can have only required params.
            // And assume that named params and rest params are not supported.
            requiredParamsCount = paramTypes.size();
        } else {
            requiredParamsCount = ((BInvokableSymbol) iExpr.symbol).params.size();
        }

        // Split the different argument types: required args, named args and rest args
        int i = 0;
        BLangExpression vararg = null;
        for (BLangExpression expr : iExpr.argExprs) {
            switch (expr.getKind()) {
                case NAMED_ARGS_EXPR:
                    iExpr.namedArgs.add(expr);
                    break;
                case REST_ARGS_EXPR:
                    vararg = expr;
                    break;
                default:
                    if (i < requiredParamsCount) {
                        iExpr.requiredArgs.add(expr);
                    } else {
                        iExpr.restArgs.add(expr);
                    }
                    i++;
                    break;
            }
        }

        return checkInvocationArgs(iExpr, paramTypes, requiredParamsCount, vararg);
    }

    private BType checkInvocationArgs(BLangInvocation iExpr, List<BType> paramTypes, int requiredParamsCount,
                                      BLangExpression vararg) {
        BType actualType = symTable.semanticError;
        BInvokableSymbol invocableSymbol = (BInvokableSymbol) iExpr.symbol;

        // Check whether the expected param count and the actual args counts are matching.
        if (requiredParamsCount > iExpr.requiredArgs.size()) {
            dlog.error(iExpr.pos, DiagnosticCode.NOT_ENOUGH_ARGS_FUNC_CALL, iExpr.name.value);
            return actualType;
        } else if (invocableSymbol.restParam == null && (vararg != null || !iExpr.restArgs.isEmpty())) {
            if (invocableSymbol.defaultableParams.isEmpty()) {
                dlog.error(iExpr.pos, DiagnosticCode.TOO_MANY_ARGS_FUNC_CALL, iExpr.name.value);
            } else {
                dlog.error(iExpr.pos, DiagnosticCode.DEFAULTABLE_ARG_PASSED_AS_REQUIRED_ARG, iExpr.name.value);
            }
            return actualType;
        }

        checkRequiredArgs(iExpr.requiredArgs, paramTypes);
        checkNamedArgs(iExpr.namedArgs, invocableSymbol.defaultableParams);
        checkRestArgs(iExpr.restArgs, vararg, invocableSymbol.restParam);

        if (iExpr.async) {
            return this.generateFutureType(invocableSymbol);
        } else {
            return invocableSymbol.type.getReturnType();
        }
    }

    private BFutureType generateFutureType(BInvokableSymbol invocableSymbol) {
        BType retType = invocableSymbol.type.getReturnType();
        return new BFutureType(TypeTags.FUTURE, retType, null);
    }

    private void checkRequiredArgs(List<BLangExpression> requiredArgExprs, List<BType> requiredParamTypes) {
        for (int i = 0; i < requiredArgExprs.size(); i++) {
            checkExpr(requiredArgExprs.get(i), this.env, requiredParamTypes.get(i));
        }
    }

    private void checkNamedArgs(List<BLangExpression> namedArgExprs, List<BVarSymbol> defaultableParams) {
        for (BLangExpression expr : namedArgExprs) {
            BLangIdentifier argName = ((NamedArgNode) expr).getName();
            BVarSymbol varSym = defaultableParams.stream()
                    .filter(param -> param.getName().value.equals(argName.value))
                    .findAny()
                    .orElse(null);
            if (varSym == null) {
                dlog.error(expr.pos, DiagnosticCode.UNDEFINED_PARAMETER, argName);
                break;
            }

            checkExpr(expr, this.env, varSym.type);
        }
    }

    private void checkRestArgs(List<BLangExpression> restArgExprs, BLangExpression vararg, BVarSymbol restParam) {
        if (vararg != null && !restArgExprs.isEmpty()) {
            dlog.error(vararg.pos, DiagnosticCode.INVALID_REST_ARGS);
            return;
        }

        if (vararg != null) {
            checkExpr(vararg, this.env, restParam.type);
            restArgExprs.add(vararg);
            return;
        }

        for (BLangExpression arg : restArgExprs) {
            checkExpr(arg, this.env, ((BArrayType) restParam.type).eType);
        }
    }

    private boolean checkBuiltinFunctionInvocation(BLangInvocation iExpr, BLangBuiltInMethod function, BType... args) {
        Name funcName = names.fromString(iExpr.name.value);

        BSymbol funcSymbol = symResolver.resolveBuiltinOperator(funcName, args);

        if (funcSymbol == symTable.notFoundSymbol) {
            funcSymbol = getSymbolForBuiltinMethodWithDynamicRetType(iExpr, function);
            if (funcSymbol == symTable.notFoundSymbol) {
                return false;
            }
        }

        iExpr.builtinMethodInvocation = true;
        iExpr.builtInMethod = function;
        iExpr.symbol = funcSymbol;

        checkInvocationParamAndReturnType(iExpr);
        if (resultType != null && resultType != symTable.semanticError && iExpr.impConversionExpr == null) {
            types.setImplicitCastExpr(iExpr, resultType, expType);
        }
        return true;
    }

    private void checkActionInvocationExpr(BLangInvocation iExpr, BType epType) {
        BType actualType = symTable.semanticError;
        if (epType == symTable.semanticError || epType.tag != TypeTags.OBJECT
                || ((BLangVariableReference) iExpr.expr).symbol.tag != SymTag.ENDPOINT) {
            dlog.error(iExpr.pos, DiagnosticCode.INVALID_ACTION_INVOCATION);
            resultType = actualType;
            return;
        }

        final BVarSymbol epSymbol = (BVarSymbol) ((BLangVariableReference) iExpr.expr).symbol;

        Name remoteFuncQName = names
                .fromString(Symbols.getAttachedFuncSymbolName(epType.tsymbol.name.value, iExpr.name.value));
        Name actionName = names.fromIdNode(iExpr.name);
        BSymbol remoteFuncSymbol = symResolver
                .lookupMemberSymbol(iExpr.pos, ((BObjectTypeSymbol) epSymbol.type.tsymbol).methodScope, env,
                        remoteFuncQName, SymTag.FUNCTION);
        if (remoteFuncSymbol == symTable.notFoundSymbol || !Symbols.isFlagOn(remoteFuncSymbol.flags, Flags.REMOTE)) {
            dlog.error(iExpr.pos, DiagnosticCode.UNDEFINED_ACTION, actionName, epSymbol.type.tsymbol.name);
            resultType = actualType;
            return;
        }
        iExpr.symbol = remoteFuncSymbol;
        checkInvocationParamAndReturnType(iExpr);
    }

    private void checkRecLiteralKeyValue(BLangRecordKeyValue keyValuePair, BType recType) {
        BType fieldType = symTable.semanticError;
        BLangExpression valueExpr = keyValuePair.valueExpr;
        switch (recType.tag) {
            case TypeTags.RECORD:
                fieldType = checkStructLiteralKeyExpr(keyValuePair.key, recType);
                break;
            case TypeTags.MAP:
                fieldType = checkMapLiteralKeyExpr(keyValuePair.key.expr, recType);
                break;
            case TypeTags.JSON:
                fieldType = checkJSONLiteralKeyExpr(keyValuePair.key, recType);

                // If the field is again a struct, treat that literal expression as another constraint JSON.
                if (fieldType.tag == TypeTags.OBJECT || fieldType.tag == TypeTags.RECORD) {
                    fieldType = new BJSONType(TypeTags.JSON, fieldType, symTable.jsonType.tsymbol);
                }

                // First visit the expression having field type, as the expected type.
                checkExpr(valueExpr, this.env, fieldType);

                // Again check the type compatibility with JSON
                if (valueExpr.impConversionExpr == null) {
                    types.checkTypes(valueExpr, Lists.of(valueExpr.type), Lists.of(symTable.jsonType));
                } else {
                    BType valueType = valueExpr.type;
                    types.checkType(valueExpr, valueExpr.impConversionExpr.type, symTable.jsonType);
                    valueExpr.type = valueType;
                }
                resultType = valueExpr.type;
                return;
            case TypeTags.ERROR:
                checkExpr(valueExpr, this.env, fieldType);
        }

        checkExpr(valueExpr, this.env, fieldType);
    }

    private BType checkStructLiteralKeyExpr(BLangRecordKey key, BType recordType) {
        Name fieldName;
        BLangExpression keyExpr = key.expr;

        if (keyExpr.getKind() == NodeKind.SIMPLE_VARIABLE_REF) {
            BLangSimpleVarRef varRef = (BLangSimpleVarRef) keyExpr;
            fieldName = names.fromIdNode(varRef.variableName);
        } else {
            // keys of the struct literal can only be a varRef (identifier)
            dlog.error(keyExpr.pos, DiagnosticCode.INVALID_RECORD_LITERAL_KEY);
            return symTable.semanticError;
        }

        // Check whether the struct field exists
        BSymbol fieldSymbol = symResolver.resolveStructField(keyExpr.pos, this.env,
                fieldName, recordType.tsymbol);
        if (fieldSymbol == symTable.notFoundSymbol) {
            if (((BRecordType) recordType).sealed) {
                dlog.error(keyExpr.pos, DiagnosticCode.UNDEFINED_STRUCTURE_FIELD, fieldName,
                        recordType.tsymbol.type.getKind().typeName(), recordType.tsymbol);
                return symTable.semanticError;
            }

            return ((BRecordType) recordType).restFieldType;
        }

        return fieldSymbol.type;
    }

    private BType checkJSONLiteralKeyExpr(BLangRecordKey key, BType recordType) {
        BJSONType type = (BJSONType) recordType;

        // If the JSON is constrained with a struct, get the field type from the struct
        if (type.constraint.tag != TypeTags.NONE && type.constraint.tag != TypeTags.SEMANTIC_ERROR) {
            return checkStructLiteralKeyExpr(key, type.constraint);
        }

        if (checkRecLiteralKeyExpr(key.expr).tag != TypeTags.STRING) {
            return symTable.semanticError;
        }

        // If the JSON is not constrained, field type is always JSON.
        return symTable.jsonType;
    }

    private BType checkMapLiteralKeyExpr(BLangExpression keyExpr, BType recordType) {
        if (checkRecLiteralKeyExpr(keyExpr).tag != TypeTags.STRING) {
            return symTable.semanticError;
        }

        return ((BMapType) recordType).constraint;
    }

    private BType checkRecLiteralKeyExpr(BLangExpression keyExpr) {
        // If the key is not at identifier (i.e: varRef), check the expression
        if (keyExpr.getKind() != NodeKind.SIMPLE_VARIABLE_REF) {
            return checkExpr(keyExpr, this.env, symTable.stringType);
        }

        // If the key expression is an identifier then we simply set the type as string.
        keyExpr.type = symTable.stringType;
        return keyExpr.type;
    }

    private BType checkIndexExprForStructFieldAccess(BLangExpression indexExpr) {
        if (indexExpr.getKind() != NodeKind.LITERAL) {
            indexExpr.type = symTable.semanticError;
            dlog.error(indexExpr.pos, DiagnosticCode.INVALID_INDEX_EXPR_STRUCT_FIELD_ACCESS);
            return indexExpr.type;
        }

        return checkExpr(indexExpr, this.env, symTable.stringType);
    }

    private BType checkTypeForIndexBasedAccess(BLangIndexBasedAccess indexBasedAccessExpr, BType actualType) {
        // index based map/record access always returns a nil-able type
        if (actualType.tag == TypeTags.ANY || actualType.tag == TypeTags.JSON) {
            return actualType;
        }

        if (indexBasedAccessExpr.leafNode && indexBasedAccessExpr.lhsVar) {
            return actualType;
        }

        BUnionType type = new BUnionType(null, new LinkedHashSet<>(getTypesList(actualType)), true);
        type.memberTypes.add(symTable.nilType);
        return type;
    }

    private BType checkStructFieldAccess(BLangVariableReference varReferExpr, Name fieldName, BType structType) {
        BSymbol fieldSymbol = symResolver.resolveStructField(varReferExpr.pos, this.env, fieldName, structType.tsymbol);

        if (fieldSymbol != symTable.notFoundSymbol) {
            // Setting the field symbol. This is used during the code generation phase
            varReferExpr.symbol = fieldSymbol;
            return fieldSymbol.type;
        }

        if (structType.tag == TypeTags.OBJECT) {
            // check if it is an attached function pointer call
            Name objFuncName = names.fromString(Symbols.getAttachedFuncSymbolName(structType.tsymbol.name.value,
                    fieldName.value));
            fieldSymbol = symResolver.resolveObjectField(varReferExpr.pos, env, objFuncName, structType.tsymbol);

            if (fieldSymbol == symTable.notFoundSymbol) {
                dlog.error(varReferExpr.pos, DiagnosticCode.UNDEFINED_STRUCTURE_FIELD, fieldName,
                        structType.tsymbol.type.getKind().typeName(), structType.tsymbol);
                return symTable.semanticError;
            }

            // Setting the field symbol. This is used during the code generation phase
            varReferExpr.symbol = fieldSymbol;
            return fieldSymbol.type;
        }

        // Assuming this method is only used for objects and records
        if (((BRecordType) structType).sealed) {
            dlog.error(varReferExpr.pos, DiagnosticCode.UNDEFINED_STRUCTURE_FIELD, fieldName,
                    structType.tsymbol.type.getKind().typeName(), structType.tsymbol);
            return symTable.semanticError;
        }

        return ((BRecordType) structType).restFieldType;
    }

    private BType checkTupleFieldType(BLangIndexBasedAccess indexBasedAccessExpr, BType varRefType, int indexValue) {
        List<BType> tupleTypes = ((BTupleType) varRefType).tupleTypes;
        if (indexValue < 0 || tupleTypes.size() <= indexValue) {
            dlog.error(indexBasedAccessExpr.pos,
                    DiagnosticCode.TUPLE_INDEX_OUT_OF_RANGE, indexValue, tupleTypes.size());
            return symTable.semanticError;
        }
        return tupleTypes.get(indexValue);
    }

    private BType checkIndexExprForTupleFieldAccess(BLangExpression indexExpr) {
        if (indexExpr.getKind() != NodeKind.LITERAL) {
            indexExpr.type = symTable.semanticError;
            dlog.error(indexExpr.pos, DiagnosticCode.INVALID_INDEX_EXPR_TUPLE_FIELD_ACCESS);
            return indexExpr.type;
        }

        return checkExpr(indexExpr, this.env, symTable.intType);
    }

    private void validateTags(BLangXMLElementLiteral bLangXMLElementLiteral, SymbolEnv xmlElementEnv) {
        // check type for start and end tags
        BLangExpression startTagName = bLangXMLElementLiteral.startTagName;
        checkExpr(startTagName, xmlElementEnv, symTable.stringType);
        BLangExpression endTagName = bLangXMLElementLiteral.endTagName;
        if (endTagName != null) {
            checkExpr(endTagName, xmlElementEnv, symTable.stringType);
        }

        if (endTagName == null) {
            return;
        }

        if (startTagName.getKind() == NodeKind.XML_QNAME && startTagName.getKind() == NodeKind.XML_QNAME
                && startTagName.equals(endTagName)) {
            return;
        }

        if (startTagName.getKind() != NodeKind.XML_QNAME && startTagName.getKind() != NodeKind.XML_QNAME) {
            return;
        }

        dlog.error(startTagName.pos, DiagnosticCode.XML_TAGS_MISMATCH);
    }

    private BLangExpression getStringTemplateConcatExpr(List<BLangExpression> exprs) {
        BLangExpression concatExpr = null;
        for (BLangExpression expr : exprs) {
            checkExpr(expr, env);
            if (concatExpr == null) {
                concatExpr = expr;
                continue;
            }

            BSymbol opSymbol = symResolver.resolveBinaryOperator(OperatorKind.ADD, symTable.stringType, expr.type);
            if (opSymbol == symTable.notFoundSymbol && expr.type != symTable.semanticError) {
                dlog.error(expr.pos, DiagnosticCode.INCOMPATIBLE_TYPES, symTable.stringType, expr.type);
            }

            concatExpr = getBinaryAddExpr(concatExpr, expr, opSymbol);
        }

        return concatExpr;
    }

    /**
     * Concatenate the consecutive text type nodes, and get the reduced set of children.
     *
     * @param exprs         Child nodes
     * @param xmlElementEnv
     * @return Reduced set of children
     */
    private List<BLangExpression> concatSimilarKindXMLNodes(List<BLangExpression> exprs, SymbolEnv xmlElementEnv) {
        List<BLangExpression> newChildren = new ArrayList<>();
        BLangExpression strConcatExpr = null;

        for (BLangExpression expr : exprs) {
            BType exprType = checkExpr(expr, xmlElementEnv);
            if (exprType == symTable.xmlType) {
                if (strConcatExpr != null) {
                    newChildren.add(getXMLTextLiteral(strConcatExpr));
                    strConcatExpr = null;
                }
                newChildren.add(expr);
                continue;
            }

            BSymbol opSymbol = symResolver.resolveBinaryOperator(OperatorKind.ADD, symTable.stringType, exprType);
            if (opSymbol == symTable.notFoundSymbol && exprType != symTable.semanticError) {
                dlog.error(expr.pos, DiagnosticCode.INCOMPATIBLE_TYPES, symTable.xmlType, exprType);
            }

            if (strConcatExpr == null) {
                strConcatExpr = expr;
                continue;
            }
            strConcatExpr = getBinaryAddExpr(strConcatExpr, expr, opSymbol);
        }

        // Add remaining concatenated text nodes as children
        if (strConcatExpr != null) {
            newChildren.add(getXMLTextLiteral(strConcatExpr));
        }

        return newChildren;
    }

    private BLangExpression getBinaryAddExpr(BLangExpression lExpr, BLangExpression rExpr, BSymbol opSymbol) {
        BLangBinaryExpr binaryExpressionNode = (BLangBinaryExpr) TreeBuilder.createBinaryExpressionNode();
        binaryExpressionNode.lhsExpr = lExpr;
        binaryExpressionNode.rhsExpr = rExpr;
        binaryExpressionNode.pos = rExpr.pos;
        binaryExpressionNode.opKind = OperatorKind.ADD;
        if (opSymbol != symTable.notFoundSymbol) {
            binaryExpressionNode.type = opSymbol.type.getReturnType();
            binaryExpressionNode.opSymbol = (BOperatorSymbol) opSymbol;
        } else {
            binaryExpressionNode.type = symTable.semanticError;
        }

        types.checkType(binaryExpressionNode, binaryExpressionNode.type, symTable.stringType);
        return binaryExpressionNode;
    }

    private BLangExpression getXMLTextLiteral(BLangExpression contentExpr) {
        BLangXMLTextLiteral xmlTextLiteral = (BLangXMLTextLiteral) TreeBuilder.createXMLTextLiteralNode();
        xmlTextLiteral.concatExpr = contentExpr;
        xmlTextLiteral.pos = contentExpr.pos;
        return xmlTextLiteral;
    }

    private BType getTypeOfExprInFieldAccess(BLangExpression expr) {
        checkExpr(expr, this.env, symTable.noType);
        return expr.type;
    }

    private BType getAccessExprFinalType(BLangAccessExpression accessExpr, BType actualType) {
        if (!isSafeNavigableExpr(accessExpr)) {
            return actualType;
        }

        // Cache the actual type of the field. This will be used in desuagr phase to create safe navigation.
        accessExpr.originalType = actualType;

        BUnionType unionType = new BUnionType(null, new LinkedHashSet<>(), false);
        if (actualType.tag == TypeTags.UNION) {
            unionType.memberTypes.addAll(((BUnionType) actualType).memberTypes);
            unionType.setNullable(actualType.isNullable());
        } else {
            unionType.memberTypes.add(actualType);
        }

        if (returnsNull(accessExpr)) {
            unionType.memberTypes.add(symTable.nilType);
            unionType.setNullable(true);
        }

        BType parentType = accessExpr.expr.type;
        if (accessExpr.safeNavigate && (parentType.tag == TypeTags.SEMANTIC_ERROR || (parentType.tag == TypeTags.UNION
                && ((BUnionType) parentType).memberTypes.contains(symTable.errorType)))) {
            unionType.memberTypes.add(symTable.errorType);
        }

        // If there's only one member, and the one an only member is:
        //    a) nilType OR
        //    b) not-nullable 
        // then return that only member, as the return type.
        if (unionType.memberTypes.size() == 1 &&
                (!unionType.isNullable() || unionType.memberTypes.contains(symTable.nilType))) {
            return unionType.memberTypes.toArray(new BType[0])[0];
        }

        return unionType;
    }

    private boolean returnsNull(BLangAccessExpression accessExpr) {
        BType parentType = accessExpr.expr.type;
        if (parentType.isNullable() && parentType.tag != TypeTags.JSON) {
            return true;
        }

        // Check whether this is a map access by index. If not, null is not a possible return type.
        if (parentType.tag != TypeTags.MAP) {
            return false;
        }

        // A map access with index, returns nullable type
        if (accessExpr.getKind() == NodeKind.INDEX_BASED_ACCESS_EXPR && accessExpr.expr.type.tag == TypeTags.MAP) {
            BType constraintType = ((BMapType) accessExpr.expr.type).constraint;

            // JSON and any is special cased here, since those are two union types, with null within them.
            // Therefore return 'type' will not include null.
            return constraintType != null && constraintType.tag != TypeTags.ANY && constraintType.tag != TypeTags.JSON;
        }

        return false;
    }

    private boolean isSafeNavigableExpr(BLangAccessExpression accessExpr) {
        return !(accessExpr.getKind() == NodeKind.INVOCATION && ((BLangInvocation) accessExpr).builtinMethodInvocation
                && ((BLangInvocation) accessExpr).builtInMethod == BLangBuiltInMethod.IS_FROZEN);
    }

    private BType checkFieldAccessExpr(BLangFieldBasedAccess fieldAccessExpr, BType varRefType, Name fieldName) {
        BType actualType = symTable.semanticError;
        switch (varRefType.tag) {
            case TypeTags.OBJECT:
            case TypeTags.RECORD:
                actualType = checkStructFieldAccess(fieldAccessExpr, fieldName, varRefType);
                break;
            case TypeTags.MAP:
                actualType = ((BMapType) varRefType).getConstraint();
                break;
            case TypeTags.STREAM:
                BType streamConstraintType = ((BStreamType) varRefType).constraint;
                if (streamConstraintType.tag == TypeTags.RECORD) {
                    actualType = checkStructFieldAccess(fieldAccessExpr, fieldName, streamConstraintType);
                }
                break;
            case TypeTags.JSON:
                BType constraintType = ((BJSONType) varRefType).constraint;
                if (constraintType.tag == TypeTags.OBJECT || constraintType.tag == TypeTags.RECORD) {
                    BType fieldType = checkStructFieldAccess(fieldAccessExpr, fieldName, constraintType);

                    // If the type of the field is struct, treat it as constraint JSON type.
                    if (fieldType.tag == TypeTags.OBJECT || fieldType.tag == TypeTags.RECORD) {
                        actualType = new BJSONType(TypeTags.JSON, fieldType, symTable.jsonType.tsymbol);
                        break;
                    }
                }
                actualType = symTable.jsonType;
                break;
            case TypeTags.XML:
                if (fieldAccessExpr.lhsVar) {
                    dlog.error(fieldAccessExpr.pos, DiagnosticCode.CANNOT_UPDATE_XML_SEQUENCE);
                    break;
                }
                actualType = symTable.xmlType;
                break;
            case TypeTags.SEMANTIC_ERROR:
                // Do nothing
                break;
            default:
                dlog.error(fieldAccessExpr.pos, DiagnosticCode.OPERATION_DOES_NOT_SUPPORT_FIELD_ACCESS,
                        varRefType);
        }

        return actualType;
    }

    private BType checkIndexAccessExpr(BLangIndexBasedAccess indexBasedAccessExpr, BType varRefType) {
        BLangExpression indexExpr = indexBasedAccessExpr.indexExpr;
        BType actualType = symTable.semanticError;
        BType indexExprType;
        switch (varRefType.tag) {
            case TypeTags.OBJECT:
                indexExprType = checkIndexExprForStructFieldAccess(indexExpr);
                if (indexExprType.tag == TypeTags.STRING) {
                    String fieldName = (String) ((BLangLiteral) indexExpr).value;
                    actualType = checkStructFieldAccess(indexBasedAccessExpr, names.fromString(fieldName), varRefType);
                }
                break;
            case TypeTags.RECORD:
                indexExprType = checkIndexExprForStructFieldAccess(indexExpr);
                if (indexExprType.tag == TypeTags.STRING) {
                    String fieldName = (String) ((BLangLiteral) indexExpr).value;
                    actualType = checkStructFieldAccess(indexBasedAccessExpr, names.fromString(fieldName), varRefType);
                    actualType = checkTypeForIndexBasedAccess(indexBasedAccessExpr, actualType);
                }
                break;
            case TypeTags.MAP:
                indexExprType = checkExpr(indexExpr, this.env, symTable.stringType);
                if (indexExprType.tag == TypeTags.STRING) {
                    actualType = ((BMapType) varRefType).getConstraint();
                    actualType = checkTypeForIndexBasedAccess(indexBasedAccessExpr, actualType);
                }
                break;
            case TypeTags.JSON:
                BType constraintType = ((BJSONType) varRefType).constraint;
                if (constraintType.tag == TypeTags.OBJECT || constraintType.tag == TypeTags.RECORD) {
                    indexExprType = checkIndexExprForStructFieldAccess(indexExpr);
                    if (indexExprType.tag != TypeTags.STRING) {
                        break;
                    }
                    String fieldName = (String) ((BLangLiteral) indexExpr).value;
                    BType fieldType =
                            checkStructFieldAccess(indexBasedAccessExpr, names.fromString(fieldName), constraintType);

                    // If the type of the field is struct, treat it as constraint JSON type.
                    if (fieldType.tag == TypeTags.OBJECT || fieldType.tag == TypeTags.RECORD) {
                        actualType = new BJSONType(TypeTags.JSON, fieldType, symTable.jsonType.tsymbol);
                        break;
                    }
                } else {
                    indexExprType = checkExpr(indexExpr, this.env, symTable.noType);
                    if (indexExprType.tag != TypeTags.STRING && indexExprType.tag != TypeTags.INT) {
                        dlog.error(indexExpr.pos, DiagnosticCode.INCOMPATIBLE_TYPES, symTable.stringType,
                                indexExprType);
                        break;
                    }
                }
                actualType = symTable.jsonType;
                break;
            case TypeTags.ARRAY:
                indexExprType = checkExpr(indexExpr, this.env, symTable.intType);
                if (indexExprType.tag == TypeTags.INT) {
                    actualType = ((BArrayType) varRefType).getElementType();
                }
                break;
            case TypeTags.XML:
                if (indexBasedAccessExpr.lhsVar) {
                    indexExpr.type = symTable.semanticError;
                    dlog.error(indexBasedAccessExpr.pos, DiagnosticCode.CANNOT_UPDATE_XML_SEQUENCE);
                    break;
                }

                checkExpr(indexExpr, this.env);
                actualType = symTable.xmlType;
                break;
            case TypeTags.TUPLE:
                indexExprType = checkIndexExprForTupleFieldAccess(indexExpr);
                if (indexExprType.tag == TypeTags.INT) {
                    int indexValue = ((Long) ((BLangLiteral) indexExpr).value).intValue();
                    actualType = checkTupleFieldType(indexBasedAccessExpr, varRefType, indexValue);
                }
                break;
            case TypeTags.SEMANTIC_ERROR:
                indexBasedAccessExpr.indexExpr.type = symTable.semanticError;
                break;
            default:
                indexBasedAccessExpr.indexExpr.type = symTable.semanticError;
                dlog.error(indexBasedAccessExpr.pos, DiagnosticCode.OPERATION_DOES_NOT_SUPPORT_INDEXING,
                        indexBasedAccessExpr.expr.type);
        }

        return actualType;
    }

    private BType getSafeType(BType type, BLangAccessExpression accessExpr) {
        if (accessExpr.safeNavigate && type == symTable.errorType) {
            dlog.error(accessExpr.pos, DiagnosticCode.SAFE_NAVIGATION_NOT_REQUIRED, type);
            return symTable.semanticError;
        }

        if (type.tag != TypeTags.UNION) {
            return type;
        }

        // Extract the types without the error and null, and revisit access expression
        Set<BType> varRefMemberTypes = ((BUnionType) type).memberTypes;
        List<BType> lhsTypes;

        boolean nullable = false;
        if (accessExpr.safeNavigate) {
            if (!varRefMemberTypes.contains(symTable.errorType)) {
                dlog.error(accessExpr.pos, DiagnosticCode.SAFE_NAVIGATION_NOT_REQUIRED, type);
                return symTable.semanticError;
            }

            lhsTypes = varRefMemberTypes.stream().filter(memberType -> {
                return memberType != symTable.errorType && memberType != symTable.nilType;
            }).collect(Collectors.toList());

            if (lhsTypes.isEmpty()) {
                dlog.error(accessExpr.pos, DiagnosticCode.SAFE_NAVIGATION_NOT_REQUIRED, type);
                return symTable.semanticError;
            }
        } else {
            lhsTypes = varRefMemberTypes.stream().filter(memberType -> {
                return memberType != symTable.nilType;
            }).collect(Collectors.toList());
        }

        if (lhsTypes.size() == 1) {
            return lhsTypes.get(0);
        }

        return new BUnionType(null, new LinkedHashSet<>(lhsTypes), nullable);
    }

    private List<BType> getTypesList(BType type) {
        if (type.tag == TypeTags.UNION) {
            BUnionType unionType = (BUnionType) type;
            return new ArrayList<>(unionType.memberTypes);
        } else {
            return Lists.of(type);
        }
    }

    private Set<BType> getMatchExpressionTypes(BLangMatchExpression bLangMatchExpression) {
        List<BType> exprTypes = getTypesList(bLangMatchExpression.expr.type);
        Set<BType> matchExprTypes = new LinkedHashSet<>();
        for (BType type : exprTypes) {
            boolean assignable = false;
            for (BLangMatchExprPatternClause pattern : bLangMatchExpression.patternClauses) {
                BType patternExprType = pattern.expr.type;

                // Type of the pattern expression, becomes one of the types of the whole but expression
                matchExprTypes.addAll(getTypesList(patternExprType));

                if (type.tag == TypeTags.SEMANTIC_ERROR || patternExprType.tag == TypeTags.SEMANTIC_ERROR) {
                    return new HashSet<>(Lists.of(symTable.semanticError));
                }

                assignable = this.types.isAssignable(type, pattern.variable.type);
                if (assignable) {
                    break;
                }
            }

            // If the matching expr type is not matching to any pattern, it becomes one of the types
            // returned by the whole but expression
            if (!assignable) {
                matchExprTypes.add(type);
            }
        }

        return matchExprTypes;
    }

    /**
     * Returns the type guards included in a given expression.
     *
     * @param expr Expression to get type guards
     * @return A map of type guards, with the original variable symbol as keys
     * and their guarded type.
     */
    Map<BVarSymbol, BType> getTypeGuards(BLangExpression expr) {
        Map<BVarSymbol, BType> typeGuards = new HashMap<>();
        collectTypeGuards(expr, typeGuards);
        return typeGuards;
    }

    private Map<BVarSymbol, BType> collectTypeGuards(BLangExpression expr, Map<BVarSymbol, BType> typeGuards) {
        switch (expr.getKind()) {
            case TYPE_TEST_EXPR:
                BLangTypeTestExpr typeTest = (BLangTypeTestExpr) expr;
                if (typeTest.expr.getKind() == NodeKind.SIMPLE_VARIABLE_REF) {
                    BVarSymbol varSymbol = (BVarSymbol) ((BLangSimpleVarRef) typeTest.expr).symbol;
                    if (varSymbol == null) {
                        break;
                    }
                    if (!typeGuards.containsKey(varSymbol)) {
                        typeGuards.put(varSymbol, typeTest.typeNode.type);
                    } else {
                        // TODO: handle two type-tests for same var
                    }
                }
                break;
            case BRACED_TUPLE_EXPR:
                BLangBracedOrTupleExpr bracedExpr = (BLangBracedOrTupleExpr) expr;
                if (bracedExpr.isBracedExpr) {
                    collectTypeGuards(bracedExpr.expressions.get(0), typeGuards);
                }
                break;
            case BINARY_EXPR:
                BLangBinaryExpr binExpr = (BLangBinaryExpr) expr;
                if (binExpr.getOperatorKind() == OperatorKind.AND) {
                    collectTypeGuards(binExpr.lhsExpr, typeGuards);
                    collectTypeGuards(binExpr.rhsExpr, typeGuards);
                }
                break;
            default:
                break;
        }
        return typeGuards;
    }

    private BSymbol getSymbolForBuiltinMethodWithDynamicRetType(BLangInvocation iExpr, BLangBuiltInMethod function) {
        switch (function) {
            case CLONE:
            case FREEZE:
                return getSymbolForAnydataReturningBuiltinMethods(iExpr);
            case IS_FROZEN:
                return getSymbolForIsFrozenBuiltinMethod(iExpr);
            case STAMP:
                List<BLangExpression> functionArgList = iExpr.argExprs;
                // Resolve the type of the variables passed as arguments to stamp in-built function.
                for (BLangExpression expression : functionArgList) {
                    checkExpr(expression, env, symTable.noType);
                }
                return symResolver.createSymbolForStampOperator(iExpr.pos, new Name(function.getName()),
                        functionArgList, iExpr.expr);
<<<<<<< HEAD
            case DETAIL:
                return symResolver.createSymbolForDetailBuiltInMethod(iExpr.name, iExpr.expr.type);
=======
            case CREATE:
                functionArgList = iExpr.argExprs;
                // Resolve the type of the variables passed as arguments to create in-built function.
                for (BLangExpression expression : functionArgList) {
                    checkExpr(expression, env, symTable.noType);
                }
                return symResolver.createSymbolForCreateOperator(iExpr.pos, new Name(function.getName()),
                                                                 functionArgList, iExpr.expr);
            case CALL:
                return getFunctionPointerCallSymbol(iExpr);
>>>>>>> 2d3abac0
            default:
                return symTable.notFoundSymbol;
        }
    }

    private BSymbol getFunctionPointerCallSymbol(BLangInvocation iExpr) {
        if (iExpr.expr == null) {
            // shouldn't reach here
            return symTable.notFoundSymbol;
        }

        BSymbol funcSymbol = ((BLangVariableReference) iExpr.expr).symbol;
        if (funcSymbol == null || funcSymbol.type.tag != TypeTags.INVOKABLE) {
            return symTable.notFoundSymbol;
        }

        iExpr.symbol = funcSymbol;
        return funcSymbol;
    }

    private BSymbol getSymbolForAnydataReturningBuiltinMethods(BLangInvocation iExpr) {
        BType type = iExpr.expr.type;
        if (!types.isLikeAnydataOrNotNil(type)) {
            return symTable.notFoundSymbol;
        }

        BType retType;
        if (types.isAnydata(type)) {
            retType = type;
        } else {
            if (type.tag == TypeTags.UNION) {
                BUnionType unionType = (BUnionType) type;
                if (unionType.getMemberTypes().stream().noneMatch(memType -> memType.tag == TypeTags.ERROR)) {
                    unionType.memberTypes.add(symTable.errorType);
                }
                retType = unionType;
            } else {
                retType = new BUnionType(null, new LinkedHashSet<BType>() {{
                    add(type);
                    add(symTable.errorType);
                }}, false);
            }
        }
        return symResolver.createBuiltinMethodSymbol(BLangBuiltInMethod.FREEZE, type, retType, InstructionCodes.FREEZE);
    }

    private BSymbol getSymbolForIsFrozenBuiltinMethod(BLangInvocation iExpr) {
        BType type = iExpr.expr.type;
        if (!types.isLikeAnydataOrNotNil(type)) {
            return symTable.notFoundSymbol;
        }
        return symResolver.createBuiltinMethodSymbol(BLangBuiltInMethod.IS_FROZEN, type, symTable.booleanType,
                InstructionCodes.IS_FROZEN);
    }

    private void defineThenTypeGuards(BLangTernaryExpr ternaryExpr, SymbolEnv thenEnv,
                                      Map<BVarSymbol, BType> thenTypeGuards) {
        for (Entry<BVarSymbol, BType> entry : thenTypeGuards.entrySet()) {
            BVarSymbol originalVarSymbol = entry.getKey();
            BVarSymbol varSymbol = new BVarSymbol(0, originalVarSymbol.name, thenEnv.scope.owner.pkgID,
                    entry.getValue(), this.env.scope.owner);
            symbolEnter.defineShadowedSymbol(ternaryExpr.pos, varSymbol, thenEnv);

            // Cache the type guards, to be reused at the desugar.
            ternaryExpr.ifTypeGuards.put(originalVarSymbol, varSymbol);
        }
    }

    private void defineElseTypeGuards(Map<BVarSymbol, BType> typeGuardsSet, BLangTernaryExpr ternaryExpr,
                                      SymbolEnv elseEnv) {
        for (Entry<BVarSymbol, BType> entry : typeGuardsSet.entrySet()) {
            BVarSymbol originalVarSymbol = entry.getKey();
            BType remainingType = types.getRemainingType(originalVarSymbol.type, entry.getValue());
            BVarSymbol varSymbol = new BVarSymbol(0, originalVarSymbol.name, elseEnv.scope.owner.pkgID, remainingType,
                    this.env.scope.owner);
            symbolEnter.defineShadowedSymbol(ternaryExpr.expr.pos, varSymbol, elseEnv);

            // Cache the type guards, to be reused at the desugar.
            ternaryExpr.elseTypeGuards.put(originalVarSymbol, varSymbol);
        }
    }
}<|MERGE_RESOLUTION|>--- conflicted
+++ resolved
@@ -2546,10 +2546,6 @@
                 }
                 return symResolver.createSymbolForStampOperator(iExpr.pos, new Name(function.getName()),
                         functionArgList, iExpr.expr);
-<<<<<<< HEAD
-            case DETAIL:
-                return symResolver.createSymbolForDetailBuiltInMethod(iExpr.name, iExpr.expr.type);
-=======
             case CREATE:
                 functionArgList = iExpr.argExprs;
                 // Resolve the type of the variables passed as arguments to create in-built function.
@@ -2560,7 +2556,8 @@
                                                                  functionArgList, iExpr.expr);
             case CALL:
                 return getFunctionPointerCallSymbol(iExpr);
->>>>>>> 2d3abac0
+            case DETAIL:
+                return symResolver.createSymbolForDetailBuiltInMethod(iExpr.name, iExpr.expr.type);
             default:
                 return symTable.notFoundSymbol;
         }
