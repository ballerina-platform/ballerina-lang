--- conflicted
+++ resolved
@@ -544,12 +544,12 @@
         if (intLiteralType != symTable.noType) {
             return intLiteralType;
         }
-        
+
         int typeTag = getPreferredMemberTypeTag(finiteType);
         if (typeTag == TypeTags.NONE) {
             return symTable.intType;
         }
-        
+
         if (literalAssignableToFiniteType(literalExpr, finiteType, typeTag)) {
             BType type = symTable.getTypeFromTag(typeTag);
             setLiteralValueForFiniteType(literalExpr, type, data);
@@ -8707,22 +8707,6 @@
                 actualType = arrayType.eType;
                 break;
             case TypeTags.UNION:
-<<<<<<< HEAD
-                // address the case where we have a union of finite types
-                List<BFiniteType> finiteTypes = ((BUnionType) indexExprType).getMemberTypes().stream()
-                        .filter(memType -> Types.getReferredType(memType).tag == TypeTags.FINITE)
-                        .map(matchedType -> (BFiniteType) Types.getReferredType(matchedType))
-                        .collect(Collectors.toList());
-
-                BFiniteType finiteType;
-                if (finiteTypes.size() == 1) {
-                    finiteType = finiteTypes.get(0);
-                } else {
-                    Set<BLangExpression> valueSpace = new LinkedHashSet<>();
-                    finiteTypes.forEach(constituent -> valueSpace.addAll(constituent.getValueSpace()));
-                    finiteType = new BFiniteType(null, valueSpace);
-                    semTypeResolver.setSemTypeIfEnabled(finiteType);
-=======
                 // address the case where we have a union of types
                 List<BFiniteType> finiteTypes = new ArrayList<>();
                 for (BType memType : ((BUnionType) indexExprType).getMemberTypes()) {
@@ -8735,7 +8719,6 @@
                             return symTable.semanticError;
                         }
                     }
->>>>>>> 39298db7
                 }
                 if (!finiteTypes.isEmpty()) {
                     BFiniteType finiteType = createFiniteTypeFromFiniteTypeList(finiteTypes);
@@ -8830,24 +8813,6 @@
                         }
                     }
                 });
-<<<<<<< HEAD
-
-                BFiniteType finiteType;
-                if (finiteTypes.size() == 1) {
-                    finiteType = finiteTypes.get(0);
-                } else {
-                    Set<BLangExpression> valueSpace = new LinkedHashSet<>();
-                    finiteTypes.forEach(constituent -> valueSpace.addAll(constituent.getValueSpace()));
-                    finiteType = new BFiniteType(null, valueSpace);
-                    semTypeResolver.setSemTypeIfEnabled(finiteType);
-                }
-
-                BType possibleType = checkTupleIndexBasedAccess(accessExpr, tuple, finiteType);
-                if (possibleType.tag == TypeTags.UNION) {
-                    possibleTypesByMember.addAll(((BUnionType) possibleType).getMemberTypes());
-                } else {
-                    possibleTypesByMember.add(possibleType);
-=======
                 if (!finiteTypes.isEmpty()) {
                     BFiniteType finiteType = createFiniteTypeFromFiniteTypeList(finiteTypes);
                     BType possibleType = checkTupleIndexBasedAccess(accessExpr, tuple, finiteType);
@@ -8856,7 +8821,6 @@
                     } else {
                         possibleTypesByMember.add(possibleType);
                     }
->>>>>>> 39298db7
                 }
                 if (possibleTypesByMember.contains(symTable.semanticError)) {
                     return symTable.semanticError;
@@ -9026,24 +8990,6 @@
                         }
                     }
                 });
-<<<<<<< HEAD
-
-                BFiniteType finiteType;
-                if (finiteTypes.size() == 1) {
-                    finiteType = finiteTypes.get(0);
-                } else {
-                    Set<BLangExpression> valueSpace = new LinkedHashSet<>();
-                    finiteTypes.forEach(constituent -> valueSpace.addAll(constituent.getValueSpace()));
-                    finiteType = new BFiniteType(null, valueSpace);
-                    semTypeResolver.setSemTypeIfEnabled(finiteType);
-                }
-
-                BType possibleType = checkRecordIndexBasedAccess(accessExpr, record, finiteType, data);
-                if (possibleType.tag == TypeTags.UNION) {
-                    possibleTypesByMember.addAll(((BUnionType) possibleType).getMemberTypes());
-                } else {
-                    possibleTypesByMember.add(possibleType);
-=======
                 if (!finiteTypes.isEmpty()) {
                     BFiniteType finiteType = createFiniteTypeFromFiniteTypeList(finiteTypes);
                     BType possibleType = checkRecordIndexBasedAccess(accessExpr, record, finiteType, data);
@@ -9052,7 +8998,6 @@
                     } else {
                         possibleTypesByMember.add(possibleType);
                     }
->>>>>>> 39298db7
                 }
                 if (possibleTypesByMember.contains(symTable.semanticError)) {
                     return symTable.semanticError;
