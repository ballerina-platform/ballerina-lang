/*
 *  Copyright (c) 2017, WSO2 Inc. (http://www.wso2.org) All Rights Reserved.
 *
 *  WSO2 Inc. licenses this file to you under the Apache License,
 *  Version 2.0 (the "License"); you may not use this file except
 *  in compliance with the License.
 *  You may obtain a copy of the License at
 *
 *    http://www.apache.org/licenses/LICENSE-2.0
 *
 *  Unless required by applicable law or agreed to in writing,
 *  software distributed under the License is distributed on an
 *  "AS IS" BASIS, WITHOUT WARRANTIES OR CONDITIONS OF ANY
 *  KIND, either express or implied.  See the License for the
 *  specific language governing permissions and limitations
 *  under the License.
 */
package org.wso2.ballerinalang.compiler.semantics.analyzer;

import org.ballerinalang.model.TreeBuilder;
import org.ballerinalang.model.clauses.FromClauseNode;
import org.ballerinalang.model.clauses.LetClauseNode;
import org.ballerinalang.model.clauses.WhereClauseNode;
import org.ballerinalang.model.elements.Flag;
import org.ballerinalang.model.elements.PackageID;
import org.ballerinalang.model.symbols.SymbolKind;
import org.ballerinalang.model.tree.ActionNode;
import org.ballerinalang.model.tree.NodeKind;
import org.ballerinalang.model.tree.OperatorKind;
import org.ballerinalang.model.tree.expressions.NamedArgNode;
import org.ballerinalang.model.tree.expressions.RecordLiteralNode;
import org.ballerinalang.model.tree.expressions.XMLNavigationAccess;
import org.ballerinalang.model.types.TupleType;
import org.ballerinalang.model.types.Type;
import org.ballerinalang.model.types.TypeKind;
import org.ballerinalang.util.BLangCompilerConstants;
import org.ballerinalang.util.diagnostic.DiagnosticCode;
import org.wso2.ballerinalang.compiler.parser.BLangAnonymousModelHelper;
import org.wso2.ballerinalang.compiler.parser.NodeCloner;
import org.wso2.ballerinalang.compiler.semantics.model.Scope;
import org.wso2.ballerinalang.compiler.semantics.model.SymbolEnv;
import org.wso2.ballerinalang.compiler.semantics.model.SymbolTable;
import org.wso2.ballerinalang.compiler.semantics.model.symbols.BAnnotationSymbol;
import org.wso2.ballerinalang.compiler.semantics.model.symbols.BAttachedFunction;
import org.wso2.ballerinalang.compiler.semantics.model.symbols.BConstantSymbol;
import org.wso2.ballerinalang.compiler.semantics.model.symbols.BErrorTypeSymbol;
import org.wso2.ballerinalang.compiler.semantics.model.symbols.BInvokableSymbol;
import org.wso2.ballerinalang.compiler.semantics.model.symbols.BInvokableTypeSymbol;
import org.wso2.ballerinalang.compiler.semantics.model.symbols.BLetSymbol;
import org.wso2.ballerinalang.compiler.semantics.model.symbols.BObjectTypeSymbol;
import org.wso2.ballerinalang.compiler.semantics.model.symbols.BOperatorSymbol;
import org.wso2.ballerinalang.compiler.semantics.model.symbols.BPackageSymbol;
import org.wso2.ballerinalang.compiler.semantics.model.symbols.BRecordTypeSymbol;
import org.wso2.ballerinalang.compiler.semantics.model.symbols.BSymbol;
import org.wso2.ballerinalang.compiler.semantics.model.symbols.BVarSymbol;
import org.wso2.ballerinalang.compiler.semantics.model.symbols.BXMLNSSymbol;
import org.wso2.ballerinalang.compiler.semantics.model.symbols.SymTag;
import org.wso2.ballerinalang.compiler.semantics.model.symbols.Symbols;
import org.wso2.ballerinalang.compiler.semantics.model.types.BArrayType;
import org.wso2.ballerinalang.compiler.semantics.model.types.BErrorType;
import org.wso2.ballerinalang.compiler.semantics.model.types.BField;
import org.wso2.ballerinalang.compiler.semantics.model.types.BFiniteType;
import org.wso2.ballerinalang.compiler.semantics.model.types.BFutureType;
import org.wso2.ballerinalang.compiler.semantics.model.types.BInvokableType;
import org.wso2.ballerinalang.compiler.semantics.model.types.BMapType;
import org.wso2.ballerinalang.compiler.semantics.model.types.BObjectType;
import org.wso2.ballerinalang.compiler.semantics.model.types.BRecordType;
import org.wso2.ballerinalang.compiler.semantics.model.types.BStreamType;
import org.wso2.ballerinalang.compiler.semantics.model.types.BTableType;
import org.wso2.ballerinalang.compiler.semantics.model.types.BTupleType;
import org.wso2.ballerinalang.compiler.semantics.model.types.BType;
import org.wso2.ballerinalang.compiler.semantics.model.types.BTypedescType;
import org.wso2.ballerinalang.compiler.semantics.model.types.BUnionType;
import org.wso2.ballerinalang.compiler.semantics.model.types.BXMLSubType;
import org.wso2.ballerinalang.compiler.semantics.model.types.BXMLType;
import org.wso2.ballerinalang.compiler.tree.BLangFunction;
import org.wso2.ballerinalang.compiler.tree.BLangIdentifier;
import org.wso2.ballerinalang.compiler.tree.BLangInvokableNode;
import org.wso2.ballerinalang.compiler.tree.BLangNode;
import org.wso2.ballerinalang.compiler.tree.BLangNodeVisitor;
import org.wso2.ballerinalang.compiler.tree.BLangSimpleVariable;
import org.wso2.ballerinalang.compiler.tree.BLangTableKeySpecifier;
import org.wso2.ballerinalang.compiler.tree.BLangVariable;
import org.wso2.ballerinalang.compiler.tree.clauses.BLangDoClause;
import org.wso2.ballerinalang.compiler.tree.clauses.BLangFromClause;
import org.wso2.ballerinalang.compiler.tree.clauses.BLangLetClause;
import org.wso2.ballerinalang.compiler.tree.clauses.BLangSelectClause;
import org.wso2.ballerinalang.compiler.tree.clauses.BLangWhereClause;
import org.wso2.ballerinalang.compiler.tree.expressions.BLangAccessExpression;
import org.wso2.ballerinalang.compiler.tree.expressions.BLangAnnotAccessExpr;
import org.wso2.ballerinalang.compiler.tree.expressions.BLangArrowFunction;
import org.wso2.ballerinalang.compiler.tree.expressions.BLangBinaryExpr;
import org.wso2.ballerinalang.compiler.tree.expressions.BLangCheckPanickedExpr;
import org.wso2.ballerinalang.compiler.tree.expressions.BLangCheckedExpr;
import org.wso2.ballerinalang.compiler.tree.expressions.BLangConstRef;
import org.wso2.ballerinalang.compiler.tree.expressions.BLangElvisExpr;
import org.wso2.ballerinalang.compiler.tree.expressions.BLangErrorVarRef;
import org.wso2.ballerinalang.compiler.tree.expressions.BLangExpression;
import org.wso2.ballerinalang.compiler.tree.expressions.BLangFieldBasedAccess;
import org.wso2.ballerinalang.compiler.tree.expressions.BLangGroupExpr;
import org.wso2.ballerinalang.compiler.tree.expressions.BLangIndexBasedAccess;
import org.wso2.ballerinalang.compiler.tree.expressions.BLangIntRangeExpression;
import org.wso2.ballerinalang.compiler.tree.expressions.BLangInvocation;
import org.wso2.ballerinalang.compiler.tree.expressions.BLangLambdaFunction;
import org.wso2.ballerinalang.compiler.tree.expressions.BLangLetExpression;
import org.wso2.ballerinalang.compiler.tree.expressions.BLangListConstructorExpr;
import org.wso2.ballerinalang.compiler.tree.expressions.BLangLiteral;
import org.wso2.ballerinalang.compiler.tree.expressions.BLangMatchExpression;
import org.wso2.ballerinalang.compiler.tree.expressions.BLangMatchExpression.BLangMatchExprPatternClause;
import org.wso2.ballerinalang.compiler.tree.expressions.BLangNamedArgsExpression;
import org.wso2.ballerinalang.compiler.tree.expressions.BLangQueryAction;
import org.wso2.ballerinalang.compiler.tree.expressions.BLangQueryExpr;
import org.wso2.ballerinalang.compiler.tree.expressions.BLangRecordLiteral;
import org.wso2.ballerinalang.compiler.tree.expressions.BLangRecordLiteral.BLangRecordKey;
import org.wso2.ballerinalang.compiler.tree.expressions.BLangRecordLiteral.BLangRecordKeyValueField;
import org.wso2.ballerinalang.compiler.tree.expressions.BLangRecordVarRef;
import org.wso2.ballerinalang.compiler.tree.expressions.BLangRestArgsExpression;
import org.wso2.ballerinalang.compiler.tree.expressions.BLangServiceConstructorExpr;
import org.wso2.ballerinalang.compiler.tree.expressions.BLangSimpleVarRef;
import org.wso2.ballerinalang.compiler.tree.expressions.BLangStringTemplateLiteral;
import org.wso2.ballerinalang.compiler.tree.expressions.BLangTableConstructorExpr;
import org.wso2.ballerinalang.compiler.tree.expressions.BLangTableMultiKeyExpr;
import org.wso2.ballerinalang.compiler.tree.expressions.BLangTernaryExpr;
import org.wso2.ballerinalang.compiler.tree.expressions.BLangTrapExpr;
import org.wso2.ballerinalang.compiler.tree.expressions.BLangTupleVarRef;
import org.wso2.ballerinalang.compiler.tree.expressions.BLangTypeConversionExpr;
import org.wso2.ballerinalang.compiler.tree.expressions.BLangTypeInit;
import org.wso2.ballerinalang.compiler.tree.expressions.BLangTypeTestExpr;
import org.wso2.ballerinalang.compiler.tree.expressions.BLangTypedescExpr;
import org.wso2.ballerinalang.compiler.tree.expressions.BLangUnaryExpr;
import org.wso2.ballerinalang.compiler.tree.expressions.BLangVariableReference;
import org.wso2.ballerinalang.compiler.tree.expressions.BLangWaitExpr;
import org.wso2.ballerinalang.compiler.tree.expressions.BLangWaitForAllExpr;
import org.wso2.ballerinalang.compiler.tree.expressions.BLangWorkerFlushExpr;
import org.wso2.ballerinalang.compiler.tree.expressions.BLangWorkerReceive;
import org.wso2.ballerinalang.compiler.tree.expressions.BLangWorkerSyncSendExpr;
import org.wso2.ballerinalang.compiler.tree.expressions.BLangXMLAttribute;
import org.wso2.ballerinalang.compiler.tree.expressions.BLangXMLAttributeAccess;
import org.wso2.ballerinalang.compiler.tree.expressions.BLangXMLCommentLiteral;
import org.wso2.ballerinalang.compiler.tree.expressions.BLangXMLElementAccess;
import org.wso2.ballerinalang.compiler.tree.expressions.BLangXMLElementFilter;
import org.wso2.ballerinalang.compiler.tree.expressions.BLangXMLElementLiteral;
import org.wso2.ballerinalang.compiler.tree.expressions.BLangXMLNavigationAccess;
import org.wso2.ballerinalang.compiler.tree.expressions.BLangXMLProcInsLiteral;
import org.wso2.ballerinalang.compiler.tree.expressions.BLangXMLQName;
import org.wso2.ballerinalang.compiler.tree.expressions.BLangXMLQuotedString;
import org.wso2.ballerinalang.compiler.tree.expressions.BLangXMLTextLiteral;
import org.wso2.ballerinalang.compiler.tree.statements.BLangBlockStmt;
import org.wso2.ballerinalang.compiler.tree.types.BLangLetVariable;
import org.wso2.ballerinalang.compiler.tree.types.BLangRecordTypeNode;
import org.wso2.ballerinalang.compiler.tree.types.BLangValueType;
import org.wso2.ballerinalang.compiler.util.BArrayState;
import org.wso2.ballerinalang.compiler.util.ClosureVarSymbol;
import org.wso2.ballerinalang.compiler.util.CompilerContext;
import org.wso2.ballerinalang.compiler.util.FieldKind;
import org.wso2.ballerinalang.compiler.util.ImmutableTypeCloner;
import org.wso2.ballerinalang.compiler.util.Name;
import org.wso2.ballerinalang.compiler.util.Names;
import org.wso2.ballerinalang.compiler.util.NumericLiteralSupport;
import org.wso2.ballerinalang.compiler.util.TypeDefBuilderHelper;
import org.wso2.ballerinalang.compiler.util.TypeTags;
import org.wso2.ballerinalang.compiler.util.diagnotic.BLangDiagnosticLog;
import org.wso2.ballerinalang.compiler.util.diagnotic.BLangDiagnosticLogHelper;
import org.wso2.ballerinalang.compiler.util.diagnotic.DiagnosticPos;
import org.wso2.ballerinalang.util.Flags;
import org.wso2.ballerinalang.util.Lists;

import java.util.ArrayList;
import java.util.Arrays;
import java.util.Collections;
import java.util.EnumSet;
import java.util.HashMap;
import java.util.HashSet;
import java.util.LinkedHashMap;
import java.util.LinkedHashSet;
import java.util.List;
import java.util.Map;
import java.util.Set;
import java.util.stream.Collectors;

import javax.xml.XMLConstants;

import static org.wso2.ballerinalang.compiler.tree.BLangInvokableNode.DEFAULT_WORKER_NAME;
import static org.wso2.ballerinalang.compiler.util.Constants.WORKER_LAMBDA_VAR_PREFIX;

/**
 * @since 0.94
 */
public class TypeChecker extends BLangNodeVisitor {

    private static final CompilerContext.Key<TypeChecker> TYPE_CHECKER_KEY = new CompilerContext.Key<>();
    private static Set<String> modifierFunctions = new HashSet<>();

    private static final String TABLE_TNAME = "table";
    private static final String FUNCTION_NAME_PUSH = "push";
    private static final String FUNCTION_NAME_POP = "pop";
    private static final String FUNCTION_NAME_SHIFT = "shift";
    private static final String FUNCTION_NAME_UNSHIFT = "unshift";

    private Names names;
    private SymbolTable symTable;
    private SymbolEnter symbolEnter;
    private SymbolResolver symResolver;
    private NodeCloner nodeCloner;
    private Types types;
    private BLangDiagnosticLogHelper dlog;
    private SymbolEnv env;
    private boolean isTypeChecked;
    private TypeNarrower typeNarrower;
    private TypeParamAnalyzer typeParamAnalyzer;
    private BLangAnonymousModelHelper anonymousModelHelper;
    private SemanticAnalyzer semanticAnalyzer;
    private boolean nonErrorLoggingCheck = false;
    private int letCount = 0;

    /**
     * Expected types or inherited types.
     */
    private BType expType;
    private BType resultType;

    private DiagnosticCode diagCode;

    static {
        modifierFunctions.add(FUNCTION_NAME_PUSH);
        modifierFunctions.add(FUNCTION_NAME_POP);
        modifierFunctions.add(FUNCTION_NAME_SHIFT);
        modifierFunctions.add(FUNCTION_NAME_UNSHIFT);
    }

    public static TypeChecker getInstance(CompilerContext context) {
        TypeChecker typeChecker = context.get(TYPE_CHECKER_KEY);
        if (typeChecker == null) {
            typeChecker = new TypeChecker(context);
        }

        return typeChecker;
    }

    public TypeChecker(CompilerContext context) {
        context.put(TYPE_CHECKER_KEY, this);

        this.names = Names.getInstance(context);
        this.symTable = SymbolTable.getInstance(context);
        this.symbolEnter = SymbolEnter.getInstance(context);
        this.symResolver = SymbolResolver.getInstance(context);
        this.nodeCloner = NodeCloner.getInstance(context);
        this.types = Types.getInstance(context);
        this.dlog = BLangDiagnosticLogHelper.getInstance(context);
        this.typeNarrower = TypeNarrower.getInstance(context);
        this.typeParamAnalyzer = TypeParamAnalyzer.getInstance(context);
        this.anonymousModelHelper = BLangAnonymousModelHelper.getInstance(context);
        this.semanticAnalyzer = SemanticAnalyzer.getInstance(context);
    }

    public BType checkExpr(BLangExpression expr, SymbolEnv env) {
        return checkExpr(expr, env, symTable.noType);
    }

    public BType checkExpr(BLangExpression expr, SymbolEnv env, BType expType) {
        return checkExpr(expr, env, expType, DiagnosticCode.INCOMPATIBLE_TYPES);
    }

    /**
     * Check the given list of expressions against the given expected types.
     *
     * @param exprs   list of expressions to be analyzed
     * @param env     current symbol environment
     * @param expType expected type
     * @return the actual types of the given list of expressions
     */
    public List<BType> checkExprs(List<BLangExpression> exprs, SymbolEnv env, BType expType) {
        List<BType> resTypes = new ArrayList<>(exprs.size());
        for (BLangExpression expr : exprs) {
            resTypes.add(checkExpr(expr, env, expType));
        }
        return resTypes;
    }

    public BType checkExpr(BLangExpression expr, SymbolEnv env, BType expType, DiagnosticCode diagCode) {
        if (expr.typeChecked) {
            return expr.type;
        }

        SymbolEnv prevEnv = this.env;
        BType preExpType = this.expType;
        DiagnosticCode preDiagCode = this.diagCode;
        this.env = env;
        this.diagCode = diagCode;
        this.expType = expType;
        this.isTypeChecked = true;
        expr.expectedType = expType;

        expr.accept(this);

        expr.type = resultType;
        expr.typeChecked = isTypeChecked;
        this.env = prevEnv;
        this.expType = preExpType;
        this.diagCode = preDiagCode;
        if (resultType.tag != TypeTags.SEMANTIC_ERROR) {
            expr.expectedType = resultType;
        }
        return resultType;
    }


    // Expressions

    public void visit(BLangLiteral literalExpr) {

        BType literalType = setLiteralValueAndGetType(literalExpr, expType);
        if (literalType == symTable.semanticError || literalExpr.isFiniteContext) {
            return;
        }
        resultType = types.checkType(literalExpr, literalType, expType);
    }

    @Override
    public void visit(BLangXMLElementAccess xmlElementAccess) {
        // check for undeclared namespaces.
        checkXMLNamespacePrefixes(xmlElementAccess.filters);
        checkExpr(xmlElementAccess.expr, env, symTable.xmlType);
        resultType = new BXMLType(symTable.xmlElementType, null);
    }

    @Override
    public void visit(BLangXMLNavigationAccess xmlNavigation) {
        if (xmlNavigation.lhsVar) {
            dlog.error(xmlNavigation.pos, DiagnosticCode.CANNOT_UPDATE_XML_SEQUENCE);
        }
        checkXMLNamespacePrefixes(xmlNavigation.filters);
        if (xmlNavigation.childIndex != null) {
            checkExpr(xmlNavigation.childIndex, env, symTable.intType);
        }
        BType actualType = checkExpr(xmlNavigation.expr, env, symTable.xmlType);
        types.checkType(xmlNavigation, actualType, expType);

        if (xmlNavigation.navAccessType == XMLNavigationAccess.NavAccessType.CHILDREN) {
            resultType = symTable.xmlType;
        } else {
            resultType = new BXMLType(symTable.xmlElementType, null);
        }
    }

    private void checkXMLNamespacePrefixes(List<BLangXMLElementFilter> filters) {
        for (BLangXMLElementFilter filter : filters) {
            if (!filter.namespace.isEmpty()) {
                Name nsName = names.fromString(filter.namespace);
                BSymbol nsSymbol = symResolver.lookupSymbolInPrefixSpace(env, nsName);
                filter.namespaceSymbol = nsSymbol;
                if (nsSymbol == symTable.notFoundSymbol) {
                    dlog.error(filter.nsPos, DiagnosticCode.CANNOT_FIND_XML_NAMESPACE, nsName);
                }
            }
        }
    }

    private BType setLiteralValueAndGetType(BLangLiteral literalExpr, BType expType) {
        // Get the type matching to the tag from the symbol table.
        BType literalType = symTable.getTypeFromTag(literalExpr.type.tag);
        Object literalValue = literalExpr.value;
        literalExpr.isJSONContext = types.isJSONContext(expType);

        if (literalType.tag == TypeTags.INT) {
            if (expType.tag == TypeTags.FLOAT) {
                literalType = symTable.floatType;
                literalExpr.value = ((Long) literalValue).doubleValue();
            } else if (expType.tag == TypeTags.DECIMAL &&
                    !NumericLiteralSupport.hasHexIndicator(literalExpr.originalValue)) {
                literalType = symTable.decimalType;
                literalExpr.value = String.valueOf(literalValue);
            } else if (TypeTags.isIntegerTypeTag(expType.tag) || expType.tag == TypeTags.BYTE) {
                literalType = getIntLiteralType(literalExpr.pos, expType, literalType, literalValue);
                if (literalType == symTable.semanticError) {
                    return symTable.semanticError;
                }
            } else if (expType.tag == TypeTags.FINITE && types.isAssignableToFiniteType(expType, literalExpr)) {
                BFiniteType finiteType = (BFiniteType) expType;
                if (literalAssignableToFiniteType(literalExpr, finiteType, TypeTags.INT)) {
                    BType valueType = setLiteralValueAndGetType(literalExpr, symTable.intType);
                    setLiteralValueForFiniteType(literalExpr, valueType);
                    return valueType;
                } else if (literalAssignableToFiniteType(literalExpr, finiteType, TypeTags.BYTE)) {
                    BType valueType = setLiteralValueAndGetType(literalExpr, symTable.byteType);
                    setLiteralValueForFiniteType(literalExpr, valueType);
                    return valueType;
                } else if (literalAssignableToFiniteType(literalExpr, finiteType, TypeTags.FLOAT)) {
                    BType valueType = setLiteralValueAndGetType(literalExpr, symTable.floatType);
                    setLiteralValueForFiniteType(literalExpr, valueType);
                    return valueType;
                } else if (literalAssignableToFiniteType(literalExpr, finiteType, TypeTags.DECIMAL)) {
                    BType valueType = setLiteralValueAndGetType(literalExpr, symTable.decimalType);
                    setLiteralValueForFiniteType(literalExpr, valueType);
                    return valueType;
                } else if (literalAssignableToFiniteType(literalExpr, finiteType, TypeTags.SIGNED32_INT)) {
                    BType valueType = setLiteralValueAndGetType(literalExpr, symTable.signed32IntType);
                    setLiteralValueForFiniteType(literalExpr, valueType);
                    return valueType;
                } else if (literalAssignableToFiniteType(literalExpr, finiteType, TypeTags.SIGNED16_INT)) {
                    BType valueType = setLiteralValueAndGetType(literalExpr, symTable.signed16IntType);
                    setLiteralValueForFiniteType(literalExpr, valueType);
                    return valueType;
                } else if (literalAssignableToFiniteType(literalExpr, finiteType, TypeTags.SIGNED8_INT)) {
                    BType valueType = setLiteralValueAndGetType(literalExpr, symTable.signed8IntType);
                    setLiteralValueForFiniteType(literalExpr, valueType);
                    return valueType;
                } else if (literalAssignableToFiniteType(literalExpr, finiteType, TypeTags.UNSIGNED32_INT)) {
                    BType valueType = setLiteralValueAndGetType(literalExpr, symTable.unsigned32IntType);
                    setLiteralValueForFiniteType(literalExpr, valueType);
                    return valueType;
                } else if (literalAssignableToFiniteType(literalExpr, finiteType, TypeTags.UNSIGNED16_INT)) {
                    BType valueType = setLiteralValueAndGetType(literalExpr, symTable.unsigned16IntType);
                    setLiteralValueForFiniteType(literalExpr, valueType);
                    return valueType;
                } else if (literalAssignableToFiniteType(literalExpr, finiteType, TypeTags.UNSIGNED8_INT)) {
                    BType valueType = setLiteralValueAndGetType(literalExpr, symTable.unsigned8IntType);
                    setLiteralValueForFiniteType(literalExpr, valueType);
                    return valueType;
                }
            } else if (expType.tag == TypeTags.UNION) {
                Set<BType> memberTypes = ((BUnionType) expType).getMemberTypes();
                if (memberTypes.stream()
                        .anyMatch(memType -> memType.tag == TypeTags.INT || memType.tag == TypeTags.JSON ||
                                memType.tag == TypeTags.ANYDATA || memType.tag == TypeTags.ANY)) {
                    return setLiteralValueAndGetType(literalExpr, symTable.intType);
                }

                BType finiteType = getFiniteTypeWithValuesOfSingleType((BUnionType) expType, symTable.intType);
                if (finiteType != symTable.semanticError) {
                    BType setType = setLiteralValueAndGetType(literalExpr, finiteType);
                    if (literalExpr.isFiniteContext) {
                        // i.e., a match was found for a finite type
                        return setType;
                    }
                }

                if (memberTypes.stream().anyMatch(memType -> memType.tag == TypeTags.BYTE)) {
                    return setLiteralValueAndGetType(literalExpr, symTable.byteType);
                }

                finiteType = getFiniteTypeWithValuesOfSingleType((BUnionType) expType, symTable.byteType);
                if (finiteType != symTable.semanticError) {
                    BType setType = setLiteralValueAndGetType(literalExpr, finiteType);
                    if (literalExpr.isFiniteContext) {
                        // i.e., a match was found for a finite type
                        return setType;
                    }
                }

                if (memberTypes.stream().anyMatch(memType -> memType.tag == TypeTags.FLOAT)) {
                    return setLiteralValueAndGetType(literalExpr, symTable.floatType);
                }

                finiteType = getFiniteTypeWithValuesOfSingleType((BUnionType) expType, symTable.floatType);
                if (finiteType != symTable.semanticError) {
                    BType setType = setLiteralValueAndGetType(literalExpr, finiteType);
                    if (literalExpr.isFiniteContext) {
                        // i.e., a match was found for a finite type
                        return setType;
                    }
                }

                if (memberTypes.stream().anyMatch(memType -> memType.tag == TypeTags.DECIMAL)) {
                    return setLiteralValueAndGetType(literalExpr, symTable.decimalType);
                }

                finiteType = getFiniteTypeWithValuesOfSingleType((BUnionType) expType, symTable.decimalType);
                if (finiteType != symTable.semanticError) {
                    BType setType = setLiteralValueAndGetType(literalExpr, finiteType);
                    if (literalExpr.isFiniteContext) {
                        // i.e., a match was found for a finite type
                        return setType;
                    }
                }
            }
        } else if (literalType.tag == TypeTags.FLOAT) {
            String literal = String.valueOf(literalValue);
            String numericLiteral = NumericLiteralSupport.stripDiscriminator(literal);
            boolean isDiscriminatedFloat = NumericLiteralSupport.isFloatDiscriminated(literal);

            if (expType.tag == TypeTags.DECIMAL) {
                // It's illegal to assign discriminated float literal or hex literal to a decimal LHS.
                if (isDiscriminatedFloat || NumericLiteralSupport.isHexLiteral(numericLiteral)) {
                    dlog.error(literalExpr.pos, DiagnosticCode.INCOMPATIBLE_TYPES, expType,
                               symTable.floatType);
                    resultType = symTable.semanticError;
                    return resultType;
                }
                // LHS expecting decimal value and RHS offer non discriminated float, consider RHS as decimal.
                literalType = symTable.decimalType;
                literalExpr.value = numericLiteral;
            } else if (expType.tag == TypeTags.FLOAT) {
                literalExpr.value = Double.parseDouble(String.valueOf(numericLiteral));
            } else if (expType.tag == TypeTags.FINITE && types.isAssignableToFiniteType(expType, literalExpr)) {
                BFiniteType finiteType = (BFiniteType) expType;
                if (literalAssignableToFiniteType(literalExpr, finiteType, TypeTags.FLOAT)) {
                    BType valueType = setLiteralValueAndGetType(literalExpr, symTable.floatType);
                    setLiteralValueForFiniteType(literalExpr, valueType);
                    return valueType;
                } else if (!isDiscriminatedFloat
                        && literalAssignableToFiniteType(literalExpr, finiteType, TypeTags.DECIMAL)) {
                    BType valueType = setLiteralValueAndGetType(literalExpr, symTable.decimalType);
                    setLiteralValueForFiniteType(literalExpr, valueType);
                    return valueType;
                }
            } else if (expType.tag == TypeTags.UNION) {
                BUnionType unionType = (BUnionType) expType;
                BType unionMember = getAndSetAssignableUnionMember(literalExpr, unionType, symTable.floatType);
                if (unionMember != symTable.noType) {
                    return unionMember;
                }
            }
        } else if (literalType.tag == TypeTags.DECIMAL) {
            return decimalLiteral(literalValue, literalExpr, expType);
        } else if (literalType.tag == TypeTags.STRING && this.expType.tag == TypeTags.CHAR_STRING &&
                types.isCharLiteralValue((String) literalValue)) {
            return symTable.charStringType;
        } else {
            if (this.expType.tag == TypeTags.FINITE) {
                boolean foundMember = types.isAssignableToFiniteType(this.expType, literalExpr);
                if (foundMember) {
                    setLiteralValueForFiniteType(literalExpr, literalType);
                    return literalType;
                }
            } else if (this.expType.tag == TypeTags.UNION) {
                BUnionType unionType = (BUnionType) this.expType;
                boolean foundMember = unionType.getMemberTypes()
                        .stream()
                        .anyMatch(memberType -> types.isAssignableToFiniteType(memberType, literalExpr));
                if (foundMember) {
                    setLiteralValueForFiniteType(literalExpr, literalType);
                    return literalType;
                }
            }
        }

        if (literalExpr.type.tag == TypeTags.BYTE_ARRAY) {
            // check whether this is a byte array
            literalType = new BArrayType(symTable.byteType);
        }

        return literalType;
    }

    private BType getAndSetAssignableUnionMember(BLangLiteral literalExpr, BUnionType expType, BType desiredType) {
        Set<BType> memberTypes = expType.getMemberTypes();
        if (memberTypes.stream()
                .anyMatch(memType -> memType.tag == desiredType.tag
                        || memType.tag == TypeTags.JSON
                        || memType.tag == TypeTags.ANYDATA
                        || memType.tag == TypeTags.ANY)) {
            return setLiteralValueAndGetType(literalExpr, desiredType);
        }

        BType finiteType = getFiniteTypeWithValuesOfSingleType(expType, symTable.floatType);
        if (finiteType != symTable.semanticError) {
            BType setType = setLiteralValueAndGetType(literalExpr, finiteType);
            if (literalExpr.isFiniteContext) {
                // i.e., a match was found for a finite type
                return setType;
            }
        }

        if (memberTypes.stream().anyMatch(memType -> memType.tag == TypeTags.DECIMAL)) {
            return setLiteralValueAndGetType(literalExpr, symTable.decimalType);
        }

        finiteType = getFiniteTypeWithValuesOfSingleType(expType, symTable.decimalType);
        if (finiteType != symTable.semanticError) {
            BType setType = setLiteralValueAndGetType(literalExpr, finiteType);
            if (literalExpr.isFiniteContext) {
                // i.e., a match was found for a finite type
                return setType;
            }
        }
        return symTable.noType;
    }

    private boolean literalAssignableToFiniteType(BLangLiteral literalExpr, BFiniteType finiteType,
                                                  int targetMemberTypeTag) {

        for (BLangExpression valueExpr : finiteType.getValueSpace()) {
            if (valueExpr.type.tag == targetMemberTypeTag &&
                    types.checkLiteralAssignabilityBasedOnType((BLangLiteral) valueExpr, literalExpr)) {
                return true;
            }
        }
        return false;
    }

    private BType decimalLiteral(Object literalValue, BLangLiteral literalExpr, BType expType) {
        String literal = String.valueOf(literalValue);
        if (expType.tag == TypeTags.FLOAT && NumericLiteralSupport.isDecimalDiscriminated(literal)) {
            dlog.error(literalExpr.pos, DiagnosticCode.INCOMPATIBLE_TYPES, expType,
                       symTable.decimalType);
            resultType = symTable.semanticError;
            return resultType;
        }
        if (expType.tag == TypeTags.FINITE && types.isAssignableToFiniteType(expType, literalExpr)) {
            BFiniteType finiteType = (BFiniteType) expType;
            if (literalAssignableToFiniteType(literalExpr, finiteType, TypeTags.DECIMAL)) {
                BType valueType = setLiteralValueAndGetType(literalExpr, symTable.decimalType);
                setLiteralValueForFiniteType(literalExpr, valueType);
                return valueType;
            }
        } else if (expType.tag == TypeTags.UNION) {
            BUnionType unionType = (BUnionType) expType;
            BType unionMember = getAndSetAssignableUnionMember(literalExpr, unionType, symTable.decimalType);
            if (unionMember != symTable.noType) {
                return unionMember;
            }
        }
        literalExpr.value = NumericLiteralSupport.stripDiscriminator(literal);
        resultType = symTable.decimalType;
        return symTable.decimalType;
    }

    private void setLiteralValueForFiniteType(BLangLiteral literalExpr, BType type) {
        types.setImplicitCastExpr(literalExpr, type, this.expType);
        this.resultType = type;
        literalExpr.isFiniteContext = true;
    }

    private BType getFiniteTypeWithValuesOfSingleType(BUnionType unionType, BType matchType) {
        List<BFiniteType> finiteTypeMembers = unionType.getMemberTypes().stream()
                .filter(memType -> memType.tag == TypeTags.FINITE)
                .map(memFiniteType -> (BFiniteType) memFiniteType)
                .collect(Collectors.toList());

        if (finiteTypeMembers.isEmpty()) {
            return symTable.semanticError;
        }

        int tag = matchType.tag;
        Set<BLangExpression> matchedValueSpace = new LinkedHashSet<>();

        for (BFiniteType finiteType : finiteTypeMembers) {
            Set<BLangExpression> set = new HashSet<>();
            for (BLangExpression expression : finiteType.getValueSpace()) {
                if (expression.type.tag == tag) {
                    set.add(expression);
                }
            }
            matchedValueSpace.addAll(set);
        }

        if (matchedValueSpace.isEmpty()) {
            return symTable.semanticError;
        }

        return new BFiniteType(null, matchedValueSpace);
    }

    private BType getIntLiteralType(DiagnosticPos pos, BType expType, BType literalType, Object literalValue) {

        switch (expType.tag) {
            case TypeTags.INT:
                return symTable.intType;
            case TypeTags.BYTE:
                if (types.isByteLiteralValue((Long) literalValue)) {
                    return symTable.byteType;
                }
                break;
            case TypeTags.SIGNED32_INT:
                if (types.isSigned32LiteralValue((Long) literalValue)) {
                    return symTable.signed32IntType;
                }
                break;
            case TypeTags.SIGNED16_INT:
                if (types.isSigned16LiteralValue((Long) literalValue)) {
                    return symTable.signed16IntType;
                }
                break;
            case TypeTags.SIGNED8_INT:
                if (types.isSigned8LiteralValue((Long) literalValue)) {
                    return symTable.signed8IntType;
                }
                break;
            case TypeTags.UNSIGNED32_INT:
                if (types.isUnsigned32LiteralValue((Long) literalValue)) {
                    return symTable.unsigned32IntType;
                }
                break;
            case TypeTags.UNSIGNED16_INT:
                if (types.isUnsigned16LiteralValue((Long) literalValue)) {
                    return symTable.unsigned16IntType;
                }
                break;
            case TypeTags.UNSIGNED8_INT:
                if (types.isUnsigned8LiteralValue((Long) literalValue)) {
                    return symTable.unsigned8IntType;
                }
                break;
            default:
        }
        dlog.error(pos, DiagnosticCode.INCOMPATIBLE_TYPES, expType, literalType);
        resultType = symTable.semanticError;
        return resultType;
    }

    @Override
    public void visit(BLangListConstructorExpr listConstructor) {
        if (expType.tag == TypeTags.NONE) {
            BType inferredType = getInferredTupleType(listConstructor);
            if (inferredType != symTable.semanticError) {
                resultType = types.checkType(listConstructor, inferredType, expType);
            }
            return;
        }

        resultType = checkListConstructorCompatibility(expType, listConstructor);
    }

    @Override
    public void visit(BLangTableConstructorExpr tableConstructorExpr) {
        if (expType.tag == TypeTags.NONE) {
            List<BType> memTypes = checkExprList(new ArrayList<>(tableConstructorExpr.recordLiteralList), env);
            for (BType memType : memTypes) {
                if (memType == symTable.semanticError) {
                    resultType = symTable.semanticError;
                    return;
                }
            }

            BType inherentMemberType = inferTableMemberType(memTypes, tableConstructorExpr);
            BTableType tableType = new BTableType(TypeTags.TABLE, inherentMemberType, null);
            for (BLangRecordLiteral recordLiteral : tableConstructorExpr.recordLiteralList) {
                recordLiteral.type = inherentMemberType;
            }

            if (!validateTableConstructorExpr(tableConstructorExpr, tableType)) {
                resultType = symTable.semanticError;
                return;
            }

            if (checkKeySpecifier(tableConstructorExpr, tableType)) {
                return;
            }

            resultType = tableType;
        } else if (expType.tag == TypeTags.TABLE) {
            List<BType> memTypes = new ArrayList<>();
            for (BLangRecordLiteral recordLiteral : tableConstructorExpr.recordLiteralList) {
                BType recordType = checkExpr(recordLiteral, env, ((BTableType) expType).constraint);
                if (recordType == symTable.semanticError) {
                    resultType = symTable.semanticError;
                    return;
                }
                memTypes.add(recordType);
            }

            if (((BTableType) expType).constraint.tag == TypeTags.MAP) {
                validateMapConstraintTable(tableConstructorExpr);
                return;
            }

            if (!(validateTableType((BTableType) expType,
                    tableConstructorExpr.recordLiteralList) &&
                    validateTableConstructorExpr(tableConstructorExpr, (BTableType) expType))) {
                resultType = symTable.semanticError;
                return;
            }

            BTableType tableType = new BTableType(TypeTags.TABLE, inferTableMemberType(memTypes), null);
            if (checkKeySpecifier(tableConstructorExpr, tableType)) {
                return;
            }

            BTableType expectedTableType = (BTableType) expType;
            if (expectedTableType.fieldNameList != null && tableType.fieldNameList == null) {
                tableType.fieldNameList = expectedTableType.fieldNameList;
            }
            resultType = tableType;
        } else if (expType.tag == TypeTags.UNION) {
            List<BType> matchingTypes = new ArrayList<>();
            BUnionType expectedType = (BUnionType) expType;
            BType actualType = checkExpr(tableConstructorExpr, env, symTable.noType);
            for (BType memType : expectedType.getMemberTypes()) {
                if (types.isAssignable(actualType, memType)) {
                    matchingTypes.add(actualType);
                }
            }

            if (matchingTypes.size() == 1) {
                resultType = matchingTypes.get(0);
                return;
            } else if (matchingTypes.size() > 1) {
                dlog.error(tableConstructorExpr.pos, DiagnosticCode.AMBIGUOUS_TYPES, expectedType);
            }
            resultType = symTable.semanticError;
        } else {
            resultType = symTable.semanticError;
        }
    }

    private boolean checkKeySpecifier(BLangTableConstructorExpr tableConstructorExpr, BTableType tableType) {
        if (tableConstructorExpr.tableKeySpecifier != null) {
            if (!(validateTableConstructorRecordLiterals(getTableKeyNameList(tableConstructorExpr.
                    tableKeySpecifier), tableConstructorExpr.recordLiteralList))) {
                resultType = symTable.semanticError;
                return true;
            }
            tableType.fieldNameList = getTableKeyNameList(tableConstructorExpr.tableKeySpecifier);
        }
        return false;
    }

    private BType inferTableMemberType(List<BType> memTypes) {

        if (memTypes.isEmpty()) {
            return ((BTableType) expType).constraint;
        }

        LinkedHashSet<BType> result = new LinkedHashSet<>();

        result.add(memTypes.get(0));

        BUnionType unionType = BUnionType.create(null, result);
        for (int i = 1; i < memTypes.size(); i++) {
            BType source = memTypes.get(i);
            if (!types.isAssignable(source, unionType)) {
                result.add(source);
                unionType = BUnionType.create(null, result);
            }
        }

        if (unionType.getMemberTypes().size() == 1) {
            return memTypes.get(0);
        }

        return unionType;
    }

    private BType inferTableMemberType(List<BType> memTypes, BLangTableConstructorExpr tableConstructorExpr) {
        BLangTableKeySpecifier keySpecifier = tableConstructorExpr.tableKeySpecifier;
        Set<BField> allFieldSet = new LinkedHashSet<>();
        for (BType memType : memTypes) {
            List<BField> fields = ((BRecordType) memType).fields;
            allFieldSet.addAll(fields);
        }

        Set<BField> commonFieldSet = new LinkedHashSet<>(allFieldSet);
        for (BType memType : memTypes) {
            List<BField> fields = ((BRecordType) memType).fields;
            commonFieldSet.retainAll(fields);
        }

        List<String> requiredFieldNames = new ArrayList<>();
        if (keySpecifier != null) {
            for (BLangIdentifier identifier : keySpecifier.fieldNameIdentifierList) {
                requiredFieldNames.add(identifier.value);
            }
        }

        List<String> fieldNames = new ArrayList<>();
        for (BField field : allFieldSet) {
            String fieldName = field.name.value;

            if (fieldNames.contains(fieldName)) {
                dlog.error(tableConstructorExpr.pos, DiagnosticCode.CANNOT_INFER_MEMBER_TYPE_FOR_TABLE,
                        fieldName);
                return symTable.semanticError;
            }
            fieldNames.add(fieldName);

            boolean isOptional = true;
            for (BField commonField : commonFieldSet) {
                if (commonField.name.value.equals(fieldName)) {
                    isOptional = false;
                    requiredFieldNames.add(commonField.name.value);
                }
            }

            if (isOptional) {
                field.symbol.flags = Flags.asMask(EnumSet.of(Flag.OPTIONAL));
            } else if (requiredFieldNames.contains(fieldName)) {
                field.symbol.flags = Flags.asMask(EnumSet.of(Flag.REQUIRED)) + Flags.asMask(EnumSet.of(Flag.READONLY));
            }
        }

        BType memberType = memTypes.get(0);
        ((BRecordType) memberType).fields = new ArrayList<>(allFieldSet);
        return memberType;
    }

    private boolean validateTableType(BTableType tableType, List<BLangRecordLiteral> recordLiterals) {

        if (!types.isAssignable(tableType.constraint, symTable.mapAllType)) {
            dlog.error(tableType.constraintPos, DiagnosticCode.TABLE_CONSTRAINT_INVALID_SUBTYPE, tableType.constraint);
            resultType = symTable.semanticError;
            return false;
        }

        List<String> fieldNameList = tableType.fieldNameList;
        if (fieldNameList != null) {
            return validateKeySpecifier(fieldNameList, tableType.constraint, tableType.keyPos) &&
                    validateTableConstructorRecordLiterals(fieldNameList, recordLiterals);
        }

        return true;
    }

    private boolean validateTableConstructorRecordLiterals(List<String> keySpecifierFieldNames,
                                                           List<BLangRecordLiteral> recordLiterals) {
        for (String fieldName : keySpecifierFieldNames) {
            for (BLangRecordLiteral recordLiteral : recordLiterals) {
                BLangRecordKeyValueField recordKeyValueField = getRecordKeyValueField(recordLiteral, fieldName);
                if (recordKeyValueField.getValue().getKind() == NodeKind.LITERAL ||
                        recordKeyValueField.getValue().getKind() == NodeKind.NUMERIC_LITERAL ||
                        recordKeyValueField.getValue().getKind() == NodeKind.RECORD_LITERAL_EXPR ||
                        recordKeyValueField.getValue().getKind() == NodeKind.ARRAY_LITERAL_EXPR ||
                        recordKeyValueField.getValue().getKind() == NodeKind.TUPLE_LITERAL_EXPR ||
                        recordKeyValueField.getValue().getKind() == NodeKind.XML_ELEMENT_LITERAL ||
                        recordKeyValueField.getValue().getKind() == NodeKind.XML_TEXT_LITERAL) {
                    continue;
                }

                dlog.error(recordLiteral.pos,
                        DiagnosticCode.KEY_SPECIFIER_FIELD_VALUE_MUST_BE_CONSTANT, fieldName);
                resultType = symTable.semanticError;
                return false;
            }
        }

        return true;
    }

    private BLangRecordKeyValueField getRecordKeyValueField(BLangRecordLiteral recordLiteral,
                                                            String fieldName) {
        for (RecordLiteralNode.RecordField recordField : recordLiteral.fields) {
            BLangRecordKeyValueField recordKeyValueField = (BLangRecordKeyValueField) recordField;
            if (fieldName.equals(recordKeyValueField.key.toString())) {
                return recordKeyValueField;
            }
        }

        return null;
    }

    private boolean validateKeySpecifier(List<String> fieldNameList, BType constraint,
                                         DiagnosticPos pos) {
        for (String fieldName : fieldNameList) {
            BField field = types.getTableConstraintField(constraint, fieldName);
            if (field == null) {
                dlog.error(pos,
                        DiagnosticCode.INVALID_FIELD_NAMES_IN_KEY_SPECIFIER, fieldName, constraint);
                resultType = symTable.semanticError;
                return false;
            }

            if (!Symbols.isFlagOn(field.symbol.flags, Flags.READONLY)) {
                dlog.error(pos,
                        DiagnosticCode.KEY_SPECIFIER_FIELD_MUST_BE_READONLY, fieldName);
                resultType = symTable.semanticError;
                return false;
            }

            if (!Symbols.isFlagOn(field.symbol.flags, Flags.REQUIRED)) {
                dlog.error(pos,
                        DiagnosticCode.KEY_SPECIFIER_FIELD_MUST_BE_REQUIRED, fieldName);
                resultType = symTable.semanticError;
                return false;
            }

            if (!types.isAssignable(field.type, symTable.anydataType)) {
                dlog.error(pos,
                        DiagnosticCode.KEY_SPECIFIER_FIELD_MUST_BE_ANYDATA, fieldName, constraint);
                resultType = symTable.semanticError;
                return false;
            }
        }
        return true;
    }

    private boolean validateTableConstructorExpr(BLangTableConstructorExpr tableConstructorExpr,
                                                 BTableType tableType) {
        BType constraintType = tableType.constraint;

        if (tableConstructorExpr.tableKeySpecifier != null) {
            List<String> fieldNameList = getTableKeyNameList(tableConstructorExpr.tableKeySpecifier);

            if (tableType.fieldNameList == null && !validateKeySpecifier(fieldNameList, constraintType,
                    tableConstructorExpr.tableKeySpecifier.pos)) {
                return false;
            }

            if (tableType.fieldNameList != null && !tableType.fieldNameList.equals(fieldNameList)) {
                dlog.error(tableConstructorExpr.tableKeySpecifier.pos, DiagnosticCode.TABLE_KEY_SPECIFIER_MISMATCH,
                        tableType.fieldNameList.toString(), fieldNameList.toString());
                resultType = symTable.semanticError;
                return false;
            }
        }

        BType keyTypeConstraint = tableType.keyTypeConstraint;
        if (keyTypeConstraint != null) {
            List<BType> memberTypes = new ArrayList<>();

            if (keyTypeConstraint.tag == TypeTags.TUPLE) {
                for (Type type : ((TupleType) keyTypeConstraint).getTupleTypes()) {
                    memberTypes.add((BType) type);
                }
            } else {
                memberTypes.add(keyTypeConstraint);
            }

            if (tableConstructorExpr.tableKeySpecifier == null ||
                    tableConstructorExpr.tableKeySpecifier.fieldNameIdentifierList.size() != memberTypes.size()) {
                dlog.error(tableConstructorExpr.pos, DiagnosticCode.KEY_SPECIFIER_SIZE_MISMATCH_WITH_KEY_CONSTRAINT,
                        memberTypes.size(), tableConstructorExpr.tableKeySpecifier == null ? 0 :
                                tableConstructorExpr.tableKeySpecifier.fieldNameIdentifierList.size());
                resultType = symTable.semanticError;
                return false;
            }

            List<BLangIdentifier> fieldNameIdentifierList = tableConstructorExpr.tableKeySpecifier.
                    fieldNameIdentifierList;

            int index = 0;
            for (BLangIdentifier identifier : fieldNameIdentifierList) {
                BField field = types.getTableConstraintField(constraintType, identifier.value);
                if (!types.isAssignable(field.type, memberTypes.get(index))) {
                    dlog.error(tableConstructorExpr.tableKeySpecifier.pos,
                            DiagnosticCode.KEY_SPECIFIER_MISMATCH_WITH_KEY_CONSTRAINT,
                            fieldNameIdentifierList.toString(), memberTypes.toString());
                    resultType = symTable.semanticError;
                    return false;
                }
                index++;
            }
        }

        return true;
    }

    private void validateMapConstraintTable(BLangTableConstructorExpr tableConstructorExpr) {
        if (((BTableType) expType).fieldNameList != null || ((BTableType) expType).keyTypeConstraint != null) {
            dlog.error(((BTableType) expType).keyPos,
                    DiagnosticCode.KEY_CONSTRAINT_NOT_SUPPORTED_FOR_TABLE_WITH_MAP_CONSTRAINT);
            resultType = symTable.semanticError;
            return;
        }

        if (tableConstructorExpr.tableKeySpecifier != null) {
            dlog.error(tableConstructorExpr.tableKeySpecifier.pos,
                    DiagnosticCode.KEY_CONSTRAINT_NOT_SUPPORTED_FOR_TABLE_WITH_MAP_CONSTRAINT);
            resultType = symTable.semanticError;
            return;
        }

        if (!(validateTableType((BTableType) expType, tableConstructorExpr.recordLiteralList))) {
            resultType = symTable.semanticError;
            return;
        }

        resultType = expType;
    }

    private List<String> getTableKeyNameList(BLangTableKeySpecifier tableKeySpecifier) {
        List<String> fieldNamesList = new ArrayList<>();
        for (BLangIdentifier identifier : tableKeySpecifier.fieldNameIdentifierList) {
            fieldNamesList.add(identifier.value);
        }

        return fieldNamesList;
    }

    private BType createTableKeyConstraint(List<String> fieldNames, BType constraintType) {
        if (fieldNames == null) {
            return symTable.semanticError;
        }

        List<BType> memTypes = new ArrayList<>();
        for (String fieldName : fieldNames) {
            //null is not possible for field
            BField tableConstraintField = types.getTableConstraintField(constraintType, fieldName);

            if (tableConstraintField == null) {
                return symTable.semanticError;
            }

            BType fieldType = tableConstraintField.type;
            memTypes.add(fieldType);
        }

        if (memTypes.size() == 1) {
            return memTypes.get(0);
        }

        return new BTupleType(memTypes);
    }

    private BType checkListConstructorCompatibility(BType bType, BLangListConstructorExpr listConstructor) {
        if (bType.tag == TypeTags.UNION) {
            boolean prevNonErrorLoggingCheck = this.nonErrorLoggingCheck;
            this.nonErrorLoggingCheck = true;

            BLangDiagnosticLog prevDLog = this.dlog.getCurrentLog();
            this.dlog.setNonConsoleDLog();

            List<BType> compatibleTypes = new ArrayList<>();
            for (BType memberType : ((BUnionType) bType).getMemberTypes()) {
                BType listCompatibleMemType = getListConstructorCompatibleNonUnionType(memberType);

                if (listCompatibleMemType == symTable.semanticError) {
                    continue;
                }

                BType memCompatibiltyType = checkListConstructorCompatibility(listCompatibleMemType, listConstructor);

                if (memCompatibiltyType != symTable.semanticError && dlog.getErrorCount() == 0 &&
                        isUniqueType(compatibleTypes, memCompatibiltyType)) {
                    compatibleTypes.add(memCompatibiltyType);
                }
                dlog.resetErrorCount();
            }

            this.dlog.setCurrentLog(prevDLog);
            this.nonErrorLoggingCheck = prevNonErrorLoggingCheck;

            if (compatibleTypes.isEmpty()) {
                BLangListConstructorExpr exprToLog = listConstructor;
                if (this.nonErrorLoggingCheck) {
                    listConstructor.cloneAttempt++;
                    exprToLog = nodeCloner.clone(listConstructor);
                }

                dlog.error(listConstructor.pos, DiagnosticCode.INCOMPATIBLE_TYPES, expType,
                           getInferredTupleType(exprToLog));
                return symTable.semanticError;
            } else if (compatibleTypes.size() != 1) {
                dlog.error(listConstructor.pos, DiagnosticCode.AMBIGUOUS_TYPES,
                           expType);
                return symTable.semanticError;
            }

            return checkListConstructorCompatibility(compatibleTypes.get(0), listConstructor);
        }

        BType possibleType = getListConstructorCompatibleNonUnionType(bType);

        switch (possibleType.tag) {
            case TypeTags.ARRAY:
                return checkArrayType(listConstructor, (BArrayType) possibleType);
            case TypeTags.TUPLE:
                return checkTupleType(listConstructor, (BTupleType) possibleType);
            case TypeTags.TYPEDESC:
                // i.e typedesc t = [int, string]
                List<BType> results = new ArrayList<>();
                listConstructor.isTypedescExpr = true;
                for (int i = 0; i < listConstructor.exprs.size(); i++) {
                    results.add(checkExpr(listConstructor.exprs.get(i), env, symTable.noType));
                }
                List<BType> actualTypes = new ArrayList<>();
                for (int i = 0; i < listConstructor.exprs.size(); i++) {
                    final BLangExpression expr = listConstructor.exprs.get(i);
                    if (expr.getKind() == NodeKind.TYPEDESC_EXPRESSION) {
                        actualTypes.add(((BLangTypedescExpr) expr).resolvedType);
                    } else if (expr.getKind() == NodeKind.SIMPLE_VARIABLE_REF) {
                        actualTypes.add(((BLangSimpleVarRef) expr).symbol.type);
                    } else {
                        actualTypes.add(results.get(i));
                    }
                }
                if (actualTypes.size() == 1) {
                    listConstructor.typedescType = actualTypes.get(0);
                } else {
                    listConstructor.typedescType = new BTupleType(actualTypes);
                }
                return new BTypedescType(listConstructor.typedescType, null);
        }

        BLangListConstructorExpr exprToLog = listConstructor;
        if (this.nonErrorLoggingCheck) {
            listConstructor.cloneAttempt++;
            exprToLog = nodeCloner.clone(listConstructor);
        }
        dlog.error(listConstructor.pos, DiagnosticCode.INCOMPATIBLE_TYPES, bType, getInferredTupleType(exprToLog));
        return symTable.semanticError;
    }

    private BType getListConstructorCompatibleNonUnionType(BType type) {
        switch (type.tag) {
            case TypeTags.ARRAY:
            case TypeTags.TUPLE:
            case TypeTags.TYPEDESC:
                return type;
            case TypeTags.JSON:
                return !Symbols.isFlagOn(type.flags, Flags.READONLY) ? symTable.arrayJsonType :
                        ImmutableTypeCloner.setImmutableType(null, types, symTable.arrayJsonType, env, symTable,
                                                             anonymousModelHelper, names);
            case TypeTags.ANYDATA:
                return !Symbols.isFlagOn(type.flags, Flags.READONLY) ? symTable.arrayAnydataType :
                        ImmutableTypeCloner.setImmutableType(null, types, symTable.arrayAnydataType, env, symTable,
                                                             anonymousModelHelper, names);
            case TypeTags.ANY:
                return !Symbols.isFlagOn(type.flags, Flags.READONLY) ? symTable.arrayType :
                        ImmutableTypeCloner.setImmutableType(null, types, symTable.arrayType, env, symTable,
                                                             anonymousModelHelper, names);
        }
        return symTable.semanticError;
    }

    private BType checkArrayType(BLangListConstructorExpr listConstructor, BArrayType arrayType) {
        BType eType = arrayType.eType;

        if (arrayType.state == BArrayState.OPEN_SEALED) {
            arrayType.size = listConstructor.exprs.size();
            arrayType.state = BArrayState.CLOSED_SEALED;
        } else if ((arrayType.state != BArrayState.UNSEALED) && (arrayType.size != listConstructor.exprs.size())) {
            if (arrayType.size < listConstructor.exprs.size()) {
                dlog.error(listConstructor.pos,
                           DiagnosticCode.MISMATCHING_ARRAY_LITERAL_VALUES, arrayType.size,
                           listConstructor.exprs.size());
                return symTable.semanticError;
            }

            if (!types.hasFillerValue(eType)) {
                dlog.error(listConstructor.pos,
                           DiagnosticCode.INVALID_LIST_CONSTRUCTOR_ELEMENT_TYPE, expType);
                return symTable.semanticError;
            }
        }

        boolean errored = false;
        for (BLangExpression expr : listConstructor.exprs) {
            if (exprIncompatible(eType, expr) && !errored) {
                errored = true;
            }
        }

        return errored ? symTable.semanticError : arrayType;
    }

    private BType checkTupleType(BLangListConstructorExpr listConstructor, BTupleType tupleType) {
        List<BLangExpression> exprs = listConstructor.exprs;
        List<BType> memberTypes = tupleType.tupleTypes;
        BType restType = tupleType.restType;

        int listExprSize = exprs.size();
        int memberTypeSize = memberTypes.size();

        if (listExprSize < memberTypeSize) {
            for (int i = listExprSize; i < memberTypeSize; i++) {
                if (!types.hasFillerValue(memberTypes.get(i))) {
                    dlog.error(listConstructor.pos, DiagnosticCode.SYNTAX_ERROR,
                               "tuple and expression size does not match");
                    return symTable.semanticError;
                }
            }
        } else if (listExprSize > memberTypeSize && restType == null) {
            dlog.error(listConstructor.pos, DiagnosticCode.SYNTAX_ERROR,
                       "tuple and expression size does not match");
            return symTable.semanticError;
        }

        boolean errored = false;

        int nonRestCountToCheck = listExprSize < memberTypeSize ? listExprSize : memberTypeSize;

        for (int i = 0; i < nonRestCountToCheck; i++) {
            if (exprIncompatible(memberTypes.get(i), exprs.get(i)) && !errored) {
                errored = true;
            }
        }

        for (int i = nonRestCountToCheck; i < exprs.size(); i++) {
            if (exprIncompatible(restType, exprs.get(i)) && !errored) {
                errored = true;
            }
        }
        return errored ? symTable.semanticError : tupleType;
    }

    private boolean exprIncompatible(BType eType, BLangExpression expr) {
        if (expr.typeChecked) {
            return expr.type == symTable.semanticError;
        }

        BLangExpression exprToCheck = expr;

        if (this.nonErrorLoggingCheck) {
            expr.cloneAttempt++;
            exprToCheck = nodeCloner.clone(expr);
        }

        return checkExpr(exprToCheck, this.env, eType) == symTable.semanticError;
    }

    private BType[] getExprListUniqueTypes(List<BLangExpression> exprs, SymbolEnv env) {
        LinkedHashSet<BType> typesSet = new LinkedHashSet<>(checkExprList(exprs, env));
        return typesSet.toArray(new BType[0]);
    }

    private List<BType> checkExprList(List<BLangExpression> exprs, SymbolEnv env) {
        List<BType> types = new ArrayList<>();
        SymbolEnv prevEnv = this.env;
        BType preExpType = this.expType;
        this.env = env;
        this.expType = symTable.noType;
        for (BLangExpression e : exprs) {
            checkExpr(e, this.env);
            types.add(resultType);
        }
        this.env = prevEnv;
        this.expType = preExpType;
        return types;
    }

    private BType getInferredTupleType(BLangListConstructorExpr listConstructor) {
        List<BType> memTypes = checkExprList(listConstructor.exprs, env);

        for (BType memType : memTypes) {
            if (memType == symTable.semanticError) {
                return symTable.semanticError;
            }
        }

        return new BTupleType(memTypes);
    }

    public void visit(BLangRecordLiteral recordLiteral) {
        int expTypeTag = expType.tag;

        if (expTypeTag == TypeTags.NONE) {
            expType = defineInferredRecordType(recordLiteral);
        } else if (expTypeTag == TypeTags.OBJECT) {
            dlog.error(recordLiteral.pos,
                       DiagnosticCode.INVALID_RECORD_LITERAL, expType);
            resultType = symTable.semanticError;
            return;
        }

        resultType = checkMappingConstructorCompatibility(expType, recordLiteral);
    }

    private BType checkMappingConstructorCompatibility(BType bType, BLangRecordLiteral mappingConstructor) {
        if (bType.tag == TypeTags.UNION) {
            boolean prevNonErrorLoggingCheck = this.nonErrorLoggingCheck;
            this.nonErrorLoggingCheck = true;

            BLangDiagnosticLog prevDLog = this.dlog.getCurrentLog();
            this.dlog.setNonConsoleDLog();

            List<BType> compatibleTypes = new ArrayList<>();
            for (BType memberType : ((BUnionType) bType).getMemberTypes()) {
                BType listCompatibleMemType = getMappingConstructorCompatibleNonUnionType(memberType);

                if (listCompatibleMemType == symTable.semanticError) {
                    continue;
                }

                BType memCompatibiltyType = checkMappingConstructorCompatibility(listCompatibleMemType,
                                                                                 mappingConstructor);

                if (memCompatibiltyType != symTable.semanticError && dlog.getErrorCount() == 0 &&
                        isUniqueType(compatibleTypes, memCompatibiltyType)) {
                    compatibleTypes.add(memCompatibiltyType);
                }
                dlog.resetErrorCount();
            }

            this.dlog.setCurrentLog(prevDLog);
            this.nonErrorLoggingCheck = prevNonErrorLoggingCheck;

            if (compatibleTypes.isEmpty()) {
                reportIncompatibleMappingConstructorError(mappingConstructor, bType);
                validateSpecifiedFields(mappingConstructor, symTable.semanticError);
                return symTable.semanticError;
            } else if (compatibleTypes.size() != 1) {
                dlog.error(mappingConstructor.pos, DiagnosticCode.AMBIGUOUS_TYPES, bType);
                validateSpecifiedFields(mappingConstructor, symTable.semanticError);
                return symTable.semanticError;
            }

            return checkMappingConstructorCompatibility(compatibleTypes.get(0), mappingConstructor);
        }

        BType possibleType = getMappingConstructorCompatibleNonUnionType(bType);

        switch (possibleType.tag) {
            case TypeTags.MAP:
                return validateSpecifiedFields(mappingConstructor, possibleType) ? possibleType :
                        symTable.semanticError;
            case TypeTags.RECORD:
                boolean isSpecifiedFieldsValid = validateSpecifiedFields(mappingConstructor, possibleType);

                boolean hasAllRequiredFields = validateRequiredAndReadonlyFields((BRecordType) possibleType,
                                                                                 mappingConstructor.fields,
                                                                                 mappingConstructor.pos);

                return isSpecifiedFieldsValid && hasAllRequiredFields ? possibleType : symTable.semanticError;
        }
        reportIncompatibleMappingConstructorError(mappingConstructor, bType);
        validateSpecifiedFields(mappingConstructor, symTable.semanticError);
        return symTable.semanticError;
    }

    private BType getMappingConstructorCompatibleNonUnionType(BType type) {
        switch (type.tag) {
            case TypeTags.MAP:
            case TypeTags.RECORD:
                return type;
            case TypeTags.JSON:
                return !Symbols.isFlagOn(type.flags, Flags.READONLY) ? symTable.mapJsonType :
                        ImmutableTypeCloner.setImmutableType(null, types, symTable.mapJsonType, env, symTable,
                                                             anonymousModelHelper, names);
            case TypeTags.ANYDATA:
                return !Symbols.isFlagOn(type.flags, Flags.READONLY) ? symTable.mapAnydataType :
                        ImmutableTypeCloner.setImmutableType(null, types, symTable.mapAnydataType, env, symTable,
                                                             anonymousModelHelper, names);
            case TypeTags.ANY:
                return !Symbols.isFlagOn(type.flags, Flags.READONLY) ? symTable.mapType :
                        ImmutableTypeCloner.setImmutableType(null, types, symTable.mapType, env, symTable,
                                                             anonymousModelHelper, names);
        }
        return symTable.semanticError;
    }

    private boolean isMappingConstructorCompatibleType(BType type) {
        return type.tag == TypeTags.RECORD || type.tag == TypeTags.MAP;
    }

    private void reportIncompatibleMappingConstructorError(BLangRecordLiteral mappingConstructorExpr, BType expType) {
        if (expType.tag != TypeTags.UNION) {
            dlog.error(mappingConstructorExpr.pos,
                       DiagnosticCode.MAPPING_CONSTRUCTOR_COMPATIBLE_TYPE_NOT_FOUND, expType);
            return;
        }

        BUnionType unionType = (BUnionType) expType;
        BType[] memberTypes = unionType.getMemberTypes().toArray(new BType[0]);

        // Special case handling for `T?` where T is a record type. This is done to give more user friendly error
        // messages for this common scenario.
        if (memberTypes.length == 2) {
            BRecordType recType = null;

            if (memberTypes[0].tag == TypeTags.RECORD && memberTypes[1].tag == TypeTags.NIL) {
                recType = (BRecordType) memberTypes[0];
            } else if (memberTypes[1].tag == TypeTags.RECORD && memberTypes[0].tag == TypeTags.NIL) {
                recType = (BRecordType) memberTypes[1];
            }

            if (recType != null) {
                validateSpecifiedFields(mappingConstructorExpr, recType);
                validateRequiredAndReadonlyFields(recType, mappingConstructorExpr.fields, mappingConstructorExpr.pos);
                return;
            }
        }

        // By this point, we know there aren't any types to which we can assign the mapping constructor. If this is
        // case where there is at least one type with which we can use mapping constructors, but this particular
        // mapping constructor is incompatible, we give an incompatible mapping constructor error.
        for (BType bType : memberTypes) {
            if (isMappingConstructorCompatibleType(bType)) {
                dlog.error(mappingConstructorExpr.pos, DiagnosticCode.INCOMPATIBLE_MAPPING_CONSTRUCTOR,
                           unionType);
                return;
            }
        }

        dlog.error(mappingConstructorExpr.pos,
                   DiagnosticCode.MAPPING_CONSTRUCTOR_COMPATIBLE_TYPE_NOT_FOUND, unionType);
    }

    private boolean validateSpecifiedFields(BLangRecordLiteral mappingConstructor, BType possibleType) {
        boolean isFieldsValid = true;

        for (RecordLiteralNode.RecordField field : mappingConstructor.fields) {
            BType checkedType = checkMappingField(field, possibleType);
            if (isFieldsValid && checkedType == symTable.semanticError) {
                isFieldsValid = false;
            }
        }

        return isFieldsValid;
    }

    private boolean validateRequiredAndReadonlyFields(BRecordType type,
                                                      List<RecordLiteralNode.RecordField> specifiedFields,
                                                      DiagnosticPos pos) {
        HashSet<String> specFieldNames = getFieldNames(specifiedFields);
        boolean hasAllRequiredFields = true;
        boolean hasValidReadonlyFields = true;

        boolean mutableRecordType = !Symbols.isFlagOn(type.flags, Flags.READONLY);

        for (BField field : type.fields) {
            String fieldName = field.name.value;

            if (specFieldNames.contains(fieldName)) {
                FieldTypePosPair typePosPair = getRecordFieldByName(specifiedFields, fieldName);

                if (!Symbols.isFlagOn(field.symbol.flags, Flags.READONLY) ||
                        types.isAssignable(typePosPair.type, symTable.readonlyType)) {
                    continue;
                }

                if (mutableRecordType && !Symbols.isFlagOn(field.type.flags, Flags.READONLY)) {
                    // If the expected field type itself is readonly, an error would be logged already.
                    dlog.error(typePosPair.pos, DiagnosticCode.INVALID_FIELD_FOR_READONLY_RECORD_FIELD, fieldName);
                }

                if (hasValidReadonlyFields) {
                    hasValidReadonlyFields = false;
                }
            } else if (Symbols.isFlagOn(field.symbol.flags, Flags.REQUIRED)) {
                // Check if `field` is explicitly assigned a value in the record literal
                // If a required field is missing, it's a compile error
                dlog.error(pos, DiagnosticCode.MISSING_REQUIRED_RECORD_FIELD, field.name);
                if (hasAllRequiredFields) {
                    hasAllRequiredFields = false;
                }
            }
        }
        return hasValidReadonlyFields && hasAllRequiredFields;
    }

    /**
     * Get the specified field or the field type-desc as obtained from a record type descriptor in a spread field,
     * for a field expected in the record type descriptor.
     *
     * @param fields    The fields of the mapping constructor expression
     * @param name      The name of the field to look for
     * @return  The type and pos pair of the relevant field in the mapping constructor
     */
    private FieldTypePosPair getRecordFieldByName(List<RecordLiteralNode.RecordField> fields, String name) {
        for (RecordLiteralNode.RecordField field : fields) {
            if (field.isKeyValueField()) {
                BLangRecordKeyValueField keyValueField = (BLangRecordKeyValueField) field;
                if (name.equals(getKeyValueFieldName(keyValueField))) {
<<<<<<< HEAD
                    return new FieldTypePosPair(keyValueField.valueExpr.type, keyValueField.valueExpr.pos);
=======
                    return new FieldTypePosPair(keyValueField.valueExpr.type, keyValueField.key.expr.pos);
>>>>>>> 8c81232f
                }
            } else if (field.getKind() == NodeKind.SIMPLE_VARIABLE_REF) {
                BLangRecordLiteral.BLangRecordVarNameField varNameField =
                        (BLangRecordLiteral.BLangRecordVarNameField) field;
                if (name.equals(getVarNameFieldName(varNameField))) {
                    return new FieldTypePosPair(varNameField.type, varNameField.pos);
                }
            } else {
                BLangExpression spreadFieldExpr = ((BLangRecordLiteral.BLangRecordSpreadOperatorField) field).expr;

                BType spreadFieldType = spreadFieldExpr.type;
                if (spreadFieldType.tag != TypeTags.RECORD) {
                    continue;
                }

                BRecordType recordType = (BRecordType) spreadFieldType;

                for (BField bField : recordType.fields) {
                    if (name.equals(bField.name.value)) {
                        return new FieldTypePosPair(bField.type, spreadFieldExpr.pos);
                    }
                }
            }
        }
        return null;
    }

    private HashSet<String> getFieldNames(List<RecordLiteralNode.RecordField> specifiedFields) {
        HashSet<String> fieldNames = new HashSet<>();

        for (RecordLiteralNode.RecordField specifiedField : specifiedFields) {
            if (specifiedField.isKeyValueField()) {
                String name = getKeyValueFieldName((BLangRecordKeyValueField) specifiedField);
                if (name == null) {
                    continue; // computed key
                }

                fieldNames.add(name);
            } else if (specifiedField.getKind() == NodeKind.SIMPLE_VARIABLE_REF) {
                fieldNames.add(getVarNameFieldName((BLangRecordLiteral.BLangRecordVarNameField) specifiedField));
            } else {
                fieldNames.addAll(getSpreadOpFieldRequiredFieldNames(
                        (BLangRecordLiteral.BLangRecordSpreadOperatorField) specifiedField));
            }
        }

        return fieldNames;
    }

    private String getKeyValueFieldName(BLangRecordKeyValueField field) {
        BLangRecordKey key = field.key;
        if (key.computedKey) {
            return null;
        }

        BLangExpression keyExpr = key.expr;

        if (keyExpr.getKind() == NodeKind.SIMPLE_VARIABLE_REF) {
            return ((BLangSimpleVarRef) keyExpr).variableName.value;
        } else if (keyExpr.getKind() == NodeKind.LITERAL) {
            return (String) ((BLangLiteral) keyExpr).value;
        }
        return null;
    }

    private String getVarNameFieldName(BLangRecordLiteral.BLangRecordVarNameField field) {
        return field.variableName.value;
    }

    private List<String> getSpreadOpFieldRequiredFieldNames(BLangRecordLiteral.BLangRecordSpreadOperatorField field) {
        BType spreadType = checkExpr(field.expr, env);

        if (spreadType.tag != TypeTags.RECORD) {
            return Collections.emptyList();
        }

        List<String> fieldNames = new ArrayList<>();
        for (BField bField : ((BRecordType) spreadType).getFields()) {
            if (!Symbols.isOptional(bField.symbol)) {
                fieldNames.add(bField.name.value);
            }
        }
        return fieldNames;
    }

    @Override
    public void visit(BLangWorkerFlushExpr workerFlushExpr) {
        if (workerFlushExpr.workerIdentifier != null) {
            String workerName = workerFlushExpr.workerIdentifier.getValue();
            if (!this.workerExists(this.env, workerName)) {
                this.dlog.error(workerFlushExpr.pos, DiagnosticCode.UNDEFINED_WORKER, workerName);
            }
        }
        BType actualType = BUnionType.create(null, symTable.errorType, symTable.nilType);
        resultType = types.checkType(workerFlushExpr, actualType, expType);
    }

    @Override
    public void visit(BLangWorkerSyncSendExpr syncSendExpr) {
        BSymbol symbol = symResolver.lookupSymbolInMainSpace(env, names.fromIdNode(syncSendExpr.workerIdentifier));

        if (symTable.notFoundSymbol.equals(symbol)) {
            syncSendExpr.workerType = symTable.semanticError;
        } else {
            syncSendExpr.workerType = symbol.type;
        }

        // TODO Need to remove this cached env
        syncSendExpr.env = this.env;
        checkExpr(syncSendExpr.expr, this.env);

        // Validate if the send expression type is anydata
        if (!syncSendExpr.expr.type.isAnydata()) {
            this.dlog.error(syncSendExpr.pos, DiagnosticCode.INVALID_TYPE_FOR_SEND,
                            syncSendExpr.expr.type);
        }

        String workerName = syncSendExpr.workerIdentifier.getValue();
        if (!this.workerExists(this.env, workerName)) {
            this.dlog.error(syncSendExpr.pos, DiagnosticCode.UNDEFINED_WORKER, workerName);
        }

        syncSendExpr.expectedType = expType;

        // Type checking against the matching receive is done during code analysis.
        // When the expected type is noType, set the result type as nil to avoid variable assignment is required errors.
        resultType = expType == symTable.noType ? symTable.nilType : expType;
    }

    @Override
    public void visit(BLangWorkerReceive workerReceiveExpr) {
        BSymbol symbol = symResolver.lookupSymbolInMainSpace(env, names.fromIdNode(workerReceiveExpr.workerIdentifier));

        if (workerReceiveExpr.isChannel) {
            this.dlog.error(workerReceiveExpr.pos, DiagnosticCode.UNDEFINED_ACTION);
            return;
        }
        // TODO Need to remove this cached env
        workerReceiveExpr.env = this.env;

        if (symTable.notFoundSymbol.equals(symbol)) {
            workerReceiveExpr.workerType = symTable.semanticError;
        } else {
            workerReceiveExpr.workerType = symbol.type;
        }
        // The receive expression cannot be assigned to var, since we cannot infer the type.
        if (symTable.noType == this.expType) {
            this.dlog.error(workerReceiveExpr.pos, DiagnosticCode.INVALID_USAGE_OF_RECEIVE_EXPRESSION);
        }
        // We cannot predict the type of the receive expression as it depends on the type of the data sent by the other
        // worker/channel. Since receive is an expression now we infer the type of it from the lhs of the statement.
        workerReceiveExpr.type = this.expType;
        resultType = this.expType;
    }

    private boolean workerExists(SymbolEnv env, String workerName) {
        //TODO: move this method to CodeAnalyzer
        if (workerName.equals(DEFAULT_WORKER_NAME)) {
           return true;
        }
        BSymbol symbol = this.symResolver.lookupSymbolInMainSpace(env, new Name(workerName));
        return symbol != this.symTable.notFoundSymbol &&
               symbol.type.tag == TypeTags.FUTURE &&
               ((BFutureType) symbol.type).workerDerivative;
    }

    @Override
    public void visit(BLangConstRef constRef) {
        constRef.symbol = symResolver.lookupMainSpaceSymbolInPackage(constRef.pos, env,
                names.fromIdNode(constRef.pkgAlias), names.fromIdNode(constRef.variableName));

        types.setImplicitCastExpr(constRef, constRef.type, expType);
        resultType = constRef.type;
    }

    public void visit(BLangSimpleVarRef varRefExpr) {
        // Set error type as the actual type.
        BType actualType = symTable.semanticError;

        Name varName = names.fromIdNode(varRefExpr.variableName);
        if (varName == Names.IGNORE) {
            if (varRefExpr.lhsVar) {
                varRefExpr.type = this.symTable.anyType;
            } else {
                varRefExpr.type = this.symTable.semanticError;
                dlog.error(varRefExpr.pos, DiagnosticCode.UNDERSCORE_NOT_ALLOWED);
            }
            varRefExpr.symbol = new BVarSymbol(0, varName, env.enclPkg.symbol.pkgID, varRefExpr.type, env.scope.owner);
            resultType = varRefExpr.type;
            return;
        }

        Name compUnitName = getCurrentCompUnit(varRefExpr);
        varRefExpr.pkgSymbol =
                symResolver.resolvePrefixSymbol(env, names.fromIdNode(varRefExpr.pkgAlias), compUnitName);
        if (varRefExpr.pkgSymbol == symTable.notFoundSymbol) {
            dlog.error(varRefExpr.pos, DiagnosticCode.UNDEFINED_MODULE, varRefExpr.pkgAlias);
        }

        if (varRefExpr.pkgSymbol.tag == SymTag.XMLNS) {
            actualType = symTable.stringType;
        } else if (varRefExpr.pkgSymbol != symTable.notFoundSymbol) {
            BSymbol symbol = symResolver.lookupMainSpaceSymbolInPackage(varRefExpr.pos, env,
                    names.fromIdNode(varRefExpr.pkgAlias), varName);
            // if no symbol, check same for object attached function
            if (symbol == symTable.notFoundSymbol && env.enclType != null) {
                Name objFuncName = names.fromString(Symbols
                        .getAttachedFuncSymbolName(env.enclType.type.tsymbol.name.value, varName.value));
                symbol = symResolver.resolveStructField(varRefExpr.pos, env, objFuncName,
                        env.enclType.type.tsymbol);
            }

            // TODO: call to isInLocallyDefinedRecord() is a temporary fix done to disallow local var references in
            //  locally defined record type defs. This check should be removed once local var referencing is supported.
            if (((symbol.tag & SymTag.VARIABLE) == SymTag.VARIABLE)) {
                BVarSymbol varSym = (BVarSymbol) symbol;
                checkSefReferences(varRefExpr.pos, env, varSym);
                varRefExpr.symbol = varSym;
                actualType = varSym.type;
                markAndRegisterClosureVariable(symbol, varRefExpr.pos);
            } else if ((symbol.tag & SymTag.TYPE_DEF) == SymTag.TYPE_DEF) {
                actualType = new BTypedescType(symbol.type, null);
                varRefExpr.symbol = symbol;
            } else if ((symbol.tag & SymTag.CONSTANT) == SymTag.CONSTANT) {
                BConstantSymbol constSymbol = (BConstantSymbol) symbol;
                varRefExpr.symbol = constSymbol;
                BType symbolType = symbol.type;
                if (symbolType != symTable.noType && expType.tag == TypeTags.FINITE ||
                        (expType.tag == TypeTags.UNION && ((BUnionType) expType).getMemberTypes().stream()
                                .anyMatch(memType -> memType.tag == TypeTags.FINITE &&
                                        types.isAssignable(symbolType, memType)))) {
                    actualType = symbolType;
                } else {
                    actualType = constSymbol.literalType;
                }

                // If the constant is on the LHS, modifications are not allowed.
                // E.g. m.k = "10"; // where `m` is a constant.
                if (varRefExpr.lhsVar || varRefExpr.compoundAssignmentLhsVar) {
                    actualType = symTable.semanticError;
                    dlog.error(varRefExpr.pos, DiagnosticCode.CANNOT_UPDATE_CONSTANT_VALUE);
                }
            } else {
                dlog.error(varRefExpr.pos, DiagnosticCode.UNDEFINED_SYMBOL, varName.toString());
            }
        }

        // Check type compatibility
        if (expType.tag == TypeTags.ARRAY && isArrayOpenSealedType((BArrayType) expType)) {
            dlog.error(varRefExpr.pos, DiagnosticCode.SEALED_ARRAY_TYPE_CAN_NOT_INFER_SIZE);
            return;

        }
        resultType = types.checkType(varRefExpr, actualType, expType);
    }

    @Override
    public void visit(BLangRecordVarRef varRefExpr) {
        List<BField> fields = new ArrayList<>();

        String recordName = this.anonymousModelHelper.getNextAnonymousTypeKey(env.enclPkg.symbol.pkgID);
        BRecordTypeSymbol recordSymbol = Symbols.createRecordSymbol(0, names.fromString(recordName),
                                                                    env.enclPkg.symbol.pkgID, null, env.scope.owner);
        symbolEnter.defineSymbol(varRefExpr.pos, recordSymbol, env);

        boolean unresolvedReference = false;
        for (BLangRecordVarRef.BLangRecordVarRefKeyValue recordRefField : varRefExpr.recordRefFields) {
            ((BLangVariableReference) recordRefField.variableReference).lhsVar = true;
            checkExpr(recordRefField.variableReference, env);
            if (((BLangVariableReference) recordRefField.variableReference).symbol == null ||
                    !isValidVariableReference(recordRefField.variableReference)) {
                unresolvedReference = true;
                continue;
            }
            BVarSymbol bVarSymbol = (BVarSymbol) ((BLangVariableReference) recordRefField.variableReference).symbol;
            fields.add(new BField(names.fromIdNode(recordRefField.variableName), varRefExpr.pos,
                    new BVarSymbol(0, names.fromIdNode(recordRefField.variableName), env.enclPkg.symbol.pkgID,
                            bVarSymbol.type, recordSymbol)));
        }

        BLangExpression restParam = (BLangExpression) varRefExpr.restParam;
        if (restParam != null) {
            checkExpr(restParam, env);
            unresolvedReference = !isValidVariableReference(restParam);
        }

        if (unresolvedReference) {
            resultType = symTable.semanticError;
            return;
        }

        BRecordType bRecordType = new BRecordType(recordSymbol);
        bRecordType.fields = fields;
        recordSymbol.type = bRecordType;
        varRefExpr.symbol = new BVarSymbol(0, recordSymbol.name,
                env.enclPkg.symbol.pkgID, bRecordType, env.scope.owner);

        if (restParam == null) {
            bRecordType.sealed = true;
            bRecordType.restFieldType = symTable.noType;
        } else if (restParam.type == symTable.semanticError) {
            bRecordType.restFieldType = symTable.mapType;
        } else {
            // Rest variable type of Record ref (record destructuring assignment) is a map where T is the broad type of
            // all fields that are not specified in the destructuring pattern. Here we set the rest type of record type
            // to T.
            BMapType restParamType = (BMapType) restParam.type;
            bRecordType.restFieldType = restParamType.constraint;
        }

        resultType = bRecordType;
    }

    @Override
    public void visit(BLangErrorVarRef varRefExpr) {
        if (varRefExpr.typeNode != null) {
            BType bType = symResolver.resolveTypeNode(varRefExpr.typeNode, env);
            varRefExpr.type = bType;
            checkIndirectErrorVarRef(varRefExpr);
            resultType = bType;
            return;
        }

        if (varRefExpr.reason != null) {
            varRefExpr.reason.lhsVar = true;
            checkExpr(varRefExpr.reason, env);
        }

        boolean unresolvedReference = false;

        for (BLangNamedArgsExpression detailItem : varRefExpr.detail) {
            BLangVariableReference refItem = (BLangVariableReference) detailItem.expr;
            refItem.lhsVar = true;
            checkExpr(refItem, env);

            if (!isValidVariableReference(refItem)) {
                unresolvedReference = true;
                continue;
            }

            if (refItem.getKind() == NodeKind.FIELD_BASED_ACCESS_EXPR
                    || refItem.getKind() == NodeKind.INDEX_BASED_ACCESS_EXPR) {
                dlog.error(refItem.pos, DiagnosticCode.INVALID_VARIABLE_REFERENCE_IN_BINDING_PATTERN,
                           refItem);
                unresolvedReference = true;
                continue;
            }

            if (refItem.symbol == null) {
                unresolvedReference = true;
                continue;
            }
        }

        if (varRefExpr.restVar != null) {
            varRefExpr.restVar.lhsVar = true;
            if (varRefExpr.restVar.getKind() == NodeKind.SIMPLE_VARIABLE_REF) {
                checkExpr(varRefExpr.restVar, env);
                unresolvedReference = unresolvedReference
                        || varRefExpr.restVar.symbol == null
                        || !isValidVariableReference(varRefExpr.restVar);

            } else if (varRefExpr.restVar.getKind() == NodeKind.FIELD_BASED_ACCESS_EXPR
                    || varRefExpr.restVar.getKind() == NodeKind.INDEX_BASED_ACCESS_EXPR) {
                unresolvedReference = checkErrorRestParamVarRef(varRefExpr, unresolvedReference);
            }
        }

        if (unresolvedReference) {
            resultType = symTable.semanticError;
            return;
        }

        BType errorRefRestFieldType;
        if (varRefExpr.restVar == null) {
            errorRefRestFieldType = symTable.pureType;
        } else if (varRefExpr.restVar.getKind() == NodeKind.SIMPLE_VARIABLE_REF
                && ((BLangSimpleVarRef) varRefExpr.restVar).variableName.value.equals(Names.IGNORE.value)) {
            errorRefRestFieldType = symTable.pureType;
        } else if (varRefExpr.restVar.getKind() == NodeKind.INDEX_BASED_ACCESS_EXPR
            || varRefExpr.restVar.getKind() == NodeKind.FIELD_BASED_ACCESS_EXPR) {
            errorRefRestFieldType = varRefExpr.restVar.type;
        } else if (varRefExpr.restVar.type.tag == TypeTags.MAP) {
            errorRefRestFieldType = ((BMapType) varRefExpr.restVar.type).constraint;
        } else {
            dlog.error(varRefExpr.restVar.pos, DiagnosticCode.INCOMPATIBLE_TYPES,
                       varRefExpr.restVar.type, symTable.detailType);
            resultType = symTable.semanticError;
            return;
        }

        BType errorDetailType = getCompatibleDetailType(errorRefRestFieldType);
        resultType = new BErrorType(symTable.errorType.tsymbol, varRefExpr.reason.type, errorDetailType);
    }

    private void checkIndirectErrorVarRef(BLangErrorVarRef varRefExpr) {
        for (BLangNamedArgsExpression detailItem : varRefExpr.detail) {
            checkExpr(detailItem.expr, env);
            checkExpr(detailItem, env, detailItem.expr.type);
        }

        if (varRefExpr.restVar != null) {
            checkExpr(varRefExpr.restVar, env);
        }

        // Indirect error binding pattern does not have an error reason binding fragment
        varRefExpr.reason.type = symTable.noType;
    }

    private BRecordType getCompatibleDetailType(BType errorRefRestFieldType) {

        PackageID packageID = env.enclPkg.packageID;
        BRecordTypeSymbol detailSymbol = new BRecordTypeSymbol(SymTag.RECORD, Flags.PUBLIC, Names.EMPTY,
                packageID, null, env.scope.owner);
        detailSymbol.scope = new Scope(env.scope.owner);
        BRecordType detailType = new BRecordType(detailSymbol);

        int flags = Flags.asMask(new HashSet<>(Lists.of(Flag.OPTIONAL, Flag.PUBLIC)));
        BField messageField = new BField(Names.DETAIL_MESSAGE, null,
                new BVarSymbol(flags, Names.DETAIL_MESSAGE, packageID, symTable.stringType, detailSymbol));
        detailType.fields.add(messageField);
        detailSymbol.scope.define(Names.DETAIL_MESSAGE, messageField.symbol);

        BField causeField = new BField(Names.DETAIL_CAUSE, null,
                new BVarSymbol(flags, Names.DETAIL_CAUSE, packageID, symTable.errorType, detailSymbol));
        detailType.fields.add(causeField);
        detailSymbol.scope.define(Names.DETAIL_CAUSE, causeField.symbol);

        detailType.restFieldType = errorRefRestFieldType;

        // TODO : Remove this. Had to add this due to BIR codegen requires this.
        BInvokableType invokableType = new BInvokableType(new ArrayList<>(), symTable.nilType, null);
        BInvokableSymbol initSymbol = Symbols.createFunctionSymbol(0, Names.INIT_FUNCTION_SUFFIX, packageID,
                invokableType, detailSymbol, false);
        detailSymbol.initializerFunc = new BAttachedFunction(Names.INIT_FUNCTION_SUFFIX, initSymbol, invokableType);
        detailSymbol.scope.define(initSymbol.name, initSymbol);
        return detailType;
    }

    private boolean checkErrorRestParamVarRef(BLangErrorVarRef varRefExpr, boolean unresolvedReference) {
        BLangAccessExpression accessExpression = (BLangAccessExpression) varRefExpr.restVar;
        Name exprName = names.fromIdNode(((BLangSimpleVarRef) accessExpression.expr).variableName);
        BSymbol fSym = symResolver.lookupSymbolInMainSpace(env, exprName);
        if (fSym != null) {
            if (fSym.type.getKind() == TypeKind.MAP) {
                BType constraint = ((BMapType) fSym.type).constraint;
                if (types.isAssignable(constraint, symTable.pureType)) {
                    varRefExpr.restVar.type = constraint;
                } else {
                    varRefExpr.restVar.type = symTable.pureType;
                }
            } else {
                throw new UnsupportedOperationException("rec field base access");
            }
        } else {
            unresolvedReference = true;
        }
        return unresolvedReference;
    }

    @Override
    public void visit(BLangTupleVarRef varRefExpr) {
        List<BType> results = new ArrayList<>();
        for (int i = 0; i < varRefExpr.expressions.size(); i++) {
            ((BLangVariableReference) varRefExpr.expressions.get(i)).lhsVar = true;
            results.add(checkExpr(varRefExpr.expressions.get(i), env, symTable.noType));
        }
        BTupleType actualType = new BTupleType(results);
        if (varRefExpr.restParam != null) {
            BLangExpression restExpr = (BLangExpression) varRefExpr.restParam;
            ((BLangVariableReference) restExpr).lhsVar = true;
            BType checkedType = checkExpr(restExpr, env, symTable.noType);
            if (checkedType.tag != TypeTags.ARRAY) {
                dlog.error(varRefExpr.pos, DiagnosticCode.INVALID_TYPE_FOR_REST_DESCRIPTOR, checkedType);
                resultType = symTable.semanticError;
                return;
            }
            actualType.restType = ((BArrayType) checkedType).eType;
        }
        resultType = types.checkType(varRefExpr, actualType, expType);
    }

    /**
     * This method will recursively check if a multidimensional array has at least one open sealed dimension.
     *
     * @param arrayType array to check if open sealed
     * @return true if at least one dimension is open sealed
     */
    public boolean isArrayOpenSealedType(BArrayType arrayType) {
        if (arrayType.state == BArrayState.OPEN_SEALED) {
            return true;
        }
        if (arrayType.eType.tag == TypeTags.ARRAY) {
            return isArrayOpenSealedType((BArrayType) arrayType.eType);
        }
        return false;
    }

    /**
     * This method will recursively traverse and find the symbol environment of a lambda node (which is given as the
     * enclosing invokable node) which is needed to lookup closure variables. The variable lookup will start from the
     * enclosing invokable node's environment, which are outside of the scope of a lambda function.
     */
    private SymbolEnv findEnclosingInvokableEnv(SymbolEnv env, BLangInvokableNode encInvokable) {
        if (env.enclEnv.node != null && env.enclEnv.node.getKind() == NodeKind.ARROW_EXPR) {
            // if enclosing env's node is arrow expression
            return env.enclEnv;
        }

        if (env.enclEnv.node != null && env.enclEnv.node.getKind() == NodeKind.TRANSACTION) {
            // if enclosing env's node is a transaction
            return env.enclEnv;
        }

        if (env.enclInvokable != null && env.enclInvokable == encInvokable) {
            return findEnclosingInvokableEnv(env.enclEnv, encInvokable);
        }
        return env;
    }

    private SymbolEnv findEnclosingInvokableEnv(SymbolEnv env, BLangRecordTypeNode recordTypeNode) {
        if (env.enclEnv.node != null && env.enclEnv.node.getKind() == NodeKind.ARROW_EXPR) {
            // if enclosing env's node is arrow expression
            return env.enclEnv;
        }

        if (env.enclEnv.node != null && env.enclEnv.node.getKind() == NodeKind.TRANSACTION) {
            // if enclosing env's node is a transaction
            return env.enclEnv;
        }

        if (env.enclType != null && env.enclType == recordTypeNode) {
            return findEnclosingInvokableEnv(env.enclEnv, recordTypeNode);
        }
        return env;
    }

    private boolean isFunctionArgument(BSymbol symbol, List<BLangSimpleVariable> params) {
        return params.stream().anyMatch(param -> (param.symbol.name.equals(symbol.name) &&
                param.type.tag == symbol.type.tag));
    }

    public void visit(BLangFieldBasedAccess fieldAccessExpr) {
        // First analyze the variable reference expression.
        ((BLangVariableReference) fieldAccessExpr.expr).lhsVar = fieldAccessExpr.lhsVar;
        ((BLangVariableReference) fieldAccessExpr.expr).compoundAssignmentLhsVar =
                fieldAccessExpr.compoundAssignmentLhsVar;
        BType varRefType = getTypeOfExprInFieldAccess(fieldAccessExpr.expr);

        // Disallow `expr.ns:attrname` syntax on non xml expressions.
        if (fieldAccessExpr instanceof BLangFieldBasedAccess.BLangNSPrefixedFieldBasedAccess
                && !isXmlAccess(fieldAccessExpr)) {
            dlog.error(fieldAccessExpr.pos, DiagnosticCode.INVALID_FIELD_ACCESS_EXPRESSION);
            resultType = symTable.semanticError;
            return;
        }

        BType actualType;
        // Accessing all fields using * is only supported for XML.
        // todo: remove this, this is no longer supported, this is moved to xml.<*>
        if (fieldAccessExpr.fieldKind == FieldKind.ALL && varRefType.tag != TypeTags.XML) {
            dlog.error(fieldAccessExpr.pos, DiagnosticCode.CANNOT_GET_ALL_FIELDS, varRefType);
            actualType = symTable.semanticError;
        } else {
            if (fieldAccessExpr.optionalFieldAccess) {
                if (fieldAccessExpr.lhsVar || fieldAccessExpr.compoundAssignmentLhsVar) {
                    dlog.error(fieldAccessExpr.pos,
                               DiagnosticCode.OPTIONAL_FIELD_ACCESS_NOT_REQUIRED_ON_LHS);
                    resultType = symTable.semanticError;
                    return;
                }
                actualType = checkOptionalFieldAccessExpr(fieldAccessExpr, varRefType,
                                                          names.fromIdNode(fieldAccessExpr.field));
            } else {
                actualType = checkFieldAccessExpr(fieldAccessExpr, varRefType, names.fromIdNode(fieldAccessExpr.field));

                if (actualType != symTable.semanticError &&
                        (fieldAccessExpr.lhsVar || fieldAccessExpr.compoundAssignmentLhsVar)) {
                    if (isAllReadonlyTypes(varRefType)) {
                        dlog.error(fieldAccessExpr.pos, DiagnosticCode.CANNOT_UPDATE_READONLY_VALUE_OF_TYPE,
                                   varRefType);
                        resultType = symTable.semanticError;
                        return;
                    } else if (types.isSubTypeOfBaseType(varRefType, TypeTags.RECORD) &&
                            isInvalidReadonlyFieldUpdate(varRefType, fieldAccessExpr.field.value)) {
                        dlog.error(fieldAccessExpr.pos, DiagnosticCode.CANNOT_UPDATE_READONLY_RECORD_FIELD,
                                   fieldAccessExpr.field.value, varRefType);
                        resultType = symTable.semanticError;
                        return;
                    }
                }
            }
        }

        resultType = types.checkType(fieldAccessExpr, actualType, this.expType);
    }

    private boolean isAllReadonlyTypes(BType type) {
        if (type.tag != TypeTags.UNION) {
            return Symbols.isFlagOn(type.flags, Flags.READONLY);
        }

        for (BType memberType : ((BUnionType) type).getMemberTypes()) {
            if (!isAllReadonlyTypes(memberType)) {
                return false;
            }
        }
        return true;
    }

    private boolean isInvalidReadonlyFieldUpdate(BType type, String fieldName) {
        if (type.tag == TypeTags.RECORD) {
            BRecordType recordType = (BRecordType) type;
            for (BField field : recordType.fields) {
                if (!field.name.value.equals(fieldName)) {
                    continue;
                }

                if (Symbols.isFlagOn(type.flags, Flags.READONLY)) {
                    return true;
                }

                return Symbols.isFlagOn(field.symbol.flags, Flags.READONLY) &&
                        // allow updates at compile-time for optional fields since it could be the first update.
                        Symbols.isFlagOn(field.symbol.flags, Flags.REQUIRED);
            }
            return recordType.sealed;
        }

        // For unions, we consider this an invalid update only if it is invalid for all member types. If for at least
        // one member this is valid, we allow this at compile time with the potential to fail at runtime.
        boolean allInvalidUpdates = true;
        for (BType memberType : ((BUnionType) type).getMemberTypes()) {
            if (!isInvalidReadonlyFieldUpdate(memberType, fieldName)) {
                allInvalidUpdates = false;
            }
        }
        return allInvalidUpdates;
    }

    private boolean isXmlAccess(BLangFieldBasedAccess fieldAccessExpr) {
        BLangExpression expr = fieldAccessExpr.expr;
        BType exprType = expr.type;

        if (exprType.tag == TypeTags.XML || exprType.tag == TypeTags.XML_ELEMENT) {
            return true;
        }

        if (expr.getKind() == NodeKind.FIELD_BASED_ACCESS_EXPR  && hasLaxOriginalType((BLangFieldBasedAccess) expr)
                && exprType.tag == TypeTags.UNION) {
            Set<BType> memberTypes = ((BUnionType) exprType).getMemberTypes();
            return memberTypes.contains(symTable.xmlType) || memberTypes.contains(symTable.xmlElementType);
          }

        return false;
    }

    public void visit(BLangIndexBasedAccess indexBasedAccessExpr) {
        // First analyze the variable reference expression.
        ((BLangVariableReference) indexBasedAccessExpr.expr).lhsVar = indexBasedAccessExpr.lhsVar;
        ((BLangVariableReference) indexBasedAccessExpr.expr).compoundAssignmentLhsVar =
                indexBasedAccessExpr.compoundAssignmentLhsVar;
        checkExpr(indexBasedAccessExpr.expr, this.env, symTable.noType);

        if (indexBasedAccessExpr.indexExpr.getKind() == NodeKind.TABLE_MULTI_KEY &&
                indexBasedAccessExpr.expr.type.tag != TypeTags.TABLE) {
            dlog.error(indexBasedAccessExpr.pos, DiagnosticCode.MULTI_KEY_MEMBER_ACCESS_NOT_SUPPORTED,
                    indexBasedAccessExpr.expr.type);
            resultType = symTable.semanticError;
            return;
        }

        BType actualType = checkIndexAccessExpr(indexBasedAccessExpr);

        BType exprType = indexBasedAccessExpr.expr.type;
        BLangExpression indexExpr = indexBasedAccessExpr.indexExpr;

        if (actualType != symTable.semanticError &&
                (indexBasedAccessExpr.lhsVar || indexBasedAccessExpr.compoundAssignmentLhsVar)) {
            if (isAllReadonlyTypes(exprType)) {
                dlog.error(indexBasedAccessExpr.pos, DiagnosticCode.CANNOT_UPDATE_READONLY_VALUE_OF_TYPE,
                           exprType);
                resultType = symTable.semanticError;
                return;
            } else if (types.isSubTypeOfBaseType(exprType, TypeTags.RECORD) &&
                    (indexExpr.getKind() == NodeKind.LITERAL || isConst(indexExpr)) &&
                    isInvalidReadonlyFieldUpdate(exprType, getConstFieldName(indexExpr))) {
                dlog.error(indexBasedAccessExpr.pos, DiagnosticCode.CANNOT_UPDATE_READONLY_RECORD_FIELD,
                           getConstFieldName(indexExpr), exprType);
                resultType = symTable.semanticError;
                return;
            }
        }

        // If this is on lhs, no need to do type checking further. And null/error
        // will not propagate from parent expressions
        if (indexBasedAccessExpr.lhsVar) {
            indexBasedAccessExpr.originalType = actualType;
            indexBasedAccessExpr.type = actualType;
            resultType = actualType;
            return;
        }

        this.resultType = this.types.checkType(indexBasedAccessExpr, actualType, this.expType);
    }

    public void visit(BLangInvocation iExpr) {
        // Variable ref expression null means this is the leaf node of the variable ref expression tree
        // e.g. foo();, foo(), foo().k;
        if (iExpr.expr == null) {
            // This is a function invocation expression. e.g. foo()
            checkFunctionInvocationExpr(iExpr);
            return;
        }

        // Module aliases cannot be used with methods
        if (invalidModuleAliasUsage(iExpr)) {
            return;
        }

        // Find the variable reference expression type
        checkExpr(iExpr.expr, this.env, symTable.noType);

        BType varRefType = iExpr.expr.type;

        switch (varRefType.tag) {
            case TypeTags.OBJECT:
                // Invoking a function bound to an object
                // First check whether there exist a function with this name
                // Then perform arg and param matching
                checkObjectFunctionInvocationExpr(iExpr, (BObjectType) varRefType);
                break;
            case TypeTags.RECORD:
                checkFieldFunctionPointer(iExpr, this.env);
                break;
            case TypeTags.NONE:
                dlog.error(iExpr.pos, DiagnosticCode.UNDEFINED_FUNCTION, iExpr.name);
                break;
            case TypeTags.SEMANTIC_ERROR:
                break;
            default:
                checkInLangLib(iExpr, varRefType);
        }
    }

    public void visit(BLangInvocation.BLangActionInvocation aInv) {
        // For an action invocation, this will only be satisfied when it's an async call of a function.
        // e.g., start foo();
        if (aInv.expr == null) {
            checkFunctionInvocationExpr(aInv);
            return;
        }

        // Module aliases cannot be used with remote method call actions
        if (invalidModuleAliasUsage(aInv)) {
            return;
        }

        // Find the variable reference expression type
        checkExpr(aInv.expr, this.env, symTable.noType);
        BLangVariableReference varRef = (BLangVariableReference) aInv.expr;

        switch (varRef.type.tag) {
            case TypeTags.OBJECT:
                checkActionInvocation(aInv, (BObjectType) varRef.type);
                break;
            case TypeTags.RECORD:
                checkFieldFunctionPointer(aInv, this.env);
                break;
            case TypeTags.NONE:
                dlog.error(aInv.pos, DiagnosticCode.UNDEFINED_FUNCTION, aInv.name);
                resultType = symTable.semanticError;
                break;
            case TypeTags.SEMANTIC_ERROR:
            default:
                dlog.error(aInv.pos, DiagnosticCode.INVALID_ACTION_INVOCATION, varRef.type);
                resultType = symTable.semanticError;
                break;
        }
    }

    private boolean invalidModuleAliasUsage(BLangInvocation invocation) {
        Name pkgAlias = names.fromIdNode(invocation.pkgAlias);
        if (pkgAlias != Names.EMPTY) {
            dlog.error(invocation.pos, DiagnosticCode.PKG_ALIAS_NOT_ALLOWED_HERE);
            return true;
        }
        return false;
    }

    public void visit(BLangLetExpression letExpression) {
        BLetSymbol letSymbol = new BLetSymbol(SymTag.LET, Flags.asMask(new HashSet<>(Lists.of())),
                                              new Name(String.format("$let_symbol_%d$", letCount++)),
                                              env.enclPkg.symbol.pkgID, letExpression.type, env.scope.owner);
        letExpression.env = SymbolEnv.createExprEnv(letExpression, env, letSymbol);
        for (BLangLetVariable letVariable : letExpression.letVarDeclarations) {
            semanticAnalyzer.analyzeDef((BLangNode) letVariable.definitionNode, letExpression.env);
        }
        BType exprType = checkExpr(letExpression.expr, letExpression.env);
        types.checkType(letExpression, exprType, this.expType);
    }

    private void checkInLangLib(BLangInvocation iExpr, BType varRefType) {
        boolean langLibMethodExists = checkLangLibMethodInvocationExpr(iExpr, varRefType);
        if (!langLibMethodExists) {
            dlog.error(iExpr.name.pos, DiagnosticCode.UNDEFINED_FUNCTION_IN_TYPE, iExpr.name.value, iExpr.expr.type);
            resultType = symTable.semanticError;
            return;
        }

        checkIllegalStorageSizeChangeMethodCall(iExpr, varRefType);
    }

    private boolean isFixedLengthList(BType type) {
        switch(type.tag) {
            case TypeTags.ARRAY:
                return (((BArrayType) type).state != BArrayState.UNSEALED);
            case TypeTags.TUPLE:
                return (((BTupleType) type).restType == null);
            case TypeTags.UNION:
                BUnionType unionType = (BUnionType) type;
                for (BType member : unionType.getMemberTypes()) {
                    if (!isFixedLengthList(member)) {
                        return false;
                    }
                }
                return true;
            default:
                return false;
        }
    }

    private void checkIllegalStorageSizeChangeMethodCall(BLangInvocation iExpr, BType varRefType) {
        String invocationName = iExpr.name.getValue();
        if (!modifierFunctions.contains(invocationName)) {
            return;
        }

        if (isFixedLengthList(varRefType)) {
            dlog.error(iExpr.name.pos, DiagnosticCode.ILLEGAL_FUNCTION_CHANGE_LIST_SIZE, invocationName, varRefType);
            resultType = symTable.semanticError;
            return;
        }

        if (isShiftOnIncompatibleTuples(varRefType, invocationName)) {
            dlog.error(iExpr.name.pos, DiagnosticCode.ILLEGAL_FUNCTION_CHANGE_TUPLE_SHAPE, invocationName,
                       varRefType);
            resultType = symTable.semanticError;
            return;
        }
    }

    private boolean isShiftOnIncompatibleTuples(BType varRefType, String invocationName) {
        if ((varRefType.tag == TypeTags.TUPLE) && (invocationName.compareTo(FUNCTION_NAME_SHIFT) == 0) &&
                hasDifferentTypeThanRest((BTupleType) varRefType)) {
            return true;
        }

        if ((varRefType.tag == TypeTags.UNION) && (invocationName.compareTo(FUNCTION_NAME_SHIFT) == 0)) {
            BUnionType unionVarRef = (BUnionType) varRefType;
            boolean allMemberAreFixedShapeTuples = true;
            for (BType member : unionVarRef.getMemberTypes()) {
                if (member.tag != TypeTags.TUPLE) {
                    allMemberAreFixedShapeTuples = false;
                    break;
                }
                if (!hasDifferentTypeThanRest((BTupleType) member)) {
                    allMemberAreFixedShapeTuples = false;
                    break;
                }
            }
            return allMemberAreFixedShapeTuples;
        }
        return false;
    }

    private boolean hasDifferentTypeThanRest(BTupleType tupleType) {
        if (tupleType.restType == null) {
            return false;
        }

        for (BType member : tupleType.getTupleTypes()) {
            if (!types.isSameType(tupleType.restType, member)) {
                return true;
            }
        }
        return false;
    }

    private boolean checkFieldFunctionPointer(BLangInvocation iExpr, SymbolEnv env) {
        BType type = checkExpr(iExpr.expr, env);

        BLangIdentifier invocationIdentifier = iExpr.name;

        if (type == symTable.semanticError) {
            return false;
        }
        BSymbol funcSymbol = symResolver.resolveStructField(iExpr.pos, env, names.fromIdNode(invocationIdentifier),
                type.tsymbol);
        if (funcSymbol == symTable.notFoundSymbol) {
            if (!checkLangLibMethodInvocationExpr(iExpr, type)) {
                dlog.error(iExpr.name.pos, DiagnosticCode.UNDEFINED_FIELD_IN_RECORD, invocationIdentifier, type);
                resultType = symTable.semanticError;
            }
            return false;
        }
        iExpr.symbol = funcSymbol;
        iExpr.type = ((BInvokableSymbol) funcSymbol).retType;
        checkInvocationParamAndReturnType(iExpr);
        iExpr.functionPointerInvocation = true;
        return true;
    }

    public void visit(BLangTypeInit cIExpr) {
        if ((expType.tag == TypeTags.ANY && cIExpr.userDefinedType == null) || expType.tag == TypeTags.RECORD) {
            dlog.error(cIExpr.pos, DiagnosticCode.INVALID_TYPE_NEW_LITERAL, expType);
            resultType = symTable.semanticError;
            return;
        }

        BType actualType;
        if (cIExpr.userDefinedType != null) {
            actualType = symResolver.resolveTypeNode(cIExpr.userDefinedType, env);
        } else {
            actualType = expType;
        }

        if (actualType == symTable.semanticError) {
            //TODO dlog error?
            resultType = symTable.semanticError;
            return;
        }

        switch (actualType.tag) {
            case TypeTags.OBJECT:
                if ((actualType.tsymbol.flags & Flags.ABSTRACT) == Flags.ABSTRACT) {
                    dlog.error(cIExpr.pos, DiagnosticCode.CANNOT_INITIALIZE_ABSTRACT_OBJECT,
                               actualType.tsymbol);
                    cIExpr.initInvocation.argExprs.forEach(expr -> checkExpr(expr, env, symTable.noType));
                    resultType = symTable.semanticError;
                    return;
                }

                if (((BObjectTypeSymbol) actualType.tsymbol).initializerFunc != null) {
                    cIExpr.initInvocation.symbol = ((BObjectTypeSymbol) actualType.tsymbol).initializerFunc.symbol;
                    checkInvocationParam(cIExpr.initInvocation);
                    cIExpr.initInvocation.type = ((BInvokableSymbol) cIExpr.initInvocation.symbol).retType;
                } else {
                    // If the initializerFunc is null then this is a default constructor invocation. Hence should not
                    // pass any arguments.
                    if (!isValidInitInvocation(cIExpr, (BObjectType) actualType)) {
                        return;
                    }
                }
                break;
            case TypeTags.STREAM:
                if (cIExpr.initInvocation.argExprs.size() != 1) {
                    dlog.error(cIExpr.pos, DiagnosticCode.INVALID_STREAM_CONSTRUCTOR, cIExpr.initInvocation.name);
                    resultType = symTable.semanticError;
                    return;
                }

                BStreamType actualStreamType = (BStreamType) actualType;
                if (actualStreamType.error != null) {
                    BType error = actualStreamType.error;
                    if (!types.containsErrorType(error)) {
                        dlog.error(cIExpr.pos, DiagnosticCode.ERROR_TYPE_EXPECTED, error.toString());
                        resultType = symTable.semanticError;
                        return;
                    }
                }

                BLangExpression iteratorExpr = cIExpr.initInvocation.argExprs.get(0);
                BType constructType = checkExpr(iteratorExpr, env, symTable.noType);
                BUnionType nextReturnType = types.getVarTypeFromIteratorFuncReturnType(constructType);
                BUnionType expectedReturnType = createNextReturnType(cIExpr.pos, (BStreamType) actualType);
                if (nextReturnType == null) {
                    dlog.error(iteratorExpr.pos, DiagnosticCode.MISSING_REQUIRED_METHOD_NEXT,
                            constructType, expectedReturnType);
                    resultType = symTable.semanticError;
                    return;
                }

                types.checkType(iteratorExpr.pos, nextReturnType, expectedReturnType,
                        DiagnosticCode.INCOMPATIBLE_TYPES);
                resultType = actualType;
                return;
            case TypeTags.UNION:
                List<BType> matchingMembers = findMembersWithMatchingInitFunc(cIExpr, (BUnionType) actualType);
                BType matchedType = getMatchingType(matchingMembers, cIExpr, actualType);
                cIExpr.initInvocation.type = symTable.nilType;

                if (matchedType.tag == TypeTags.OBJECT) {
                    if (((BObjectTypeSymbol) matchedType.tsymbol).initializerFunc != null) {
                        cIExpr.initInvocation.symbol = ((BObjectTypeSymbol) matchedType.tsymbol).initializerFunc.symbol;
                        checkInvocationParam(cIExpr.initInvocation);
                        cIExpr.initInvocation.type = ((BInvokableSymbol) cIExpr.initInvocation.symbol).retType;
                        actualType = matchedType;
                        break;
                    } else {
                        if (!isValidInitInvocation(cIExpr, (BObjectType) matchedType)) {
                            return;
                        }
                    }
                }
                types.checkType(cIExpr, matchedType, expType);
                cIExpr.type = matchedType;
                resultType = matchedType;
                return;
            default:
                dlog.error(cIExpr.pos, DiagnosticCode.CANNOT_INFER_OBJECT_TYPE_FROM_LHS, actualType);
                resultType = symTable.semanticError;
                return;
        }

        if (cIExpr.initInvocation.type == null) {
            cIExpr.initInvocation.type = symTable.nilType;
        }
        BType actualTypeInitType = getObjectConstructorReturnType(actualType, cIExpr.initInvocation.type);
        resultType = types.checkType(cIExpr, actualTypeInitType, expType);
    }

    private BUnionType createNextReturnType(DiagnosticPos pos, BStreamType streamType) {
        BRecordType recordType = new BRecordType(null);
        recordType.restFieldType = symTable.noType;
        recordType.sealed = true;

        Name fieldName = Names.VALUE;
        BField field = new BField(fieldName, pos, new BVarSymbol(Flags.PUBLIC,
                fieldName, env.enclPkg.packageID, streamType.constraint, env.scope.owner));
        field.type = streamType.constraint;
        recordType.fields.add(field);

        recordType.tsymbol = Symbols.createRecordSymbol(0, Names.EMPTY, env.enclPkg.packageID,
                recordType, env.scope.owner);
        recordType.tsymbol.scope = new Scope(env.scope.owner);
        recordType.tsymbol.scope.define(fieldName, field.symbol);

        LinkedHashSet<BType> retTypeMembers = new LinkedHashSet<>();
        retTypeMembers.add(recordType);
        if (streamType.error != null) {
            retTypeMembers.add(streamType.error);
        }
        retTypeMembers.add(symTable.nilType);

        BUnionType unionType = BUnionType.create(null, retTypeMembers);
        unionType.tsymbol = Symbols.createTypeSymbol(SymTag.UNION_TYPE, 0, Names.EMPTY,
                env.enclPkg.symbol.pkgID, unionType, env.scope.owner);

        return unionType;
    }

    private boolean isValidInitInvocation(BLangTypeInit cIExpr, BObjectType objType) {

        if (!cIExpr.initInvocation.argExprs.isEmpty()
                && ((BObjectTypeSymbol) objType.tsymbol).initializerFunc == null) {
            dlog.error(cIExpr.pos, DiagnosticCode.TOO_MANY_ARGS_FUNC_CALL,
                       cIExpr.initInvocation.exprSymbol);
            cIExpr.initInvocation.argExprs.forEach(expr -> checkExpr(expr, env, symTable.noType));
            resultType = symTable.semanticError;
            return false;
        }
        return true;
    }

    private BType getObjectConstructorReturnType(BType objType, BType initRetType) {
        if (initRetType.tag == TypeTags.UNION) {
            LinkedHashSet<BType> retTypeMembers = new LinkedHashSet<>();
            retTypeMembers.add(objType);

            retTypeMembers.addAll(((BUnionType) initRetType).getMemberTypes());
            retTypeMembers.remove(symTable.nilType);

            BUnionType unionType = BUnionType.create(null, retTypeMembers);
            unionType.tsymbol = Symbols.createTypeSymbol(SymTag.UNION_TYPE, 0,
                                                         Names.EMPTY, env.enclPkg.symbol.pkgID, unionType,
                                                         env.scope.owner);
            return unionType;
        } else if (initRetType.tag == TypeTags.NIL) {
            return objType;
        }
        return symTable.semanticError;
    }

    private List<BType> findMembersWithMatchingInitFunc(BLangTypeInit cIExpr, BUnionType lhsUnionType) {
        boolean containsSingleObject = lhsUnionType.getMemberTypes().stream()
                .filter(x -> x.tag == TypeTags.OBJECT)
                .count() == 1;

        List<BType> matchingLhsMemberTypes = new ArrayList<>();
        for (BType memberType : lhsUnionType.getMemberTypes()) {
            if (memberType.tag != TypeTags.OBJECT) {
                // member is not an object.
                continue;
            }
            if ((memberType.tsymbol.flags & Flags.ABSTRACT) == Flags.ABSTRACT) {
                dlog.error(cIExpr.pos, DiagnosticCode.CANNOT_INITIALIZE_ABSTRACT_OBJECT,
                           lhsUnionType.tsymbol);
            }

            if (containsSingleObject) {
                return Collections.singletonList(memberType);
            }

            BAttachedFunction initializerFunc = ((BObjectTypeSymbol) memberType.tsymbol).initializerFunc;
            if (isArgsMatchesFunction(cIExpr.argsExpr, initializerFunc)) {
                matchingLhsMemberTypes.add(memberType);
            }
        }
        return matchingLhsMemberTypes;
    }

    private BType getMatchingType(List<BType> matchingLhsMembers, BLangTypeInit cIExpr, BType lhsUnion) {
        if (matchingLhsMembers.isEmpty()) {
            // No union type member found which matches with initializer expression.
            dlog.error(cIExpr.pos, DiagnosticCode.CANNOT_INFER_OBJECT_TYPE_FROM_LHS, lhsUnion);
            resultType = symTable.semanticError;
            return symTable.semanticError;
        } else if (matchingLhsMembers.size() == 1) {
            // We have a correct match.
            return matchingLhsMembers.get(0).tsymbol.type;
        } else {
            // Multiple matches found.
            dlog.error(cIExpr.pos, DiagnosticCode.AMBIGUOUS_TYPES, lhsUnion);
            resultType = symTable.semanticError;
            return symTable.semanticError;
        }
    }

    private boolean isArgsMatchesFunction(List<BLangExpression> invocationArguments, BAttachedFunction function) {
        invocationArguments.forEach(expr -> checkExpr(expr, env, symTable.noType));

        if (function == null) {
            return invocationArguments.isEmpty();
        }

        if (function.symbol.params.isEmpty() && invocationArguments.isEmpty()) {
            return true;
        }

        List<BLangNamedArgsExpression> namedArgs = new ArrayList<>();
        List<BLangExpression> positionalArgs = new ArrayList<>();
        for (BLangExpression argument : invocationArguments) {
            if (argument.getKind() == NodeKind.NAMED_ARGS_EXPR) {
                namedArgs.add((BLangNamedArgsExpression) argument);
            } else {
                positionalArgs.add(argument);
            }
        }

        List<BVarSymbol> requiredParams = function.symbol.params.stream()
                .filter(param -> !param.defaultableParam)
                .collect(Collectors.toList());
        // Given named and positional arguments are less than required parameters.
        if (requiredParams.size() > invocationArguments.size()) {
            return false;
        }

        List<BVarSymbol> defaultableParams = function.symbol.params.stream()
                .filter(param -> param.defaultableParam)
                .collect(Collectors.toList());

        int givenRequiredParamCount = 0;
        for (int i = 0; i < positionalArgs.size(); i++) {
            if (function.symbol.params.size() > i) {
                givenRequiredParamCount++;
                BVarSymbol functionParam = function.symbol.params.get(i);
                // check the type compatibility of positional args against function params.
                if (!types.isAssignable(positionalArgs.get(i).type, functionParam.type)) {
                    return false;
                }
                requiredParams.remove(functionParam);
                defaultableParams.remove(functionParam);
                continue;
            }

            if (function.symbol.restParam != null) {
                BType restParamType = ((BArrayType) function.symbol.restParam.type).eType;
                if (!types.isAssignable(positionalArgs.get(i).type, restParamType)) {
                    return false;
                }
                continue;
            }

            // additional positional args given for function with no rest param
            return false;
        }

        for (BLangNamedArgsExpression namedArg : namedArgs) {
            boolean foundNamedArg = false;
            // check the type compatibility of named args against function params.
            List<BVarSymbol> params = function.symbol.params;
            for (int i = givenRequiredParamCount; i < params.size(); i++) {
                BVarSymbol functionParam = params.get(i);
                if (!namedArg.name.value.equals(functionParam.name.value)) {
                    continue;
                }
                foundNamedArg = true;
                BType namedArgExprType = checkExpr(namedArg.expr, env);
                if (!types.isAssignable(functionParam.type, namedArgExprType)) {
                    // Name matched, type mismatched.
                    return false;
                }
                requiredParams.remove(functionParam);
                defaultableParams.remove(functionParam);
            }
            if (!foundNamedArg) {
                return false;
            }
        }

        // all required params are not given by positional or named args.
        return requiredParams.size() <= 0;
    }

    public void visit(BLangWaitForAllExpr waitForAllExpr) {
        switch (expType.tag) {
            case TypeTags.RECORD:
                checkTypesForRecords(waitForAllExpr);
                break;
            case TypeTags.MAP:
                checkTypesForMap(waitForAllExpr.keyValuePairs, ((BMapType) expType).constraint);
                LinkedHashSet<BType> memberTypesForMap = collectWaitExprTypes(waitForAllExpr.keyValuePairs);
                if (memberTypesForMap.size() == 1) {
                    resultType = new BMapType(TypeTags.MAP,
                            memberTypesForMap.iterator().next(), symTable.mapType.tsymbol);
                    break;
                }
                BUnionType constraintTypeForMap = BUnionType.create(null, memberTypesForMap);
                resultType = new BMapType(TypeTags.MAP, constraintTypeForMap, symTable.mapType.tsymbol);
                break;
            case TypeTags.NONE:
            case TypeTags.ANY:
                checkTypesForMap(waitForAllExpr.keyValuePairs, expType);
                LinkedHashSet<BType> memberTypes = collectWaitExprTypes(waitForAllExpr.keyValuePairs);
                if (memberTypes.size() == 1) {
                    resultType = new BMapType(TypeTags.MAP, memberTypes.iterator().next(), symTable.mapType.tsymbol);
                    break;
                }
                BUnionType constraintType = BUnionType.create(null, memberTypes);
                resultType = new BMapType(TypeTags.MAP, constraintType, symTable.mapType.tsymbol);
                break;
            default:
                dlog.error(waitForAllExpr.pos, DiagnosticCode.INCOMPATIBLE_TYPES, expType,
                           getWaitForAllExprReturnType(waitForAllExpr.keyValuePairs));
                resultType = symTable.semanticError;
                break;
        }
        waitForAllExpr.type = resultType;

        if (resultType != null && resultType != symTable.semanticError) {
            types.setImplicitCastExpr(waitForAllExpr, waitForAllExpr.type, expType);
        }
    }

    private BRecordType getWaitForAllExprReturnType(List<BLangWaitForAllExpr.BLangWaitKeyValue> keyVals) {
        BRecordType retType = new BRecordType(null);

        for (BLangWaitForAllExpr.BLangWaitKeyValue keyVal : keyVals) {
            BLangIdentifier fieldName;
            if (keyVal.valueExpr == null || keyVal.valueExpr.getKind() != NodeKind.SIMPLE_VARIABLE_REF) {
                fieldName = keyVal.key;
            } else {
                fieldName = ((BLangSimpleVarRef) keyVal.valueExpr).variableName;
            }

            BSymbol symbol = symResolver.lookupSymbolInMainSpace(env, names.fromIdNode(fieldName));
            BType fieldType = symbol.type.tag == TypeTags.FUTURE ? ((BFutureType) symbol.type).constraint : symbol.type;
            BField field = new BField(names.fromIdNode(keyVal.key), null,
                                      new BVarSymbol(0, names.fromIdNode(keyVal.key), env.enclPkg.packageID,
                                                     fieldType, null));
            retType.fields.add(field);
        }

        retType.restFieldType = symTable.noType;
        retType.sealed = true;
        retType.tsymbol = Symbols.createRecordSymbol(0, Names.EMPTY, env.enclPkg.packageID, retType, null);
        return retType;
    }

    private LinkedHashSet<BType> collectWaitExprTypes(List<BLangWaitForAllExpr.BLangWaitKeyValue> keyVals) {
        LinkedHashSet<BType> memberTypes = new LinkedHashSet<>();
        for (BLangWaitForAllExpr.BLangWaitKeyValue keyVal : keyVals) {
            BType bType = keyVal.keyExpr != null ? keyVal.keyExpr.type : keyVal.valueExpr.type;
            if (bType.tag == TypeTags.FUTURE) {
                memberTypes.add(((BFutureType) bType).constraint);
            } else {
                memberTypes.add(bType);
            }
        }
        return memberTypes;
    }

    private void checkTypesForMap(List<BLangWaitForAllExpr.BLangWaitKeyValue> keyValuePairs, BType expType) {
        keyValuePairs.forEach(keyVal -> checkWaitKeyValExpr(keyVal, expType));
    }

    private void checkTypesForRecords(BLangWaitForAllExpr waitExpr) {
        List<BLangWaitForAllExpr.BLangWaitKeyValue> rhsFields = waitExpr.getKeyValuePairs();
        Map<String, BType> lhsFields = new HashMap<>();
        ((BRecordType) expType).getFields().forEach(field -> lhsFields.put(field.name.value, field.type));

        // check if the record is sealed, if so check if the fields in wait collection is more than the fields expected
        // by the lhs record
        if (((BRecordType) expType).sealed && rhsFields.size() > lhsFields.size()) {
            dlog.error(waitExpr.pos, DiagnosticCode.INCOMPATIBLE_TYPES, expType,
                       getWaitForAllExprReturnType(waitExpr.keyValuePairs));
            resultType = symTable.semanticError;
            return;
        }

        for (BLangWaitForAllExpr.BLangWaitKeyValue keyVal : rhsFields) {
            String key = keyVal.key.value;
            if (!lhsFields.containsKey(key)) {
                // Check if the field is sealed if so you cannot have dynamic fields
                if (((BRecordType) expType).sealed) {
                    dlog.error(waitExpr.pos, DiagnosticCode.INVALID_FIELD_NAME_RECORD_LITERAL, key,
                               expType);
                    resultType = symTable.semanticError;
                } else {
                    // Else if the record is an open record, then check if the rest field type matches the expression
                    BType restFieldType = ((BRecordType) expType).restFieldType;
                    checkWaitKeyValExpr(keyVal, restFieldType);
                }
            } else {
                checkWaitKeyValExpr(keyVal, lhsFields.get(key));
            }
        }
        // If the record literal is of record type and types are validated for the fields, check if there are any
        // required fields missing.
        checkMissingReqFieldsForWait(((BRecordType) expType), rhsFields, waitExpr.pos);

        if (symTable.semanticError != resultType) {
            resultType = expType;
        }
    }

    private void checkMissingReqFieldsForWait(BRecordType type, List<BLangWaitForAllExpr.BLangWaitKeyValue> keyValPairs,
                                              DiagnosticPos pos) {
        type.fields.forEach(field -> {
            // Check if `field` is explicitly assigned a value in the record literal
            boolean hasField = keyValPairs.stream().anyMatch(keyVal -> field.name.value.equals(keyVal.key.value));

            // If a required field is missing, it's a compile error
            if (!hasField && Symbols.isFlagOn(field.symbol.flags, Flags.REQUIRED)) {
                dlog.error(pos, DiagnosticCode.MISSING_REQUIRED_RECORD_FIELD, field.name);
            }
        });
    }

    private void checkWaitKeyValExpr(BLangWaitForAllExpr.BLangWaitKeyValue keyVal, BType type) {
        BLangExpression expr;
        if (keyVal.keyExpr != null) {
            BSymbol symbol = symResolver.lookupSymbolInMainSpace(env, names.fromIdNode
                    (((BLangSimpleVarRef) keyVal.keyExpr).variableName));
            keyVal.keyExpr.type = symbol.type;
            expr = keyVal.keyExpr;
        } else {
            expr = keyVal.valueExpr;
        }
        BFutureType futureType = new BFutureType(TypeTags.FUTURE, type, null);
        checkExpr(expr, env, futureType);
    }

    public void visit(BLangTernaryExpr ternaryExpr) {
        BType condExprType = checkExpr(ternaryExpr.expr, env, this.symTable.booleanType);

        SymbolEnv thenEnv = typeNarrower.evaluateTruth(ternaryExpr.expr, ternaryExpr.thenExpr, env);
        BType thenType = checkExpr(ternaryExpr.thenExpr, thenEnv, expType);

        SymbolEnv elseEnv = typeNarrower.evaluateFalsity(ternaryExpr.expr, ternaryExpr.elseExpr, env);
        BType elseType = checkExpr(ternaryExpr.elseExpr, elseEnv, expType);

        if (condExprType == symTable.semanticError || thenType == symTable.semanticError ||
                elseType == symTable.semanticError) {
            resultType = symTable.semanticError;
        } else if (expType == symTable.noType) {
            if (types.isAssignable(elseType, thenType)) {
                resultType = thenType;
            } else if (types.isAssignable(thenType, elseType)) {
                resultType = elseType;
            } else {
                dlog.error(ternaryExpr.pos, DiagnosticCode.INCOMPATIBLE_TYPES, thenType, elseType);
                resultType = symTable.semanticError;
            }
        } else {
            resultType = expType;
        }
    }

    public void visit(BLangWaitExpr waitExpr) {
        expType = new BFutureType(TypeTags.FUTURE, expType, null);
        checkExpr(waitExpr.getExpression(), env, expType);
        // Handle union types in lhs
        if (resultType.tag == TypeTags.UNION) {
            LinkedHashSet<BType> memberTypes = collectMemberTypes((BUnionType) resultType, new LinkedHashSet<>());
            if (memberTypes.size() == 1) {
                resultType = memberTypes.toArray(new BType[0])[0];
            } else {
                resultType = BUnionType.create(null, memberTypes);
            }
        } else if (resultType != symTable.semanticError) {
            // Handle other types except for semantic errors
            resultType = ((BFutureType) resultType).constraint;
        }
        waitExpr.type = resultType;

        if (resultType != null && resultType != symTable.semanticError) {
            types.setImplicitCastExpr(waitExpr, waitExpr.type, ((BFutureType) expType).constraint);
        }
    }

    private LinkedHashSet<BType> collectMemberTypes(BUnionType unionType, LinkedHashSet<BType> memberTypes) {
        for (BType memberType : unionType.getMemberTypes()) {
            if (memberType.tag == TypeTags.FUTURE) {
                memberTypes.add(((BFutureType) memberType).constraint);
            } else {
                memberTypes.add(memberType);
            }
        }
        return memberTypes;
    }

    @Override
    public void visit(BLangTrapExpr trapExpr) {
        boolean firstVisit = trapExpr.expr.type == null;
        BType actualType;
        BType exprType = checkExpr(trapExpr.expr, env, expType);
        boolean definedWithVar = expType == symTable.noType;

        if (trapExpr.expr.getKind() == NodeKind.WORKER_RECEIVE) {
            if (firstVisit) {
                isTypeChecked = false;
                resultType = expType;
                return;
            } else {
                expType = trapExpr.type;
                exprType = trapExpr.expr.type;
            }
        }

        if (expType == symTable.semanticError || exprType == symTable.semanticError) {
            actualType = symTable.semanticError;
        } else {
            LinkedHashSet<BType> resultTypes = new LinkedHashSet<>();
            if (exprType.tag == TypeTags.UNION) {
                resultTypes.addAll(((BUnionType) exprType).getMemberTypes());
            } else {
                resultTypes.add(exprType);
            }
            resultTypes.add(symTable.errorType);
            actualType = BUnionType.create(null, resultTypes);
        }

        resultType = types.checkType(trapExpr, actualType, expType);
        if (definedWithVar && resultType != null && resultType != symTable.semanticError) {
            types.setImplicitCastExpr(trapExpr.expr, trapExpr.expr.type, resultType);
        }
    }

    public void visit(BLangBinaryExpr binaryExpr) {
        // Bitwise operator should be applied for the future types in the wait expression
        if (expType.tag == TypeTags.FUTURE && binaryExpr.opKind == OperatorKind.BITWISE_OR) {
            BType lhsResultType = checkExpr(binaryExpr.lhsExpr, env, expType);
            BType rhsResultType = checkExpr(binaryExpr.rhsExpr, env, expType);
            // Return if both or atleast one of lhs and rhs types are errors
            if (lhsResultType == symTable.semanticError || rhsResultType == symTable.semanticError) {
                resultType = symTable.semanticError;
                return;
            }
            resultType = BUnionType.create(null, lhsResultType, rhsResultType);
            return;
        }

        checkDecimalCompatibilityForBinaryArithmeticOverLiteralValues(binaryExpr);

        SymbolEnv rhsExprEnv;
        BType lhsType = checkExpr(binaryExpr.lhsExpr, env);
        if (binaryExpr.opKind == OperatorKind.AND) {
            rhsExprEnv = typeNarrower.evaluateTruth(binaryExpr.lhsExpr, binaryExpr.rhsExpr, env, true);
        } else if (binaryExpr.opKind == OperatorKind.OR) {
            rhsExprEnv = typeNarrower.evaluateFalsity(binaryExpr.lhsExpr, binaryExpr.rhsExpr, env);
        } else {
            rhsExprEnv = env;
        }

        BType rhsType = checkExpr(binaryExpr.rhsExpr, rhsExprEnv);

        // Set error type as the actual type.
        BType actualType = symTable.semanticError;

        //noinspection SwitchStatementWithTooFewBranches
        switch (binaryExpr.opKind) {
            // Do not lookup operator symbol for xml sequence additions
            case ADD:
                BType leftConstituent = getXMLConstituents(lhsType);
                BType rightConstituent = getXMLConstituents(rhsType);

                if (leftConstituent != null && rightConstituent != null) {
                    actualType = new BXMLType(BUnionType.create(null, leftConstituent, rightConstituent), null);
                    break;
                }
                // Fall through
            default:
                if (lhsType != symTable.semanticError && rhsType != symTable.semanticError) {
                    // Look up operator symbol if both rhs and lhs types aren't error or xml types
                    BSymbol opSymbol = symResolver.resolveBinaryOperator(binaryExpr.opKind, lhsType, rhsType);

                    if (opSymbol == symTable.notFoundSymbol) {
                        opSymbol = symResolver.getBinaryEqualityForTypeSets(binaryExpr.opKind, lhsType, rhsType,
                                binaryExpr);
                    }

                    if (opSymbol == symTable.notFoundSymbol) {
                        dlog.error(binaryExpr.pos, DiagnosticCode.BINARY_OP_INCOMPATIBLE_TYPES, binaryExpr.opKind,
                                lhsType, rhsType);
                    } else {
                        if ((binaryExpr.opKind == OperatorKind.EQUAL || binaryExpr.opKind == OperatorKind.NOT_EQUAL) &&
                                (couldHoldTableValues(lhsType, new ArrayList<>()) &&
                                        couldHoldTableValues(rhsType, new ArrayList<>()))) {
                            dlog.error(binaryExpr.pos, DiagnosticCode.EQUALITY_NOT_YET_SUPPORTED, TABLE_TNAME);
                        }

                        binaryExpr.opSymbol = (BOperatorSymbol) opSymbol;
                        actualType = opSymbol.type.getReturnType();
                    }
                }
        }

        resultType = types.checkType(binaryExpr, actualType, expType);
    }

    private BType getXMLConstituents(BType type) {
        BType constituent = null;
        if (type.tag == TypeTags.XML) {
            constituent = ((BXMLType) type).constraint;
        } else if (TypeTags.isXMLNonSequenceType(type.tag)) {
            constituent = type;
        }
        return constituent;
    }

    private void checkDecimalCompatibilityForBinaryArithmeticOverLiteralValues(BLangBinaryExpr binaryExpr) {
        if (expType.tag != TypeTags.DECIMAL) {
            return;
        }

        switch (binaryExpr.opKind) {
            case ADD:
            case SUB:
            case MUL:
            case DIV:
                checkExpr(binaryExpr.lhsExpr, env, expType);
                checkExpr(binaryExpr.rhsExpr, env, expType);
                break;
            default:
                break;
        }
    }

    public void visit(BLangElvisExpr elvisExpr) {
        BType lhsType = checkExpr(elvisExpr.lhsExpr, env);
        BType actualType = symTable.semanticError;
        if (lhsType != symTable.semanticError) {
            if (lhsType.tag == TypeTags.UNION && lhsType.isNullable()) {
                BUnionType unionType = (BUnionType) lhsType;
                LinkedHashSet<BType> memberTypes = unionType.getMemberTypes().stream()
                        .filter(type -> type.tag != TypeTags.NIL)
                        .collect(Collectors.toCollection(LinkedHashSet::new));

                if (memberTypes.size() == 1) {
                    actualType = memberTypes.toArray(new BType[0])[0];
                } else {
                    actualType = BUnionType.create(null, memberTypes);
                }
            } else {
                dlog.error(elvisExpr.pos, DiagnosticCode.OPERATOR_NOT_SUPPORTED, OperatorKind.ELVIS,
                           lhsType);
            }
        }
        BType rhsReturnType = checkExpr(elvisExpr.rhsExpr, env, expType);
        BType lhsReturnType = types.checkType(elvisExpr.lhsExpr.pos, actualType, expType,
                DiagnosticCode.INCOMPATIBLE_TYPES);
        if (rhsReturnType == symTable.semanticError || lhsReturnType == symTable.semanticError) {
            resultType = symTable.semanticError;
        } else if (expType == symTable.noType) {
            if (types.isSameType(rhsReturnType, lhsReturnType)) {
                resultType = lhsReturnType;
            } else {
                dlog.error(elvisExpr.rhsExpr.pos, DiagnosticCode.INCOMPATIBLE_TYPES, lhsReturnType,
                           rhsReturnType);
                resultType = symTable.semanticError;
            }
        } else {
            resultType = expType;
        }
    }

    @Override
    public void visit(BLangGroupExpr groupExpr) {
        resultType = checkExpr(groupExpr.expression, env, expType);
    }

    public void visit(BLangTypedescExpr accessExpr) {
        accessExpr.resolvedType = symResolver.resolveTypeNode(accessExpr.typeNode, env);
        int resolveTypeTag = accessExpr.resolvedType.tag;
        final BType actualType;

        if (resolveTypeTag != TypeTags.TYPEDESC && resolveTypeTag != TypeTags.NONE) {
            actualType = new BTypedescType(accessExpr.resolvedType, null);
        } else {
            actualType = accessExpr.resolvedType;
        }
        resultType = types.checkType(accessExpr, actualType, expType);
    }

    public void visit(BLangUnaryExpr unaryExpr) {
        BType exprType;
        BType actualType = symTable.semanticError;
        if (OperatorKind.UNTAINT.equals(unaryExpr.operator)) {
            exprType = checkExpr(unaryExpr.expr, env);
            if (exprType != symTable.semanticError) {
                actualType = exprType;
            }
        } else if (OperatorKind.TYPEOF.equals(unaryExpr.operator)) {
            exprType = checkExpr(unaryExpr.expr, env);
            if (exprType != symTable.semanticError) {
                actualType = new BTypedescType(exprType, null);
            }
        } else {
            exprType = OperatorKind.ADD.equals(unaryExpr.operator) ? checkExpr(unaryExpr.expr, env, expType) :
                    checkExpr(unaryExpr.expr, env);
            if (exprType != symTable.semanticError) {
                BSymbol symbol = symResolver.resolveUnaryOperator(unaryExpr.pos, unaryExpr.operator, exprType);
                if (symbol == symTable.notFoundSymbol) {
                    dlog.error(unaryExpr.pos, DiagnosticCode.UNARY_OP_INCOMPATIBLE_TYPES,
                               unaryExpr.operator, exprType);
                } else {
                    unaryExpr.opSymbol = (BOperatorSymbol) symbol;
                    actualType = symbol.type.getReturnType();
                }
            }
        }

        resultType = types.checkType(unaryExpr, actualType, expType);
    }

    public void visit(BLangTypeConversionExpr conversionExpr) {
        // Set error type as the actual type.
        BType actualType = symTable.semanticError;

        // Annotation such as <@untainted [T]>, where T is not provided,
        // it's merely a annotation on contextually expected type.
        BLangExpression expr = conversionExpr.expr;
        if (conversionExpr.typeNode == null && !conversionExpr.annAttachments.isEmpty()) {
            resultType = checkExpr(expr, env, this.expType);
            return;
        }

        BType targetType = symResolver.resolveTypeNode(conversionExpr.typeNode, env);
        conversionExpr.targetType = targetType;
        BType expType = requireTypeInference(expr, false) ? targetType : symTable.noType;
        BType sourceType = checkExpr(expr, env, expType);

        if (types.isTypeCastable(expr, sourceType, targetType)) {
            // We reach this block only if the cast is valid, so we set the target type as the actual type.
            actualType = targetType;
        } else {
            dlog.error(conversionExpr.pos, DiagnosticCode.INCOMPATIBLE_TYPES_CAST, sourceType, targetType);
        }
        resultType = types.checkType(conversionExpr, actualType, this.expType);
    }

    @Override
    public void visit(BLangLambdaFunction bLangLambdaFunction) {
        bLangLambdaFunction.type = bLangLambdaFunction.function.symbol.type;
        // creating a copy of the env to visit the lambda function later
        bLangLambdaFunction.capturedClosureEnv = env.createClone();
        env.enclPkg.lambdaFunctions.add(bLangLambdaFunction);
        resultType = types.checkType(bLangLambdaFunction, bLangLambdaFunction.type, expType);
    }

    @Override
    public void visit(BLangArrowFunction bLangArrowFunction) {
        BType expectedType = expType;
        if (expectedType.tag == TypeTags.UNION) {
            BUnionType unionType = (BUnionType) expectedType;
            BType invokableType = unionType.getMemberTypes().stream().filter(type -> type.tag == TypeTags.INVOKABLE)
                    .collect(Collectors.collectingAndThen(Collectors.toList(), list -> {
                                if (list.size() != 1) {
                                    return null;
                                }
                                return list.get(0);
                            }
                    ));

            if (invokableType != null) {
                expectedType = invokableType;
            }
        }
        if (expectedType.tag != TypeTags.INVOKABLE) {
            dlog.error(bLangArrowFunction.pos,
                       DiagnosticCode.ARROW_EXPRESSION_CANNOT_INFER_TYPE_FROM_LHS);
            resultType = symTable.semanticError;
            return;
        }

        BInvokableType expectedInvocation = (BInvokableType) expectedType;
        populateArrowExprParamTypes(bLangArrowFunction, expectedInvocation.paramTypes);
        bLangArrowFunction.body.expr.type = populateArrowExprReturn(bLangArrowFunction, expectedInvocation.retType);
        // if function return type is none, assign the inferred return type
        if (expectedInvocation.retType.tag == TypeTags.NONE) {
            expectedInvocation.retType = bLangArrowFunction.body.expr.type;
        }
        resultType = bLangArrowFunction.funcType = expectedInvocation;
    }

    public void visit(BLangXMLQName bLangXMLQName) {
        String prefix = bLangXMLQName.prefix.value;
        resultType = types.checkType(bLangXMLQName, symTable.stringType, expType);
        // TODO: check isLHS

        if (env.node.getKind() == NodeKind.XML_ATTRIBUTE && prefix.isEmpty()
                && bLangXMLQName.localname.value.equals(XMLConstants.XMLNS_ATTRIBUTE)) {
            ((BLangXMLAttribute) env.node).isNamespaceDeclr = true;
            return;
        }

        if (env.node.getKind() == NodeKind.XML_ATTRIBUTE && prefix.equals(XMLConstants.XMLNS_ATTRIBUTE)) {
            ((BLangXMLAttribute) env.node).isNamespaceDeclr = true;
            return;
        }

        if (prefix.equals(XMLConstants.XMLNS_ATTRIBUTE)) {
            dlog.error(bLangXMLQName.pos, DiagnosticCode.INVALID_NAMESPACE_PREFIX, prefix);
            bLangXMLQName.type = symTable.semanticError;
            return;
        }

        // XML attributes without a namespace prefix does not inherit default namespace
        // https://www.w3.org/TR/xml-names/#defaulting
        if (bLangXMLQName.prefix.value.isEmpty()) {
            return;
        }

        BSymbol xmlnsSymbol = symResolver.lookupSymbolInPrefixSpace(env, names.fromIdNode(bLangXMLQName.prefix));
        if (prefix.isEmpty() && xmlnsSymbol == symTable.notFoundSymbol) {
            return;
        }

        if (!prefix.isEmpty() && xmlnsSymbol == symTable.notFoundSymbol) {
            dlog.error(bLangXMLQName.pos, DiagnosticCode.UNDEFINED_SYMBOL, prefix);
            bLangXMLQName.type = symTable.semanticError;
            return;
        }

        if (xmlnsSymbol.getKind() == SymbolKind.PACKAGE) {
            xmlnsSymbol = findXMLNamespaceFromPackageConst(bLangXMLQName.localname.value, bLangXMLQName.prefix.value,
                    (BPackageSymbol) xmlnsSymbol, bLangXMLQName.pos);
        }

        if (xmlnsSymbol == null || xmlnsSymbol.getKind() != SymbolKind.XMLNS) {
            resultType = symTable.semanticError;
            return;
        }

        bLangXMLQName.nsSymbol = (BXMLNSSymbol) xmlnsSymbol;
        bLangXMLQName.namespaceURI = bLangXMLQName.nsSymbol.namespaceURI;
    }

    private BSymbol findXMLNamespaceFromPackageConst(String localname, String prefix,
                                                     BPackageSymbol pkgSymbol, DiagnosticPos pos) {
        // Resolve a const from module scope.
        BSymbol constSymbol = symResolver.lookupMemberSymbol(pos, pkgSymbol.scope, env,
                names.fromString(localname), SymTag.CONSTANT);
        if (constSymbol == symTable.notFoundSymbol) {
            dlog.error(pos, DiagnosticCode.UNDEFINED_SYMBOL, prefix + ":" + localname);
            return null;
        }

        // If Resolved const is not a string, it is an error.
        BConstantSymbol constantSymbol = (BConstantSymbol) constSymbol;
        if (constantSymbol.literalType.tag != TypeTags.STRING) {
            dlog.error(pos, DiagnosticCode.INCOMPATIBLE_TYPES, symTable.stringType, constantSymbol.literalType);
            return null;
        }

        // If resolve const contain a string in {namespace url}local form extract namespace uri and local part.
        String constVal = (String) constantSymbol.value.value;
        int s = constVal.indexOf('{');
        int e = constVal.lastIndexOf('}');
        if (e > s + 1) {
            pkgSymbol.isUsed = true;
            String nsURI = constVal.substring(s + 1, e);
            String local = constVal.substring(e);
            return new BXMLNSSymbol(names.fromString(local), nsURI, constantSymbol.pkgID, constantSymbol.owner);
        }

        // Resolved const string is not in valid format.
        dlog.error(pos, DiagnosticCode.INVALID_ATTRIBUTE_REFERENCE, prefix + ":" + localname);
        return null;
    }

    public void visit(BLangXMLAttribute bLangXMLAttribute) {
        SymbolEnv xmlAttributeEnv = SymbolEnv.getXMLAttributeEnv(bLangXMLAttribute, env);

        // check attribute name
        BLangXMLQName name = (BLangXMLQName) bLangXMLAttribute.name;
        checkExpr(name, xmlAttributeEnv, symTable.stringType);
        // XML attributes without a prefix does not belong to enclosing elements default namespace.
        // https://www.w3.org/TR/xml-names/#uniqAttrs
        if (name.prefix.value.isEmpty()) {
            name.namespaceURI = null;
        }

        // check attribute value
        checkExpr(bLangXMLAttribute.value, xmlAttributeEnv, symTable.stringType);

        symbolEnter.defineNode(bLangXMLAttribute, env);
    }

    public void visit(BLangXMLElementLiteral bLangXMLElementLiteral) {
        SymbolEnv xmlElementEnv = SymbolEnv.getXMLElementEnv(bLangXMLElementLiteral, env);

        // Keep track of used namespace prefixes in this element and only add namespace attr for those used ones.
        Set<String> usedPrefixes = new HashSet<>();
        BLangIdentifier elemNamePrefix = ((BLangXMLQName) bLangXMLElementLiteral.startTagName).prefix;
        if (elemNamePrefix != null && !elemNamePrefix.value.isEmpty()) {
            usedPrefixes.add(elemNamePrefix.value);
        }

        // Visit in-line namespace declarations and define the namespace.
        for (BLangXMLAttribute attribute : bLangXMLElementLiteral.attributes) {
            if (attribute.name.getKind() == NodeKind.XML_QNAME && isXmlNamespaceAttribute(attribute)) {
                BLangXMLQuotedString value = attribute.value;
                if (value.getKind() == NodeKind.XML_QUOTED_STRING && value.textFragments.size() > 1) {
                    dlog.error(value.pos, DiagnosticCode.INVALID_XML_NS_INTERPOLATION);
                }
                checkExpr(attribute, xmlElementEnv, symTable.noType);
            }
            BLangIdentifier prefix = ((BLangXMLQName) attribute.name).prefix;
            if (prefix != null && !prefix.value.isEmpty()) {
                usedPrefixes.add(prefix.value);
            }
        }

        // Visit attributes, this may depend on the namespace defined in previous attribute iteration.
        bLangXMLElementLiteral.attributes.forEach(attribute -> {
            if (!(attribute.name.getKind() == NodeKind.XML_QNAME && isXmlNamespaceAttribute(attribute))) {
                checkExpr(attribute, xmlElementEnv, symTable.noType);
            }
        });

        Map<Name, BXMLNSSymbol> namespaces = symResolver.resolveAllNamespaces(xmlElementEnv);
        Name defaultNs = names.fromString(XMLConstants.DEFAULT_NS_PREFIX);
        if (namespaces.containsKey(defaultNs)) {
            bLangXMLElementLiteral.defaultNsSymbol = namespaces.remove(defaultNs);
        }
        for (Map.Entry<Name, BXMLNSSymbol> nsEntry : namespaces.entrySet()) {
            if (usedPrefixes.contains(nsEntry.getKey().value)) {
                bLangXMLElementLiteral.namespacesInScope.put(nsEntry.getKey(), nsEntry.getValue());
            }
        }

        // Visit the tag names
        validateTags(bLangXMLElementLiteral, xmlElementEnv);

        // Visit the children
        bLangXMLElementLiteral.modifiedChildren =
                concatSimilarKindXMLNodes(bLangXMLElementLiteral.children, xmlElementEnv);

        if (expType == symTable.noType) {
            resultType = types.checkType(bLangXMLElementLiteral, symTable.xmlElementType, expType);
            return;
        }

        resultType = checkXmlSubTypeLiteralCompatibility(bLangXMLElementLiteral.pos, symTable.xmlElementType,
                                                         this.expType);
    }

    private boolean isXmlNamespaceAttribute(BLangXMLAttribute attribute) {
        BLangXMLQName attrName = (BLangXMLQName) attribute.name;
        return (attrName.prefix.value.isEmpty()
                    && attrName.localname.value.equals(XMLConstants.XMLNS_ATTRIBUTE))
                || attrName.prefix.value.equals(XMLConstants.XMLNS_ATTRIBUTE);
    }

    public void visit(BLangXMLTextLiteral bLangXMLTextLiteral) {
        checkStringTemplateExprs(bLangXMLTextLiteral.textFragments, false);
        resultType = types.checkType(bLangXMLTextLiteral, symTable.xmlTextType, expType);
    }

    public void visit(BLangXMLCommentLiteral bLangXMLCommentLiteral) {
        checkStringTemplateExprs(bLangXMLCommentLiteral.textFragments, false);

        if (expType == symTable.noType) {
            resultType = types.checkType(bLangXMLCommentLiteral, symTable.xmlCommentType, expType);
            return;
        }
        resultType = checkXmlSubTypeLiteralCompatibility(bLangXMLCommentLiteral.pos, symTable.xmlCommentType,
                                                         this.expType);
    }

    public void visit(BLangXMLProcInsLiteral bLangXMLProcInsLiteral) {
        checkExpr(bLangXMLProcInsLiteral.target, env, symTable.stringType);
        checkStringTemplateExprs(bLangXMLProcInsLiteral.dataFragments, false);
        if (expType == symTable.noType) {
            resultType = types.checkType(bLangXMLProcInsLiteral, symTable.xmlPIType, expType);
            return;
        }
        resultType = checkXmlSubTypeLiteralCompatibility(bLangXMLProcInsLiteral.pos, symTable.xmlPIType, this.expType);
    }

    public void visit(BLangXMLQuotedString bLangXMLQuotedString) {
        checkStringTemplateExprs(bLangXMLQuotedString.textFragments, false);
        resultType = types.checkType(bLangXMLQuotedString, symTable.stringType, expType);
    }

    public void visit(BLangXMLAttributeAccess xmlAttributeAccessExpr) {
        dlog.error(xmlAttributeAccessExpr.pos,
                           DiagnosticCode.DEPRECATED_XML_ATTRIBUTE_ACCESS);
        resultType = symTable.semanticError;
    }

    public void visit(BLangStringTemplateLiteral stringTemplateLiteral) {
        checkStringTemplateExprs(stringTemplateLiteral.exprs, false);
        resultType = types.checkType(stringTemplateLiteral, symTable.stringType, expType);
    }

    @Override
    public void visit(BLangIntRangeExpression intRangeExpression) {
        checkExpr(intRangeExpression.startExpr, env, symTable.intType);
        checkExpr(intRangeExpression.endExpr, env, symTable.intType);
        resultType = new BArrayType(symTable.intType);
    }

    @Override
    public void visit(BLangRestArgsExpression bLangRestArgExpression) {
        resultType = checkExpr(bLangRestArgExpression.expr, env, expType);
    }

    @Override
    public void visit(BLangNamedArgsExpression bLangNamedArgsExpression) {
        resultType = checkExpr(bLangNamedArgsExpression.expr, env, expType);
        bLangNamedArgsExpression.type = bLangNamedArgsExpression.expr.type;
    }

    @Override
    public void visit(BLangMatchExpression bLangMatchExpression) {
        SymbolEnv matchExprEnv = SymbolEnv.createBlockEnv((BLangBlockStmt) TreeBuilder.createBlockNode(), env);
        checkExpr(bLangMatchExpression.expr, matchExprEnv);

        // Type check and resolve patterns and their expressions
        bLangMatchExpression.patternClauses.forEach(pattern -> {
            if (!pattern.variable.name.value.endsWith(Names.IGNORE.value)) {
                symbolEnter.defineNode(pattern.variable, matchExprEnv);
            }
            checkExpr(pattern.expr, matchExprEnv, expType);
            pattern.variable.type = symResolver.resolveTypeNode(pattern.variable.typeNode, matchExprEnv);
        });

        LinkedHashSet<BType> matchExprTypes = getMatchExpressionTypes(bLangMatchExpression);

        BType actualType;
        if (matchExprTypes.contains(symTable.semanticError)) {
            actualType = symTable.semanticError;
        } else if (matchExprTypes.size() == 1) {
            actualType = matchExprTypes.toArray(new BType[0])[0];
        } else {
            actualType = BUnionType.create(null, matchExprTypes);
        }

        resultType = types.checkType(bLangMatchExpression, actualType, expType);
    }

    @Override
    public void visit(BLangCheckedExpr checkedExpr) {
        visitCheckAndCheckPanicExpr(checkedExpr);
    }

    @Override
    public void visit(BLangCheckPanickedExpr checkedExpr) {
        visitCheckAndCheckPanicExpr(checkedExpr);
    }

    @Override
    public void visit(BLangQueryExpr queryExpr) {
        List<? extends FromClauseNode> fromClauseList = queryExpr.fromClauseList;
        List<? extends WhereClauseNode> whereClauseList = queryExpr.whereClauseList;
        List<? extends LetClauseNode> letClauseList = queryExpr.letClausesList;
        BLangExpression collectionNode = (BLangExpression) fromClauseList.get(0).getCollection();
        SymbolEnv parentEnv = env;
        for (FromClauseNode fromClause : fromClauseList) {
            parentEnv = typeCheckFromClause((BLangFromClause) fromClause, parentEnv);
        }
        for (LetClauseNode letClauseNode : letClauseList) {
            parentEnv = typeCheckLetClause((BLangLetClause) letClauseNode, parentEnv);
        }
        BLangSelectClause selectClause = queryExpr.selectClause;
        SymbolEnv whereEnv = parentEnv;
        for (WhereClauseNode whereClauseNode : whereClauseList) {
            whereEnv = typeCheckWhereClause((BLangWhereClause) whereClauseNode, selectClause, parentEnv);
        }

        BType actualType = findAssignableType(whereEnv, selectClause.expression,  collectionNode.type, expType);
        if (actualType != symTable.semanticError) {
            resultType = types.checkType(queryExpr.pos, actualType, expType, DiagnosticCode.INCOMPATIBLE_TYPES);
        } else {
            resultType = actualType;
        }
    }

    private BType findAssignableType(SymbolEnv env, BLangExpression selectExp, BType collectionType, BType targetType) {
        List<BType> assignableSelectTypes = new ArrayList<>();
        int enclosedTypeTag = targetType.tag == TypeTags.NONE ? collectionType.tag : expType.tag;
        BType actualType = symTable.semanticError;

        Map<Boolean, List<BType>> resultTypeMap = types.getAllTypes(targetType).stream()
                .collect(Collectors.groupingBy(memberType -> (types.isAssignable(memberType, symTable.errorType) ||
                        (types.isAssignable(memberType, symTable.nilType)))));
        for (BType type : resultTypeMap.get(false)) {
            BType selectType;
            switch (type.tag) {
                case TypeTags.ARRAY:
                    selectType = checkExpr(selectExp, env, ((BArrayType) type).eType);
                    enclosedTypeTag = TypeTags.ARRAY;
                    break;
                case TypeTags.STREAM:
                    selectType = checkExpr(selectExp, env, ((BStreamType) type).constraint);
                    break;
                default:
                    selectType = checkExpr(selectExp, env, type);
                    enclosedTypeTag = TypeTags.ARRAY;
            }
            if (selectType != symTable.semanticError) {
                assignableSelectTypes.add(selectType);
            }
        }

        if (assignableSelectTypes.size() == 1) {
            actualType = assignableSelectTypes.get(0);
            if (enclosedTypeTag == TypeTags.ARRAY) {
                actualType = new BArrayType(assignableSelectTypes.get(0));
            }
        } else if (assignableSelectTypes.size() > 1) {
            dlog.error(selectExp.pos, DiagnosticCode.AMBIGUOUS_TYPES, assignableSelectTypes);
            return actualType;
        } else {
            return actualType;
        }

        BType nextMethodReturnType = null;
        switch (collectionType.tag) {
            case TypeTags.STREAM:
                BErrorType errorType = (BErrorType) ((BStreamType) collectionType).error;
                if (errorType != null) {
                    return BUnionType.create(null, actualType, errorType);
                }
                break;
            case TypeTags.OBJECT:
                nextMethodReturnType = types.getVarTypeFromIterableObject((BObjectType) collectionType);
                break;
            default:
                BInvokableSymbol iteratorSymbol = (BInvokableSymbol) symResolver.lookupLangLibMethod(collectionType,
                        names.fromString(BLangCompilerConstants.ITERABLE_COLLECTION_ITERATOR_FUNC));
                nextMethodReturnType =
                        (BUnionType) types.getResultTypeOfNextInvocation((BObjectType) iteratorSymbol.retType);
        }

        if (nextMethodReturnType != null) {
            Map<Boolean, List<BType>> collectionTypeMap = types.getAllTypes(nextMethodReturnType).stream()
                    .collect(Collectors.groupingBy(memberType -> types.isAssignable(memberType, symTable.errorType)));
            if (collectionTypeMap.get(true) != null && !collectionTypeMap.get(true).isEmpty()) {
                List<BType> collectionTypes = Lists.of(actualType);
                collectionTypes.addAll(collectionTypeMap.get(true));
                return BUnionType.create(null, collectionTypes.toArray(new BType[collectionTypes.size()]));
            }
        }
        return actualType;
    }

    @Override
    public void visit(BLangQueryAction queryAction) {
        List<? extends FromClauseNode> fromClauseList = queryAction.fromClauseList;
        List<? extends WhereClauseNode> whereClauseList = queryAction.whereClauseList;
        List<? extends LetClauseNode> letClauseList = queryAction.letClauseList;
        BLangDoClause doClauseNode = queryAction.doClause;

        SymbolEnv parentEnv = env;
        for (FromClauseNode fromClause : fromClauseList) {
            parentEnv = typeCheckFromClause((BLangFromClause) fromClause, parentEnv);
        }
        for (LetClauseNode letClauseNode : letClauseList) {
            parentEnv = typeCheckLetClause((BLangLetClause) letClauseNode, parentEnv);
        }

        SymbolEnv whereEnv = parentEnv;
        for (WhereClauseNode whereClauseNode : whereClauseList) {
            BLangWhereClause whereClause = (BLangWhereClause) whereClauseNode;
            checkExpr(whereClause.expression, parentEnv);
            whereEnv = typeNarrower.evaluateTruth(whereClause.expression, doClauseNode, parentEnv);
        }

        SymbolEnv blockEnv = SymbolEnv.createBlockEnv(doClauseNode.body, whereEnv);
        // Analyze foreach node's statements.
        semanticAnalyzer.analyzeStmt(doClauseNode.body, blockEnv);
        BType actualType = BUnionType.create(null, symTable.errorType, symTable.nilType);

        resultType = types.checkType(doClauseNode.pos, actualType, expType,
                DiagnosticCode.INCOMPATIBLE_TYPES);
    }

    private SymbolEnv typeCheckFromClause(BLangFromClause fromClause, SymbolEnv parentEnv) {
        checkExpr(fromClause.collection, parentEnv);

        // Set the type of the foreach node's type node.
        types.setFromClauseTypedBindingPatternType(fromClause);

        SymbolEnv fromClauseEnv = SymbolEnv.createTypeNarrowedEnv(fromClause, parentEnv);
        handleFromClauseVariables(fromClause, fromClauseEnv);

        return fromClauseEnv;
    }

    private SymbolEnv typeCheckLetClause(BLangLetClause letClause, SymbolEnv parentEnv) {
        SymbolEnv letClauseEnv = SymbolEnv.createTypeNarrowedEnv(letClause, parentEnv);
        for (BLangLetVariable letVariable : letClause.letVarDeclarations) {
            semanticAnalyzer.analyzeDef((BLangNode) letVariable.definitionNode, letClauseEnv);
        }
        return letClauseEnv;
    }

    private SymbolEnv typeCheckWhereClause(BLangWhereClause whereClause, BLangSelectClause selectClause,
                                   SymbolEnv parentEnv) {
        checkExpr(whereClause.expression, parentEnv, symTable.booleanType);
        BType actualType = whereClause.expression.type;
        if (TypeTags.TUPLE == actualType.tag) {
            dlog.error(whereClause.expression.pos, DiagnosticCode.INCOMPATIBLE_TYPES,
                       symTable.booleanType, actualType);
        }
        return typeNarrower.evaluateTruth(whereClause.expression, selectClause, parentEnv);
    }

    private void handleFromClauseVariables(BLangFromClause fromClause, SymbolEnv blockEnv) {
        if (fromClause.variableDefinitionNode == null) {
            //not-possible
            return;
        }

        BLangVariable variableNode = (BLangVariable) fromClause.variableDefinitionNode.getVariable();
        // Check whether the foreach node's variables are declared with var.
        if (fromClause.isDeclaredWithVar) {
            // If the foreach node's variables are declared with var, type is `varType`.
            semanticAnalyzer.handleDeclaredVarInForeach(variableNode, fromClause.varType, blockEnv);
            return;
        }
        // If the type node is available, we get the type from it.
        BType typeNodeType = symResolver.resolveTypeNode(variableNode.typeNode, blockEnv);
        // Then we need to check whether the RHS type is assignable to LHS type.
        if (types.isAssignable(fromClause.varType, typeNodeType)) {
            // If assignable, we set types to the variables.
            semanticAnalyzer.handleDeclaredVarInForeach(variableNode, fromClause.varType, blockEnv);
            return;
        }
        // Log an error and define a symbol with the node's type to avoid undeclared symbol errors.
        if (typeNodeType != symTable.semanticError) {
            dlog.error(variableNode.typeNode.pos, DiagnosticCode.INCOMPATIBLE_TYPES, fromClause.varType, typeNodeType);
        }
        semanticAnalyzer.handleDeclaredVarInForeach(variableNode, typeNodeType, blockEnv);
    }

    private void visitCheckAndCheckPanicExpr(BLangCheckedExpr checkedExpr) {
        String operatorType = checkedExpr.getKind() == NodeKind.CHECK_EXPR ? "check" : "checkpanic";
        boolean firstVisit = checkedExpr.expr.type == null;
        BType exprExpType;
        if (expType == symTable.noType) {
            exprExpType = symTable.noType;
        } else {
            exprExpType = BUnionType.create(null, expType, symTable.errorType);
        }

        BType exprType = checkExpr(checkedExpr.expr, env, exprExpType);
        if (checkedExpr.expr.getKind() == NodeKind.WORKER_RECEIVE) {
            if (firstVisit) {
                isTypeChecked = false;
                resultType = expType;
                return;
            } else {
                expType = checkedExpr.type;
                exprType = checkedExpr.expr.type;
            }
        }

        if (exprType.tag != TypeTags.UNION) {
            if (types.isAssignable(exprType, symTable.errorType)) {
                dlog.error(checkedExpr.expr.pos,
                           DiagnosticCode.CHECKED_EXPR_INVALID_USAGE_ALL_ERROR_TYPES_IN_RHS,
                           operatorType);
            } else if (exprType != symTable.semanticError) {
                dlog.error(checkedExpr.expr.pos,
                           DiagnosticCode.CHECKED_EXPR_INVALID_USAGE_NO_ERROR_TYPE_IN_RHS,
                           operatorType);
            }
            checkedExpr.type = symTable.semanticError;
            return;
        }

        BUnionType unionType = (BUnionType) exprType;
        // Filter out the list of types which are not equivalent with the error type.
        Map<Boolean, List<BType>> resultTypeMap = unionType.getMemberTypes().stream()
                .collect(Collectors.groupingBy(memberType -> types.isAssignable(memberType, symTable.errorType)));

        // This list will be used in the desugar phase
        checkedExpr.equivalentErrorTypeList = resultTypeMap.get(true);
        if (checkedExpr.equivalentErrorTypeList == null ||
                checkedExpr.equivalentErrorTypeList.size() == 0) {
            // No member types in this union is equivalent to the error type
            dlog.error(checkedExpr.expr.pos,
                       DiagnosticCode.CHECKED_EXPR_INVALID_USAGE_NO_ERROR_TYPE_IN_RHS, operatorType);
            checkedExpr.type = symTable.semanticError;
            return;
        }

        List<BType> nonErrorTypeList = resultTypeMap.get(false);
        if (nonErrorTypeList == null || nonErrorTypeList.size() == 0) {
            // All member types in the union are equivalent to the error type.
            // Checked expression requires at least one type which is not equivalent to the error type.
            dlog.error(checkedExpr.expr.pos,
                       DiagnosticCode.CHECKED_EXPR_INVALID_USAGE_ALL_ERROR_TYPES_IN_RHS, operatorType);
            checkedExpr.type = symTable.semanticError;
            return;
        }

        BType actualType;
        if (nonErrorTypeList.size() == 1) {
            actualType = nonErrorTypeList.get(0);
        } else {
            actualType = BUnionType.create(null, new LinkedHashSet<>(nonErrorTypeList));
        }

        resultType = types.checkType(checkedExpr, actualType, expType);
    }

    @Override
    public void visit(BLangServiceConstructorExpr serviceConstructorExpr) {
        resultType = serviceConstructorExpr.serviceNode.symbol.type;
    }

    @Override
    public void visit(BLangTypeTestExpr typeTestExpr) {
        typeTestExpr.typeNode.type = symResolver.resolveTypeNode(typeTestExpr.typeNode, env);
        checkExpr(typeTestExpr.expr, env);

        resultType = types.checkType(typeTestExpr, symTable.booleanType, expType);
    }

    public void visit(BLangAnnotAccessExpr annotAccessExpr) {
        checkExpr(annotAccessExpr.expr, this.env, symTable.typeDesc);

        BType actualType = symTable.semanticError;
        BSymbol symbol =
                this.symResolver.resolveAnnotation(annotAccessExpr.pos, env,
                        names.fromString(annotAccessExpr.pkgAlias.getValue()),
                        names.fromString(annotAccessExpr.annotationName.getValue()));
        if (symbol == this.symTable.notFoundSymbol) {
            this.dlog.error(annotAccessExpr.pos, DiagnosticCode.UNDEFINED_ANNOTATION,
                            annotAccessExpr.annotationName.getValue());
        } else {
            annotAccessExpr.annotationSymbol = (BAnnotationSymbol) symbol;
            BType annotType = ((BAnnotationSymbol) symbol).attachedType == null ? symTable.trueType :
                    ((BAnnotationSymbol) symbol).attachedType.type;
            actualType = BUnionType.create(null, annotType, symTable.nilType);
        }

        this.resultType = this.types.checkType(annotAccessExpr, actualType, this.expType);
    }

    // Private methods

    private boolean isValidVariableReference(BLangExpression varRef) {
        switch (varRef.getKind()) {
            case SIMPLE_VARIABLE_REF:
            case RECORD_VARIABLE_REF:
            case TUPLE_VARIABLE_REF:
            case ERROR_VARIABLE_REF:
            case FIELD_BASED_ACCESS_EXPR:
            case INDEX_BASED_ACCESS_EXPR:
            case XML_ATTRIBUTE_ACCESS_EXPR:
                return true;
            default:
                dlog.error(varRef.pos, DiagnosticCode.INVALID_RECORD_BINDING_PATTERN, varRef.type);
                return false;
        }
    }

    private BType populateArrowExprReturn(BLangArrowFunction bLangArrowFunction, BType expectedRetType) {
        SymbolEnv arrowFunctionEnv = SymbolEnv.createArrowFunctionSymbolEnv(bLangArrowFunction, env);
        bLangArrowFunction.params.forEach(param -> symbolEnter.defineNode(param, arrowFunctionEnv));
        return checkExpr(bLangArrowFunction.body.expr, arrowFunctionEnv, expectedRetType);
    }

    private void populateArrowExprParamTypes(BLangArrowFunction bLangArrowFunction, List<BType> paramTypes) {
        if (paramTypes.size() != bLangArrowFunction.params.size()) {
            dlog.error(bLangArrowFunction.pos,
                       DiagnosticCode.ARROW_EXPRESSION_MISMATCHED_PARAMETER_LENGTH,
                       paramTypes.size(), bLangArrowFunction.params.size());
            resultType = symTable.semanticError;
            bLangArrowFunction.params.forEach(param -> param.type = symTable.semanticError);
            return;
        }

        for (int i = 0; i < bLangArrowFunction.params.size(); i++) {
            BLangSimpleVariable paramIdentifier = bLangArrowFunction.params.get(i);
            BType bType = paramTypes.get(i);
            BLangValueType valueTypeNode = (BLangValueType) TreeBuilder.createValueTypeNode();
            valueTypeNode.setTypeKind(bType.getKind());
            paramIdentifier.setTypeNode(valueTypeNode);
            paramIdentifier.type = bType;
        }
    }

    private void checkSefReferences(DiagnosticPos pos, SymbolEnv env, BVarSymbol varSymbol) {
        if (env.enclVarSym == varSymbol) {
            dlog.error(pos, DiagnosticCode.SELF_REFERENCE_VAR, varSymbol.name);
        }
    }

    public List<BType> getListWithErrorTypes(int count) {
        List<BType> list = new ArrayList<>(count);
        for (int i = 0; i < count; i++) {
            list.add(symTable.semanticError);
        }

        return list;
    }

    private void checkFunctionInvocationExpr(BLangInvocation iExpr) {
        Name funcName = names.fromIdNode(iExpr.name);
        Name pkgAlias = names.fromIdNode(iExpr.pkgAlias);
        BSymbol funcSymbol = symTable.notFoundSymbol;

        BSymbol pkgSymbol = symResolver.resolvePrefixSymbol(env, pkgAlias, getCurrentCompUnit(iExpr));
        if (pkgSymbol == symTable.notFoundSymbol) {
            dlog.error(iExpr.pos, DiagnosticCode.UNDEFINED_MODULE, pkgAlias);
        } else {
            if (funcSymbol == symTable.notFoundSymbol) {
                BSymbol symbol = symResolver.lookupMainSpaceSymbolInPackage(iExpr.pos, env, pkgAlias, funcName);
                if ((symbol.tag & SymTag.VARIABLE) == SymTag.VARIABLE) {
                    funcSymbol = symbol;
                }
                if (symTable.rootPkgSymbol.pkgID.equals(symbol.pkgID) &&
                        (symbol.tag & SymTag.VARIABLE_NAME) == SymTag.VARIABLE_NAME) {
                    funcSymbol = symbol;
                }
            }
            if (funcSymbol == symTable.notFoundSymbol) {
                funcSymbol = symResolver.lookupConstructorSpaceSymbolInPackage(iExpr.pos, env, pkgAlias, funcName);
            }
        }

        if ((funcSymbol.tag & SymTag.ERROR) == SymTag.ERROR
            || ((funcSymbol.tag & SymTag.CONSTRUCTOR) == SymTag.CONSTRUCTOR && funcSymbol.type.tag == TypeTags.ERROR)) {
            iExpr.symbol = funcSymbol;
            iExpr.type = funcSymbol.type;
            checkErrorConstructorInvocation(iExpr);
            return;
        } else if (funcSymbol == symTable.notFoundSymbol || isNotFunction(funcSymbol)) {
            dlog.error(iExpr.pos, DiagnosticCode.UNDEFINED_FUNCTION, funcName);
            iExpr.argExprs.forEach(arg -> checkExpr(arg, env));
            resultType = symTable.semanticError;
            return;
        }
        if (isFunctionPointer(funcSymbol)) {
            iExpr.functionPointerInvocation = true;
            markAndRegisterClosureVariable(funcSymbol, iExpr.pos);
        }
        if (Symbols.isFlagOn(funcSymbol.flags, Flags.REMOTE)) {
            dlog.error(iExpr.pos, DiagnosticCode.INVALID_ACTION_INVOCATION_SYNTAX, iExpr.name.value);
        }
        if (Symbols.isFlagOn(funcSymbol.flags, Flags.RESOURCE)) {
            dlog.error(iExpr.pos, DiagnosticCode.INVALID_RESOURCE_FUNCTION_INVOCATION);
        }

        if (PackageID.isLangLibPackageID(pkgSymbol.pkgID)) {
            // This will enable, type param support, if the function is called directly.
            this.env = SymbolEnv.createInvocationEnv(iExpr, this.env);
        }
        // Set the resolved function symbol in the invocation expression.
        // This is used in the code generation phase.
        iExpr.symbol = funcSymbol;
        checkInvocationParamAndReturnType(iExpr);
    }

    private void markAndRegisterClosureVariable(BSymbol symbol, DiagnosticPos pos) {
        BLangInvokableNode encInvokable = env.enclInvokable;
        if (symbol.owner instanceof BPackageSymbol) {
            return;
        }
        if (encInvokable != null && encInvokable.flagSet.contains(Flag.LAMBDA)
                && !isFunctionArgument(symbol, encInvokable.requiredParams)) {
            SymbolEnv encInvokableEnv = findEnclosingInvokableEnv(env, encInvokable);
            BSymbol resolvedSymbol = symResolver.lookupClosureVarSymbol(encInvokableEnv, symbol.name, SymTag.VARIABLE);
            if (resolvedSymbol != symTable.notFoundSymbol && !encInvokable.flagSet.contains(Flag.ATTACHED)) {
                resolvedSymbol.closure = true;
                ((BLangFunction) encInvokable).closureVarSymbols.add(new ClosureVarSymbol(resolvedSymbol, pos));
            }
        }
        if (env.node.getKind() == NodeKind.ARROW_EXPR
                && !isFunctionArgument(symbol, ((BLangArrowFunction) env.node).params)) {
            SymbolEnv encInvokableEnv = findEnclosingInvokableEnv(env, encInvokable);
            BSymbol resolvedSymbol = symResolver.lookupClosureVarSymbol(encInvokableEnv, symbol.name, SymTag.VARIABLE);
            if (resolvedSymbol != symTable.notFoundSymbol) {
                resolvedSymbol.closure = true;
                ((BLangArrowFunction) env.node).closureVarSymbols.add(new ClosureVarSymbol(resolvedSymbol, pos));
            }
        }
        if (env.enclType != null && env.enclType.getKind() == NodeKind.RECORD_TYPE) {
            SymbolEnv encInvokableEnv = findEnclosingInvokableEnv(env, (BLangRecordTypeNode) env.enclType);
            BSymbol resolvedSymbol = symResolver.lookupClosureVarSymbol(encInvokableEnv, symbol.name, SymTag.VARIABLE);
            if (resolvedSymbol != symTable.notFoundSymbol && !encInvokable.flagSet.contains(Flag.ATTACHED)) {
                resolvedSymbol.closure = true;
                ((BLangFunction) encInvokable).closureVarSymbols.add(new ClosureVarSymbol(resolvedSymbol, pos));
            }
        }

        // Iterate through parent nodes until a function node is met to find if the variable is used inside
        // a transaction block to mark it as a closure, blocks inside transactions are desugared into functions later.
        BLangNode node = env.node;
        SymbolEnv cEnv = env;
        while (node != null && node.getKind() != NodeKind.FUNCTION) {
            if (node.getKind() == NodeKind.TRANSACTION) {
                SymbolEnv encInvokableEnv = findEnclosingInvokableEnv(env, encInvokable);
                BSymbol resolvedSymbol = symResolver.lookupClosureVarSymbol(encInvokableEnv, symbol.name,
                        SymTag.VARIABLE);
                if (resolvedSymbol != symTable.notFoundSymbol) {
                    resolvedSymbol.closure = true;
                }
                break;
            } else {
                SymbolEnv enclEnv = cEnv.enclEnv;
                if (enclEnv == null) {
                    break;
                }
                cEnv = enclEnv;
                node = cEnv.node;
            }
        }
    }

    private boolean isNotFunction(BSymbol funcSymbol) {
        if ((funcSymbol.tag & SymTag.FUNCTION) == SymTag.FUNCTION) {
            return false;
        }

        if (isFunctionPointer(funcSymbol)) {
            return false;
        }

        return true;
    }

    private boolean isFunctionPointer(BSymbol funcSymbol) {
        if ((funcSymbol.tag & SymTag.FUNCTION) == SymTag.FUNCTION) {
            return false;
        }
        return (funcSymbol.tag & SymTag.FUNCTION) == SymTag.VARIABLE
                && funcSymbol.kind == SymbolKind.FUNCTION
                && (funcSymbol.flags & Flags.NATIVE) != Flags.NATIVE;
    }

    private void checkErrorConstructorInvocation(BLangInvocation iExpr) {
        BType expectedType = this.expType;

        if (expType.getKind() == TypeKind.UNION) {
            BType[] errorMembers = ((BUnionType) expectedType).getMemberTypes()
                    .stream()
                    .filter(memberType -> types.isAssignable(memberType, symTable.errorType))
                    .toArray(BType[]::new);
            if (errorMembers.length > 0) {
                expectedType = BUnionType.create(null, errorMembers);
            }
        }

        if (expType.getKind() == TypeKind.UNION && iExpr.symbol.type == symTable.errorType) {
            BUnionType unionType = (BUnionType) expType;
            long count = unionType.getMemberTypes().stream()
                    .filter(member -> types.isAssignable(iExpr.symbol.type, member))
                    .count();
            // More than one compatible members found, this is ambiguous.
            if (count > 1) {
                dlog.error(iExpr.pos, DiagnosticCode.CANNOT_INFER_ERROR_TYPE, this.expType);
                return;
            }
        } else if (!types.isAssignable(expectedType, symTable.errorType)) {
            if ((iExpr.symbol.tag & SymTag.CONSTRUCTOR) == SymTag.CONSTRUCTOR) {
                expectedType = iExpr.type;
            } else if (expectedType != symTable.noType) {
                // Cannot infer error type from error constructor. 'T1|T2|T3 e = error("r", a="b", b="c");
                dlog.error(iExpr.pos, DiagnosticCode.CANNOT_INFER_ERROR_TYPE, this.expType);
                resultType = symTable.semanticError;
                return;
            } else {
                // var e = <error> error("r");
                expectedType = symTable.errorType;
            }
        }

        BErrorType expectedError = getExpectedErrorType(iExpr.pos, expectedType, iExpr.symbol);
        if (expectedError == null) {
            return;
        }

        if (iExpr.argExprs.isEmpty() && iExpr.requiredArgs.isEmpty() && checkNoArgErrorCtorInvocation(expectedError,
                iExpr.name, iExpr.pos)) {
            return;
        }

        if (nonNamedArgsGiven(iExpr) && (iExpr.symbol.tag & SymTag.CONSTRUCTOR) == SymTag.CONSTRUCTOR) {
            dlog.error(iExpr.argExprs.get(0).pos, DiagnosticCode.INDIRECT_ERROR_CTOR_REASON_NOT_ALLOWED);
            resultType = symTable.semanticError;
            return;
        }

        boolean reasonArgGiven = checkErrorReasonArg(iExpr, expectedError);

        if (expectedError.detailType.tag == TypeTags.RECORD) {
            BRecordType targetErrorDetailRec = (BRecordType) expectedError.detailType;
            BRecordType recordType = createErrorDetailRecordType(iExpr, reasonArgGiven, targetErrorDetailRec);
            if (resultType == symTable.semanticError) {
                return;
            }

            if (!types.isAssignable(recordType, targetErrorDetailRec)) {
                dlog.error(iExpr.pos, DiagnosticCode.INVALID_ERROR_CONSTRUCTOR_DETAIL, iExpr);
                resultType = symTable.semanticError;
                return;
            }
        } else {
            // This is when there is a semantic error in error type, bail out!
            return;
        }
        setErrorReasonParam(iExpr, reasonArgGiven, expectedError);
        setErrorDetailArgsToNamedArgsList(iExpr);

        resultType = expectedError;
        if (iExpr.symbol == symTable.errorType.tsymbol) {
            iExpr.symbol = ((BErrorTypeSymbol) expectedError.tsymbol).ctorSymbol;
        }
    }

    private BErrorType getExpectedErrorType(DiagnosticPos pos, BType expType, BSymbol iExprSymbol) {
        // Direct error ctor invocation.
        if (iExprSymbol == symTable.errorType.tsymbol) {
            if (expType.tag == TypeTags.UNION) {
                List<BType> matchedErrors = ((BUnionType) expType).getMemberTypes().stream()
                        .filter(m -> types.isAssignable(m, iExprSymbol.type))
                        .collect(Collectors.toList());
                if (matchedErrors.size() == 1) {
                    return (BErrorType) matchedErrors.get(0);
                } else {
                    // More than one matched, Cannot infer error type from error constructor.
                    // 'Error0|Error1|T3 e = error(...);
                    dlog.error(pos, DiagnosticCode.CANNOT_INFER_ERROR_TYPE, expType);
                    resultType = symTable.semanticError;
                    return null;
                }
            }
            return (BErrorType) expType;
        } else {
            // Indirect error constructor.
            return (BErrorType) iExprSymbol.type;
        }
    }

    private boolean nonNamedArgsGiven(BLangInvocation iExpr) {
        return iExpr.argExprs.stream().anyMatch(arg -> arg.getKind() != NodeKind.NAMED_ARGS_EXPR);
    }

    private boolean checkErrorReasonArg(BLangInvocation iExpr, BErrorType ctorType) {
        // User defined error
        if (iExpr.type != symTable.errorType) {
            if (ctorType.reasonType.getKind() != TypeKind.FINITE) {
                dlog.error(iExpr.pos, DiagnosticCode.INDIRECT_ERROR_CTOR_NOT_ALLOWED_ON_NON_CONST_REASON,
                           iExpr.type);
                return false;
            } else {
                BFiniteType reasonType = (BFiniteType) ctorType.reasonType;
                if (reasonType.getValueSpace().size() > 1) {
                    dlog.error(iExpr.pos,
                               DiagnosticCode.INDIRECT_ERROR_CTOR_NOT_ALLOWED_ON_NON_CONST_REASON,
                               iExpr.type);
                    return false;
                }
            }
        }
        if (iExpr.argExprs.isEmpty()) {
            return false;
        }

        // if present, error reason should be the first and only positional argument to error constructor.
        BLangExpression firstErrorArg = iExpr.argExprs.get(0);
        if (firstErrorArg.getKind() != NodeKind.NAMED_ARGS_EXPR) {
            checkExpr(firstErrorArg, env, ctorType.reasonType, DiagnosticCode.INVALID_ERROR_REASON_TYPE);
            return true;
        } else if (iExpr.type == symTable.errorType) {
            dlog.error(iExpr.pos, DiagnosticCode.DIRECT_ERROR_CTOR_REASON_NOT_PROVIDED);
        }
        return false;
    }

    private boolean checkNoArgErrorCtorInvocation(BErrorType errorType, BLangIdentifier name, DiagnosticPos pos) {
        if (errorType.reasonType.tag != TypeTags.FINITE) {
            dlog.error(pos, DiagnosticCode.INDIRECT_ERROR_CTOR_NOT_ALLOWED_ON_NON_CONST_REASON, name);
            resultType = symTable.semanticError;
            return true;
        } else {
            BFiniteType finiteType = (BFiniteType) errorType.reasonType;
            if (finiteType.getValueSpace().size() != 1) {
                if (errorType == symTable.errorType) {
                    dlog.error(pos, DiagnosticCode.CANNOT_INFER_ERROR_TYPE, expType.tsymbol.name);
                } else {
                    dlog.error(pos, DiagnosticCode.INDIRECT_ERROR_CTOR_NOT_ALLOWED_ON_NON_CONST_REASON,
                               expType.tsymbol.name);
                }
                resultType = symTable.semanticError;
                return true;
            }
        }
        return false;
    }

    private void setErrorDetailArgsToNamedArgsList(BLangInvocation iExpr) {
        List<BLangExpression> namedArgPositions = new ArrayList<>(iExpr.argExprs.size());
        for (int i = 0; i < iExpr.argExprs.size(); i++) {
            BLangExpression argExpr = iExpr.argExprs.get(i);
            checkExpr(argExpr, env, symTable.pureType);
            if (argExpr.getKind() == NodeKind.NAMED_ARGS_EXPR) {
                iExpr.requiredArgs.add(argExpr);
                namedArgPositions.add(argExpr);
            } else {
                dlog.error(argExpr.pos, DiagnosticCode.ERROR_DETAIL_ARG_IS_NOT_NAMED_ARG);
                resultType = symTable.semanticError;
            }
        }

        for (BLangExpression expr : namedArgPositions) {
            // This check is to filter out additional field assignments when Error detail type is a open record.
            iExpr.argExprs.remove(expr);
        }
    }

    private void setErrorReasonParam(BLangInvocation iExpr, boolean reasonArgGiven, BErrorType ctorType) {
        if (!reasonArgGiven && ctorType.reasonType.getKind() == TypeKind.FINITE) {
            BFiniteType finiteType = (BFiniteType) ctorType.reasonType;
            BLangExpression reasonExpr = (BLangExpression) finiteType.getValueSpace().toArray()[0];
            iExpr.requiredArgs.add(reasonExpr);
            return;
        }
        if (!iExpr.argExprs.isEmpty()) {
            iExpr.requiredArgs.add(iExpr.argExprs.get(0));
            iExpr.argExprs.remove(0);
        }
    }

    /**
     * Create a error detail record using all metadata from {@code targetErrorDetailsType} and put actual error details
     * from {@code iExpr} expression.
     *
     * @param iExpr error constructor invocation
     * @param reasonArgGiven error reason is provided as first argument
     * @param targetErrorDetailsType target error details type to extract metadata such as pkgId from
     * @return error detail record
     */
    // todo: try to re-use recrod literal checking
    private BRecordType createErrorDetailRecordType(BLangInvocation iExpr, boolean reasonArgGiven,
                                                    BRecordType targetErrorDetailsType) {
        List<BLangNamedArgsExpression> namedArgs = getProvidedErrorDetails(iExpr, reasonArgGiven);
        if (namedArgs == null) {
            // error in provided error details
            return null;
        }
        BRecordTypeSymbol recordTypeSymbol = new BRecordTypeSymbol(
                SymTag.RECORD, targetErrorDetailsType.tsymbol.flags, Names.EMPTY, targetErrorDetailsType.tsymbol.pkgID,
                symTable.recordType, null);
        BRecordType recordType = new BRecordType(recordTypeSymbol);
        recordType.sealed = targetErrorDetailsType.sealed;
        recordType.restFieldType = targetErrorDetailsType.restFieldType;

        Set<Name> availableErrorDetailFields = new HashSet<>();
        for (BLangNamedArgsExpression arg : namedArgs) {
            Name fieldName = names.fromIdNode(arg.name);
            BField field = new BField(fieldName, arg.pos, new BVarSymbol(0, fieldName, null, arg.type, null));
            recordType.fields.add(field);
            availableErrorDetailFields.add(fieldName);
        }

        for (BField field : targetErrorDetailsType.fields) {
            boolean notRequired = (field.symbol.flags & Flags.REQUIRED) != Flags.REQUIRED;
            if (notRequired && !availableErrorDetailFields.contains(field.name)) {
                BField defaultableField = new BField(field.name, iExpr.pos,
                        new BVarSymbol(field.symbol.flags, field.name, null, field.type, null));
                recordType.fields.add(defaultableField);
            }
        }

        return recordType;
    }

    private List<BLangNamedArgsExpression> getProvidedErrorDetails(BLangInvocation iExpr, boolean reasonArgGiven) {
        List<BLangNamedArgsExpression> namedArgs = new ArrayList<>();
        for (int i = reasonArgGiven ? 1 : 0; i < iExpr.argExprs.size(); i++) {
            BLangExpression argExpr = iExpr.argExprs.get(i);
            checkExpr(argExpr, env);
            if (argExpr.getKind() != NodeKind.NAMED_ARGS_EXPR) {
                dlog.error(argExpr.pos, DiagnosticCode.ERROR_DETAIL_ARG_IS_NOT_NAMED_ARG);
                resultType = symTable.semanticError;
                return null;
            }

            namedArgs.add((BLangNamedArgsExpression) argExpr);
        }
        return namedArgs;
    }

    private void checkObjectFunctionInvocationExpr(BLangInvocation iExpr, BObjectType objectType) {
        if (objectType.getKind() == TypeKind.SERVICE &&
                !(iExpr.expr.getKind() == NodeKind.SIMPLE_VARIABLE_REF &&
                (Names.SELF.equals(((BLangSimpleVarRef) iExpr.expr).symbol.name)))) {
            dlog.error(iExpr.pos, DiagnosticCode.SERVICE_FUNCTION_INVALID_INVOCATION);
            return;
        }
        // check for object attached function
        Name funcName =
                names.fromString(Symbols.getAttachedFuncSymbolName(objectType.tsymbol.name.value, iExpr.name.value));
        BSymbol funcSymbol =
                symResolver.resolveObjectMethod(iExpr.pos, env, funcName, (BObjectTypeSymbol) objectType.tsymbol);
        if (funcSymbol == symTable.notFoundSymbol || funcSymbol.type.tag != TypeTags.INVOKABLE) {
            if (!checkLangLibMethodInvocationExpr(iExpr, objectType)) {
                dlog.error(iExpr.name.pos, DiagnosticCode.UNDEFINED_METHOD_IN_OBJECT, iExpr.name.value,
                           objectType);
                resultType = symTable.semanticError;
                return;
            }
        } else {
            iExpr.symbol = funcSymbol;
        }

        // __init method can be called in a method-call-expr only when the expression
        // preceding the . is self
        if (iExpr.name.value.equals(Names.USER_DEFINED_INIT_SUFFIX.value) &&
                !(iExpr.expr.getKind() == NodeKind.SIMPLE_VARIABLE_REF &&
                (Names.SELF.equals(((BLangSimpleVarRef) iExpr.expr).symbol.name)))) {
            dlog.error(iExpr.pos, DiagnosticCode.INVALID_INIT_INVOCATION);
        }

        if (Symbols.isFlagOn(funcSymbol.flags, Flags.REMOTE)) {
            dlog.error(iExpr.pos, DiagnosticCode.INVALID_ACTION_INVOCATION_SYNTAX, iExpr.name.value);
        }
        if (Symbols.isFlagOn(funcSymbol.flags, Flags.RESOURCE)) {
            dlog.error(iExpr.pos, DiagnosticCode.INVALID_RESOURCE_FUNCTION_INVOCATION);
        }
        checkInvocationParamAndReturnType(iExpr);
    }

    // Here, an action invocation can be either of the following two forms:
    // - foo->bar();
    // - start foo.bar(); or start foo->bar()
    private void checkActionInvocation(BLangInvocation.BLangActionInvocation aInv, BObjectType expType) {
        BLangVariableReference varRef = (BLangVariableReference) aInv.expr;

        if (((varRef.symbol.tag & SymTag.ENDPOINT) != SymTag.ENDPOINT) && !aInv.async) {
            dlog.error(aInv.pos, DiagnosticCode.INVALID_ACTION_INVOCATION, varRef.type);
            this.resultType = symTable.semanticError;
            return;
        }

        BVarSymbol epSymbol = (BVarSymbol) varRef.symbol;

        Name remoteMethodQName = names
                .fromString(Symbols.getAttachedFuncSymbolName(expType.tsymbol.name.value, aInv.name.value));
        Name actionName = names.fromIdNode(aInv.name);
        BSymbol remoteFuncSymbol = symResolver
                .lookupMemberSymbol(aInv.pos, ((BObjectTypeSymbol) epSymbol.type.tsymbol).methodScope, env,
                                    remoteMethodQName, SymTag.FUNCTION);

        if (remoteFuncSymbol == symTable.notFoundSymbol && !checkLangLibMethodInvocationExpr(aInv, expType)) {
            dlog.error(aInv.name.pos, DiagnosticCode.UNDEFINED_METHOD_IN_OBJECT, aInv.name.value, expType);
            resultType = symTable.semanticError;
            return;
        }

        if (!Symbols.isFlagOn(remoteFuncSymbol.flags, Flags.REMOTE) && aInv.remoteMethodCall) {
            dlog.error(aInv.pos, DiagnosticCode.INVALID_METHOD_INVOCATION_SYNTAX, actionName);
            this.resultType = symTable.semanticError;
            return;
        }

        aInv.symbol = remoteFuncSymbol;
        checkInvocationParamAndReturnType(aInv);
    }

    private boolean checkLangLibMethodInvocationExpr(BLangInvocation iExpr, BType bType) {

        Name funcName = names.fromString(iExpr.name.value);
        BSymbol funcSymbol = symResolver.lookupLangLibMethod(bType, funcName);

        if (funcSymbol == symTable.notFoundSymbol) {
            return false;
        }

        iExpr.symbol = funcSymbol;
        iExpr.langLibInvocation = true;
        SymbolEnv enclEnv = this.env;
        this.env = SymbolEnv.createInvocationEnv(iExpr, this.env);
        if (iExpr.argExprs.isEmpty() || !iExpr.argExprs.get(0).equals(iExpr.expr)) {
            iExpr.argExprs.add(0, iExpr.expr);
        }
        checkInvocationParamAndReturnType(iExpr);
        this.env = enclEnv;

        return true;
    }

    private void checkInvocationParamAndReturnType(BLangInvocation iExpr) {
        BType actualType = checkInvocationParam(iExpr);
        resultType = types.checkType(iExpr, actualType, this.expType);
    }

    private BType checkInvocationParam(BLangInvocation iExpr) {
        if (iExpr.symbol.type.tag != TypeTags.INVOKABLE) {
            dlog.error(iExpr.pos, DiagnosticCode.INVALID_FUNCTION_INVOCATION, iExpr.symbol.type);
            return symTable.noType;
        }

        List<BType> paramTypes = ((BInvokableType) iExpr.symbol.type).getParameterTypes();
        Map<String, BVarSymbol> params = new HashMap<>();
        for (BVarSymbol a : ((BInvokableSymbol) iExpr.symbol).params) {
            if (!a.name.equals(Names.EMPTY)) {
                params.put(a.name.getValue(), a);
            }
        }

        int parameterCount = paramTypes.size();
        iExpr.requiredArgs = new ArrayList<>();

        // Split the different argument types: required args, named args and rest args
        int i = 0;
        BLangExpression vararg = null;
        boolean foundNamedArg = false;
        for (BLangExpression expr : iExpr.argExprs) {
            switch (expr.getKind()) {
                case NAMED_ARGS_EXPR:
                    BVarSymbol varSymbol = params.get(((BLangNamedArgsExpression) expr).name.value);
                    if (!env.enclPkg.packageID.equals(iExpr.symbol.pkgID)
                            && (varSymbol != null && !Symbols.isFlagOn(varSymbol.flags, Flags.PUBLIC))) {
                        // can not provide a named arg, if the arg is not public and the caller is not from same package
                        dlog.error(expr.pos, DiagnosticCode.NON_PUBLIC_ARG_ACCESSED_WITH_NAMED_ARG,
                                   ((BLangNamedArgsExpression) expr).name.value, iExpr.toString());
                    }
                    foundNamedArg = true;
                    if (i < parameterCount) {
                        iExpr.requiredArgs.add(expr);
                    } else {
                        // can not provide a rest parameters as named args
                        dlog.error(expr.pos, DiagnosticCode.TOO_MANY_ARGS_FUNC_CALL, iExpr.name.value);
                    }
                    i++;
                    break;
                case REST_ARGS_EXPR:
                    if (foundNamedArg) {
                        dlog.error(expr.pos, DiagnosticCode.REST_ARG_DEFINED_AFTER_NAMED_ARG);
                        continue;
                    }
                    vararg = expr;
                    break;
                default: // positional args
                    if (foundNamedArg) {
                        dlog.error(expr.pos, DiagnosticCode.POSITIONAL_ARG_DEFINED_AFTER_NAMED_ARG);
                    }
                    if (i < parameterCount) {
                        iExpr.requiredArgs.add(expr);
                    } else {
                        iExpr.restArgs.add(expr);
                    }
                    i++;
                    break;
            }
        }

        return checkInvocationArgs(iExpr, paramTypes, vararg);
    }

    private BType checkInvocationArgs(BLangInvocation iExpr, List<BType> paramTypes, BLangExpression vararg) {
        BInvokableSymbol invokableSymbol = (BInvokableSymbol) iExpr.symbol;
        BInvokableType bInvokableType = (BInvokableType) invokableSymbol.type;
        BInvokableTypeSymbol invokableTypeSymbol = (BInvokableTypeSymbol) bInvokableType.tsymbol;
        List<BVarSymbol> nonRestParams = new ArrayList<>(invokableTypeSymbol.params);

        List<BLangExpression> nonRestArgs = iExpr.requiredArgs;
        List<BVarSymbol> valueProvidedParams = new ArrayList<>();

        List<BVarSymbol> requiredParams = new ArrayList<>();

        for (BVarSymbol nonRestParam : nonRestParams) {
            if (nonRestParam.defaultableParam) {
                continue;
            }

            requiredParams.add(nonRestParam);
        }

        int i = 0;
        for (; i < nonRestArgs.size(); i++) {
            BLangExpression arg = nonRestArgs.get(i);
            BType expectedType = paramTypes.get(i);

            // Special case handling for the first param because for parameterized invocations, we have added the
            // value on which the function is invoked as the first param of the function call. If we run checkExpr()
            // on it, it will recursively add the first param to argExprs again, resulting in a too many args in
            // function call error.
            if (i == 0 && arg.typeChecked && iExpr.expr != null && iExpr.expr == arg) {
                types.checkType(arg.pos, arg.type, expectedType, DiagnosticCode.INCOMPATIBLE_TYPES);
                types.setImplicitCastExpr(arg, arg.type, expectedType);
            }

            if (arg.getKind() != NodeKind.NAMED_ARGS_EXPR) {
                // if arg is positional, corresponding parameter in the same position should be of same type.
                if (i < nonRestParams.size()) {
                    BVarSymbol param = nonRestParams.get(i);
                    checkTypeParamExpr(arg, this.env, param.type, iExpr.langLibInvocation);
                    valueProvidedParams.add(param);
                    requiredParams.remove(param);
                    continue;
                }
                // Arg count > required + defaultable param count.
                break;
            }

            if (arg.getKind() == NodeKind.NAMED_ARGS_EXPR) {
                // if arg is named, function should have a parameter with this name.
                BLangIdentifier argName = ((NamedArgNode) arg).getName();
                BVarSymbol varSym = null;

                for (BVarSymbol nonRestParam : nonRestParams) {
                    if (nonRestParam.getName().value.equals(argName.value)) {
                        varSym = nonRestParam;
                    }
                }

                if (varSym == null) {
                    dlog.error(arg.pos, DiagnosticCode.UNDEFINED_PARAMETER, argName);
                    break;
                }
                requiredParams.remove(varSym);
                if (valueProvidedParams.contains(varSym)) {
                    dlog.error(arg.pos, DiagnosticCode.DUPLICATE_NAMED_ARGS, varSym.name.value);
                    continue;
                }
                checkTypeParamExpr(arg, this.env, varSym.type, iExpr.langLibInvocation);
                valueProvidedParams.add(varSym);
            }
        }

        BVarSymbol restParam = invokableTypeSymbol.restParam;

        boolean errored = false;

        if (!requiredParams.isEmpty() && vararg == null) {
            // Log errors if any required parameters are not given as positional/named args and there is
            // no vararg either.
            for (BVarSymbol requiredParam : requiredParams) {
                dlog.error(iExpr.pos, DiagnosticCode.MISSING_REQUIRED_PARAMETER, requiredParam.name,
                           iExpr.name.value);
            }
            errored = true;
        }

        if (restParam == null &&
                (!iExpr.restArgs.isEmpty() ||
                         (vararg != null && valueProvidedParams.size() == nonRestParams.size()))) {
            dlog.error(iExpr.pos, DiagnosticCode.TOO_MANY_ARGS_FUNC_CALL, iExpr.name.value);
            errored = true;
        }

        if (errored) {
            return symTable.semanticError;
        }

        BType restType = restParam == null ? null : restParam.type;

        if (nonRestArgs.size() < nonRestParams.size() && vararg != null) {
            // We only reach here if there are no named args and there is a vararg, and part of the non-rest params
            // are provided via the vararg.
            // Create a new tuple type as the expected rest param type with expected required/defaultable param types
            // as members.
            List<BType> tupleMemberTypes = new ArrayList<>();
            BType tupleRestType = null;

            for (int j = nonRestArgs.size(); j < nonRestParams.size(); j++) {
                tupleMemberTypes.add(paramTypes.get(j));
            }

            if (restType != null) {
                if (restType.tag == TypeTags.ARRAY) {
                    tupleRestType = ((BArrayType) restType).eType;
                } else if (restType.tag == TypeTags.TUPLE) {
                    BTupleType restTupleType = (BTupleType) restType;
                    tupleMemberTypes.addAll(restTupleType.tupleTypes);
                    if (restTupleType.restType != null) {
                        tupleRestType = restTupleType.restType;
                    }
                }
            }

            BTupleType tupleType = new BTupleType(tupleMemberTypes);
            tupleType.restType = tupleRestType;
            restType = tupleType;
        }

        // Check whether the expected param count and the actual args counts are matching.
        if (restType == null && (vararg != null || !iExpr.restArgs.isEmpty())) {
            dlog.error(iExpr.pos, DiagnosticCode.TOO_MANY_ARGS_FUNC_CALL, iExpr.name.value);
            return symTable.semanticError;
        }

        if (vararg != null && !iExpr.restArgs.isEmpty()) {
            // We reach here if args are provided for the rest param as both individual rest args and a vararg.
            // Thus, the rest param type is the original rest param type which is an array type.
            BType elementType = ((BArrayType) restType).eType;

            for (BLangExpression restArg : iExpr.restArgs) {
                checkTypeParamExpr(restArg, this.env, elementType, true);
            }

            checkTypeParamExpr(vararg, this.env, restType, iExpr.langLibInvocation);
            iExpr.restArgs.add(vararg);
        } else if (vararg != null) {
            checkTypeParamExpr(vararg, this.env, restType, iExpr.langLibInvocation);
            iExpr.restArgs.add(vararg);
        } else if (!iExpr.restArgs.isEmpty()) {
            if (restType.tag == TypeTags.ARRAY) {
                BType elementType = ((BArrayType) restType).eType;
                for (BLangExpression restArg : iExpr.restArgs) {
                    checkTypeParamExpr(restArg, this.env, elementType, true);
                }
            } else {
                BTupleType tupleType = (BTupleType) restType;
                List<BType> tupleMemberTypes = tupleType.tupleTypes;
                BType tupleRestType = tupleType.restType;

                int tupleMemCount = tupleMemberTypes.size();

                for (int j = 0; j < iExpr.restArgs.size(); j++) {
                    BLangExpression restArg = iExpr.restArgs.get(j);
                    BType memType = j < tupleMemCount ? tupleMemberTypes.get(j) : tupleRestType;
                    checkTypeParamExpr(restArg, this.env, memType, true);
                }
            }
        }

        BType retType = typeParamAnalyzer.getReturnTypeParams(env, bInvokableType.getReturnType());

        if (iExpr instanceof ActionNode && ((BLangInvocation.BLangActionInvocation) iExpr).async) {
            return this.generateFutureType(invokableSymbol, retType);
        } else {
            return retType;
        }
    }

    private BFutureType generateFutureType(BInvokableSymbol invocableSymbol, BType retType) {

        boolean isWorkerStart = invocableSymbol.name.value.startsWith(WORKER_LAMBDA_VAR_PREFIX);
        return new BFutureType(TypeTags.FUTURE, retType, null, isWorkerStart);
    }

    private void checkTypeParamExpr(BLangExpression arg, SymbolEnv env, BType expectedType,
                                    boolean inferTypeForNumericLiteral) {
        checkTypeParamExpr(arg.pos, arg, env, expectedType, inferTypeForNumericLiteral);
    }

    private void checkTypeParamExpr(DiagnosticPos pos, BLangExpression arg, SymbolEnv env, BType expectedType,
                                    boolean inferTypeForNumericLiteral) {

        if (typeParamAnalyzer.notRequireTypeParams(env)) {
            checkExpr(arg, env, expectedType);
            return;
        }
        if (requireTypeInference(arg, inferTypeForNumericLiteral)) {
            // Need to infer the type. Calculate matching bound type, with no type.
            BType expType = typeParamAnalyzer.getMatchingBoundType(expectedType, env);
            BType inferredType = checkExpr(arg, env, expType);
            typeParamAnalyzer.checkForTypeParamsInArg(pos, inferredType, this.env, expectedType);
            return;
        }
        checkExpr(arg, env, expectedType);
        typeParamAnalyzer.checkForTypeParamsInArg(pos, arg.type, this.env, expectedType);
    }

    private boolean requireTypeInference(BLangExpression expr, boolean inferTypeForNumericLiteral) {

        switch (expr.getKind()) {
            case GROUP_EXPR:
                return requireTypeInference(((BLangGroupExpr) expr).expression, inferTypeForNumericLiteral);
            case ARROW_EXPR:
            case LIST_CONSTRUCTOR_EXPR:
            case RECORD_LITERAL_EXPR:
                return true;
            case NUMERIC_LITERAL:
                return inferTypeForNumericLiteral;
            default:
                return false;
        }
    }

    private BType checkMappingField(RecordLiteralNode.RecordField field, BType mappingType) {
        BType fieldType = symTable.semanticError;
        boolean keyValueField = field.isKeyValueField();
        boolean spreadOpField = field.getKind() == NodeKind.RECORD_LITERAL_SPREAD_OP;

        BLangExpression valueExpr = null;

        if (keyValueField) {
            valueExpr = ((BLangRecordKeyValueField) field).valueExpr;
        } else if (!spreadOpField) {
            valueExpr = (BLangRecordLiteral.BLangRecordVarNameField) field;
        }

        switch (mappingType.tag) {
            case TypeTags.RECORD:
                if (keyValueField) {
                    BLangRecordKey key = ((BLangRecordKeyValueField) field).key;
                    fieldType = checkRecordLiteralKeyExpr(key.expr, key.computedKey, (BRecordType) mappingType);
                } else if (spreadOpField) {
                    BLangExpression spreadExpr = ((BLangRecordLiteral.BLangRecordSpreadOperatorField) field).expr;
                    checkExpr(spreadExpr, this.env);

                    BType spreadExprType = spreadExpr.type;
                    if (spreadExprType.tag == TypeTags.MAP) {
                        return types.checkType(spreadExpr.pos, ((BMapType) spreadExprType).constraint,
                                               getAllFieldType((BRecordType) mappingType),
                                               DiagnosticCode.INCOMPATIBLE_TYPES);
                    }

                    if (spreadExprType.tag != TypeTags.RECORD) {
                        dlog.error(spreadExpr.pos, DiagnosticCode.INCOMPATIBLE_TYPES_SPREAD_OP,
                                   spreadExprType);
                        return symTable.semanticError;
                    }

                    boolean errored = false;
                    for (BField bField : ((BRecordType) spreadExprType).getFields()) {
                        BType specFieldType = bField.type;
                        BType expectedFieldType = checkRecordLiteralKeyByName(spreadExpr.pos, this.env, bField.name,
                                                                   (BRecordType) mappingType);
                        if (expectedFieldType != symTable.semanticError &&
                                !types.isAssignable(specFieldType, expectedFieldType)) {
                            dlog.error(spreadExpr.pos, DiagnosticCode.INCOMPATIBLE_TYPES_FIELD,
                                       expectedFieldType, bField.name, specFieldType);
                            if (!errored) {
                                errored = true;
                            }
                        }
                    }
                    return errored ? symTable.semanticError : symTable.noType;
                } else {
                    fieldType = checkRecordLiteralKeyExpr((BLangRecordLiteral.BLangRecordVarNameField) field, false,
                                                          (BRecordType) mappingType);
                }
                break;
            case TypeTags.MAP:
                if (spreadOpField) {
                    BLangExpression spreadExp = ((BLangRecordLiteral.BLangRecordSpreadOperatorField) field).expr;
                    BType spreadOpType = checkExpr(spreadExp, this.env);
                    BType spreadOpMemberType;

                    switch (spreadOpType.tag) {
                        case TypeTags.RECORD:
                            List<BType> types = new ArrayList<>();
                            BRecordType recordType = (BRecordType) spreadOpType;

                            for (BField recField : recordType.fields) {
                                types.add(recField.type);
                            }

                            if (!recordType.sealed) {
                                types.add(recordType.restFieldType);
                            }

                            spreadOpMemberType = getRepresentativeBroadType(types);
                            break;
                        case TypeTags.MAP:
                            spreadOpMemberType = ((BMapType) spreadOpType).constraint;
                            break;
                        default:
                            dlog.error(spreadExp.pos, DiagnosticCode.INCOMPATIBLE_TYPES_SPREAD_OP,
                                       spreadOpType);
                            return symTable.semanticError;
                    }

                    return types.checkType(spreadExp.pos, spreadOpMemberType, ((BMapType) mappingType).constraint,
                                           DiagnosticCode.INCOMPATIBLE_TYPES);
                }

                boolean validMapKey;
                if (keyValueField) {
                    BLangRecordKey key = ((BLangRecordKeyValueField) field).key;
                    validMapKey = checkValidJsonOrMapLiteralKeyExpr(key.expr, key.computedKey);
                } else {
                    validMapKey = checkValidJsonOrMapLiteralKeyExpr((BLangRecordLiteral.BLangRecordVarNameField) field,
                                                                    false);
                }

                fieldType = validMapKey ? ((BMapType) mappingType).constraint : symTable.semanticError;
                break;
        }


        if (spreadOpField) {
            // If we reach this point for a spread operator it is due to the mapping type being a semantic error.
            // In such a scenario, valueExpr would be null here, and fieldType would be symTable.semanticError.
            // We set the spread op expression as the valueExpr here, to check it against symTable.semanticError.
            valueExpr = ((BLangRecordLiteral.BLangRecordSpreadOperatorField) field).expr;
        }

        BLangExpression exprToCheck = valueExpr;
        if (this.nonErrorLoggingCheck) {
            valueExpr.cloneAttempt++;
            exprToCheck = nodeCloner.clone(valueExpr);
        } else {
            ((BLangNode) field).type = fieldType;
        }

        return checkExpr(exprToCheck, this.env, fieldType);
    }

    private BType checkRecordLiteralKeyExpr(BLangExpression keyExpr, boolean computedKey, BRecordType recordType) {
        Name fieldName;

        if (computedKey) {
            checkExpr(keyExpr, this.env, symTable.stringType);

            if (keyExpr.type == symTable.semanticError) {
                return symTable.semanticError;
            }

            LinkedHashSet<BType> fieldTypes = recordType.fields.stream()
                    .map(field -> field.type)
                    .collect(Collectors.toCollection(LinkedHashSet::new));

            if (recordType.restFieldType.tag != TypeTags.NONE) {
                fieldTypes.add(recordType.restFieldType);
            }

            return BUnionType.create(null, fieldTypes);
        } else if (keyExpr.getKind() == NodeKind.SIMPLE_VARIABLE_REF) {
            BLangSimpleVarRef varRef = (BLangSimpleVarRef) keyExpr;
            fieldName = names.fromIdNode(varRef.variableName);
        } else if (keyExpr.getKind() == NodeKind.LITERAL && ((BLangLiteral) keyExpr).type.tag == TypeTags.STRING) {
            fieldName = names.fromString((String) ((BLangLiteral) keyExpr).value);
        } else {
            dlog.error(keyExpr.pos, DiagnosticCode.INVALID_RECORD_LITERAL_KEY);
            return symTable.semanticError;
        }

        // Check whether the struct field exists
        return checkRecordLiteralKeyByName(keyExpr.pos, this.env, fieldName, recordType);
    }

    private BType checkRecordLiteralKeyByName(DiagnosticPos pos, SymbolEnv env, Name key, BRecordType recordType) {
        BSymbol fieldSymbol = symResolver.resolveStructField(pos, env, key, recordType.tsymbol);
        if (fieldSymbol != symTable.notFoundSymbol) {
            return fieldSymbol.type;
        }

        if (recordType.sealed) {
            dlog.error(pos, DiagnosticCode.UNDEFINED_STRUCTURE_FIELD_WITH_TYPE, key,
                       recordType.tsymbol.type.getKind().typeName(), recordType);
            return symTable.semanticError;
        }

        return recordType.restFieldType;
    }

    private BType getAllFieldType(BRecordType recordType) {
        LinkedHashSet<BType> possibleTypes = new LinkedHashSet<>();

        for (BField field : recordType.fields) {
            possibleTypes.add(field.type);
        }

        BType restFieldType = recordType.restFieldType;

        if (restFieldType != null && restFieldType != symTable.noType) {
            possibleTypes.add(restFieldType);
        }

        return BUnionType.create(null, possibleTypes);
    }

    private boolean checkValidJsonOrMapLiteralKeyExpr(BLangExpression keyExpr, boolean computedKey) {
        if (computedKey) {
            checkExpr(keyExpr, this.env, symTable.stringType);

            if (keyExpr.type == symTable.semanticError) {
                return false;
            }
            return true;
        } else if (keyExpr.getKind() == NodeKind.SIMPLE_VARIABLE_REF ||
                (keyExpr.getKind() == NodeKind.LITERAL && ((BLangLiteral) keyExpr).type.tag == TypeTags.STRING)) {
            return true;
        }
        dlog.error(keyExpr.pos, DiagnosticCode.INVALID_RECORD_LITERAL_KEY);
        return false;
    }

    private BType addNilForNillableIndexBasedAccess(BType actualType) {
        // index based map/record access always returns a nil-able type for optional/rest fields.
        if (actualType.isNullable()) {
            return actualType;
        }

        return BUnionType.create(null, actualType, symTable.nilType);
    }

    private BType checkRecordRequiredFieldAccess(BLangVariableReference varReferExpr, Name fieldName,
                                                 BRecordType recordType) {
        BSymbol fieldSymbol = symResolver.resolveStructField(varReferExpr.pos, this.env, fieldName, recordType.tsymbol);

        if (fieldSymbol == symTable.notFoundSymbol || Symbols.isOptional(fieldSymbol)) {
            return symTable.semanticError;
        }

        // Set the field symbol to use during the code generation phase.
        varReferExpr.symbol = fieldSymbol;
        return fieldSymbol.type;
    }

    private BType checkRecordOptionalFieldAccess(BLangVariableReference varReferExpr, Name fieldName,
                                                 BRecordType recordType) {
        BSymbol fieldSymbol = symResolver.resolveStructField(varReferExpr.pos, this.env, fieldName, recordType.tsymbol);

        if (fieldSymbol == symTable.notFoundSymbol || !Symbols.isOptional(fieldSymbol)) {
            return symTable.semanticError;
        }

        // Set the field symbol to use during the code generation phase.
        varReferExpr.symbol = fieldSymbol;
        return fieldSymbol.type;
    }

    private BType checkRecordRestFieldAccess(BLangVariableReference varReferExpr, Name fieldName,
                                             BRecordType recordType) {
        BSymbol fieldSymbol = symResolver.resolveStructField(varReferExpr.pos, this.env, fieldName, recordType.tsymbol);

        if (fieldSymbol != symTable.notFoundSymbol) {
            // The field should not exist as a required or optional field.
            return symTable.semanticError;
        }

        if (recordType.sealed) {
            return symTable.semanticError;
        }

        return recordType.restFieldType;
    }

    private BType checkObjectFieldAccess(BLangFieldBasedAccess bLangFieldBasedAccess,
                                         Name fieldName, BObjectType objectType) {
        BSymbol fieldSymbol = symResolver.resolveStructField(bLangFieldBasedAccess.pos,
                this.env, fieldName, objectType.tsymbol);

        if (fieldSymbol != symTable.notFoundSymbol) {
            // Setting the field symbol. This is used during the code generation phase
            bLangFieldBasedAccess.symbol = fieldSymbol;
            return fieldSymbol.type;
        }

        // check if it is an attached function pointer call
        Name objFuncName = names.fromString(Symbols.getAttachedFuncSymbolName(objectType.tsymbol.name.value,
                fieldName.value));
        fieldSymbol = symResolver.resolveObjectField(bLangFieldBasedAccess.pos, env, objFuncName, objectType.tsymbol);

        if (fieldSymbol == symTable.notFoundSymbol) {
            dlog.error(bLangFieldBasedAccess.field.pos,
                       DiagnosticCode.UNDEFINED_STRUCTURE_FIELD_WITH_TYPE, fieldName,
                       objectType.tsymbol.type.getKind().typeName(), objectType.tsymbol);
            return symTable.semanticError;
        }

        // Setting the field symbol. This is used during the code generation phase
        bLangFieldBasedAccess.symbol = fieldSymbol;
        return fieldSymbol.type;
    }

    private BType checkTupleFieldType(BType tupleType, int indexValue) {
        BTupleType bTupleType = (BTupleType) tupleType;
        if (bTupleType.tupleTypes.size() <= indexValue && bTupleType.restType != null) {
            return bTupleType.restType;
        } else if (indexValue < 0 || bTupleType.tupleTypes.size() <= indexValue) {
            return symTable.semanticError;
        }
        return bTupleType.tupleTypes.get(indexValue);
    }

    private void validateTags(BLangXMLElementLiteral bLangXMLElementLiteral, SymbolEnv xmlElementEnv) {
        // check type for start and end tags
        BLangExpression startTagName = bLangXMLElementLiteral.startTagName;
        checkExpr(startTagName, xmlElementEnv, symTable.stringType);
        BLangExpression endTagName = bLangXMLElementLiteral.endTagName;
        if (endTagName == null) {
            return;
        }

        checkExpr(endTagName, xmlElementEnv, symTable.stringType);
        if (startTagName.getKind() == NodeKind.XML_QNAME && endTagName.getKind() == NodeKind.XML_QNAME &&
                startTagName.equals(endTagName)) {
            return;
        }

        if (startTagName.getKind() != NodeKind.XML_QNAME && endTagName.getKind() != NodeKind.XML_QNAME) {
            return;
        }

        dlog.error(bLangXMLElementLiteral.pos, DiagnosticCode.XML_TAGS_MISMATCH);
    }

    private void checkStringTemplateExprs(List<BLangExpression> exprs, boolean allowXml) {
        for (BLangExpression expr : exprs) {
            checkExpr(expr, env);

            BType type = expr.type;

            if (type == symTable.semanticError) {
                continue;
            }

            if (type.tag >= TypeTags.JSON) {
                if (allowXml) {
                    if (type.tag != TypeTags.XML) {
                        dlog.error(expr.pos, DiagnosticCode.INCOMPATIBLE_TYPES,
                                   BUnionType.create(null, symTable.intType, symTable.floatType,
                                                                    symTable.decimalType, symTable.stringType,
                                                                    symTable.booleanType, symTable.xmlType), type);
                    }
                    continue;
                }

                dlog.error(expr.pos, DiagnosticCode.INCOMPATIBLE_TYPES,
                           BUnionType.create(null, symTable.intType, symTable.floatType,
                                                            symTable.decimalType, symTable.stringType,
                                                            symTable.booleanType), type);
            }
        }
    }

    /**
     * Concatenate the consecutive text type nodes, and get the reduced set of children.
     *
     * @param exprs         Child nodes
     * @param xmlElementEnv
     * @return Reduced set of children
     */
    private List<BLangExpression> concatSimilarKindXMLNodes(List<BLangExpression> exprs, SymbolEnv xmlElementEnv) {
        List<BLangExpression> newChildren = new ArrayList<>();
        List<BLangExpression> tempConcatExpressions = new ArrayList<>();

        for (BLangExpression expr : exprs) {
            BType exprType = checkExpr(expr, xmlElementEnv);
            if (TypeTags.isXMLTypeTag(exprType.tag)) {
                if (!tempConcatExpressions.isEmpty()) {
                    newChildren.add(getXMLTextLiteral(tempConcatExpressions));
                    tempConcatExpressions = new ArrayList<>();
                }
                newChildren.add(expr);
                continue;
            }

            BType type = expr.type;
            if (type.tag >= TypeTags.JSON) {
                if (type != symTable.semanticError && !TypeTags.isXMLTypeTag(type.tag)) {
                    dlog.error(expr.pos, DiagnosticCode.INCOMPATIBLE_TYPES,
                               BUnionType.create(null, symTable.intType, symTable.floatType,
                                                                symTable.decimalType, symTable.stringType,
                                                                symTable.booleanType, symTable.xmlType), type);
                }
                continue;
            }

            tempConcatExpressions.add(expr);
        }

        // Add remaining concatenated text nodes as children
        if (!tempConcatExpressions.isEmpty()) {
            newChildren.add(getXMLTextLiteral(tempConcatExpressions));
        }

        return newChildren;
    }

    private BLangExpression getXMLTextLiteral(List<BLangExpression> exprs) {
        BLangXMLTextLiteral xmlTextLiteral = (BLangXMLTextLiteral) TreeBuilder.createXMLTextLiteralNode();
        xmlTextLiteral.textFragments = exprs;
        xmlTextLiteral.pos = exprs.get(0).pos;
        xmlTextLiteral.type = symTable.xmlType;
        return xmlTextLiteral;
    }

    private BType getTypeOfExprInFieldAccess(BLangExpression expr) {
        checkExpr(expr, this.env, symTable.noType);
        return expr.type;
    }

    private BType getAccessExprFinalType(BLangAccessExpression accessExpr, BType actualType) {

        // Cache the actual type of the field. This will be used in desuagr phase to create safe navigation.
        accessExpr.originalType = actualType;

        BUnionType unionType = BUnionType.create(null, actualType);

        if (returnsNull(accessExpr)) {
            unionType.add(symTable.nilType);
        }

        BType parentType = accessExpr.expr.type;
        if (accessExpr.errorSafeNavigation
                && (parentType.tag == TypeTags.SEMANTIC_ERROR || (parentType.tag == TypeTags.UNION
                && ((BUnionType) parentType).getMemberTypes().contains(symTable.errorType)))) {
            unionType.add(symTable.errorType);
        }

        // If there's only one member, and the one an only member is:
        //    a) nilType OR
        //    b) not-nullable
        // then return that only member, as the return type.
        if (unionType.getMemberTypes().size() == 1) {
            return unionType.getMemberTypes().toArray(new BType[0])[0];
        }

        return unionType;
    }

    private boolean returnsNull(BLangAccessExpression accessExpr) {
        BType parentType = accessExpr.expr.type;
        if (parentType.isNullable() && parentType.tag != TypeTags.JSON) {
            return true;
        }

        // Check whether this is a map access by index. If not, null is not a possible return type.
        if (parentType.tag != TypeTags.MAP) {
            return false;
        }

        // A map access with index, returns nullable type
        if (accessExpr.getKind() == NodeKind.INDEX_BASED_ACCESS_EXPR && accessExpr.expr.type.tag == TypeTags.MAP) {
            BType constraintType = ((BMapType) accessExpr.expr.type).constraint;

            // JSON and any is special cased here, since those are two union types, with null within them.
            // Therefore return 'type' will not include null.
            return constraintType != null && constraintType.tag != TypeTags.ANY && constraintType.tag != TypeTags.JSON;
        }

        return false;
    }

    private BType checkObjectFieldAccessExpr(BLangFieldBasedAccess fieldAccessExpr, BType varRefType, Name fieldName) {
        if (varRefType.tag == TypeTags.OBJECT) {
            return checkObjectFieldAccess(fieldAccessExpr, fieldName, (BObjectType) varRefType);
        }

        // If the type is not an object, it needs to be a union of objects.
        // Resultant field type is calculated here.
        Set<BType> memberTypes = ((BUnionType) varRefType).getMemberTypes();

        LinkedHashSet<BType> fieldTypeMembers = new LinkedHashSet<>();

        for (BType memType : memberTypes) {
            BType individualFieldType = checkObjectFieldAccess(fieldAccessExpr, fieldName, (BObjectType) memType);

            if (individualFieldType == symTable.semanticError) {
                return individualFieldType;
            }

            fieldTypeMembers.add(individualFieldType);
        }

        if (fieldTypeMembers.size() == 1) {
            return fieldTypeMembers.iterator().next();
        }

        return BUnionType.create(null, fieldTypeMembers);
    }

    private BType checkRecordFieldAccessExpr(BLangFieldBasedAccess fieldAccessExpr, BType varRefType, Name fieldName) {
        if (varRefType.tag == TypeTags.RECORD) {
            return checkRecordRequiredFieldAccess(fieldAccessExpr, fieldName, (BRecordType) varRefType);
        }

        // If the type is not an record, it needs to be a union of records.
        // Resultant field type is calculated here.
        Set<BType> memberTypes = ((BUnionType) varRefType).getMemberTypes();

        LinkedHashSet<BType> fieldTypeMembers = new LinkedHashSet<>();

        for (BType memType : memberTypes) {
            BType individualFieldType = checkRecordFieldAccessExpr(fieldAccessExpr, memType, fieldName);

            if (individualFieldType == symTable.semanticError) {
                return individualFieldType;
            }

            fieldTypeMembers.add(individualFieldType);
        }

        if (fieldTypeMembers.size() == 1) {
            return fieldTypeMembers.iterator().next();
        }

        return BUnionType.create(null, fieldTypeMembers);
    }

    private BType checkRecordFieldAccessLhsExpr(BLangFieldBasedAccess fieldAccessExpr, BType varRefType,
                                                Name fieldName) {
        if (varRefType.tag == TypeTags.RECORD) {
            BType fieldType = checkRecordRequiredFieldAccess(fieldAccessExpr, fieldName, (BRecordType) varRefType);
            if (fieldType != symTable.semanticError) {
                return fieldType;
            }

            // For the LHS, the field could be optional.
            return checkRecordOptionalFieldAccess(fieldAccessExpr, fieldName, (BRecordType) varRefType);
        }

        // If the type is not an record, it needs to be a union of records.
        // Resultant field type is calculated here.
        Set<BType> memberTypes = ((BUnionType) varRefType).getMemberTypes();

        LinkedHashSet<BType> fieldTypeMembers = new LinkedHashSet<>();

        for (BType memType : memberTypes) {
            BType individualFieldType = checkRecordFieldAccessLhsExpr(fieldAccessExpr, memType, fieldName);

            if (individualFieldType == symTable.semanticError) {
                return symTable.semanticError;
            }

            fieldTypeMembers.add(individualFieldType);
        }

        if (fieldTypeMembers.size() == 1) {
            return fieldTypeMembers.iterator().next();
        }

        return BUnionType.create(null, fieldTypeMembers);
    }

    private BType checkOptionalRecordFieldAccessExpr(BLangFieldBasedAccess fieldAccessExpr, BType varRefType,
                                                     Name fieldName) {
        if (varRefType.tag == TypeTags.RECORD) {
            BType fieldType = checkRecordRequiredFieldAccess(fieldAccessExpr, fieldName, (BRecordType) varRefType);
            if (fieldType != symTable.semanticError) {
                return fieldType;
            }

            fieldType = checkRecordOptionalFieldAccess(fieldAccessExpr, fieldName, (BRecordType) varRefType);
            if (fieldType == symTable.semanticError) {
                return fieldType;
            }
            return BUnionType.create(null, fieldType, symTable.nilType);
        }

        // If the type is not an record, it needs to be a union of records.
        // Resultant field type is calculated here.
        Set<BType> memberTypes = ((BUnionType) varRefType).getMemberTypes();

        LinkedHashSet<BType> fieldTypeMembers = new LinkedHashSet<>();

        for (BType memType : memberTypes) {
            BType individualFieldType = checkOptionalRecordFieldAccessExpr(fieldAccessExpr, memType, fieldName);

            if (individualFieldType == symTable.semanticError) {
                continue;
            }

            fieldTypeMembers.add(individualFieldType);
        }

        if (fieldTypeMembers.isEmpty()) {
            return symTable.semanticError;
        }

        if (fieldTypeMembers.size() == 1) {
            return fieldTypeMembers.iterator().next();
        }

        return BUnionType.create(null, fieldTypeMembers);
    }

    private BType checkFieldAccessExpr(BLangFieldBasedAccess fieldAccessExpr, BType varRefType, Name fieldName) {
        BType actualType = symTable.semanticError;

        if (types.isSubTypeOfBaseType(varRefType, TypeTags.OBJECT)) {
            actualType = checkObjectFieldAccessExpr(fieldAccessExpr, varRefType, fieldName);
            fieldAccessExpr.originalType = actualType;
        } else if (types.isSubTypeOfBaseType(varRefType, TypeTags.RECORD)) {
            actualType = checkRecordFieldAccessExpr(fieldAccessExpr, varRefType, fieldName);

            if (actualType != symTable.semanticError) {
                fieldAccessExpr.originalType = actualType;
                return actualType;
            }

            if (!fieldAccessExpr.lhsVar) {
                dlog.error(fieldAccessExpr.pos,
                           DiagnosticCode.OPERATION_DOES_NOT_SUPPORT_FIELD_ACCESS_FOR_NON_REQUIRED_FIELD,
                           varRefType, fieldName);
                return actualType;
            }

            // If this is an LHS expression, check if there is a required and/ optional field by the specified field
            // name in all records.
            actualType = checkRecordFieldAccessLhsExpr(fieldAccessExpr, varRefType, fieldName);
            fieldAccessExpr.originalType = actualType;
            if (actualType == symTable.semanticError) {
                dlog.error(fieldAccessExpr.pos, DiagnosticCode.UNDEFINED_STRUCTURE_FIELD_WITH_TYPE,
                           fieldName, varRefType.tsymbol.type.getKind().typeName(), varRefType);
            }
        } else if (types.isLax(varRefType)) {
            if (fieldAccessExpr.lhsVar) {
                dlog.error(fieldAccessExpr.pos,
                           DiagnosticCode.OPERATION_DOES_NOT_SUPPORT_FIELD_ACCESS_FOR_ASSIGNMENT,
                           varRefType);
                return symTable.semanticError;
            }
            if (fieldAccessExpr.fieldKind == FieldKind.WITH_NS) {
                resolveXMLNamespace((BLangFieldBasedAccess.BLangNSPrefixedFieldBasedAccess) fieldAccessExpr);
            }
            BType laxFieldAccessType = getLaxFieldAccessType(varRefType);
            actualType = BUnionType.create(null, laxFieldAccessType, symTable.errorType);
            fieldAccessExpr.originalType = laxFieldAccessType;
        } else if (fieldAccessExpr.expr.getKind() == NodeKind.FIELD_BASED_ACCESS_EXPR &&
                hasLaxOriginalType(((BLangFieldBasedAccess) fieldAccessExpr.expr))) {
            BType laxFieldAccessType =
                    getLaxFieldAccessType(((BLangFieldBasedAccess) fieldAccessExpr.expr).originalType);
            if (fieldAccessExpr.fieldKind == FieldKind.WITH_NS) {
                resolveXMLNamespace((BLangFieldBasedAccess.BLangNSPrefixedFieldBasedAccess) fieldAccessExpr);
            }
            actualType = BUnionType.create(null, laxFieldAccessType, symTable.errorType);
            fieldAccessExpr.errorSafeNavigation = true;
            fieldAccessExpr.originalType = laxFieldAccessType;
        } else if (TypeTags.isXMLTypeTag(varRefType.tag)) {
            if (fieldAccessExpr.lhsVar) {
                dlog.error(fieldAccessExpr.pos, DiagnosticCode.CANNOT_UPDATE_XML_SEQUENCE);
            }
            // todo: field access on a xml value is not attribute access, return type should be string?
            // `_` is a special field that refer to the element name.
            actualType = symTable.xmlType;
            fieldAccessExpr.originalType = actualType;
        } else if (varRefType.tag != TypeTags.SEMANTIC_ERROR) {
            dlog.error(fieldAccessExpr.pos, DiagnosticCode.OPERATION_DOES_NOT_SUPPORT_FIELD_ACCESS,
                       varRefType);
        }

        return actualType;
    }

    private void resolveXMLNamespace(BLangFieldBasedAccess.BLangNSPrefixedFieldBasedAccess fieldAccessExpr) {
        BLangFieldBasedAccess.BLangNSPrefixedFieldBasedAccess nsPrefixedFieldAccess = fieldAccessExpr;
        String nsPrefix = nsPrefixedFieldAccess.nsPrefix.value;
        BSymbol nsSymbol = symResolver.lookupSymbolInPrefixSpace(env, names.fromString(nsPrefix));

        if (nsSymbol == symTable.notFoundSymbol) {
            dlog.error(nsPrefixedFieldAccess.nsPrefix.pos, DiagnosticCode.CANNOT_FIND_XML_NAMESPACE,
                    nsPrefixedFieldAccess.nsPrefix);
        } else if (nsSymbol.getKind() == SymbolKind.PACKAGE) {
            nsPrefixedFieldAccess.nsSymbol = (BXMLNSSymbol) findXMLNamespaceFromPackageConst(
                    nsPrefixedFieldAccess.field.value, nsPrefixedFieldAccess.nsPrefix.value,
                    (BPackageSymbol) nsSymbol, fieldAccessExpr.pos);
        } else {
            nsPrefixedFieldAccess.nsSymbol = (BXMLNSSymbol) nsSymbol;
        }
    }

    private boolean hasLaxOriginalType(BLangFieldBasedAccess fieldBasedAccess) {
        return fieldBasedAccess.originalType != null && types.isLax(fieldBasedAccess.originalType);
    }

    private BType getLaxFieldAccessType(BType exprType) {
        switch (exprType.tag) {
            case TypeTags.JSON:
                return symTable.jsonType;
            case TypeTags.XML:
            case TypeTags.XML_ELEMENT:
                return symTable.stringType;
            case TypeTags.MAP:
                return ((BMapType) exprType).constraint;
            case TypeTags.UNION:
                BUnionType unionType = (BUnionType) exprType;
                LinkedHashSet<BType> memberTypes = new LinkedHashSet<>();
                unionType.getMemberTypes().forEach(bType -> memberTypes.add(getLaxFieldAccessType(bType)));
                return memberTypes.size() == 1 ? memberTypes.iterator().next() : BUnionType.create(null, memberTypes);
        }
        return symTable.semanticError;
    }

    private BType checkOptionalFieldAccessExpr(BLangFieldBasedAccess fieldAccessExpr, BType varRefType,
                                               Name fieldName) {
        BType actualType = symTable.semanticError;

        boolean nillableExprType = false;
        BType effectiveType = varRefType;

        if (varRefType.tag == TypeTags.UNION) {
            Set<BType> memTypes = ((BUnionType) varRefType).getMemberTypes();

            if (memTypes.contains(symTable.nilType)) {
                LinkedHashSet<BType> nilRemovedSet = new LinkedHashSet<>();
                for (BType bType : memTypes) {
                    if (bType != symTable.nilType) {
                        nilRemovedSet.add(bType);
                    } else {
                        nillableExprType = true;
                    }
                }

                effectiveType = nilRemovedSet.size() == 1 ? nilRemovedSet.iterator().next() :
                        BUnionType.create(null, nilRemovedSet);
            }
        }

        if (types.isSubTypeOfBaseType(effectiveType, TypeTags.RECORD)) {
            actualType = checkOptionalRecordFieldAccessExpr(fieldAccessExpr, effectiveType, fieldName);
            if (actualType == symTable.semanticError) {
                dlog.error(fieldAccessExpr.pos,
                           DiagnosticCode.OPERATION_DOES_NOT_SUPPORT_OPTIONAL_FIELD_ACCESS_FOR_FIELD,
                           varRefType, fieldName);
            }
            fieldAccessExpr.nilSafeNavigation = nillableExprType;
            fieldAccessExpr.originalType = getSafeType(actualType, fieldAccessExpr);
        } else if (types.isLax(effectiveType)) {
            BType laxFieldAccessType = getLaxFieldAccessType(effectiveType);
            actualType = accessCouldResultInError(effectiveType) ?
                    BUnionType.create(null, laxFieldAccessType, symTable.errorType) : laxFieldAccessType;
            if (fieldAccessExpr.fieldKind == FieldKind.WITH_NS) {
                resolveXMLNamespace((BLangFieldBasedAccess.BLangNSPrefixedFieldBasedAccess) fieldAccessExpr);
            }
            fieldAccessExpr.originalType = laxFieldAccessType;
            fieldAccessExpr.nilSafeNavigation = true;
            nillableExprType = true;
        } else if (fieldAccessExpr.expr.getKind() == NodeKind.FIELD_BASED_ACCESS_EXPR &&
                hasLaxOriginalType(((BLangFieldBasedAccess) fieldAccessExpr.expr))) {
            BType laxFieldAccessType =
                    getLaxFieldAccessType(((BLangFieldBasedAccess) fieldAccessExpr.expr).originalType);
            actualType = accessCouldResultInError(effectiveType) ?
                    BUnionType.create(null, laxFieldAccessType, symTable.errorType) : laxFieldAccessType;
            if (fieldAccessExpr.fieldKind == FieldKind.WITH_NS) {
                resolveXMLNamespace((BLangFieldBasedAccess.BLangNSPrefixedFieldBasedAccess) fieldAccessExpr);
            }
            fieldAccessExpr.errorSafeNavigation = true;
            fieldAccessExpr.originalType = laxFieldAccessType;
            fieldAccessExpr.nilSafeNavigation = true;
            nillableExprType = true;
        } else if (varRefType.tag != TypeTags.SEMANTIC_ERROR) {
            dlog.error(fieldAccessExpr.pos,
                       DiagnosticCode.OPERATION_DOES_NOT_SUPPORT_OPTIONAL_FIELD_ACCESS, varRefType);
        }

        if (nillableExprType && actualType != symTable.semanticError && !actualType.isNullable()) {
            actualType = BUnionType.create(null, actualType, symTable.nilType);
        }

        return actualType;
    }

    private boolean accessCouldResultInError(BType type) {
        if (type.tag == TypeTags.JSON) {
            return true;
        }

        if (type.tag == TypeTags.MAP) {
            return false;
        }

        if (type.tag == TypeTags.XML) {
            return true;
        }

        if (type.tag == TypeTags.UNION) {
            return ((BUnionType) type).getMemberTypes().stream().anyMatch(this::accessCouldResultInError);
        } else {
            return false;
        }
    }

    private BType checkIndexAccessExpr(BLangIndexBasedAccess indexBasedAccessExpr) {
        BType varRefType = indexBasedAccessExpr.expr.type;

        boolean nillableExprType = false;

        if (varRefType.tag == TypeTags.UNION) {
            Set<BType> memTypes = ((BUnionType) varRefType).getMemberTypes();

            if (memTypes.contains(symTable.nilType)) {
                LinkedHashSet<BType> nilRemovedSet = new LinkedHashSet<>();
                for (BType bType : memTypes) {
                    if (bType != symTable.nilType) {
                        nilRemovedSet.add(bType);
                    } else {
                        nillableExprType = true;
                    }
                }

                if (nillableExprType) {
                    varRefType = nilRemovedSet.size() == 1 ? nilRemovedSet.iterator().next() :
                            BUnionType.create(null, nilRemovedSet);

                    if (!types.isSubTypeOfMapping(varRefType)) {
                        // Member access is allowed on optional types only with mappings.
                        dlog.error(indexBasedAccessExpr.pos,
                                   DiagnosticCode.OPERATION_DOES_NOT_SUPPORT_INDEXING,
                                   indexBasedAccessExpr.expr.type);
                        return symTable.semanticError;
                    }

                    if (indexBasedAccessExpr.lhsVar) {
                        dlog.error(indexBasedAccessExpr.pos,
                                   DiagnosticCode.OPERATION_DOES_NOT_SUPPORT_INDEX_ACCESS_FOR_ASSIGNMENT,
                                   indexBasedAccessExpr.expr.type);
                        return symTable.semanticError;
                    }
                }
            }
        }


        BLangExpression indexExpr = indexBasedAccessExpr.indexExpr;
        BType actualType = symTable.semanticError;

        if (types.isSubTypeOfMapping(varRefType)) {
            checkExpr(indexExpr, this.env, symTable.stringType);

            if (indexExpr.type == symTable.semanticError) {
                return symTable.semanticError;
            }

            actualType = checkMappingIndexBasedAccess(indexBasedAccessExpr, varRefType);

            if (actualType == symTable.semanticError) {
                if (indexExpr.type.tag == TypeTags.STRING && isConst(indexExpr)) {
                    String fieldName = getConstFieldName(indexExpr);
                    dlog.error(indexBasedAccessExpr.pos, DiagnosticCode.UNDEFINED_STRUCTURE_FIELD,
                               fieldName, indexBasedAccessExpr.expr.type);
                    return actualType;
                }

                dlog.error(indexExpr.pos, DiagnosticCode.INVALID_RECORD_INDEX_EXPR, indexExpr.type);
                return actualType;
            }

            indexBasedAccessExpr.nilSafeNavigation = nillableExprType;
            indexBasedAccessExpr.originalType = getSafeType(actualType, indexBasedAccessExpr);
        } else if (types.isSubTypeOfList(varRefType)) {
            checkExpr(indexExpr, this.env, symTable.intType);

            if (indexExpr.type == symTable.semanticError) {
                return symTable.semanticError;
            }

            actualType = checkListIndexBasedAccess(indexBasedAccessExpr, varRefType);
            indexBasedAccessExpr.originalType = actualType;

            if (actualType == symTable.semanticError) {
                if (indexExpr.type.tag == TypeTags.INT && isConst(indexExpr)) {
                    dlog.error(indexBasedAccessExpr.indexExpr.pos,
                               DiagnosticCode.LIST_INDEX_OUT_OF_RANGE, getConstIndex(indexExpr));
                    return actualType;
                }
                dlog.error(indexExpr.pos, DiagnosticCode.INVALID_LIST_INDEX_EXPR, indexExpr.type);
                return actualType;
            }
        } else if (types.isAssignable(varRefType, symTable.stringType)) {
            if (indexBasedAccessExpr.lhsVar) {
                dlog.error(indexBasedAccessExpr.pos,
                           DiagnosticCode.OPERATION_DOES_NOT_SUPPORT_INDEX_ACCESS_FOR_ASSIGNMENT,
                           indexBasedAccessExpr.expr.type);
                return symTable.semanticError;
            }

            checkExpr(indexExpr, this.env, symTable.intType);

            if (indexExpr.type == symTable.semanticError) {
                return symTable.semanticError;
            }

            indexBasedAccessExpr.originalType = symTable.stringType;
            actualType = symTable.stringType;
        } else if (varRefType.tag == TypeTags.XML) {
            if (indexBasedAccessExpr.lhsVar) {
                indexExpr.type = symTable.semanticError;
                dlog.error(indexBasedAccessExpr.pos, DiagnosticCode.CANNOT_UPDATE_XML_SEQUENCE);
                return actualType;
            }

            BType type = checkExpr(indexExpr, this.env, symTable.intType);
            if (type == symTable.semanticError) {
                return type;
            }
            // Note: out of range member access returns empty xml value unlike lists
            // hence, this needs to be set to xml type
            actualType = varRefType;
            indexBasedAccessExpr.originalType = actualType;
        } else if (varRefType.tag == TypeTags.TABLE) {
            BTableType tableType = (BTableType) indexBasedAccessExpr.expr.type;
            BType keyTypeConstraint = tableType.keyTypeConstraint;
            if (tableType.keyTypeConstraint == null) {
                keyTypeConstraint = createTableKeyConstraint(((BTableType) indexBasedAccessExpr.expr.type).
                        fieldNameList, ((BTableType) indexBasedAccessExpr.expr.type).constraint);

                if (keyTypeConstraint == symTable.semanticError) {
                    dlog.error(indexBasedAccessExpr.pos, DiagnosticCode.MEMBER_ACCESS_NOT_SUPPORT_FOR_KEYLESS_TABLE,
                            indexBasedAccessExpr.expr);
                    return symTable.semanticError;
                }
            }

            if (indexExpr.getKind() != NodeKind.TABLE_MULTI_KEY) {
                checkExpr(indexExpr, this.env, keyTypeConstraint);
                if (indexExpr.type == symTable.semanticError) {
                    dlog.error(indexBasedAccessExpr.pos, DiagnosticCode.INVALID_KEY_CONSTRAINT_PROVIDED_FOR_ACCESS,
                            keyTypeConstraint);
                    return symTable.semanticError;
                }
            } else {
                List<BLangExpression> multiKeyExpressionList = ((BLangTableMultiKeyExpr)
                        indexBasedAccessExpr.indexExpr).multiKeyIndexExprs;
                List<BType> keyConstraintTypes = ((BTupleType) keyTypeConstraint).tupleTypes;
                if (keyConstraintTypes.size() != multiKeyExpressionList.size()) {
                    dlog.error(indexBasedAccessExpr.pos, DiagnosticCode.INVALID_KEY_CONSTRAINT_PROVIDED_FOR_ACCESS,
                            keyTypeConstraint);
                    return symTable.semanticError;
                }

                for (int i = 0; i < multiKeyExpressionList.size(); i++) {
                    BLangExpression keyExpr = multiKeyExpressionList.get(0);
                    checkExpr(keyExpr, this.env, keyConstraintTypes.get(0));
                    if (keyExpr.type == symTable.semanticError) {
                        dlog.error(indexBasedAccessExpr.pos, DiagnosticCode.INVALID_KEY_CONSTRAINT_PROVIDED_FOR_ACCESS,
                                keyTypeConstraint);
                        return symTable.semanticError;
                    }
                }
            }

            if (expType.tag != TypeTags.NONE) {
                BType resultType = checkExpr(indexBasedAccessExpr.expr, env, expType);
                if (resultType == symTable.semanticError) {
                    return symTable.semanticError;
                }
            }

            indexBasedAccessExpr.originalType = tableType.constraint;
            actualType = tableType.constraint;
        } else if (varRefType == symTable.semanticError) {
            indexBasedAccessExpr.indexExpr.type = symTable.semanticError;
            return symTable.semanticError;
        } else {
            indexBasedAccessExpr.indexExpr.type = symTable.semanticError;
            dlog.error(indexBasedAccessExpr.pos, DiagnosticCode.OPERATION_DOES_NOT_SUPPORT_INDEXING,
                    indexBasedAccessExpr.expr.type);
            return symTable.semanticError;
        }

        if (nillableExprType && !actualType.isNullable()) {
            actualType = BUnionType.create(null, actualType, symTable.nilType);
        }

        return actualType;
    }

    private Long getConstIndex(BLangExpression indexExpr) {
        return indexExpr.getKind() == NodeKind.NUMERIC_LITERAL ? (Long) ((BLangLiteral) indexExpr).value :
                (Long) ((BConstantSymbol) ((BLangSimpleVarRef) indexExpr).symbol).value.value;
    }

    private String getConstFieldName(BLangExpression indexExpr) {
        return indexExpr.getKind() == NodeKind.LITERAL ? (String) ((BLangLiteral) indexExpr).value :
                (String) ((BConstantSymbol) ((BLangSimpleVarRef) indexExpr).symbol).value.value;
    }

    private BType checkArrayIndexBasedAccess(BLangIndexBasedAccess indexBasedAccess, BType indexExprType,
                                             BArrayType arrayType) {
        BType actualType = symTable.semanticError;
        switch (indexExprType.tag) {
            case TypeTags.INT:
                BLangExpression indexExpr = indexBasedAccess.indexExpr;
                if (!isConst(indexExpr) || arrayType.state == BArrayState.UNSEALED) {
                    actualType = arrayType.eType;
                    break;
                }
                actualType = getConstIndex(indexExpr) >= arrayType.size ? symTable.semanticError : arrayType.eType;
                break;
            case TypeTags.FINITE:
                BFiniteType finiteIndexExpr = (BFiniteType) indexExprType;
                boolean validIndexExists = false;
                for (BLangExpression finiteMember : finiteIndexExpr.getValueSpace()) {
                    int indexValue = ((Long) ((BLangLiteral) finiteMember).value).intValue();
                    if (indexValue >= 0 &&
                            (arrayType.state == BArrayState.UNSEALED || indexValue < arrayType.size)) {
                        validIndexExists = true;
                        break;
                    }
                }
                if (!validIndexExists) {
                    return symTable.semanticError;
                }
                actualType = arrayType.eType;
                break;
            case TypeTags.UNION:
                // address the case where we have a union of finite types
                List<BFiniteType> finiteTypes = ((BUnionType) indexExprType).getMemberTypes().stream()
                        .filter(memType -> memType.tag == TypeTags.FINITE)
                        .map(matchedType -> (BFiniteType) matchedType)
                        .collect(Collectors.toList());

                BFiniteType finiteType;
                if (finiteTypes.size() == 1) {
                    finiteType = finiteTypes.get(0);
                } else {
                    Set<BLangExpression> valueSpace = new LinkedHashSet<>();
                    finiteTypes.forEach(constituent -> valueSpace.addAll(constituent.getValueSpace()));
                    finiteType = new BFiniteType(null, valueSpace);
                }

                BType elementType = checkArrayIndexBasedAccess(indexBasedAccess, finiteType, arrayType);
                if (elementType == symTable.semanticError) {
                    return symTable.semanticError;
                }
                actualType = arrayType.eType;
        }
        return actualType;
    }

    private BType checkListIndexBasedAccess(BLangIndexBasedAccess accessExpr, BType type) {
        if (type.tag == TypeTags.ARRAY) {
            return checkArrayIndexBasedAccess(accessExpr, accessExpr.indexExpr.type, (BArrayType) type);
        }

        if (type.tag == TypeTags.TUPLE) {
            return checkTupleIndexBasedAccess(accessExpr, (BTupleType) type, accessExpr.indexExpr.type);
        }

        LinkedHashSet<BType> fieldTypeMembers = new LinkedHashSet<>();

        for (BType memType : ((BUnionType) type).getMemberTypes()) {
            BType individualFieldType = checkListIndexBasedAccess(accessExpr, memType);

            if (individualFieldType == symTable.semanticError) {
                continue;
            }

            fieldTypeMembers.add(individualFieldType);
        }

        if (fieldTypeMembers.size() == 0) {
            return symTable.semanticError;
        }

        if (fieldTypeMembers.size() == 1) {
            return fieldTypeMembers.iterator().next();
        }
        return BUnionType.create(null, fieldTypeMembers);
    }

    private BType checkTupleIndexBasedAccess(BLangIndexBasedAccess accessExpr, BTupleType tuple, BType currentType) {
        BType actualType = symTable.semanticError;
        BLangExpression indexExpr = accessExpr.indexExpr;
        switch (currentType.tag) {
            case TypeTags.INT:
                if (isConst(indexExpr)) {
                    actualType = checkTupleFieldType(tuple, getConstIndex(indexExpr).intValue());
                } else {
                    BTupleType tupleExpr = (BTupleType) accessExpr.expr.type;
                    LinkedHashSet<BType> tupleTypes = collectTupleFieldTypes(tupleExpr, new LinkedHashSet<>());
                    actualType = tupleTypes.size() == 1 ? tupleTypes.iterator().next() : BUnionType.create(null,
                                                                                                           tupleTypes);
                }
                break;
            case TypeTags.FINITE:
                BFiniteType finiteIndexExpr = (BFiniteType) currentType;
                LinkedHashSet<BType> possibleTypes = new LinkedHashSet<>();
                for (BLangExpression finiteMember : finiteIndexExpr.getValueSpace()) {
                    int indexValue = ((Long) ((BLangLiteral) finiteMember).value).intValue();
                    BType fieldType = checkTupleFieldType(tuple, indexValue);
                    if (fieldType.tag != TypeTags.SEMANTIC_ERROR) {
                        possibleTypes.add(fieldType);
                    }
                }
                if (possibleTypes.size() == 0) {
                    return symTable.semanticError;
                }
                actualType = possibleTypes.size() == 1 ? possibleTypes.iterator().next() :
                        BUnionType.create(null, possibleTypes);
                break;

            case TypeTags.UNION:
                LinkedHashSet<BType> possibleTypesByMember = new LinkedHashSet<>();
                List<BFiniteType> finiteTypes = new ArrayList<>();
                ((BUnionType) currentType).getMemberTypes().forEach(memType -> {
                    if (memType.tag == TypeTags.FINITE) {
                        finiteTypes.add((BFiniteType) memType);
                    } else {
                        BType possibleType = checkTupleIndexBasedAccess(accessExpr, tuple, memType);
                        if (possibleType.tag == TypeTags.UNION) {
                            possibleTypesByMember.addAll(((BUnionType) possibleType).getMemberTypes());
                        } else {
                            possibleTypesByMember.add(possibleType);
                        }
                    }
                });

                BFiniteType finiteType;
                if (finiteTypes.size() == 1) {
                    finiteType = finiteTypes.get(0);
                } else {
                    Set<BLangExpression> valueSpace = new LinkedHashSet<>();
                    finiteTypes.forEach(constituent -> valueSpace.addAll(constituent.getValueSpace()));
                    finiteType = new BFiniteType(null, valueSpace);
                }

                BType possibleType = checkTupleIndexBasedAccess(accessExpr, tuple, finiteType);
                if (possibleType.tag == TypeTags.UNION) {
                    possibleTypesByMember.addAll(((BUnionType) possibleType).getMemberTypes());
                } else {
                    possibleTypesByMember.add(possibleType);
                }

                if (possibleTypesByMember.contains(symTable.semanticError)) {
                    return symTable.semanticError;
                }
                actualType = possibleTypesByMember.size() == 1 ? possibleTypesByMember.iterator().next() :
                        BUnionType.create(null, possibleTypesByMember);
        }
        return actualType;
    }

    private LinkedHashSet<BType> collectTupleFieldTypes(BTupleType tupleType, LinkedHashSet<BType> memberTypes) {
        tupleType.tupleTypes
                .forEach(memberType -> {
                    if (memberType.tag == TypeTags.UNION) {
                        collectMemberTypes((BUnionType) memberType, memberTypes);
                    } else {
                        memberTypes.add(memberType);
                    }
                });
        return memberTypes;
    }

    private BType checkMappingIndexBasedAccess(BLangIndexBasedAccess accessExpr, BType type) {
        if (type.tag == TypeTags.MAP) {
            BType constraint = ((BMapType) type).constraint;
            return accessExpr.lhsVar ? constraint : addNilForNillableIndexBasedAccess(constraint);
        }

        if (type.tag == TypeTags.RECORD) {
            return checkRecordIndexBasedAccess(accessExpr, (BRecordType) type, accessExpr.indexExpr.type);
        }

        BType fieldType;

        boolean nonMatchedRecordExists = false;

        LinkedHashSet<BType> fieldTypeMembers = new LinkedHashSet<>();

        for (BType memType : ((BUnionType) type).getMemberTypes()) {
            BType individualFieldType = checkMappingIndexBasedAccess(accessExpr, memType);

            if (individualFieldType == symTable.semanticError) {
                nonMatchedRecordExists = true;
                continue;
            }

            fieldTypeMembers.add(individualFieldType);
        }

        if (fieldTypeMembers.size() == 0) {
            return symTable.semanticError;
        }

        if (fieldTypeMembers.size() == 1) {
            fieldType = fieldTypeMembers.iterator().next();
        } else {
            fieldType = BUnionType.create(null, fieldTypeMembers);
        }

        return nonMatchedRecordExists ? addNilForNillableIndexBasedAccess(fieldType) : fieldType;
    }

    private BType checkRecordIndexBasedAccess(BLangIndexBasedAccess accessExpr, BRecordType record, BType currentType) {
        BType actualType = symTable.semanticError;
        BLangExpression indexExpr = accessExpr.indexExpr;
        switch (currentType.tag) {
            case TypeTags.STRING:
                if (isConst(indexExpr)) {
                    String fieldName = getConstFieldName(indexExpr);
                    actualType = checkRecordRequiredFieldAccess(accessExpr, names.fromString(fieldName), record);
                    if (actualType != symTable.semanticError) {
                        return actualType;
                    }

                    actualType = checkRecordOptionalFieldAccess(accessExpr, names.fromString(fieldName), record);
                    if (actualType == symTable.semanticError) {
                        actualType = checkRecordRestFieldAccess(accessExpr, names.fromString(fieldName), record);
                        if (actualType == symTable.semanticError) {
                            return actualType;
                        }
                        return addNilForNillableIndexBasedAccess(actualType);
                    }

                    if (accessExpr.lhsVar) {
                        return actualType;
                    }
                    return addNilForNillableIndexBasedAccess(actualType);
                }

                LinkedHashSet<BType> fieldTypes = record.fields.stream()
                        .map(field -> field.type)
                        .collect(Collectors.toCollection(LinkedHashSet::new));

                if (record.restFieldType.tag != TypeTags.NONE) {
                    fieldTypes.add(record.restFieldType);
                }

                if (fieldTypes.stream().noneMatch(BType::isNullable)) {
                    fieldTypes.add(symTable.nilType);
                }

                actualType = BUnionType.create(null, fieldTypes);
                break;
            case TypeTags.FINITE:
                BFiniteType finiteIndexExpr = (BFiniteType) currentType;
                LinkedHashSet<BType> possibleTypes = new LinkedHashSet<>();
                for (BLangExpression finiteMember : finiteIndexExpr.getValueSpace()) {
                    String fieldName = (String) ((BLangLiteral) finiteMember).value;
                    BType fieldType = checkRecordRequiredFieldAccess(accessExpr, names.fromString(fieldName), record);
                    if (fieldType == symTable.semanticError) {
                        fieldType = checkRecordOptionalFieldAccess(accessExpr, names.fromString(fieldName), record);
                        if (fieldType == symTable.semanticError) {
                            fieldType = checkRecordRestFieldAccess(accessExpr, names.fromString(fieldName), record);
                        }

                        if (fieldType != symTable.semanticError) {
                            fieldType = addNilForNillableIndexBasedAccess(fieldType);
                        }
                    }

                    if (fieldType.tag == TypeTags.SEMANTIC_ERROR) {
                        continue;
                    }
                    possibleTypes.add(fieldType);
                }

                if (possibleTypes.isEmpty()) {
                    return symTable.semanticError;
                }

                if (possibleTypes.stream().noneMatch(BType::isNullable)) {
                    possibleTypes.add(symTable.nilType);
                }

                actualType = possibleTypes.size() == 1 ? possibleTypes.iterator().next() :
                        BUnionType.create(null, possibleTypes);
                break;
            case TypeTags.UNION:
                LinkedHashSet<BType> possibleTypesByMember = new LinkedHashSet<>();
                List<BFiniteType> finiteTypes = new ArrayList<>();
                ((BUnionType) currentType).getMemberTypes().forEach(memType -> {
                    if (memType.tag == TypeTags.FINITE) {
                        finiteTypes.add((BFiniteType) memType);
                    } else {
                        BType possibleType = checkRecordIndexBasedAccess(accessExpr, record, memType);
                        if (possibleType.tag == TypeTags.UNION) {
                            possibleTypesByMember.addAll(((BUnionType) possibleType).getMemberTypes());
                        } else {
                            possibleTypesByMember.add(possibleType);
                        }
                    }
                });

                BFiniteType finiteType;
                if (finiteTypes.size() == 1) {
                    finiteType = finiteTypes.get(0);
                } else {
                    Set<BLangExpression> valueSpace = new LinkedHashSet<>();
                    finiteTypes.forEach(constituent -> valueSpace.addAll(constituent.getValueSpace()));
                    finiteType = new BFiniteType(null, valueSpace);
                }

                BType possibleType = checkRecordIndexBasedAccess(accessExpr, record, finiteType);
                if (possibleType.tag == TypeTags.UNION) {
                    possibleTypesByMember.addAll(((BUnionType) possibleType).getMemberTypes());
                } else {
                    possibleTypesByMember.add(possibleType);
                }

                if (possibleTypesByMember.contains(symTable.semanticError)) {
                    return symTable.semanticError;
                }
                actualType = possibleTypesByMember.size() == 1 ? possibleTypesByMember.iterator().next() :
                        BUnionType.create(null, possibleTypesByMember);
        }
        return actualType;
    }

    private BType getSafeType(BType type, BLangAccessExpression accessExpr) {
        if (type.tag != TypeTags.UNION) {
            return type;
        }

        // Extract the types without the error and null, and revisit access expression
        List<BType> lhsTypes = new ArrayList<>(((BUnionType) type).getMemberTypes());

        if (accessExpr.errorSafeNavigation) {
            if (!lhsTypes.contains(symTable.errorType)) {
                dlog.error(accessExpr.pos, DiagnosticCode.SAFE_NAVIGATION_NOT_REQUIRED, type);
                return symTable.semanticError;
            }

            lhsTypes = lhsTypes.stream()
                    .filter(memberType -> memberType != symTable.errorType)
                    .collect(Collectors.toList());

            if (lhsTypes.isEmpty()) {
                dlog.error(accessExpr.pos, DiagnosticCode.SAFE_NAVIGATION_NOT_REQUIRED, type);
                return symTable.semanticError;
            }
        }

        if (accessExpr.nilSafeNavigation) {
            lhsTypes = lhsTypes.stream()
                    .filter(memberType -> memberType != symTable.nilType)
                    .collect(Collectors.toList());
        }

        if (lhsTypes.size() == 1) {
            return lhsTypes.get(0);
        }

        return BUnionType.create(null, new LinkedHashSet<>(lhsTypes));
    }

    private List<BType> getTypesList(BType type) {
        if (type.tag == TypeTags.UNION) {
            BUnionType unionType = (BUnionType) type;
            return new ArrayList<>(unionType.getMemberTypes());
        } else {
            return Lists.of(type);
        }
    }

    private LinkedHashSet<BType> getMatchExpressionTypes(BLangMatchExpression bLangMatchExpression) {
        List<BType> exprTypes = getTypesList(bLangMatchExpression.expr.type);
        LinkedHashSet<BType> matchExprTypes = new LinkedHashSet<>();
        for (BType type : exprTypes) {
            boolean assignable = false;
            for (BLangMatchExprPatternClause pattern : bLangMatchExpression.patternClauses) {
                BType patternExprType = pattern.expr.type;

                // Type of the pattern expression, becomes one of the types of the whole but expression
                matchExprTypes.addAll(getTypesList(patternExprType));

                if (type.tag == TypeTags.SEMANTIC_ERROR || patternExprType.tag == TypeTags.SEMANTIC_ERROR) {
                    return new LinkedHashSet<BType>() {
                        {
                            add(symTable.semanticError);
                        }
                    };
                }

                assignable = this.types.isAssignable(type, pattern.variable.type);
                if (assignable) {
                    break;
                }
            }

            // If the matching expr type is not matching to any pattern, it becomes one of the types
            // returned by the whole but expression
            if (!assignable) {
                matchExprTypes.add(type);
            }
        }

        return matchExprTypes;
    }

    private BSymbol getFunctionPointerCallSymbol(BLangInvocation iExpr) {
        if (iExpr.expr == null) {
            // shouldn't reach here
            return symTable.notFoundSymbol;
        }

        BSymbol varSymbol = ((BLangVariableReference) iExpr.expr).symbol;
        if (varSymbol == null) {
            return symTable.notFoundSymbol;
        }

        BType varType = varSymbol.type;
        if (varType.tag != TypeTags.INVOKABLE) {
            return symTable.notFoundSymbol;
        }

        if (varSymbol.kind != SymbolKind.FUNCTION) {
            varSymbol = new BInvokableSymbol(SymTag.VARIABLE, 0, varSymbol.name, env.enclPkg.symbol.pkgID, varType,
                    env.scope.owner);
            varSymbol.kind = SymbolKind.FUNCTION;
        }

        iExpr.symbol = varSymbol;
        return varSymbol;
    }

    private boolean couldHoldTableValues(BType type, List<BType> encounteredTypes) {
        if (encounteredTypes.contains(type)) {
            return false;
        }
        encounteredTypes.add(type);

        switch (type.tag) {
            case TypeTags.UNION:
                return ((BUnionType) type).getMemberTypes().stream()
                        .anyMatch(bType -> couldHoldTableValues(bType, encounteredTypes));
            case TypeTags.MAP:
                return couldHoldTableValues(((BMapType) type).constraint, encounteredTypes);
            case TypeTags.RECORD:
                BRecordType recordType = (BRecordType) type;
                return recordType.fields.stream()
                        .anyMatch(field -> couldHoldTableValues(field.type, encounteredTypes)) ||
                        (!recordType.sealed && couldHoldTableValues(recordType.restFieldType, encounteredTypes));
            case TypeTags.ARRAY:
                return couldHoldTableValues(((BArrayType) type).eType, encounteredTypes);
            case TypeTags.TUPLE:
                return ((BTupleType) type).getTupleTypes().stream()
                        .anyMatch(bType -> couldHoldTableValues(bType, encounteredTypes));
        }
        return false;
    }

    private boolean isConst(BLangExpression expression) {

        if (ConstantAnalyzer.isValidConstantExpressionNode(expression)) {
            return true;
        }

        if (expression.getKind() != NodeKind.SIMPLE_VARIABLE_REF) {
            return false;
        }

        return (((BLangSimpleVarRef) expression).symbol.tag & SymTag.CONSTANT) == SymTag.CONSTANT;
    }

    private Name getCurrentCompUnit(BLangNode node) {
        return names.fromString(node.pos.getSource().getCompilationUnitName());
    }

    private BType getRepresentativeBroadTypeForExprs(List<BLangExpression> exprs) {
        return getRepresentativeBroadType(new ArrayList<>(Arrays.asList(getExprListUniqueTypes(exprs, env))));
    }

    private BType getRepresentativeBroadType(List<BType> inferredTypeList) {
        for (int i = 0; i < inferredTypeList.size(); i++) {
            BType type = inferredTypeList.get(i);
            if (type.tag == TypeTags.SEMANTIC_ERROR) {
                return type;
            }

            for (int j = i + 1; j < inferredTypeList.size(); j++) {
                BType otherType = inferredTypeList.get(j);

                if (otherType.tag == TypeTags.SEMANTIC_ERROR) {
                    return otherType;
                }

                if (types.isAssignable(otherType, type)) {
                    inferredTypeList.remove(j);
                    j -= 1;
                    continue;
                }

                if (types.isAssignable(type, otherType)) {
                    inferredTypeList.remove(i);
                    i -= 1;
                    break;
                }
            }
        }

        if (inferredTypeList.size() == 1) {
            return inferredTypeList.get(0);
        }

        return BUnionType.create(null, inferredTypeList.toArray(new BType[0]));
    }

    private BRecordType defineInferredRecordType(BLangRecordLiteral recordLiteral) {
        PackageID pkgID = env.enclPkg.symbol.pkgID;
        BRecordTypeSymbol recordSymbol =
                Symbols.createRecordSymbol(0, names.fromString(anonymousModelHelper.getNextAnonymousTypeKey(pkgID)),
                                           pkgID, null, env.scope.owner);

        BInvokableType bInvokableType = new BInvokableType(new ArrayList<>(), symTable.nilType, null);
        BInvokableSymbol initFuncSymbol = Symbols.createFunctionSymbol(
                Flags.PUBLIC, Names.EMPTY, env.enclPkg.symbol.pkgID, bInvokableType, env.scope.owner, false);
        initFuncSymbol.retType = symTable.nilType;
        recordSymbol.initializerFunc = new BAttachedFunction(Names.INIT_FUNCTION_SUFFIX, initFuncSymbol,
                                                             bInvokableType);

        recordSymbol.scope = new Scope(recordSymbol);
        recordSymbol.scope.define(
                names.fromString(recordSymbol.name.value + "." + recordSymbol.initializerFunc.funcName.value),
                recordSymbol.initializerFunc.symbol);

        Map<String, FieldInfo> nonRestFieldTypes = new LinkedHashMap<>();
        List<BType> restFieldTypes = new ArrayList<>();

        for (RecordLiteralNode.RecordField field : recordLiteral.fields) {
            if (field.isKeyValueField()) {
                BLangRecordKeyValueField keyValue = (BLangRecordKeyValueField) field;
                BLangRecordKey key = keyValue.key;
                BLangExpression expression = keyValue.valueExpr;
                BLangExpression keyExpr = key.expr;

                if (key.computedKey) {
                    BType exprType = checkExpr(expression, env);
                    if (isUniqueType(restFieldTypes, exprType)) {
                        restFieldTypes.add(exprType);
                    }
                } else {
                    addToNonRestFieldTypes(nonRestFieldTypes, getKeyName(keyExpr), checkExpr(expression, env), true);
                }
            } else if (field.getKind() == NodeKind.RECORD_LITERAL_SPREAD_OP) {
                BType type = checkExpr(((BLangRecordLiteral.BLangRecordSpreadOperatorField) field).expr, env);
                int typeTag = type.tag;

                if (typeTag == TypeTags.MAP) {
                    BType constraintType = ((BMapType) type).constraint;

                    if (isUniqueType(restFieldTypes, constraintType)) {
                        restFieldTypes.add(constraintType);
                    }
                }

                if (type.tag != TypeTags.RECORD) {
                    continue;
                }

                BRecordType recordType = (BRecordType) type;
                for (BField recField : recordType.fields) {
                    addToNonRestFieldTypes(nonRestFieldTypes, recField.name.value, recField.type,
                                           !Symbols.isOptional(recField.symbol));
                }

                if (!recordType.sealed) {
                    BType restFieldType = recordType.restFieldType;
                    if (isUniqueType(restFieldTypes, restFieldType)) {
                        restFieldTypes.add(restFieldType);
                    }
                }
            } else {
                BLangSimpleVarRef varRef = (BLangSimpleVarRef) field;
                addToNonRestFieldTypes(nonRestFieldTypes, getKeyName(varRef), checkExpr(varRef, env), true);
            }
        }

        List<BField> fields = new ArrayList<>();

        for (Map.Entry<String, FieldInfo> entry : nonRestFieldTypes.entrySet()) {
            FieldInfo fieldInfo = entry.getValue();
            List<BType> types = fieldInfo.types;

            String key = entry.getKey();
            Name fieldName = names.fromString(key);
            BType type = types.size() == 1 ? types.get(0) : BUnionType.create(null, types.toArray(new BType[0]));
            BVarSymbol fieldSymbol = new BVarSymbol(fieldInfo.required ? Flags.REQUIRED : Flags.OPTIONAL, fieldName,
                                                    pkgID, type, recordSymbol);
            fields.add(new BField(fieldName, null, fieldSymbol));
            recordSymbol.scope.define(fieldName, fieldSymbol);
        }

        BRecordType recordType = new BRecordType(recordSymbol);
        recordType.fields = fields;

        if (restFieldTypes.isEmpty()) {
            recordType.sealed = true;
            recordType.restFieldType = symTable.noType;
        } else if (restFieldTypes.size() == 1) {
            recordType.restFieldType = restFieldTypes.get(0);
        } else {
            recordType.restFieldType = BUnionType.create(null, restFieldTypes.toArray(new BType[0]));
        }
        recordSymbol.type = recordType;
        recordType.tsymbol = recordSymbol;

        BLangRecordTypeNode recordTypeNode = TypeDefBuilderHelper.createRecordTypeNode(recordType, pkgID, symTable,
                                                                                       recordLiteral.pos);
        recordTypeNode.initFunction = TypeDefBuilderHelper.createInitFunctionForRecordType(recordTypeNode, env, names,
                                                                                           symTable);
        TypeDefBuilderHelper.addTypeDefinition(recordType, recordSymbol, recordTypeNode, env);

        return recordType;
    }

    private String getKeyName(BLangExpression key) {
        return key.getKind() == NodeKind.SIMPLE_VARIABLE_REF ?
                ((BLangSimpleVarRef) key).variableName.value : (String) ((BLangLiteral) key).value;
    }

    private void addToNonRestFieldTypes(Map<String, FieldInfo> nonRestFieldTypes, String keyString,
                                        BType exprType, boolean required) {
        if (!nonRestFieldTypes.containsKey(keyString)) {
            nonRestFieldTypes.put(keyString, new FieldInfo(new ArrayList<BType>() {{ add(exprType); }}, required));
            return;
        }

        FieldInfo fieldInfo = nonRestFieldTypes.get(keyString);
        List<BType> typeList = fieldInfo.types;

        if (isUniqueType(typeList, exprType)) {
            typeList.add(exprType);
        }

        if (required && !fieldInfo.required) {
            fieldInfo.required = true;
        }
    }

    private boolean isUniqueType(List<BType> typeList, BType type) {
        boolean isRecord = type.tag == TypeTags.RECORD;

        for (BType bType : typeList) {

            if (isRecord) {
                if (type == bType) {
                    return false;
                }
            } else if (types.isSameType(type, bType)) {
                return false;
            }
        }
        return true;
    }

    private BType checkXmlSubTypeLiteralCompatibility(DiagnosticPos pos, BType mutableXmlSubType, BType expType) {
        if (expType == symTable.semanticError) {
            return expType;
        }

        boolean unionExpType = expType.tag == TypeTags.UNION;

        if (expType == mutableXmlSubType) {
            return expType;
        }

        if (!unionExpType && types.isAssignable(mutableXmlSubType, expType)) {
            return mutableXmlSubType;
        }

        BXMLSubType immutableXmlSubType =
                (BXMLSubType) ImmutableTypeCloner.setImmutableType(pos, types, mutableXmlSubType, env, symTable,
                                                                   anonymousModelHelper, names);
        if (expType == immutableXmlSubType) {
            return expType;
        }

        if (!unionExpType && types.isAssignable(immutableXmlSubType, expType)) {
            return immutableXmlSubType;
        }

        if (!unionExpType) {
            dlog.error(pos, DiagnosticCode.INCOMPATIBLE_TYPES, expType, mutableXmlSubType);
            return symTable.semanticError;
        }

        List<BType> compatibleTypes = new ArrayList<>();
        for (BType memberType : ((BUnionType) expType).getMemberTypes()) {
            if (compatibleTypes.contains(memberType)) {
                continue;
            }

            if (memberType == mutableXmlSubType || memberType == immutableXmlSubType) {
                compatibleTypes.add(memberType);
                continue;
            }

            if (types.isAssignable(mutableXmlSubType, memberType) && !compatibleTypes.contains(mutableXmlSubType)) {
                compatibleTypes.add(mutableXmlSubType);
                continue;
            }

            if (types.isAssignable(immutableXmlSubType, memberType) && !compatibleTypes.contains(immutableXmlSubType)) {
                compatibleTypes.add(immutableXmlSubType);
            }
        }

        if (compatibleTypes.isEmpty()) {
            dlog.error(pos, DiagnosticCode.INCOMPATIBLE_TYPES, expType, mutableXmlSubType);
            return symTable.semanticError;
        }

        if (compatibleTypes.size() == 1) {
            return compatibleTypes.get(0);
        }

        dlog.error(pos, DiagnosticCode.AMBIGUOUS_TYPES, expType);
        return symTable.semanticError;
    }

    private static class FieldInfo {
        List<BType> types;
        boolean required;

        private FieldInfo(List<BType> types, boolean required) {
            this.types = types;
            this.required = required;
        }
    }

    private static class FieldTypePosPair {
        BType type;
        DiagnosticPos pos;

        FieldTypePosPair(BType type, DiagnosticPos pos) {
            this.type = type;
            this.pos = pos;
        }
    }
}<|MERGE_RESOLUTION|>--- conflicted
+++ resolved
@@ -1531,11 +1531,7 @@
             if (field.isKeyValueField()) {
                 BLangRecordKeyValueField keyValueField = (BLangRecordKeyValueField) field;
                 if (name.equals(getKeyValueFieldName(keyValueField))) {
-<<<<<<< HEAD
                     return new FieldTypePosPair(keyValueField.valueExpr.type, keyValueField.valueExpr.pos);
-=======
-                    return new FieldTypePosPair(keyValueField.valueExpr.type, keyValueField.key.expr.pos);
->>>>>>> 8c81232f
                 }
             } else if (field.getKind() == NodeKind.SIMPLE_VARIABLE_REF) {
                 BLangRecordLiteral.BLangRecordVarNameField varNameField =
