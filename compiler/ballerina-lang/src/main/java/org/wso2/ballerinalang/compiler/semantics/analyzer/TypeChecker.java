--- conflicted
+++ resolved
@@ -5089,7 +5089,6 @@
         data.resultType = types.checkType(binaryExpr, actualType, data.expType);
     }
 
-<<<<<<< HEAD
     private BType checkOperandTypeForAdditiveExpressions(BLangExpression expression, BType expectedType,
                                                         SymbolEnv exprEnv, AnalyzerData data) {
         BType expressionType;
@@ -5108,9 +5107,6 @@
     }
 
     private boolean isOptionalFloatOrDecimal(BType expectedType) {
-=======
-    public boolean isOptionalFloatOrDecimal(BType expectedType) {
->>>>>>> b3219392
         if (expectedType.tag == TypeTags.UNION && expectedType.isNullable() && expectedType.tag != TypeTags.ANY) {
             Iterator<BType> memberTypeIterator = ((BUnionType) expectedType).getMemberTypes().iterator();
             while (memberTypeIterator.hasNext()) {
