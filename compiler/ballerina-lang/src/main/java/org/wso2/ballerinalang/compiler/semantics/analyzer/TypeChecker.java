--- conflicted
+++ resolved
@@ -1030,12 +1030,6 @@
     public void visit(BLangTableConstructorExpr tableConstructorExpr, AnalyzerData data) {
         BType expType = data.expType;
         if (expType.tag == TypeTags.NONE || expType.tag == TypeTags.ANY || expType.tag == TypeTags.ANYDATA) {
-<<<<<<< HEAD
-            List<BTupleMember> memTypes = checkExprList(new ArrayList<>(tableConstructorExpr.recordLiteralList),
-                    data.env, data);
-            for (BTupleMember memType : memTypes) {
-                if (memType.type == symTable.semanticError) {
-=======
             InferredTupleDetails inferredTupleDetails =
                     checkExprList(new ArrayList<>(tableConstructorExpr.recordLiteralList), data);
 
@@ -1043,7 +1037,6 @@
             List<BType> memTypes = inferredTupleDetails.fixedMemberTypes;
             for (BType memType : memTypes) {
                 if (memType == symTable.semanticError) {
->>>>>>> cc6b148f
                     data.resultType = symTable.semanticError;
                     return;
                 }
@@ -1197,19 +1190,13 @@
     }
 
     private BType getInferredTableType(BLangTableConstructorExpr exprToLog, AnalyzerData data) {
-<<<<<<< HEAD
-        List<BTupleMember> memTypes = checkExprList(new ArrayList<>(exprToLog.recordLiteralList), data.env, data);
-        for (BTupleMember memType : memTypes) {
-            if (memType.type == symTable.semanticError) {
-=======
         InferredTupleDetails inferredTupleDetails =
                 checkExprList(new ArrayList<>(exprToLog.recordLiteralList), data);
 
         // inferredTupleDetails cannot have restMemberTypes as it does not support spread operator yet.
-        List<BType> memTypes = inferredTupleDetails.fixedMemberTypes;
-        for (BType memType : memTypes) {
+        List<BTupleMember> memTypes = inferredTupleDetails.fixedMemberTypes;
+        for (BTupleMember memType : memTypes) {
             if (memType == symTable.semanticError) {
->>>>>>> cc6b148f
                 return  symTable.semanticError;
             }
         }
@@ -1760,11 +1747,7 @@
             case TypeTags.TYPEDESC:
                 // i.e typedesc t = [int, string]
                 listConstructor.isTypedescExpr = true;
-<<<<<<< HEAD
-                List<BTupleMember> actualTypes = new ArrayList<>();
-=======
                 InferredTupleDetails inferredTupleDetails = new InferredTupleDetails();
->>>>>>> cc6b148f
                 for (BLangExpression expr : listConstructor.exprs) {
                     if (expr.getKind() == NodeKind.LIST_CONSTRUCTOR_SPREAD_OP) {
                         BLangExpression spreadOpExpr = ((BLangListConstructorSpreadOpExpr) expr).expr;
@@ -1777,19 +1760,6 @@
 
                     BType memberType = resultType;
                     if (expr.getKind() == NodeKind.TYPEDESC_EXPRESSION) {
-<<<<<<< HEAD
-                        actualTypes.add(new BTupleMember(((BLangTypedescExpr) expr).resolvedType));
-                    } else if (expr.getKind() == NodeKind.SIMPLE_VARIABLE_REF) {
-                        actualTypes.add(new BTupleMember(((BLangSimpleVarRef) expr).symbol.type));
-                    } else {
-                        actualTypes.add(new BTupleMember(resultType));
-                    }
-                }
-                if (actualTypes.size() == 1) {
-                    listConstructor.typedescType = actualTypes.get(0).type;
-                } else {
-                    listConstructor.typedescType = new BTupleType(actualTypes);
-=======
                         memberType = ((BLangTypedescExpr) expr).resolvedType;
                     } else if (expr.getKind() == NodeKind.SIMPLE_VARIABLE_REF) {
                         memberType = ((BLangSimpleVarRef) expr).symbol.type;
@@ -1805,7 +1775,6 @@
                 BTupleType tupleType = new BTupleType(inferredTupleDetails.fixedMemberTypes);
                 if (!inferredTupleDetails.restMemberTypes.isEmpty()) {
                     tupleType.restType = getRepresentativeBroadType(inferredTupleDetails.restMemberTypes);
->>>>>>> cc6b148f
                 }
 
                 listConstructor.typedescType = tupleType;
@@ -1829,23 +1798,6 @@
         return symTable.semanticError;
     }
 
-<<<<<<< HEAD
-    private List<BTupleMember> getListConstSpreadOpMemberTypes(Location spreadMemberPos, BType spreadOpExprType) {
-        spreadOpExprType = Types.getReferredType(spreadOpExprType);
-
-        List<BTupleMember> memTypes = new ArrayList<>();
-        if (spreadOpExprType.tag == TypeTags.TUPLE && types.isFixedLengthTuple((BTupleType) spreadOpExprType)) {
-            memTypes.addAll(((BTupleType) spreadOpExprType).tupleTypes);
-        } else if (spreadOpExprType.tag == TypeTags.ARRAY &&
-                ((BArrayType) spreadOpExprType).state == BArrayState.CLOSED) {
-            BArrayType bArrayType = (BArrayType) spreadOpExprType;
-            for (int i = 0; i < bArrayType.size; i++) {
-                memTypes.add(new BTupleMember(bArrayType.eType));
-            }
-        } else {
-            dlog.error(spreadMemberPos, DiagnosticErrorCode.CANNOT_INFER_TYPE_FROM_SPREAD_OP);
-            memTypes.add(new BTupleMember(symTable.semanticError));
-=======
     private void updateInferredTupleDetailsFromSpreadMember(Location spreadMemberPos, BType spreadOpExprType,
                                                             InferredTupleDetails inferredTupleDetails) {
         BType originalExprType = spreadOpExprType;
@@ -1886,7 +1838,6 @@
         } else {
             dlog.error(spreadMemberPos, DiagnosticErrorCode.CANNOT_INFER_TYPE_FROM_SPREAD_OP, originalExprType);
             inferredTupleDetails.fixedMemberTypes.add(symTable.semanticError);
->>>>>>> cc6b148f
         }
     }
 
@@ -2058,12 +2009,8 @@
 
             if (listExprSize < memberTypeSize) {
                 for (int i = listExprSize; i < memberTypeSize; i++) {
-<<<<<<< HEAD
-                    if (!types.hasFillerValue(memberTypes.get(i).type)) {
-=======
                     // Skip filler values for resourceAccessPathSegments
-                    if (data.isResourceAccessPathSegments || !types.hasFillerValue(memberTypes.get(i))) {
->>>>>>> cc6b148f
+                    if (data.isResourceAccessPathSegments || !types.hasFillerValue(memberTypes.get(i).type)) {
                         dlog.error(listConstructor.pos, DiagnosticErrorCode.INVALID_LIST_CONSTRUCTOR_ELEMENT_TYPE,
                                 memberTypes.get(i));
                         return symTable.semanticError;
@@ -2177,12 +2124,9 @@
         }
 
         while (nonRestTypeIndex < memberTypeSize) {
-<<<<<<< HEAD
-            if (!types.hasFillerValue(memberTypes.get(nonRestTypeIndex).type)) {
-=======
+
             // Skip filler values for resourceAccessPathSegments
-            if (data.isResourceAccessPathSegments || !types.hasFillerValue(memberTypes.get(nonRestTypeIndex))) {
->>>>>>> cc6b148f
+            if (data.isResourceAccessPathSegments || !types.hasFillerValue(memberTypes.get(nonRestTypeIndex).type)) {
                 dlog.error(listConstructor.pos, DiagnosticErrorCode.INVALID_LIST_CONSTRUCTOR_ELEMENT_TYPE,
                         memberTypes.get(nonRestTypeIndex));
                 return symTable.semanticError;
@@ -2231,22 +2175,13 @@
         return checkExpr(exprToCheck, eType, data) == symTable.semanticError;
     }
 
-<<<<<<< HEAD
-    private List<BTupleMember> checkExprList(List<BLangExpression> exprs, SymbolEnv env, AnalyzerData data) {
-        return checkExprList(exprs, env, symTable.noType, data);
-    }
-
-    private List<BTupleMember> checkExprList(List<BLangExpression> exprs, SymbolEnv env, BType expType,
-                                             AnalyzerData data) {
-        List<BTupleMember> types = new ArrayList<>();
-=======
+
     private InferredTupleDetails checkExprList(List<BLangExpression> exprs, AnalyzerData data) {
         return checkExprList(exprs, symTable.noType, data);
     }
 
     private InferredTupleDetails checkExprList(List<BLangExpression> exprs, BType expType, AnalyzerData data) {
         InferredTupleDetails inferredTupleDetails = new InferredTupleDetails();
->>>>>>> cc6b148f
         SymbolEnv prevEnv = data.env;
         BType preExpType = data.expType;
         data.expType = expType;
@@ -2259,15 +2194,11 @@
             }
 
             checkExpr(e, expType, data);
-<<<<<<< HEAD
-            types.add(new BTupleMember(data.resultType));
-=======
             if (inferredTupleDetails.restMemberTypes.isEmpty()) {
                 inferredTupleDetails.fixedMemberTypes.add(data.resultType);
             } else {
                 inferredTupleDetails.restMemberTypes.add(data.resultType);
             }
->>>>>>> cc6b148f
         }
         data.env = prevEnv;
         data.expType = preExpType;
@@ -2280,12 +2211,7 @@
     }
 
     private BType getInferredTupleType(BLangListConstructorExpr listConstructor, BType expType, AnalyzerData data) {
-<<<<<<< HEAD
-        List<BTupleMember> memTypes = checkExprList(listConstructor.exprs, data.env, expType, data);
-
-        for (BTupleMember memType : memTypes) {
-            if (memType.type == symTable.semanticError) {
-=======
+
         InferredTupleDetails inferredTupleDetails = checkExprList(listConstructor.exprs, expType, data);
         List<BType> fixedMemberTypes = inferredTupleDetails.fixedMemberTypes;
         List<BType> restMemberTypes = inferredTupleDetails.restMemberTypes;
@@ -2298,7 +2224,6 @@
 
         for (BType memType : restMemberTypes) {
             if (memType == symTable.semanticError) {
->>>>>>> cc6b148f
                 return symTable.semanticError;
             }
         }
