/*
 *  Copyright (c) 2017, WSO2 Inc. (http://www.wso2.org) All Rights Reserved.
 *
 *  WSO2 Inc. licenses this file to you under the Apache License,
 *  Version 2.0 (the "License"); you may not use this file except
 *  in compliance with the License.
 *  You may obtain a copy of the License at
 *
 *    http://www.apache.org/licenses/LICENSE-2.0
 *
 *  Unless required by applicable law or agreed to in writing,
 *  software distributed under the License is distributed on an
 *  "AS IS" BASIS, WITHOUT WARRANTIES OR CONDITIONS OF ANY
 *  KIND, either express or implied.  See the License for the
 *  specific language governing permissions and limitations
 *  under the License.
 */
package org.wso2.ballerinalang.compiler.semantics.analyzer;

import org.ballerinalang.model.TreeBuilder;
import org.ballerinalang.model.elements.AttachPoint;
import org.ballerinalang.model.elements.Flag;
import org.ballerinalang.model.elements.PackageID;
import org.ballerinalang.model.symbols.SymbolKind;
import org.ballerinalang.model.tree.ActionNode;
import org.ballerinalang.model.tree.NodeKind;
import org.ballerinalang.model.tree.OperatorKind;
import org.ballerinalang.model.tree.expressions.NamedArgNode;
import org.ballerinalang.model.tree.expressions.RecordLiteralNode;
import org.ballerinalang.model.tree.expressions.XMLNavigationAccess;
import org.ballerinalang.model.types.SelectivelyImmutableReferenceType;
import org.ballerinalang.model.types.TupleType;
import org.ballerinalang.model.types.Type;
import org.ballerinalang.model.types.TypeKind;
import org.ballerinalang.util.BLangCompilerConstants;
import org.ballerinalang.util.diagnostic.DiagnosticCode;
import org.wso2.ballerinalang.compiler.parser.BLangAnonymousModelHelper;
import org.wso2.ballerinalang.compiler.parser.BLangMissingNodesHelper;
import org.wso2.ballerinalang.compiler.parser.NodeCloner;
import org.wso2.ballerinalang.compiler.semantics.model.Scope;
import org.wso2.ballerinalang.compiler.semantics.model.SymbolEnv;
import org.wso2.ballerinalang.compiler.semantics.model.SymbolTable;
import org.wso2.ballerinalang.compiler.semantics.model.symbols.BAnnotationSymbol;
import org.wso2.ballerinalang.compiler.semantics.model.symbols.BAttachedFunction;
import org.wso2.ballerinalang.compiler.semantics.model.symbols.BConstantSymbol;
import org.wso2.ballerinalang.compiler.semantics.model.symbols.BErrorTypeSymbol;
import org.wso2.ballerinalang.compiler.semantics.model.symbols.BInvokableSymbol;
import org.wso2.ballerinalang.compiler.semantics.model.symbols.BInvokableTypeSymbol;
import org.wso2.ballerinalang.compiler.semantics.model.symbols.BLetSymbol;
import org.wso2.ballerinalang.compiler.semantics.model.symbols.BObjectTypeSymbol;
import org.wso2.ballerinalang.compiler.semantics.model.symbols.BOperatorSymbol;
import org.wso2.ballerinalang.compiler.semantics.model.symbols.BPackageSymbol;
import org.wso2.ballerinalang.compiler.semantics.model.symbols.BRecordTypeSymbol;
import org.wso2.ballerinalang.compiler.semantics.model.symbols.BSymbol;
import org.wso2.ballerinalang.compiler.semantics.model.symbols.BVarSymbol;
import org.wso2.ballerinalang.compiler.semantics.model.symbols.BXMLNSSymbol;
import org.wso2.ballerinalang.compiler.semantics.model.symbols.SymTag;
import org.wso2.ballerinalang.compiler.semantics.model.symbols.Symbols;
import org.wso2.ballerinalang.compiler.semantics.model.types.BArrayType;
import org.wso2.ballerinalang.compiler.semantics.model.types.BErrorType;
import org.wso2.ballerinalang.compiler.semantics.model.types.BField;
import org.wso2.ballerinalang.compiler.semantics.model.types.BFiniteType;
import org.wso2.ballerinalang.compiler.semantics.model.types.BFutureType;
import org.wso2.ballerinalang.compiler.semantics.model.types.BIntersectionType;
import org.wso2.ballerinalang.compiler.semantics.model.types.BInvokableType;
import org.wso2.ballerinalang.compiler.semantics.model.types.BMapType;
import org.wso2.ballerinalang.compiler.semantics.model.types.BObjectType;
import org.wso2.ballerinalang.compiler.semantics.model.types.BRecordType;
import org.wso2.ballerinalang.compiler.semantics.model.types.BStreamType;
import org.wso2.ballerinalang.compiler.semantics.model.types.BTableType;
import org.wso2.ballerinalang.compiler.semantics.model.types.BTupleType;
import org.wso2.ballerinalang.compiler.semantics.model.types.BType;
import org.wso2.ballerinalang.compiler.semantics.model.types.BTypedescType;
import org.wso2.ballerinalang.compiler.semantics.model.types.BUnionType;
import org.wso2.ballerinalang.compiler.semantics.model.types.BXMLSubType;
import org.wso2.ballerinalang.compiler.semantics.model.types.BXMLType;
import org.wso2.ballerinalang.compiler.tree.BLangAnnotationAttachment;
import org.wso2.ballerinalang.compiler.tree.BLangFunction;
import org.wso2.ballerinalang.compiler.tree.BLangIdentifier;
import org.wso2.ballerinalang.compiler.tree.BLangInvokableNode;
import org.wso2.ballerinalang.compiler.tree.BLangNode;
import org.wso2.ballerinalang.compiler.tree.BLangNodeVisitor;
import org.wso2.ballerinalang.compiler.tree.BLangSimpleVariable;
import org.wso2.ballerinalang.compiler.tree.BLangTableKeySpecifier;
import org.wso2.ballerinalang.compiler.tree.BLangVariable;
import org.wso2.ballerinalang.compiler.tree.clauses.BLangDoClause;
import org.wso2.ballerinalang.compiler.tree.clauses.BLangFromClause;
import org.wso2.ballerinalang.compiler.tree.clauses.BLangInputClause;
import org.wso2.ballerinalang.compiler.tree.clauses.BLangJoinClause;
import org.wso2.ballerinalang.compiler.tree.clauses.BLangLetClause;
import org.wso2.ballerinalang.compiler.tree.clauses.BLangLimitClause;
import org.wso2.ballerinalang.compiler.tree.clauses.BLangOnClause;
import org.wso2.ballerinalang.compiler.tree.clauses.BLangOnConflictClause;
import org.wso2.ballerinalang.compiler.tree.clauses.BLangSelectClause;
import org.wso2.ballerinalang.compiler.tree.clauses.BLangWhereClause;
import org.wso2.ballerinalang.compiler.tree.expressions.BLangAccessExpression;
import org.wso2.ballerinalang.compiler.tree.expressions.BLangAnnotAccessExpr;
import org.wso2.ballerinalang.compiler.tree.expressions.BLangArrowFunction;
import org.wso2.ballerinalang.compiler.tree.expressions.BLangBinaryExpr;
import org.wso2.ballerinalang.compiler.tree.expressions.BLangCheckPanickedExpr;
import org.wso2.ballerinalang.compiler.tree.expressions.BLangCheckedExpr;
import org.wso2.ballerinalang.compiler.tree.expressions.BLangCommitExpr;
import org.wso2.ballerinalang.compiler.tree.expressions.BLangConstRef;
import org.wso2.ballerinalang.compiler.tree.expressions.BLangElvisExpr;
import org.wso2.ballerinalang.compiler.tree.expressions.BLangErrorVarRef;
import org.wso2.ballerinalang.compiler.tree.expressions.BLangExpression;
import org.wso2.ballerinalang.compiler.tree.expressions.BLangFieldBasedAccess;
import org.wso2.ballerinalang.compiler.tree.expressions.BLangGroupExpr;
import org.wso2.ballerinalang.compiler.tree.expressions.BLangIndexBasedAccess;
import org.wso2.ballerinalang.compiler.tree.expressions.BLangIntRangeExpression;
import org.wso2.ballerinalang.compiler.tree.expressions.BLangInvocation;
import org.wso2.ballerinalang.compiler.tree.expressions.BLangLambdaFunction;
import org.wso2.ballerinalang.compiler.tree.expressions.BLangLetExpression;
import org.wso2.ballerinalang.compiler.tree.expressions.BLangListConstructorExpr;
import org.wso2.ballerinalang.compiler.tree.expressions.BLangLiteral;
import org.wso2.ballerinalang.compiler.tree.expressions.BLangMatchExpression;
import org.wso2.ballerinalang.compiler.tree.expressions.BLangMatchExpression.BLangMatchExprPatternClause;
import org.wso2.ballerinalang.compiler.tree.expressions.BLangNamedArgsExpression;
import org.wso2.ballerinalang.compiler.tree.expressions.BLangQueryAction;
import org.wso2.ballerinalang.compiler.tree.expressions.BLangQueryExpr;
import org.wso2.ballerinalang.compiler.tree.expressions.BLangRawTemplateLiteral;
import org.wso2.ballerinalang.compiler.tree.expressions.BLangRecordLiteral;
import org.wso2.ballerinalang.compiler.tree.expressions.BLangRecordLiteral.BLangRecordKey;
import org.wso2.ballerinalang.compiler.tree.expressions.BLangRecordLiteral.BLangRecordKeyValueField;
import org.wso2.ballerinalang.compiler.tree.expressions.BLangRecordVarRef;
import org.wso2.ballerinalang.compiler.tree.expressions.BLangRestArgsExpression;
import org.wso2.ballerinalang.compiler.tree.expressions.BLangServiceConstructorExpr;
import org.wso2.ballerinalang.compiler.tree.expressions.BLangSimpleVarRef;
import org.wso2.ballerinalang.compiler.tree.expressions.BLangStringTemplateLiteral;
import org.wso2.ballerinalang.compiler.tree.expressions.BLangTableConstructorExpr;
import org.wso2.ballerinalang.compiler.tree.expressions.BLangTableMultiKeyExpr;
import org.wso2.ballerinalang.compiler.tree.expressions.BLangTernaryExpr;
import org.wso2.ballerinalang.compiler.tree.expressions.BLangTransactionalExpr;
import org.wso2.ballerinalang.compiler.tree.expressions.BLangTrapExpr;
import org.wso2.ballerinalang.compiler.tree.expressions.BLangTupleVarRef;
import org.wso2.ballerinalang.compiler.tree.expressions.BLangTypeConversionExpr;
import org.wso2.ballerinalang.compiler.tree.expressions.BLangTypeInit;
import org.wso2.ballerinalang.compiler.tree.expressions.BLangTypeTestExpr;
import org.wso2.ballerinalang.compiler.tree.expressions.BLangTypedescExpr;
import org.wso2.ballerinalang.compiler.tree.expressions.BLangUnaryExpr;
import org.wso2.ballerinalang.compiler.tree.expressions.BLangVariableReference;
import org.wso2.ballerinalang.compiler.tree.expressions.BLangWaitExpr;
import org.wso2.ballerinalang.compiler.tree.expressions.BLangWaitForAllExpr;
import org.wso2.ballerinalang.compiler.tree.expressions.BLangWorkerFlushExpr;
import org.wso2.ballerinalang.compiler.tree.expressions.BLangWorkerReceive;
import org.wso2.ballerinalang.compiler.tree.expressions.BLangWorkerSyncSendExpr;
import org.wso2.ballerinalang.compiler.tree.expressions.BLangXMLAttribute;
import org.wso2.ballerinalang.compiler.tree.expressions.BLangXMLAttributeAccess;
import org.wso2.ballerinalang.compiler.tree.expressions.BLangXMLCommentLiteral;
import org.wso2.ballerinalang.compiler.tree.expressions.BLangXMLElementAccess;
import org.wso2.ballerinalang.compiler.tree.expressions.BLangXMLElementFilter;
import org.wso2.ballerinalang.compiler.tree.expressions.BLangXMLElementLiteral;
import org.wso2.ballerinalang.compiler.tree.expressions.BLangXMLNavigationAccess;
import org.wso2.ballerinalang.compiler.tree.expressions.BLangXMLProcInsLiteral;
import org.wso2.ballerinalang.compiler.tree.expressions.BLangXMLQName;
import org.wso2.ballerinalang.compiler.tree.expressions.BLangXMLQuotedString;
import org.wso2.ballerinalang.compiler.tree.expressions.BLangXMLTextLiteral;
import org.wso2.ballerinalang.compiler.tree.statements.BLangBlockStmt;
import org.wso2.ballerinalang.compiler.tree.types.BLangLetVariable;
import org.wso2.ballerinalang.compiler.tree.types.BLangRecordTypeNode;
import org.wso2.ballerinalang.compiler.tree.types.BLangValueType;
import org.wso2.ballerinalang.compiler.util.BArrayState;
import org.wso2.ballerinalang.compiler.util.ClosureVarSymbol;
import org.wso2.ballerinalang.compiler.util.CompilerContext;
import org.wso2.ballerinalang.compiler.util.FieldKind;
import org.wso2.ballerinalang.compiler.util.ImmutableTypeCloner;
import org.wso2.ballerinalang.compiler.util.Name;
import org.wso2.ballerinalang.compiler.util.Names;
import org.wso2.ballerinalang.compiler.util.NumericLiteralSupport;
import org.wso2.ballerinalang.compiler.util.ResolvedTypeBuilder;
import org.wso2.ballerinalang.compiler.util.TypeDefBuilderHelper;
import org.wso2.ballerinalang.compiler.util.TypeTags;
import org.wso2.ballerinalang.compiler.util.diagnotic.BLangDiagnosticLog;
import org.wso2.ballerinalang.compiler.util.diagnotic.BLangDiagnosticLogHelper;
import org.wso2.ballerinalang.compiler.util.diagnotic.DiagnosticPos;
import org.wso2.ballerinalang.util.Flags;
import org.wso2.ballerinalang.util.Lists;

import java.util.ArrayList;
import java.util.Arrays;
import java.util.Collections;
import java.util.EnumSet;
import java.util.HashMap;
import java.util.HashSet;
import java.util.LinkedHashMap;
import java.util.LinkedHashSet;
import java.util.List;
import java.util.Map;
import java.util.Set;
import java.util.function.BinaryOperator;
import java.util.function.Function;
import java.util.stream.Collector;
import java.util.stream.Collectors;

import javax.xml.XMLConstants;

import static org.ballerinalang.util.diagnostic.DiagnosticCode.INVALID_NUM_INSERTIONS;
import static org.ballerinalang.util.diagnostic.DiagnosticCode.INVALID_NUM_STRINGS;
import static org.wso2.ballerinalang.compiler.tree.BLangInvokableNode.DEFAULT_WORKER_NAME;
import static org.wso2.ballerinalang.compiler.util.Constants.WORKER_LAMBDA_VAR_PREFIX;

/**
 * @since 0.94
 */
public class TypeChecker extends BLangNodeVisitor {

    private static final CompilerContext.Key<TypeChecker> TYPE_CHECKER_KEY = new CompilerContext.Key<>();
    private static Set<String> modifierFunctions = new HashSet<>();

    private static final String TABLE_TNAME = "table";
    private static final String FUNCTION_NAME_PUSH = "push";
    private static final String FUNCTION_NAME_POP = "pop";
    private static final String FUNCTION_NAME_SHIFT = "shift";
    private static final String FUNCTION_NAME_UNSHIFT = "unshift";

    private Names names;
    private SymbolTable symTable;
    private SymbolEnter symbolEnter;
    private SymbolResolver symResolver;
    private NodeCloner nodeCloner;
    private Types types;
    private BLangDiagnosticLogHelper dlog;
    private SymbolEnv env;
    private boolean isTypeChecked;
    private TypeNarrower typeNarrower;
    private TypeParamAnalyzer typeParamAnalyzer;
    private BLangAnonymousModelHelper anonymousModelHelper;
    private SemanticAnalyzer semanticAnalyzer;
    private ResolvedTypeBuilder typeBuilder;
    private boolean nonErrorLoggingCheck = false;
    private int letCount = 0;
    private SymbolEnv narrowedQueryEnv;
    private BLangSelectClause selectClause;
    private BLangMissingNodesHelper missingNodesHelper;

    /**
     * Expected types or inherited types.
     */
    private BType expType;
    private BType resultType;

    private DiagnosticCode diagCode;

    static {
        modifierFunctions.add(FUNCTION_NAME_PUSH);
        modifierFunctions.add(FUNCTION_NAME_POP);
        modifierFunctions.add(FUNCTION_NAME_SHIFT);
        modifierFunctions.add(FUNCTION_NAME_UNSHIFT);
    }

    public static TypeChecker getInstance(CompilerContext context) {
        TypeChecker typeChecker = context.get(TYPE_CHECKER_KEY);
        if (typeChecker == null) {
            typeChecker = new TypeChecker(context);
        }

        return typeChecker;
    }

    public TypeChecker(CompilerContext context) {
        context.put(TYPE_CHECKER_KEY, this);

        this.names = Names.getInstance(context);
        this.symTable = SymbolTable.getInstance(context);
        this.symbolEnter = SymbolEnter.getInstance(context);
        this.symResolver = SymbolResolver.getInstance(context);
        this.nodeCloner = NodeCloner.getInstance(context);
        this.types = Types.getInstance(context);
        this.dlog = BLangDiagnosticLogHelper.getInstance(context);
        this.typeNarrower = TypeNarrower.getInstance(context);
        this.typeParamAnalyzer = TypeParamAnalyzer.getInstance(context);
        this.anonymousModelHelper = BLangAnonymousModelHelper.getInstance(context);
        this.semanticAnalyzer = SemanticAnalyzer.getInstance(context);
        this.missingNodesHelper = BLangMissingNodesHelper.getInstance(context);
        this.typeBuilder = new ResolvedTypeBuilder();
    }

    public BType checkExpr(BLangExpression expr, SymbolEnv env) {
        return checkExpr(expr, env, symTable.noType);
    }

    public BType checkExpr(BLangExpression expr, SymbolEnv env, BType expType) {
        return checkExpr(expr, env, expType, DiagnosticCode.INCOMPATIBLE_TYPES);
    }

    /**
     * Check the given list of expressions against the given expected types.
     *
     * @param exprs   list of expressions to be analyzed
     * @param env     current symbol environment
     * @param expType expected type
     * @return the actual types of the given list of expressions
     */
    public List<BType> checkExprs(List<? extends BLangExpression> exprs, SymbolEnv env, BType expType) {
        List<BType> resTypes = new ArrayList<>(exprs.size());
        for (BLangExpression expr : exprs) {
            resTypes.add(checkExpr(expr, env, expType));
        }
        return resTypes;
    }

    public BType checkExpr(BLangExpression expr, SymbolEnv env, BType expType, DiagnosticCode diagCode) {
        if (expr.typeChecked) {
            return expr.type;
        }

        SymbolEnv prevEnv = this.env;
        BType preExpType = this.expType;
        DiagnosticCode preDiagCode = this.diagCode;
        this.env = env;
        this.diagCode = diagCode;
        this.expType = expType;
        this.isTypeChecked = true;
        expr.expectedType = expType;

        expr.accept(this);

        expr.type = resultType.tag != TypeTags.INTERSECTION ? resultType :
                ((BIntersectionType) resultType).effectiveType;
        expr.typeChecked = isTypeChecked;
        this.env = prevEnv;
        this.expType = preExpType;
        this.diagCode = preDiagCode;
        if (resultType.tag != TypeTags.SEMANTIC_ERROR) {
            expr.expectedType = resultType;
        }
        return resultType;
    }


    // Expressions

    public void visit(BLangLiteral literalExpr) {

        BType literalType = setLiteralValueAndGetType(literalExpr, expType);
        if (literalType == symTable.semanticError || literalExpr.isFiniteContext) {
            return;
        }
        resultType = types.checkType(literalExpr, literalType, expType);
    }

    @Override
    public void visit(BLangXMLElementAccess xmlElementAccess) {
        // check for undeclared namespaces.
        checkXMLNamespacePrefixes(xmlElementAccess.filters);
        checkExpr(xmlElementAccess.expr, env, symTable.xmlType);
        resultType = new BXMLType(symTable.xmlElementType, null);
    }

    @Override
    public void visit(BLangXMLNavigationAccess xmlNavigation) {
        if (xmlNavigation.lhsVar) {
            dlog.error(xmlNavigation.pos, DiagnosticCode.CANNOT_UPDATE_XML_SEQUENCE);
        }
        checkXMLNamespacePrefixes(xmlNavigation.filters);
        if (xmlNavigation.childIndex != null) {
            checkExpr(xmlNavigation.childIndex, env, symTable.intType);
        }
        BType actualType = checkExpr(xmlNavigation.expr, env, symTable.xmlType);
        types.checkType(xmlNavigation, actualType, expType);

        if (xmlNavigation.navAccessType == XMLNavigationAccess.NavAccessType.CHILDREN) {
            resultType = symTable.xmlType;
        } else {
            resultType = new BXMLType(symTable.xmlElementType, null);
        }
    }

    private void checkXMLNamespacePrefixes(List<BLangXMLElementFilter> filters) {
        for (BLangXMLElementFilter filter : filters) {
            if (!filter.namespace.isEmpty()) {
                Name nsName = names.fromString(filter.namespace);
                BSymbol nsSymbol = symResolver.lookupSymbolInPrefixSpace(env, nsName);
                filter.namespaceSymbol = nsSymbol;
                if (nsSymbol == symTable.notFoundSymbol) {
                    dlog.error(filter.nsPos, DiagnosticCode.CANNOT_FIND_XML_NAMESPACE, nsName);
                }
            }
        }
    }

    private BType setLiteralValueAndGetType(BLangLiteral literalExpr, BType expType) {
        // Get the type matching to the tag from the symbol table.
        BType literalType = symTable.getTypeFromTag(literalExpr.type.tag);
        Object literalValue = literalExpr.value;
        literalExpr.isJSONContext = types.isJSONContext(expType);

        if (literalType.tag == TypeTags.INT) {
            if (expType.tag == TypeTags.FLOAT) {
                literalType = symTable.floatType;
                literalExpr.value = ((Long) literalValue).doubleValue();
            } else if (expType.tag == TypeTags.DECIMAL &&
                    !NumericLiteralSupport.hasHexIndicator(literalExpr.originalValue)) {
                literalType = symTable.decimalType;
                literalExpr.value = String.valueOf(literalValue);
            } else if (TypeTags.isIntegerTypeTag(expType.tag) || expType.tag == TypeTags.BYTE) {
                literalType = getIntLiteralType(literalExpr.pos, expType, literalType, literalValue);
                if (literalType == symTable.semanticError) {
                    return symTable.semanticError;
                }
            } else if (expType.tag == TypeTags.FINITE && types.isAssignableToFiniteType(expType, literalExpr)) {
                BFiniteType finiteType = (BFiniteType) expType;
                if (literalAssignableToFiniteType(literalExpr, finiteType, TypeTags.INT)) {
                    BType valueType = setLiteralValueAndGetType(literalExpr, symTable.intType);
                    setLiteralValueForFiniteType(literalExpr, valueType);
                    return valueType;
                } else if (literalAssignableToFiniteType(literalExpr, finiteType, TypeTags.BYTE)) {
                    BType valueType = setLiteralValueAndGetType(literalExpr, symTable.byteType);
                    setLiteralValueForFiniteType(literalExpr, valueType);
                    return valueType;
                } else if (literalAssignableToFiniteType(literalExpr, finiteType, TypeTags.FLOAT)) {
                    BType valueType = setLiteralValueAndGetType(literalExpr, symTable.floatType);
                    setLiteralValueForFiniteType(literalExpr, valueType);
                    return valueType;
                } else if (literalAssignableToFiniteType(literalExpr, finiteType, TypeTags.DECIMAL)) {
                    BType valueType = setLiteralValueAndGetType(literalExpr, symTable.decimalType);
                    setLiteralValueForFiniteType(literalExpr, valueType);
                    return valueType;
                } else if (literalAssignableToFiniteType(literalExpr, finiteType, TypeTags.SIGNED32_INT)) {
                    BType valueType = setLiteralValueAndGetType(literalExpr, symTable.signed32IntType);
                    setLiteralValueForFiniteType(literalExpr, valueType);
                    return valueType;
                } else if (literalAssignableToFiniteType(literalExpr, finiteType, TypeTags.SIGNED16_INT)) {
                    BType valueType = setLiteralValueAndGetType(literalExpr, symTable.signed16IntType);
                    setLiteralValueForFiniteType(literalExpr, valueType);
                    return valueType;
                } else if (literalAssignableToFiniteType(literalExpr, finiteType, TypeTags.SIGNED8_INT)) {
                    BType valueType = setLiteralValueAndGetType(literalExpr, symTable.signed8IntType);
                    setLiteralValueForFiniteType(literalExpr, valueType);
                    return valueType;
                } else if (literalAssignableToFiniteType(literalExpr, finiteType, TypeTags.UNSIGNED32_INT)) {
                    BType valueType = setLiteralValueAndGetType(literalExpr, symTable.unsigned32IntType);
                    setLiteralValueForFiniteType(literalExpr, valueType);
                    return valueType;
                } else if (literalAssignableToFiniteType(literalExpr, finiteType, TypeTags.UNSIGNED16_INT)) {
                    BType valueType = setLiteralValueAndGetType(literalExpr, symTable.unsigned16IntType);
                    setLiteralValueForFiniteType(literalExpr, valueType);
                    return valueType;
                } else if (literalAssignableToFiniteType(literalExpr, finiteType, TypeTags.UNSIGNED8_INT)) {
                    BType valueType = setLiteralValueAndGetType(literalExpr, symTable.unsigned8IntType);
                    setLiteralValueForFiniteType(literalExpr, valueType);
                    return valueType;
                }
            } else if (expType.tag == TypeTags.UNION) {
                Set<BType> memberTypes = ((BUnionType) expType).getMemberTypes();
                if (memberTypes.stream()
                        .anyMatch(memType -> memType.tag == TypeTags.INT || memType.tag == TypeTags.JSON ||
                                memType.tag == TypeTags.ANYDATA || memType.tag == TypeTags.ANY)) {
                    return setLiteralValueAndGetType(literalExpr, symTable.intType);
                }

                BType finiteType = getFiniteTypeWithValuesOfSingleType((BUnionType) expType, symTable.intType);
                if (finiteType != symTable.semanticError) {
                    BType setType = setLiteralValueAndGetType(literalExpr, finiteType);
                    if (literalExpr.isFiniteContext) {
                        // i.e., a match was found for a finite type
                        return setType;
                    }
                }

                if (memberTypes.stream().anyMatch(memType -> memType.tag == TypeTags.BYTE)) {
                    return setLiteralValueAndGetType(literalExpr, symTable.byteType);
                }

                finiteType = getFiniteTypeWithValuesOfSingleType((BUnionType) expType, symTable.byteType);
                if (finiteType != symTable.semanticError) {
                    BType setType = setLiteralValueAndGetType(literalExpr, finiteType);
                    if (literalExpr.isFiniteContext) {
                        // i.e., a match was found for a finite type
                        return setType;
                    }
                }

                if (memberTypes.stream().anyMatch(memType -> memType.tag == TypeTags.FLOAT)) {
                    return setLiteralValueAndGetType(literalExpr, symTable.floatType);
                }

                finiteType = getFiniteTypeWithValuesOfSingleType((BUnionType) expType, symTable.floatType);
                if (finiteType != symTable.semanticError) {
                    BType setType = setLiteralValueAndGetType(literalExpr, finiteType);
                    if (literalExpr.isFiniteContext) {
                        // i.e., a match was found for a finite type
                        return setType;
                    }
                }

                if (memberTypes.stream().anyMatch(memType -> memType.tag == TypeTags.DECIMAL)) {
                    return setLiteralValueAndGetType(literalExpr, symTable.decimalType);
                }

                finiteType = getFiniteTypeWithValuesOfSingleType((BUnionType) expType, symTable.decimalType);
                if (finiteType != symTable.semanticError) {
                    BType setType = setLiteralValueAndGetType(literalExpr, finiteType);
                    if (literalExpr.isFiniteContext) {
                        // i.e., a match was found for a finite type
                        return setType;
                    }
                }
            }
        } else if (literalType.tag == TypeTags.FLOAT) {
            String literal = String.valueOf(literalValue);
            String numericLiteral = NumericLiteralSupport.stripDiscriminator(literal);
            boolean isDiscriminatedFloat = NumericLiteralSupport.isFloatDiscriminated(literal);

            if (expType.tag == TypeTags.DECIMAL) {
                // It's illegal to assign discriminated float literal or hex literal to a decimal LHS.
                if (isDiscriminatedFloat || NumericLiteralSupport.isHexLiteral(numericLiteral)) {
                    dlog.error(literalExpr.pos, DiagnosticCode.INCOMPATIBLE_TYPES, expType,
                               symTable.floatType);
                    resultType = symTable.semanticError;
                    return resultType;
                }
                // LHS expecting decimal value and RHS offer non discriminated float, consider RHS as decimal.
                literalType = symTable.decimalType;
                literalExpr.value = numericLiteral;
            } else if (expType.tag == TypeTags.FLOAT) {
                literalExpr.value = Double.parseDouble(String.valueOf(numericLiteral));
            } else if (expType.tag == TypeTags.FINITE && types.isAssignableToFiniteType(expType, literalExpr)) {
                BFiniteType finiteType = (BFiniteType) expType;
                if (literalAssignableToFiniteType(literalExpr, finiteType, TypeTags.FLOAT)) {
                    BType valueType = setLiteralValueAndGetType(literalExpr, symTable.floatType);
                    setLiteralValueForFiniteType(literalExpr, valueType);
                    return valueType;
                } else if (!isDiscriminatedFloat
                        && literalAssignableToFiniteType(literalExpr, finiteType, TypeTags.DECIMAL)) {
                    BType valueType = setLiteralValueAndGetType(literalExpr, symTable.decimalType);
                    setLiteralValueForFiniteType(literalExpr, valueType);
                    return valueType;
                }
            } else if (expType.tag == TypeTags.UNION) {
                BUnionType unionType = (BUnionType) expType;
                BType unionMember = getAndSetAssignableUnionMember(literalExpr, unionType, symTable.floatType);
                if (unionMember != symTable.noType) {
                    return unionMember;
                }
            }
        } else if (literalType.tag == TypeTags.DECIMAL) {
            return decimalLiteral(literalValue, literalExpr, expType);
        } else if (literalType.tag == TypeTags.STRING && this.expType.tag == TypeTags.CHAR_STRING &&
                types.isCharLiteralValue((String) literalValue)) {
            return symTable.charStringType;
        } else {
            if (this.expType.tag == TypeTags.FINITE) {
                boolean foundMember = types.isAssignableToFiniteType(this.expType, literalExpr);
                if (foundMember) {
                    setLiteralValueForFiniteType(literalExpr, literalType);
                    return literalType;
                }
            } else if (this.expType.tag == TypeTags.UNION) {
                BUnionType unionType = (BUnionType) this.expType;
                boolean foundMember = unionType.getMemberTypes()
                        .stream()
                        .anyMatch(memberType -> types.isAssignableToFiniteType(memberType, literalExpr));
                if (foundMember) {
                    setLiteralValueForFiniteType(literalExpr, literalType);
                    return literalType;
                }
            }
        }

        if (literalExpr.type.tag == TypeTags.BYTE_ARRAY) {
            // check whether this is a byte array
            literalType = new BArrayType(symTable.byteType);
        }

        return literalType;
    }

    private BType getAndSetAssignableUnionMember(BLangLiteral literalExpr, BUnionType expType, BType desiredType) {
        Set<BType> memberTypes = expType.getMemberTypes();
        if (memberTypes.stream()
                .anyMatch(memType -> memType.tag == desiredType.tag
                        || memType.tag == TypeTags.JSON
                        || memType.tag == TypeTags.ANYDATA
                        || memType.tag == TypeTags.ANY)) {
            return setLiteralValueAndGetType(literalExpr, desiredType);
        }

        BType finiteType = getFiniteTypeWithValuesOfSingleType(expType, symTable.floatType);
        if (finiteType != symTable.semanticError) {
            BType setType = setLiteralValueAndGetType(literalExpr, finiteType);
            if (literalExpr.isFiniteContext) {
                // i.e., a match was found for a finite type
                return setType;
            }
        }

        if (memberTypes.stream().anyMatch(memType -> memType.tag == TypeTags.DECIMAL)) {
            return setLiteralValueAndGetType(literalExpr, symTable.decimalType);
        }

        finiteType = getFiniteTypeWithValuesOfSingleType(expType, symTable.decimalType);
        if (finiteType != symTable.semanticError) {
            BType setType = setLiteralValueAndGetType(literalExpr, finiteType);
            if (literalExpr.isFiniteContext) {
                // i.e., a match was found for a finite type
                return setType;
            }
        }
        return symTable.noType;
    }

    private boolean literalAssignableToFiniteType(BLangLiteral literalExpr, BFiniteType finiteType,
                                                  int targetMemberTypeTag) {

        for (BLangExpression valueExpr : finiteType.getValueSpace()) {
            if (valueExpr.type.tag == targetMemberTypeTag &&
                    types.checkLiteralAssignabilityBasedOnType((BLangLiteral) valueExpr, literalExpr)) {
                return true;
            }
        }
        return false;
    }

    private BType decimalLiteral(Object literalValue, BLangLiteral literalExpr, BType expType) {
        String literal = String.valueOf(literalValue);
        if (expType.tag == TypeTags.FLOAT && NumericLiteralSupport.isDecimalDiscriminated(literal)) {
            dlog.error(literalExpr.pos, DiagnosticCode.INCOMPATIBLE_TYPES, expType,
                       symTable.decimalType);
            resultType = symTable.semanticError;
            return resultType;
        }
        if (expType.tag == TypeTags.FINITE && types.isAssignableToFiniteType(expType, literalExpr)) {
            BFiniteType finiteType = (BFiniteType) expType;
            if (literalAssignableToFiniteType(literalExpr, finiteType, TypeTags.DECIMAL)) {
                BType valueType = setLiteralValueAndGetType(literalExpr, symTable.decimalType);
                setLiteralValueForFiniteType(literalExpr, valueType);
                return valueType;
            }
        } else if (expType.tag == TypeTags.UNION) {
            BUnionType unionType = (BUnionType) expType;
            BType unionMember = getAndSetAssignableUnionMember(literalExpr, unionType, symTable.decimalType);
            if (unionMember != symTable.noType) {
                return unionMember;
            }
        }
        literalExpr.value = NumericLiteralSupport.stripDiscriminator(literal);
        resultType = symTable.decimalType;
        return symTable.decimalType;
    }

    private void setLiteralValueForFiniteType(BLangLiteral literalExpr, BType type) {
        types.setImplicitCastExpr(literalExpr, type, this.expType);
        this.resultType = type;
        literalExpr.isFiniteContext = true;
    }

    private BType getFiniteTypeWithValuesOfSingleType(BUnionType unionType, BType matchType) {
        List<BFiniteType> finiteTypeMembers = unionType.getMemberTypes().stream()
                .filter(memType -> memType.tag == TypeTags.FINITE)
                .map(memFiniteType -> (BFiniteType) memFiniteType)
                .collect(Collectors.toList());

        if (finiteTypeMembers.isEmpty()) {
            return symTable.semanticError;
        }

        int tag = matchType.tag;
        Set<BLangExpression> matchedValueSpace = new LinkedHashSet<>();

        for (BFiniteType finiteType : finiteTypeMembers) {
            Set<BLangExpression> set = new HashSet<>();
            for (BLangExpression expression : finiteType.getValueSpace()) {
                if (expression.type.tag == tag) {
                    set.add(expression);
                }
            }
            matchedValueSpace.addAll(set);
        }

        if (matchedValueSpace.isEmpty()) {
            return symTable.semanticError;
        }

        return new BFiniteType(null, matchedValueSpace);
    }

    private BType getIntLiteralType(DiagnosticPos pos, BType expType, BType literalType, Object literalValue) {

        switch (expType.tag) {
            case TypeTags.INT:
                return symTable.intType;
            case TypeTags.BYTE:
                if (types.isByteLiteralValue((Long) literalValue)) {
                    return symTable.byteType;
                }
                break;
            case TypeTags.SIGNED32_INT:
                if (types.isSigned32LiteralValue((Long) literalValue)) {
                    return symTable.signed32IntType;
                }
                break;
            case TypeTags.SIGNED16_INT:
                if (types.isSigned16LiteralValue((Long) literalValue)) {
                    return symTable.signed16IntType;
                }
                break;
            case TypeTags.SIGNED8_INT:
                if (types.isSigned8LiteralValue((Long) literalValue)) {
                    return symTable.signed8IntType;
                }
                break;
            case TypeTags.UNSIGNED32_INT:
                if (types.isUnsigned32LiteralValue((Long) literalValue)) {
                    return symTable.unsigned32IntType;
                }
                break;
            case TypeTags.UNSIGNED16_INT:
                if (types.isUnsigned16LiteralValue((Long) literalValue)) {
                    return symTable.unsigned16IntType;
                }
                break;
            case TypeTags.UNSIGNED8_INT:
                if (types.isUnsigned8LiteralValue((Long) literalValue)) {
                    return symTable.unsigned8IntType;
                }
                break;
            default:
        }
        dlog.error(pos, DiagnosticCode.INCOMPATIBLE_TYPES, expType, literalType);
        resultType = symTable.semanticError;
        return resultType;
    }

    @Override
    public void visit(BLangListConstructorExpr listConstructor) {
        if (expType.tag == TypeTags.NONE) {
            BType inferredType = getInferredTupleType(listConstructor);
            if (inferredType != symTable.semanticError) {
                resultType = types.checkType(listConstructor, inferredType, expType);
            }
            return;
        }

        resultType = checkListConstructorCompatibility(expType, listConstructor);
    }

    @Override
    public void visit(BLangTableConstructorExpr tableConstructorExpr) {
        if (expType.tag == TypeTags.NONE) {
            List<BType> memTypes = checkExprList(new ArrayList<>(tableConstructorExpr.recordLiteralList), env);
            for (BType memType : memTypes) {
                if (memType == symTable.semanticError) {
                    resultType = symTable.semanticError;
                    return;
                }
            }

            if (tableConstructorExpr.recordLiteralList.size() == 0) {
                dlog.error(tableConstructorExpr.pos, DiagnosticCode.CANNOT_INFER_MEMBER_TYPE_FOR_TABLE);
                resultType = symTable.semanticError;
                return;
            }

            BType inherentMemberType = inferTableMemberType(memTypes, tableConstructorExpr);
            BTableType tableType = new BTableType(TypeTags.TABLE, inherentMemberType, null);
            for (BLangRecordLiteral recordLiteral : tableConstructorExpr.recordLiteralList) {
                recordLiteral.type = inherentMemberType;
            }

            if (!validateTableConstructorExpr(tableConstructorExpr, tableType)) {
                resultType = symTable.semanticError;
                return;
            }

            if (checkKeySpecifier(tableConstructorExpr, tableType)) {
                return;
            }
            resultType = tableType;
            return;
        }

        BType applicableExpType = expType.tag == TypeTags.INTERSECTION ?
                ((BIntersectionType) expType).effectiveType : expType;

        if (applicableExpType.tag == TypeTags.TABLE) {
            List<BType> memTypes = new ArrayList<>();
            for (BLangRecordLiteral recordLiteral : tableConstructorExpr.recordLiteralList) {
                BType recordType = checkExpr(recordLiteral, env, ((BTableType) applicableExpType).constraint);
                if (recordType == symTable.semanticError) {
                    resultType = symTable.semanticError;
                    return;
                }
                memTypes.add(recordType);
            }

            if (((BTableType) applicableExpType).constraint.tag == TypeTags.MAP) {
                validateMapConstraintTable(tableConstructorExpr, applicableExpType);
                return;
            }

            if (!(validateTableType((BTableType) applicableExpType,
                    tableConstructorExpr.recordLiteralList) &&
                    validateTableConstructorExpr(tableConstructorExpr, (BTableType) applicableExpType))) {
                resultType = symTable.semanticError;
                return;
            }

            BTableType tableType = new BTableType(TypeTags.TABLE, inferTableMemberType(memTypes, applicableExpType),
                                                  null);

            if (Symbols.isFlagOn(applicableExpType.flags, Flags.READONLY)) {
                tableType.flags |= Flags.READONLY;
            }

            if (checkKeySpecifier(tableConstructorExpr, tableType)) {
                return;
            }

            BTableType expectedTableType = (BTableType) applicableExpType;
            if (expectedTableType.fieldNameList != null && tableType.fieldNameList == null) {
                tableType.fieldNameList = expectedTableType.fieldNameList;
            }
            resultType = tableType;
        } else if (applicableExpType.tag == TypeTags.UNION) {
            List<BType> matchingTypes = new ArrayList<>();
            BUnionType expectedType = (BUnionType) applicableExpType;
            BType actualType = checkExpr(tableConstructorExpr, env, symTable.noType);
            for (BType memType : expectedType.getMemberTypes()) {
                if (types.isAssignable(actualType, memType)) {
                    matchingTypes.add(actualType);
                }
            }

            if (matchingTypes.size() == 1) {
                resultType = matchingTypes.get(0);
                return;
            } else if (matchingTypes.size() > 1) {
                dlog.error(tableConstructorExpr.pos, DiagnosticCode.AMBIGUOUS_TYPES, expectedType);
            }
            resultType = symTable.semanticError;
        } else {
            resultType = symTable.semanticError;
        }
    }

    private boolean checkKeySpecifier(BLangTableConstructorExpr tableConstructorExpr, BTableType tableType) {
        if (tableConstructorExpr.tableKeySpecifier != null) {
            if (!(validateTableConstructorRecordLiterals(getTableKeyNameList(tableConstructorExpr.
                    tableKeySpecifier), tableConstructorExpr.recordLiteralList))) {
                resultType = symTable.semanticError;
                return true;
            }
            tableType.fieldNameList = getTableKeyNameList(tableConstructorExpr.tableKeySpecifier);
        }
        return false;
    }

    private BType inferTableMemberType(List<BType> memTypes, BType expType) {

        if (memTypes.isEmpty()) {
            return ((BTableType) expType).constraint;
        }

        LinkedHashSet<BType> result = new LinkedHashSet<>();

        result.add(memTypes.get(0));

        BUnionType unionType = BUnionType.create(null, result);
        for (int i = 1; i < memTypes.size(); i++) {
            BType source = memTypes.get(i);
            if (!types.isAssignable(source, unionType)) {
                result.add(source);
                unionType = BUnionType.create(null, result);
            }
        }

        if (unionType.getMemberTypes().size() == 1) {
            return memTypes.get(0);
        }

        return unionType;
    }

    private BType inferTableMemberType(List<BType> memTypes, BLangTableConstructorExpr tableConstructorExpr) {
        BLangTableKeySpecifier keySpecifier = tableConstructorExpr.tableKeySpecifier;
        List<String> keySpecifierFieldNames = new ArrayList<>();
        Set<BField> allFieldSet = new LinkedHashSet<>();
        for (BType memType : memTypes) {
            allFieldSet.addAll(((BRecordType) memType).fields.values());
        }

        Set<BField> commonFieldSet = new LinkedHashSet<>(allFieldSet);
        for (BType memType : memTypes) {
            commonFieldSet.retainAll(((BRecordType) memType).fields.values());
        }

        List<String> requiredFieldNames = new ArrayList<>();
        if (keySpecifier != null) {
            for (BLangIdentifier identifier : keySpecifier.fieldNameIdentifierList) {
                requiredFieldNames.add(identifier.value);
                keySpecifierFieldNames.add(identifier.value);
            }
        }

        List<String> fieldNames = new ArrayList<>();
        for (BField field : allFieldSet) {
            String fieldName = field.name.value;

            if (fieldNames.contains(fieldName)) {
                dlog.error(tableConstructorExpr.pos, DiagnosticCode.CANNOT_INFER_MEMBER_TYPE_FOR_TABLE_DUE_AMBIGUITY,
                        fieldName);
                return symTable.semanticError;
            }
            fieldNames.add(fieldName);

            boolean isOptional = true;
            for (BField commonField : commonFieldSet) {
                if (commonField.name.value.equals(fieldName)) {
                    isOptional = false;
                    requiredFieldNames.add(commonField.name.value);
                }
            }

            if (isOptional) {
                field.symbol.flags = Flags.asMask(EnumSet.of(Flag.OPTIONAL));
            } else if (requiredFieldNames.contains(fieldName) && keySpecifierFieldNames.contains(fieldName)) {
                field.symbol.flags = Flags.asMask(EnumSet.of(Flag.REQUIRED)) + Flags.asMask(EnumSet.of(Flag.READONLY));
            } else if (requiredFieldNames.contains(fieldName)) {
                field.symbol.flags = Flags.asMask(EnumSet.of(Flag.REQUIRED));
            }
        }

        return createTableConstraintRecordType(allFieldSet, tableConstructorExpr.pos);
    }

    private BRecordType createTableConstraintRecordType(Set<BField> allFieldSet, DiagnosticPos pos) {
        PackageID pkgID = env.enclPkg.symbol.pkgID;
        BRecordTypeSymbol recordSymbol =
                Symbols.createRecordSymbol(0, names.fromString(anonymousModelHelper.getNextAnonymousTypeKey(pkgID)),
                        pkgID, null, env.scope.owner);
        BInvokableType bInvokableType = new BInvokableType(new ArrayList<>(), symTable.nilType, null);
        BInvokableSymbol initFuncSymbol = Symbols.createFunctionSymbol(
                Flags.PUBLIC, Names.EMPTY, env.enclPkg.symbol.pkgID, bInvokableType, env.scope.owner, false);
        initFuncSymbol.retType = symTable.nilType;
        recordSymbol.initializerFunc = new BAttachedFunction(Names.INIT_FUNCTION_SUFFIX, initFuncSymbol,
                bInvokableType);

        recordSymbol.scope = new Scope(recordSymbol);
        recordSymbol.scope.define(
                names.fromString(recordSymbol.name.value + "." + recordSymbol.initializerFunc.funcName.value),
                recordSymbol.initializerFunc.symbol);

        for (BField field : allFieldSet) {
            recordSymbol.scope.define(field.name, field.symbol);
        }

        BRecordType recordType = new BRecordType(recordSymbol);
        recordType.fields = allFieldSet.stream().collect(getFieldCollector());

        recordSymbol.type = recordType;
        recordType.tsymbol = recordSymbol;

        BLangRecordTypeNode recordTypeNode = TypeDefBuilderHelper.createRecordTypeNode(recordType, pkgID, symTable,
                pos);
        recordTypeNode.initFunction = TypeDefBuilderHelper.createInitFunctionForRecordType(recordTypeNode, env, names,
                symTable);
        TypeDefBuilderHelper.addTypeDefinition(recordType, recordSymbol, recordTypeNode, env);
        recordType.sealed = true;
        recordType.restFieldType = symTable.noType;
        return recordType;
    }

    private Collector<BField, ?, LinkedHashMap<String, BField>> getFieldCollector() {
        BinaryOperator<BField> mergeFunc = (u, v) -> {
            throw new IllegalStateException(String.format("Duplicate key %s", u));
        };
        return Collectors.toMap(field -> field.name.value, Function.identity(), mergeFunc, LinkedHashMap::new);
    }

    private boolean validateTableType(BTableType tableType, List<BLangRecordLiteral> recordLiterals) {

        BType constraint = tableType.constraint;
        if (!types.isAssignable(constraint, symTable.mapAllType)) {
            dlog.error(tableType.constraintPos, DiagnosticCode.TABLE_CONSTRAINT_INVALID_SUBTYPE, constraint);
            resultType = symTable.semanticError;
            return false;
        }

        List<String> fieldNameList = tableType.fieldNameList;
        if (fieldNameList != null) {
            return validateKeySpecifier(fieldNameList,
                                        constraint.tag != TypeTags.INTERSECTION ? constraint :
                                                ((BIntersectionType) constraint).effectiveType,
                                        tableType.keyPos) &&
                    validateTableConstructorRecordLiterals(fieldNameList, recordLiterals);
        }

        return true;
    }

    private boolean validateTableConstructorRecordLiterals(List<String> keySpecifierFieldNames,
                                                           List<BLangRecordLiteral> recordLiterals) {
        for (String fieldName : keySpecifierFieldNames) {
            for (BLangRecordLiteral recordLiteral : recordLiterals) {
                BLangRecordKeyValueField recordKeyValueField = getRecordKeyValueField(recordLiteral, fieldName);
                if (recordKeyValueField.getValue().getKind() == NodeKind.LITERAL ||
                        recordKeyValueField.getValue().getKind() == NodeKind.NUMERIC_LITERAL ||
                        recordKeyValueField.getValue().getKind() == NodeKind.RECORD_LITERAL_EXPR ||
                        recordKeyValueField.getValue().getKind() == NodeKind.ARRAY_LITERAL_EXPR ||
                        recordKeyValueField.getValue().getKind() == NodeKind.TUPLE_LITERAL_EXPR ||
                        recordKeyValueField.getValue().getKind() == NodeKind.XML_ELEMENT_LITERAL ||
                        recordKeyValueField.getValue().getKind() == NodeKind.XML_TEXT_LITERAL) {
                    continue;
                }

                dlog.error(recordLiteral.pos,
                        DiagnosticCode.KEY_SPECIFIER_FIELD_VALUE_MUST_BE_CONSTANT, fieldName);
                resultType = symTable.semanticError;
                return false;
            }
        }

        return true;
    }

    private BLangRecordKeyValueField getRecordKeyValueField(BLangRecordLiteral recordLiteral,
                                                            String fieldName) {
        for (RecordLiteralNode.RecordField recordField : recordLiteral.fields) {
            BLangRecordKeyValueField recordKeyValueField = (BLangRecordKeyValueField) recordField;
            if (fieldName.equals(recordKeyValueField.key.toString())) {
                return recordKeyValueField;
            }
        }

        return null;
    }

    private boolean validateKeySpecifier(List<String> fieldNameList, BType constraint,
                                         DiagnosticPos pos) {
        for (String fieldName : fieldNameList) {
            BField field = types.getTableConstraintField(constraint, fieldName);
            if (field == null) {
                dlog.error(pos,
                        DiagnosticCode.INVALID_FIELD_NAMES_IN_KEY_SPECIFIER, fieldName, constraint);
                resultType = symTable.semanticError;
                return false;
            }

            if (!Symbols.isFlagOn(field.symbol.flags, Flags.READONLY)) {
                dlog.error(pos,
                        DiagnosticCode.KEY_SPECIFIER_FIELD_MUST_BE_READONLY, fieldName);
                resultType = symTable.semanticError;
                return false;
            }

            if (!Symbols.isFlagOn(field.symbol.flags, Flags.REQUIRED)) {
                dlog.error(pos,
                        DiagnosticCode.KEY_SPECIFIER_FIELD_MUST_BE_REQUIRED, fieldName);
                resultType = symTable.semanticError;
                return false;
            }

            if (!types.isAssignable(field.type, symTable.anydataType)) {
                dlog.error(pos,
                        DiagnosticCode.KEY_SPECIFIER_FIELD_MUST_BE_ANYDATA, fieldName, constraint);
                resultType = symTable.semanticError;
                return false;
            }
        }
        return true;
    }

    private boolean validateTableConstructorExpr(BLangTableConstructorExpr tableConstructorExpr,
                                                 BTableType tableType) {
        BType constraintType = tableType.constraint;

        if (tableConstructorExpr.tableKeySpecifier != null) {
            List<String> fieldNameList = getTableKeyNameList(tableConstructorExpr.tableKeySpecifier);

            if (tableType.fieldNameList == null &&
                    !validateKeySpecifier(fieldNameList,
                                          constraintType.tag != TypeTags.INTERSECTION ? constraintType :
                                                  ((BIntersectionType) constraintType).effectiveType,
                                          tableConstructorExpr.tableKeySpecifier.pos)) {
                return false;
            }

            if (tableType.fieldNameList != null && !tableType.fieldNameList.equals(fieldNameList)) {
                dlog.error(tableConstructorExpr.tableKeySpecifier.pos, DiagnosticCode.TABLE_KEY_SPECIFIER_MISMATCH,
                        tableType.fieldNameList.toString(), fieldNameList.toString());
                resultType = symTable.semanticError;
                return false;
            }
        }

        BType keyTypeConstraint = tableType.keyTypeConstraint;
        if (keyTypeConstraint != null) {
            List<BType> memberTypes = new ArrayList<>();

            if (keyTypeConstraint.tag == TypeTags.TUPLE) {
                for (Type type : ((TupleType) keyTypeConstraint).getTupleTypes()) {
                    memberTypes.add((BType) type);
                }
            } else {
                memberTypes.add(keyTypeConstraint);
            }

            if (tableConstructorExpr.tableKeySpecifier == null && keyTypeConstraint.tag == TypeTags.NEVER) {
                return true;
            }

            if (tableConstructorExpr.tableKeySpecifier == null ||
                    tableConstructorExpr.tableKeySpecifier.fieldNameIdentifierList.size() != memberTypes.size()) {
                dlog.error(tableConstructorExpr.pos, DiagnosticCode.KEY_SPECIFIER_SIZE_MISMATCH_WITH_KEY_CONSTRAINT,
                        memberTypes.size(), tableConstructorExpr.tableKeySpecifier == null ? 0 :
                                tableConstructorExpr.tableKeySpecifier.fieldNameIdentifierList.size());
                resultType = symTable.semanticError;
                return false;
            }

            List<BLangIdentifier> fieldNameIdentifierList = tableConstructorExpr.tableKeySpecifier.
                    fieldNameIdentifierList;

            int index = 0;
            for (BLangIdentifier identifier : fieldNameIdentifierList) {
                BField field = types.getTableConstraintField(constraintType, identifier.value);
                if (!types.isAssignable(field.type, memberTypes.get(index))) {
                    dlog.error(tableConstructorExpr.tableKeySpecifier.pos,
                            DiagnosticCode.KEY_SPECIFIER_MISMATCH_WITH_KEY_CONSTRAINT,
                            fieldNameIdentifierList.toString(), memberTypes.toString());
                    resultType = symTable.semanticError;
                    return false;
                }
                index++;
            }
        }

        return true;
    }

    private void validateMapConstraintTable(BLangTableConstructorExpr tableConstructorExpr, BType expType) {
        if (((BTableType) expType).fieldNameList != null || ((BTableType) expType).keyTypeConstraint != null) {
            dlog.error(((BTableType) expType).keyPos,
                    DiagnosticCode.KEY_CONSTRAINT_NOT_SUPPORTED_FOR_TABLE_WITH_MAP_CONSTRAINT);
            resultType = symTable.semanticError;
            return;
        }

        if (tableConstructorExpr.tableKeySpecifier != null) {
            dlog.error(tableConstructorExpr.tableKeySpecifier.pos,
                    DiagnosticCode.KEY_CONSTRAINT_NOT_SUPPORTED_FOR_TABLE_WITH_MAP_CONSTRAINT);
            resultType = symTable.semanticError;
            return;
        }

        if (!(validateTableType((BTableType) expType, tableConstructorExpr.recordLiteralList))) {
            resultType = symTable.semanticError;
            return;
        }

        resultType = expType;
    }

    private List<String> getTableKeyNameList(BLangTableKeySpecifier tableKeySpecifier) {
        List<String> fieldNamesList = new ArrayList<>();
        for (BLangIdentifier identifier : tableKeySpecifier.fieldNameIdentifierList) {
            fieldNamesList.add(identifier.value);
        }

        return fieldNamesList;
    }

    private BType createTableKeyConstraint(List<String> fieldNames, BType constraintType) {
        if (fieldNames == null) {
            return symTable.semanticError;
        }

        List<BType> memTypes = new ArrayList<>();
        for (String fieldName : fieldNames) {
            //null is not possible for field
            BField tableConstraintField = types.getTableConstraintField(constraintType, fieldName);

            if (tableConstraintField == null) {
                return symTable.semanticError;
            }

            BType fieldType = tableConstraintField.type;
            memTypes.add(fieldType);
        }

        if (memTypes.size() == 1) {
            return memTypes.get(0);
        }

        return new BTupleType(memTypes);
    }

    private BType checkListConstructorCompatibility(BType bType, BLangListConstructorExpr listConstructor) {
        int tag = bType.tag;
        if (tag == TypeTags.UNION) {
            boolean prevNonErrorLoggingCheck = this.nonErrorLoggingCheck;
            this.nonErrorLoggingCheck = true;

            BLangDiagnosticLog prevDLog = this.dlog.getCurrentLog();
            this.dlog.setNonConsoleDLog();

            List<BType> compatibleTypes = new ArrayList<>();
            for (BType memberType : ((BUnionType) bType).getMemberTypes()) {
                BType listCompatibleMemType = getListConstructorCompatibleNonUnionType(memberType);

                if (listCompatibleMemType == symTable.semanticError) {
                    continue;
                }

                BType memCompatibiltyType = checkListConstructorCompatibility(listCompatibleMemType, listConstructor);

                if (memCompatibiltyType != symTable.semanticError && dlog.getErrorCount() == 0 &&
                        isUniqueType(compatibleTypes, memCompatibiltyType)) {
                    compatibleTypes.add(memCompatibiltyType);
                }
                dlog.resetErrorCount();
            }

            this.dlog.setCurrentLog(prevDLog);
            this.nonErrorLoggingCheck = prevNonErrorLoggingCheck;

            if (compatibleTypes.isEmpty()) {
                BLangListConstructorExpr exprToLog = listConstructor;
                if (this.nonErrorLoggingCheck) {
                    listConstructor.cloneAttempt++;
                    exprToLog = nodeCloner.clone(listConstructor);
                }

                dlog.error(listConstructor.pos, DiagnosticCode.INCOMPATIBLE_TYPES, expType,
                           getInferredTupleType(exprToLog));
                return symTable.semanticError;
            } else if (compatibleTypes.size() != 1) {
                dlog.error(listConstructor.pos, DiagnosticCode.AMBIGUOUS_TYPES,
                           expType);
                return symTable.semanticError;
            }

            return checkListConstructorCompatibility(compatibleTypes.get(0), listConstructor);
        }

        if (tag == TypeTags.INTERSECTION) {
            return checkListConstructorCompatibility(((BIntersectionType) bType).effectiveType, listConstructor);
        }

        BType possibleType = getListConstructorCompatibleNonUnionType(bType);

        switch (possibleType.tag) {
            case TypeTags.ARRAY:
                return checkArrayType(listConstructor, (BArrayType) possibleType);
            case TypeTags.TUPLE:
                return checkTupleType(listConstructor, (BTupleType) possibleType);
            case TypeTags.TYPEDESC:
                // i.e typedesc t = [int, string]
                List<BType> results = new ArrayList<>();
                listConstructor.isTypedescExpr = true;
                for (int i = 0; i < listConstructor.exprs.size(); i++) {
                    results.add(checkExpr(listConstructor.exprs.get(i), env, symTable.noType));
                }
                List<BType> actualTypes = new ArrayList<>();
                for (int i = 0; i < listConstructor.exprs.size(); i++) {
                    final BLangExpression expr = listConstructor.exprs.get(i);
                    if (expr.getKind() == NodeKind.TYPEDESC_EXPRESSION) {
                        actualTypes.add(((BLangTypedescExpr) expr).resolvedType);
                    } else if (expr.getKind() == NodeKind.SIMPLE_VARIABLE_REF) {
                        actualTypes.add(((BLangSimpleVarRef) expr).symbol.type);
                    } else {
                        actualTypes.add(results.get(i));
                    }
                }
                if (actualTypes.size() == 1) {
                    listConstructor.typedescType = actualTypes.get(0);
                } else {
                    listConstructor.typedescType = new BTupleType(actualTypes);
                }
                return new BTypedescType(listConstructor.typedescType, null);
        }

        BLangListConstructorExpr exprToLog = listConstructor;
        if (this.nonErrorLoggingCheck) {
            listConstructor.cloneAttempt++;
            exprToLog = nodeCloner.clone(listConstructor);
        }
        dlog.error(listConstructor.pos, DiagnosticCode.INCOMPATIBLE_TYPES, bType, getInferredTupleType(exprToLog));
        return symTable.semanticError;
    }

    private BType getListConstructorCompatibleNonUnionType(BType type) {
        switch (type.tag) {
            case TypeTags.ARRAY:
            case TypeTags.TUPLE:
            case TypeTags.TYPEDESC:
                return type;
            case TypeTags.JSON:
                return !Symbols.isFlagOn(type.flags, Flags.READONLY) ? symTable.arrayJsonType :
                        ImmutableTypeCloner.getImmutableIntersectionType(null, types, symTable.arrayJsonType,
                                                                         env, symTable, anonymousModelHelper, names);
            case TypeTags.ANYDATA:
                return !Symbols.isFlagOn(type.flags, Flags.READONLY) ? symTable.arrayAnydataType :
                        ImmutableTypeCloner.getImmutableIntersectionType(null, types, symTable.arrayAnydataType,
                                                                         env, symTable, anonymousModelHelper, names);
            case TypeTags.ANY:
                return !Symbols.isFlagOn(type.flags, Flags.READONLY) ? symTable.arrayType :
                        ImmutableTypeCloner.getImmutableIntersectionType(null, types, symTable.arrayType, env,
                                                                         symTable, anonymousModelHelper, names);
            case TypeTags.INTERSECTION:
                return ((BIntersectionType) type).effectiveType;
        }
        return symTable.semanticError;
    }

    private BType checkArrayType(BLangListConstructorExpr listConstructor, BArrayType arrayType) {
        BType eType = arrayType.eType;

        if (arrayType.state == BArrayState.OPEN_SEALED) {
            arrayType.size = listConstructor.exprs.size();
            arrayType.state = BArrayState.CLOSED_SEALED;
        } else if ((arrayType.state != BArrayState.UNSEALED) && (arrayType.size != listConstructor.exprs.size())) {
            if (arrayType.size < listConstructor.exprs.size()) {
                dlog.error(listConstructor.pos,
                           DiagnosticCode.MISMATCHING_ARRAY_LITERAL_VALUES, arrayType.size,
                           listConstructor.exprs.size());
                return symTable.semanticError;
            }

            if (!types.hasFillerValue(eType)) {
                dlog.error(listConstructor.pos,
                           DiagnosticCode.INVALID_LIST_CONSTRUCTOR_ELEMENT_TYPE, expType);
                return symTable.semanticError;
            }
        }

        boolean errored = false;
        for (BLangExpression expr : listConstructor.exprs) {
            if (exprIncompatible(eType, expr) && !errored) {
                errored = true;
            }
        }

        return errored ? symTable.semanticError : arrayType;
    }

    private BType checkTupleType(BLangListConstructorExpr listConstructor, BTupleType tupleType) {
        List<BLangExpression> exprs = listConstructor.exprs;
        List<BType> memberTypes = tupleType.tupleTypes;
        BType restType = tupleType.restType;

        int listExprSize = exprs.size();
        int memberTypeSize = memberTypes.size();

        if (listExprSize < memberTypeSize) {
            for (int i = listExprSize; i < memberTypeSize; i++) {
                if (!types.hasFillerValue(memberTypes.get(i))) {
                    dlog.error(listConstructor.pos, DiagnosticCode.SYNTAX_ERROR,
                               "tuple and expression size does not match");
                    return symTable.semanticError;
                }
            }
        } else if (listExprSize > memberTypeSize && restType == null) {
            dlog.error(listConstructor.pos, DiagnosticCode.SYNTAX_ERROR,
                       "tuple and expression size does not match");
            return symTable.semanticError;
        }

        boolean errored = false;

        int nonRestCountToCheck = listExprSize < memberTypeSize ? listExprSize : memberTypeSize;

        for (int i = 0; i < nonRestCountToCheck; i++) {
            if (exprIncompatible(memberTypes.get(i), exprs.get(i)) && !errored) {
                errored = true;
            }
        }

        for (int i = nonRestCountToCheck; i < exprs.size(); i++) {
            if (exprIncompatible(restType, exprs.get(i)) && !errored) {
                errored = true;
            }
        }
        return errored ? symTable.semanticError : tupleType;
    }

    private boolean exprIncompatible(BType eType, BLangExpression expr) {
        if (expr.typeChecked) {
            return expr.type == symTable.semanticError;
        }

        BLangExpression exprToCheck = expr;

        if (this.nonErrorLoggingCheck) {
            expr.cloneAttempt++;
            exprToCheck = nodeCloner.clone(expr);
        }

        return checkExpr(exprToCheck, this.env, eType) == symTable.semanticError;
    }

    private BType[] getExprListUniqueTypes(List<BLangExpression> exprs, SymbolEnv env) {
        LinkedHashSet<BType> typesSet = new LinkedHashSet<>(checkExprList(exprs, env));
        return typesSet.toArray(new BType[0]);
    }

    private List<BType> checkExprList(List<BLangExpression> exprs, SymbolEnv env) {
        List<BType> types = new ArrayList<>();
        SymbolEnv prevEnv = this.env;
        BType preExpType = this.expType;
        this.env = env;
        this.expType = symTable.noType;
        for (BLangExpression e : exprs) {
            checkExpr(e, this.env);
            types.add(resultType);
        }
        this.env = prevEnv;
        this.expType = preExpType;
        return types;
    }

    private BType getInferredTupleType(BLangListConstructorExpr listConstructor) {
        List<BType> memTypes = checkExprList(listConstructor.exprs, env);

        for (BType memType : memTypes) {
            if (memType == symTable.semanticError) {
                return symTable.semanticError;
            }
        }

        return new BTupleType(memTypes);
    }

    public void visit(BLangRecordLiteral recordLiteral) {
        int expTypeTag = expType.tag;

        if (expTypeTag == TypeTags.NONE) {
            expType = defineInferredRecordType(recordLiteral);
        } else if (expTypeTag == TypeTags.OBJECT) {
            dlog.error(recordLiteral.pos,
                       DiagnosticCode.INVALID_RECORD_LITERAL, expType);
            resultType = symTable.semanticError;
            return;
        }

        resultType = checkMappingConstructorCompatibility(expType, recordLiteral);
    }

    private BType checkMappingConstructorCompatibility(BType bType, BLangRecordLiteral mappingConstructor) {
        int tag = bType.tag;
        if (tag == TypeTags.UNION) {
            boolean prevNonErrorLoggingCheck = this.nonErrorLoggingCheck;
            this.nonErrorLoggingCheck = true;

            BLangDiagnosticLog prevDLog = this.dlog.getCurrentLog();
            this.dlog.setNonConsoleDLog();

            List<BType> compatibleTypes = new ArrayList<>();
            for (BType memberType : ((BUnionType) bType).getMemberTypes()) {
                BType listCompatibleMemType = getMappingConstructorCompatibleNonUnionType(memberType);

                if (listCompatibleMemType == symTable.semanticError) {
                    continue;
                }

                BType memCompatibiltyType = checkMappingConstructorCompatibility(listCompatibleMemType,
                                                                                 mappingConstructor);

                if (memCompatibiltyType != symTable.semanticError && dlog.getErrorCount() == 0 &&
                        isUniqueType(compatibleTypes, memCompatibiltyType)) {
                    compatibleTypes.add(memCompatibiltyType);
                }
                dlog.resetErrorCount();
            }

            this.dlog.setCurrentLog(prevDLog);
            this.nonErrorLoggingCheck = prevNonErrorLoggingCheck;

            if (compatibleTypes.isEmpty()) {
                reportIncompatibleMappingConstructorError(mappingConstructor, bType);
                validateSpecifiedFields(mappingConstructor, symTable.semanticError);
                return symTable.semanticError;
            } else if (compatibleTypes.size() != 1) {
                dlog.error(mappingConstructor.pos, DiagnosticCode.AMBIGUOUS_TYPES, bType);
                validateSpecifiedFields(mappingConstructor, symTable.semanticError);
                return symTable.semanticError;
            }

            return checkMappingConstructorCompatibility(compatibleTypes.get(0), mappingConstructor);
        }

        if (tag == TypeTags.INTERSECTION) {
            return checkMappingConstructorCompatibility(((BIntersectionType) bType).effectiveType, mappingConstructor);
        }

        BType possibleType = getMappingConstructorCompatibleNonUnionType(bType);

        switch (possibleType.tag) {
            case TypeTags.MAP:
                return validateSpecifiedFields(mappingConstructor, possibleType) ? possibleType :
                        symTable.semanticError;
            case TypeTags.RECORD:
                boolean isSpecifiedFieldsValid = validateSpecifiedFields(mappingConstructor, possibleType);

                boolean hasAllRequiredFields = validateRequiredAndReadonlyFields((BRecordType) possibleType,
                                                                                 mappingConstructor.fields,
                                                                                 mappingConstructor.pos);

                return isSpecifiedFieldsValid && hasAllRequiredFields ? possibleType : symTable.semanticError;
        }
        reportIncompatibleMappingConstructorError(mappingConstructor, bType);
        validateSpecifiedFields(mappingConstructor, symTable.semanticError);
        return symTable.semanticError;
    }

    private BType getMappingConstructorCompatibleNonUnionType(BType type) {
        switch (type.tag) {
            case TypeTags.MAP:
            case TypeTags.RECORD:
                return type;
            case TypeTags.JSON:
                return !Symbols.isFlagOn(type.flags, Flags.READONLY) ? symTable.mapJsonType :
                        ImmutableTypeCloner.getImmutableIntersectionType(null, types, symTable.mapJsonType, env,
                                                                         symTable, anonymousModelHelper, names);
            case TypeTags.ANYDATA:
                return !Symbols.isFlagOn(type.flags, Flags.READONLY) ? symTable.mapAnydataType :
                        ImmutableTypeCloner.getImmutableIntersectionType(null, types, symTable.mapAnydataType,
                                                                         env, symTable, anonymousModelHelper, names);
            case TypeTags.ANY:
                return !Symbols.isFlagOn(type.flags, Flags.READONLY) ? symTable.mapType :
                        ImmutableTypeCloner.getImmutableIntersectionType(null, types, symTable.mapType, env,
                                                                         symTable, anonymousModelHelper, names);
            case TypeTags.INTERSECTION:
                return ((BIntersectionType) type).effectiveType;
        }
        return symTable.semanticError;
    }

    private boolean isMappingConstructorCompatibleType(BType type) {
        return type.tag == TypeTags.RECORD || type.tag == TypeTags.MAP;
    }

    private void reportIncompatibleMappingConstructorError(BLangRecordLiteral mappingConstructorExpr, BType expType) {
        if (expType.tag != TypeTags.UNION) {
            dlog.error(mappingConstructorExpr.pos,
                       DiagnosticCode.MAPPING_CONSTRUCTOR_COMPATIBLE_TYPE_NOT_FOUND, expType);
            return;
        }

        BUnionType unionType = (BUnionType) expType;
        BType[] memberTypes = unionType.getMemberTypes().toArray(new BType[0]);

        // Special case handling for `T?` where T is a record type. This is done to give more user friendly error
        // messages for this common scenario.
        if (memberTypes.length == 2) {
            BRecordType recType = null;

            if (memberTypes[0].tag == TypeTags.RECORD && memberTypes[1].tag == TypeTags.NIL) {
                recType = (BRecordType) memberTypes[0];
            } else if (memberTypes[1].tag == TypeTags.RECORD && memberTypes[0].tag == TypeTags.NIL) {
                recType = (BRecordType) memberTypes[1];
            }

            if (recType != null) {
                validateSpecifiedFields(mappingConstructorExpr, recType);
                validateRequiredAndReadonlyFields(recType, mappingConstructorExpr.fields, mappingConstructorExpr.pos);
                return;
            }
        }

        // By this point, we know there aren't any types to which we can assign the mapping constructor. If this is
        // case where there is at least one type with which we can use mapping constructors, but this particular
        // mapping constructor is incompatible, we give an incompatible mapping constructor error.
        for (BType bType : memberTypes) {
            if (isMappingConstructorCompatibleType(bType)) {
                dlog.error(mappingConstructorExpr.pos, DiagnosticCode.INCOMPATIBLE_MAPPING_CONSTRUCTOR,
                           unionType);
                return;
            }
        }

        dlog.error(mappingConstructorExpr.pos,
                   DiagnosticCode.MAPPING_CONSTRUCTOR_COMPATIBLE_TYPE_NOT_FOUND, unionType);
    }

    private boolean validateSpecifiedFields(BLangRecordLiteral mappingConstructor, BType possibleType) {
        boolean isFieldsValid = true;

        for (RecordLiteralNode.RecordField field : mappingConstructor.fields) {
            BType checkedType = checkMappingField(field, possibleType);
            if (isFieldsValid && checkedType == symTable.semanticError) {
                isFieldsValid = false;
            }
        }

        return isFieldsValid;
    }

    private boolean validateRequiredAndReadonlyFields(BRecordType type,
                                                      List<RecordLiteralNode.RecordField> specifiedFields,
                                                      DiagnosticPos pos) {
        HashSet<String> specFieldNames = getFieldNames(specifiedFields);
        boolean hasAllRequiredFields = true;
        boolean hasValidReadonlyFields = true;

        for (BField field : type.fields.values()) {
            String fieldName = field.name.value;

            if (specFieldNames.contains(fieldName)) {
                FieldTypePosPair typePosPair = getRecordFieldByName(specifiedFields, fieldName);

                if (!Symbols.isFlagOn(field.symbol.flags, Flags.READONLY) ||
                        types.isAssignable(typePosPair.type, symTable.readonlyType)) {
                    continue;
                }

                if (hasValidReadonlyFields) {
                    hasValidReadonlyFields = false;
                }
            } else if (Symbols.isFlagOn(field.symbol.flags, Flags.REQUIRED)) {
                // Check if `field` is explicitly assigned a value in the record literal
                // If a required field is missing, it's a compile error
                dlog.error(pos, DiagnosticCode.MISSING_REQUIRED_RECORD_FIELD, field.name);
                if (hasAllRequiredFields) {
                    hasAllRequiredFields = false;
                }
            }
        }
        return hasValidReadonlyFields && hasAllRequiredFields;
    }

    /**
     * Get the specified field or the field type-desc as obtained from a record type descriptor in a spread field,
     * for a field expected in the record type descriptor.
     *
     * @param fields    The fields of the mapping constructor expression
     * @param name      The name of the field to look for
     * @return  The type and pos pair of the relevant field in the mapping constructor
     */
    private FieldTypePosPair getRecordFieldByName(List<RecordLiteralNode.RecordField> fields, String name) {
        for (RecordLiteralNode.RecordField field : fields) {
            if (field.isKeyValueField()) {
                BLangRecordKeyValueField keyValueField = (BLangRecordKeyValueField) field;
                if (name.equals(getKeyValueFieldName(keyValueField))) {
                    return new FieldTypePosPair(keyValueField.valueExpr.type, keyValueField.valueExpr.pos);
                }
            } else if (field.getKind() == NodeKind.SIMPLE_VARIABLE_REF) {
                BLangRecordLiteral.BLangRecordVarNameField varNameField =
                        (BLangRecordLiteral.BLangRecordVarNameField) field;
                if (name.equals(getVarNameFieldName(varNameField))) {
                    return new FieldTypePosPair(varNameField.type, varNameField.pos);
                }
            } else {
                BLangExpression spreadFieldExpr = ((BLangRecordLiteral.BLangRecordSpreadOperatorField) field).expr;

                BType spreadFieldType = spreadFieldExpr.type;
                if (spreadFieldType.tag != TypeTags.RECORD) {
                    continue;
                }

                BRecordType recordType = (BRecordType) spreadFieldType;
                if (recordType.fields.containsKey(name)) {
                    return new FieldTypePosPair(recordType.fields.get(name).type, spreadFieldExpr.pos);
                }
            }
        }
        return null;
    }

    private HashSet<String> getFieldNames(List<RecordLiteralNode.RecordField> specifiedFields) {
        HashSet<String> fieldNames = new HashSet<>();

        for (RecordLiteralNode.RecordField specifiedField : specifiedFields) {
            if (specifiedField.isKeyValueField()) {
                String name = getKeyValueFieldName((BLangRecordKeyValueField) specifiedField);
                if (name == null) {
                    continue; // computed key
                }

                fieldNames.add(name);
            } else if (specifiedField.getKind() == NodeKind.SIMPLE_VARIABLE_REF) {
                fieldNames.add(getVarNameFieldName((BLangRecordLiteral.BLangRecordVarNameField) specifiedField));
            } else {
                fieldNames.addAll(getSpreadOpFieldRequiredFieldNames(
                        (BLangRecordLiteral.BLangRecordSpreadOperatorField) specifiedField));
            }
        }

        return fieldNames;
    }

    private String getKeyValueFieldName(BLangRecordKeyValueField field) {
        BLangRecordKey key = field.key;
        if (key.computedKey) {
            return null;
        }

        BLangExpression keyExpr = key.expr;

        if (keyExpr.getKind() == NodeKind.SIMPLE_VARIABLE_REF) {
            return ((BLangSimpleVarRef) keyExpr).variableName.value;
        } else if (keyExpr.getKind() == NodeKind.LITERAL) {
            return (String) ((BLangLiteral) keyExpr).value;
        }
        return null;
    }

    private String getVarNameFieldName(BLangRecordLiteral.BLangRecordVarNameField field) {
        return field.variableName.value;
    }

    private List<String> getSpreadOpFieldRequiredFieldNames(BLangRecordLiteral.BLangRecordSpreadOperatorField field) {
        BType spreadType = checkExpr(field.expr, env);

        if (spreadType.tag != TypeTags.RECORD) {
            return Collections.emptyList();
        }

        List<String> fieldNames = new ArrayList<>();
        for (BField bField : ((BRecordType) spreadType).getFields().values()) {
            if (!Symbols.isOptional(bField.symbol)) {
                fieldNames.add(bField.name.value);
            }
        }
        return fieldNames;
    }

    @Override
    public void visit(BLangWorkerFlushExpr workerFlushExpr) {
        if (workerFlushExpr.workerIdentifier != null) {
            String workerName = workerFlushExpr.workerIdentifier.getValue();
            if (!this.workerExists(this.env, workerName)) {
                this.dlog.error(workerFlushExpr.pos, DiagnosticCode.UNDEFINED_WORKER, workerName);
            }
        }
        BType actualType = BUnionType.create(null, symTable.errorType, symTable.nilType);
        resultType = types.checkType(workerFlushExpr, actualType, expType);
    }

    @Override
    public void visit(BLangWorkerSyncSendExpr syncSendExpr) {
        BSymbol symbol = symResolver.lookupSymbolInMainSpace(env, names.fromIdNode(syncSendExpr.workerIdentifier));

        if (symTable.notFoundSymbol.equals(symbol)) {
            syncSendExpr.workerType = symTable.semanticError;
        } else {
            syncSendExpr.workerType = symbol.type;
        }

        // TODO Need to remove this cached env
        syncSendExpr.env = this.env;
        checkExpr(syncSendExpr.expr, this.env);

        // Validate if the send expression type is anydata
        if (!syncSendExpr.expr.type.isAnydata()) {
            this.dlog.error(syncSendExpr.pos, DiagnosticCode.INVALID_TYPE_FOR_SEND,
                            syncSendExpr.expr.type);
        }

        String workerName = syncSendExpr.workerIdentifier.getValue();
        if (!this.workerExists(this.env, workerName)) {
            this.dlog.error(syncSendExpr.pos, DiagnosticCode.UNDEFINED_WORKER, workerName);
        }

        syncSendExpr.expectedType = expType;

        // Type checking against the matching receive is done during code analysis.
        // When the expected type is noType, set the result type as nil to avoid variable assignment is required errors.
        resultType = expType == symTable.noType ? symTable.nilType : expType;
    }

    @Override
    public void visit(BLangWorkerReceive workerReceiveExpr) {
        BSymbol symbol = symResolver.lookupSymbolInMainSpace(env, names.fromIdNode(workerReceiveExpr.workerIdentifier));

        if (workerReceiveExpr.isChannel) {
            this.dlog.error(workerReceiveExpr.pos, DiagnosticCode.UNDEFINED_ACTION);
            return;
        }
        // TODO Need to remove this cached env
        workerReceiveExpr.env = this.env;

        if (symTable.notFoundSymbol.equals(symbol)) {
            workerReceiveExpr.workerType = symTable.semanticError;
        } else {
            workerReceiveExpr.workerType = symbol.type;
        }
        // The receive expression cannot be assigned to var, since we cannot infer the type.
        if (symTable.noType == this.expType) {
            this.dlog.error(workerReceiveExpr.pos, DiagnosticCode.INVALID_USAGE_OF_RECEIVE_EXPRESSION);
        }
        // We cannot predict the type of the receive expression as it depends on the type of the data sent by the other
        // worker/channel. Since receive is an expression now we infer the type of it from the lhs of the statement.
        workerReceiveExpr.type = this.expType;
        resultType = this.expType;
    }

    private boolean workerExists(SymbolEnv env, String workerName) {
        //TODO: move this method to CodeAnalyzer
        if (workerName.equals(DEFAULT_WORKER_NAME)) {
           return true;
        }
        BSymbol symbol = this.symResolver.lookupSymbolInMainSpace(env, new Name(workerName));
        return symbol != this.symTable.notFoundSymbol &&
               symbol.type.tag == TypeTags.FUTURE &&
               ((BFutureType) symbol.type).workerDerivative;
    }

    @Override
    public void visit(BLangConstRef constRef) {
        constRef.symbol = symResolver.lookupMainSpaceSymbolInPackage(constRef.pos, env,
                names.fromIdNode(constRef.pkgAlias), names.fromIdNode(constRef.variableName));

        types.setImplicitCastExpr(constRef, constRef.type, expType);
        resultType = constRef.type;
    }

    public void visit(BLangSimpleVarRef varRefExpr) {
        // Set error type as the actual type.
        BType actualType = symTable.semanticError;

        Name varName = names.fromIdNode(varRefExpr.variableName);
        if (varName == Names.IGNORE) {
            if (varRefExpr.lhsVar) {
                varRefExpr.type = this.symTable.anyType;
            } else {
                varRefExpr.type = this.symTable.semanticError;
                dlog.error(varRefExpr.pos, DiagnosticCode.UNDERSCORE_NOT_ALLOWED);
            }
            varRefExpr.symbol = new BVarSymbol(0, varName, env.enclPkg.symbol.pkgID, varRefExpr.type, env.scope.owner);
            resultType = varRefExpr.type;
            return;
        }

        Name compUnitName = getCurrentCompUnit(varRefExpr);
        varRefExpr.pkgSymbol =
                symResolver.resolvePrefixSymbol(env, names.fromIdNode(varRefExpr.pkgAlias), compUnitName);
        if (varRefExpr.pkgSymbol == symTable.notFoundSymbol) {
            dlog.error(varRefExpr.pos, DiagnosticCode.UNDEFINED_MODULE, varRefExpr.pkgAlias);
        }

        if (varRefExpr.pkgSymbol.tag == SymTag.XMLNS) {
            actualType = symTable.stringType;
        } else if (varRefExpr.pkgSymbol != symTable.notFoundSymbol) {
            BSymbol symbol = symResolver.lookupMainSpaceSymbolInPackage(varRefExpr.pos, env,
                    names.fromIdNode(varRefExpr.pkgAlias), varName);
            // if no symbol, check same for object attached function
            if (symbol == symTable.notFoundSymbol && env.enclType != null) {
                Name objFuncName = names.fromString(Symbols
                        .getAttachedFuncSymbolName(env.enclType.type.tsymbol.name.value, varName.value));
                symbol = symResolver.resolveStructField(varRefExpr.pos, env, objFuncName,
                        env.enclType.type.tsymbol);
            }

            // TODO: call to isInLocallyDefinedRecord() is a temporary fix done to disallow local var references in
            //  locally defined record type defs. This check should be removed once local var referencing is supported.
            if (((symbol.tag & SymTag.VARIABLE) == SymTag.VARIABLE)) {
                BVarSymbol varSym = (BVarSymbol) symbol;
                checkSefReferences(varRefExpr.pos, env, varSym);
                varRefExpr.symbol = varSym;
                actualType = varSym.type;
                markAndRegisterClosureVariable(symbol, varRefExpr.pos);
            } else if ((symbol.tag & SymTag.TYPE_DEF) == SymTag.TYPE_DEF) {
                actualType = new BTypedescType(symbol.type, null);
                varRefExpr.symbol = symbol;
            } else if ((symbol.tag & SymTag.CONSTANT) == SymTag.CONSTANT) {
                BConstantSymbol constSymbol = (BConstantSymbol) symbol;
                varRefExpr.symbol = constSymbol;
                BType symbolType = symbol.type;
                if (symbolType != symTable.noType && expType.tag == TypeTags.FINITE ||
                        (expType.tag == TypeTags.UNION && ((BUnionType) expType).getMemberTypes().stream()
                                .anyMatch(memType -> memType.tag == TypeTags.FINITE &&
                                        types.isAssignable(symbolType, memType)))) {
                    actualType = symbolType;
                } else {
                    actualType = constSymbol.literalType;
                }

                // If the constant is on the LHS, modifications are not allowed.
                // E.g. m.k = "10"; // where `m` is a constant.
                if (varRefExpr.lhsVar || varRefExpr.compoundAssignmentLhsVar) {
                    actualType = symTable.semanticError;
                    dlog.error(varRefExpr.pos, DiagnosticCode.CANNOT_UPDATE_CONSTANT_VALUE);
                }
            } else {
                logUndefinedSymbolError(varRefExpr.pos, varName.value);
            }
        }

        // Check type compatibility
        if (expType.tag == TypeTags.ARRAY && isArrayOpenSealedType((BArrayType) expType)) {
            dlog.error(varRefExpr.pos, DiagnosticCode.SEALED_ARRAY_TYPE_CAN_NOT_INFER_SIZE);
            return;

        }
        resultType = types.checkType(varRefExpr, actualType, expType);
    }

    @Override
    public void visit(BLangRecordVarRef varRefExpr) {
        LinkedHashMap<String, BField> fields = new LinkedHashMap<>();

        String recordName = this.anonymousModelHelper.getNextAnonymousTypeKey(env.enclPkg.symbol.pkgID);
        BRecordTypeSymbol recordSymbol = Symbols.createRecordSymbol(0, names.fromString(recordName),
                                                                    env.enclPkg.symbol.pkgID, null, env.scope.owner);
        symbolEnter.defineSymbol(varRefExpr.pos, recordSymbol, env);

        boolean unresolvedReference = false;
        for (BLangRecordVarRef.BLangRecordVarRefKeyValue recordRefField : varRefExpr.recordRefFields) {
            ((BLangVariableReference) recordRefField.variableReference).lhsVar = true;
            checkExpr(recordRefField.variableReference, env);
            if (((BLangVariableReference) recordRefField.variableReference).symbol == null ||
                    !isValidVariableReference(recordRefField.variableReference)) {
                unresolvedReference = true;
                continue;
            }
            BVarSymbol bVarSymbol = (BVarSymbol) ((BLangVariableReference) recordRefField.variableReference).symbol;
            BField field = new BField(names.fromIdNode(recordRefField.variableName), varRefExpr.pos,
                                      new BVarSymbol(0, names.fromIdNode(recordRefField.variableName),
                                                     env.enclPkg.symbol.pkgID, bVarSymbol.type, recordSymbol));
            fields.put(field.name.value, field);
        }

        BLangExpression restParam = (BLangExpression) varRefExpr.restParam;
        if (restParam != null) {
            checkExpr(restParam, env);
            unresolvedReference = !isValidVariableReference(restParam);
        }

        if (unresolvedReference) {
            resultType = symTable.semanticError;
            return;
        }

        BRecordType bRecordType = new BRecordType(recordSymbol);
        bRecordType.fields = fields;
        recordSymbol.type = bRecordType;
        varRefExpr.symbol = new BVarSymbol(0, recordSymbol.name,
                env.enclPkg.symbol.pkgID, bRecordType, env.scope.owner);

        if (restParam == null) {
            bRecordType.sealed = true;
            bRecordType.restFieldType = symTable.noType;
        } else if (restParam.type == symTable.semanticError) {
            bRecordType.restFieldType = symTable.mapType;
        } else {
            // Rest variable type of Record ref (record destructuring assignment) is a map where T is the broad type of
            // all fields that are not specified in the destructuring pattern. Here we set the rest type of record type
            // to T.
            BMapType restParamType = (BMapType) restParam.type;
            bRecordType.restFieldType = restParamType.constraint;
        }

        resultType = bRecordType;
    }

    @Override
    public void visit(BLangErrorVarRef varRefExpr) {
        if (varRefExpr.typeNode != null) {
            BType bType = symResolver.resolveTypeNode(varRefExpr.typeNode, env);
            varRefExpr.type = bType;
            checkIndirectErrorVarRef(varRefExpr);
            resultType = bType;
            return;
        }

        if (varRefExpr.reason != null) {
            varRefExpr.reason.lhsVar = true;
            checkExpr(varRefExpr.reason, env);
        }

        boolean unresolvedReference = false;

        for (BLangNamedArgsExpression detailItem : varRefExpr.detail) {
            BLangVariableReference refItem = (BLangVariableReference) detailItem.expr;
            refItem.lhsVar = true;
            checkExpr(refItem, env);

            if (!isValidVariableReference(refItem)) {
                unresolvedReference = true;
                continue;
            }

            if (refItem.getKind() == NodeKind.FIELD_BASED_ACCESS_EXPR
                    || refItem.getKind() == NodeKind.INDEX_BASED_ACCESS_EXPR) {
                dlog.error(refItem.pos, DiagnosticCode.INVALID_VARIABLE_REFERENCE_IN_BINDING_PATTERN,
                           refItem);
                unresolvedReference = true;
                continue;
            }

            if (refItem.symbol == null) {
                unresolvedReference = true;
            }
        }

        if (varRefExpr.restVar != null) {
            varRefExpr.restVar.lhsVar = true;
            if (varRefExpr.restVar.getKind() == NodeKind.SIMPLE_VARIABLE_REF) {
                checkExpr(varRefExpr.restVar, env);
                unresolvedReference = unresolvedReference
                        || varRefExpr.restVar.symbol == null
                        || !isValidVariableReference(varRefExpr.restVar);

            } else if (varRefExpr.restVar.getKind() == NodeKind.FIELD_BASED_ACCESS_EXPR
                    || varRefExpr.restVar.getKind() == NodeKind.INDEX_BASED_ACCESS_EXPR) {
                unresolvedReference = checkErrorRestParamVarRef(varRefExpr, unresolvedReference);
            }
        }

        if (unresolvedReference) {
            resultType = symTable.semanticError;
            return;
        }

        BType errorRefRestFieldType;
        if (varRefExpr.restVar == null) {
            errorRefRestFieldType = symTable.pureType;
        } else if (varRefExpr.restVar.getKind() == NodeKind.SIMPLE_VARIABLE_REF
                && ((BLangSimpleVarRef) varRefExpr.restVar).variableName.value.equals(Names.IGNORE.value)) {
            errorRefRestFieldType = symTable.pureType;
        } else if (varRefExpr.restVar.getKind() == NodeKind.INDEX_BASED_ACCESS_EXPR
            || varRefExpr.restVar.getKind() == NodeKind.FIELD_BASED_ACCESS_EXPR) {
            errorRefRestFieldType = varRefExpr.restVar.type;
        } else if (varRefExpr.restVar.type.tag == TypeTags.MAP) {
            errorRefRestFieldType = ((BMapType) varRefExpr.restVar.type).constraint;
        } else {
            dlog.error(varRefExpr.restVar.pos, DiagnosticCode.INCOMPATIBLE_TYPES,
                       varRefExpr.restVar.type, symTable.detailType);
            resultType = symTable.semanticError;
            return;
        }

        BType errorDetailType = getCompatibleDetailType(errorRefRestFieldType);
        resultType = new BErrorType(symTable.errorType.tsymbol, varRefExpr.reason.type, errorDetailType);
    }

    private void checkIndirectErrorVarRef(BLangErrorVarRef varRefExpr) {
        for (BLangNamedArgsExpression detailItem : varRefExpr.detail) {
            checkExpr(detailItem.expr, env);
            checkExpr(detailItem, env, detailItem.expr.type);
        }

        if (varRefExpr.restVar != null) {
            checkExpr(varRefExpr.restVar, env);
        }

        // Indirect error binding pattern does not have an error reason binding fragment
        varRefExpr.reason.type = symTable.noType;
    }

    private BRecordType getCompatibleDetailType(BType errorRefRestFieldType) {

        PackageID packageID = env.enclPkg.packageID;
        BRecordTypeSymbol detailSymbol = new BRecordTypeSymbol(SymTag.RECORD, Flags.PUBLIC, Names.EMPTY,
                packageID, null, env.scope.owner);
        detailSymbol.scope = new Scope(env.scope.owner);
        BRecordType detailType = new BRecordType(detailSymbol);

        int flags = Flags.asMask(new HashSet<>(Lists.of(Flag.OPTIONAL, Flag.PUBLIC)));
        BField messageField = new BField(Names.DETAIL_MESSAGE, null,
                new BVarSymbol(flags, Names.DETAIL_MESSAGE, packageID, symTable.stringType, detailSymbol));
        detailType.fields.put(messageField.name.value, messageField);
        detailSymbol.scope.define(Names.DETAIL_MESSAGE, messageField.symbol);

        BField causeField = new BField(Names.DETAIL_CAUSE, null,
                new BVarSymbol(flags, Names.DETAIL_CAUSE, packageID, symTable.errorType, detailSymbol));
        detailType.fields.put(causeField.name.value, causeField);
        detailSymbol.scope.define(Names.DETAIL_CAUSE, causeField.symbol);

        detailType.restFieldType = errorRefRestFieldType;

        // TODO : Remove this. Had to add this due to BIR codegen requires this.
        BInvokableType invokableType = new BInvokableType(new ArrayList<>(), symTable.nilType, null);
        BInvokableSymbol initSymbol = Symbols.createFunctionSymbol(0, Names.INIT_FUNCTION_SUFFIX, packageID,
                invokableType, detailSymbol, false);
        detailSymbol.initializerFunc = new BAttachedFunction(Names.INIT_FUNCTION_SUFFIX, initSymbol, invokableType);
        detailSymbol.scope.define(initSymbol.name, initSymbol);
        return detailType;
    }

    private boolean checkErrorRestParamVarRef(BLangErrorVarRef varRefExpr, boolean unresolvedReference) {
        BLangAccessExpression accessExpression = (BLangAccessExpression) varRefExpr.restVar;
        Name exprName = names.fromIdNode(((BLangSimpleVarRef) accessExpression.expr).variableName);
        BSymbol fSym = symResolver.lookupSymbolInMainSpace(env, exprName);
        if (fSym != null) {
            if (fSym.type.getKind() == TypeKind.MAP) {
                BType constraint = ((BMapType) fSym.type).constraint;
                if (types.isAssignable(constraint, symTable.pureType)) {
                    varRefExpr.restVar.type = constraint;
                } else {
                    varRefExpr.restVar.type = symTable.pureType;
                }
            } else {
                throw new UnsupportedOperationException("rec field base access");
            }
        } else {
            unresolvedReference = true;
        }
        return unresolvedReference;
    }

    @Override
    public void visit(BLangTupleVarRef varRefExpr) {
        List<BType> results = new ArrayList<>();
        for (int i = 0; i < varRefExpr.expressions.size(); i++) {
            ((BLangVariableReference) varRefExpr.expressions.get(i)).lhsVar = true;
            results.add(checkExpr(varRefExpr.expressions.get(i), env, symTable.noType));
        }
        BTupleType actualType = new BTupleType(results);
        if (varRefExpr.restParam != null) {
            BLangExpression restExpr = (BLangExpression) varRefExpr.restParam;
            ((BLangVariableReference) restExpr).lhsVar = true;
            BType checkedType = checkExpr(restExpr, env, symTable.noType);
            if (checkedType.tag != TypeTags.ARRAY) {
                dlog.error(varRefExpr.pos, DiagnosticCode.INVALID_TYPE_FOR_REST_DESCRIPTOR, checkedType);
                resultType = symTable.semanticError;
                return;
            }
            actualType.restType = ((BArrayType) checkedType).eType;
        }
        resultType = types.checkType(varRefExpr, actualType, expType);
    }

    /**
     * This method will recursively check if a multidimensional array has at least one open sealed dimension.
     *
     * @param arrayType array to check if open sealed
     * @return true if at least one dimension is open sealed
     */
    public boolean isArrayOpenSealedType(BArrayType arrayType) {
        if (arrayType.state == BArrayState.OPEN_SEALED) {
            return true;
        }
        if (arrayType.eType.tag == TypeTags.ARRAY) {
            return isArrayOpenSealedType((BArrayType) arrayType.eType);
        }
        return false;
    }

    /**
     * This method will recursively traverse and find the symbol environment of a lambda node (which is given as the
     * enclosing invokable node) which is needed to lookup closure variables. The variable lookup will start from the
     * enclosing invokable node's environment, which are outside of the scope of a lambda function.
     */
    private SymbolEnv findEnclosingInvokableEnv(SymbolEnv env, BLangInvokableNode encInvokable) {
        if (env.enclEnv.node != null && env.enclEnv.node.getKind() == NodeKind.ARROW_EXPR) {
            // if enclosing env's node is arrow expression
            return env.enclEnv;
        }

        if (env.enclEnv.node != null && env.enclEnv.node.getKind() == NodeKind.TRANSACTION) {
            // if enclosing env's node is a transaction
            return env.enclEnv;
        }

        if (env.enclInvokable != null && env.enclInvokable == encInvokable) {
            return findEnclosingInvokableEnv(env.enclEnv, encInvokable);
        }
        return env;
    }

    private SymbolEnv findEnclosingInvokableEnv(SymbolEnv env, BLangRecordTypeNode recordTypeNode) {
        if (env.enclEnv.node != null && env.enclEnv.node.getKind() == NodeKind.ARROW_EXPR) {
            // if enclosing env's node is arrow expression
            return env.enclEnv;
        }

        if (env.enclEnv.node != null && env.enclEnv.node.getKind() == NodeKind.TRANSACTION) {
            // if enclosing env's node is a transaction
            return env.enclEnv;
        }

        if (env.enclType != null && env.enclType == recordTypeNode) {
            return findEnclosingInvokableEnv(env.enclEnv, recordTypeNode);
        }
        return env;
    }

    private boolean isFunctionArgument(BSymbol symbol, List<BLangSimpleVariable> params) {
        return params.stream().anyMatch(param -> (param.symbol.name.equals(symbol.name) &&
                param.type.tag == symbol.type.tag));
    }

    public void visit(BLangFieldBasedAccess fieldAccessExpr) {
        // First analyze the variable reference expression.
        ((BLangVariableReference) fieldAccessExpr.expr).lhsVar = fieldAccessExpr.lhsVar;
        ((BLangVariableReference) fieldAccessExpr.expr).compoundAssignmentLhsVar =
                fieldAccessExpr.compoundAssignmentLhsVar;
        BType varRefType = getTypeOfExprInFieldAccess(fieldAccessExpr.expr);

        // Disallow `expr.ns:attrname` syntax on non xml expressions.
        if (fieldAccessExpr instanceof BLangFieldBasedAccess.BLangNSPrefixedFieldBasedAccess
                && !isXmlAccess(fieldAccessExpr)) {
            dlog.error(fieldAccessExpr.pos, DiagnosticCode.INVALID_FIELD_ACCESS_EXPRESSION);
            resultType = symTable.semanticError;
            return;
        }

        BType actualType;
        // Accessing all fields using * is only supported for XML.
        // todo: remove this, this is no longer supported, this is moved to xml.<*>
        if (fieldAccessExpr.fieldKind == FieldKind.ALL && varRefType.tag != TypeTags.XML) {
            dlog.error(fieldAccessExpr.pos, DiagnosticCode.CANNOT_GET_ALL_FIELDS, varRefType);
            actualType = symTable.semanticError;
        } else {
            if (fieldAccessExpr.optionalFieldAccess) {
                if (fieldAccessExpr.lhsVar || fieldAccessExpr.compoundAssignmentLhsVar) {
                    dlog.error(fieldAccessExpr.pos,
                               DiagnosticCode.OPTIONAL_FIELD_ACCESS_NOT_REQUIRED_ON_LHS);
                    resultType = symTable.semanticError;
                    return;
                }
                actualType = checkOptionalFieldAccessExpr(fieldAccessExpr, varRefType,
                                                          names.fromIdNode(fieldAccessExpr.field));
            } else {
                actualType = checkFieldAccessExpr(fieldAccessExpr, varRefType, names.fromIdNode(fieldAccessExpr.field));

                if (actualType != symTable.semanticError &&
                        (fieldAccessExpr.lhsVar || fieldAccessExpr.compoundAssignmentLhsVar)) {
                    if (isAllReadonlyTypes(varRefType)) {
                        dlog.error(fieldAccessExpr.pos, DiagnosticCode.CANNOT_UPDATE_READONLY_VALUE_OF_TYPE,
                                   varRefType);
                        resultType = symTable.semanticError;
                        return;
                    } else if (types.isSubTypeOfBaseType(varRefType, TypeTags.RECORD) &&
                            isInvalidReadonlyFieldUpdate(varRefType, fieldAccessExpr.field.value)) {
                        dlog.error(fieldAccessExpr.pos, DiagnosticCode.CANNOT_UPDATE_READONLY_RECORD_FIELD,
                                   fieldAccessExpr.field.value, varRefType);
                        resultType = symTable.semanticError;
                        return;
                    } else if (types.isSubTypeOfBaseType(varRefType, TypeTags.OBJECT) &&
                            isInvalidObjectFieldUpdate(varRefType, fieldAccessExpr.field.value)) {
                        dlog.error(fieldAccessExpr.pos, DiagnosticCode.CANNOT_UPDATE_READONLY_OBJECT_FIELD,
                                   fieldAccessExpr.field.value, varRefType);
                        resultType = symTable.semanticError;
                        return;

                    }
                }
            }
        }

        resultType = types.checkType(fieldAccessExpr, actualType, this.expType);
    }

    private boolean isAllReadonlyTypes(BType type) {
        if (type.tag != TypeTags.UNION) {
            return Symbols.isFlagOn(type.flags, Flags.READONLY);
        }

        for (BType memberType : ((BUnionType) type).getMemberTypes()) {
            if (!isAllReadonlyTypes(memberType)) {
                return false;
            }
        }
        return true;
    }

    private boolean isInvalidReadonlyFieldUpdate(BType type, String fieldName) {
        if (type.tag == TypeTags.RECORD) {
            if (Symbols.isFlagOn(type.flags, Flags.READONLY)) {
                return true;
            }

            BRecordType recordType = (BRecordType) type;
            for (BField field : recordType.fields.values()) {
                if (!field.name.value.equals(fieldName)) {
                    continue;
                }

                return Symbols.isFlagOn(field.symbol.flags, Flags.READONLY) &&
                        // allow updates at compile-time for optional fields since it could be the first update.
                        Symbols.isFlagOn(field.symbol.flags, Flags.REQUIRED);
            }
            return recordType.sealed;
        }

        // For unions, we consider this an invalid update only if it is invalid for all member types. If for at least
        // one member this is valid, we allow this at compile time with the potential to fail at runtime.
        boolean allInvalidUpdates = true;
        for (BType memberType : ((BUnionType) type).getMemberTypes()) {
            if (!isInvalidReadonlyFieldUpdate(memberType, fieldName)) {
                allInvalidUpdates = false;
            }
        }
        return allInvalidUpdates;
    }

    private boolean isInvalidObjectFieldUpdate(BType type, String fieldName) {
        if (type.tag == TypeTags.OBJECT) {
            BObjectType objectType = (BObjectType) type;
            BObjectTypeSymbol objectTypeSymbol = (BObjectTypeSymbol) objectType.tsymbol;
            BAttachedFunction initializerFunc = objectTypeSymbol.initializerFunc;

            if (env.enclInvokable != null && initializerFunc != null &&
                    env.enclInvokable.symbol == initializerFunc.symbol) {
                // This is a field update within the initializer. This update is valid.
                return false;
            }

            if (Symbols.isFlagOn(type.flags, Flags.READONLY)) {
                return true;
            }

            for (BField field : objectType.fields.values()) {
                if (!field.name.value.equals(fieldName)) {
                    continue;
                }

                return Symbols.isFlagOn(field.symbol.flags, Flags.READONLY);
            }
            return false; // Wouldn't get here.
        }

        // For unions, we consider this an invalid update only if it is invalid for all member types. If for at least
        // one member this is valid, we allow this at compile time with the potential to fail at runtime.
        boolean allInvalidUpdates = true;
        for (BType memberType : ((BUnionType) type).getMemberTypes()) {
            if (!isInvalidObjectFieldUpdate(memberType, fieldName)) {
                allInvalidUpdates = false;
            }
        }
        return allInvalidUpdates;
    }

    private boolean isXmlAccess(BLangFieldBasedAccess fieldAccessExpr) {
        BLangExpression expr = fieldAccessExpr.expr;
        BType exprType = expr.type;

        if (exprType.tag == TypeTags.XML || exprType.tag == TypeTags.XML_ELEMENT) {
            return true;
        }

        if (expr.getKind() == NodeKind.FIELD_BASED_ACCESS_EXPR  && hasLaxOriginalType((BLangFieldBasedAccess) expr)
                && exprType.tag == TypeTags.UNION) {
            Set<BType> memberTypes = ((BUnionType) exprType).getMemberTypes();
            return memberTypes.contains(symTable.xmlType) || memberTypes.contains(symTable.xmlElementType);
          }

        return false;
    }

    public void visit(BLangIndexBasedAccess indexBasedAccessExpr) {
        // First analyze the variable reference expression.
        ((BLangVariableReference) indexBasedAccessExpr.expr).lhsVar = indexBasedAccessExpr.lhsVar;
        ((BLangVariableReference) indexBasedAccessExpr.expr).compoundAssignmentLhsVar =
                indexBasedAccessExpr.compoundAssignmentLhsVar;
        checkExpr(indexBasedAccessExpr.expr, this.env, symTable.noType);

        if (indexBasedAccessExpr.indexExpr.getKind() == NodeKind.TABLE_MULTI_KEY &&
                indexBasedAccessExpr.expr.type.tag != TypeTags.TABLE) {
            dlog.error(indexBasedAccessExpr.pos, DiagnosticCode.MULTI_KEY_MEMBER_ACCESS_NOT_SUPPORTED,
                    indexBasedAccessExpr.expr.type);
            resultType = symTable.semanticError;
            return;
        }

        BType actualType = checkIndexAccessExpr(indexBasedAccessExpr);

        BType exprType = indexBasedAccessExpr.expr.type;
        BLangExpression indexExpr = indexBasedAccessExpr.indexExpr;

        if (actualType != symTable.semanticError &&
                (indexBasedAccessExpr.lhsVar || indexBasedAccessExpr.compoundAssignmentLhsVar)) {
            if (isAllReadonlyTypes(exprType)) {
                dlog.error(indexBasedAccessExpr.pos, DiagnosticCode.CANNOT_UPDATE_READONLY_VALUE_OF_TYPE,
                           exprType);
                resultType = symTable.semanticError;
                return;
            } else if (types.isSubTypeOfBaseType(exprType, TypeTags.RECORD) &&
                    (indexExpr.getKind() == NodeKind.LITERAL || isConst(indexExpr)) &&
                    isInvalidReadonlyFieldUpdate(exprType, getConstFieldName(indexExpr))) {
                dlog.error(indexBasedAccessExpr.pos, DiagnosticCode.CANNOT_UPDATE_READONLY_RECORD_FIELD,
                           getConstFieldName(indexExpr), exprType);
                resultType = symTable.semanticError;
                return;
            }
        }

        // If this is on lhs, no need to do type checking further. And null/error
        // will not propagate from parent expressions
        if (indexBasedAccessExpr.lhsVar) {
            indexBasedAccessExpr.originalType = actualType;
            indexBasedAccessExpr.type = actualType;
            resultType = actualType;
            return;
        }

        this.resultType = this.types.checkType(indexBasedAccessExpr, actualType, this.expType);
    }

    public void visit(BLangInvocation iExpr) {
        // Variable ref expression null means this is the leaf node of the variable ref expression tree
        // e.g. foo();, foo(), foo().k;
        if (iExpr.expr == null) {
            // This is a function invocation expression. e.g. foo()
            checkFunctionInvocationExpr(iExpr);
            return;
        }

        // Module aliases cannot be used with methods
        if (invalidModuleAliasUsage(iExpr)) {
            return;
        }

        // Find the variable reference expression type
        checkExpr(iExpr.expr, this.env, symTable.noType);

        BType varRefType = iExpr.expr.type;

        switch (varRefType.tag) {
            case TypeTags.OBJECT:
                // Invoking a function bound to an object
                // First check whether there exist a function with this name
                // Then perform arg and param matching
                checkObjectFunctionInvocationExpr(iExpr, (BObjectType) varRefType);
                break;
            case TypeTags.RECORD:
                checkFieldFunctionPointer(iExpr, this.env);
                break;
            case TypeTags.NONE:
                dlog.error(iExpr.pos, DiagnosticCode.UNDEFINED_FUNCTION, iExpr.name);
                break;
            case TypeTags.SEMANTIC_ERROR:
                break;
            default:
                checkInLangLib(iExpr, varRefType);
        }
    }

    public void visit(BLangInvocation.BLangActionInvocation aInv) {
        // For an action invocation, this will only be satisfied when it's an async call of a function.
        // e.g., start foo();
        if (aInv.expr == null) {
            checkFunctionInvocationExpr(aInv);
            return;
        }

        // Module aliases cannot be used with remote method call actions
        if (invalidModuleAliasUsage(aInv)) {
            return;
        }

        // Find the variable reference expression type
        checkExpr(aInv.expr, this.env, symTable.noType);
        BLangVariableReference varRef = (BLangVariableReference) aInv.expr;

        switch (varRef.type.tag) {
            case TypeTags.OBJECT:
                checkActionInvocation(aInv, (BObjectType) varRef.type);
                break;
            case TypeTags.RECORD:
                checkFieldFunctionPointer(aInv, this.env);
                break;
            case TypeTags.NONE:
                dlog.error(aInv.pos, DiagnosticCode.UNDEFINED_FUNCTION, aInv.name);
                resultType = symTable.semanticError;
                break;
            case TypeTags.SEMANTIC_ERROR:
            default:
                dlog.error(aInv.pos, DiagnosticCode.INVALID_ACTION_INVOCATION, varRef.type);
                resultType = symTable.semanticError;
                break;
        }
    }

    private boolean invalidModuleAliasUsage(BLangInvocation invocation) {
        Name pkgAlias = names.fromIdNode(invocation.pkgAlias);
        if (pkgAlias != Names.EMPTY) {
            dlog.error(invocation.pos, DiagnosticCode.PKG_ALIAS_NOT_ALLOWED_HERE);
            return true;
        }
        return false;
    }

    public void visit(BLangLetExpression letExpression) {
        BLetSymbol letSymbol = new BLetSymbol(SymTag.LET, Flags.asMask(new HashSet<>(Lists.of())),
                                              new Name(String.format("$let_symbol_%d$", letCount++)),
                                              env.enclPkg.symbol.pkgID, letExpression.type, env.scope.owner);
        letExpression.env = SymbolEnv.createExprEnv(letExpression, env, letSymbol);
        for (BLangLetVariable letVariable : letExpression.letVarDeclarations) {
            semanticAnalyzer.analyzeDef((BLangNode) letVariable.definitionNode, letExpression.env);
        }
        BType exprType = checkExpr(letExpression.expr, letExpression.env);
        types.checkType(letExpression, exprType, this.expType);
    }

    private void checkInLangLib(BLangInvocation iExpr, BType varRefType) {
        boolean langLibMethodExists = checkLangLibMethodInvocationExpr(iExpr, varRefType);
        if (!langLibMethodExists) {
            dlog.error(iExpr.name.pos, DiagnosticCode.UNDEFINED_FUNCTION_IN_TYPE, iExpr.name.value, iExpr.expr.type);
            resultType = symTable.semanticError;
            return;
        }

        checkIllegalStorageSizeChangeMethodCall(iExpr, varRefType);
    }

    private boolean isFixedLengthList(BType type) {
        switch(type.tag) {
            case TypeTags.ARRAY:
                return (((BArrayType) type).state != BArrayState.UNSEALED);
            case TypeTags.TUPLE:
                return (((BTupleType) type).restType == null);
            case TypeTags.UNION:
                BUnionType unionType = (BUnionType) type;
                for (BType member : unionType.getMemberTypes()) {
                    if (!isFixedLengthList(member)) {
                        return false;
                    }
                }
                return true;
            default:
                return false;
        }
    }

    private void checkIllegalStorageSizeChangeMethodCall(BLangInvocation iExpr, BType varRefType) {
        String invocationName = iExpr.name.getValue();
        if (!modifierFunctions.contains(invocationName)) {
            return;
        }

        if (isFixedLengthList(varRefType)) {
            dlog.error(iExpr.name.pos, DiagnosticCode.ILLEGAL_FUNCTION_CHANGE_LIST_SIZE, invocationName, varRefType);
            resultType = symTable.semanticError;
            return;
        }

        if (isShiftOnIncompatibleTuples(varRefType, invocationName)) {
            dlog.error(iExpr.name.pos, DiagnosticCode.ILLEGAL_FUNCTION_CHANGE_TUPLE_SHAPE, invocationName,
                       varRefType);
            resultType = symTable.semanticError;
            return;
        }
    }

    private boolean isShiftOnIncompatibleTuples(BType varRefType, String invocationName) {
        if ((varRefType.tag == TypeTags.TUPLE) && (invocationName.compareTo(FUNCTION_NAME_SHIFT) == 0) &&
                hasDifferentTypeThanRest((BTupleType) varRefType)) {
            return true;
        }

        if ((varRefType.tag == TypeTags.UNION) && (invocationName.compareTo(FUNCTION_NAME_SHIFT) == 0)) {
            BUnionType unionVarRef = (BUnionType) varRefType;
            boolean allMemberAreFixedShapeTuples = true;
            for (BType member : unionVarRef.getMemberTypes()) {
                if (member.tag != TypeTags.TUPLE) {
                    allMemberAreFixedShapeTuples = false;
                    break;
                }
                if (!hasDifferentTypeThanRest((BTupleType) member)) {
                    allMemberAreFixedShapeTuples = false;
                    break;
                }
            }
            return allMemberAreFixedShapeTuples;
        }
        return false;
    }

    private boolean hasDifferentTypeThanRest(BTupleType tupleType) {
        if (tupleType.restType == null) {
            return false;
        }

        for (BType member : tupleType.getTupleTypes()) {
            if (!types.isSameType(tupleType.restType, member)) {
                return true;
            }
        }
        return false;
    }

    private boolean checkFieldFunctionPointer(BLangInvocation iExpr, SymbolEnv env) {
        BType type = checkExpr(iExpr.expr, env);

        BLangIdentifier invocationIdentifier = iExpr.name;

        if (type == symTable.semanticError) {
            return false;
        }
        BSymbol funcSymbol = symResolver.resolveStructField(iExpr.pos, env, names.fromIdNode(invocationIdentifier),
                type.tsymbol);
        if (funcSymbol == symTable.notFoundSymbol) {
            if (!checkLangLibMethodInvocationExpr(iExpr, type)) {
                dlog.error(iExpr.name.pos, DiagnosticCode.UNDEFINED_FIELD_IN_RECORD, invocationIdentifier, type);
                resultType = symTable.semanticError;
            }
            return false;
        }
        iExpr.symbol = funcSymbol;
        iExpr.type = ((BInvokableSymbol) funcSymbol).retType;
        checkInvocationParamAndReturnType(iExpr);
        iExpr.functionPointerInvocation = true;
        return true;
    }

    public void visit(BLangTypeInit cIExpr) {
        if ((expType.tag == TypeTags.ANY && cIExpr.userDefinedType == null) || expType.tag == TypeTags.RECORD) {
            dlog.error(cIExpr.pos, DiagnosticCode.INVALID_TYPE_NEW_LITERAL, expType);
            resultType = symTable.semanticError;
            return;
        }

        BType actualType;
        if (cIExpr.userDefinedType != null) {
            actualType = symResolver.resolveTypeNode(cIExpr.userDefinedType, env);
        } else {
            actualType = expType;
        }

        if (actualType == symTable.semanticError) {
            //TODO dlog error?
            resultType = symTable.semanticError;
            return;
        }

        switch (actualType.tag) {
            case TypeTags.OBJECT:
                if ((actualType.tsymbol.flags & Flags.ABSTRACT) == Flags.ABSTRACT) {
                    dlog.error(cIExpr.pos, DiagnosticCode.CANNOT_INITIALIZE_ABSTRACT_OBJECT,
                               actualType.tsymbol);
                    cIExpr.initInvocation.argExprs.forEach(expr -> checkExpr(expr, env, symTable.noType));
                    resultType = symTable.semanticError;
                    return;
                }

                if (((BObjectTypeSymbol) actualType.tsymbol).initializerFunc != null) {
                    cIExpr.initInvocation.symbol = ((BObjectTypeSymbol) actualType.tsymbol).initializerFunc.symbol;
                    checkInvocationParam(cIExpr.initInvocation);
                    cIExpr.initInvocation.type = ((BInvokableSymbol) cIExpr.initInvocation.symbol).retType;
                } else {
                    // If the initializerFunc is null then this is a default constructor invocation. Hence should not
                    // pass any arguments.
                    if (!isValidInitInvocation(cIExpr, (BObjectType) actualType)) {
                        return;
                    }
                }
                break;
            case TypeTags.STREAM:
                if (cIExpr.initInvocation.argExprs.size() != 1) {
                    dlog.error(cIExpr.pos, DiagnosticCode.INVALID_STREAM_CONSTRUCTOR, cIExpr.initInvocation.name);
                    resultType = symTable.semanticError;
                    return;
                }

                BStreamType actualStreamType = (BStreamType) actualType;
                if (actualStreamType.error != null) {
                    BType error = actualStreamType.error;
                    if (!types.containsErrorType(error)) {
                        dlog.error(cIExpr.pos, DiagnosticCode.ERROR_TYPE_EXPECTED, error.toString());
                        resultType = symTable.semanticError;
                        return;
                    }
                }

                BLangExpression iteratorExpr = cIExpr.initInvocation.argExprs.get(0);
                BType constructType = checkExpr(iteratorExpr, env, symTable.noType);
                BUnionType nextReturnType = types.getVarTypeFromIteratorFuncReturnType(constructType);
                BUnionType expectedReturnType = createNextReturnType(cIExpr.pos, (BStreamType) actualType);
                if (nextReturnType == null) {
                    dlog.error(iteratorExpr.pos, DiagnosticCode.MISSING_REQUIRED_METHOD_NEXT,
                            constructType, expectedReturnType);
                    resultType = symTable.semanticError;
                    return;
                }

                types.checkType(iteratorExpr.pos, nextReturnType, expectedReturnType,
                        DiagnosticCode.INCOMPATIBLE_TYPES);
                resultType = actualType;
                return;
            case TypeTags.UNION:
                List<BType> matchingMembers = findMembersWithMatchingInitFunc(cIExpr, (BUnionType) actualType);
                BType matchedType = getMatchingType(matchingMembers, cIExpr, actualType);
                cIExpr.initInvocation.type = symTable.nilType;

                if (matchedType.tag == TypeTags.OBJECT) {
                    if (((BObjectTypeSymbol) matchedType.tsymbol).initializerFunc != null) {
                        cIExpr.initInvocation.symbol = ((BObjectTypeSymbol) matchedType.tsymbol).initializerFunc.symbol;
                        checkInvocationParam(cIExpr.initInvocation);
                        cIExpr.initInvocation.type = ((BInvokableSymbol) cIExpr.initInvocation.symbol).retType;
                        actualType = matchedType;
                        break;
                    } else {
                        if (!isValidInitInvocation(cIExpr, (BObjectType) matchedType)) {
                            return;
                        }
                    }
                }
                types.checkType(cIExpr, matchedType, expType);
                cIExpr.type = matchedType;
                resultType = matchedType;
                return;
            default:
                dlog.error(cIExpr.pos, DiagnosticCode.CANNOT_INFER_OBJECT_TYPE_FROM_LHS, actualType);
                resultType = symTable.semanticError;
                return;
        }

        if (cIExpr.initInvocation.type == null) {
            cIExpr.initInvocation.type = symTable.nilType;
        }
        BType actualTypeInitType = getObjectConstructorReturnType(actualType, cIExpr.initInvocation.type);
        resultType = types.checkType(cIExpr, actualTypeInitType, expType);
    }

    private BUnionType createNextReturnType(DiagnosticPos pos, BStreamType streamType) {
        BRecordType recordType = new BRecordType(null);
        recordType.restFieldType = symTable.noType;
        recordType.sealed = true;

        Name fieldName = Names.VALUE;
        BField field = new BField(fieldName, pos, new BVarSymbol(Flags.PUBLIC,
                fieldName, env.enclPkg.packageID, streamType.constraint, env.scope.owner));
        field.type = streamType.constraint;
        recordType.fields.put(field.name.value, field);

        recordType.tsymbol = Symbols.createRecordSymbol(0, Names.EMPTY, env.enclPkg.packageID,
                recordType, env.scope.owner);
        recordType.tsymbol.scope = new Scope(env.scope.owner);
        recordType.tsymbol.scope.define(fieldName, field.symbol);

        LinkedHashSet<BType> retTypeMembers = new LinkedHashSet<>();
        retTypeMembers.add(recordType);
        if (streamType.error != null) {
            retTypeMembers.add(streamType.error);
        }
        retTypeMembers.add(symTable.nilType);

        BUnionType unionType = BUnionType.create(null, retTypeMembers);
        unionType.tsymbol = Symbols.createTypeSymbol(SymTag.UNION_TYPE, 0, Names.EMPTY,
                env.enclPkg.symbol.pkgID, unionType, env.scope.owner);

        return unionType;
    }

    private boolean isValidInitInvocation(BLangTypeInit cIExpr, BObjectType objType) {

        if (!cIExpr.initInvocation.argExprs.isEmpty()
                && ((BObjectTypeSymbol) objType.tsymbol).initializerFunc == null) {
            dlog.error(cIExpr.pos, DiagnosticCode.TOO_MANY_ARGS_FUNC_CALL,
                       cIExpr.initInvocation.exprSymbol);
            cIExpr.initInvocation.argExprs.forEach(expr -> checkExpr(expr, env, symTable.noType));
            resultType = symTable.semanticError;
            return false;
        }
        return true;
    }

    private BType getObjectConstructorReturnType(BType objType, BType initRetType) {
        if (initRetType.tag == TypeTags.UNION) {
            LinkedHashSet<BType> retTypeMembers = new LinkedHashSet<>();
            retTypeMembers.add(objType);

            retTypeMembers.addAll(((BUnionType) initRetType).getMemberTypes());
            retTypeMembers.remove(symTable.nilType);

            BUnionType unionType = BUnionType.create(null, retTypeMembers);
            unionType.tsymbol = Symbols.createTypeSymbol(SymTag.UNION_TYPE, 0,
                                                         Names.EMPTY, env.enclPkg.symbol.pkgID, unionType,
                                                         env.scope.owner);
            return unionType;
        } else if (initRetType.tag == TypeTags.NIL) {
            return objType;
        }
        return symTable.semanticError;
    }

    private List<BType> findMembersWithMatchingInitFunc(BLangTypeInit cIExpr, BUnionType lhsUnionType) {
        boolean containsSingleObject = lhsUnionType.getMemberTypes().stream()
                .filter(x -> x.tag == TypeTags.OBJECT)
                .count() == 1;

        List<BType> matchingLhsMemberTypes = new ArrayList<>();
        for (BType memberType : lhsUnionType.getMemberTypes()) {
            if (memberType.tag != TypeTags.OBJECT) {
                // member is not an object.
                continue;
            }
            if ((memberType.tsymbol.flags & Flags.ABSTRACT) == Flags.ABSTRACT) {
                dlog.error(cIExpr.pos, DiagnosticCode.CANNOT_INITIALIZE_ABSTRACT_OBJECT,
                           lhsUnionType.tsymbol);
            }

            if (containsSingleObject) {
                return Collections.singletonList(memberType);
            }

            BAttachedFunction initializerFunc = ((BObjectTypeSymbol) memberType.tsymbol).initializerFunc;
            if (isArgsMatchesFunction(cIExpr.argsExpr, initializerFunc)) {
                matchingLhsMemberTypes.add(memberType);
            }
        }
        return matchingLhsMemberTypes;
    }

    private BType getMatchingType(List<BType> matchingLhsMembers, BLangTypeInit cIExpr, BType lhsUnion) {
        if (matchingLhsMembers.isEmpty()) {
            // No union type member found which matches with initializer expression.
            dlog.error(cIExpr.pos, DiagnosticCode.CANNOT_INFER_OBJECT_TYPE_FROM_LHS, lhsUnion);
            resultType = symTable.semanticError;
            return symTable.semanticError;
        } else if (matchingLhsMembers.size() == 1) {
            // We have a correct match.
            return matchingLhsMembers.get(0).tsymbol.type;
        } else {
            // Multiple matches found.
            dlog.error(cIExpr.pos, DiagnosticCode.AMBIGUOUS_TYPES, lhsUnion);
            resultType = symTable.semanticError;
            return symTable.semanticError;
        }
    }

    private boolean isArgsMatchesFunction(List<BLangExpression> invocationArguments, BAttachedFunction function) {
        invocationArguments.forEach(expr -> checkExpr(expr, env, symTable.noType));

        if (function == null) {
            return invocationArguments.isEmpty();
        }

        if (function.symbol.params.isEmpty() && invocationArguments.isEmpty()) {
            return true;
        }

        List<BLangNamedArgsExpression> namedArgs = new ArrayList<>();
        List<BLangExpression> positionalArgs = new ArrayList<>();
        for (BLangExpression argument : invocationArguments) {
            if (argument.getKind() == NodeKind.NAMED_ARGS_EXPR) {
                namedArgs.add((BLangNamedArgsExpression) argument);
            } else {
                positionalArgs.add(argument);
            }
        }

        List<BVarSymbol> requiredParams = function.symbol.params.stream()
                .filter(param -> !param.defaultableParam)
                .collect(Collectors.toList());
        // Given named and positional arguments are less than required parameters.
        if (requiredParams.size() > invocationArguments.size()) {
            return false;
        }

        List<BVarSymbol> defaultableParams = function.symbol.params.stream()
                .filter(param -> param.defaultableParam)
                .collect(Collectors.toList());

        int givenRequiredParamCount = 0;
        for (int i = 0; i < positionalArgs.size(); i++) {
            if (function.symbol.params.size() > i) {
                givenRequiredParamCount++;
                BVarSymbol functionParam = function.symbol.params.get(i);
                // check the type compatibility of positional args against function params.
                if (!types.isAssignable(positionalArgs.get(i).type, functionParam.type)) {
                    return false;
                }
                requiredParams.remove(functionParam);
                defaultableParams.remove(functionParam);
                continue;
            }

            if (function.symbol.restParam != null) {
                BType restParamType = ((BArrayType) function.symbol.restParam.type).eType;
                if (!types.isAssignable(positionalArgs.get(i).type, restParamType)) {
                    return false;
                }
                continue;
            }

            // additional positional args given for function with no rest param
            return false;
        }

        for (BLangNamedArgsExpression namedArg : namedArgs) {
            boolean foundNamedArg = false;
            // check the type compatibility of named args against function params.
            List<BVarSymbol> params = function.symbol.params;
            for (int i = givenRequiredParamCount; i < params.size(); i++) {
                BVarSymbol functionParam = params.get(i);
                if (!namedArg.name.value.equals(functionParam.name.value)) {
                    continue;
                }
                foundNamedArg = true;
                BType namedArgExprType = checkExpr(namedArg.expr, env);
                if (!types.isAssignable(functionParam.type, namedArgExprType)) {
                    // Name matched, type mismatched.
                    return false;
                }
                requiredParams.remove(functionParam);
                defaultableParams.remove(functionParam);
            }
            if (!foundNamedArg) {
                return false;
            }
        }

        // all required params are not given by positional or named args.
        return requiredParams.size() <= 0;
    }

    public void visit(BLangWaitForAllExpr waitForAllExpr) {
        switch (expType.tag) {
            case TypeTags.RECORD:
                checkTypesForRecords(waitForAllExpr);
                break;
            case TypeTags.MAP:
                checkTypesForMap(waitForAllExpr.keyValuePairs, ((BMapType) expType).constraint);
                LinkedHashSet<BType> memberTypesForMap = collectWaitExprTypes(waitForAllExpr.keyValuePairs);
                if (memberTypesForMap.size() == 1) {
                    resultType = new BMapType(TypeTags.MAP,
                            memberTypesForMap.iterator().next(), symTable.mapType.tsymbol);
                    break;
                }
                BUnionType constraintTypeForMap = BUnionType.create(null, memberTypesForMap);
                resultType = new BMapType(TypeTags.MAP, constraintTypeForMap, symTable.mapType.tsymbol);
                break;
            case TypeTags.NONE:
            case TypeTags.ANY:
                checkTypesForMap(waitForAllExpr.keyValuePairs, expType);
                LinkedHashSet<BType> memberTypes = collectWaitExprTypes(waitForAllExpr.keyValuePairs);
                if (memberTypes.size() == 1) {
                    resultType = new BMapType(TypeTags.MAP, memberTypes.iterator().next(), symTable.mapType.tsymbol);
                    break;
                }
                BUnionType constraintType = BUnionType.create(null, memberTypes);
                resultType = new BMapType(TypeTags.MAP, constraintType, symTable.mapType.tsymbol);
                break;
            default:
                dlog.error(waitForAllExpr.pos, DiagnosticCode.INCOMPATIBLE_TYPES, expType,
                           getWaitForAllExprReturnType(waitForAllExpr.keyValuePairs));
                resultType = symTable.semanticError;
                break;
        }
        waitForAllExpr.type = resultType;

        if (resultType != null && resultType != symTable.semanticError) {
            types.setImplicitCastExpr(waitForAllExpr, waitForAllExpr.type, expType);
        }
    }

    private BRecordType getWaitForAllExprReturnType(List<BLangWaitForAllExpr.BLangWaitKeyValue> keyVals) {
        BRecordType retType = new BRecordType(null);

        for (BLangWaitForAllExpr.BLangWaitKeyValue keyVal : keyVals) {
            BLangIdentifier fieldName;
            if (keyVal.valueExpr == null || keyVal.valueExpr.getKind() != NodeKind.SIMPLE_VARIABLE_REF) {
                fieldName = keyVal.key;
            } else {
                fieldName = ((BLangSimpleVarRef) keyVal.valueExpr).variableName;
            }

            BSymbol symbol = symResolver.lookupSymbolInMainSpace(env, names.fromIdNode(fieldName));
            BType fieldType = symbol.type.tag == TypeTags.FUTURE ? ((BFutureType) symbol.type).constraint : symbol.type;
            BField field = new BField(names.fromIdNode(keyVal.key), null,
                                      new BVarSymbol(0, names.fromIdNode(keyVal.key), env.enclPkg.packageID,
                                                     fieldType, null));
            retType.fields.put(field.name.value, field);
        }

        retType.restFieldType = symTable.noType;
        retType.sealed = true;
        retType.tsymbol = Symbols.createRecordSymbol(0, Names.EMPTY, env.enclPkg.packageID, retType, null);
        return retType;
    }

    private LinkedHashSet<BType> collectWaitExprTypes(List<BLangWaitForAllExpr.BLangWaitKeyValue> keyVals) {
        LinkedHashSet<BType> memberTypes = new LinkedHashSet<>();
        for (BLangWaitForAllExpr.BLangWaitKeyValue keyVal : keyVals) {
            BType bType = keyVal.keyExpr != null ? keyVal.keyExpr.type : keyVal.valueExpr.type;
            if (bType.tag == TypeTags.FUTURE) {
                memberTypes.add(((BFutureType) bType).constraint);
            } else {
                memberTypes.add(bType);
            }
        }
        return memberTypes;
    }

    private void checkTypesForMap(List<BLangWaitForAllExpr.BLangWaitKeyValue> keyValuePairs, BType expType) {
        keyValuePairs.forEach(keyVal -> checkWaitKeyValExpr(keyVal, expType));
    }

    private void checkTypesForRecords(BLangWaitForAllExpr waitExpr) {
        List<BLangWaitForAllExpr.BLangWaitKeyValue> rhsFields = waitExpr.getKeyValuePairs();
        Map<String, BField> lhsFields = ((BRecordType) expType).fields;

        // check if the record is sealed, if so check if the fields in wait collection is more than the fields expected
        // by the lhs record
        if (((BRecordType) expType).sealed && rhsFields.size() > lhsFields.size()) {
            dlog.error(waitExpr.pos, DiagnosticCode.INCOMPATIBLE_TYPES, expType,
                       getWaitForAllExprReturnType(waitExpr.keyValuePairs));
            resultType = symTable.semanticError;
            return;
        }

        for (BLangWaitForAllExpr.BLangWaitKeyValue keyVal : rhsFields) {
            String key = keyVal.key.value;
            if (!lhsFields.containsKey(key)) {
                // Check if the field is sealed if so you cannot have dynamic fields
                if (((BRecordType) expType).sealed) {
                    dlog.error(waitExpr.pos, DiagnosticCode.INVALID_FIELD_NAME_RECORD_LITERAL, key, expType);
                    resultType = symTable.semanticError;
                } else {
                    // Else if the record is an open record, then check if the rest field type matches the expression
                    BType restFieldType = ((BRecordType) expType).restFieldType;
                    checkWaitKeyValExpr(keyVal, restFieldType);
                }
            } else {
                checkWaitKeyValExpr(keyVal, lhsFields.get(key).type);
            }
        }
        // If the record literal is of record type and types are validated for the fields, check if there are any
        // required fields missing.
        checkMissingReqFieldsForWait(((BRecordType) expType), rhsFields, waitExpr.pos);

        if (symTable.semanticError != resultType) {
            resultType = expType;
        }
    }

    private void checkMissingReqFieldsForWait(BRecordType type, List<BLangWaitForAllExpr.BLangWaitKeyValue> keyValPairs,
                                              DiagnosticPos pos) {
        type.fields.values().forEach(field -> {
            // Check if `field` is explicitly assigned a value in the record literal
            boolean hasField = keyValPairs.stream().anyMatch(keyVal -> field.name.value.equals(keyVal.key.value));

            // If a required field is missing, it's a compile error
            if (!hasField && Symbols.isFlagOn(field.symbol.flags, Flags.REQUIRED)) {
                dlog.error(pos, DiagnosticCode.MISSING_REQUIRED_RECORD_FIELD, field.name);
            }
        });
    }

    private void checkWaitKeyValExpr(BLangWaitForAllExpr.BLangWaitKeyValue keyVal, BType type) {
        BLangExpression expr;
        if (keyVal.keyExpr != null) {
            BSymbol symbol = symResolver.lookupSymbolInMainSpace(env, names.fromIdNode
                    (((BLangSimpleVarRef) keyVal.keyExpr).variableName));
            keyVal.keyExpr.type = symbol.type;
            expr = keyVal.keyExpr;
        } else {
            expr = keyVal.valueExpr;
        }
        BFutureType futureType = new BFutureType(TypeTags.FUTURE, type, null);
        checkExpr(expr, env, futureType);
    }

    public void visit(BLangTernaryExpr ternaryExpr) {
        BType condExprType = checkExpr(ternaryExpr.expr, env, this.symTable.booleanType);

        SymbolEnv thenEnv = typeNarrower.evaluateTruth(ternaryExpr.expr, ternaryExpr.thenExpr, env);
        BType thenType = checkExpr(ternaryExpr.thenExpr, thenEnv, expType);

        SymbolEnv elseEnv = typeNarrower.evaluateFalsity(ternaryExpr.expr, ternaryExpr.elseExpr, env);
        BType elseType = checkExpr(ternaryExpr.elseExpr, elseEnv, expType);

        if (condExprType == symTable.semanticError || thenType == symTable.semanticError ||
                elseType == symTable.semanticError) {
            resultType = symTable.semanticError;
        } else if (expType == symTable.noType) {
            if (types.isAssignable(elseType, thenType)) {
                resultType = thenType;
            } else if (types.isAssignable(thenType, elseType)) {
                resultType = elseType;
            } else {
                dlog.error(ternaryExpr.pos, DiagnosticCode.INCOMPATIBLE_TYPES, thenType, elseType);
                resultType = symTable.semanticError;
            }
        } else {
            resultType = expType;
        }
    }

    public void visit(BLangWaitExpr waitExpr) {
        expType = new BFutureType(TypeTags.FUTURE, expType, null);
        checkExpr(waitExpr.getExpression(), env, expType);
        // Handle union types in lhs
        if (resultType.tag == TypeTags.UNION) {
            LinkedHashSet<BType> memberTypes = collectMemberTypes((BUnionType) resultType, new LinkedHashSet<>());
            if (memberTypes.size() == 1) {
                resultType = memberTypes.toArray(new BType[0])[0];
            } else {
                resultType = BUnionType.create(null, memberTypes);
            }
        } else if (resultType != symTable.semanticError) {
            // Handle other types except for semantic errors
            resultType = ((BFutureType) resultType).constraint;
        }
        waitExpr.type = resultType;

        if (resultType != null && resultType != symTable.semanticError) {
            types.setImplicitCastExpr(waitExpr, waitExpr.type, ((BFutureType) expType).constraint);
        }
    }

    private LinkedHashSet<BType> collectMemberTypes(BUnionType unionType, LinkedHashSet<BType> memberTypes) {
        for (BType memberType : unionType.getMemberTypes()) {
            if (memberType.tag == TypeTags.FUTURE) {
                memberTypes.add(((BFutureType) memberType).constraint);
            } else {
                memberTypes.add(memberType);
            }
        }
        return memberTypes;
    }

    @Override
    public void visit(BLangTrapExpr trapExpr) {
        boolean firstVisit = trapExpr.expr.type == null;
        BType actualType;
        BType exprType = checkExpr(trapExpr.expr, env, expType);
        boolean definedWithVar = expType == symTable.noType;

        if (trapExpr.expr.getKind() == NodeKind.WORKER_RECEIVE) {
            if (firstVisit) {
                isTypeChecked = false;
                resultType = expType;
                return;
            } else {
                expType = trapExpr.type;
                exprType = trapExpr.expr.type;
            }
        }

        if (expType == symTable.semanticError || exprType == symTable.semanticError) {
            actualType = symTable.semanticError;
        } else {
            LinkedHashSet<BType> resultTypes = new LinkedHashSet<>();
            if (exprType.tag == TypeTags.UNION) {
                resultTypes.addAll(((BUnionType) exprType).getMemberTypes());
            } else {
                resultTypes.add(exprType);
            }
            resultTypes.add(symTable.errorType);
            actualType = BUnionType.create(null, resultTypes);
        }

        resultType = types.checkType(trapExpr, actualType, expType);
        if (definedWithVar && resultType != null && resultType != symTable.semanticError) {
            types.setImplicitCastExpr(trapExpr.expr, trapExpr.expr.type, resultType);
        }
    }

    public void visit(BLangBinaryExpr binaryExpr) {
        // Bitwise operator should be applied for the future types in the wait expression
        if (expType.tag == TypeTags.FUTURE && binaryExpr.opKind == OperatorKind.BITWISE_OR) {
            BType lhsResultType = checkExpr(binaryExpr.lhsExpr, env, expType);
            BType rhsResultType = checkExpr(binaryExpr.rhsExpr, env, expType);
            // Return if both or atleast one of lhs and rhs types are errors
            if (lhsResultType == symTable.semanticError || rhsResultType == symTable.semanticError) {
                resultType = symTable.semanticError;
                return;
            }
            resultType = BUnionType.create(null, lhsResultType, rhsResultType);
            return;
        }

        checkDecimalCompatibilityForBinaryArithmeticOverLiteralValues(binaryExpr);

        SymbolEnv rhsExprEnv;
        BType lhsType = checkExpr(binaryExpr.lhsExpr, env);
        if (binaryExpr.opKind == OperatorKind.AND) {
            rhsExprEnv = typeNarrower.evaluateTruth(binaryExpr.lhsExpr, binaryExpr.rhsExpr, env, true);
        } else if (binaryExpr.opKind == OperatorKind.OR) {
            rhsExprEnv = typeNarrower.evaluateFalsity(binaryExpr.lhsExpr, binaryExpr.rhsExpr, env);
        } else {
            rhsExprEnv = env;
        }

        BType rhsType = checkExpr(binaryExpr.rhsExpr, rhsExprEnv);

        // Set error type as the actual type.
        BType actualType = symTable.semanticError;

        //noinspection SwitchStatementWithTooFewBranches
        switch (binaryExpr.opKind) {
            // Do not lookup operator symbol for xml sequence additions
            case ADD:
                BType leftConstituent = getXMLConstituents(lhsType);
                BType rightConstituent = getXMLConstituents(rhsType);

                if (leftConstituent != null && rightConstituent != null) {
                    actualType = new BXMLType(BUnionType.create(null, leftConstituent, rightConstituent), null);
                    break;
                }
                // Fall through
            default:
                if (lhsType != symTable.semanticError && rhsType != symTable.semanticError) {
                    // Look up operator symbol if both rhs and lhs types aren't error or xml types
                    BSymbol opSymbol = symResolver.resolveBinaryOperator(binaryExpr.opKind, lhsType, rhsType);

                    if (opSymbol == symTable.notFoundSymbol) {
                        opSymbol = symResolver.getBinaryEqualityForTypeSets(binaryExpr.opKind, lhsType, rhsType,
                                binaryExpr);
                    }

                    if (opSymbol == symTable.notFoundSymbol) {
                        dlog.error(binaryExpr.pos, DiagnosticCode.BINARY_OP_INCOMPATIBLE_TYPES, binaryExpr.opKind,
                                lhsType, rhsType);
                    } else {
                        if ((binaryExpr.opKind == OperatorKind.EQUAL || binaryExpr.opKind == OperatorKind.NOT_EQUAL) &&
                                (couldHoldTableValues(lhsType, new ArrayList<>()) &&
                                        couldHoldTableValues(rhsType, new ArrayList<>()))) {
                            dlog.error(binaryExpr.pos, DiagnosticCode.EQUALITY_NOT_YET_SUPPORTED, TABLE_TNAME);
                        }

                        binaryExpr.opSymbol = (BOperatorSymbol) opSymbol;
                        actualType = opSymbol.type.getReturnType();
                    }
                }
        }

        resultType = types.checkType(binaryExpr, actualType, expType);
    }

    public void visit(BLangTransactionalExpr transactionalExpr) {
        resultType = types.checkType(transactionalExpr, symTable.booleanType, expType);
    }

    public void visit(BLangCommitExpr commitExpr) {
        BType actualType = BUnionType.create(null, symTable.errorType, symTable.nilType);
        resultType = types.checkType(commitExpr, actualType, expType);
    }

    private BType getXMLConstituents(BType type) {
        BType constituent = null;
        if (type.tag == TypeTags.XML) {
            constituent = ((BXMLType) type).constraint;
        } else if (TypeTags.isXMLNonSequenceType(type.tag)) {
            constituent = type;
        }
        return constituent;
    }

    private void checkDecimalCompatibilityForBinaryArithmeticOverLiteralValues(BLangBinaryExpr binaryExpr) {
        if (expType.tag != TypeTags.DECIMAL) {
            return;
        }

        switch (binaryExpr.opKind) {
            case ADD:
            case SUB:
            case MUL:
            case DIV:
                checkExpr(binaryExpr.lhsExpr, env, expType);
                checkExpr(binaryExpr.rhsExpr, env, expType);
                break;
            default:
                break;
        }
    }

    public void visit(BLangElvisExpr elvisExpr) {
        BType lhsType = checkExpr(elvisExpr.lhsExpr, env);
        BType actualType = symTable.semanticError;
        if (lhsType != symTable.semanticError) {
            if (lhsType.tag == TypeTags.UNION && lhsType.isNullable()) {
                BUnionType unionType = (BUnionType) lhsType;
                LinkedHashSet<BType> memberTypes = unionType.getMemberTypes().stream()
                        .filter(type -> type.tag != TypeTags.NIL)
                        .collect(Collectors.toCollection(LinkedHashSet::new));

                if (memberTypes.size() == 1) {
                    actualType = memberTypes.toArray(new BType[0])[0];
                } else {
                    actualType = BUnionType.create(null, memberTypes);
                }
            } else {
                dlog.error(elvisExpr.pos, DiagnosticCode.OPERATOR_NOT_SUPPORTED, OperatorKind.ELVIS,
                           lhsType);
            }
        }
        BType rhsReturnType = checkExpr(elvisExpr.rhsExpr, env, expType);
        BType lhsReturnType = types.checkType(elvisExpr.lhsExpr.pos, actualType, expType,
                DiagnosticCode.INCOMPATIBLE_TYPES);
        if (rhsReturnType == symTable.semanticError || lhsReturnType == symTable.semanticError) {
            resultType = symTable.semanticError;
        } else if (expType == symTable.noType) {
            if (types.isSameType(rhsReturnType, lhsReturnType)) {
                resultType = lhsReturnType;
            } else {
                dlog.error(elvisExpr.rhsExpr.pos, DiagnosticCode.INCOMPATIBLE_TYPES, lhsReturnType,
                           rhsReturnType);
                resultType = symTable.semanticError;
            }
        } else {
            resultType = expType;
        }
    }

    @Override
    public void visit(BLangGroupExpr groupExpr) {
        resultType = checkExpr(groupExpr.expression, env, expType);
    }

    public void visit(BLangTypedescExpr accessExpr) {
        accessExpr.resolvedType = symResolver.resolveTypeNode(accessExpr.typeNode, env);
        int resolveTypeTag = accessExpr.resolvedType.tag;
        final BType actualType;

        if (resolveTypeTag != TypeTags.TYPEDESC && resolveTypeTag != TypeTags.NONE) {
            actualType = new BTypedescType(accessExpr.resolvedType, null);
        } else {
            actualType = accessExpr.resolvedType;
        }
        resultType = types.checkType(accessExpr, actualType, expType);
    }

    public void visit(BLangUnaryExpr unaryExpr) {
        BType exprType;
        BType actualType = symTable.semanticError;
        if (OperatorKind.UNTAINT.equals(unaryExpr.operator)) {
            exprType = checkExpr(unaryExpr.expr, env);
            if (exprType != symTable.semanticError) {
                actualType = exprType;
            }
        } else if (OperatorKind.TYPEOF.equals(unaryExpr.operator)) {
            exprType = checkExpr(unaryExpr.expr, env);
            if (exprType != symTable.semanticError) {
                actualType = new BTypedescType(exprType, null);
            }
        } else {
            exprType = OperatorKind.ADD.equals(unaryExpr.operator) ? checkExpr(unaryExpr.expr, env, expType) :
                    checkExpr(unaryExpr.expr, env);
            if (exprType != symTable.semanticError) {
                BSymbol symbol = symResolver.resolveUnaryOperator(unaryExpr.pos, unaryExpr.operator, exprType);
                if (symbol == symTable.notFoundSymbol) {
                    dlog.error(unaryExpr.pos, DiagnosticCode.UNARY_OP_INCOMPATIBLE_TYPES,
                               unaryExpr.operator, exprType);
                } else {
                    unaryExpr.opSymbol = (BOperatorSymbol) symbol;
                    actualType = symbol.type.getReturnType();
                }
            }
        }

        resultType = types.checkType(unaryExpr, actualType, expType);
    }

    public void visit(BLangTypeConversionExpr conversionExpr) {
        // Set error type as the actual type.
        BType actualType = symTable.semanticError;

        for (BLangAnnotationAttachment annAttachment : conversionExpr.annAttachments) {
            annAttachment.attachPoints.add(AttachPoint.Point.TYPE);
            semanticAnalyzer.analyzeNode(annAttachment, this.env);
        }

        // Annotation such as <@untainted [T]>, where T is not provided,
        // it's merely a annotation on contextually expected type.
        BLangExpression expr = conversionExpr.expr;
        if (conversionExpr.typeNode == null && !conversionExpr.annAttachments.isEmpty()) {
            resultType = checkExpr(expr, env, this.expType);
            return;
        }

        BType targetType = symResolver.resolveTypeNode(conversionExpr.typeNode, env);
        conversionExpr.targetType = targetType;
        BType expType = requireTypeInference(expr, false) ? targetType : symTable.noType;
        BType sourceType = checkExpr(expr, env, expType);

        if (types.isTypeCastable(expr, sourceType, targetType)) {
            // We reach this block only if the cast is valid, so we set the target type as the actual type.
            actualType = targetType;
        } else {
            dlog.error(conversionExpr.pos, DiagnosticCode.INCOMPATIBLE_TYPES_CAST, sourceType, targetType);
        }
        resultType = types.checkType(conversionExpr, actualType, this.expType);
    }

    @Override
    public void visit(BLangLambdaFunction bLangLambdaFunction) {
        bLangLambdaFunction.type = bLangLambdaFunction.function.symbol.type;
        // creating a copy of the env to visit the lambda function later
        bLangLambdaFunction.capturedClosureEnv = env.createClone();
        env.enclPkg.lambdaFunctions.add(bLangLambdaFunction);
        resultType = types.checkType(bLangLambdaFunction, bLangLambdaFunction.type, expType);
    }

    @Override
    public void visit(BLangArrowFunction bLangArrowFunction) {
        BType expectedType = expType;
        if (expectedType.tag == TypeTags.UNION) {
            BUnionType unionType = (BUnionType) expectedType;
            BType invokableType = unionType.getMemberTypes().stream().filter(type -> type.tag == TypeTags.INVOKABLE)
                    .collect(Collectors.collectingAndThen(Collectors.toList(), list -> {
                                if (list.size() != 1) {
                                    return null;
                                }
                                return list.get(0);
                            }
                    ));

            if (invokableType != null) {
                expectedType = invokableType;
            }
        }
        if (expectedType.tag != TypeTags.INVOKABLE) {
            dlog.error(bLangArrowFunction.pos,
                       DiagnosticCode.ARROW_EXPRESSION_CANNOT_INFER_TYPE_FROM_LHS);
            resultType = symTable.semanticError;
            return;
        }

        BInvokableType expectedInvocation = (BInvokableType) expectedType;
        populateArrowExprParamTypes(bLangArrowFunction, expectedInvocation.paramTypes);
        bLangArrowFunction.body.expr.type = populateArrowExprReturn(bLangArrowFunction, expectedInvocation.retType);
        // if function return type is none, assign the inferred return type
        if (expectedInvocation.retType.tag == TypeTags.NONE) {
            expectedInvocation.retType = bLangArrowFunction.body.expr.type;
        }
        resultType = bLangArrowFunction.funcType = expectedInvocation;
    }

    public void visit(BLangXMLQName bLangXMLQName) {
        String prefix = bLangXMLQName.prefix.value;
        resultType = types.checkType(bLangXMLQName, symTable.stringType, expType);
        // TODO: check isLHS

        if (env.node.getKind() == NodeKind.XML_ATTRIBUTE && prefix.isEmpty()
                && bLangXMLQName.localname.value.equals(XMLConstants.XMLNS_ATTRIBUTE)) {
            ((BLangXMLAttribute) env.node).isNamespaceDeclr = true;
            return;
        }

        if (env.node.getKind() == NodeKind.XML_ATTRIBUTE && prefix.equals(XMLConstants.XMLNS_ATTRIBUTE)) {
            ((BLangXMLAttribute) env.node).isNamespaceDeclr = true;
            return;
        }

        if (prefix.equals(XMLConstants.XMLNS_ATTRIBUTE)) {
            dlog.error(bLangXMLQName.pos, DiagnosticCode.INVALID_NAMESPACE_PREFIX, prefix);
            bLangXMLQName.type = symTable.semanticError;
            return;
        }

        // XML attributes without a namespace prefix does not inherit default namespace
        // https://www.w3.org/TR/xml-names/#defaulting
        if (bLangXMLQName.prefix.value.isEmpty()) {
            return;
        }

        BSymbol xmlnsSymbol = symResolver.lookupSymbolInPrefixSpace(env, names.fromIdNode(bLangXMLQName.prefix));
        if (prefix.isEmpty() && xmlnsSymbol == symTable.notFoundSymbol) {
            return;
        }

        if (!prefix.isEmpty() && xmlnsSymbol == symTable.notFoundSymbol) {
            logUndefinedSymbolError(bLangXMLQName.pos, prefix);
            bLangXMLQName.type = symTable.semanticError;
            return;
        }

        if (xmlnsSymbol.getKind() == SymbolKind.PACKAGE) {
            xmlnsSymbol = findXMLNamespaceFromPackageConst(bLangXMLQName.localname.value, bLangXMLQName.prefix.value,
                    (BPackageSymbol) xmlnsSymbol, bLangXMLQName.pos);
        }

        if (xmlnsSymbol == null || xmlnsSymbol.getKind() != SymbolKind.XMLNS) {
            resultType = symTable.semanticError;
            return;
        }

        bLangXMLQName.nsSymbol = (BXMLNSSymbol) xmlnsSymbol;
        bLangXMLQName.namespaceURI = bLangXMLQName.nsSymbol.namespaceURI;
    }

    private BSymbol findXMLNamespaceFromPackageConst(String localname, String prefix,
                                                     BPackageSymbol pkgSymbol, DiagnosticPos pos) {
        // Resolve a const from module scope.
        BSymbol constSymbol = symResolver.lookupMemberSymbol(pos, pkgSymbol.scope, env,
                names.fromString(localname), SymTag.CONSTANT);
        if (constSymbol == symTable.notFoundSymbol) {
            if (!missingNodesHelper.isMissingNode(prefix) && !missingNodesHelper.isMissingNode(localname)) {
                dlog.error(pos, DiagnosticCode.UNDEFINED_SYMBOL, prefix + ":" + localname);
            }
            return null;
        }

        // If Resolved const is not a string, it is an error.
        BConstantSymbol constantSymbol = (BConstantSymbol) constSymbol;
        if (constantSymbol.literalType.tag != TypeTags.STRING) {
            dlog.error(pos, DiagnosticCode.INCOMPATIBLE_TYPES, symTable.stringType, constantSymbol.literalType);
            return null;
        }

        // If resolve const contain a string in {namespace url}local form extract namespace uri and local part.
        String constVal = (String) constantSymbol.value.value;
        int s = constVal.indexOf('{');
        int e = constVal.lastIndexOf('}');
        if (e > s + 1) {
            pkgSymbol.isUsed = true;
            String nsURI = constVal.substring(s + 1, e);
            String local = constVal.substring(e);
            return new BXMLNSSymbol(names.fromString(local), nsURI, constantSymbol.pkgID, constantSymbol.owner);
        }

        // Resolved const string is not in valid format.
        dlog.error(pos, DiagnosticCode.INVALID_ATTRIBUTE_REFERENCE, prefix + ":" + localname);
        return null;
    }

    public void visit(BLangXMLAttribute bLangXMLAttribute) {
        SymbolEnv xmlAttributeEnv = SymbolEnv.getXMLAttributeEnv(bLangXMLAttribute, env);

        // check attribute name
        BLangXMLQName name = (BLangXMLQName) bLangXMLAttribute.name;
        checkExpr(name, xmlAttributeEnv, symTable.stringType);
        // XML attributes without a prefix does not belong to enclosing elements default namespace.
        // https://www.w3.org/TR/xml-names/#uniqAttrs
        if (name.prefix.value.isEmpty()) {
            name.namespaceURI = null;
        }

        // check attribute value
        checkExpr(bLangXMLAttribute.value, xmlAttributeEnv, symTable.stringType);

        symbolEnter.defineNode(bLangXMLAttribute, env);
    }

    public void visit(BLangXMLElementLiteral bLangXMLElementLiteral) {
        SymbolEnv xmlElementEnv = SymbolEnv.getXMLElementEnv(bLangXMLElementLiteral, env);

        // Keep track of used namespace prefixes in this element and only add namespace attr for those used ones.
        Set<String> usedPrefixes = new HashSet<>();
        BLangIdentifier elemNamePrefix = ((BLangXMLQName) bLangXMLElementLiteral.startTagName).prefix;
        if (elemNamePrefix != null && !elemNamePrefix.value.isEmpty()) {
            usedPrefixes.add(elemNamePrefix.value);
        }

        // Visit in-line namespace declarations and define the namespace.
        for (BLangXMLAttribute attribute : bLangXMLElementLiteral.attributes) {
            if (attribute.name.getKind() == NodeKind.XML_QNAME && isXmlNamespaceAttribute(attribute)) {
                BLangXMLQuotedString value = attribute.value;
                if (value.getKind() == NodeKind.XML_QUOTED_STRING && value.textFragments.size() > 1) {
                    dlog.error(value.pos, DiagnosticCode.INVALID_XML_NS_INTERPOLATION);
                }
                checkExpr(attribute, xmlElementEnv, symTable.noType);
            }
            BLangIdentifier prefix = ((BLangXMLQName) attribute.name).prefix;
            if (prefix != null && !prefix.value.isEmpty()) {
                usedPrefixes.add(prefix.value);
            }
        }

        // Visit attributes, this may depend on the namespace defined in previous attribute iteration.
        bLangXMLElementLiteral.attributes.forEach(attribute -> {
            if (!(attribute.name.getKind() == NodeKind.XML_QNAME && isXmlNamespaceAttribute(attribute))) {
                checkExpr(attribute, xmlElementEnv, symTable.noType);
            }
        });

        Map<Name, BXMLNSSymbol> namespaces = symResolver.resolveAllNamespaces(xmlElementEnv);
        Name defaultNs = names.fromString(XMLConstants.DEFAULT_NS_PREFIX);
        if (namespaces.containsKey(defaultNs)) {
            bLangXMLElementLiteral.defaultNsSymbol = namespaces.remove(defaultNs);
        }
        for (Map.Entry<Name, BXMLNSSymbol> nsEntry : namespaces.entrySet()) {
            if (usedPrefixes.contains(nsEntry.getKey().value)) {
                bLangXMLElementLiteral.namespacesInScope.put(nsEntry.getKey(), nsEntry.getValue());
            }
        }

        // Visit the tag names
        validateTags(bLangXMLElementLiteral, xmlElementEnv);

        // Visit the children
        bLangXMLElementLiteral.modifiedChildren =
                concatSimilarKindXMLNodes(bLangXMLElementLiteral.children, xmlElementEnv);

        if (expType == symTable.noType) {
            resultType = types.checkType(bLangXMLElementLiteral, symTable.xmlElementType, expType);
            return;
        }

        resultType = checkXmlSubTypeLiteralCompatibility(bLangXMLElementLiteral.pos, symTable.xmlElementType,
                                                         this.expType);

        if (Symbols.isFlagOn(resultType.flags, Flags.READONLY)) {
            markChildrenAsImmutable(bLangXMLElementLiteral);
        }
    }

    private boolean isXmlNamespaceAttribute(BLangXMLAttribute attribute) {
        BLangXMLQName attrName = (BLangXMLQName) attribute.name;
        return (attrName.prefix.value.isEmpty()
                    && attrName.localname.value.equals(XMLConstants.XMLNS_ATTRIBUTE))
                || attrName.prefix.value.equals(XMLConstants.XMLNS_ATTRIBUTE);
    }

    public void visit(BLangXMLTextLiteral bLangXMLTextLiteral) {
        checkStringTemplateExprs(bLangXMLTextLiteral.textFragments, false);
        resultType = types.checkType(bLangXMLTextLiteral, symTable.xmlTextType, expType);
    }

    public void visit(BLangXMLCommentLiteral bLangXMLCommentLiteral) {
        checkStringTemplateExprs(bLangXMLCommentLiteral.textFragments, false);

        if (expType == symTable.noType) {
            resultType = types.checkType(bLangXMLCommentLiteral, symTable.xmlCommentType, expType);
            return;
        }
        resultType = checkXmlSubTypeLiteralCompatibility(bLangXMLCommentLiteral.pos, symTable.xmlCommentType,
                                                         this.expType);
    }

    public void visit(BLangXMLProcInsLiteral bLangXMLProcInsLiteral) {
        checkExpr(bLangXMLProcInsLiteral.target, env, symTable.stringType);
        checkStringTemplateExprs(bLangXMLProcInsLiteral.dataFragments, false);
        if (expType == symTable.noType) {
            resultType = types.checkType(bLangXMLProcInsLiteral, symTable.xmlPIType, expType);
            return;
        }
        resultType = checkXmlSubTypeLiteralCompatibility(bLangXMLProcInsLiteral.pos, symTable.xmlPIType, this.expType);
    }

    public void visit(BLangXMLQuotedString bLangXMLQuotedString) {
        checkStringTemplateExprs(bLangXMLQuotedString.textFragments, false);
        resultType = types.checkType(bLangXMLQuotedString, symTable.stringType, expType);
    }

    public void visit(BLangXMLAttributeAccess xmlAttributeAccessExpr) {
        dlog.error(xmlAttributeAccessExpr.pos,
                           DiagnosticCode.DEPRECATED_XML_ATTRIBUTE_ACCESS);
        resultType = symTable.semanticError;
    }

    public void visit(BLangStringTemplateLiteral stringTemplateLiteral) {
        checkStringTemplateExprs(stringTemplateLiteral.exprs, false);
        resultType = types.checkType(stringTemplateLiteral, symTable.stringType, expType);
    }

    @Override
    public void visit(BLangRawTemplateLiteral rawTemplateLiteral) {
        // First, ensure that the contextually expected type is compatible with the RawTemplate type.
        // The RawTemplate type should have just two fields: strings and insertions. There shouldn't be any methods.
        BType type = determineRawTemplateLiteralType(rawTemplateLiteral, expType);

        if (type == symTable.semanticError) {
            resultType = type;
            return;
        }

        // Once we ensure the types are compatible, need to ensure that the types of the strings and insertions are
        // compatible with the types of the strings and insertions fields.
        BObjectType literalType = (BObjectType) type;
        BType stringsType = literalType.fields.get("strings").type;

<<<<<<< HEAD
        if (validateRawTemplateExprs(rawTemplateLiteral.strings, stringsType, rawTemplateLiteral.pos)
                == symTable.semanticError) {
            resultType = symTable.semanticError;
            return;
=======
        if (evaluateRawTemplateExprs(rawTemplateLiteral.strings, stringsType, INVALID_NUM_STRINGS,
                                     rawTemplateLiteral.pos)) {
            type = symTable.semanticError;
>>>>>>> fd82f348
        }

        BType insertionsType = literalType.fields.get("insertions").type;

<<<<<<< HEAD
        if (validateRawTemplateExprs(rawTemplateLiteral.insertions, insertionsType, rawTemplateLiteral.pos)
                == symTable.semanticError) {
            resultType = symTable.semanticError;
            return;
=======
        if (evaluateRawTemplateExprs(rawTemplateLiteral.insertions, insertionsType, INVALID_NUM_INSERTIONS,
                                     rawTemplateLiteral.pos)) {
            type = symTable.semanticError;
>>>>>>> fd82f348
        }

        resultType = type;
    }

    private BType determineRawTemplateLiteralType(BLangRawTemplateLiteral rawTemplateLiteral, BType expType) {
        // Contextually expected type is NoType when `var` is used.
        // Therefore consider the literal as of type RawTemplate
        if (expType == symTable.noType) {
            return symTable.rawTemplateType;
        }

        BType type = types.checkType(rawTemplateLiteral, expType, symTable.rawTemplateType);

        if (type == symTable.semanticError) {
            return type;
        }

        // Raw template literals can be directly assigned only to abstract object types
        if (!Symbols.isFlagOn(type.tsymbol.flags, Flags.ABSTRACT)) {
            dlog.error(rawTemplateLiteral.pos, DiagnosticCode.INVALID_RAW_TEMPLATE_ASSIGNMENT, type);
            return symTable.semanticError;
        }

        // Ensure that only the two fields, strings and insertions, are there
        BObjectType litObjType = (BObjectType) type;
        BObjectTypeSymbol objTSymbol = (BObjectTypeSymbol) litObjType.tsymbol;

        if (litObjType.fields.size() > 2) {
            dlog.error(rawTemplateLiteral.pos, DiagnosticCode.INVALID_NUM_FIELDS, litObjType);
            type = symTable.semanticError;
        }

        if (!objTSymbol.attachedFuncs.isEmpty()) {
            dlog.error(rawTemplateLiteral.pos, DiagnosticCode.METHODS_NOT_ALLOWED, litObjType);
            type = symTable.semanticError;
        }

        return type;
    }

<<<<<<< HEAD
    private BType validateRawTemplateExprs(List<? extends BLangExpression> exprs, BType listType, DiagnosticPos pos) {
        if (listType.tag == TypeTags.ARRAY) {
            BArrayType arrayType = (BArrayType) listType;
            for (BLangExpression insertion : exprs) {
                checkExpr(insertion, env, arrayType.eType);
=======
    private boolean evaluateRawTemplateExprs(List<? extends BLangExpression> exprs, BType listType, DiagnosticCode code,
                                             DiagnosticPos pos) {
        boolean errored = false;

        if (listType.tag == TypeTags.ARRAY) {
            BArrayType arrayType = (BArrayType) listType;
            for (BLangExpression expr : exprs) {
                errored = (checkExpr(expr, env, arrayType.eType) == symTable.semanticError) || errored;
>>>>>>> fd82f348
            }
            // TODO: Consider fixed-length arrays
        } else if (listType.tag == TypeTags.TUPLE) {
            BTupleType tupleType = (BTupleType) listType;
            int size = exprs.size();
<<<<<<< HEAD
            int requiredInsertions = tupleType.tupleTypes.size();

            if (size < requiredInsertions || (size > requiredInsertions && tupleType.restType == null)) {
                dlog.error(pos, DiagnosticCode.INVALID_RAW_TEMPLATE_LITERAL,
                           requiredInsertions, size);
                return symTable.semanticError;
            }

            int i;
            for (i = 0; i < requiredInsertions; i++) {
                checkExpr(exprs.get(i), env, tupleType.tupleTypes.get(i));
            }

            if (size > requiredInsertions) {
                for (; i < size; i++) {
                    checkExpr(exprs.get(i), env, tupleType.restType);
=======
            int requiredItems = tupleType.tupleTypes.size();

            if (size < requiredItems || (size > requiredItems && tupleType.restType == null)) {
                dlog.error(pos, code, requiredItems, size);
                return false;
            }

            int i;
            List<BType> memberTypes = tupleType.tupleTypes;
            for (i = 0; i < requiredItems; i++) {
                errored = (checkExpr(exprs.get(i), env, memberTypes.get(i)) == symTable.semanticError) || errored;
            }

            if (size > requiredItems) {
                for (; i < size; i++) {
                    errored = (checkExpr(exprs.get(i), env, tupleType.restType) == symTable.semanticError) || errored;
>>>>>>> fd82f348
                }
            }
        } else {
            throw new IllegalStateException("Expected a list type, but found: " + listType);
        }

<<<<<<< HEAD
        return null;
=======
        return errored;
>>>>>>> fd82f348
    }

    @Override
    public void visit(BLangIntRangeExpression intRangeExpression) {
        checkExpr(intRangeExpression.startExpr, env, symTable.intType);
        checkExpr(intRangeExpression.endExpr, env, symTable.intType);
        resultType = new BArrayType(symTable.intType);
    }

    @Override
    public void visit(BLangRestArgsExpression bLangRestArgExpression) {
        resultType = checkExpr(bLangRestArgExpression.expr, env, expType);
    }

    @Override
    public void visit(BLangNamedArgsExpression bLangNamedArgsExpression) {
        resultType = checkExpr(bLangNamedArgsExpression.expr, env, expType);
        bLangNamedArgsExpression.type = bLangNamedArgsExpression.expr.type;
    }

    @Override
    public void visit(BLangMatchExpression bLangMatchExpression) {
        SymbolEnv matchExprEnv = SymbolEnv.createBlockEnv((BLangBlockStmt) TreeBuilder.createBlockNode(), env);
        checkExpr(bLangMatchExpression.expr, matchExprEnv);

        // Type check and resolve patterns and their expressions
        bLangMatchExpression.patternClauses.forEach(pattern -> {
            if (!pattern.variable.name.value.endsWith(Names.IGNORE.value)) {
                symbolEnter.defineNode(pattern.variable, matchExprEnv);
            }
            checkExpr(pattern.expr, matchExprEnv, expType);
            pattern.variable.type = symResolver.resolveTypeNode(pattern.variable.typeNode, matchExprEnv);
        });

        LinkedHashSet<BType> matchExprTypes = getMatchExpressionTypes(bLangMatchExpression);

        BType actualType;
        if (matchExprTypes.contains(symTable.semanticError)) {
            actualType = symTable.semanticError;
        } else if (matchExprTypes.size() == 1) {
            actualType = matchExprTypes.toArray(new BType[0])[0];
        } else {
            actualType = BUnionType.create(null, matchExprTypes);
        }

        resultType = types.checkType(bLangMatchExpression, actualType, expType);
    }

    @Override
    public void visit(BLangCheckedExpr checkedExpr) {
        visitCheckAndCheckPanicExpr(checkedExpr);
    }

    @Override
    public void visit(BLangCheckPanickedExpr checkedExpr) {
        visitCheckAndCheckPanicExpr(checkedExpr);
    }

    @Override
    public void visit(BLangQueryExpr queryExpr) {
        selectClause = queryExpr.getSelectClause();
        narrowedQueryEnv = env;
        List<BLangNode> clauses = queryExpr.getQueryClauses();
        BLangExpression collectionNode = (BLangExpression) ((BLangFromClause) clauses.get(0)).getCollection();
        clauses.forEach(clause -> clause.accept(this));
        BType actualType = findAssignableType(narrowedQueryEnv, selectClause.expression, collectionNode.type,
                expType, queryExpr);
        if (actualType != symTable.semanticError) {
            resultType = types.checkType(queryExpr.pos, actualType, expType, DiagnosticCode.INCOMPATIBLE_TYPES);
        } else {
            resultType = actualType;
        }
    }

    private BType findAssignableType(SymbolEnv env, BLangExpression selectExp, BType collectionType, BType targetType,
                                     BLangQueryExpr queryExpr) {
        List<BType> assignableSelectTypes = new ArrayList<>();
        BType actualType = symTable.semanticError;

        //type checks select type against expected element type
        Map<Boolean, List<BType>> resultTypeMap = types.getAllTypes(targetType).stream()
                .collect(Collectors.groupingBy(memberType -> (types.isAssignable(memberType, symTable.errorType) ||
                        (types.isAssignable(memberType, symTable.nilType)))));
        final boolean containsXmlOrStr = types.getAllTypes(targetType).stream()
                .anyMatch(t -> t.tag == TypeTags.STRING || t.tag == TypeTags.XML);
        for (BType type : resultTypeMap.get(false)) {
            BType selectType;
            switch (type.tag) {
                case TypeTags.ARRAY:
                    selectType = checkExpr(selectExp, env, ((BArrayType) type).eType);
                    break;
                case TypeTags.TABLE:
                    selectType = checkExpr(selectExp, env, types.getSafeType(((BTableType) type).constraint,
                            true, true));
                    break;
                case TypeTags.STREAM:
                    selectType = checkExpr(selectExp, env, types.getSafeType(((BStreamType) type).constraint,
                            true, true));
                    break;
                default:
                    selectType = checkExpr(selectExp, env, type);
            }
            if (selectType != symTable.semanticError) {
                assignableSelectTypes.add(selectType);
            }
        }

        if (assignableSelectTypes.size() == 1) {
            actualType = assignableSelectTypes.get(0);
            if (!queryExpr.isStream && !queryExpr.isTable && !containsXmlOrStr) {
                actualType = new BArrayType(actualType);
            }
        } else if (assignableSelectTypes.size() > 1) {
            dlog.error(selectExp.pos, DiagnosticCode.AMBIGUOUS_TYPES, assignableSelectTypes);
            return actualType;
        } else {
            return actualType;
        }

        //checks whether iterable collection's next() method returns an error
        BType nextMethodReturnType = null;
        BType errorType = null;
        switch (collectionType.tag) {
            case TypeTags.STREAM:
                errorType = ((BStreamType) collectionType).error;
                break;
            case TypeTags.OBJECT:
                nextMethodReturnType = types.getVarTypeFromIterableObject((BObjectType) collectionType);
                break;
            default:
                BInvokableSymbol iteratorSymbol = (BInvokableSymbol) symResolver.lookupLangLibMethod(collectionType,
                        names.fromString(BLangCompilerConstants.ITERABLE_COLLECTION_ITERATOR_FUNC));
                nextMethodReturnType =
                        (BUnionType) types.getResultTypeOfNextInvocation((BObjectType) iteratorSymbol.retType);
        }

        if (nextMethodReturnType != null) {
            Map<Boolean, List<BType>> collectionTypeMap = types.getAllTypes(nextMethodReturnType).stream()
                    .collect(Collectors.groupingBy(memberType -> types.isAssignable(memberType, symTable.errorType)));
            List<BType> errorTypes = collectionTypeMap.get(true);
            if (errorTypes != null && !errorTypes.isEmpty()) {
                if (errorTypes.size() == 1) {
                    errorType = errorTypes.get(0);
                } else {
                    errorType = BUnionType.create(null, errorTypes.toArray(new BType[errorTypes.size()]));
                }
            }
        }

        if (queryExpr.isStream) {
            return new BStreamType(TypeTags.STREAM, actualType, errorType, symTable.streamType.tsymbol);
        } else if (queryExpr.isTable) {
            final BTableType tableType = new BTableType(TypeTags.TABLE, actualType, symTable.tableType.tsymbol);
            if (!queryExpr.fieldNameIdentifierList.isEmpty()) {
                tableType.fieldNameList = queryExpr.fieldNameIdentifierList.stream()
                        .map(identifier -> identifier.value).collect(Collectors.toList());
                return BUnionType.create(null, tableType, symTable.errorType);
            }
            return tableType;
        } else if (errorType != null) {
            return BUnionType.create(null, actualType, errorType);
        }
        return actualType;
    }

    @Override
    public void visit(BLangQueryAction queryAction) {
        narrowedQueryEnv = env;
        BLangDoClause doClause = queryAction.getDoClause();
        List<BLangNode> clauses = queryAction.getQueryClauses();
        clauses.forEach(clause -> clause.accept(this));
        SymbolEnv blockEnv = SymbolEnv.createBlockEnv(doClause.body, narrowedQueryEnv);
        // Analyze foreach node's statements.
        semanticAnalyzer.analyzeStmt(doClause.body, blockEnv);
        BType actualType = BUnionType.create(null, symTable.errorType, symTable.nilType);
        resultType = types.checkType(doClause.pos, actualType, expType,
                DiagnosticCode.INCOMPATIBLE_TYPES);
    }

    @Override
    public void visit(BLangFromClause fromClause) {
        checkExpr(fromClause.collection, narrowedQueryEnv);
        // Set the type of the foreach node's type node.
        types.setInputClauseTypedBindingPatternType(fromClause);
        narrowedQueryEnv = SymbolEnv.createTypeNarrowedEnv(fromClause, narrowedQueryEnv);
        handleInputClauseVariables(fromClause, narrowedQueryEnv);
    }

    @Override
    public void visit(BLangJoinClause joinClause) {
        checkExpr(joinClause.collection, narrowedQueryEnv);
        // Set the type of the foreach node's type node.
        types.setInputClauseTypedBindingPatternType(joinClause);
        narrowedQueryEnv = SymbolEnv.createTypeNarrowedEnv(joinClause, narrowedQueryEnv);
        handleInputClauseVariables(joinClause, narrowedQueryEnv);
    }

    @Override
    public void visit(BLangLetClause letClause) {
        narrowedQueryEnv = SymbolEnv.createTypeNarrowedEnv(letClause, narrowedQueryEnv);
        for (BLangLetVariable letVariable : letClause.letVarDeclarations) {
            semanticAnalyzer.analyzeDef((BLangNode) letVariable.definitionNode, narrowedQueryEnv);
        }
    }

    @Override
    public void visit(BLangWhereClause whereClause) {
        handleFilterClauses(whereClause.expression);
    }

    @Override
    public void visit(BLangSelectClause selectClause) {
    }

    @Override
    public void visit(BLangDoClause doClause) {
    }

    @Override
    public void visit(BLangOnConflictClause onConflictClause) {
        BType exprType = checkExpr(onConflictClause.expression, narrowedQueryEnv, symTable.errorType);
        if (!types.isAssignable(exprType, symTable.errorType)) {
            dlog.error(onConflictClause.expression.pos, DiagnosticCode.ERROR_TYPE_EXPECTED,
                    symTable.errorType, exprType);
        }
    }

    @Override
    public void visit(BLangLimitClause limitClause) {
        BType exprType = checkExpr(limitClause.expression, narrowedQueryEnv);
        if (!types.isAssignable(exprType, symTable.intType)) {
            dlog.error(limitClause.expression.pos, DiagnosticCode.INCOMPATIBLE_TYPES,
                    symTable.intType, exprType);
        }
    }

    @Override
    public void visit(BLangOnClause onClause) {
        handleFilterClauses(onClause.expression);
    }

    private void handleFilterClauses (BLangExpression filterExpression) {
        checkExpr(filterExpression, narrowedQueryEnv, symTable.booleanType);
        BType actualType = filterExpression.type;
        if (TypeTags.TUPLE == actualType.tag) {
            dlog.error(filterExpression.pos, DiagnosticCode.INCOMPATIBLE_TYPES,
                    symTable.booleanType, actualType);
        }
        narrowedQueryEnv = typeNarrower.evaluateTruth(filterExpression, selectClause, narrowedQueryEnv);
    }

    private void handleInputClauseVariables(BLangInputClause bLangInputClause, SymbolEnv blockEnv) {
        if (bLangInputClause.variableDefinitionNode == null) {
            //not-possible
            return;
        }

        BLangVariable variableNode = (BLangVariable) bLangInputClause.variableDefinitionNode.getVariable();
        // Check whether the foreach node's variables are declared with var.
        if (bLangInputClause.isDeclaredWithVar) {
            // If the foreach node's variables are declared with var, type is `varType`.
            semanticAnalyzer.handleDeclaredVarInForeach(variableNode, bLangInputClause.varType, blockEnv);
            return;
        }
        // If the type node is available, we get the type from it.
        BType typeNodeType = symResolver.resolveTypeNode(variableNode.typeNode, blockEnv);
        // Then we need to check whether the RHS type is assignable to LHS type.
        if (types.isAssignable(bLangInputClause.varType, typeNodeType)) {
            // If assignable, we set types to the variables.
            semanticAnalyzer.handleDeclaredVarInForeach(variableNode, bLangInputClause.varType, blockEnv);
            return;
        }
        // Log an error and define a symbol with the node's type to avoid undeclared symbol errors.
        if (typeNodeType != symTable.semanticError) {
            dlog.error(variableNode.typeNode.pos, DiagnosticCode.INCOMPATIBLE_TYPES,
                    bLangInputClause.varType, typeNodeType);
        }
        semanticAnalyzer.handleDeclaredVarInForeach(variableNode, typeNodeType, blockEnv);
    }

    private void visitCheckAndCheckPanicExpr(BLangCheckedExpr checkedExpr) {
        String operatorType = checkedExpr.getKind() == NodeKind.CHECK_EXPR ? "check" : "checkpanic";
        boolean firstVisit = checkedExpr.expr.type == null;
        BType exprExpType;
        if (expType == symTable.noType) {
            exprExpType = symTable.noType;
        } else {
            exprExpType = BUnionType.create(null, expType, symTable.errorType);
        }

        BType exprType = checkExpr(checkedExpr.expr, env, exprExpType);
        if (checkedExpr.expr.getKind() == NodeKind.WORKER_RECEIVE) {
            if (firstVisit) {
                isTypeChecked = false;
                resultType = expType;
                return;
            } else {
                expType = checkedExpr.type;
                exprType = checkedExpr.expr.type;
            }
        }

        if (exprType.tag != TypeTags.UNION) {
            if (types.isAssignable(exprType, symTable.errorType)) {
                dlog.error(checkedExpr.expr.pos,
                           DiagnosticCode.CHECKED_EXPR_INVALID_USAGE_ALL_ERROR_TYPES_IN_RHS,
                           operatorType);
            } else if (exprType != symTable.semanticError) {
                dlog.error(checkedExpr.expr.pos,
                           DiagnosticCode.CHECKED_EXPR_INVALID_USAGE_NO_ERROR_TYPE_IN_RHS,
                           operatorType);
            }
            checkedExpr.type = symTable.semanticError;
            return;
        }

        BUnionType unionType = (BUnionType) exprType;
        // Filter out the list of types which are not equivalent with the error type.
        Map<Boolean, List<BType>> resultTypeMap = unionType.getMemberTypes().stream()
                .collect(Collectors.groupingBy(memberType -> types.isAssignable(memberType, symTable.errorType)));

        // This list will be used in the desugar phase
        checkedExpr.equivalentErrorTypeList = resultTypeMap.get(true);
        if (checkedExpr.equivalentErrorTypeList == null ||
                checkedExpr.equivalentErrorTypeList.size() == 0) {
            // No member types in this union is equivalent to the error type
            dlog.error(checkedExpr.expr.pos,
                       DiagnosticCode.CHECKED_EXPR_INVALID_USAGE_NO_ERROR_TYPE_IN_RHS, operatorType);
            checkedExpr.type = symTable.semanticError;
            return;
        }

        List<BType> nonErrorTypeList = resultTypeMap.get(false);
        if (nonErrorTypeList == null || nonErrorTypeList.size() == 0) {
            // All member types in the union are equivalent to the error type.
            // Checked expression requires at least one type which is not equivalent to the error type.
            dlog.error(checkedExpr.expr.pos,
                       DiagnosticCode.CHECKED_EXPR_INVALID_USAGE_ALL_ERROR_TYPES_IN_RHS, operatorType);
            checkedExpr.type = symTable.semanticError;
            return;
        }

        BType actualType;
        if (nonErrorTypeList.size() == 1) {
            actualType = nonErrorTypeList.get(0);
        } else {
            actualType = BUnionType.create(null, new LinkedHashSet<>(nonErrorTypeList));
        }

        resultType = types.checkType(checkedExpr, actualType, expType);
    }

    @Override
    public void visit(BLangServiceConstructorExpr serviceConstructorExpr) {
        resultType = serviceConstructorExpr.serviceNode.symbol.type;
    }

    @Override
    public void visit(BLangTypeTestExpr typeTestExpr) {
        typeTestExpr.typeNode.type = symResolver.resolveTypeNode(typeTestExpr.typeNode, env);
        checkExpr(typeTestExpr.expr, env);

        resultType = types.checkType(typeTestExpr, symTable.booleanType, expType);
    }

    public void visit(BLangAnnotAccessExpr annotAccessExpr) {
        checkExpr(annotAccessExpr.expr, this.env, symTable.typeDesc);

        BType actualType = symTable.semanticError;
        BSymbol symbol =
                this.symResolver.resolveAnnotation(annotAccessExpr.pos, env,
                        names.fromString(annotAccessExpr.pkgAlias.getValue()),
                        names.fromString(annotAccessExpr.annotationName.getValue()));
        if (symbol == this.symTable.notFoundSymbol) {
            this.dlog.error(annotAccessExpr.pos, DiagnosticCode.UNDEFINED_ANNOTATION,
                            annotAccessExpr.annotationName.getValue());
        } else {
            annotAccessExpr.annotationSymbol = (BAnnotationSymbol) symbol;
            BType annotType = ((BAnnotationSymbol) symbol).attachedType == null ? symTable.trueType :
                    ((BAnnotationSymbol) symbol).attachedType.type;
            actualType = BUnionType.create(null, annotType, symTable.nilType);
        }

        this.resultType = this.types.checkType(annotAccessExpr, actualType, this.expType);
    }

    // Private methods

    private boolean isValidVariableReference(BLangExpression varRef) {
        switch (varRef.getKind()) {
            case SIMPLE_VARIABLE_REF:
            case RECORD_VARIABLE_REF:
            case TUPLE_VARIABLE_REF:
            case ERROR_VARIABLE_REF:
            case FIELD_BASED_ACCESS_EXPR:
            case INDEX_BASED_ACCESS_EXPR:
            case XML_ATTRIBUTE_ACCESS_EXPR:
                return true;
            default:
                dlog.error(varRef.pos, DiagnosticCode.INVALID_RECORD_BINDING_PATTERN, varRef.type);
                return false;
        }
    }

    private BType populateArrowExprReturn(BLangArrowFunction bLangArrowFunction, BType expectedRetType) {
        SymbolEnv arrowFunctionEnv = SymbolEnv.createArrowFunctionSymbolEnv(bLangArrowFunction, env);
        bLangArrowFunction.params.forEach(param -> symbolEnter.defineNode(param, arrowFunctionEnv));
        return checkExpr(bLangArrowFunction.body.expr, arrowFunctionEnv, expectedRetType);
    }

    private void populateArrowExprParamTypes(BLangArrowFunction bLangArrowFunction, List<BType> paramTypes) {
        if (paramTypes.size() != bLangArrowFunction.params.size()) {
            dlog.error(bLangArrowFunction.pos,
                       DiagnosticCode.ARROW_EXPRESSION_MISMATCHED_PARAMETER_LENGTH,
                       paramTypes.size(), bLangArrowFunction.params.size());
            resultType = symTable.semanticError;
            bLangArrowFunction.params.forEach(param -> param.type = symTable.semanticError);
            return;
        }

        for (int i = 0; i < bLangArrowFunction.params.size(); i++) {
            BLangSimpleVariable paramIdentifier = bLangArrowFunction.params.get(i);
            BType bType = paramTypes.get(i);
            BLangValueType valueTypeNode = (BLangValueType) TreeBuilder.createValueTypeNode();
            valueTypeNode.setTypeKind(bType.getKind());
            paramIdentifier.setTypeNode(valueTypeNode);
            paramIdentifier.type = bType;
        }
    }

    private void checkSefReferences(DiagnosticPos pos, SymbolEnv env, BVarSymbol varSymbol) {
        if (env.enclVarSym == varSymbol) {
            dlog.error(pos, DiagnosticCode.SELF_REFERENCE_VAR, varSymbol.name);
        }
    }

    public List<BType> getListWithErrorTypes(int count) {
        List<BType> list = new ArrayList<>(count);
        for (int i = 0; i < count; i++) {
            list.add(symTable.semanticError);
        }

        return list;
    }

    private void checkFunctionInvocationExpr(BLangInvocation iExpr) {
        Name funcName = names.fromIdNode(iExpr.name);
        Name pkgAlias = names.fromIdNode(iExpr.pkgAlias);
        BSymbol funcSymbol = symTable.notFoundSymbol;

        BSymbol pkgSymbol = symResolver.resolvePrefixSymbol(env, pkgAlias, getCurrentCompUnit(iExpr));
        if (pkgSymbol == symTable.notFoundSymbol) {
            dlog.error(iExpr.pos, DiagnosticCode.UNDEFINED_MODULE, pkgAlias);
        } else {
            if (funcSymbol == symTable.notFoundSymbol) {
                BSymbol symbol = symResolver.lookupMainSpaceSymbolInPackage(iExpr.pos, env, pkgAlias, funcName);
                if ((symbol.tag & SymTag.VARIABLE) == SymTag.VARIABLE) {
                    funcSymbol = symbol;
                }
                if (symTable.rootPkgSymbol.pkgID.equals(symbol.pkgID) &&
                        (symbol.tag & SymTag.VARIABLE_NAME) == SymTag.VARIABLE_NAME) {
                    funcSymbol = symbol;
                }
            }
            if (funcSymbol == symTable.notFoundSymbol) {
                funcSymbol = symResolver.lookupConstructorSpaceSymbolInPackage(iExpr.pos, env, pkgAlias, funcName);
            }
        }

        if ((funcSymbol.tag & SymTag.ERROR) == SymTag.ERROR
            || ((funcSymbol.tag & SymTag.CONSTRUCTOR) == SymTag.CONSTRUCTOR && funcSymbol.type.tag == TypeTags.ERROR)) {
            iExpr.symbol = funcSymbol;
            iExpr.type = funcSymbol.type;
            checkErrorConstructorInvocation(iExpr);
            return;
        } else if (funcSymbol == symTable.notFoundSymbol || isNotFunction(funcSymbol)) {
            dlog.error(iExpr.pos, DiagnosticCode.UNDEFINED_FUNCTION, funcName);
            iExpr.argExprs.forEach(arg -> checkExpr(arg, env));
            resultType = symTable.semanticError;
            return;
        }
        if (isFunctionPointer(funcSymbol)) {
            iExpr.functionPointerInvocation = true;
            markAndRegisterClosureVariable(funcSymbol, iExpr.pos);
        }
        if (Symbols.isFlagOn(funcSymbol.flags, Flags.REMOTE)) {
            dlog.error(iExpr.pos, DiagnosticCode.INVALID_ACTION_INVOCATION_SYNTAX, iExpr.name.value);
        }
        if (Symbols.isFlagOn(funcSymbol.flags, Flags.RESOURCE)) {
            dlog.error(iExpr.pos, DiagnosticCode.INVALID_RESOURCE_FUNCTION_INVOCATION);
        }

        if (PackageID.isLangLibPackageID(pkgSymbol.pkgID)) {
            // This will enable, type param support, if the function is called directly.
            this.env = SymbolEnv.createInvocationEnv(iExpr, this.env);
        }
        // Set the resolved function symbol in the invocation expression.
        // This is used in the code generation phase.
        iExpr.symbol = funcSymbol;
        checkInvocationParamAndReturnType(iExpr);
    }

    private void markAndRegisterClosureVariable(BSymbol symbol, DiagnosticPos pos) {
        BLangInvokableNode encInvokable = env.enclInvokable;
        if (symbol.owner instanceof BPackageSymbol) {
            return;
        }
        if (encInvokable != null && encInvokable.flagSet.contains(Flag.LAMBDA)
                && !isFunctionArgument(symbol, encInvokable.requiredParams)) {
            SymbolEnv encInvokableEnv = findEnclosingInvokableEnv(env, encInvokable);
            BSymbol resolvedSymbol = symResolver.lookupClosureVarSymbol(encInvokableEnv, symbol.name, SymTag.VARIABLE);
            if (resolvedSymbol != symTable.notFoundSymbol && !encInvokable.flagSet.contains(Flag.ATTACHED)) {
                resolvedSymbol.closure = true;
                ((BLangFunction) encInvokable).closureVarSymbols.add(new ClosureVarSymbol(resolvedSymbol, pos));
            }
        }
        if (env.node.getKind() == NodeKind.ARROW_EXPR
                && !isFunctionArgument(symbol, ((BLangArrowFunction) env.node).params)) {
            SymbolEnv encInvokableEnv = findEnclosingInvokableEnv(env, encInvokable);
            BSymbol resolvedSymbol = symResolver.lookupClosureVarSymbol(encInvokableEnv, symbol.name, SymTag.VARIABLE);
            if (resolvedSymbol != symTable.notFoundSymbol) {
                resolvedSymbol.closure = true;
                ((BLangArrowFunction) env.node).closureVarSymbols.add(new ClosureVarSymbol(resolvedSymbol, pos));
            }
        }
        if (env.enclType != null && env.enclType.getKind() == NodeKind.RECORD_TYPE) {
            SymbolEnv encInvokableEnv = findEnclosingInvokableEnv(env, (BLangRecordTypeNode) env.enclType);
            BSymbol resolvedSymbol = symResolver.lookupClosureVarSymbol(encInvokableEnv, symbol.name, SymTag.VARIABLE);
            if (resolvedSymbol != symTable.notFoundSymbol && !encInvokable.flagSet.contains(Flag.ATTACHED)) {
                resolvedSymbol.closure = true;
                ((BLangFunction) encInvokable).closureVarSymbols.add(new ClosureVarSymbol(resolvedSymbol, pos));
            }
        }

        // Iterate through parent nodes until a function node is met to find if the variable is used inside
        // a transaction block to mark it as a closure, blocks inside transactions are desugared into functions later.
        BLangNode node = env.node;
        SymbolEnv cEnv = env;
        while (node != null && node.getKind() != NodeKind.FUNCTION) {
            if (node.getKind() == NodeKind.TRANSACTION || node.getKind() == NodeKind.RETRY) {
                SymbolEnv encInvokableEnv = findEnclosingInvokableEnv(env, encInvokable);
                BSymbol resolvedSymbol = symResolver.lookupClosureVarSymbol(encInvokableEnv, symbol.name,
                        SymTag.VARIABLE);
                if (resolvedSymbol != symTable.notFoundSymbol) {
                    resolvedSymbol.closure = true;
                }
                break;
            } else {
                SymbolEnv enclEnv = cEnv.enclEnv;
                if (enclEnv == null) {
                    break;
                }
                cEnv = enclEnv;
                node = cEnv.node;
            }
        }
    }

    private boolean isNotFunction(BSymbol funcSymbol) {
        if ((funcSymbol.tag & SymTag.FUNCTION) == SymTag.FUNCTION
                || (funcSymbol.tag & SymTag.CONSTRUCTOR) == SymTag.CONSTRUCTOR) {
            return false;
        }

        if (isFunctionPointer(funcSymbol)) {
            return false;
        }

        return true;
    }

    private boolean isFunctionPointer(BSymbol funcSymbol) {
        if ((funcSymbol.tag & SymTag.FUNCTION) == SymTag.FUNCTION) {
            return false;
        }
        return (funcSymbol.tag & SymTag.FUNCTION) == SymTag.VARIABLE
                && funcSymbol.kind == SymbolKind.FUNCTION
                && (funcSymbol.flags & Flags.NATIVE) != Flags.NATIVE;
    }

    private void checkErrorConstructorInvocation(BLangInvocation iExpr) {
        BType expectedType = this.expType;

        if (expType.getKind() == TypeKind.UNION) {
            BType[] errorMembers = ((BUnionType) expectedType).getMemberTypes()
                    .stream()
                    .filter(memberType -> types.isAssignable(memberType, symTable.errorType))
                    .toArray(BType[]::new);
            if (errorMembers.length > 0) {
                expectedType = BUnionType.create(null, errorMembers);
            }
        }

        if (expType.getKind() == TypeKind.UNION && iExpr.symbol.type == symTable.errorType) {
            BUnionType unionType = (BUnionType) expType;
            long count = unionType.getMemberTypes().stream()
                    .filter(member -> types.isAssignable(iExpr.symbol.type, member))
                    .count();
            // More than one compatible members found, this is ambiguous.
            if (count > 1) {
                dlog.error(iExpr.pos, DiagnosticCode.CANNOT_INFER_ERROR_TYPE, this.expType);
                return;
            }
        } else if (!types.isAssignable(expectedType, symTable.errorType)) {
            if ((iExpr.symbol.tag & SymTag.CONSTRUCTOR) == SymTag.CONSTRUCTOR) {
                expectedType = iExpr.type;
            } else if (expectedType != symTable.noType) {
                // Cannot infer error type from error constructor. 'T1|T2|T3 e = error("r", a="b", b="c");
                dlog.error(iExpr.pos, DiagnosticCode.CANNOT_INFER_ERROR_TYPE, this.expType);
                resultType = symTable.semanticError;
                return;
            } else {
                // var e = <error> error("r");
                expectedType = symTable.errorType;
            }
        }

        BErrorType expectedError = getExpectedErrorType(iExpr.pos, expectedType, iExpr.symbol);
        if (expectedError == null) {
            return;
        }

        if (iExpr.argExprs.isEmpty() && iExpr.requiredArgs.isEmpty() && checkNoArgErrorCtorInvocation(expectedError,
                iExpr.name, iExpr.pos)) {
            return;
        }

        if (nonNamedArgsGiven(iExpr) && (iExpr.symbol.tag & SymTag.CONSTRUCTOR) == SymTag.CONSTRUCTOR) {
            dlog.error(iExpr.argExprs.get(0).pos, DiagnosticCode.INDIRECT_ERROR_CTOR_REASON_NOT_ALLOWED);
            resultType = symTable.semanticError;
            return;
        }

        boolean reasonArgGiven = checkErrorReasonArg(iExpr, expectedError);

        if (expectedError.detailType.tag == TypeTags.RECORD) {
            BRecordType targetErrorDetailRec = (BRecordType) expectedError.detailType;
            BRecordType recordType = createErrorDetailRecordType(iExpr, reasonArgGiven, targetErrorDetailRec);
            if (resultType == symTable.semanticError) {
                return;
            }

            if (!types.isAssignable(recordType, targetErrorDetailRec)) {
                dlog.error(iExpr.pos, DiagnosticCode.INVALID_ERROR_CONSTRUCTOR_DETAIL, iExpr);
                resultType = symTable.semanticError;
                return;
            }
        } else {
            // This is when there is a semantic error in error type, bail out!
            return;
        }
        setErrorReasonParam(iExpr, reasonArgGiven, expectedError);
        setErrorDetailArgsToNamedArgsList(iExpr);

        resultType = expectedError;
        if (iExpr.symbol == symTable.errorType.tsymbol) {
            iExpr.symbol = ((BErrorTypeSymbol) expectedError.tsymbol).ctorSymbol;
        }
    }

    private BErrorType getExpectedErrorType(DiagnosticPos pos, BType expType, BSymbol iExprSymbol) {
        // Direct error ctor invocation.
        if (iExprSymbol == symTable.errorType.tsymbol) {
            if (expType.tag == TypeTags.UNION) {
                List<BType> matchedErrors = ((BUnionType) expType).getMemberTypes().stream()
                        .filter(m -> types.isAssignable(m, iExprSymbol.type))
                        .collect(Collectors.toList());
                if (matchedErrors.size() == 1) {
                    return (BErrorType) matchedErrors.get(0);
                } else {
                    // More than one matched, Cannot infer error type from error constructor.
                    // 'Error0|Error1|T3 e = error(...);
                    dlog.error(pos, DiagnosticCode.CANNOT_INFER_ERROR_TYPE, expType);
                    resultType = symTable.semanticError;
                    return null;
                }
            }
            return (BErrorType) expType;
        } else {
            // Indirect error constructor.
            return (BErrorType) iExprSymbol.type;
        }
    }

    private boolean nonNamedArgsGiven(BLangInvocation iExpr) {
        return iExpr.argExprs.stream().anyMatch(arg -> arg.getKind() != NodeKind.NAMED_ARGS_EXPR);
    }

    private boolean checkErrorReasonArg(BLangInvocation iExpr, BErrorType ctorType) {
        // User defined error
        if (iExpr.type != symTable.errorType) {
            if (ctorType.reasonType.getKind() != TypeKind.FINITE) {
                dlog.error(iExpr.pos, DiagnosticCode.INDIRECT_ERROR_CTOR_NOT_ALLOWED_ON_NON_CONST_REASON,
                           iExpr.type);
                return false;
            } else {
                BFiniteType reasonType = (BFiniteType) ctorType.reasonType;
                if (reasonType.getValueSpace().size() > 1) {
                    dlog.error(iExpr.pos,
                               DiagnosticCode.INDIRECT_ERROR_CTOR_NOT_ALLOWED_ON_NON_CONST_REASON,
                               iExpr.type);
                    return false;
                }
            }
        }
        if (iExpr.argExprs.isEmpty()) {
            return false;
        }

        // if present, error reason should be the first and only positional argument to error constructor.
        BLangExpression firstErrorArg = iExpr.argExprs.get(0);
        if (firstErrorArg.getKind() != NodeKind.NAMED_ARGS_EXPR) {
            checkExpr(firstErrorArg, env, ctorType.reasonType, DiagnosticCode.INVALID_ERROR_REASON_TYPE);
            return true;
        } else if (iExpr.type == symTable.errorType) {
            dlog.error(iExpr.pos, DiagnosticCode.DIRECT_ERROR_CTOR_REASON_NOT_PROVIDED);
        }
        return false;
    }

    private boolean checkNoArgErrorCtorInvocation(BErrorType errorType, BLangIdentifier name, DiagnosticPos pos) {
        if (errorType.reasonType.tag != TypeTags.FINITE) {
            dlog.error(pos, DiagnosticCode.INDIRECT_ERROR_CTOR_NOT_ALLOWED_ON_NON_CONST_REASON, name);
            resultType = symTable.semanticError;
            return true;
        } else {
            BFiniteType finiteType = (BFiniteType) errorType.reasonType;
            if (finiteType.getValueSpace().size() != 1) {
                if (errorType == symTable.errorType) {
                    dlog.error(pos, DiagnosticCode.CANNOT_INFER_ERROR_TYPE, expType.tsymbol.name);
                } else {
                    dlog.error(pos, DiagnosticCode.INDIRECT_ERROR_CTOR_NOT_ALLOWED_ON_NON_CONST_REASON,
                               expType.tsymbol.name);
                }
                resultType = symTable.semanticError;
                return true;
            }
        }
        return false;
    }

    private void setErrorDetailArgsToNamedArgsList(BLangInvocation iExpr) {
        List<BLangExpression> namedArgPositions = new ArrayList<>(iExpr.argExprs.size());
        for (int i = 0; i < iExpr.argExprs.size(); i++) {
            BLangExpression argExpr = iExpr.argExprs.get(i);
            checkExpr(argExpr, env, symTable.pureType);
            if (argExpr.getKind() == NodeKind.NAMED_ARGS_EXPR) {
                iExpr.requiredArgs.add(argExpr);
                namedArgPositions.add(argExpr);
            } else {
                dlog.error(argExpr.pos, DiagnosticCode.ERROR_DETAIL_ARG_IS_NOT_NAMED_ARG);
                resultType = symTable.semanticError;
            }
        }

        for (BLangExpression expr : namedArgPositions) {
            // This check is to filter out additional field assignments when Error detail type is a open record.
            iExpr.argExprs.remove(expr);
        }
    }

    private void setErrorReasonParam(BLangInvocation iExpr, boolean reasonArgGiven, BErrorType ctorType) {
        if (!reasonArgGiven && ctorType.reasonType.getKind() == TypeKind.FINITE) {
            BFiniteType finiteType = (BFiniteType) ctorType.reasonType;
            BLangExpression reasonExpr = (BLangExpression) finiteType.getValueSpace().toArray()[0];
            iExpr.requiredArgs.add(reasonExpr);
            return;
        }
        if (!iExpr.argExprs.isEmpty()) {
            iExpr.requiredArgs.add(iExpr.argExprs.get(0));
            iExpr.argExprs.remove(0);
        }
    }

    /**
     * Create a error detail record using all metadata from {@code targetErrorDetailsType} and put actual error details
     * from {@code iExpr} expression.
     *
     * @param iExpr error constructor invocation
     * @param reasonArgGiven error reason is provided as first argument
     * @param targetErrorDetailsType target error details type to extract metadata such as pkgId from
     * @return error detail record
     */
    // todo: try to re-use recrod literal checking
    private BRecordType createErrorDetailRecordType(BLangInvocation iExpr, boolean reasonArgGiven,
                                                    BRecordType targetErrorDetailsType) {
        List<BLangNamedArgsExpression> namedArgs = getProvidedErrorDetails(iExpr, reasonArgGiven);
        if (namedArgs == null) {
            // error in provided error details
            return null;
        }
        BRecordTypeSymbol recordTypeSymbol = new BRecordTypeSymbol(
                SymTag.RECORD, targetErrorDetailsType.tsymbol.flags, Names.EMPTY, targetErrorDetailsType.tsymbol.pkgID,
                symTable.recordType, null);
        BRecordType recordType = new BRecordType(recordTypeSymbol);
        recordType.sealed = targetErrorDetailsType.sealed;
        recordType.restFieldType = targetErrorDetailsType.restFieldType;

        Set<Name> availableErrorDetailFields = new HashSet<>();
        for (BLangNamedArgsExpression arg : namedArgs) {
            Name fieldName = names.fromIdNode(arg.name);
            BField field = new BField(fieldName, arg.pos, new BVarSymbol(0, fieldName, null, arg.type, null));
            recordType.fields.put(field.name.value, field);
            availableErrorDetailFields.add(fieldName);
        }

        for (BField field : targetErrorDetailsType.fields.values()) {
            boolean notRequired = (field.symbol.flags & Flags.REQUIRED) != Flags.REQUIRED;
            if (notRequired && !availableErrorDetailFields.contains(field.name)) {
                BField defaultableField = new BField(field.name, iExpr.pos,
                                                     new BVarSymbol(field.symbol.flags, field.name, null, field.type,
                                                                    null));
                recordType.fields.put(defaultableField.name.value, defaultableField);
            }
        }

        return recordType;
    }

    private List<BLangNamedArgsExpression> getProvidedErrorDetails(BLangInvocation iExpr, boolean reasonArgGiven) {
        List<BLangNamedArgsExpression> namedArgs = new ArrayList<>();
        for (int i = reasonArgGiven ? 1 : 0; i < iExpr.argExprs.size(); i++) {
            BLangExpression argExpr = iExpr.argExprs.get(i);
            checkExpr(argExpr, env);
            if (argExpr.getKind() != NodeKind.NAMED_ARGS_EXPR) {
                dlog.error(argExpr.pos, DiagnosticCode.ERROR_DETAIL_ARG_IS_NOT_NAMED_ARG);
                resultType = symTable.semanticError;
                return null;
            }

            namedArgs.add((BLangNamedArgsExpression) argExpr);
        }
        return namedArgs;
    }

    private void checkObjectFunctionInvocationExpr(BLangInvocation iExpr, BObjectType objectType) {
        if (objectType.getKind() == TypeKind.SERVICE &&
                !(iExpr.expr.getKind() == NodeKind.SIMPLE_VARIABLE_REF &&
                (Names.SELF.equals(((BLangSimpleVarRef) iExpr.expr).symbol.name)))) {
            dlog.error(iExpr.pos, DiagnosticCode.SERVICE_FUNCTION_INVALID_INVOCATION);
            return;
        }
        // check for object attached function
        Name funcName =
                names.fromString(Symbols.getAttachedFuncSymbolName(objectType.tsymbol.name.value, iExpr.name.value));
        BSymbol funcSymbol =
                symResolver.resolveObjectMethod(iExpr.pos, env, funcName, (BObjectTypeSymbol) objectType.tsymbol);
        if (funcSymbol == symTable.notFoundSymbol || funcSymbol.type.tag != TypeTags.INVOKABLE) {
            if (!checkLangLibMethodInvocationExpr(iExpr, objectType)) {
                dlog.error(iExpr.name.pos, DiagnosticCode.UNDEFINED_METHOD_IN_OBJECT, iExpr.name.value,
                           objectType);
                resultType = symTable.semanticError;
                return;
            }
        } else {
            iExpr.symbol = funcSymbol;
        }

        // init method can be called in a method-call-expr only when the expression
        // preceding the . is self
        if (iExpr.name.value.equals(Names.USER_DEFINED_INIT_SUFFIX.value) &&
                !(iExpr.expr.getKind() == NodeKind.SIMPLE_VARIABLE_REF &&
                (Names.SELF.equals(((BLangSimpleVarRef) iExpr.expr).symbol.name)))) {
            dlog.error(iExpr.pos, DiagnosticCode.INVALID_INIT_INVOCATION);
        }

        if (Symbols.isFlagOn(funcSymbol.flags, Flags.REMOTE)) {
            dlog.error(iExpr.pos, DiagnosticCode.INVALID_ACTION_INVOCATION_SYNTAX, iExpr.name.value);
        }
        if (Symbols.isFlagOn(funcSymbol.flags, Flags.RESOURCE)) {
            dlog.error(iExpr.pos, DiagnosticCode.INVALID_RESOURCE_FUNCTION_INVOCATION);
        }
        checkInvocationParamAndReturnType(iExpr);
    }

    // Here, an action invocation can be either of the following two forms:
    // - foo->bar();
    // - start foo.bar(); or start foo->bar()
    private void checkActionInvocation(BLangInvocation.BLangActionInvocation aInv, BObjectType expType) {
        BLangVariableReference varRef = (BLangVariableReference) aInv.expr;

        if (((varRef.symbol.tag & SymTag.ENDPOINT) != SymTag.ENDPOINT) && !aInv.async) {
            dlog.error(aInv.pos, DiagnosticCode.INVALID_ACTION_INVOCATION, varRef.type);
            this.resultType = symTable.semanticError;
            return;
        }

        BVarSymbol epSymbol = (BVarSymbol) varRef.symbol;

        Name remoteMethodQName = names
                .fromString(Symbols.getAttachedFuncSymbolName(expType.tsymbol.name.value, aInv.name.value));
        Name actionName = names.fromIdNode(aInv.name);
        BSymbol remoteFuncSymbol = symResolver
                .lookupMemberSymbol(aInv.pos, ((BObjectTypeSymbol) epSymbol.type.tsymbol).methodScope, env,
                                    remoteMethodQName, SymTag.FUNCTION);

        if (remoteFuncSymbol == symTable.notFoundSymbol && !checkLangLibMethodInvocationExpr(aInv, expType)) {
            dlog.error(aInv.name.pos, DiagnosticCode.UNDEFINED_METHOD_IN_OBJECT, aInv.name.value, expType);
            resultType = symTable.semanticError;
            return;
        }

        if (!Symbols.isFlagOn(remoteFuncSymbol.flags, Flags.REMOTE) && aInv.remoteMethodCall) {
            dlog.error(aInv.pos, DiagnosticCode.INVALID_METHOD_INVOCATION_SYNTAX, actionName);
            this.resultType = symTable.semanticError;
            return;
        }

        aInv.symbol = remoteFuncSymbol;
        checkInvocationParamAndReturnType(aInv);
    }

    private boolean checkLangLibMethodInvocationExpr(BLangInvocation iExpr, BType bType) {

        Name funcName = names.fromString(iExpr.name.value);
        BSymbol funcSymbol = symResolver.lookupLangLibMethod(bType, funcName);

        if (funcSymbol == symTable.notFoundSymbol) {
            return false;
        }

        iExpr.symbol = funcSymbol;
        iExpr.langLibInvocation = true;
        SymbolEnv enclEnv = this.env;
        this.env = SymbolEnv.createInvocationEnv(iExpr, this.env);
        if (iExpr.argExprs.isEmpty() || !iExpr.argExprs.get(0).equals(iExpr.expr)) {
            iExpr.argExprs.add(0, iExpr.expr);
        }
        checkInvocationParamAndReturnType(iExpr);
        this.env = enclEnv;

        return true;
    }

    private void checkInvocationParamAndReturnType(BLangInvocation iExpr) {
        BType actualType = checkInvocationParam(iExpr);
        resultType = types.checkType(iExpr, actualType, this.expType);
    }

    private BType checkInvocationParam(BLangInvocation iExpr) {
        if (iExpr.symbol.type.tag != TypeTags.INVOKABLE) {
            dlog.error(iExpr.pos, DiagnosticCode.INVALID_FUNCTION_INVOCATION, iExpr.symbol.type);
            return symTable.noType;
        }

        List<BType> paramTypes = ((BInvokableType) iExpr.symbol.type).getParameterTypes();
        Map<String, BVarSymbol> params = new HashMap<>();
        for (BVarSymbol a : ((BInvokableSymbol) iExpr.symbol).params) {
            if (!a.name.equals(Names.EMPTY)) {
                params.put(a.name.getValue(), a);
            }
        }

        int parameterCount = paramTypes.size();
        iExpr.requiredArgs = new ArrayList<>();

        // Split the different argument types: required args, named args and rest args
        int i = 0;
        BLangExpression vararg = null;
        boolean foundNamedArg = false;
        for (BLangExpression expr : iExpr.argExprs) {
            switch (expr.getKind()) {
                case NAMED_ARGS_EXPR:
                    BVarSymbol varSymbol = params.get(((BLangNamedArgsExpression) expr).name.value);
                    if (!env.enclPkg.packageID.equals(iExpr.symbol.pkgID)
                            && (varSymbol != null && !Symbols.isFlagOn(varSymbol.flags, Flags.PUBLIC))) {
                        // can not provide a named arg, if the arg is not public and the caller is not from same package
                        dlog.error(expr.pos, DiagnosticCode.NON_PUBLIC_ARG_ACCESSED_WITH_NAMED_ARG,
                                   ((BLangNamedArgsExpression) expr).name.value, iExpr.toString());
                    }
                    foundNamedArg = true;
                    if (i < parameterCount) {
                        iExpr.requiredArgs.add(expr);
                    } else {
                        // can not provide a rest parameters as named args
                        dlog.error(expr.pos, DiagnosticCode.TOO_MANY_ARGS_FUNC_CALL, iExpr.name.value);
                    }
                    i++;
                    break;
                case REST_ARGS_EXPR:
                    if (foundNamedArg) {
                        dlog.error(expr.pos, DiagnosticCode.REST_ARG_DEFINED_AFTER_NAMED_ARG);
                        continue;
                    }
                    vararg = expr;
                    break;
                default: // positional args
                    if (foundNamedArg) {
                        dlog.error(expr.pos, DiagnosticCode.POSITIONAL_ARG_DEFINED_AFTER_NAMED_ARG);
                    }
                    if (i < parameterCount) {
                        iExpr.requiredArgs.add(expr);
                    } else {
                        iExpr.restArgs.add(expr);
                    }
                    i++;
                    break;
            }
        }

        return checkInvocationArgs(iExpr, paramTypes, vararg);
    }

    private BType checkInvocationArgs(BLangInvocation iExpr, List<BType> paramTypes, BLangExpression vararg) {
        BInvokableSymbol invokableSymbol = (BInvokableSymbol) iExpr.symbol;
        BInvokableType bInvokableType = (BInvokableType) invokableSymbol.type;
        BInvokableTypeSymbol invokableTypeSymbol = (BInvokableTypeSymbol) bInvokableType.tsymbol;
        List<BVarSymbol> nonRestParams = new ArrayList<>(invokableTypeSymbol.params);

        List<BLangExpression> nonRestArgs = iExpr.requiredArgs;
        List<BVarSymbol> valueProvidedParams = new ArrayList<>();

        List<BVarSymbol> requiredParams = new ArrayList<>();

        for (BVarSymbol nonRestParam : nonRestParams) {
            if (nonRestParam.defaultableParam) {
                continue;
            }

            requiredParams.add(nonRestParam);
        }

        int i = 0;
        for (; i < nonRestArgs.size(); i++) {
            BLangExpression arg = nonRestArgs.get(i);
            BType expectedType = paramTypes.get(i);

            // Special case handling for the first param because for parameterized invocations, we have added the
            // value on which the function is invoked as the first param of the function call. If we run checkExpr()
            // on it, it will recursively add the first param to argExprs again, resulting in a too many args in
            // function call error.
            if (i == 0 && arg.typeChecked && iExpr.expr != null && iExpr.expr == arg) {
                types.checkType(arg.pos, arg.type, expectedType, DiagnosticCode.INCOMPATIBLE_TYPES);
                types.setImplicitCastExpr(arg, arg.type, expectedType);
            }

            if (arg.getKind() != NodeKind.NAMED_ARGS_EXPR) {
                // if arg is positional, corresponding parameter in the same position should be of same type.
                if (i < nonRestParams.size()) {
                    BVarSymbol param = nonRestParams.get(i);
                    checkTypeParamExpr(arg, this.env, param.type, iExpr.langLibInvocation);
                    valueProvidedParams.add(param);
                    requiredParams.remove(param);
                    continue;
                }
                // Arg count > required + defaultable param count.
                break;
            }

            if (arg.getKind() == NodeKind.NAMED_ARGS_EXPR) {
                // if arg is named, function should have a parameter with this name.
                BLangIdentifier argName = ((NamedArgNode) arg).getName();
                BVarSymbol varSym = null;

                for (BVarSymbol nonRestParam : nonRestParams) {
                    if (nonRestParam.getName().value.equals(argName.value)) {
                        varSym = nonRestParam;
                    }
                }

                if (varSym == null) {
                    dlog.error(arg.pos, DiagnosticCode.UNDEFINED_PARAMETER, argName);
                    break;
                }
                requiredParams.remove(varSym);
                if (valueProvidedParams.contains(varSym)) {
                    dlog.error(arg.pos, DiagnosticCode.DUPLICATE_NAMED_ARGS, varSym.name.value);
                    continue;
                }
                checkTypeParamExpr(arg, this.env, varSym.type, iExpr.langLibInvocation);
                valueProvidedParams.add(varSym);
            }
        }

        BVarSymbol restParam = invokableTypeSymbol.restParam;

        boolean errored = false;

        if (!requiredParams.isEmpty() && vararg == null) {
            // Log errors if any required parameters are not given as positional/named args and there is
            // no vararg either.
            for (BVarSymbol requiredParam : requiredParams) {
                dlog.error(iExpr.pos, DiagnosticCode.MISSING_REQUIRED_PARAMETER, requiredParam.name,
                           iExpr.name.value);
            }
            errored = true;
        }

        if (restParam == null &&
                (!iExpr.restArgs.isEmpty() ||
                         (vararg != null && valueProvidedParams.size() == nonRestParams.size()))) {
            dlog.error(iExpr.pos, DiagnosticCode.TOO_MANY_ARGS_FUNC_CALL, iExpr.name.value);
            errored = true;
        }

        if (errored) {
            return symTable.semanticError;
        }

        BType restType = restParam == null ? null : restParam.type;

        if (nonRestArgs.size() < nonRestParams.size() && vararg != null) {
            // We only reach here if there are no named args and there is a vararg, and part of the non-rest params
            // are provided via the vararg.
            // Create a new tuple type as the expected rest param type with expected required/defaultable param types
            // as members.
            List<BType> tupleMemberTypes = new ArrayList<>();
            BType tupleRestType = null;

            for (int j = nonRestArgs.size(); j < nonRestParams.size(); j++) {
                tupleMemberTypes.add(paramTypes.get(j));
            }

            if (restType != null) {
                if (restType.tag == TypeTags.ARRAY) {
                    tupleRestType = ((BArrayType) restType).eType;
                } else if (restType.tag == TypeTags.TUPLE) {
                    BTupleType restTupleType = (BTupleType) restType;
                    tupleMemberTypes.addAll(restTupleType.tupleTypes);
                    if (restTupleType.restType != null) {
                        tupleRestType = restTupleType.restType;
                    }
                }
            }

            BTupleType tupleType = new BTupleType(tupleMemberTypes);
            tupleType.restType = tupleRestType;
            restType = tupleType;
        }

        // Check whether the expected param count and the actual args counts are matching.
        if (restType == null && (vararg != null || !iExpr.restArgs.isEmpty())) {
            dlog.error(iExpr.pos, DiagnosticCode.TOO_MANY_ARGS_FUNC_CALL, iExpr.name.value);
            return symTable.semanticError;
        }

        if (vararg != null && !iExpr.restArgs.isEmpty()) {
            // We reach here if args are provided for the rest param as both individual rest args and a vararg.
            // Thus, the rest param type is the original rest param type which is an array type.
            BType elementType = ((BArrayType) restType).eType;

            for (BLangExpression restArg : iExpr.restArgs) {
                checkTypeParamExpr(restArg, this.env, elementType, true);
            }

            checkTypeParamExpr(vararg, this.env, restType, iExpr.langLibInvocation);
            iExpr.restArgs.add(vararg);
        } else if (vararg != null) {
            checkTypeParamExpr(vararg, this.env, restType, iExpr.langLibInvocation);
            iExpr.restArgs.add(vararg);
        } else if (!iExpr.restArgs.isEmpty()) {
            if (restType.tag == TypeTags.ARRAY) {
                BType elementType = ((BArrayType) restType).eType;
                for (BLangExpression restArg : iExpr.restArgs) {
                    checkTypeParamExpr(restArg, this.env, elementType, true);
                }
            } else {
                BTupleType tupleType = (BTupleType) restType;
                List<BType> tupleMemberTypes = tupleType.tupleTypes;
                BType tupleRestType = tupleType.restType;

                int tupleMemCount = tupleMemberTypes.size();

                for (int j = 0; j < iExpr.restArgs.size(); j++) {
                    BLangExpression restArg = iExpr.restArgs.get(j);
                    BType memType = j < tupleMemCount ? tupleMemberTypes.get(j) : tupleRestType;
                    checkTypeParamExpr(restArg, this.env, memType, true);
                }
            }
        }

        BType retType = typeParamAnalyzer.getReturnTypeParams(env, bInvokableType.getReturnType());
        if (Symbols.isFlagOn(invokableSymbol.flags, Flags.NATIVE)
                && Symbols.isFlagOn(retType.flags, Flags.PARAMETERIZED)) {
            retType = typeBuilder.build(retType, iExpr);
        }

        if (iExpr instanceof ActionNode && ((BLangInvocation.BLangActionInvocation) iExpr).async) {
            return this.generateFutureType(invokableSymbol, retType);
        } else {
            return retType;
        }
    }

    private BFutureType generateFutureType(BInvokableSymbol invocableSymbol, BType retType) {

        boolean isWorkerStart = invocableSymbol.name.value.startsWith(WORKER_LAMBDA_VAR_PREFIX);
        return new BFutureType(TypeTags.FUTURE, retType, null, isWorkerStart);
    }

    private void checkTypeParamExpr(BLangExpression arg, SymbolEnv env, BType expectedType,
                                    boolean inferTypeForNumericLiteral) {
        checkTypeParamExpr(arg.pos, arg, env, expectedType, inferTypeForNumericLiteral);
    }

    private void checkTypeParamExpr(DiagnosticPos pos, BLangExpression arg, SymbolEnv env, BType expectedType,
                                    boolean inferTypeForNumericLiteral) {

        if (typeParamAnalyzer.notRequireTypeParams(env)) {
            checkExpr(arg, env, expectedType);
            return;
        }
        if (requireTypeInference(arg, inferTypeForNumericLiteral)) {
            // Need to infer the type. Calculate matching bound type, with no type.
            BType expType = typeParamAnalyzer.getMatchingBoundType(expectedType, env);
            BType inferredType = checkExpr(arg, env, expType);
            typeParamAnalyzer.checkForTypeParamsInArg(pos, inferredType, this.env, expectedType);
            return;
        }
        checkExpr(arg, env, expectedType);
        typeParamAnalyzer.checkForTypeParamsInArg(pos, arg.type, this.env, expectedType);
    }

    private boolean requireTypeInference(BLangExpression expr, boolean inferTypeForNumericLiteral) {

        switch (expr.getKind()) {
            case GROUP_EXPR:
                return requireTypeInference(((BLangGroupExpr) expr).expression, inferTypeForNumericLiteral);
            case ARROW_EXPR:
            case LIST_CONSTRUCTOR_EXPR:
            case RECORD_LITERAL_EXPR:
                return true;
            case NUMERIC_LITERAL:
                return inferTypeForNumericLiteral;
            default:
                return false;
        }
    }

    private BType checkMappingField(RecordLiteralNode.RecordField field, BType mappingType) {
        BType fieldType = symTable.semanticError;
        boolean keyValueField = field.isKeyValueField();
        boolean spreadOpField = field.getKind() == NodeKind.RECORD_LITERAL_SPREAD_OP;

        BLangExpression valueExpr = null;

        if (keyValueField) {
            valueExpr = ((BLangRecordKeyValueField) field).valueExpr;
        } else if (!spreadOpField) {
            valueExpr = (BLangRecordLiteral.BLangRecordVarNameField) field;
        }

        switch (mappingType.tag) {
            case TypeTags.RECORD:
                if (keyValueField) {
                    BLangRecordKey key = ((BLangRecordKeyValueField) field).key;
                    fieldType = checkRecordLiteralKeyExpr(key.expr, key.computedKey, (BRecordType) mappingType);
                } else if (spreadOpField) {
                    BLangExpression spreadExpr = ((BLangRecordLiteral.BLangRecordSpreadOperatorField) field).expr;
                    checkExpr(spreadExpr, this.env);

                    BType spreadExprType = spreadExpr.type;
                    if (spreadExprType.tag == TypeTags.MAP) {
                        return types.checkType(spreadExpr.pos, ((BMapType) spreadExprType).constraint,
                                               getAllFieldType((BRecordType) mappingType),
                                               DiagnosticCode.INCOMPATIBLE_TYPES);
                    }

                    if (spreadExprType.tag != TypeTags.RECORD) {
                        dlog.error(spreadExpr.pos, DiagnosticCode.INCOMPATIBLE_TYPES_SPREAD_OP,
                                   spreadExprType);
                        return symTable.semanticError;
                    }

                    boolean errored = false;
                    for (BField bField : ((BRecordType) spreadExprType).fields.values()) {
                        BType specFieldType = bField.type;
                        BType expectedFieldType = checkRecordLiteralKeyByName(spreadExpr.pos, this.env, bField.name,
                                                                              (BRecordType) mappingType);
                        if (expectedFieldType != symTable.semanticError &&
                                !types.isAssignable(specFieldType, expectedFieldType)) {
                            dlog.error(spreadExpr.pos, DiagnosticCode.INCOMPATIBLE_TYPES_FIELD,
                                       expectedFieldType, bField.name, specFieldType);
                            if (!errored) {
                                errored = true;
                            }
                        }
                    }
                    return errored ? symTable.semanticError : symTable.noType;
                } else {
                    fieldType = checkRecordLiteralKeyExpr((BLangRecordLiteral.BLangRecordVarNameField) field, false,
                                                          (BRecordType) mappingType);
                }
                break;
            case TypeTags.MAP:
                if (spreadOpField) {
                    BLangExpression spreadExp = ((BLangRecordLiteral.BLangRecordSpreadOperatorField) field).expr;
                    BType spreadOpType = checkExpr(spreadExp, this.env);
                    BType spreadOpMemberType;

                    switch (spreadOpType.tag) {
                        case TypeTags.RECORD:
                            List<BType> types = new ArrayList<>();
                            BRecordType recordType = (BRecordType) spreadOpType;

                            for (BField recField : recordType.fields.values()) {
                                types.add(recField.type);
                            }

                            if (!recordType.sealed) {
                                types.add(recordType.restFieldType);
                            }

                            spreadOpMemberType = getRepresentativeBroadType(types);
                            break;
                        case TypeTags.MAP:
                            spreadOpMemberType = ((BMapType) spreadOpType).constraint;
                            break;
                        default:
                            dlog.error(spreadExp.pos, DiagnosticCode.INCOMPATIBLE_TYPES_SPREAD_OP,
                                       spreadOpType);
                            return symTable.semanticError;
                    }

                    return types.checkType(spreadExp.pos, spreadOpMemberType, ((BMapType) mappingType).constraint,
                                           DiagnosticCode.INCOMPATIBLE_TYPES);
                }

                boolean validMapKey;
                if (keyValueField) {
                    BLangRecordKey key = ((BLangRecordKeyValueField) field).key;
                    validMapKey = checkValidJsonOrMapLiteralKeyExpr(key.expr, key.computedKey);
                } else {
                    validMapKey = checkValidJsonOrMapLiteralKeyExpr((BLangRecordLiteral.BLangRecordVarNameField) field,
                                                                    false);
                }

                fieldType = validMapKey ? ((BMapType) mappingType).constraint : symTable.semanticError;
                break;
        }


        if (spreadOpField) {
            // If we reach this point for a spread operator it is due to the mapping type being a semantic error.
            // In such a scenario, valueExpr would be null here, and fieldType would be symTable.semanticError.
            // We set the spread op expression as the valueExpr here, to check it against symTable.semanticError.
            valueExpr = ((BLangRecordLiteral.BLangRecordSpreadOperatorField) field).expr;
        }

        BLangExpression exprToCheck = valueExpr;
        if (this.nonErrorLoggingCheck) {
            valueExpr.cloneAttempt++;
            exprToCheck = nodeCloner.clone(valueExpr);
        } else {
            ((BLangNode) field).type = fieldType;
        }

        return checkExpr(exprToCheck, this.env, fieldType);
    }

    private BType checkRecordLiteralKeyExpr(BLangExpression keyExpr, boolean computedKey, BRecordType recordType) {
        Name fieldName;

        if (computedKey) {
            checkExpr(keyExpr, this.env, symTable.stringType);

            if (keyExpr.type == symTable.semanticError) {
                return symTable.semanticError;
            }

            LinkedHashSet<BType> fieldTypes = recordType.fields.values().stream()
                    .map(field -> field.type)
                    .collect(Collectors.toCollection(LinkedHashSet::new));

            if (recordType.restFieldType.tag != TypeTags.NONE) {
                fieldTypes.add(recordType.restFieldType);
            }

            return BUnionType.create(null, fieldTypes);
        } else if (keyExpr.getKind() == NodeKind.SIMPLE_VARIABLE_REF) {
            BLangSimpleVarRef varRef = (BLangSimpleVarRef) keyExpr;
            fieldName = names.fromIdNode(varRef.variableName);
        } else if (keyExpr.getKind() == NodeKind.LITERAL && ((BLangLiteral) keyExpr).type.tag == TypeTags.STRING) {
            fieldName = names.fromString((String) ((BLangLiteral) keyExpr).value);
        } else {
            dlog.error(keyExpr.pos, DiagnosticCode.INVALID_RECORD_LITERAL_KEY);
            return symTable.semanticError;
        }

        // Check whether the struct field exists
        return checkRecordLiteralKeyByName(keyExpr.pos, this.env, fieldName, recordType);
    }

    private BType checkRecordLiteralKeyByName(DiagnosticPos pos, SymbolEnv env, Name key, BRecordType recordType) {
        BSymbol fieldSymbol = symResolver.resolveStructField(pos, env, key, recordType.tsymbol);
        if (fieldSymbol != symTable.notFoundSymbol) {
            return fieldSymbol.type;
        }

        if (recordType.sealed) {
            dlog.error(pos, DiagnosticCode.UNDEFINED_STRUCTURE_FIELD_WITH_TYPE, key,
                       recordType.tsymbol.type.getKind().typeName(), recordType);
            return symTable.semanticError;
        }

        return recordType.restFieldType;
    }

    private BType getAllFieldType(BRecordType recordType) {
        LinkedHashSet<BType> possibleTypes = new LinkedHashSet<>();

        for (BField field : recordType.fields.values()) {
            possibleTypes.add(field.type);
        }

        BType restFieldType = recordType.restFieldType;

        if (restFieldType != null && restFieldType != symTable.noType) {
            possibleTypes.add(restFieldType);
        }

        return BUnionType.create(null, possibleTypes);
    }

    private boolean checkValidJsonOrMapLiteralKeyExpr(BLangExpression keyExpr, boolean computedKey) {
        if (computedKey) {
            checkExpr(keyExpr, this.env, symTable.stringType);

            if (keyExpr.type == symTable.semanticError) {
                return false;
            }
            return true;
        } else if (keyExpr.getKind() == NodeKind.SIMPLE_VARIABLE_REF ||
                (keyExpr.getKind() == NodeKind.LITERAL && ((BLangLiteral) keyExpr).type.tag == TypeTags.STRING)) {
            return true;
        }
        dlog.error(keyExpr.pos, DiagnosticCode.INVALID_RECORD_LITERAL_KEY);
        return false;
    }

    private BType addNilForNillableAccessType(BType actualType) {
        // index based map/record access always returns a nil-able type for optional/rest fields.
        if (actualType.isNullable()) {
            return actualType;
        }

        return BUnionType.create(null, actualType, symTable.nilType);
    }

    private BType checkRecordRequiredFieldAccess(BLangVariableReference varReferExpr, Name fieldName,
                                                 BRecordType recordType) {
        BSymbol fieldSymbol = symResolver.resolveStructField(varReferExpr.pos, this.env, fieldName, recordType.tsymbol);

        if (fieldSymbol == symTable.notFoundSymbol || Symbols.isOptional(fieldSymbol)) {
            return symTable.semanticError;
        }

        // Set the field symbol to use during the code generation phase.
        varReferExpr.symbol = fieldSymbol;
        return fieldSymbol.type;
    }

    private BType checkRecordOptionalFieldAccess(BLangVariableReference varReferExpr, Name fieldName,
                                                 BRecordType recordType) {
        BSymbol fieldSymbol = symResolver.resolveStructField(varReferExpr.pos, this.env, fieldName, recordType.tsymbol);

        if (fieldSymbol == symTable.notFoundSymbol || !Symbols.isOptional(fieldSymbol)) {
            return symTable.semanticError;
        }

        // Set the field symbol to use during the code generation phase.
        varReferExpr.symbol = fieldSymbol;
        return fieldSymbol.type;
    }

    private BType checkRecordRestFieldAccess(BLangVariableReference varReferExpr, Name fieldName,
                                             BRecordType recordType) {
        BSymbol fieldSymbol = symResolver.resolveStructField(varReferExpr.pos, this.env, fieldName, recordType.tsymbol);

        if (fieldSymbol != symTable.notFoundSymbol) {
            // The field should not exist as a required or optional field.
            return symTable.semanticError;
        }

        if (recordType.sealed) {
            return symTable.semanticError;
        }

        return recordType.restFieldType;
    }

    private BType checkObjectFieldAccess(BLangFieldBasedAccess bLangFieldBasedAccess,
                                         Name fieldName, BObjectType objectType) {
        BSymbol fieldSymbol = symResolver.resolveStructField(bLangFieldBasedAccess.pos,
                this.env, fieldName, objectType.tsymbol);

        if (fieldSymbol != symTable.notFoundSymbol) {
            // Setting the field symbol. This is used during the code generation phase
            bLangFieldBasedAccess.symbol = fieldSymbol;
            return fieldSymbol.type;
        }

        // check if it is an attached function pointer call
        Name objFuncName = names.fromString(Symbols.getAttachedFuncSymbolName(objectType.tsymbol.name.value,
                fieldName.value));
        fieldSymbol = symResolver.resolveObjectField(bLangFieldBasedAccess.pos, env, objFuncName, objectType.tsymbol);

        if (fieldSymbol == symTable.notFoundSymbol) {
            dlog.error(bLangFieldBasedAccess.field.pos,
                       DiagnosticCode.UNDEFINED_STRUCTURE_FIELD_WITH_TYPE, fieldName,
                       objectType.tsymbol.type.getKind().typeName(), objectType.tsymbol);
            return symTable.semanticError;
        }

        // Setting the field symbol. This is used during the code generation phase
        bLangFieldBasedAccess.symbol = fieldSymbol;
        return fieldSymbol.type;
    }

    private BType checkTupleFieldType(BType tupleType, int indexValue) {
        BTupleType bTupleType = (BTupleType) tupleType;
        if (bTupleType.tupleTypes.size() <= indexValue && bTupleType.restType != null) {
            return bTupleType.restType;
        } else if (indexValue < 0 || bTupleType.tupleTypes.size() <= indexValue) {
            return symTable.semanticError;
        }
        return bTupleType.tupleTypes.get(indexValue);
    }

    private void validateTags(BLangXMLElementLiteral bLangXMLElementLiteral, SymbolEnv xmlElementEnv) {
        // check type for start and end tags
        BLangExpression startTagName = bLangXMLElementLiteral.startTagName;
        checkExpr(startTagName, xmlElementEnv, symTable.stringType);
        BLangExpression endTagName = bLangXMLElementLiteral.endTagName;
        if (endTagName == null) {
            return;
        }

        checkExpr(endTagName, xmlElementEnv, symTable.stringType);
        if (startTagName.getKind() == NodeKind.XML_QNAME && endTagName.getKind() == NodeKind.XML_QNAME &&
                startTagName.equals(endTagName)) {
            return;
        }

        if (startTagName.getKind() != NodeKind.XML_QNAME && endTagName.getKind() != NodeKind.XML_QNAME) {
            return;
        }

        dlog.error(bLangXMLElementLiteral.pos, DiagnosticCode.XML_TAGS_MISMATCH);
    }

    private void checkStringTemplateExprs(List<? extends BLangExpression> exprs, boolean allowXml) {
        for (BLangExpression expr : exprs) {
            checkExpr(expr, env);

            BType type = expr.type;

            if (type == symTable.semanticError) {
                continue;
            }

            if (type.tag >= TypeTags.JSON) {
                if (allowXml) {
                    if (type.tag != TypeTags.XML) {
                        dlog.error(expr.pos, DiagnosticCode.INCOMPATIBLE_TYPES,
                                   BUnionType.create(null, symTable.intType, symTable.floatType,
                                                                    symTable.decimalType, symTable.stringType,
                                                                    symTable.booleanType, symTable.xmlType), type);
                    }
                    continue;
                }

                dlog.error(expr.pos, DiagnosticCode.INCOMPATIBLE_TYPES,
                           BUnionType.create(null, symTable.intType, symTable.floatType,
                                                            symTable.decimalType, symTable.stringType,
                                                            symTable.booleanType), type);
            }
        }
    }

    /**
     * Concatenate the consecutive text type nodes, and get the reduced set of children.
     *
     * @param exprs         Child nodes
     * @param xmlElementEnv
     * @return Reduced set of children
     */
    private List<BLangExpression> concatSimilarKindXMLNodes(List<BLangExpression> exprs, SymbolEnv xmlElementEnv) {
        List<BLangExpression> newChildren = new ArrayList<>();
        List<BLangExpression> tempConcatExpressions = new ArrayList<>();

        for (BLangExpression expr : exprs) {
            BType exprType = checkExpr(expr, xmlElementEnv);
            if (TypeTags.isXMLTypeTag(exprType.tag)) {
                if (!tempConcatExpressions.isEmpty()) {
                    newChildren.add(getXMLTextLiteral(tempConcatExpressions));
                    tempConcatExpressions = new ArrayList<>();
                }
                newChildren.add(expr);
                continue;
            }

            BType type = expr.type;
            if (type.tag >= TypeTags.JSON) {
                if (type != symTable.semanticError && !TypeTags.isXMLTypeTag(type.tag)) {
                    dlog.error(expr.pos, DiagnosticCode.INCOMPATIBLE_TYPES,
                               BUnionType.create(null, symTable.intType, symTable.floatType,
                                                                symTable.decimalType, symTable.stringType,
                                                                symTable.booleanType, symTable.xmlType), type);
                }
                continue;
            }

            tempConcatExpressions.add(expr);
        }

        // Add remaining concatenated text nodes as children
        if (!tempConcatExpressions.isEmpty()) {
            newChildren.add(getXMLTextLiteral(tempConcatExpressions));
        }

        return newChildren;
    }

    private BLangExpression getXMLTextLiteral(List<BLangExpression> exprs) {
        BLangXMLTextLiteral xmlTextLiteral = (BLangXMLTextLiteral) TreeBuilder.createXMLTextLiteralNode();
        xmlTextLiteral.textFragments = exprs;
        xmlTextLiteral.pos = exprs.get(0).pos;
        xmlTextLiteral.type = symTable.xmlType;
        return xmlTextLiteral;
    }

    private BType getTypeOfExprInFieldAccess(BLangExpression expr) {
        checkExpr(expr, this.env, symTable.noType);
        return expr.type;
    }

    private BType getAccessExprFinalType(BLangAccessExpression accessExpr, BType actualType) {

        // Cache the actual type of the field. This will be used in desuagr phase to create safe navigation.
        accessExpr.originalType = actualType;

        BUnionType unionType = BUnionType.create(null, actualType);

        if (returnsNull(accessExpr)) {
            unionType.add(symTable.nilType);
        }

        BType parentType = accessExpr.expr.type;
        if (accessExpr.errorSafeNavigation
                && (parentType.tag == TypeTags.SEMANTIC_ERROR || (parentType.tag == TypeTags.UNION
                && ((BUnionType) parentType).getMemberTypes().contains(symTable.errorType)))) {
            unionType.add(symTable.errorType);
        }

        // If there's only one member, and the one an only member is:
        //    a) nilType OR
        //    b) not-nullable
        // then return that only member, as the return type.
        if (unionType.getMemberTypes().size() == 1) {
            return unionType.getMemberTypes().toArray(new BType[0])[0];
        }

        return unionType;
    }

    private boolean returnsNull(BLangAccessExpression accessExpr) {
        BType parentType = accessExpr.expr.type;
        if (parentType.isNullable() && parentType.tag != TypeTags.JSON) {
            return true;
        }

        // Check whether this is a map access by index. If not, null is not a possible return type.
        if (parentType.tag != TypeTags.MAP) {
            return false;
        }

        // A map access with index, returns nullable type
        if (accessExpr.getKind() == NodeKind.INDEX_BASED_ACCESS_EXPR && accessExpr.expr.type.tag == TypeTags.MAP) {
            BType constraintType = ((BMapType) accessExpr.expr.type).constraint;

            // JSON and any is special cased here, since those are two union types, with null within them.
            // Therefore return 'type' will not include null.
            return constraintType != null && constraintType.tag != TypeTags.ANY && constraintType.tag != TypeTags.JSON;
        }

        return false;
    }

    private BType checkObjectFieldAccessExpr(BLangFieldBasedAccess fieldAccessExpr, BType varRefType, Name fieldName) {
        if (varRefType.tag == TypeTags.OBJECT) {
            return checkObjectFieldAccess(fieldAccessExpr, fieldName, (BObjectType) varRefType);
        }

        // If the type is not an object, it needs to be a union of objects.
        // Resultant field type is calculated here.
        Set<BType> memberTypes = ((BUnionType) varRefType).getMemberTypes();

        LinkedHashSet<BType> fieldTypeMembers = new LinkedHashSet<>();

        for (BType memType : memberTypes) {
            BType individualFieldType = checkObjectFieldAccess(fieldAccessExpr, fieldName, (BObjectType) memType);

            if (individualFieldType == symTable.semanticError) {
                return individualFieldType;
            }

            fieldTypeMembers.add(individualFieldType);
        }

        if (fieldTypeMembers.size() == 1) {
            return fieldTypeMembers.iterator().next();
        }

        return BUnionType.create(null, fieldTypeMembers);
    }

    private BType checkRecordFieldAccessExpr(BLangFieldBasedAccess fieldAccessExpr, BType varRefType, Name fieldName) {
        if (varRefType.tag == TypeTags.RECORD) {
            return checkRecordRequiredFieldAccess(fieldAccessExpr, fieldName, (BRecordType) varRefType);
        }

        // If the type is not an record, it needs to be a union of records.
        // Resultant field type is calculated here.
        Set<BType> memberTypes = ((BUnionType) varRefType).getMemberTypes();

        LinkedHashSet<BType> fieldTypeMembers = new LinkedHashSet<>();

        for (BType memType : memberTypes) {
            BType individualFieldType = checkRecordFieldAccessExpr(fieldAccessExpr, memType, fieldName);

            if (individualFieldType == symTable.semanticError) {
                return individualFieldType;
            }

            fieldTypeMembers.add(individualFieldType);
        }

        if (fieldTypeMembers.size() == 1) {
            return fieldTypeMembers.iterator().next();
        }

        return BUnionType.create(null, fieldTypeMembers);
    }

    private BType checkRecordFieldAccessLhsExpr(BLangFieldBasedAccess fieldAccessExpr, BType varRefType,
                                                Name fieldName) {
        if (varRefType.tag == TypeTags.RECORD) {
            BType fieldType = checkRecordRequiredFieldAccess(fieldAccessExpr, fieldName, (BRecordType) varRefType);
            if (fieldType != symTable.semanticError) {
                return fieldType;
            }

            // For the LHS, the field could be optional.
            return checkRecordOptionalFieldAccess(fieldAccessExpr, fieldName, (BRecordType) varRefType);
        }

        // If the type is not an record, it needs to be a union of records.
        // Resultant field type is calculated here.
        Set<BType> memberTypes = ((BUnionType) varRefType).getMemberTypes();

        LinkedHashSet<BType> fieldTypeMembers = new LinkedHashSet<>();

        for (BType memType : memberTypes) {
            BType individualFieldType = checkRecordFieldAccessLhsExpr(fieldAccessExpr, memType, fieldName);

            if (individualFieldType == symTable.semanticError) {
                return symTable.semanticError;
            }

            fieldTypeMembers.add(individualFieldType);
        }

        if (fieldTypeMembers.size() == 1) {
            return fieldTypeMembers.iterator().next();
        }

        return BUnionType.create(null, fieldTypeMembers);
    }

    private BType checkOptionalRecordFieldAccessExpr(BLangFieldBasedAccess fieldAccessExpr, BType varRefType,
                                                     Name fieldName) {
        if (varRefType.tag == TypeTags.RECORD) {
            BType fieldType = checkRecordRequiredFieldAccess(fieldAccessExpr, fieldName, (BRecordType) varRefType);
            if (fieldType != symTable.semanticError) {
                return fieldType;
            }

            fieldType = checkRecordOptionalFieldAccess(fieldAccessExpr, fieldName, (BRecordType) varRefType);
            if (fieldType == symTable.semanticError) {
                return fieldType;
            }
            return BUnionType.create(null, fieldType, symTable.nilType);
        }

        // If the type is not an record, it needs to be a union of records.
        // Resultant field type is calculated here.
        Set<BType> memberTypes = ((BUnionType) varRefType).getMemberTypes();

        BType fieldType;

        boolean nonMatchedRecordExists = false;

        LinkedHashSet<BType> fieldTypeMembers = new LinkedHashSet<>();

        for (BType memType : memberTypes) {
            BType individualFieldType = checkOptionalRecordFieldAccessExpr(fieldAccessExpr, memType, fieldName);

            if (individualFieldType == symTable.semanticError) {
                nonMatchedRecordExists = true;
                continue;
            }

            fieldTypeMembers.add(individualFieldType);
        }

        if (fieldTypeMembers.isEmpty()) {
            return symTable.semanticError;
        }

        if (fieldTypeMembers.size() == 1) {
            fieldType = fieldTypeMembers.iterator().next();
        } else {
            fieldType = BUnionType.create(null, fieldTypeMembers);
        }

        return nonMatchedRecordExists ? addNilForNillableAccessType(fieldType) : fieldType;
    }

    private BType checkFieldAccessExpr(BLangFieldBasedAccess fieldAccessExpr, BType varRefType, Name fieldName) {
        BType actualType = symTable.semanticError;

        if (types.isSubTypeOfBaseType(varRefType, TypeTags.OBJECT)) {
            actualType = checkObjectFieldAccessExpr(fieldAccessExpr, varRefType, fieldName);
            fieldAccessExpr.originalType = actualType;
        } else if (types.isSubTypeOfBaseType(varRefType, TypeTags.RECORD)) {
            actualType = checkRecordFieldAccessExpr(fieldAccessExpr, varRefType, fieldName);

            if (actualType != symTable.semanticError) {
                fieldAccessExpr.originalType = actualType;
                return actualType;
            }

            if (!fieldAccessExpr.lhsVar) {
                dlog.error(fieldAccessExpr.pos,
                           DiagnosticCode.OPERATION_DOES_NOT_SUPPORT_FIELD_ACCESS_FOR_NON_REQUIRED_FIELD,
                           varRefType, fieldName);
                return actualType;
            }

            // If this is an LHS expression, check if there is a required and/ optional field by the specified field
            // name in all records.
            actualType = checkRecordFieldAccessLhsExpr(fieldAccessExpr, varRefType, fieldName);
            fieldAccessExpr.originalType = actualType;
            if (actualType == symTable.semanticError) {
                dlog.error(fieldAccessExpr.pos, DiagnosticCode.UNDEFINED_STRUCTURE_FIELD_WITH_TYPE,
                           fieldName, varRefType.tsymbol.type.getKind().typeName(), varRefType);
            }
        } else if (types.isLax(varRefType)) {
            if (fieldAccessExpr.lhsVar) {
                dlog.error(fieldAccessExpr.pos,
                           DiagnosticCode.OPERATION_DOES_NOT_SUPPORT_FIELD_ACCESS_FOR_ASSIGNMENT,
                           varRefType);
                return symTable.semanticError;
            }
            if (fieldAccessExpr.fieldKind == FieldKind.WITH_NS) {
                resolveXMLNamespace((BLangFieldBasedAccess.BLangNSPrefixedFieldBasedAccess) fieldAccessExpr);
            }
            BType laxFieldAccessType = getLaxFieldAccessType(varRefType);
            actualType = BUnionType.create(null, laxFieldAccessType, symTable.errorType);
            fieldAccessExpr.originalType = laxFieldAccessType;
        } else if (fieldAccessExpr.expr.getKind() == NodeKind.FIELD_BASED_ACCESS_EXPR &&
                hasLaxOriginalType(((BLangFieldBasedAccess) fieldAccessExpr.expr))) {
            BType laxFieldAccessType =
                    getLaxFieldAccessType(((BLangFieldBasedAccess) fieldAccessExpr.expr).originalType);
            if (fieldAccessExpr.fieldKind == FieldKind.WITH_NS) {
                resolveXMLNamespace((BLangFieldBasedAccess.BLangNSPrefixedFieldBasedAccess) fieldAccessExpr);
            }
            actualType = BUnionType.create(null, laxFieldAccessType, symTable.errorType);
            fieldAccessExpr.errorSafeNavigation = true;
            fieldAccessExpr.originalType = laxFieldAccessType;
        } else if (TypeTags.isXMLTypeTag(varRefType.tag)) {
            if (fieldAccessExpr.lhsVar) {
                dlog.error(fieldAccessExpr.pos, DiagnosticCode.CANNOT_UPDATE_XML_SEQUENCE);
            }
            // todo: field access on a xml value is not attribute access, return type should be string?
            // `_` is a special field that refer to the element name.
            actualType = symTable.xmlType;
            fieldAccessExpr.originalType = actualType;
        } else if (varRefType.tag != TypeTags.SEMANTIC_ERROR) {
            dlog.error(fieldAccessExpr.pos, DiagnosticCode.OPERATION_DOES_NOT_SUPPORT_FIELD_ACCESS,
                       varRefType);
        }

        return actualType;
    }

    private void resolveXMLNamespace(BLangFieldBasedAccess.BLangNSPrefixedFieldBasedAccess fieldAccessExpr) {
        BLangFieldBasedAccess.BLangNSPrefixedFieldBasedAccess nsPrefixedFieldAccess = fieldAccessExpr;
        String nsPrefix = nsPrefixedFieldAccess.nsPrefix.value;
        BSymbol nsSymbol = symResolver.lookupSymbolInPrefixSpace(env, names.fromString(nsPrefix));

        if (nsSymbol == symTable.notFoundSymbol) {
            dlog.error(nsPrefixedFieldAccess.nsPrefix.pos, DiagnosticCode.CANNOT_FIND_XML_NAMESPACE,
                    nsPrefixedFieldAccess.nsPrefix);
        } else if (nsSymbol.getKind() == SymbolKind.PACKAGE) {
            nsPrefixedFieldAccess.nsSymbol = (BXMLNSSymbol) findXMLNamespaceFromPackageConst(
                    nsPrefixedFieldAccess.field.value, nsPrefixedFieldAccess.nsPrefix.value,
                    (BPackageSymbol) nsSymbol, fieldAccessExpr.pos);
        } else {
            nsPrefixedFieldAccess.nsSymbol = (BXMLNSSymbol) nsSymbol;
        }
    }

    private boolean hasLaxOriginalType(BLangFieldBasedAccess fieldBasedAccess) {
        return fieldBasedAccess.originalType != null && types.isLax(fieldBasedAccess.originalType);
    }

    private BType getLaxFieldAccessType(BType exprType) {
        switch (exprType.tag) {
            case TypeTags.JSON:
                return symTable.jsonType;
            case TypeTags.XML:
            case TypeTags.XML_ELEMENT:
                return symTable.stringType;
            case TypeTags.MAP:
                return ((BMapType) exprType).constraint;
            case TypeTags.UNION:
                BUnionType unionType = (BUnionType) exprType;
                LinkedHashSet<BType> memberTypes = new LinkedHashSet<>();
                unionType.getMemberTypes().forEach(bType -> memberTypes.add(getLaxFieldAccessType(bType)));
                return memberTypes.size() == 1 ? memberTypes.iterator().next() : BUnionType.create(null, memberTypes);
        }
        return symTable.semanticError;
    }

    private BType checkOptionalFieldAccessExpr(BLangFieldBasedAccess fieldAccessExpr, BType varRefType,
                                               Name fieldName) {
        BType actualType = symTable.semanticError;

        boolean nillableExprType = false;
        BType effectiveType = varRefType;

        if (varRefType.tag == TypeTags.UNION) {
            Set<BType> memTypes = ((BUnionType) varRefType).getMemberTypes();

            if (memTypes.contains(symTable.nilType)) {
                LinkedHashSet<BType> nilRemovedSet = new LinkedHashSet<>();
                for (BType bType : memTypes) {
                    if (bType != symTable.nilType) {
                        nilRemovedSet.add(bType);
                    } else {
                        nillableExprType = true;
                    }
                }

                effectiveType = nilRemovedSet.size() == 1 ? nilRemovedSet.iterator().next() :
                        BUnionType.create(null, nilRemovedSet);
            }
        }

        if (types.isSubTypeOfBaseType(effectiveType, TypeTags.RECORD)) {
            actualType = checkOptionalRecordFieldAccessExpr(fieldAccessExpr, effectiveType, fieldName);
            if (actualType == symTable.semanticError) {
                dlog.error(fieldAccessExpr.pos,
                           DiagnosticCode.OPERATION_DOES_NOT_SUPPORT_OPTIONAL_FIELD_ACCESS_FOR_FIELD,
                           varRefType, fieldName);
            }
            fieldAccessExpr.nilSafeNavigation = nillableExprType;
            fieldAccessExpr.originalType = getSafeType(actualType, fieldAccessExpr);
        } else if (types.isLax(effectiveType)) {
            BType laxFieldAccessType = getLaxFieldAccessType(effectiveType);
            actualType = accessCouldResultInError(effectiveType) ?
                    BUnionType.create(null, laxFieldAccessType, symTable.errorType) : laxFieldAccessType;
            if (fieldAccessExpr.fieldKind == FieldKind.WITH_NS) {
                resolveXMLNamespace((BLangFieldBasedAccess.BLangNSPrefixedFieldBasedAccess) fieldAccessExpr);
            }
            fieldAccessExpr.originalType = laxFieldAccessType;
            fieldAccessExpr.nilSafeNavigation = true;
            nillableExprType = true;
        } else if (fieldAccessExpr.expr.getKind() == NodeKind.FIELD_BASED_ACCESS_EXPR &&
                hasLaxOriginalType(((BLangFieldBasedAccess) fieldAccessExpr.expr))) {
            BType laxFieldAccessType =
                    getLaxFieldAccessType(((BLangFieldBasedAccess) fieldAccessExpr.expr).originalType);
            actualType = accessCouldResultInError(effectiveType) ?
                    BUnionType.create(null, laxFieldAccessType, symTable.errorType) : laxFieldAccessType;
            if (fieldAccessExpr.fieldKind == FieldKind.WITH_NS) {
                resolveXMLNamespace((BLangFieldBasedAccess.BLangNSPrefixedFieldBasedAccess) fieldAccessExpr);
            }
            fieldAccessExpr.errorSafeNavigation = true;
            fieldAccessExpr.originalType = laxFieldAccessType;
            fieldAccessExpr.nilSafeNavigation = true;
            nillableExprType = true;
        } else if (varRefType.tag != TypeTags.SEMANTIC_ERROR) {
            dlog.error(fieldAccessExpr.pos,
                       DiagnosticCode.OPERATION_DOES_NOT_SUPPORT_OPTIONAL_FIELD_ACCESS, varRefType);
        }

        if (nillableExprType && actualType != symTable.semanticError && !actualType.isNullable()) {
            actualType = BUnionType.create(null, actualType, symTable.nilType);
        }

        return actualType;
    }

    private boolean accessCouldResultInError(BType type) {
        if (type.tag == TypeTags.JSON) {
            return true;
        }

        if (type.tag == TypeTags.MAP) {
            return false;
        }

        if (type.tag == TypeTags.XML) {
            return true;
        }

        if (type.tag == TypeTags.UNION) {
            return ((BUnionType) type).getMemberTypes().stream().anyMatch(this::accessCouldResultInError);
        } else {
            return false;
        }
    }

    private BType checkIndexAccessExpr(BLangIndexBasedAccess indexBasedAccessExpr) {
        BType varRefType = indexBasedAccessExpr.expr.type;

        boolean nillableExprType = false;

        if (varRefType.tag == TypeTags.UNION) {
            Set<BType> memTypes = ((BUnionType) varRefType).getMemberTypes();

            if (memTypes.contains(symTable.nilType)) {
                LinkedHashSet<BType> nilRemovedSet = new LinkedHashSet<>();
                for (BType bType : memTypes) {
                    if (bType != symTable.nilType) {
                        nilRemovedSet.add(bType);
                    } else {
                        nillableExprType = true;
                    }
                }

                if (nillableExprType) {
                    varRefType = nilRemovedSet.size() == 1 ? nilRemovedSet.iterator().next() :
                            BUnionType.create(null, nilRemovedSet);

                    if (!types.isSubTypeOfMapping(varRefType)) {
                        // Member access is allowed on optional types only with mappings.
                        dlog.error(indexBasedAccessExpr.pos,
                                   DiagnosticCode.OPERATION_DOES_NOT_SUPPORT_INDEXING,
                                   indexBasedAccessExpr.expr.type);
                        return symTable.semanticError;
                    }

                    if (indexBasedAccessExpr.lhsVar) {
                        dlog.error(indexBasedAccessExpr.pos,
                                   DiagnosticCode.OPERATION_DOES_NOT_SUPPORT_INDEX_ACCESS_FOR_ASSIGNMENT,
                                   indexBasedAccessExpr.expr.type);
                        return symTable.semanticError;
                    }
                }
            }
        }


        BLangExpression indexExpr = indexBasedAccessExpr.indexExpr;
        BType actualType = symTable.semanticError;

        if (types.isSubTypeOfMapping(varRefType)) {
            checkExpr(indexExpr, this.env, symTable.stringType);

            if (indexExpr.type == symTable.semanticError) {
                return symTable.semanticError;
            }

            actualType = checkMappingIndexBasedAccess(indexBasedAccessExpr, varRefType);

            if (actualType == symTable.semanticError) {
                if (indexExpr.type.tag == TypeTags.STRING && isConst(indexExpr)) {
                    String fieldName = getConstFieldName(indexExpr);
                    dlog.error(indexBasedAccessExpr.pos, DiagnosticCode.UNDEFINED_STRUCTURE_FIELD,
                               fieldName, indexBasedAccessExpr.expr.type);
                    return actualType;
                }

                dlog.error(indexExpr.pos, DiagnosticCode.INVALID_RECORD_INDEX_EXPR, indexExpr.type);
                return actualType;
            }

            indexBasedAccessExpr.nilSafeNavigation = nillableExprType;
            indexBasedAccessExpr.originalType = getSafeType(actualType, indexBasedAccessExpr);
        } else if (types.isSubTypeOfList(varRefType)) {
            checkExpr(indexExpr, this.env, symTable.intType);

            if (indexExpr.type == symTable.semanticError) {
                return symTable.semanticError;
            }

            actualType = checkListIndexBasedAccess(indexBasedAccessExpr, varRefType);
            indexBasedAccessExpr.originalType = actualType;

            if (actualType == symTable.semanticError) {
                if (indexExpr.type.tag == TypeTags.INT && isConst(indexExpr)) {
                    dlog.error(indexBasedAccessExpr.indexExpr.pos,
                               DiagnosticCode.LIST_INDEX_OUT_OF_RANGE, getConstIndex(indexExpr));
                    return actualType;
                }
                dlog.error(indexExpr.pos, DiagnosticCode.INVALID_LIST_INDEX_EXPR, indexExpr.type);
                return actualType;
            }
        } else if (types.isAssignable(varRefType, symTable.stringType)) {
            if (indexBasedAccessExpr.lhsVar) {
                dlog.error(indexBasedAccessExpr.pos,
                           DiagnosticCode.OPERATION_DOES_NOT_SUPPORT_INDEX_ACCESS_FOR_ASSIGNMENT,
                           indexBasedAccessExpr.expr.type);
                return symTable.semanticError;
            }

            checkExpr(indexExpr, this.env, symTable.intType);

            if (indexExpr.type == symTable.semanticError) {
                return symTable.semanticError;
            }

            indexBasedAccessExpr.originalType = symTable.stringType;
            actualType = symTable.stringType;
        } else if (varRefType.tag == TypeTags.XML) {
            if (indexBasedAccessExpr.lhsVar) {
                indexExpr.type = symTable.semanticError;
                dlog.error(indexBasedAccessExpr.pos, DiagnosticCode.CANNOT_UPDATE_XML_SEQUENCE);
                return actualType;
            }

            BType type = checkExpr(indexExpr, this.env, symTable.intType);
            if (type == symTable.semanticError) {
                return type;
            }
            // Note: out of range member access returns empty xml value unlike lists
            // hence, this needs to be set to xml type
            actualType = varRefType;
            indexBasedAccessExpr.originalType = actualType;
        } else if (varRefType.tag == TypeTags.TABLE) {
            BTableType tableType = (BTableType) indexBasedAccessExpr.expr.type;
            BType keyTypeConstraint = tableType.keyTypeConstraint;
            if (tableType.keyTypeConstraint == null) {
                keyTypeConstraint = createTableKeyConstraint(((BTableType) indexBasedAccessExpr.expr.type).
                        fieldNameList, ((BTableType) indexBasedAccessExpr.expr.type).constraint);

                if (keyTypeConstraint == symTable.semanticError) {
                    dlog.error(indexBasedAccessExpr.pos, DiagnosticCode.MEMBER_ACCESS_NOT_SUPPORT_FOR_KEYLESS_TABLE,
                            indexBasedAccessExpr.expr);
                    return symTable.semanticError;
                }
            }

            if (indexExpr.getKind() != NodeKind.TABLE_MULTI_KEY) {
                checkExpr(indexExpr, this.env, keyTypeConstraint);
                if (indexExpr.type == symTable.semanticError) {
                    dlog.error(indexBasedAccessExpr.pos, DiagnosticCode.INVALID_KEY_CONSTRAINT_PROVIDED_FOR_ACCESS,
                            keyTypeConstraint);
                    return symTable.semanticError;
                }
            } else {
                List<BLangExpression> multiKeyExpressionList = ((BLangTableMultiKeyExpr)
                        indexBasedAccessExpr.indexExpr).multiKeyIndexExprs;
                List<BType> keyConstraintTypes = ((BTupleType) keyTypeConstraint).tupleTypes;
                if (keyConstraintTypes.size() != multiKeyExpressionList.size()) {
                    dlog.error(indexBasedAccessExpr.pos, DiagnosticCode.INVALID_KEY_CONSTRAINT_PROVIDED_FOR_ACCESS,
                            keyTypeConstraint);
                    return symTable.semanticError;
                }

                for (int i = 0; i < multiKeyExpressionList.size(); i++) {
                    BLangExpression keyExpr = multiKeyExpressionList.get(i);
                    checkExpr(keyExpr, this.env, keyConstraintTypes.get(i));
                    if (keyExpr.type == symTable.semanticError) {
                        dlog.error(indexBasedAccessExpr.pos, DiagnosticCode.INVALID_KEY_CONSTRAINT_PROVIDED_FOR_ACCESS,
                                keyTypeConstraint);
                        return symTable.semanticError;
                    }
                }
            }

            if (expType.tag != TypeTags.NONE) {
                BType resultType = checkExpr(indexBasedAccessExpr.expr, env, expType);
                if (resultType == symTable.semanticError) {
                    return symTable.semanticError;
                }
            }

            indexBasedAccessExpr.originalType = tableType.constraint;
            actualType = tableType.constraint;
        } else if (varRefType == symTable.semanticError) {
            indexBasedAccessExpr.indexExpr.type = symTable.semanticError;
            return symTable.semanticError;
        } else {
            indexBasedAccessExpr.indexExpr.type = symTable.semanticError;
            dlog.error(indexBasedAccessExpr.pos, DiagnosticCode.OPERATION_DOES_NOT_SUPPORT_INDEXING,
                    indexBasedAccessExpr.expr.type);
            return symTable.semanticError;
        }

        if (nillableExprType && !actualType.isNullable()) {
            actualType = BUnionType.create(null, actualType, symTable.nilType);
        }

        return actualType;
    }

    private Long getConstIndex(BLangExpression indexExpr) {
        return indexExpr.getKind() == NodeKind.NUMERIC_LITERAL ? (Long) ((BLangLiteral) indexExpr).value :
                (Long) ((BConstantSymbol) ((BLangSimpleVarRef) indexExpr).symbol).value.value;
    }

    private String getConstFieldName(BLangExpression indexExpr) {
        return indexExpr.getKind() == NodeKind.LITERAL ? (String) ((BLangLiteral) indexExpr).value :
                (String) ((BConstantSymbol) ((BLangSimpleVarRef) indexExpr).symbol).value.value;
    }

    private BType checkArrayIndexBasedAccess(BLangIndexBasedAccess indexBasedAccess, BType indexExprType,
                                             BArrayType arrayType) {
        BType actualType = symTable.semanticError;
        switch (indexExprType.tag) {
            case TypeTags.INT:
                BLangExpression indexExpr = indexBasedAccess.indexExpr;
                if (!isConst(indexExpr) || arrayType.state == BArrayState.UNSEALED) {
                    actualType = arrayType.eType;
                    break;
                }
                actualType = getConstIndex(indexExpr) >= arrayType.size ? symTable.semanticError : arrayType.eType;
                break;
            case TypeTags.FINITE:
                BFiniteType finiteIndexExpr = (BFiniteType) indexExprType;
                boolean validIndexExists = false;
                for (BLangExpression finiteMember : finiteIndexExpr.getValueSpace()) {
                    int indexValue = ((Long) ((BLangLiteral) finiteMember).value).intValue();
                    if (indexValue >= 0 &&
                            (arrayType.state == BArrayState.UNSEALED || indexValue < arrayType.size)) {
                        validIndexExists = true;
                        break;
                    }
                }
                if (!validIndexExists) {
                    return symTable.semanticError;
                }
                actualType = arrayType.eType;
                break;
            case TypeTags.UNION:
                // address the case where we have a union of finite types
                List<BFiniteType> finiteTypes = ((BUnionType) indexExprType).getMemberTypes().stream()
                        .filter(memType -> memType.tag == TypeTags.FINITE)
                        .map(matchedType -> (BFiniteType) matchedType)
                        .collect(Collectors.toList());

                BFiniteType finiteType;
                if (finiteTypes.size() == 1) {
                    finiteType = finiteTypes.get(0);
                } else {
                    Set<BLangExpression> valueSpace = new LinkedHashSet<>();
                    finiteTypes.forEach(constituent -> valueSpace.addAll(constituent.getValueSpace()));
                    finiteType = new BFiniteType(null, valueSpace);
                }

                BType elementType = checkArrayIndexBasedAccess(indexBasedAccess, finiteType, arrayType);
                if (elementType == symTable.semanticError) {
                    return symTable.semanticError;
                }
                actualType = arrayType.eType;
        }
        return actualType;
    }

    private BType checkListIndexBasedAccess(BLangIndexBasedAccess accessExpr, BType type) {
        if (type.tag == TypeTags.ARRAY) {
            return checkArrayIndexBasedAccess(accessExpr, accessExpr.indexExpr.type, (BArrayType) type);
        }

        if (type.tag == TypeTags.TUPLE) {
            return checkTupleIndexBasedAccess(accessExpr, (BTupleType) type, accessExpr.indexExpr.type);
        }

        LinkedHashSet<BType> fieldTypeMembers = new LinkedHashSet<>();

        for (BType memType : ((BUnionType) type).getMemberTypes()) {
            BType individualFieldType = checkListIndexBasedAccess(accessExpr, memType);

            if (individualFieldType == symTable.semanticError) {
                continue;
            }

            fieldTypeMembers.add(individualFieldType);
        }

        if (fieldTypeMembers.size() == 0) {
            return symTable.semanticError;
        }

        if (fieldTypeMembers.size() == 1) {
            return fieldTypeMembers.iterator().next();
        }
        return BUnionType.create(null, fieldTypeMembers);
    }

    private BType checkTupleIndexBasedAccess(BLangIndexBasedAccess accessExpr, BTupleType tuple, BType currentType) {
        BType actualType = symTable.semanticError;
        BLangExpression indexExpr = accessExpr.indexExpr;
        switch (currentType.tag) {
            case TypeTags.INT:
                if (isConst(indexExpr)) {
                    actualType = checkTupleFieldType(tuple, getConstIndex(indexExpr).intValue());
                } else {
                    BTupleType tupleExpr = (BTupleType) accessExpr.expr.type;
                    LinkedHashSet<BType> tupleTypes = collectTupleFieldTypes(tupleExpr, new LinkedHashSet<>());
                    actualType = tupleTypes.size() == 1 ? tupleTypes.iterator().next() : BUnionType.create(null,
                                                                                                           tupleTypes);
                }
                break;
            case TypeTags.FINITE:
                BFiniteType finiteIndexExpr = (BFiniteType) currentType;
                LinkedHashSet<BType> possibleTypes = new LinkedHashSet<>();
                for (BLangExpression finiteMember : finiteIndexExpr.getValueSpace()) {
                    int indexValue = ((Long) ((BLangLiteral) finiteMember).value).intValue();
                    BType fieldType = checkTupleFieldType(tuple, indexValue);
                    if (fieldType.tag != TypeTags.SEMANTIC_ERROR) {
                        possibleTypes.add(fieldType);
                    }
                }
                if (possibleTypes.size() == 0) {
                    return symTable.semanticError;
                }
                actualType = possibleTypes.size() == 1 ? possibleTypes.iterator().next() :
                        BUnionType.create(null, possibleTypes);
                break;

            case TypeTags.UNION:
                LinkedHashSet<BType> possibleTypesByMember = new LinkedHashSet<>();
                List<BFiniteType> finiteTypes = new ArrayList<>();
                ((BUnionType) currentType).getMemberTypes().forEach(memType -> {
                    if (memType.tag == TypeTags.FINITE) {
                        finiteTypes.add((BFiniteType) memType);
                    } else {
                        BType possibleType = checkTupleIndexBasedAccess(accessExpr, tuple, memType);
                        if (possibleType.tag == TypeTags.UNION) {
                            possibleTypesByMember.addAll(((BUnionType) possibleType).getMemberTypes());
                        } else {
                            possibleTypesByMember.add(possibleType);
                        }
                    }
                });

                BFiniteType finiteType;
                if (finiteTypes.size() == 1) {
                    finiteType = finiteTypes.get(0);
                } else {
                    Set<BLangExpression> valueSpace = new LinkedHashSet<>();
                    finiteTypes.forEach(constituent -> valueSpace.addAll(constituent.getValueSpace()));
                    finiteType = new BFiniteType(null, valueSpace);
                }

                BType possibleType = checkTupleIndexBasedAccess(accessExpr, tuple, finiteType);
                if (possibleType.tag == TypeTags.UNION) {
                    possibleTypesByMember.addAll(((BUnionType) possibleType).getMemberTypes());
                } else {
                    possibleTypesByMember.add(possibleType);
                }

                if (possibleTypesByMember.contains(symTable.semanticError)) {
                    return symTable.semanticError;
                }
                actualType = possibleTypesByMember.size() == 1 ? possibleTypesByMember.iterator().next() :
                        BUnionType.create(null, possibleTypesByMember);
        }
        return actualType;
    }

    private LinkedHashSet<BType> collectTupleFieldTypes(BTupleType tupleType, LinkedHashSet<BType> memberTypes) {
        tupleType.tupleTypes
                .forEach(memberType -> {
                    if (memberType.tag == TypeTags.UNION) {
                        collectMemberTypes((BUnionType) memberType, memberTypes);
                    } else {
                        memberTypes.add(memberType);
                    }
                });
        return memberTypes;
    }

    private BType checkMappingIndexBasedAccess(BLangIndexBasedAccess accessExpr, BType type) {
        if (type.tag == TypeTags.MAP) {
            BType constraint = ((BMapType) type).constraint;
            return accessExpr.lhsVar ? constraint : addNilForNillableAccessType(constraint);
        }

        if (type.tag == TypeTags.RECORD) {
            return checkRecordIndexBasedAccess(accessExpr, (BRecordType) type, accessExpr.indexExpr.type);
        }

        BType fieldType;

        boolean nonMatchedRecordExists = false;

        LinkedHashSet<BType> fieldTypeMembers = new LinkedHashSet<>();

        for (BType memType : ((BUnionType) type).getMemberTypes()) {
            BType individualFieldType = checkMappingIndexBasedAccess(accessExpr, memType);

            if (individualFieldType == symTable.semanticError) {
                nonMatchedRecordExists = true;
                continue;
            }

            fieldTypeMembers.add(individualFieldType);
        }

        if (fieldTypeMembers.size() == 0) {
            return symTable.semanticError;
        }

        if (fieldTypeMembers.size() == 1) {
            fieldType = fieldTypeMembers.iterator().next();
        } else {
            fieldType = BUnionType.create(null, fieldTypeMembers);
        }

        return nonMatchedRecordExists ? addNilForNillableAccessType(fieldType) : fieldType;
    }

    private BType checkRecordIndexBasedAccess(BLangIndexBasedAccess accessExpr, BRecordType record, BType currentType) {
        BType actualType = symTable.semanticError;
        BLangExpression indexExpr = accessExpr.indexExpr;
        switch (currentType.tag) {
            case TypeTags.STRING:
                if (isConst(indexExpr)) {
                    String fieldName = getConstFieldName(indexExpr);
                    actualType = checkRecordRequiredFieldAccess(accessExpr, names.fromString(fieldName), record);
                    if (actualType != symTable.semanticError) {
                        return actualType;
                    }

                    actualType = checkRecordOptionalFieldAccess(accessExpr, names.fromString(fieldName), record);
                    if (actualType == symTable.semanticError) {
                        actualType = checkRecordRestFieldAccess(accessExpr, names.fromString(fieldName), record);
                        if (actualType == symTable.semanticError) {
                            return actualType;
                        }
                        if (actualType == symTable.neverType) {
                            return actualType;
                        }
                        return addNilForNillableAccessType(actualType);
                    }

                    if (accessExpr.lhsVar) {
                        return actualType;
                    }
                    return addNilForNillableAccessType(actualType);
                }

                LinkedHashSet<BType> fieldTypes = record.fields.values().stream()
                        .map(field -> field.type)
                        .collect(Collectors.toCollection(LinkedHashSet::new));

                if (record.restFieldType.tag != TypeTags.NONE) {
                    fieldTypes.add(record.restFieldType);
                }

                if (fieldTypes.stream().noneMatch(BType::isNullable)) {
                    fieldTypes.add(symTable.nilType);
                }

                actualType = BUnionType.create(null, fieldTypes);
                break;
            case TypeTags.FINITE:
                BFiniteType finiteIndexExpr = (BFiniteType) currentType;
                LinkedHashSet<BType> possibleTypes = new LinkedHashSet<>();
                for (BLangExpression finiteMember : finiteIndexExpr.getValueSpace()) {
                    String fieldName = (String) ((BLangLiteral) finiteMember).value;
                    BType fieldType = checkRecordRequiredFieldAccess(accessExpr, names.fromString(fieldName), record);
                    if (fieldType == symTable.semanticError) {
                        fieldType = checkRecordOptionalFieldAccess(accessExpr, names.fromString(fieldName), record);
                        if (fieldType == symTable.semanticError) {
                            fieldType = checkRecordRestFieldAccess(accessExpr, names.fromString(fieldName), record);
                        }

                        if (fieldType != symTable.semanticError) {
                            fieldType = addNilForNillableAccessType(fieldType);
                        }
                    }

                    if (fieldType.tag == TypeTags.SEMANTIC_ERROR) {
                        continue;
                    }
                    possibleTypes.add(fieldType);
                }

                if (possibleTypes.isEmpty()) {
                    return symTable.semanticError;
                }

                if (possibleTypes.stream().noneMatch(BType::isNullable)) {
                    possibleTypes.add(symTable.nilType);
                }

                actualType = possibleTypes.size() == 1 ? possibleTypes.iterator().next() :
                        BUnionType.create(null, possibleTypes);
                break;
            case TypeTags.UNION:
                LinkedHashSet<BType> possibleTypesByMember = new LinkedHashSet<>();
                List<BFiniteType> finiteTypes = new ArrayList<>();
                ((BUnionType) currentType).getMemberTypes().forEach(memType -> {
                    if (memType.tag == TypeTags.FINITE) {
                        finiteTypes.add((BFiniteType) memType);
                    } else {
                        BType possibleType = checkRecordIndexBasedAccess(accessExpr, record, memType);
                        if (possibleType.tag == TypeTags.UNION) {
                            possibleTypesByMember.addAll(((BUnionType) possibleType).getMemberTypes());
                        } else {
                            possibleTypesByMember.add(possibleType);
                        }
                    }
                });

                BFiniteType finiteType;
                if (finiteTypes.size() == 1) {
                    finiteType = finiteTypes.get(0);
                } else {
                    Set<BLangExpression> valueSpace = new LinkedHashSet<>();
                    finiteTypes.forEach(constituent -> valueSpace.addAll(constituent.getValueSpace()));
                    finiteType = new BFiniteType(null, valueSpace);
                }

                BType possibleType = checkRecordIndexBasedAccess(accessExpr, record, finiteType);
                if (possibleType.tag == TypeTags.UNION) {
                    possibleTypesByMember.addAll(((BUnionType) possibleType).getMemberTypes());
                } else {
                    possibleTypesByMember.add(possibleType);
                }

                if (possibleTypesByMember.contains(symTable.semanticError)) {
                    return symTable.semanticError;
                }
                actualType = possibleTypesByMember.size() == 1 ? possibleTypesByMember.iterator().next() :
                        BUnionType.create(null, possibleTypesByMember);
        }
        return actualType;
    }

    private BType getSafeType(BType type, BLangAccessExpression accessExpr) {
        if (type.tag != TypeTags.UNION) {
            return type;
        }

        // Extract the types without the error and null, and revisit access expression
        List<BType> lhsTypes = new ArrayList<>(((BUnionType) type).getMemberTypes());

        if (accessExpr.errorSafeNavigation) {
            if (!lhsTypes.contains(symTable.errorType)) {
                dlog.error(accessExpr.pos, DiagnosticCode.SAFE_NAVIGATION_NOT_REQUIRED, type);
                return symTable.semanticError;
            }

            lhsTypes = lhsTypes.stream()
                    .filter(memberType -> memberType != symTable.errorType)
                    .collect(Collectors.toList());

            if (lhsTypes.isEmpty()) {
                dlog.error(accessExpr.pos, DiagnosticCode.SAFE_NAVIGATION_NOT_REQUIRED, type);
                return symTable.semanticError;
            }
        }

        if (accessExpr.nilSafeNavigation) {
            lhsTypes = lhsTypes.stream()
                    .filter(memberType -> memberType != symTable.nilType)
                    .collect(Collectors.toList());
        }

        if (lhsTypes.size() == 1) {
            return lhsTypes.get(0);
        }

        return BUnionType.create(null, new LinkedHashSet<>(lhsTypes));
    }

    private List<BType> getTypesList(BType type) {
        if (type.tag == TypeTags.UNION) {
            BUnionType unionType = (BUnionType) type;
            return new ArrayList<>(unionType.getMemberTypes());
        } else {
            return Lists.of(type);
        }
    }

    private LinkedHashSet<BType> getMatchExpressionTypes(BLangMatchExpression bLangMatchExpression) {
        List<BType> exprTypes = getTypesList(bLangMatchExpression.expr.type);
        LinkedHashSet<BType> matchExprTypes = new LinkedHashSet<>();
        for (BType type : exprTypes) {
            boolean assignable = false;
            for (BLangMatchExprPatternClause pattern : bLangMatchExpression.patternClauses) {
                BType patternExprType = pattern.expr.type;

                // Type of the pattern expression, becomes one of the types of the whole but expression
                matchExprTypes.addAll(getTypesList(patternExprType));

                if (type.tag == TypeTags.SEMANTIC_ERROR || patternExprType.tag == TypeTags.SEMANTIC_ERROR) {
                    return new LinkedHashSet<BType>() {
                        {
                            add(symTable.semanticError);
                        }
                    };
                }

                assignable = this.types.isAssignable(type, pattern.variable.type);
                if (assignable) {
                    break;
                }
            }

            // If the matching expr type is not matching to any pattern, it becomes one of the types
            // returned by the whole but expression
            if (!assignable) {
                matchExprTypes.add(type);
            }
        }

        return matchExprTypes;
    }

    private BSymbol getFunctionPointerCallSymbol(BLangInvocation iExpr) {
        if (iExpr.expr == null) {
            // shouldn't reach here
            return symTable.notFoundSymbol;
        }

        BSymbol varSymbol = ((BLangVariableReference) iExpr.expr).symbol;
        if (varSymbol == null) {
            return symTable.notFoundSymbol;
        }

        BType varType = varSymbol.type;
        if (varType.tag != TypeTags.INVOKABLE) {
            return symTable.notFoundSymbol;
        }

        if (varSymbol.kind != SymbolKind.FUNCTION) {
            varSymbol = new BInvokableSymbol(SymTag.VARIABLE, 0, varSymbol.name, env.enclPkg.symbol.pkgID, varType,
                    env.scope.owner);
            varSymbol.kind = SymbolKind.FUNCTION;
        }

        iExpr.symbol = varSymbol;
        return varSymbol;
    }

    private boolean couldHoldTableValues(BType type, List<BType> encounteredTypes) {
        if (encounteredTypes.contains(type)) {
            return false;
        }
        encounteredTypes.add(type);

        switch (type.tag) {
            case TypeTags.UNION:
                for (BType bType1 : ((BUnionType) type).getMemberTypes()) {
                    if (couldHoldTableValues(bType1, encounteredTypes)) {
                        return true;
                    }
                }
                return false;
            case TypeTags.MAP:
                return couldHoldTableValues(((BMapType) type).constraint, encounteredTypes);
            case TypeTags.RECORD:
                BRecordType recordType = (BRecordType) type;
                for (BField field : recordType.fields.values()) {
                    if (couldHoldTableValues(field.type, encounteredTypes)) {
                        return true;
                    }
                }
                return !recordType.sealed && couldHoldTableValues(recordType.restFieldType, encounteredTypes);
            case TypeTags.ARRAY:
                return couldHoldTableValues(((BArrayType) type).eType, encounteredTypes);
            case TypeTags.TUPLE:
                for (BType bType : ((BTupleType) type).getTupleTypes()) {
                    if (couldHoldTableValues(bType, encounteredTypes)) {
                        return true;
                    }
                }
                return false;
        }
        return false;
    }

    private boolean isConst(BLangExpression expression) {

        if (ConstantAnalyzer.isValidConstantExpressionNode(expression)) {
            return true;
        }

        if (expression.getKind() != NodeKind.SIMPLE_VARIABLE_REF) {
            return false;
        }

        return (((BLangSimpleVarRef) expression).symbol.tag & SymTag.CONSTANT) == SymTag.CONSTANT;
    }

    private Name getCurrentCompUnit(BLangNode node) {
        return names.fromString(node.pos.getSource().getCompilationUnitName());
    }

    private BType getRepresentativeBroadTypeForExprs(List<BLangExpression> exprs) {
        return getRepresentativeBroadType(new ArrayList<>(Arrays.asList(getExprListUniqueTypes(exprs, env))));
    }

    private BType getRepresentativeBroadType(List<BType> inferredTypeList) {
        for (int i = 0; i < inferredTypeList.size(); i++) {
            BType type = inferredTypeList.get(i);
            if (type.tag == TypeTags.SEMANTIC_ERROR) {
                return type;
            }

            for (int j = i + 1; j < inferredTypeList.size(); j++) {
                BType otherType = inferredTypeList.get(j);

                if (otherType.tag == TypeTags.SEMANTIC_ERROR) {
                    return otherType;
                }

                if (types.isAssignable(otherType, type)) {
                    inferredTypeList.remove(j);
                    j -= 1;
                    continue;
                }

                if (types.isAssignable(type, otherType)) {
                    inferredTypeList.remove(i);
                    i -= 1;
                    break;
                }
            }
        }

        if (inferredTypeList.size() == 1) {
            return inferredTypeList.get(0);
        }

        return BUnionType.create(null, inferredTypeList.toArray(new BType[0]));
    }

    private BRecordType defineInferredRecordType(BLangRecordLiteral recordLiteral) {
        PackageID pkgID = env.enclPkg.symbol.pkgID;
        BRecordTypeSymbol recordSymbol =
                Symbols.createRecordSymbol(0, names.fromString(anonymousModelHelper.getNextAnonymousTypeKey(pkgID)),
                                           pkgID, null, env.scope.owner);

        BInvokableType bInvokableType = new BInvokableType(new ArrayList<>(), symTable.nilType, null);
        BInvokableSymbol initFuncSymbol = Symbols.createFunctionSymbol(
                Flags.PUBLIC, Names.EMPTY, env.enclPkg.symbol.pkgID, bInvokableType, env.scope.owner, false);
        initFuncSymbol.retType = symTable.nilType;
        recordSymbol.initializerFunc = new BAttachedFunction(Names.INIT_FUNCTION_SUFFIX, initFuncSymbol,
                                                             bInvokableType);

        recordSymbol.scope = new Scope(recordSymbol);
        recordSymbol.scope.define(
                names.fromString(recordSymbol.name.value + "." + recordSymbol.initializerFunc.funcName.value),
                recordSymbol.initializerFunc.symbol);

        Map<String, FieldInfo> nonRestFieldTypes = new LinkedHashMap<>();
        List<BType> restFieldTypes = new ArrayList<>();

        for (RecordLiteralNode.RecordField field : recordLiteral.fields) {
            if (field.isKeyValueField()) {
                BLangRecordKeyValueField keyValue = (BLangRecordKeyValueField) field;
                BLangRecordKey key = keyValue.key;
                BLangExpression expression = keyValue.valueExpr;
                BLangExpression keyExpr = key.expr;

                if (key.computedKey) {
                    BType exprType = checkExpr(expression, env);
                    if (isUniqueType(restFieldTypes, exprType)) {
                        restFieldTypes.add(exprType);
                    }
                } else {
                    addToNonRestFieldTypes(nonRestFieldTypes, getKeyName(keyExpr), checkExpr(expression, env), true);
                }
            } else if (field.getKind() == NodeKind.RECORD_LITERAL_SPREAD_OP) {
                BType type = checkExpr(((BLangRecordLiteral.BLangRecordSpreadOperatorField) field).expr, env);
                int typeTag = type.tag;

                if (typeTag == TypeTags.MAP) {
                    BType constraintType = ((BMapType) type).constraint;

                    if (isUniqueType(restFieldTypes, constraintType)) {
                        restFieldTypes.add(constraintType);
                    }
                }

                if (type.tag != TypeTags.RECORD) {
                    continue;
                }

                BRecordType recordType = (BRecordType) type;
                for (BField recField : recordType.fields.values()) {
                    addToNonRestFieldTypes(nonRestFieldTypes, recField.name.value, recField.type,
                                           !Symbols.isOptional(recField.symbol));
                }

                if (!recordType.sealed) {
                    BType restFieldType = recordType.restFieldType;
                    if (isUniqueType(restFieldTypes, restFieldType)) {
                        restFieldTypes.add(restFieldType);
                    }
                }
            } else {
                BLangSimpleVarRef varRef = (BLangSimpleVarRef) field;
                addToNonRestFieldTypes(nonRestFieldTypes, getKeyName(varRef), checkExpr(varRef, env), true);
            }
        }

        LinkedHashMap<String, BField> fields = new LinkedHashMap<>();

        for (Map.Entry<String, FieldInfo> entry : nonRestFieldTypes.entrySet()) {
            FieldInfo fieldInfo = entry.getValue();
            List<BType> types = fieldInfo.types;

            String key = entry.getKey();
            Name fieldName = names.fromString(key);
            BType type = types.size() == 1 ? types.get(0) : BUnionType.create(null, types.toArray(new BType[0]));
            BVarSymbol fieldSymbol = new BVarSymbol(fieldInfo.required ? Flags.REQUIRED : Flags.OPTIONAL, fieldName,
                                                    pkgID, type, recordSymbol);
            fields.put(fieldName.value, new BField(fieldName, null, fieldSymbol));
            recordSymbol.scope.define(fieldName, fieldSymbol);
        }

        BRecordType recordType = new BRecordType(recordSymbol);
        recordType.fields = fields;

        if (restFieldTypes.isEmpty()) {
            recordType.sealed = true;
            recordType.restFieldType = symTable.noType;
        } else if (restFieldTypes.size() == 1) {
            recordType.restFieldType = restFieldTypes.get(0);
        } else {
            recordType.restFieldType = BUnionType.create(null, restFieldTypes.toArray(new BType[0]));
        }
        recordSymbol.type = recordType;
        recordType.tsymbol = recordSymbol;

        BLangRecordTypeNode recordTypeNode = TypeDefBuilderHelper.createRecordTypeNode(recordType, pkgID, symTable,
                                                                                       recordLiteral.pos);
        recordTypeNode.initFunction = TypeDefBuilderHelper.createInitFunctionForRecordType(recordTypeNode, env, names,
                                                                                           symTable);
        TypeDefBuilderHelper.addTypeDefinition(recordType, recordSymbol, recordTypeNode, env);

        return recordType;
    }

    private String getKeyName(BLangExpression key) {
        return key.getKind() == NodeKind.SIMPLE_VARIABLE_REF ?
                ((BLangSimpleVarRef) key).variableName.value : (String) ((BLangLiteral) key).value;
    }

    private void addToNonRestFieldTypes(Map<String, FieldInfo> nonRestFieldTypes, String keyString,
                                        BType exprType, boolean required) {
        if (!nonRestFieldTypes.containsKey(keyString)) {
            nonRestFieldTypes.put(keyString, new FieldInfo(new ArrayList<BType>() {{ add(exprType); }}, required));
            return;
        }

        FieldInfo fieldInfo = nonRestFieldTypes.get(keyString);
        List<BType> typeList = fieldInfo.types;

        if (isUniqueType(typeList, exprType)) {
            typeList.add(exprType);
        }

        if (required && !fieldInfo.required) {
            fieldInfo.required = true;
        }
    }

    private boolean isUniqueType(List<BType> typeList, BType type) {
        boolean isRecord = type.tag == TypeTags.RECORD;

        for (BType bType : typeList) {

            if (isRecord) {
                if (type == bType) {
                    return false;
                }
            } else if (types.isSameType(type, bType)) {
                return false;
            }
        }
        return true;
    }

    private BType checkXmlSubTypeLiteralCompatibility(DiagnosticPos pos, BXMLSubType mutableXmlSubType, BType expType) {
        if (expType == symTable.semanticError) {
            return expType;
        }

        boolean unionExpType = expType.tag == TypeTags.UNION;

        if (expType == mutableXmlSubType) {
            return expType;
        }

        if (!unionExpType && types.isAssignable(mutableXmlSubType, expType)) {
            return mutableXmlSubType;
        }

        BXMLSubType immutableXmlSubType = (BXMLSubType)
                ((BIntersectionType) ImmutableTypeCloner.getImmutableIntersectionType(
                        pos, types, mutableXmlSubType, env, symTable, anonymousModelHelper, names)).effectiveType;

        if (expType == immutableXmlSubType) {
            return expType;
        }

        if (!unionExpType && types.isAssignable(immutableXmlSubType, expType)) {
            return immutableXmlSubType;
        }

        if (!unionExpType) {
            dlog.error(pos, DiagnosticCode.INCOMPATIBLE_TYPES, expType, mutableXmlSubType);
            return symTable.semanticError;
        }

        List<BType> compatibleTypes = new ArrayList<>();
        for (BType memberType : ((BUnionType) expType).getMemberTypes()) {
            if (compatibleTypes.contains(memberType)) {
                continue;
            }

            if (memberType == mutableXmlSubType || memberType == immutableXmlSubType) {
                compatibleTypes.add(memberType);
                continue;
            }

            if (types.isAssignable(mutableXmlSubType, memberType) && !compatibleTypes.contains(mutableXmlSubType)) {
                compatibleTypes.add(mutableXmlSubType);
                continue;
            }

            if (types.isAssignable(immutableXmlSubType, memberType) && !compatibleTypes.contains(immutableXmlSubType)) {
                compatibleTypes.add(immutableXmlSubType);
            }
        }

        if (compatibleTypes.isEmpty()) {
            dlog.error(pos, DiagnosticCode.INCOMPATIBLE_TYPES, expType, mutableXmlSubType);
            return symTable.semanticError;
        }

        if (compatibleTypes.size() == 1) {
            return compatibleTypes.get(0);
        }

        dlog.error(pos, DiagnosticCode.AMBIGUOUS_TYPES, expType);
        return symTable.semanticError;
    }

    private void markChildrenAsImmutable(BLangXMLElementLiteral bLangXMLElementLiteral) {
        for (BLangExpression modifiedChild : bLangXMLElementLiteral.modifiedChildren) {
            BType childType = modifiedChild.type;
            if (Symbols.isFlagOn(childType.flags, Flags.READONLY) || !types.isSelectivelyImmutableType(childType)) {
                continue;
            }
            modifiedChild.type =
                    ImmutableTypeCloner.getImmutableIntersectionType(modifiedChild.pos, types,
                                                                     (SelectivelyImmutableReferenceType) childType,
                                                                     env, symTable, anonymousModelHelper, names);

            if (modifiedChild.getKind() == NodeKind.XML_ELEMENT_LITERAL) {
                markChildrenAsImmutable((BLangXMLElementLiteral) modifiedChild);
            }
        }
    }

    private void logUndefinedSymbolError(DiagnosticPos pos, String name) {
        if (!missingNodesHelper.isMissingNode(name)) {
            dlog.error(pos, DiagnosticCode.UNDEFINED_SYMBOL, name);
        }
    }

    private static class FieldInfo {
        List<BType> types;
        boolean required;

        private FieldInfo(List<BType> types, boolean required) {
            this.types = types;
            this.required = required;
        }
    }

    private static class FieldTypePosPair {
        BType type;
        DiagnosticPos pos;

        FieldTypePosPair(BType type, DiagnosticPos pos) {
            this.type = type;
            this.pos = pos;
        }
    }
}<|MERGE_RESOLUTION|>--- conflicted
+++ resolved
@@ -3638,30 +3638,16 @@
         BObjectType literalType = (BObjectType) type;
         BType stringsType = literalType.fields.get("strings").type;
 
-<<<<<<< HEAD
-        if (validateRawTemplateExprs(rawTemplateLiteral.strings, stringsType, rawTemplateLiteral.pos)
-                == symTable.semanticError) {
-            resultType = symTable.semanticError;
-            return;
-=======
         if (evaluateRawTemplateExprs(rawTemplateLiteral.strings, stringsType, INVALID_NUM_STRINGS,
                                      rawTemplateLiteral.pos)) {
             type = symTable.semanticError;
->>>>>>> fd82f348
         }
 
         BType insertionsType = literalType.fields.get("insertions").type;
 
-<<<<<<< HEAD
-        if (validateRawTemplateExprs(rawTemplateLiteral.insertions, insertionsType, rawTemplateLiteral.pos)
-                == symTable.semanticError) {
-            resultType = symTable.semanticError;
-            return;
-=======
         if (evaluateRawTemplateExprs(rawTemplateLiteral.insertions, insertionsType, INVALID_NUM_INSERTIONS,
                                      rawTemplateLiteral.pos)) {
             type = symTable.semanticError;
->>>>>>> fd82f348
         }
 
         resultType = type;
@@ -3703,13 +3689,6 @@
         return type;
     }
 
-<<<<<<< HEAD
-    private BType validateRawTemplateExprs(List<? extends BLangExpression> exprs, BType listType, DiagnosticPos pos) {
-        if (listType.tag == TypeTags.ARRAY) {
-            BArrayType arrayType = (BArrayType) listType;
-            for (BLangExpression insertion : exprs) {
-                checkExpr(insertion, env, arrayType.eType);
-=======
     private boolean evaluateRawTemplateExprs(List<? extends BLangExpression> exprs, BType listType, DiagnosticCode code,
                                              DiagnosticPos pos) {
         boolean errored = false;
@@ -3718,30 +3697,11 @@
             BArrayType arrayType = (BArrayType) listType;
             for (BLangExpression expr : exprs) {
                 errored = (checkExpr(expr, env, arrayType.eType) == symTable.semanticError) || errored;
->>>>>>> fd82f348
             }
             // TODO: Consider fixed-length arrays
         } else if (listType.tag == TypeTags.TUPLE) {
             BTupleType tupleType = (BTupleType) listType;
             int size = exprs.size();
-<<<<<<< HEAD
-            int requiredInsertions = tupleType.tupleTypes.size();
-
-            if (size < requiredInsertions || (size > requiredInsertions && tupleType.restType == null)) {
-                dlog.error(pos, DiagnosticCode.INVALID_RAW_TEMPLATE_LITERAL,
-                           requiredInsertions, size);
-                return symTable.semanticError;
-            }
-
-            int i;
-            for (i = 0; i < requiredInsertions; i++) {
-                checkExpr(exprs.get(i), env, tupleType.tupleTypes.get(i));
-            }
-
-            if (size > requiredInsertions) {
-                for (; i < size; i++) {
-                    checkExpr(exprs.get(i), env, tupleType.restType);
-=======
             int requiredItems = tupleType.tupleTypes.size();
 
             if (size < requiredItems || (size > requiredItems && tupleType.restType == null)) {
@@ -3758,18 +3718,13 @@
             if (size > requiredItems) {
                 for (; i < size; i++) {
                     errored = (checkExpr(exprs.get(i), env, tupleType.restType) == symTable.semanticError) || errored;
->>>>>>> fd82f348
                 }
             }
         } else {
             throw new IllegalStateException("Expected a list type, but found: " + listType);
         }
 
-<<<<<<< HEAD
-        return null;
-=======
         return errored;
->>>>>>> fd82f348
     }
 
     @Override
