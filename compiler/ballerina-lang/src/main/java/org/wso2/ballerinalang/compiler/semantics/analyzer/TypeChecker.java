--- conflicted
+++ resolved
@@ -740,41 +740,15 @@
                                                        AnalyzerData data) {
         BType expectedType = Types.getReferredType(expType);
         String numericLiteral = String.valueOf(literalValue);
-<<<<<<< HEAD
         if (expectedType != null) {
             if (expectedType.tag == TypeTags.DECIMAL) {
-                return symTable.decimalType;
+                if (types.isValidDecimalNumber(literalExpr.pos, literalExpr.value.toString())) {
+                    return symTable.decimalType;
+                }
+                return symTable.semanticError;
             } else if (expectedType.tag == TypeTags.FLOAT) {
                 if (!types.validateFloatLiteral(literalExpr.pos, numericLiteral)) {
                     data.resultType = symTable.semanticError;
-=======
-        if (expectedType.tag == TypeTags.DECIMAL) {
-            if (types.isValidDecimalNumber(literalExpr.pos, literalExpr.value.toString())) {
-                return symTable.decimalType;
-            }
-            return symTable.semanticError;
-        } else if (expectedType.tag == TypeTags.FLOAT) {
-            if (!types.validateFloatLiteral(literalExpr.pos, numericLiteral)) {
-                data.resultType = symTable.semanticError;
-                return symTable.semanticError;
-            }
-            return symTable.floatType;
-        } else if (expectedType.tag == TypeTags.FINITE) {
-            BFiniteType finiteType = (BFiniteType) expectedType;
-            for (int tag = TypeTags.FLOAT; tag <= TypeTags.DECIMAL; tag++) {
-                if (literalAssignableToFiniteType(literalExpr, finiteType, tag)) {
-                    BType valueType = setLiteralValueAndGetType(literalExpr,  symTable.getTypeFromTag(tag), data);
-                    setLiteralValueForFiniteType(literalExpr, valueType, data);
-                    return valueType;
-                }
-            }
-        } else if (expectedType.tag == TypeTags.UNION) {
-            BUnionType unionType = (BUnionType) expectedType;
-            for (int tag = TypeTags.FLOAT; tag <= TypeTags.DECIMAL; tag++) {
-                BType unionMember =
-                        getAndSetAssignableUnionMember(literalExpr, unionType, symTable.getTypeFromTag(tag), data);
-                if (unionMember == symTable.floatType && !types.validateFloatLiteral(literalExpr.pos, numericLiteral)) {
->>>>>>> 18117891
                     return symTable.semanticError;
                 }
                 return symTable.floatType;
@@ -793,7 +767,6 @@
                     BType unionMember =
                             getAndSetAssignableUnionMember(literalExpr, unionType, symTable.getTypeFromTag(tag), data);
                     if (unionMember == symTable.floatType && !types.validateFloatLiteral(literalExpr.pos, numericLiteral)) {
-                        data.resultType = symTable.semanticError;
                         return symTable.semanticError;
                     } else if (unionMember != symTable.noType) {
                         return unionMember;
@@ -3797,7 +3770,7 @@
             checkResourceAccessParamAndReturnType(resourceAccessInvocation, targetResourceFunc, data);
         }
     }
-    
+
     private BTupleType getResourcePathType(List<BResourcePathSegmentSymbol> pathSegmentSymbols) {
         BType restType = null;
         int pathSegmentCount = pathSegmentSymbols.size();
@@ -3814,7 +3787,7 @@
                 resourcePathType.addMembers(new BTupleMember(s.type, varSymbol));
             }
         }
-        
+
         resourcePathType.restType = restType;
         return resourcePathType;
     }
@@ -3856,11 +3829,7 @@
     public void checkResourceAccessParamAndReturnType(BLangInvocation.BLangResourceAccessInvocation resourceAccessInvoc,
                                                       BResourceFunction targetResourceFunc, AnalyzerData data) {
         // targetResourceFunc symbol params will contain path params and rest path params as well,
-<<<<<<< HEAD
-        // hence we need to remove path params from the list before calling to `checkInvocationParamAndReturnType`
-=======
         // hence we need to remove path params from the list before calling to `checkInvocationParamAndReturnType` 
->>>>>>> 18117891
         // method otherwise we get `missing required parameter` error
         BInvokableSymbol targetResourceSym = targetResourceFunc.symbol;
         BInvokableType targetResourceSymType = targetResourceSym.getType();
