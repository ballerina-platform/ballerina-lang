--- conflicted
+++ resolved
@@ -4737,14 +4737,6 @@
         if (isSimpleWorkerReference(expression, data)) {
             return;
         }
-<<<<<<< HEAD
-        if (expression.expectedType.tag != TypeTags.FUTURE) {
-            dlog.error(expression.pos, DiagnosticErrorCode.EXPRESSION_OF_FUTURE_TYPE_EXPECTED);
-            return;
-        }
-
-        BFutureType futureType = (BFutureType) expression.expectedType;
-=======
 
         BType expectedType = expression.expectedType;
         if (expectedType.tag != TypeTags.FUTURE) {
@@ -4753,7 +4745,6 @@
         }
 
         BFutureType futureType = (BFutureType) expectedType;
->>>>>>> 79450aa9
         BType currentType = futureType.constraint;
         if (types.containsErrorType(currentType)) {
             return;
