/*
 *  Copyright (c) 2017, WSO2 Inc. (http://www.wso2.org) All Rights Reserved.
 *
 *  WSO2 Inc. licenses this file to you under the Apache License,
 *  Version 2.0 (the "License"); you may not use this file except
 *  in compliance with the License.
 *  You may obtain a copy of the License at
 *
 *    http://www.apache.org/licenses/LICENSE-2.0
 *
 *  Unless required by applicable law or agreed to in writing,
 *  software distributed under the License is distributed on an
 *  "AS IS" BASIS, WITHOUT WARRANTIES OR CONDITIONS OF ANY
 *  KIND, either express or implied.  See the License for the
 *  specific language governing permissions and limitations
 *  under the License.
 */
package org.wso2.ballerinalang.compiler.semantics.analyzer;

import io.ballerina.runtime.api.utils.IdentifierUtils;
import io.ballerina.tools.diagnostics.DiagnosticCode;
import io.ballerina.tools.diagnostics.Location;
import org.ballerinalang.model.TreeBuilder;
import org.ballerinalang.model.clauses.OrderKeyNode;
import org.ballerinalang.model.elements.AttachPoint;
import org.ballerinalang.model.elements.Flag;
import org.ballerinalang.model.elements.PackageID;
import org.ballerinalang.model.symbols.InvokableSymbol;
import org.ballerinalang.model.symbols.SymbolKind;
import org.ballerinalang.model.symbols.SymbolOrigin;
import org.ballerinalang.model.tree.ActionNode;
import org.ballerinalang.model.tree.IdentifierNode;
import org.ballerinalang.model.tree.NodeKind;
import org.ballerinalang.model.tree.OperatorKind;
import org.ballerinalang.model.tree.expressions.NamedArgNode;
import org.ballerinalang.model.tree.expressions.RecordLiteralNode;
import org.ballerinalang.model.tree.expressions.XMLNavigationAccess;
import org.ballerinalang.model.types.SelectivelyImmutableReferenceType;
import org.ballerinalang.model.types.TupleType;
import org.ballerinalang.model.types.Type;
import org.ballerinalang.model.types.TypeKind;
import org.ballerinalang.util.BLangCompilerConstants;
import org.ballerinalang.util.diagnostic.DiagnosticErrorCode;
import org.wso2.ballerinalang.compiler.desugar.ASTBuilderUtil;
import org.wso2.ballerinalang.compiler.diagnostic.BLangDiagnosticLog;
import org.wso2.ballerinalang.compiler.parser.BLangAnonymousModelHelper;
import org.wso2.ballerinalang.compiler.parser.BLangMissingNodesHelper;
import org.wso2.ballerinalang.compiler.parser.NodeCloner;
import org.wso2.ballerinalang.compiler.semantics.model.Scope;
import org.wso2.ballerinalang.compiler.semantics.model.SymbolEnv;
import org.wso2.ballerinalang.compiler.semantics.model.SymbolTable;
import org.wso2.ballerinalang.compiler.semantics.model.symbols.BAnnotationSymbol;
import org.wso2.ballerinalang.compiler.semantics.model.symbols.BAttachedFunction;
import org.wso2.ballerinalang.compiler.semantics.model.symbols.BConstantSymbol;
import org.wso2.ballerinalang.compiler.semantics.model.symbols.BInvokableSymbol;
import org.wso2.ballerinalang.compiler.semantics.model.symbols.BInvokableTypeSymbol;
import org.wso2.ballerinalang.compiler.semantics.model.symbols.BLetSymbol;
import org.wso2.ballerinalang.compiler.semantics.model.symbols.BObjectTypeSymbol;
import org.wso2.ballerinalang.compiler.semantics.model.symbols.BOperatorSymbol;
import org.wso2.ballerinalang.compiler.semantics.model.symbols.BPackageSymbol;
import org.wso2.ballerinalang.compiler.semantics.model.symbols.BRecordTypeSymbol;
import org.wso2.ballerinalang.compiler.semantics.model.symbols.BSymbol;
import org.wso2.ballerinalang.compiler.semantics.model.symbols.BVarSymbol;
import org.wso2.ballerinalang.compiler.semantics.model.symbols.BXMLNSSymbol;
import org.wso2.ballerinalang.compiler.semantics.model.symbols.SymTag;
import org.wso2.ballerinalang.compiler.semantics.model.symbols.Symbols;
import org.wso2.ballerinalang.compiler.semantics.model.types.BArrayType;
import org.wso2.ballerinalang.compiler.semantics.model.types.BErrorType;
import org.wso2.ballerinalang.compiler.semantics.model.types.BField;
import org.wso2.ballerinalang.compiler.semantics.model.types.BFiniteType;
import org.wso2.ballerinalang.compiler.semantics.model.types.BFutureType;
import org.wso2.ballerinalang.compiler.semantics.model.types.BIntersectionType;
import org.wso2.ballerinalang.compiler.semantics.model.types.BInvokableType;
import org.wso2.ballerinalang.compiler.semantics.model.types.BMapType;
import org.wso2.ballerinalang.compiler.semantics.model.types.BObjectType;
import org.wso2.ballerinalang.compiler.semantics.model.types.BRecordType;
import org.wso2.ballerinalang.compiler.semantics.model.types.BStreamType;
import org.wso2.ballerinalang.compiler.semantics.model.types.BTableType;
import org.wso2.ballerinalang.compiler.semantics.model.types.BTupleType;
import org.wso2.ballerinalang.compiler.semantics.model.types.BType;
import org.wso2.ballerinalang.compiler.semantics.model.types.BTypeIdSet;
import org.wso2.ballerinalang.compiler.semantics.model.types.BTypedescType;
import org.wso2.ballerinalang.compiler.semantics.model.types.BUnionType;
import org.wso2.ballerinalang.compiler.semantics.model.types.BXMLSubType;
import org.wso2.ballerinalang.compiler.semantics.model.types.BXMLType;
import org.wso2.ballerinalang.compiler.tree.BLangAnnotationAttachment;
import org.wso2.ballerinalang.compiler.tree.BLangClassDefinition;
import org.wso2.ballerinalang.compiler.tree.BLangFunction;
import org.wso2.ballerinalang.compiler.tree.BLangIdentifier;
import org.wso2.ballerinalang.compiler.tree.BLangInvokableNode;
import org.wso2.ballerinalang.compiler.tree.BLangNode;
import org.wso2.ballerinalang.compiler.tree.BLangNodeVisitor;
import org.wso2.ballerinalang.compiler.tree.BLangSimpleVariable;
import org.wso2.ballerinalang.compiler.tree.BLangTableKeySpecifier;
import org.wso2.ballerinalang.compiler.tree.BLangVariable;
import org.wso2.ballerinalang.compiler.tree.clauses.BLangDoClause;
import org.wso2.ballerinalang.compiler.tree.clauses.BLangFromClause;
import org.wso2.ballerinalang.compiler.tree.clauses.BLangInputClause;
import org.wso2.ballerinalang.compiler.tree.clauses.BLangJoinClause;
import org.wso2.ballerinalang.compiler.tree.clauses.BLangLetClause;
import org.wso2.ballerinalang.compiler.tree.clauses.BLangLimitClause;
import org.wso2.ballerinalang.compiler.tree.clauses.BLangOnClause;
import org.wso2.ballerinalang.compiler.tree.clauses.BLangOnConflictClause;
import org.wso2.ballerinalang.compiler.tree.clauses.BLangOnFailClause;
import org.wso2.ballerinalang.compiler.tree.clauses.BLangOrderByClause;
import org.wso2.ballerinalang.compiler.tree.clauses.BLangOrderKey;
import org.wso2.ballerinalang.compiler.tree.clauses.BLangSelectClause;
import org.wso2.ballerinalang.compiler.tree.clauses.BLangWhereClause;
import org.wso2.ballerinalang.compiler.tree.expressions.BLangAccessExpression;
import org.wso2.ballerinalang.compiler.tree.expressions.BLangAnnotAccessExpr;
import org.wso2.ballerinalang.compiler.tree.expressions.BLangArrowFunction;
import org.wso2.ballerinalang.compiler.tree.expressions.BLangBinaryExpr;
import org.wso2.ballerinalang.compiler.tree.expressions.BLangCheckPanickedExpr;
import org.wso2.ballerinalang.compiler.tree.expressions.BLangCheckedExpr;
import org.wso2.ballerinalang.compiler.tree.expressions.BLangCommitExpr;
import org.wso2.ballerinalang.compiler.tree.expressions.BLangConstRef;
import org.wso2.ballerinalang.compiler.tree.expressions.BLangElvisExpr;
import org.wso2.ballerinalang.compiler.tree.expressions.BLangErrorConstructorExpr;
import org.wso2.ballerinalang.compiler.tree.expressions.BLangErrorVarRef;
import org.wso2.ballerinalang.compiler.tree.expressions.BLangExpression;
import org.wso2.ballerinalang.compiler.tree.expressions.BLangFieldBasedAccess;
import org.wso2.ballerinalang.compiler.tree.expressions.BLangGroupExpr;
import org.wso2.ballerinalang.compiler.tree.expressions.BLangIndexBasedAccess;
import org.wso2.ballerinalang.compiler.tree.expressions.BLangInferredTypedescDefaultNode;
import org.wso2.ballerinalang.compiler.tree.expressions.BLangIntRangeExpression;
import org.wso2.ballerinalang.compiler.tree.expressions.BLangInvocation;
import org.wso2.ballerinalang.compiler.tree.expressions.BLangLambdaFunction;
import org.wso2.ballerinalang.compiler.tree.expressions.BLangLetExpression;
import org.wso2.ballerinalang.compiler.tree.expressions.BLangListConstructorExpr;
import org.wso2.ballerinalang.compiler.tree.expressions.BLangLiteral;
import org.wso2.ballerinalang.compiler.tree.expressions.BLangMatchExpression;
import org.wso2.ballerinalang.compiler.tree.expressions.BLangMatchExpression.BLangMatchExprPatternClause;
import org.wso2.ballerinalang.compiler.tree.expressions.BLangNamedArgsExpression;
import org.wso2.ballerinalang.compiler.tree.expressions.BLangObjectConstructorExpression;
import org.wso2.ballerinalang.compiler.tree.expressions.BLangQueryAction;
import org.wso2.ballerinalang.compiler.tree.expressions.BLangQueryExpr;
import org.wso2.ballerinalang.compiler.tree.expressions.BLangRawTemplateLiteral;
import org.wso2.ballerinalang.compiler.tree.expressions.BLangRecordLiteral;
import org.wso2.ballerinalang.compiler.tree.expressions.BLangRecordLiteral.BLangRecordKey;
import org.wso2.ballerinalang.compiler.tree.expressions.BLangRecordLiteral.BLangRecordKeyValueField;
import org.wso2.ballerinalang.compiler.tree.expressions.BLangRecordLiteral.BLangRecordVarNameField;
import org.wso2.ballerinalang.compiler.tree.expressions.BLangRecordVarRef;
import org.wso2.ballerinalang.compiler.tree.expressions.BLangRestArgsExpression;
import org.wso2.ballerinalang.compiler.tree.expressions.BLangServiceConstructorExpr;
import org.wso2.ballerinalang.compiler.tree.expressions.BLangSimpleVarRef;
import org.wso2.ballerinalang.compiler.tree.expressions.BLangStringTemplateLiteral;
import org.wso2.ballerinalang.compiler.tree.expressions.BLangTableConstructorExpr;
import org.wso2.ballerinalang.compiler.tree.expressions.BLangTableMultiKeyExpr;
import org.wso2.ballerinalang.compiler.tree.expressions.BLangTernaryExpr;
import org.wso2.ballerinalang.compiler.tree.expressions.BLangTransactionalExpr;
import org.wso2.ballerinalang.compiler.tree.expressions.BLangTrapExpr;
import org.wso2.ballerinalang.compiler.tree.expressions.BLangTupleVarRef;
import org.wso2.ballerinalang.compiler.tree.expressions.BLangTypeConversionExpr;
import org.wso2.ballerinalang.compiler.tree.expressions.BLangTypeInit;
import org.wso2.ballerinalang.compiler.tree.expressions.BLangTypeTestExpr;
import org.wso2.ballerinalang.compiler.tree.expressions.BLangTypedescExpr;
import org.wso2.ballerinalang.compiler.tree.expressions.BLangUnaryExpr;
import org.wso2.ballerinalang.compiler.tree.expressions.BLangValueExpression;
import org.wso2.ballerinalang.compiler.tree.expressions.BLangVariableReference;
import org.wso2.ballerinalang.compiler.tree.expressions.BLangWaitExpr;
import org.wso2.ballerinalang.compiler.tree.expressions.BLangWaitForAllExpr;
import org.wso2.ballerinalang.compiler.tree.expressions.BLangWorkerFlushExpr;
import org.wso2.ballerinalang.compiler.tree.expressions.BLangWorkerReceive;
import org.wso2.ballerinalang.compiler.tree.expressions.BLangWorkerSyncSendExpr;
import org.wso2.ballerinalang.compiler.tree.expressions.BLangXMLAttribute;
import org.wso2.ballerinalang.compiler.tree.expressions.BLangXMLAttributeAccess;
import org.wso2.ballerinalang.compiler.tree.expressions.BLangXMLCommentLiteral;
import org.wso2.ballerinalang.compiler.tree.expressions.BLangXMLElementAccess;
import org.wso2.ballerinalang.compiler.tree.expressions.BLangXMLElementFilter;
import org.wso2.ballerinalang.compiler.tree.expressions.BLangXMLElementLiteral;
import org.wso2.ballerinalang.compiler.tree.expressions.BLangXMLNavigationAccess;
import org.wso2.ballerinalang.compiler.tree.expressions.BLangXMLProcInsLiteral;
import org.wso2.ballerinalang.compiler.tree.expressions.BLangXMLQName;
import org.wso2.ballerinalang.compiler.tree.expressions.BLangXMLQuotedString;
import org.wso2.ballerinalang.compiler.tree.expressions.BLangXMLSequenceLiteral;
import org.wso2.ballerinalang.compiler.tree.expressions.BLangXMLTextLiteral;
import org.wso2.ballerinalang.compiler.tree.statements.BLangBlockStmt;
import org.wso2.ballerinalang.compiler.tree.statements.BLangDo;
import org.wso2.ballerinalang.compiler.tree.types.BLangLetVariable;
import org.wso2.ballerinalang.compiler.tree.types.BLangRecordTypeNode;
import org.wso2.ballerinalang.compiler.tree.types.BLangType;
import org.wso2.ballerinalang.compiler.tree.types.BLangUserDefinedType;
import org.wso2.ballerinalang.compiler.tree.types.BLangValueType;
import org.wso2.ballerinalang.compiler.util.BArrayState;
import org.wso2.ballerinalang.compiler.util.ClosureVarSymbol;
import org.wso2.ballerinalang.compiler.util.CompilerContext;
import org.wso2.ballerinalang.compiler.util.FieldKind;
import org.wso2.ballerinalang.compiler.util.ImmutableTypeCloner;
import org.wso2.ballerinalang.compiler.util.Name;
import org.wso2.ballerinalang.compiler.util.Names;
import org.wso2.ballerinalang.compiler.util.NumericLiteralSupport;
import org.wso2.ballerinalang.compiler.util.TypeDefBuilderHelper;
import org.wso2.ballerinalang.compiler.util.TypeTags;
import org.wso2.ballerinalang.compiler.util.Unifier;
import org.wso2.ballerinalang.util.Flags;
import org.wso2.ballerinalang.util.Lists;

import java.util.ArrayList;
import java.util.Collections;
import java.util.EnumSet;
import java.util.HashMap;
import java.util.HashSet;
import java.util.LinkedHashMap;
import java.util.LinkedHashSet;
import java.util.LinkedList;
import java.util.List;
import java.util.Map;
import java.util.Set;
import java.util.Stack;
import java.util.function.BinaryOperator;
import java.util.function.Function;
import java.util.stream.Collector;
import java.util.stream.Collectors;

import javax.xml.XMLConstants;

import static org.ballerinalang.model.symbols.SymbolOrigin.SOURCE;
import static org.ballerinalang.model.symbols.SymbolOrigin.VIRTUAL;
import static org.ballerinalang.util.diagnostic.DiagnosticErrorCode.INVALID_NUM_INSERTIONS;
import static org.ballerinalang.util.diagnostic.DiagnosticErrorCode.INVALID_NUM_STRINGS;
import static org.wso2.ballerinalang.compiler.tree.BLangInvokableNode.DEFAULT_WORKER_NAME;
import static org.wso2.ballerinalang.compiler.util.Constants.WORKER_LAMBDA_VAR_PREFIX;

/**
 * @since 0.94
 */
public class TypeChecker extends BLangNodeVisitor {

    private static final CompilerContext.Key<TypeChecker> TYPE_CHECKER_KEY = new CompilerContext.Key<>();
    private static Set<String> listLengthModifierFunctions = new HashSet<>();
    private static Map<String, HashSet<String>> modifierFunctions = new HashMap<>();

    private static final String TABLE_TNAME = "table";

    private static final String LIST_LANG_LIB = "lang.array";
    private static final String MAP_LANG_LIB = "lang.map";
    private static final String TABLE_LANG_LIB = "lang.table";
    private static final String VALUE_LANG_LIB = "lang.value";
    private static final String XML_LANG_LIB = "lang.xml";

    private static final String FUNCTION_NAME_PUSH = "push";
    private static final String FUNCTION_NAME_POP = "pop";
    private static final String FUNCTION_NAME_SHIFT = "shift";
    private static final String FUNCTION_NAME_UNSHIFT = "unshift";
    private static final String FUNCTION_NAME_ENSURE_TYPE = "ensureType";

    private Names names;
    private SymbolTable symTable;
    private SymbolEnter symbolEnter;
    private SymbolResolver symResolver;
    private NodeCloner nodeCloner;
    private Types types;
    private BLangDiagnosticLog dlog;
    private SymbolEnv env;
    private boolean isTypeChecked;
    private TypeNarrower typeNarrower;
    private TypeParamAnalyzer typeParamAnalyzer;
    private BLangAnonymousModelHelper anonymousModelHelper;
    private SemanticAnalyzer semanticAnalyzer;
    private Unifier unifier;
    private boolean nonErrorLoggingCheck = false;
    private int letCount = 0;
    private Stack<SymbolEnv> queryEnvs, prevEnvs;
    private Stack<BLangSelectClause> selectClauses;
    private boolean checkWithinQueryExpr = false;
    private BLangMissingNodesHelper missingNodesHelper;
    private boolean breakToParallelQueryEnv = false;

    /**
     * Expected types or inherited types.
     */
    private BType expType;
    private BType resultType;

    private DiagnosticCode diagCode;

    static {
        listLengthModifierFunctions.add(FUNCTION_NAME_PUSH);
        listLengthModifierFunctions.add(FUNCTION_NAME_POP);
        listLengthModifierFunctions.add(FUNCTION_NAME_SHIFT);
        listLengthModifierFunctions.add(FUNCTION_NAME_UNSHIFT);

        modifierFunctions.put(LIST_LANG_LIB, new HashSet<String>() {{
            add("remove");
            add("removeAll");
            add("setLength");
            add("reverse");
            add("sort");
            add("pop");
            add("push");
            add("shift");
            add("unshift");
        }});

        modifierFunctions.put(MAP_LANG_LIB, new HashSet<String>() {{
            add("remove");
            add("removeIfHasKey");
            add("removeAll");
        }});

        modifierFunctions.put(TABLE_LANG_LIB, new HashSet<String>() {{
            add("put");
            add("add");
            add("remove");
            add("removeIfHasKey");
            add("removeAll");
        }});

        modifierFunctions.put(VALUE_LANG_LIB, new HashSet<String>() {{
            add("mergeJson");
        }});

        modifierFunctions.put(XML_LANG_LIB, new HashSet<String>() {{
            add("setName");
            add("setChildren");
            add("strip");
        }});
    }

    public static TypeChecker getInstance(CompilerContext context) {
        TypeChecker typeChecker = context.get(TYPE_CHECKER_KEY);
        if (typeChecker == null) {
            typeChecker = new TypeChecker(context);
        }

        return typeChecker;
    }

    public TypeChecker(CompilerContext context) {
        context.put(TYPE_CHECKER_KEY, this);

        this.names = Names.getInstance(context);
        this.symTable = SymbolTable.getInstance(context);
        this.symbolEnter = SymbolEnter.getInstance(context);
        this.symResolver = SymbolResolver.getInstance(context);
        this.nodeCloner = NodeCloner.getInstance(context);
        this.types = Types.getInstance(context);
        this.dlog = BLangDiagnosticLog.getInstance(context);
        this.typeNarrower = TypeNarrower.getInstance(context);
        this.typeParamAnalyzer = TypeParamAnalyzer.getInstance(context);
        this.anonymousModelHelper = BLangAnonymousModelHelper.getInstance(context);
        this.semanticAnalyzer = SemanticAnalyzer.getInstance(context);
        this.missingNodesHelper = BLangMissingNodesHelper.getInstance(context);
        this.selectClauses = new Stack<>();
        this.queryEnvs = new Stack<>();
        this.prevEnvs = new Stack<>();
        this.unifier = new Unifier();
    }

    public BType checkExpr(BLangExpression expr, SymbolEnv env) {
        return checkExpr(expr, env, symTable.noType);
    }

    public BType checkExpr(BLangExpression expr, SymbolEnv env, BType expType) {
        return checkExpr(expr, env, expType, DiagnosticErrorCode.INCOMPATIBLE_TYPES);
    }

    public BType checkExpr(BLangExpression expr, SymbolEnv env, BType expType, DiagnosticCode diagCode) {
        if (expr.typeChecked) {
            return expr.getBType();
        }

        if (expType.tag == TypeTags.INTERSECTION) {
            expType = ((BIntersectionType) expType).effectiveType;
        }

        SymbolEnv prevEnv = this.env;
        BType preExpType = this.expType;
        DiagnosticCode preDiagCode = this.diagCode;
        this.env = env;
        this.diagCode = diagCode;
        this.expType = expType;
        this.isTypeChecked = true;
        expr.expectedType = expType;

        expr.accept(this);

        if (resultType.tag == TypeTags.INTERSECTION) {
            resultType = ((BIntersectionType) resultType).effectiveType;
        }

        expr.setTypeCheckedType(resultType);
        expr.typeChecked = isTypeChecked;
        this.env = prevEnv;
        this.expType = preExpType;
        this.diagCode = preDiagCode;

        validateAndSetExprExpectedType(expr);

        return resultType;
    }

    private void validateAndSetExprExpectedType(BLangExpression expr) {
        if (resultType.tag == TypeTags.SEMANTIC_ERROR) {
            return;
        }

        // If the expected type is a map, but a record type is inferred due to the presence of `readonly` fields in
        // the mapping constructor expression, we don't override the expected type.
        if (expr.getKind() == NodeKind.RECORD_LITERAL_EXPR && expr.expectedType != null &&
                expr.expectedType.tag == TypeTags.MAP && expr.getBType().tag == TypeTags.RECORD) {
            return;
        }

        expr.expectedType = resultType;
    }


    // Expressions

    public void visit(BLangLiteral literalExpr) {

        BType literalType = setLiteralValueAndGetType(literalExpr, expType);
        if (literalType == symTable.semanticError || literalExpr.isFiniteContext) {
            return;
        }
        resultType = types.checkType(literalExpr, literalType, expType);
    }

    @Override
    public void visit(BLangXMLElementAccess xmlElementAccess) {
        // check for undeclared namespaces.
        checkXMLNamespacePrefixes(xmlElementAccess.filters);
        checkExpr(xmlElementAccess.expr, env, symTable.xmlType);
        resultType = types.checkType(xmlElementAccess, symTable.xmlElementSeqType, expType);
    }

    @Override
    public void visit(BLangXMLNavigationAccess xmlNavigation) {
        checkXMLNamespacePrefixes(xmlNavigation.filters);
        if (xmlNavigation.childIndex != null) {
            checkExpr(xmlNavigation.childIndex, env, symTable.intType);
        }
        BType exprType = checkExpr(xmlNavigation.expr, env, symTable.xmlType);

        if (exprType.tag == TypeTags.UNION) {
            dlog.error(xmlNavigation.pos, DiagnosticErrorCode.TYPE_DOES_NOT_SUPPORT_XML_NAVIGATION_ACCESS,
                       xmlNavigation.expr.getBType());
        }

        BType actualType = xmlNavigation.navAccessType == XMLNavigationAccess.NavAccessType.CHILDREN
                ? symTable.xmlType : symTable.xmlElementSeqType;

        types.checkType(xmlNavigation, actualType, expType);
        if (xmlNavigation.navAccessType == XMLNavigationAccess.NavAccessType.CHILDREN) {
            resultType = symTable.xmlType;
        } else {
            resultType = symTable.xmlElementSeqType;
        }
    }

    private void checkXMLNamespacePrefixes(List<BLangXMLElementFilter> filters) {
        for (BLangXMLElementFilter filter : filters) {
            if (!filter.namespace.isEmpty()) {
                Name nsName = names.fromString(filter.namespace);
                BSymbol nsSymbol = symResolver.lookupSymbolInPrefixSpace(env, nsName);
                filter.namespaceSymbol = nsSymbol;
                if (nsSymbol == symTable.notFoundSymbol) {
                    dlog.error(filter.nsPos, DiagnosticErrorCode.CANNOT_FIND_XML_NAMESPACE, nsName);
                }
            }
        }
    }

    private BType setLiteralValueAndGetType(BLangLiteral literalExpr, BType expType) {
        // Get the type matching to the tag from the symbol table.
        BType literalType = symTable.getTypeFromTag(literalExpr.getBType().tag);
        Object literalValue = literalExpr.value;

        if (literalType.tag == TypeTags.INT || literalType.tag == TypeTags.BYTE) {
            if (expType.tag == TypeTags.FLOAT) {
                literalType = symTable.floatType;
                literalExpr.value = ((Long) literalValue).doubleValue();
            } else if (expType.tag == TypeTags.DECIMAL &&
                    !NumericLiteralSupport.hasHexIndicator(literalExpr.originalValue)) {
                literalType = symTable.decimalType;
                literalExpr.value = String.valueOf(literalValue);
            } else if (TypeTags.isIntegerTypeTag(expType.tag) || expType.tag == TypeTags.BYTE) {
                literalType = getIntLiteralType(literalExpr.pos, expType, literalType, literalValue);
                if (literalType == symTable.semanticError) {
                    return symTable.semanticError;
                }
            } else if (expType.tag == TypeTags.FINITE && types.isAssignableToFiniteType(expType, literalExpr)) {
                BFiniteType finiteType = (BFiniteType) expType;
                if (literalAssignableToFiniteType(literalExpr, finiteType, TypeTags.INT)) {
                    BType valueType = setLiteralValueAndGetType(literalExpr, symTable.intType);
                    setLiteralValueForFiniteType(literalExpr, valueType);
                    return valueType;
                } else if (literalAssignableToFiniteType(literalExpr, finiteType, TypeTags.BYTE)) {
                    BType valueType = setLiteralValueAndGetType(literalExpr, symTable.byteType);
                    setLiteralValueForFiniteType(literalExpr, valueType);
                    return valueType;
                } else if (literalAssignableToFiniteType(literalExpr, finiteType, TypeTags.FLOAT)) {
                    BType valueType = setLiteralValueAndGetType(literalExpr, symTable.floatType);
                    setLiteralValueForFiniteType(literalExpr, valueType);
                    return valueType;
                } else if (literalAssignableToFiniteType(literalExpr, finiteType, TypeTags.DECIMAL)) {
                    BType valueType = setLiteralValueAndGetType(literalExpr, symTable.decimalType);
                    setLiteralValueForFiniteType(literalExpr, valueType);
                    return valueType;
                } else if (literalAssignableToFiniteType(literalExpr, finiteType, TypeTags.SIGNED32_INT)) {
                    BType valueType = setLiteralValueAndGetType(literalExpr, symTable.signed32IntType);
                    setLiteralValueForFiniteType(literalExpr, valueType);
                    return valueType;
                } else if (literalAssignableToFiniteType(literalExpr, finiteType, TypeTags.SIGNED16_INT)) {
                    BType valueType = setLiteralValueAndGetType(literalExpr, symTable.signed16IntType);
                    setLiteralValueForFiniteType(literalExpr, valueType);
                    return valueType;
                } else if (literalAssignableToFiniteType(literalExpr, finiteType, TypeTags.SIGNED8_INT)) {
                    BType valueType = setLiteralValueAndGetType(literalExpr, symTable.signed8IntType);
                    setLiteralValueForFiniteType(literalExpr, valueType);
                    return valueType;
                } else if (literalAssignableToFiniteType(literalExpr, finiteType, TypeTags.UNSIGNED32_INT)) {
                    BType valueType = setLiteralValueAndGetType(literalExpr, symTable.unsigned32IntType);
                    setLiteralValueForFiniteType(literalExpr, valueType);
                    return valueType;
                } else if (literalAssignableToFiniteType(literalExpr, finiteType, TypeTags.UNSIGNED16_INT)) {
                    BType valueType = setLiteralValueAndGetType(literalExpr, symTable.unsigned16IntType);
                    setLiteralValueForFiniteType(literalExpr, valueType);
                    return valueType;
                } else if (literalAssignableToFiniteType(literalExpr, finiteType, TypeTags.UNSIGNED8_INT)) {
                    BType valueType = setLiteralValueAndGetType(literalExpr, symTable.unsigned8IntType);
                    setLiteralValueForFiniteType(literalExpr, valueType);
                    return valueType;
                }
            } else if (expType.tag == TypeTags.UNION) {
                Set<BType> memberTypes = ((BUnionType) expType).getMemberTypes();
                BType intSubType = null;
                boolean intOrIntCompatibleTypeFound = false;
                for (BType memType : memberTypes) {
                    if ((memType.tag != TypeTags.INT && TypeTags.isIntegerTypeTag(memType.tag)) ||
                            memType.tag == TypeTags.BYTE) {
                        intSubType = memType;
                    } else if (memType.tag == TypeTags.INT || memType.tag == TypeTags.JSON ||
                            memType.tag == TypeTags.ANYDATA || memType.tag == TypeTags.ANY) {
                        intOrIntCompatibleTypeFound = true;
                    }
                }
                if (intOrIntCompatibleTypeFound) {
                    return setLiteralValueAndGetType(literalExpr, symTable.intType);
                }
                if (intSubType != null) {
                    return setLiteralValueAndGetType(literalExpr, intSubType);
                }

                BType finiteType = getFiniteTypeWithValuesOfSingleType((BUnionType) expType, symTable.intType);
                if (finiteType != symTable.semanticError) {
                    BType setType = setLiteralValueAndGetType(literalExpr, finiteType);
                    if (literalExpr.isFiniteContext) {
                        // i.e., a match was found for a finite type
                        return setType;
                    }
                }

                if (memberTypes.stream().anyMatch(memType -> memType.tag == TypeTags.BYTE)) {
                    return setLiteralValueAndGetType(literalExpr, symTable.byteType);
                }

                finiteType = getFiniteTypeWithValuesOfSingleType((BUnionType) expType, symTable.byteType);
                if (finiteType != symTable.semanticError) {
                    BType setType = setLiteralValueAndGetType(literalExpr, finiteType);
                    if (literalExpr.isFiniteContext) {
                        // i.e., a match was found for a finite type
                        return setType;
                    }
                }

                if (memberTypes.stream().anyMatch(memType -> memType.tag == TypeTags.FLOAT)) {
                    return setLiteralValueAndGetType(literalExpr, symTable.floatType);
                }

                finiteType = getFiniteTypeWithValuesOfSingleType((BUnionType) expType, symTable.floatType);
                if (finiteType != symTable.semanticError) {
                    BType setType = setLiteralValueAndGetType(literalExpr, finiteType);
                    if (literalExpr.isFiniteContext) {
                        // i.e., a match was found for a finite type
                        return setType;
                    }
                }

                if (memberTypes.stream().anyMatch(memType -> memType.tag == TypeTags.DECIMAL)) {
                    return setLiteralValueAndGetType(literalExpr, symTable.decimalType);
                }

                finiteType = getFiniteTypeWithValuesOfSingleType((BUnionType) expType, symTable.decimalType);
                if (finiteType != symTable.semanticError) {
                    BType setType = setLiteralValueAndGetType(literalExpr, finiteType);
                    if (literalExpr.isFiniteContext) {
                        // i.e., a match was found for a finite type
                        return setType;
                    }
                }
            }
        } else if (literalType.tag == TypeTags.FLOAT) {
            String literal = String.valueOf(literalValue);
            String numericLiteral = NumericLiteralSupport.stripDiscriminator(literal);
            boolean isDiscriminatedFloat = NumericLiteralSupport.isFloatDiscriminated(literal);

            if (expType.tag == TypeTags.DECIMAL) {
                // It's illegal to assign discriminated float literal or hex literal to a decimal LHS.
                if (isDiscriminatedFloat || NumericLiteralSupport.isHexLiteral(numericLiteral)) {
                    dlog.error(literalExpr.pos, DiagnosticErrorCode.INCOMPATIBLE_TYPES, expType,
                            symTable.floatType);
                    resultType = symTable.semanticError;
                    return resultType;
                }
                // LHS expecting decimal value and RHS offer non discriminated float, consider RHS as decimal.
                literalType = symTable.decimalType;
                literalExpr.value = numericLiteral;
            } else if (expType.tag == TypeTags.FLOAT) {
                literalExpr.value = Double.parseDouble(String.valueOf(numericLiteral));
            } else if (expType.tag == TypeTags.FINITE && types.isAssignableToFiniteType(expType, literalExpr)) {
                BFiniteType finiteType = (BFiniteType) expType;
                if (literalAssignableToFiniteType(literalExpr, finiteType, TypeTags.FLOAT)) {
                    BType valueType = setLiteralValueAndGetType(literalExpr, symTable.floatType);
                    setLiteralValueForFiniteType(literalExpr, valueType);
                    return valueType;
                } else if (!isDiscriminatedFloat
                        && literalAssignableToFiniteType(literalExpr, finiteType, TypeTags.DECIMAL)) {
                    BType valueType = setLiteralValueAndGetType(literalExpr, symTable.decimalType);
                    setLiteralValueForFiniteType(literalExpr, valueType);
                    return valueType;
                }
            } else if (expType.tag == TypeTags.UNION) {
                BUnionType unionType = (BUnionType) expType;
                BType unionMember = getAndSetAssignableUnionMember(literalExpr, unionType, symTable.floatType);
                if (unionMember != symTable.noType) {
                    return unionMember;
                }
            }
        } else if (literalType.tag == TypeTags.DECIMAL) {
            return decimalLiteral(literalValue, literalExpr, expType);
        } else if (literalType.tag == TypeTags.STRING && types.isCharLiteralValue((String) literalValue)) {
            if (expType.tag == TypeTags.CHAR_STRING) {
                return symTable.charStringType;
            }
            if (expType.tag == TypeTags.UNION) {
                Set<BType> memberTypes = ((BUnionType) expType).getMemberTypes();
                for (BType memType : memberTypes) {
                    if (TypeTags.isStringTypeTag(memType.tag)) {
                        return setLiteralValueAndGetType(literalExpr, memType);
                    } else if (memType.tag == TypeTags.JSON || memType.tag == TypeTags.ANYDATA ||
                            memType.tag == TypeTags.ANY) {
                        return setLiteralValueAndGetType(literalExpr, symTable.charStringType);
                    } else if (memType.tag == TypeTags.FINITE && types.isAssignableToFiniteType(memType,
                            literalExpr)) {
                        setLiteralValueForFiniteType(literalExpr, symTable.charStringType);
                        return literalType;
                    }
                }
            }
            boolean foundMember = types.isAssignableToFiniteType(expType, literalExpr);
            if (foundMember) {
                setLiteralValueForFiniteType(literalExpr, literalType);
                return literalType;
            }
        } else {
            if (this.expType.tag == TypeTags.FINITE) {
                boolean foundMember = types.isAssignableToFiniteType(this.expType, literalExpr);
                if (foundMember) {
                    setLiteralValueForFiniteType(literalExpr, literalType);
                    return literalType;
                }
            } else if (this.expType.tag == TypeTags.UNION) {
                BUnionType unionType = (BUnionType) this.expType;
                boolean foundMember = unionType.getMemberTypes()
                        .stream()
                        .anyMatch(memberType -> types.isAssignableToFiniteType(memberType, literalExpr));
                if (foundMember) {
                    setLiteralValueForFiniteType(literalExpr, literalType);
                    return literalType;
                }
            }
        }

        if (literalExpr.getBType().tag == TypeTags.BYTE_ARRAY) {
            // check whether this is a byte array
            literalType = new BArrayType(symTable.byteType);
        }

        return literalType;
    }

    private BType getAndSetAssignableUnionMember(BLangLiteral literalExpr, BUnionType expType, BType desiredType) {
        Set<BType> memberTypes = expType.getMemberTypes();
        if (memberTypes.stream()
                .anyMatch(memType -> memType.tag == desiredType.tag
                        || memType.tag == TypeTags.JSON
                        || memType.tag == TypeTags.ANYDATA
                        || memType.tag == TypeTags.ANY)) {
            return setLiteralValueAndGetType(literalExpr, desiredType);
        }

        BType finiteType = getFiniteTypeWithValuesOfSingleType(expType, symTable.floatType);
        if (finiteType != symTable.semanticError) {
            BType setType = setLiteralValueAndGetType(literalExpr, finiteType);
            if (literalExpr.isFiniteContext) {
                // i.e., a match was found for a finite type
                return setType;
            }
        }

        if (memberTypes.stream().anyMatch(memType -> memType.tag == TypeTags.DECIMAL)) {
            return setLiteralValueAndGetType(literalExpr, symTable.decimalType);
        }

        finiteType = getFiniteTypeWithValuesOfSingleType(expType, symTable.decimalType);
        if (finiteType != symTable.semanticError) {
            BType setType = setLiteralValueAndGetType(literalExpr, finiteType);
            if (literalExpr.isFiniteContext) {
                // i.e., a match was found for a finite type
                return setType;
            }
        }
        return symTable.noType;
    }

    private boolean literalAssignableToFiniteType(BLangLiteral literalExpr, BFiniteType finiteType,
                                                  int targetMemberTypeTag) {

        for (BLangExpression valueExpr : finiteType.getValueSpace()) {
            if (valueExpr.getBType().tag == targetMemberTypeTag &&
                    types.checkLiteralAssignabilityBasedOnType((BLangLiteral) valueExpr, literalExpr)) {
                return true;
            }
        }
        return false;
    }

    private BType decimalLiteral(Object literalValue, BLangLiteral literalExpr, BType expType) {
        String literal = String.valueOf(literalValue);
        if (expType.tag == TypeTags.FLOAT && NumericLiteralSupport.isDecimalDiscriminated(literal)) {
            dlog.error(literalExpr.pos, DiagnosticErrorCode.INCOMPATIBLE_TYPES, expType,
                    symTable.decimalType);
            resultType = symTable.semanticError;
            return resultType;
        }
        if (expType.tag == TypeTags.FINITE && types.isAssignableToFiniteType(expType, literalExpr)) {
            BFiniteType finiteType = (BFiniteType) expType;
            if (literalAssignableToFiniteType(literalExpr, finiteType, TypeTags.DECIMAL)) {
                BType valueType = setLiteralValueAndGetType(literalExpr, symTable.decimalType);
                setLiteralValueForFiniteType(literalExpr, valueType);
                return valueType;
            }
        } else if (expType.tag == TypeTags.UNION) {
            BUnionType unionType = (BUnionType) expType;
            BType unionMember = getAndSetAssignableUnionMember(literalExpr, unionType, symTable.decimalType);
            if (unionMember != symTable.noType) {
                return unionMember;
            }
        }
        literalExpr.value = NumericLiteralSupport.stripDiscriminator(literal);
        resultType = symTable.decimalType;
        return symTable.decimalType;
    }

    private void setLiteralValueForFiniteType(BLangLiteral literalExpr, BType type) {
        types.setImplicitCastExpr(literalExpr, type, this.expType);
        this.resultType = type;
        literalExpr.isFiniteContext = true;
    }

    private BType getFiniteTypeWithValuesOfSingleType(BUnionType unionType, BType matchType) {
        List<BFiniteType> finiteTypeMembers = unionType.getMemberTypes().stream()
                .filter(memType -> memType.tag == TypeTags.FINITE)
                .map(memFiniteType -> (BFiniteType) memFiniteType)
                .collect(Collectors.toList());

        if (finiteTypeMembers.isEmpty()) {
            return symTable.semanticError;
        }

        int tag = matchType.tag;
        Set<BLangExpression> matchedValueSpace = new LinkedHashSet<>();

        for (BFiniteType finiteType : finiteTypeMembers) {
            Set<BLangExpression> set = new HashSet<>();
            for (BLangExpression expression : finiteType.getValueSpace()) {
                if (expression.getBType().tag == tag) {
                    set.add(expression);
                }
            }
            matchedValueSpace.addAll(set);
        }

        if (matchedValueSpace.isEmpty()) {
            return symTable.semanticError;
        }

        return new BFiniteType(null, matchedValueSpace);
    }

    private BType getIntLiteralType(Location location, BType expType, BType literalType,
                                    Object literalValue) {

        switch (expType.tag) {
            case TypeTags.INT:
                return symTable.intType;
            case TypeTags.BYTE:
                if (types.isByteLiteralValue((Long) literalValue)) {
                    return symTable.byteType;
                }
                break;
            case TypeTags.SIGNED32_INT:
                if (types.isSigned32LiteralValue((Long) literalValue)) {
                    return symTable.signed32IntType;
                }
                break;
            case TypeTags.SIGNED16_INT:
                if (types.isSigned16LiteralValue((Long) literalValue)) {
                    return symTable.signed16IntType;
                }
                break;
            case TypeTags.SIGNED8_INT:
                if (types.isSigned8LiteralValue((Long) literalValue)) {
                    return symTable.signed8IntType;
                }
                break;
            case TypeTags.UNSIGNED32_INT:
                if (types.isUnsigned32LiteralValue((Long) literalValue)) {
                    return symTable.unsigned32IntType;
                }
                break;
            case TypeTags.UNSIGNED16_INT:
                if (types.isUnsigned16LiteralValue((Long) literalValue)) {
                    return symTable.unsigned16IntType;
                }
                break;
            case TypeTags.UNSIGNED8_INT:
                if (types.isUnsigned8LiteralValue((Long) literalValue)) {
                    return symTable.unsigned8IntType;
                }
                break;
            default:
        }
        dlog.error(location, DiagnosticErrorCode.INCOMPATIBLE_TYPES, expType, literalType);
        resultType = symTable.semanticError;
        return resultType;
    }

    @Override
    public void visit(BLangListConstructorExpr listConstructor) {
        if (expType.tag == TypeTags.NONE || expType.tag == TypeTags.READONLY) {
            BType inferredType = getInferredTupleType(listConstructor, expType);
            resultType = inferredType == symTable.semanticError ?
                    symTable.semanticError : types.checkType(listConstructor, inferredType, expType);
            return;
        }

        resultType = checkListConstructorCompatibility(expType, listConstructor);
    }

    @Override
    public void visit(BLangTableConstructorExpr tableConstructorExpr) {
        if (expType.tag == TypeTags.NONE || expType.tag == TypeTags.ANY || expType.tag == TypeTags.ANYDATA) {
            List<BType> memTypes = checkExprList(new ArrayList<>(tableConstructorExpr.recordLiteralList), env);
            for (BType memType : memTypes) {
                if (memType == symTable.semanticError) {
                    resultType = symTable.semanticError;
                    return;
                }
            }

            if (tableConstructorExpr.recordLiteralList.size() == 0) {
                dlog.error(tableConstructorExpr.pos, DiagnosticErrorCode.CANNOT_INFER_MEMBER_TYPE_FOR_TABLE);
                resultType = symTable.semanticError;
                return;
            }

            BType inherentMemberType = inferTableMemberType(memTypes, tableConstructorExpr);
            BTableType tableType = new BTableType(TypeTags.TABLE, inherentMemberType, null);
            for (BLangRecordLiteral recordLiteral : tableConstructorExpr.recordLiteralList) {
                recordLiteral.setBType(inherentMemberType);
            }

            if (!validateTableConstructorExpr(tableConstructorExpr, tableType)) {
                resultType = symTable.semanticError;
                return;
            }

            if (checkKeySpecifier(tableConstructorExpr, tableType)) {
                return;
            }
            resultType = tableType;
            return;
        }

        BType applicableExpType = expType.tag == TypeTags.INTERSECTION ?
                ((BIntersectionType) expType).effectiveType : expType;

        if (applicableExpType.tag == TypeTags.TABLE) {
            List<BType> memTypes = new ArrayList<>();
            for (BLangRecordLiteral recordLiteral : tableConstructorExpr.recordLiteralList) {
                BLangRecordLiteral clonedExpr = recordLiteral;
                if (this.nonErrorLoggingCheck) {
                    clonedExpr.cloneAttempt++;
                    clonedExpr = nodeCloner.clone(recordLiteral);
                }
                BType recordType = checkExpr(clonedExpr, env, ((BTableType) applicableExpType).constraint);
                if (recordType == symTable.semanticError) {
                    resultType = symTable.semanticError;
                    return;
                }
                memTypes.add(recordType);
            }

            if (((BTableType) applicableExpType).constraint.tag == TypeTags.MAP &&
                    ((BTableType) applicableExpType).isTypeInlineDefined) {
                validateMapConstraintTable(tableConstructorExpr, applicableExpType);
                return;
            }

            if (!(validateTableType((BTableType) applicableExpType,
                    tableConstructorExpr.recordLiteralList) &&
                    validateTableConstructorExpr(tableConstructorExpr, (BTableType) applicableExpType))) {
                resultType = symTable.semanticError;
                return;
            }

            BTableType tableType = new BTableType(TypeTags.TABLE, inferTableMemberType(memTypes, applicableExpType),
                                                  null);

            if (Symbols.isFlagOn(applicableExpType.flags, Flags.READONLY)) {
                tableType.flags |= Flags.READONLY;
            }

            if (checkKeySpecifier(tableConstructorExpr, tableType)) {
                return;
            }

            BTableType expectedTableType = (BTableType) applicableExpType;
            if (expectedTableType.fieldNameList != null && tableType.fieldNameList == null) {
                tableType.fieldNameList = expectedTableType.fieldNameList;
            }
            resultType = tableType;
        } else if (applicableExpType.tag == TypeTags.UNION) {

            boolean prevNonErrorLoggingCheck = this.nonErrorLoggingCheck;
            this.nonErrorLoggingCheck = true;
            int errorCount = this.dlog.errorCount();
            this.dlog.mute();

            List<BType> matchingTypes = new ArrayList<>();
            BUnionType expectedType = (BUnionType) applicableExpType;
            for (BType memType : expectedType.getMemberTypes()) {
                dlog.resetErrorCount();

                BLangTableConstructorExpr clonedTableExpr = tableConstructorExpr;
                if (this.nonErrorLoggingCheck) {
                    tableConstructorExpr.cloneAttempt++;
                    clonedTableExpr = nodeCloner.clone(tableConstructorExpr);
                }

                BType resultType = checkExpr(clonedTableExpr, env, memType);
                if (resultType != symTable.semanticError && dlog.errorCount() == 0 &&
                        isUniqueType(matchingTypes, resultType)) {
                    matchingTypes.add(resultType);
                }
            }

            this.nonErrorLoggingCheck = prevNonErrorLoggingCheck;
            this.dlog.setErrorCount(errorCount);
            if (!prevNonErrorLoggingCheck) {
                this.dlog.unmute();
            }

            if (matchingTypes.isEmpty()) {
                BLangTableConstructorExpr exprToLog = tableConstructorExpr;
                if (this.nonErrorLoggingCheck) {
                    tableConstructorExpr.cloneAttempt++;
                    exprToLog = nodeCloner.clone(tableConstructorExpr);
                }

                dlog.error(tableConstructorExpr.pos, DiagnosticErrorCode.INCOMPATIBLE_TYPES, expType,
                        getInferredTableType(exprToLog));

            } else if (matchingTypes.size() != 1) {
                dlog.error(tableConstructorExpr.pos, DiagnosticErrorCode.AMBIGUOUS_TYPES,
                        expType);
            } else {
                resultType = checkExpr(tableConstructorExpr, env, matchingTypes.get(0));
                return;
            }
            resultType = symTable.semanticError;
        } else {
            resultType = symTable.semanticError;
        }
    }

    private BType getInferredTableType(BLangTableConstructorExpr exprToLog) {
        List<BType> memTypes = checkExprList(new ArrayList<>(exprToLog.recordLiteralList), env);
        for (BType memType : memTypes) {
            if (memType == symTable.semanticError) {
                return  symTable.semanticError;
            }
        }

        return new BTableType(TypeTags.TABLE, inferTableMemberType(memTypes, exprToLog), null);
    }

    private boolean checkKeySpecifier(BLangTableConstructorExpr tableConstructorExpr, BTableType tableType) {
        if (tableConstructorExpr.tableKeySpecifier != null) {
            if (!(validateTableKeyValue(getTableKeyNameList(tableConstructorExpr.
                    tableKeySpecifier), tableConstructorExpr.recordLiteralList))) {
                resultType = symTable.semanticError;
                return true;
            }
            tableType.fieldNameList = getTableKeyNameList(tableConstructorExpr.tableKeySpecifier);
        }
        return false;
    }

    private BType inferTableMemberType(List<BType> memTypes, BType expType) {

        if (memTypes.isEmpty()) {
            return ((BTableType) expType).constraint;
        }

        LinkedHashSet<BType> result = new LinkedHashSet<>();

        result.add(memTypes.get(0));

        BUnionType unionType = BUnionType.create(null, result);
        for (int i = 1; i < memTypes.size(); i++) {
            BType source = memTypes.get(i);
            if (!types.isAssignable(source, unionType)) {
                result.add(source);
                unionType = BUnionType.create(null, result);
            }
        }

        if (unionType.getMemberTypes().size() == 1) {
            return memTypes.get(0);
        }

        return unionType;
    }

    private BType inferTableMemberType(List<BType> memTypes, BLangTableConstructorExpr tableConstructorExpr) {
        BLangTableKeySpecifier keySpecifier = tableConstructorExpr.tableKeySpecifier;
        List<String> keySpecifierFieldNames = new ArrayList<>();
        Set<BField> allFieldSet = new LinkedHashSet<>();
        for (BType memType : memTypes) {
            allFieldSet.addAll(((BRecordType) memType).fields.values());
        }

        Set<BField> commonFieldSet = new LinkedHashSet<>(allFieldSet);
        for (BType memType : memTypes) {
            commonFieldSet.retainAll(((BRecordType) memType).fields.values());
        }

        List<String> requiredFieldNames = new ArrayList<>();
        if (keySpecifier != null) {
            for (IdentifierNode identifierNode : keySpecifier.fieldNameIdentifierList) {
                requiredFieldNames.add(((BLangIdentifier) identifierNode).value);
                keySpecifierFieldNames.add(((BLangIdentifier) identifierNode).value);
            }
        }

        List<String> fieldNames = new ArrayList<>();
        for (BField field : allFieldSet) {
            String fieldName = field.name.value;

            if (fieldNames.contains(fieldName)) {
                dlog.error(tableConstructorExpr.pos,
                        DiagnosticErrorCode.CANNOT_INFER_MEMBER_TYPE_FOR_TABLE_DUE_AMBIGUITY,
                        fieldName);
                return symTable.semanticError;
            }
            fieldNames.add(fieldName);

            boolean isOptional = true;
            for (BField commonField : commonFieldSet) {
                if (commonField.name.value.equals(fieldName)) {
                    isOptional = false;
                    requiredFieldNames.add(commonField.name.value);
                }
            }

            if (isOptional) {
                field.symbol.flags = Flags.asMask(EnumSet.of(Flag.OPTIONAL));
            } else if (requiredFieldNames.contains(fieldName) && keySpecifierFieldNames.contains(fieldName)) {
                field.symbol.flags = Flags.asMask(EnumSet.of(Flag.REQUIRED)) + Flags.asMask(EnumSet.of(Flag.READONLY));
            } else if (requiredFieldNames.contains(fieldName)) {
                field.symbol.flags = Flags.asMask(EnumSet.of(Flag.REQUIRED));
            }
        }

        return createTableConstraintRecordType(allFieldSet, tableConstructorExpr.pos);
    }

    private BRecordType createTableConstraintRecordType(Set<BField> allFieldSet, Location pos) {
        PackageID pkgID = env.enclPkg.symbol.pkgID;
        BRecordTypeSymbol recordSymbol = createRecordTypeSymbol(pkgID, pos, VIRTUAL);

        for (BField field : allFieldSet) {
            recordSymbol.scope.define(field.name, field.symbol);
        }

        BRecordType recordType = new BRecordType(recordSymbol);
        recordType.fields = allFieldSet.stream().collect(getFieldCollector());

        recordSymbol.type = recordType;
        recordType.tsymbol = recordSymbol;

        BLangRecordTypeNode recordTypeNode = TypeDefBuilderHelper.createRecordTypeNode(recordType, pkgID, symTable,
                pos);
        recordTypeNode.initFunction = TypeDefBuilderHelper.createInitFunctionForRecordType(recordTypeNode, env,
                                                                                           names, symTable);
        TypeDefBuilderHelper.addTypeDefinition(recordType, recordSymbol, recordTypeNode, env);
        recordType.sealed = true;
        recordType.restFieldType = symTable.noType;
        return recordType;
    }

    private Collector<BField, ?, LinkedHashMap<String, BField>> getFieldCollector() {
        BinaryOperator<BField> mergeFunc = (u, v) -> {
            throw new IllegalStateException(String.format("Duplicate key %s", u));
        };
        return Collectors.toMap(field -> field.name.value, Function.identity(), mergeFunc, LinkedHashMap::new);
    }

    private boolean validateTableType(BTableType tableType, List<BLangRecordLiteral> recordLiterals) {

        BType constraint = tableType.constraint;
        if (tableType.isTypeInlineDefined && !types.isAssignable(constraint, symTable.mapAllType)) {
            dlog.error(tableType.constraintPos, DiagnosticErrorCode.TABLE_CONSTRAINT_INVALID_SUBTYPE, constraint);
            resultType = symTable.semanticError;
            return false;
        }

        List<String> fieldNameList = tableType.fieldNameList;
        if (fieldNameList != null) {
            boolean isKeySpecifierValidated = !tableType.isTypeInlineDefined || validateKeySpecifier(fieldNameList,
                    constraint.tag != TypeTags.INTERSECTION ? constraint :
                            ((BIntersectionType) constraint).effectiveType,
                    tableType.keyPos);

            return (isKeySpecifierValidated && validateTableKeyValue(fieldNameList, recordLiterals));
        }

        return true;
    }

    private boolean validateTableKeyValue(List<String> keySpecifierFieldNames,
                                                           List<BLangRecordLiteral> recordLiterals) {

        for (String fieldName : keySpecifierFieldNames) {
            for (BLangRecordLiteral recordLiteral : recordLiterals) {
                BLangRecordKeyValueField recordKeyValueField = getRecordKeyValueField(recordLiteral, fieldName);
                if (recordKeyValueField != null && isConstExpression(recordKeyValueField.getValue())) {
                    continue;
                }

                dlog.error(recordLiteral.pos,
                        DiagnosticErrorCode.KEY_SPECIFIER_FIELD_VALUE_MUST_BE_CONSTANT_EXPR, fieldName);
                resultType = symTable.semanticError;
                return false;
            }
        }

        return true;
    }

    private boolean isConstExpression(BLangExpression expression) {
        switch(expression.getKind()) {
            case LITERAL:
            case NUMERIC_LITERAL:
            case STRING_TEMPLATE_LITERAL:
            case XML_ELEMENT_LITERAL:
            case XML_TEXT_LITERAL:
            case LIST_CONSTRUCTOR_EXPR:
            case TABLE_CONSTRUCTOR_EXPR:
            case RECORD_LITERAL_EXPR:
            case TYPE_CONVERSION_EXPR:
            case UNARY_EXPR:
            case BINARY_EXPR:
            case TYPE_TEST_EXPR:
            case TERNARY_EXPR:
                return true;
            case SIMPLE_VARIABLE_REF:
                return (((BLangSimpleVarRef) expression).symbol.tag & SymTag.CONSTANT) == SymTag.CONSTANT;
            case GROUP_EXPR:
                return isConstExpression(((BLangGroupExpr) expression).expression);
            default:
                return false;
        }
    }

    private BLangRecordKeyValueField getRecordKeyValueField(BLangRecordLiteral recordLiteral,
                                                            String fieldName) {
        for (RecordLiteralNode.RecordField recordField : recordLiteral.fields) {
            BLangRecordKeyValueField recordKeyValueField = (BLangRecordKeyValueField) recordField;
            if (fieldName.equals(recordKeyValueField.key.toString())) {
                return recordKeyValueField;
            }
        }

        return null;
    }

    public boolean validateKeySpecifier(List<String> fieldNameList, BType constraint,
                                         Location pos) {
        for (String fieldName : fieldNameList) {
            BField field = types.getTableConstraintField(constraint, fieldName);
            if (field == null) {
                dlog.error(pos,
                        DiagnosticErrorCode.INVALID_FIELD_NAMES_IN_KEY_SPECIFIER, fieldName, constraint);
                resultType = symTable.semanticError;
                return false;
            }

            if (!Symbols.isFlagOn(field.symbol.flags, Flags.READONLY)) {
                dlog.error(pos,
                        DiagnosticErrorCode.KEY_SPECIFIER_FIELD_MUST_BE_READONLY, fieldName);
                resultType = symTable.semanticError;
                return false;
            }

            if (!Symbols.isFlagOn(field.symbol.flags, Flags.REQUIRED)) {
                dlog.error(pos,
                        DiagnosticErrorCode.KEY_SPECIFIER_FIELD_MUST_BE_REQUIRED, fieldName);
                resultType = symTable.semanticError;
                return false;
            }

            if (!types.isAssignable(field.type, symTable.anydataType)) {
                dlog.error(pos,
                        DiagnosticErrorCode.KEY_SPECIFIER_FIELD_MUST_BE_ANYDATA, fieldName, constraint);
                resultType = symTable.semanticError;
                return false;
            }
        }
        return true;
    }

    private boolean validateTableConstructorExpr(BLangTableConstructorExpr tableConstructorExpr,
                                                 BTableType tableType) {
        BType constraintType = tableType.constraint;

        if (tableConstructorExpr.tableKeySpecifier != null) {
            List<String> fieldNameList = getTableKeyNameList(tableConstructorExpr.tableKeySpecifier);

            if (tableType.fieldNameList == null &&
                    !validateKeySpecifier(fieldNameList,
                                          constraintType.tag != TypeTags.INTERSECTION ? constraintType :
                                                  ((BIntersectionType) constraintType).effectiveType,
                                          tableConstructorExpr.tableKeySpecifier.pos)) {
                return false;
            }

            if (tableType.fieldNameList != null && !tableType.fieldNameList.equals(fieldNameList)) {
                dlog.error(tableConstructorExpr.tableKeySpecifier.pos, DiagnosticErrorCode.TABLE_KEY_SPECIFIER_MISMATCH,
                        tableType.fieldNameList.toString(), fieldNameList.toString());
                resultType = symTable.semanticError;
                return false;
            }
        }

        BType keyTypeConstraint = tableType.keyTypeConstraint;
        if (keyTypeConstraint != null) {
            List<BType> memberTypes = new ArrayList<>();

            if (keyTypeConstraint.tag == TypeTags.TUPLE) {
                for (Type type : ((TupleType) keyTypeConstraint).getTupleTypes()) {
                    memberTypes.add((BType) type);
                }
            } else {
                memberTypes.add(keyTypeConstraint);
            }

            if (tableConstructorExpr.tableKeySpecifier == null && keyTypeConstraint.tag == TypeTags.NEVER) {
                return true;
            }

            if (tableConstructorExpr.tableKeySpecifier == null ||
                    tableConstructorExpr.tableKeySpecifier.fieldNameIdentifierList.size() != memberTypes.size()) {
                dlog.error(tableConstructorExpr.pos,
                        DiagnosticErrorCode.KEY_SPECIFIER_SIZE_MISMATCH_WITH_KEY_CONSTRAINT,
                        memberTypes.size(),
                        tableConstructorExpr.tableKeySpecifier == null ?
                                0 : tableConstructorExpr.tableKeySpecifier.fieldNameIdentifierList.size());
                resultType = symTable.semanticError;
                return false;
            }

            List<IdentifierNode> fieldNameIdentifierList = tableConstructorExpr.tableKeySpecifier.
                    fieldNameIdentifierList;

            int index = 0;
            for (IdentifierNode identifier : fieldNameIdentifierList) {
                BField field = types.getTableConstraintField(constraintType, ((BLangIdentifier) identifier).value);
                if (field == null || !types.isAssignable(field.type, memberTypes.get(index))) {
                    dlog.error(tableConstructorExpr.tableKeySpecifier.pos,
                            DiagnosticErrorCode.KEY_SPECIFIER_MISMATCH_WITH_KEY_CONSTRAINT,
                            fieldNameIdentifierList.toString(), memberTypes.toString());
                    resultType = symTable.semanticError;
                    return false;
                }
                index++;
            }
        }

        return true;
    }

    public void validateMapConstraintTable(BLangTableConstructorExpr tableConstructorExpr, BType expType) {
        if (((BTableType) expType).fieldNameList != null || ((BTableType) expType).keyTypeConstraint != null) {
            dlog.error(((BTableType) expType).keyPos,
                    DiagnosticErrorCode.KEY_CONSTRAINT_NOT_SUPPORTED_FOR_TABLE_WITH_MAP_CONSTRAINT);
            resultType = symTable.semanticError;
            return;
        }

        if (tableConstructorExpr != null && tableConstructorExpr.tableKeySpecifier != null) {
            dlog.error(tableConstructorExpr.tableKeySpecifier.pos,
                    DiagnosticErrorCode.KEY_CONSTRAINT_NOT_SUPPORTED_FOR_TABLE_WITH_MAP_CONSTRAINT);
            resultType = symTable.semanticError;
            return;
        }

        if (tableConstructorExpr != null && !(validateTableType((BTableType) expType,
                tableConstructorExpr.recordLiteralList))) {
            resultType = symTable.semanticError;
            return;
        }

        resultType = expType;
    }

    private List<String> getTableKeyNameList(BLangTableKeySpecifier tableKeySpecifier) {
        List<String> fieldNamesList = new ArrayList<>();
        for (IdentifierNode identifier : tableKeySpecifier.fieldNameIdentifierList) {
            fieldNamesList.add(((BLangIdentifier) identifier).value);
        }

        return fieldNamesList;
    }

    private BType createTableKeyConstraint(List<String> fieldNames, BType constraintType) {
        if (fieldNames == null) {
            return symTable.semanticError;
        }

        List<BType> memTypes = new ArrayList<>();
        for (String fieldName : fieldNames) {
            //null is not possible for field
            BField tableConstraintField = types.getTableConstraintField(constraintType, fieldName);

            if (tableConstraintField == null) {
                return symTable.semanticError;
            }

            BType fieldType = tableConstraintField.type;
            memTypes.add(fieldType);
        }

        if (memTypes.size() == 1) {
            return memTypes.get(0);
        }

        return new BTupleType(memTypes);
    }

    private BType checkListConstructorCompatibility(BType bType, BLangListConstructorExpr listConstructor) {
        int tag = bType.tag;
        if (tag == TypeTags.UNION) {
            boolean prevNonErrorLoggingCheck = this.nonErrorLoggingCheck;
            int errorCount = this.dlog.errorCount();
            this.nonErrorLoggingCheck = true;
            this.dlog.mute();

            List<BType> compatibleTypes = new ArrayList<>();
            boolean erroredExpType = false;
            for (BType memberType : ((BUnionType) bType).getMemberTypes()) {
                if (memberType == symTable.semanticError) {
                    if (!erroredExpType) {
                        erroredExpType = true;
                    }
                    continue;
                }

                BType listCompatibleMemType = getListConstructorCompatibleNonUnionType(memberType);
                if (listCompatibleMemType == symTable.semanticError) {
                    continue;
                }

                dlog.resetErrorCount();
                BType memCompatibiltyType = checkListConstructorCompatibility(listCompatibleMemType, listConstructor);
                if (memCompatibiltyType != symTable.semanticError && dlog.errorCount() == 0 &&
                        isUniqueType(compatibleTypes, memCompatibiltyType)) {
                    compatibleTypes.add(memCompatibiltyType);
                }
            }

            this.nonErrorLoggingCheck = prevNonErrorLoggingCheck;
            this.dlog.setErrorCount(errorCount);
            if (!prevNonErrorLoggingCheck) {
                this.dlog.unmute();
            }

            if (compatibleTypes.isEmpty()) {
                BLangListConstructorExpr exprToLog = listConstructor;
                if (this.nonErrorLoggingCheck) {
                    listConstructor.cloneAttempt++;
                    exprToLog = nodeCloner.clone(listConstructor);
                }

                BType inferredTupleType = getInferredTupleType(exprToLog, symTable.noType);

                if (!erroredExpType && inferredTupleType != symTable.semanticError) {
                    dlog.error(listConstructor.pos, DiagnosticErrorCode.INCOMPATIBLE_TYPES, expType, inferredTupleType);
                }
                return symTable.semanticError;
            } else if (compatibleTypes.size() != 1) {
                dlog.error(listConstructor.pos, DiagnosticErrorCode.AMBIGUOUS_TYPES,
                        expType);
                return symTable.semanticError;
            }

            return checkListConstructorCompatibility(compatibleTypes.get(0), listConstructor);
        }

        if (tag == TypeTags.INTERSECTION) {
            return checkListConstructorCompatibility(((BIntersectionType) bType).effectiveType, listConstructor);
        }

        BType possibleType = getListConstructorCompatibleNonUnionType(bType);

        switch (possibleType.tag) {
            case TypeTags.ARRAY:
                return checkArrayType(listConstructor, (BArrayType) possibleType);
            case TypeTags.TUPLE:
                return checkTupleType(listConstructor, (BTupleType) possibleType);
            case TypeTags.READONLY:
                return checkReadOnlyListType(listConstructor);
            case TypeTags.TYPEDESC:
                // i.e typedesc t = [int, string]
                List<BType> results = new ArrayList<>();
                listConstructor.isTypedescExpr = true;
                for (int i = 0; i < listConstructor.exprs.size(); i++) {
                    results.add(checkExpr(listConstructor.exprs.get(i), env, symTable.noType));
                }
                List<BType> actualTypes = new ArrayList<>();
                for (int i = 0; i < listConstructor.exprs.size(); i++) {
                    final BLangExpression expr = listConstructor.exprs.get(i);
                    if (expr.getKind() == NodeKind.TYPEDESC_EXPRESSION) {
                        actualTypes.add(((BLangTypedescExpr) expr).resolvedType);
                    } else if (expr.getKind() == NodeKind.SIMPLE_VARIABLE_REF) {
                        actualTypes.add(((BLangSimpleVarRef) expr).symbol.type);
                    } else {
                        actualTypes.add(results.get(i));
                    }
                }
                if (actualTypes.size() == 1) {
                    listConstructor.typedescType = actualTypes.get(0);
                } else {
                    listConstructor.typedescType = new BTupleType(actualTypes);
                }
                return new BTypedescType(listConstructor.typedescType, null);
        }

        BLangListConstructorExpr exprToLog = listConstructor;
        if (this.nonErrorLoggingCheck) {
            listConstructor.cloneAttempt++;
            exprToLog = nodeCloner.clone(listConstructor);
        }

        if (bType == symTable.semanticError) {
            // Ignore the return value, we only need to visit the expressions.
            getInferredTupleType(exprToLog, symTable.semanticError);
        } else {
            dlog.error(listConstructor.pos, DiagnosticErrorCode.INCOMPATIBLE_TYPES, bType,
                    getInferredTupleType(exprToLog, symTable.noType));
        }

        return symTable.semanticError;
    }

    private BType getListConstructorCompatibleNonUnionType(BType type) {
        switch (type.tag) {
            case TypeTags.ARRAY:
            case TypeTags.TUPLE:
            case TypeTags.READONLY:
            case TypeTags.TYPEDESC:
                return type;
            case TypeTags.JSON:
                return !Symbols.isFlagOn(type.flags, Flags.READONLY) ? symTable.arrayJsonType :
                        ImmutableTypeCloner.getEffectiveImmutableType(null, types, symTable.arrayJsonType,
                                                                      env, symTable, anonymousModelHelper, names);
            case TypeTags.ANYDATA:
                return !Symbols.isFlagOn(type.flags, Flags.READONLY) ? symTable.arrayAnydataType :
                        ImmutableTypeCloner.getEffectiveImmutableType(null, types, symTable.arrayAnydataType,
                                                                      env, symTable, anonymousModelHelper, names);
            case TypeTags.ANY:
                return !Symbols.isFlagOn(type.flags, Flags.READONLY) ? symTable.arrayType :
                        ImmutableTypeCloner.getEffectiveImmutableType(null, types, symTable.arrayType, env,
                                                                      symTable, anonymousModelHelper, names);
            case TypeTags.INTERSECTION:
                return ((BIntersectionType) type).effectiveType;
        }
        return symTable.semanticError;
    }

    private BType checkArrayType(BLangListConstructorExpr listConstructor, BArrayType arrayType) {
        BType eType = arrayType.eType;

        if (arrayType.state == BArrayState.INFERRED) {
            arrayType.size = listConstructor.exprs.size();
            arrayType.state = BArrayState.CLOSED;
        } else if ((arrayType.state != BArrayState.OPEN) && (arrayType.size != listConstructor.exprs.size())) {
            if (arrayType.size < listConstructor.exprs.size()) {
                dlog.error(listConstructor.pos,
                        DiagnosticErrorCode.MISMATCHING_ARRAY_LITERAL_VALUES, arrayType.size,
                        listConstructor.exprs.size());
                return symTable.semanticError;
            }

            if (!types.hasFillerValue(eType)) {
                dlog.error(listConstructor.pos,
                        DiagnosticErrorCode.INVALID_LIST_CONSTRUCTOR_ELEMENT_TYPE, expType);
                return symTable.semanticError;
            }
        }

        boolean errored = false;
        for (BLangExpression expr : listConstructor.exprs) {
            if (exprIncompatible(eType, expr) && !errored) {
                errored = true;
            }
        }

        return errored ? symTable.semanticError : arrayType;
    }

    private BType checkTupleType(BLangListConstructorExpr listConstructor, BTupleType tupleType) {
        List<BLangExpression> exprs = listConstructor.exprs;
        List<BType> memberTypes = tupleType.tupleTypes;
        BType restType = tupleType.restType;

        int listExprSize = exprs.size();
        int memberTypeSize = memberTypes.size();

        if (listExprSize < memberTypeSize) {
            for (int i = listExprSize; i < memberTypeSize; i++) {
                if (!types.hasFillerValue(memberTypes.get(i))) {
                    dlog.error(listConstructor.pos, DiagnosticErrorCode.SYNTAX_ERROR,
                            "tuple and expression size does not match");
                    return symTable.semanticError;
                }
            }
        } else if (listExprSize > memberTypeSize && restType == null) {
            dlog.error(listConstructor.pos, DiagnosticErrorCode.SYNTAX_ERROR,
                    "tuple and expression size does not match");
            return symTable.semanticError;
        }

        boolean errored = false;

        int nonRestCountToCheck = listExprSize < memberTypeSize ? listExprSize : memberTypeSize;

        for (int i = 0; i < nonRestCountToCheck; i++) {
            if (exprIncompatible(memberTypes.get(i), exprs.get(i)) && !errored) {
                errored = true;
            }
        }

        for (int i = nonRestCountToCheck; i < exprs.size(); i++) {
            if (exprIncompatible(restType, exprs.get(i)) && !errored) {
                errored = true;
            }
        }
        return errored ? symTable.semanticError : tupleType;
    }

    private BType checkReadOnlyListType(BLangListConstructorExpr listConstructor) {
        if (!this.nonErrorLoggingCheck) {
            BType inferredType = getInferredTupleType(listConstructor, symTable.readonlyType);

            if (inferredType == symTable.semanticError) {
                return symTable.semanticError;
            }
            return types.checkType(listConstructor, inferredType, symTable.readonlyType);
        }

        for (BLangExpression expr : listConstructor.exprs) {
            if (exprIncompatible(symTable.readonlyType, expr)) {
                return symTable.semanticError;
            }
        }

        return symTable.readonlyType;
    }

    private boolean exprIncompatible(BType eType, BLangExpression expr) {
        if (expr.typeChecked) {
            return expr.getBType() == symTable.semanticError;
        }

        BLangExpression exprToCheck = expr;

        if (this.nonErrorLoggingCheck) {
            expr.cloneAttempt++;
            exprToCheck = nodeCloner.clone(expr);
        }

        return checkExpr(exprToCheck, this.env, eType) == symTable.semanticError;
    }

    private List<BType> checkExprList(List<BLangExpression> exprs, SymbolEnv env) {
        return checkExprList(exprs, env, symTable.noType);
    }

    private List<BType> checkExprList(List<BLangExpression> exprs, SymbolEnv env, BType expType) {
        List<BType> types = new ArrayList<>();
        SymbolEnv prevEnv = this.env;
        BType preExpType = this.expType;
        this.env = env;
        this.expType = expType;
        for (BLangExpression e : exprs) {
            checkExpr(e, this.env, expType);
            types.add(resultType);
        }
        this.env = prevEnv;
        this.expType = preExpType;
        return types;
    }

    private BType getInferredTupleType(BLangListConstructorExpr listConstructor, BType expType) {
        List<BType> memTypes = checkExprList(listConstructor.exprs, env, expType);

        for (BType memType : memTypes) {
            if (memType == symTable.semanticError) {
                return symTable.semanticError;
            }
        }

        BTupleType tupleType = new BTupleType(memTypes);

        if (expType.tag != TypeTags.READONLY) {
            return tupleType;
        }

        tupleType.flags |= Flags.READONLY;
        return tupleType;
    }

    public void visit(BLangRecordLiteral recordLiteral) {
        int expTypeTag = expType.tag;

        if (expTypeTag == TypeTags.NONE || expTypeTag == TypeTags.READONLY) {
            expType = defineInferredRecordType(recordLiteral, expType);
        } else if (expTypeTag == TypeTags.OBJECT) {
            dlog.error(recordLiteral.pos, DiagnosticErrorCode.INVALID_RECORD_LITERAL, expType);
            resultType = symTable.semanticError;
            return;
        }

        resultType = getEffectiveMappingType(recordLiteral,
                                             checkMappingConstructorCompatibility(expType, recordLiteral));
    }

    private BType getEffectiveMappingType(BLangRecordLiteral recordLiteral, BType applicableMappingType) {
        if (applicableMappingType == symTable.semanticError ||
                (applicableMappingType.tag == TypeTags.RECORD && Symbols.isFlagOn(applicableMappingType.flags,
                                                                                  Flags.READONLY))) {
            return applicableMappingType;
        }

        Map<String, RecordLiteralNode.RecordField> readOnlyFields = new LinkedHashMap<>();
        LinkedHashMap<String, BField> applicableTypeFields =
                applicableMappingType.tag == TypeTags.RECORD ? ((BRecordType) applicableMappingType).fields :
                        new LinkedHashMap<>();

        for (RecordLiteralNode.RecordField field : recordLiteral.fields) {
            if (field.getKind() == NodeKind.RECORD_LITERAL_SPREAD_OP) {
                continue;
            }

            String name;
            if (field.isKeyValueField()) {
                BLangRecordKeyValueField keyValueField = (BLangRecordKeyValueField) field;

                if (!keyValueField.readonly) {
                    continue;
                }

                BLangExpression keyExpr = keyValueField.key.expr;
                if (keyExpr.getKind() == NodeKind.SIMPLE_VARIABLE_REF) {
                    name = ((BLangSimpleVarRef) keyExpr).variableName.value;
                } else {
                    name = (String) ((BLangLiteral) keyExpr).value;
                }
            } else {
                BLangRecordVarNameField varNameField = (BLangRecordVarNameField) field;

                if (!varNameField.readonly) {
                    continue;
                }
                name = varNameField.variableName.value;
            }

            if (applicableTypeFields.containsKey(name) &&
                    Symbols.isFlagOn(applicableTypeFields.get(name).symbol.flags, Flags.READONLY)) {
                continue;
            }

            readOnlyFields.put(name, field);
        }

        if (readOnlyFields.isEmpty()) {
            return applicableMappingType;
        }

        PackageID pkgID = env.enclPkg.symbol.pkgID;
        BRecordTypeSymbol recordSymbol = createRecordTypeSymbol(pkgID, recordLiteral.pos, VIRTUAL);

        LinkedHashMap<String, BField> newFields = new LinkedHashMap<>();

        for (Map.Entry<String, RecordLiteralNode.RecordField> readOnlyEntry : readOnlyFields.entrySet()) {
            RecordLiteralNode.RecordField field = readOnlyEntry.getValue();

            String key = readOnlyEntry.getKey();
            Name fieldName = names.fromString(key);

            BType readOnlyFieldType;
            if (field.isKeyValueField()) {
                readOnlyFieldType = ((BLangRecordKeyValueField) field).valueExpr.getBType();
            } else {
                // Has to be a varname field.
                readOnlyFieldType = ((BLangRecordVarNameField) field).getBType();
            }

            BVarSymbol fieldSymbol = new BVarSymbol(Flags.asMask(new HashSet<Flag>() {{
                add(Flag.REQUIRED);
                add(Flag.READONLY);
            }}), fieldName, pkgID, readOnlyFieldType, recordSymbol,
                                                    ((BLangNode) field).pos, VIRTUAL);
            newFields.put(key, new BField(fieldName, null, fieldSymbol));
            recordSymbol.scope.define(fieldName, fieldSymbol);
        }

        BRecordType recordType = new BRecordType(recordSymbol, recordSymbol.flags);
        if (applicableMappingType.tag == TypeTags.MAP) {
            recordType.sealed = false;
            recordType.restFieldType = ((BMapType) applicableMappingType).constraint;
        } else {
            BRecordType applicableRecordType = (BRecordType) applicableMappingType;
            boolean allReadOnlyFields = true;

            for (Map.Entry<String, BField> origEntry : applicableRecordType.fields.entrySet()) {
                String fieldName = origEntry.getKey();
                BField field = origEntry.getValue();

                if (readOnlyFields.containsKey(fieldName)) {
                    // Already defined.
                    continue;
                }

                BVarSymbol origFieldSymbol = field.symbol;
                long origFieldFlags = origFieldSymbol.flags;

                if (allReadOnlyFields && !Symbols.isFlagOn(origFieldFlags, Flags.READONLY)) {
                    allReadOnlyFields = false;
                }

                BVarSymbol fieldSymbol = new BVarSymbol(origFieldFlags, field.name, pkgID,
                                                        origFieldSymbol.type, recordSymbol, field.pos, VIRTUAL);
                newFields.put(fieldName, new BField(field.name, null, fieldSymbol));
                recordSymbol.scope.define(field.name, fieldSymbol);
            }

            recordType.sealed = applicableRecordType.sealed;
            recordType.restFieldType = applicableRecordType.restFieldType;

            if (recordType.sealed && allReadOnlyFields) {
                recordType.flags |= Flags.READONLY;
                recordType.tsymbol.flags |= Flags.READONLY;
            }

        }

        recordType.fields = newFields;
        recordSymbol.type = recordType;
        recordType.tsymbol = recordSymbol;

        BLangRecordTypeNode recordTypeNode = TypeDefBuilderHelper.createRecordTypeNode(recordType, pkgID, symTable,
                                                                                       recordLiteral.pos);
        recordTypeNode.initFunction = TypeDefBuilderHelper.createInitFunctionForRecordType(recordTypeNode, env,
                                                                                           names, symTable);
        TypeDefBuilderHelper.addTypeDefinition(recordType, recordSymbol, recordTypeNode, env);

        if (applicableMappingType.tag == TypeTags.MAP) {
            recordLiteral.expectedType = applicableMappingType;
        }

        return recordType;
    }

    private BType checkMappingConstructorCompatibility(BType bType, BLangRecordLiteral mappingConstructor) {
        int tag = bType.tag;
        if (tag == TypeTags.UNION) {
            boolean prevNonErrorLoggingCheck = this.nonErrorLoggingCheck;
            this.nonErrorLoggingCheck = true;
            int errorCount = this.dlog.errorCount();
            this.dlog.mute();

            List<BType> compatibleTypes = new ArrayList<>();
            boolean erroredExpType = false;
            for (BType memberType : ((BUnionType) bType).getMemberTypes()) {
                if (memberType == symTable.semanticError) {
                    if (!erroredExpType) {
                        erroredExpType = true;
                    }
                    continue;
                }

                BType listCompatibleMemType = getMappingConstructorCompatibleNonUnionType(memberType);
                if (listCompatibleMemType == symTable.semanticError) {
                    continue;
                }

                dlog.resetErrorCount();
                BType memCompatibiltyType = checkMappingConstructorCompatibility(listCompatibleMemType,
                                                                                 mappingConstructor);

                if (memCompatibiltyType != symTable.semanticError && dlog.errorCount() == 0 &&
                        isUniqueType(compatibleTypes, memCompatibiltyType)) {
                    compatibleTypes.add(memCompatibiltyType);
                }
            }

            this.nonErrorLoggingCheck = prevNonErrorLoggingCheck;
            dlog.setErrorCount(errorCount);
            if (!prevNonErrorLoggingCheck) {
                this.dlog.unmute();
            }

            if (compatibleTypes.isEmpty()) {
                if (!erroredExpType) {
                    reportIncompatibleMappingConstructorError(mappingConstructor, bType);
                }
                validateSpecifiedFields(mappingConstructor, symTable.semanticError);
                return symTable.semanticError;
            } else if (compatibleTypes.size() != 1) {
                dlog.error(mappingConstructor.pos, DiagnosticErrorCode.AMBIGUOUS_TYPES, bType);
                validateSpecifiedFields(mappingConstructor, symTable.semanticError);
                return symTable.semanticError;
            }

            return checkMappingConstructorCompatibility(compatibleTypes.get(0), mappingConstructor);
        }

        if (tag == TypeTags.INTERSECTION) {
            return checkMappingConstructorCompatibility(((BIntersectionType) bType).effectiveType, mappingConstructor);
        }

        BType possibleType = getMappingConstructorCompatibleNonUnionType(bType);

        switch (possibleType.tag) {
            case TypeTags.MAP:
                return validateSpecifiedFields(mappingConstructor, possibleType) ? possibleType :
                        symTable.semanticError;
            case TypeTags.RECORD:
                boolean isSpecifiedFieldsValid = validateSpecifiedFields(mappingConstructor, possibleType);

                boolean hasAllRequiredFields = validateRequiredFields((BRecordType) possibleType,
                                                                      mappingConstructor.fields,
                                                                      mappingConstructor.pos);

                return isSpecifiedFieldsValid && hasAllRequiredFields ? possibleType : symTable.semanticError;
            case TypeTags.READONLY:
                return checkReadOnlyMappingType(mappingConstructor);
        }
        reportIncompatibleMappingConstructorError(mappingConstructor, bType);
        validateSpecifiedFields(mappingConstructor, symTable.semanticError);
        return symTable.semanticError;
    }

    private BType checkReadOnlyMappingType(BLangRecordLiteral mappingConstructor) {
        if (!this.nonErrorLoggingCheck) {
            BType inferredType = defineInferredRecordType(mappingConstructor, symTable.readonlyType);

            if (inferredType == symTable.semanticError) {
                return symTable.semanticError;
            }
            return checkMappingConstructorCompatibility(inferredType, mappingConstructor);
        }

        for (RecordLiteralNode.RecordField field : mappingConstructor.fields) {
            BLangExpression exprToCheck;

            if (field.isKeyValueField()) {
                exprToCheck = ((BLangRecordKeyValueField) field).valueExpr;
            } else if (field.getKind() == NodeKind.RECORD_LITERAL_SPREAD_OP) {
                exprToCheck = ((BLangRecordLiteral.BLangRecordSpreadOperatorField) field).expr;
            } else {
                exprToCheck = (BLangRecordVarNameField) field;
            }

            if (exprIncompatible(symTable.readonlyType, exprToCheck)) {
                return symTable.semanticError;
            }
        }

        return symTable.readonlyType;
    }

    private BType getMappingConstructorCompatibleNonUnionType(BType type) {
        switch (type.tag) {
            case TypeTags.MAP:
            case TypeTags.RECORD:
            case TypeTags.READONLY:
                return type;
            case TypeTags.JSON:
                return !Symbols.isFlagOn(type.flags, Flags.READONLY) ? symTable.mapJsonType :
                        ImmutableTypeCloner.getEffectiveImmutableType(null, types, symTable.mapJsonType, env,
                                                                      symTable, anonymousModelHelper, names);
            case TypeTags.ANYDATA:
                return !Symbols.isFlagOn(type.flags, Flags.READONLY) ? symTable.mapAnydataType :
                        ImmutableTypeCloner.getEffectiveImmutableType(null, types, symTable.mapAnydataType,
                                                                      env, symTable, anonymousModelHelper, names);
            case TypeTags.ANY:
                return !Symbols.isFlagOn(type.flags, Flags.READONLY) ? symTable.mapType :
                        ImmutableTypeCloner.getEffectiveImmutableType(null, types, symTable.mapType, env,
                                                                      symTable, anonymousModelHelper, names);
            case TypeTags.INTERSECTION:
                return ((BIntersectionType) type).effectiveType;
        }
        return symTable.semanticError;
    }

    private boolean isMappingConstructorCompatibleType(BType type) {
        return type.tag == TypeTags.RECORD || type.tag == TypeTags.MAP;
    }

    private void reportIncompatibleMappingConstructorError(BLangRecordLiteral mappingConstructorExpr, BType expType) {
        if (expType == symTable.semanticError) {
            return;
        }

        if (expType.tag != TypeTags.UNION) {
            dlog.error(mappingConstructorExpr.pos,
                    DiagnosticErrorCode.MAPPING_CONSTRUCTOR_COMPATIBLE_TYPE_NOT_FOUND, expType);
            return;
        }

        BUnionType unionType = (BUnionType) expType;
        BType[] memberTypes = unionType.getMemberTypes().toArray(new BType[0]);

        // Special case handling for `T?` where T is a record type. This is done to give more user friendly error
        // messages for this common scenario.
        if (memberTypes.length == 2) {
            BRecordType recType = null;

            if (memberTypes[0].tag == TypeTags.RECORD && memberTypes[1].tag == TypeTags.NIL) {
                recType = (BRecordType) memberTypes[0];
            } else if (memberTypes[1].tag == TypeTags.RECORD && memberTypes[0].tag == TypeTags.NIL) {
                recType = (BRecordType) memberTypes[1];
            }

            if (recType != null) {
                validateSpecifiedFields(mappingConstructorExpr, recType);
                validateRequiredFields(recType, mappingConstructorExpr.fields, mappingConstructorExpr.pos);
                return;
            }
        }

        // By this point, we know there aren't any types to which we can assign the mapping constructor. If this is
        // case where there is at least one type with which we can use mapping constructors, but this particular
        // mapping constructor is incompatible, we give an incompatible mapping constructor error.
        for (BType bType : memberTypes) {
            if (isMappingConstructorCompatibleType(bType)) {
                dlog.error(mappingConstructorExpr.pos, DiagnosticErrorCode.INCOMPATIBLE_MAPPING_CONSTRUCTOR,
                        unionType);
                return;
            }
        }

        dlog.error(mappingConstructorExpr.pos,
                DiagnosticErrorCode.MAPPING_CONSTRUCTOR_COMPATIBLE_TYPE_NOT_FOUND, unionType);
    }

    private boolean validateSpecifiedFields(BLangRecordLiteral mappingConstructor, BType possibleType) {
        boolean isFieldsValid = true;

        for (RecordLiteralNode.RecordField field : mappingConstructor.fields) {
            BType checkedType = checkMappingField(field, possibleType);
            if (isFieldsValid && checkedType == symTable.semanticError) {
                isFieldsValid = false;
            }
        }

        return isFieldsValid;
    }

    private boolean validateRequiredFields(BRecordType type, List<RecordLiteralNode.RecordField> specifiedFields,
                                           Location pos) {
        HashSet<String> specFieldNames = getFieldNames(specifiedFields);
        boolean hasAllRequiredFields = true;

        for (BField field : type.fields.values()) {
            String fieldName = field.name.value;
            if (!specFieldNames.contains(fieldName) && Symbols.isFlagOn(field.symbol.flags, Flags.REQUIRED)
                    && !types.isNeverTypeOrStructureTypeWithARequiredNeverMember(field.type)) {
                // Check if `field` is explicitly assigned a value in the record literal
                // If a required field is missing, it's a compile error
                dlog.error(pos, DiagnosticErrorCode.MISSING_REQUIRED_RECORD_FIELD, field.name);
                if (hasAllRequiredFields) {
                    hasAllRequiredFields = false;
                }
            }
        }
        return hasAllRequiredFields;
    }

    private HashSet<String> getFieldNames(List<RecordLiteralNode.RecordField> specifiedFields) {
        HashSet<String> fieldNames = new HashSet<>();

        for (RecordLiteralNode.RecordField specifiedField : specifiedFields) {
            if (specifiedField.isKeyValueField()) {
                String name = getKeyValueFieldName((BLangRecordKeyValueField) specifiedField);
                if (name == null) {
                    continue; // computed key
                }

                fieldNames.add(name);
            } else if (specifiedField.getKind() == NodeKind.SIMPLE_VARIABLE_REF) {
                fieldNames.add(getVarNameFieldName((BLangRecordVarNameField) specifiedField));
            } else {
                fieldNames.addAll(getSpreadOpFieldRequiredFieldNames(
                        (BLangRecordLiteral.BLangRecordSpreadOperatorField) specifiedField));
            }
        }

        return fieldNames;
    }

    private String getKeyValueFieldName(BLangRecordKeyValueField field) {
        BLangRecordKey key = field.key;
        if (key.computedKey) {
            return null;
        }

        BLangExpression keyExpr = key.expr;

        if (keyExpr.getKind() == NodeKind.SIMPLE_VARIABLE_REF) {
            return ((BLangSimpleVarRef) keyExpr).variableName.value;
        } else if (keyExpr.getKind() == NodeKind.LITERAL) {
            return (String) ((BLangLiteral) keyExpr).value;
        }
        return null;
    }

    private String getVarNameFieldName(BLangRecordVarNameField field) {
        return field.variableName.value;
    }

    private List<String> getSpreadOpFieldRequiredFieldNames(BLangRecordLiteral.BLangRecordSpreadOperatorField field) {
        BType spreadType = checkExpr(field.expr, env);

        if (spreadType.tag != TypeTags.RECORD) {
            return Collections.emptyList();
        }

        List<String> fieldNames = new ArrayList<>();
        for (BField bField : ((BRecordType) spreadType).getFields().values()) {
            if (!Symbols.isOptional(bField.symbol)) {
                fieldNames.add(bField.name.value);
            }
        }
        return fieldNames;
    }

    @Override
    public void visit(BLangWorkerFlushExpr workerFlushExpr) {
        if (workerFlushExpr.workerIdentifier != null) {
            String workerName = workerFlushExpr.workerIdentifier.getValue();
            if (!this.workerExists(this.env, workerName)) {
                this.dlog.error(workerFlushExpr.pos, DiagnosticErrorCode.UNDEFINED_WORKER, workerName);
            } else {
                BSymbol symbol = symResolver.lookupSymbolInMainSpace(env, names.fromString(workerName));
                if (symbol != symTable.notFoundSymbol) {
                    workerFlushExpr.workerSymbol = symbol;
                }
            }
        }
        BType actualType = BUnionType.create(null, symTable.errorType, symTable.nilType);
        resultType = types.checkType(workerFlushExpr, actualType, expType);
    }

    @Override
    public void visit(BLangWorkerSyncSendExpr syncSendExpr) {
        BSymbol symbol = symResolver.lookupSymbolInMainSpace(env, names.fromIdNode(syncSendExpr.workerIdentifier));

        if (symTable.notFoundSymbol.equals(symbol)) {
            syncSendExpr.workerType = symTable.semanticError;
        } else {
            syncSendExpr.workerType = symbol.type;
            syncSendExpr.workerSymbol = symbol;
        }

        // TODO Need to remove this cached env
        syncSendExpr.env = this.env;
        checkExpr(syncSendExpr.expr, this.env);

        // Validate if the send expression type is cloneableType
        if (!types.isAssignable(syncSendExpr.expr.getBType(), symTable.cloneableType)) {
            this.dlog.error(syncSendExpr.pos, DiagnosticErrorCode.INVALID_TYPE_FOR_SEND,
                            syncSendExpr.expr.getBType());
        }

        String workerName = syncSendExpr.workerIdentifier.getValue();
        if (!this.workerExists(this.env, workerName)) {
            this.dlog.error(syncSendExpr.pos, DiagnosticErrorCode.UNDEFINED_WORKER, workerName);
        }

        syncSendExpr.expectedType = expType;

        // Type checking against the matching receive is done during code analysis.
        // When the expected type is noType, set the result type as nil to avoid variable assignment is required errors.
        resultType = expType == symTable.noType ? symTable.nilType : expType;
    }

    @Override
    public void visit(BLangWorkerReceive workerReceiveExpr) {
        BSymbol symbol = symResolver.lookupSymbolInMainSpace(env, names.fromIdNode(workerReceiveExpr.workerIdentifier));

        // TODO Need to remove this cached env
        workerReceiveExpr.env = this.env;

        if (symTable.notFoundSymbol.equals(symbol)) {
            workerReceiveExpr.workerType = symTable.semanticError;
        } else {
            workerReceiveExpr.workerType = symbol.type;
            workerReceiveExpr.workerSymbol = symbol;
        }
        // The receive expression cannot be assigned to var, since we cannot infer the type.
        if (symTable.noType == this.expType) {
            this.dlog.error(workerReceiveExpr.pos, DiagnosticErrorCode.INVALID_USAGE_OF_RECEIVE_EXPRESSION);
        }
        // We cannot predict the type of the receive expression as it depends on the type of the data sent by the other
        // worker/channel. Since receive is an expression now we infer the type of it from the lhs of the statement.
        workerReceiveExpr.setBType(this.expType);
        resultType = this.expType;
    }

    private boolean workerExists(SymbolEnv env, String workerName) {
        //TODO: move this method to CodeAnalyzer
        if (workerName.equals(DEFAULT_WORKER_NAME)) {
           return true;
        }
        BSymbol symbol = this.symResolver.lookupSymbolInMainSpace(env, new Name(workerName));
        return symbol != this.symTable.notFoundSymbol &&
               symbol.type.tag == TypeTags.FUTURE &&
               ((BFutureType) symbol.type).workerDerivative;
    }

    @Override
    public void visit(BLangConstRef constRef) {
        constRef.symbol = symResolver.lookupMainSpaceSymbolInPackage(constRef.pos, env,
                names.fromIdNode(constRef.pkgAlias), names.fromIdNode(constRef.variableName));

        types.setImplicitCastExpr(constRef, constRef.getBType(), expType);
        resultType = constRef.getBType();
    }

    public void visit(BLangSimpleVarRef varRefExpr) {
        // Set error type as the actual type.
        BType actualType = symTable.semanticError;

        Name varName = names.fromIdNode(varRefExpr.variableName);
        if (varName == Names.IGNORE) {
            if (varRefExpr.isLValue) {
                varRefExpr.setBType(this.symTable.anyType);
            } else {
                varRefExpr.setBType(this.symTable.semanticError);
                dlog.error(varRefExpr.pos, DiagnosticErrorCode.UNDERSCORE_NOT_ALLOWED);
            }

            // If the variable name is a wildcard('_'), the symbol should be ignorable.
            varRefExpr.symbol = new BVarSymbol(0, true, varName, env.enclPkg.symbol.pkgID, varRefExpr.getBType(),
                                               env.scope.owner, varRefExpr.pos, VIRTUAL);

            resultType = varRefExpr.getBType();
            return;
        }

        Name compUnitName = getCurrentCompUnit(varRefExpr);
        varRefExpr.pkgSymbol =
                symResolver.resolvePrefixSymbol(env, names.fromIdNode(varRefExpr.pkgAlias), compUnitName);
        if (varRefExpr.pkgSymbol == symTable.notFoundSymbol) {
            varRefExpr.symbol = symTable.notFoundSymbol;
            dlog.error(varRefExpr.pos, DiagnosticErrorCode.UNDEFINED_MODULE, varRefExpr.pkgAlias);
        }

        if (varRefExpr.pkgSymbol.tag == SymTag.XMLNS) {
            actualType = symTable.stringType;
        } else if (varRefExpr.pkgSymbol != symTable.notFoundSymbol) {
            BSymbol symbol = symResolver.lookupMainSpaceSymbolInPackage(varRefExpr.pos, env,
                    names.fromIdNode(varRefExpr.pkgAlias), varName);
            // if no symbol, check same for object attached function
            if (symbol == symTable.notFoundSymbol && env.enclType != null) {
                Name objFuncName = names.fromString(Symbols
                        .getAttachedFuncSymbolName(env.enclType.getBType().tsymbol.name.value, varName.value));
                symbol = symResolver.resolveStructField(varRefExpr.pos, env, objFuncName,
                                                        env.enclType.getBType().tsymbol);
            }

            // TODO: call to isInLocallyDefinedRecord() is a temporary fix done to disallow local var references in
            //  locally defined record type defs. This check should be removed once local var referencing is supported.
            if (((symbol.tag & SymTag.VARIABLE) == SymTag.VARIABLE)) {
                BVarSymbol varSym = (BVarSymbol) symbol;
                checkSelfReferences(varRefExpr.pos, env, varSym);
                varRefExpr.symbol = varSym;
                actualType = varSym.type;
                markAndRegisterClosureVariable(symbol, varRefExpr.pos, env);
            } else if ((symbol.tag & SymTag.TYPE_DEF) == SymTag.TYPE_DEF) {
                actualType = symbol.type.tag == TypeTags.TYPEDESC ? symbol.type : new BTypedescType(symbol.type, null);
                varRefExpr.symbol = symbol;
            } else if ((symbol.tag & SymTag.CONSTANT) == SymTag.CONSTANT) {
                BConstantSymbol constSymbol = (BConstantSymbol) symbol;
                varRefExpr.symbol = constSymbol;
                BType symbolType = symbol.type;
                if (symbolType != symTable.noType && expType.tag == TypeTags.FINITE ||
                        (expType.tag == TypeTags.UNION && ((BUnionType) expType).getMemberTypes().stream()
                                .anyMatch(memType -> memType.tag == TypeTags.FINITE &&
                                        types.isAssignable(symbolType, memType)))) {
                    actualType = symbolType;
                } else {
                    actualType = constSymbol.literalType;
                }

                // If the constant is on the LHS, modifications are not allowed.
                // E.g. m.k = "10"; // where `m` is a constant.
                if (varRefExpr.isLValue || varRefExpr.isCompoundAssignmentLValue) {
                    actualType = symTable.semanticError;
                    dlog.error(varRefExpr.pos, DiagnosticErrorCode.CANNOT_UPDATE_CONSTANT_VALUE);
                }
            } else {
                varRefExpr.symbol = symbol; // Set notFoundSymbol
                logUndefinedSymbolError(varRefExpr.pos, varName.value);
            }
        }

        // Check type compatibility
        if (expType.tag == TypeTags.ARRAY && isArrayOpenSealedType((BArrayType) expType)) {
            dlog.error(varRefExpr.pos, DiagnosticErrorCode.CLOSED_ARRAY_TYPE_CAN_NOT_INFER_SIZE);
            return;

        }
        resultType = types.checkType(varRefExpr, actualType, expType);
    }

    @Override
    public void visit(BLangRecordVarRef varRefExpr) {
        LinkedHashMap<String, BField> fields = new LinkedHashMap<>();

        String recordName = this.anonymousModelHelper.getNextAnonymousTypeKey(env.enclPkg.symbol.pkgID);
        BRecordTypeSymbol recordSymbol = Symbols.createRecordSymbol(Flags.ANONYMOUS, names.fromString(recordName),
                                                                    env.enclPkg.symbol.pkgID, null, env.scope.owner,
                                                                    varRefExpr.pos, SOURCE);
        symbolEnter.defineSymbol(varRefExpr.pos, recordSymbol, env);

        boolean unresolvedReference = false;
        for (BLangRecordVarRef.BLangRecordVarRefKeyValue recordRefField : varRefExpr.recordRefFields) {
            BLangVariableReference bLangVarReference = (BLangVariableReference) recordRefField.variableReference;
            bLangVarReference.isLValue = true;
            checkExpr(recordRefField.variableReference, env);
            if (bLangVarReference.symbol == null || bLangVarReference.symbol == symTable.notFoundSymbol ||
                    !isValidVariableReference(recordRefField.variableReference)) {
                unresolvedReference = true;
                continue;
            }
            BVarSymbol bVarSymbol = (BVarSymbol) bLangVarReference.symbol;
            BField field = new BField(names.fromIdNode(recordRefField.variableName), varRefExpr.pos,
                                      new BVarSymbol(0, names.fromIdNode(recordRefField.variableName),
                                                     env.enclPkg.symbol.pkgID, bVarSymbol.type, recordSymbol,
                                                     varRefExpr.pos, SOURCE));
            fields.put(field.name.value, field);
        }

        BLangExpression restParam = (BLangExpression) varRefExpr.restParam;
        if (restParam != null) {
            checkExpr(restParam, env);
            unresolvedReference = !isValidVariableReference(restParam);
        }

        if (unresolvedReference) {
            resultType = symTable.semanticError;
            return;
        }

        BRecordType bRecordType = new BRecordType(recordSymbol);
        bRecordType.fields = fields;
        recordSymbol.type = bRecordType;
        varRefExpr.symbol = new BVarSymbol(0, recordSymbol.name,
                                           env.enclPkg.symbol.pkgID, bRecordType, env.scope.owner, varRefExpr.pos,
                                           SOURCE);

        if (restParam == null) {
            bRecordType.sealed = true;
            bRecordType.restFieldType = symTable.noType;
        } else if (restParam.getBType() == symTable.semanticError) {
            bRecordType.restFieldType = symTable.mapType;
        } else {
            // Rest variable type of Record ref (record destructuring assignment) is a record where T is the broad
            // type of all fields that are not specified in the destructuring pattern. Here we set the rest type of
            // record type to T.
            BType restFieldType;
            if (restParam.getBType().tag == TypeTags.RECORD) {
                restFieldType = ((BRecordType) restParam.getBType()).restFieldType;
            } else if (restParam.getBType().tag == TypeTags.MAP) {
                restFieldType = ((BMapType) restParam.getBType()).constraint;
            } else {
                restFieldType = restParam.getBType();
            }
            bRecordType.restFieldType = restFieldType;
        }

        resultType = bRecordType;
    }

    @Override
    public void visit(BLangErrorVarRef varRefExpr) {
        if (varRefExpr.typeNode != null) {
            BType bType = symResolver.resolveTypeNode(varRefExpr.typeNode, env);
            varRefExpr.setBType(bType);
            checkIndirectErrorVarRef(varRefExpr);
            resultType = bType;
            return;
        }

        if (varRefExpr.message != null) {
            varRefExpr.message.isLValue = true;
            checkExpr(varRefExpr.message, env);
            if (!types.isAssignable(symTable.stringType, varRefExpr.message.getBType())) {
                dlog.error(varRefExpr.message.pos, DiagnosticErrorCode.INCOMPATIBLE_TYPES, symTable.stringType,
                           varRefExpr.message.getBType());
            }
        }

        if (varRefExpr.cause != null) {
            varRefExpr.cause.isLValue = true;
            checkExpr(varRefExpr.cause, env);
            if (!types.isAssignable(symTable.errorOrNilType, varRefExpr.cause.getBType())) {
                dlog.error(varRefExpr.cause.pos, DiagnosticErrorCode.INCOMPATIBLE_TYPES, symTable.errorOrNilType,
                           varRefExpr.cause.getBType());
            }
        }

        boolean unresolvedReference = false;

        for (BLangNamedArgsExpression detailItem : varRefExpr.detail) {
            BLangVariableReference refItem = (BLangVariableReference) detailItem.expr;
            refItem.isLValue = true;
            checkExpr(refItem, env);

            if (!isValidVariableReference(refItem)) {
                unresolvedReference = true;
                continue;
            }

            if (refItem.getKind() == NodeKind.FIELD_BASED_ACCESS_EXPR
                    || refItem.getKind() == NodeKind.INDEX_BASED_ACCESS_EXPR) {
                dlog.error(refItem.pos, DiagnosticErrorCode.INVALID_VARIABLE_REFERENCE_IN_BINDING_PATTERN,
                        refItem);
                unresolvedReference = true;
                continue;
            }

            if (refItem.symbol == null) {
                unresolvedReference = true;
            }
        }

        if (varRefExpr.restVar != null) {
            varRefExpr.restVar.isLValue = true;
            if (varRefExpr.restVar.getKind() == NodeKind.SIMPLE_VARIABLE_REF) {
                checkExpr(varRefExpr.restVar, env);
                unresolvedReference = unresolvedReference
                        || varRefExpr.restVar.symbol == null
                        || !isValidVariableReference(varRefExpr.restVar);
            }
        }

        if (unresolvedReference) {
            resultType = symTable.semanticError;
            return;
        }

        BType errorRefRestFieldType;
        if (varRefExpr.restVar == null) {
            errorRefRestFieldType = symTable.anydataOrReadonly;
        } else if (varRefExpr.restVar.getKind() == NodeKind.SIMPLE_VARIABLE_REF
                && ((BLangSimpleVarRef) varRefExpr.restVar).variableName.value.equals(Names.IGNORE.value)) {
            errorRefRestFieldType = symTable.anydataOrReadonly;
        } else if (varRefExpr.restVar.getKind() == NodeKind.INDEX_BASED_ACCESS_EXPR
            || varRefExpr.restVar.getKind() == NodeKind.FIELD_BASED_ACCESS_EXPR) {
            errorRefRestFieldType = varRefExpr.restVar.getBType();
        } else if (varRefExpr.restVar.getBType().tag == TypeTags.MAP) {
            errorRefRestFieldType = ((BMapType) varRefExpr.restVar.getBType()).constraint;
        } else {
            dlog.error(varRefExpr.restVar.pos, DiagnosticErrorCode.INCOMPATIBLE_TYPES,
                       varRefExpr.restVar.getBType(), symTable.detailType);
            resultType = symTable.semanticError;
            return;
        }

        BType errorDetailType = errorRefRestFieldType == symTable.anydataOrReadonly
                ? symTable.errorType.detailType
                : new BMapType(TypeTags.MAP, errorRefRestFieldType, null, Flags.PUBLIC);
        resultType = new BErrorType(symTable.errorType.tsymbol, errorDetailType);
    }

    private void checkIndirectErrorVarRef(BLangErrorVarRef varRefExpr) {
        for (BLangNamedArgsExpression detailItem : varRefExpr.detail) {
            checkExpr(detailItem.expr, env);
            checkExpr(detailItem, env, detailItem.expr.getBType());
        }

        if (varRefExpr.restVar != null) {
            checkExpr(varRefExpr.restVar, env);
        }

        if (varRefExpr.message != null) {
            varRefExpr.message.isLValue = true;
            checkExpr(varRefExpr.message, env);
        }

        if (varRefExpr.cause != null) {
            varRefExpr.cause.isLValue = true;
            checkExpr(varRefExpr.cause, env);
        }
    }

    @Override
    public void visit(BLangTupleVarRef varRefExpr) {
        List<BType> results = new ArrayList<>();
        for (int i = 0; i < varRefExpr.expressions.size(); i++) {
            ((BLangVariableReference) varRefExpr.expressions.get(i)).isLValue = true;
            results.add(checkExpr(varRefExpr.expressions.get(i), env, symTable.noType));
        }
        BTupleType actualType = new BTupleType(results);
        if (varRefExpr.restParam != null) {
            BLangExpression restExpr = (BLangExpression) varRefExpr.restParam;
            ((BLangVariableReference) restExpr).isLValue = true;
            BType checkedType = checkExpr(restExpr, env, symTable.noType);
            if (checkedType.tag != TypeTags.ARRAY) {
                dlog.error(varRefExpr.pos, DiagnosticErrorCode.INVALID_TYPE_FOR_REST_DESCRIPTOR, checkedType);
                resultType = symTable.semanticError;
                return;
            }
            actualType.restType = ((BArrayType) checkedType).eType;
        }
        resultType = types.checkType(varRefExpr, actualType, expType);
    }

    /**
     * This method will recursively check if a multidimensional array has at least one open sealed dimension.
     *
     * @param arrayType array to check if open sealed
     * @return true if at least one dimension is open sealed
     */
    public boolean isArrayOpenSealedType(BArrayType arrayType) {
        if (arrayType.state == BArrayState.INFERRED) {
            return true;
        }
        if (arrayType.eType.tag == TypeTags.ARRAY) {
            return isArrayOpenSealedType((BArrayType) arrayType.eType);
        }
        return false;
    }

    /**
     * This method will recursively traverse and find the symbol environment of a lambda node (which is given as the
     * enclosing invokable node) which is needed to lookup closure variables. The variable lookup will start from the
     * enclosing invokable node's environment, which are outside of the scope of a lambda function.
     */
    private SymbolEnv findEnclosingInvokableEnv(SymbolEnv env, BLangInvokableNode encInvokable) {
        if (env.enclEnv.node != null && env.enclEnv.node.getKind() == NodeKind.ARROW_EXPR) {
            // if enclosing env's node is arrow expression
            return env.enclEnv;
        }

        if (env.enclEnv.node != null && (env.enclEnv.node.getKind() == NodeKind.ON_FAIL)) {
            // if enclosing env's node is a transaction, retry or a on-fail
            return env.enclEnv;
        }

        if (env.enclInvokable != null && env.enclInvokable == encInvokable) {
            return findEnclosingInvokableEnv(env.enclEnv, encInvokable);
        }
        return env;
    }

    private SymbolEnv findEnclosingInvokableEnv(SymbolEnv env, BLangRecordTypeNode recordTypeNode) {
        if (env.enclEnv.node != null && env.enclEnv.node.getKind() == NodeKind.ARROW_EXPR) {
            // if enclosing env's node is arrow expression
            return env.enclEnv;
        }

        if (env.enclEnv.node != null && (env.enclEnv.node.getKind() == NodeKind.ON_FAIL)) {
            // if enclosing env's node is a transaction, retry or on-fail
            return env.enclEnv;
        }

        if (env.enclType != null && env.enclType == recordTypeNode) {
            return findEnclosingInvokableEnv(env.enclEnv, recordTypeNode);
        }
        return env;
    }

    private boolean isFunctionArgument(BSymbol symbol, List<BLangSimpleVariable> params) {
        return params.stream().anyMatch(param -> (param.symbol.name.equals(symbol.name) &&
                param.getBType().tag == symbol.type.tag));
    }

    public void visit(BLangFieldBasedAccess fieldAccessExpr) {
        markLeafNode(fieldAccessExpr);

        // First analyze the accessible expression.
        BLangExpression containerExpression = fieldAccessExpr.expr;

        if (containerExpression instanceof BLangValueExpression) {
            ((BLangValueExpression) containerExpression).isLValue = fieldAccessExpr.isLValue;
            ((BLangValueExpression) containerExpression).isCompoundAssignmentLValue =
                    fieldAccessExpr.isCompoundAssignmentLValue;
        }

        BType varRefType = types.getTypeWithEffectiveIntersectionTypes(checkExpr(containerExpression, env));

        // Disallow `expr.ns:attrname` syntax on non xml expressions.
        if (fieldAccessExpr instanceof BLangFieldBasedAccess.BLangNSPrefixedFieldBasedAccess
                && !isXmlAccess(fieldAccessExpr)) {
            dlog.error(fieldAccessExpr.pos, DiagnosticErrorCode.INVALID_FIELD_ACCESS_EXPRESSION);
            resultType = symTable.semanticError;
            return;
        }

        BType actualType;
        if (fieldAccessExpr.optionalFieldAccess) {
            if (fieldAccessExpr.isLValue || fieldAccessExpr.isCompoundAssignmentLValue) {
                dlog.error(fieldAccessExpr.pos, DiagnosticErrorCode.OPTIONAL_FIELD_ACCESS_NOT_REQUIRED_ON_LHS);
                resultType = symTable.semanticError;
                return;
            }
            actualType = checkOptionalFieldAccessExpr(fieldAccessExpr, varRefType,
                                                      names.fromIdNode(fieldAccessExpr.field));
        } else {
            actualType = checkFieldAccessExpr(fieldAccessExpr, varRefType, names.fromIdNode(fieldAccessExpr.field));

            if (actualType != symTable.semanticError &&
                    (fieldAccessExpr.isLValue || fieldAccessExpr.isCompoundAssignmentLValue)) {
                if (isAllReadonlyTypes(varRefType)) {
                    if (varRefType.tag != TypeTags.OBJECT || !isInitializationInInit(varRefType)) {
                        dlog.error(fieldAccessExpr.pos, DiagnosticErrorCode.CANNOT_UPDATE_READONLY_VALUE_OF_TYPE,
                                varRefType);
                        resultType = symTable.semanticError;
                        return;
                    }

                } else if (types.isSubTypeOfBaseType(varRefType, TypeTags.RECORD) &&
                        isInvalidReadonlyFieldUpdate(varRefType, fieldAccessExpr.field.value)) {
                    dlog.error(fieldAccessExpr.pos, DiagnosticErrorCode.CANNOT_UPDATE_READONLY_RECORD_FIELD,
                            fieldAccessExpr.field.value, varRefType);
                    resultType = symTable.semanticError;
                    return;
                }
                // Object final field updates will be analyzed at dataflow analysis.
            }
        }

        resultType = types.checkType(fieldAccessExpr, actualType, this.expType);
    }

    private boolean isAllReadonlyTypes(BType type) {
        if (type.tag != TypeTags.UNION) {
            return Symbols.isFlagOn(type.flags, Flags.READONLY);
        }

        for (BType memberType : ((BUnionType) type).getMemberTypes()) {
            if (!isAllReadonlyTypes(memberType)) {
                return false;
            }
        }
        return true;
    }

    private boolean isInitializationInInit(BType type) {
        BObjectType objectType = (BObjectType) type;
        BObjectTypeSymbol objectTypeSymbol = (BObjectTypeSymbol) objectType.tsymbol;
        BAttachedFunction initializerFunc = objectTypeSymbol.initializerFunc;

        return env.enclInvokable != null && initializerFunc != null &&
                env.enclInvokable.symbol == initializerFunc.symbol;
    }

    private boolean isInvalidReadonlyFieldUpdate(BType type, String fieldName) {
        if (type.tag == TypeTags.RECORD) {
            if (Symbols.isFlagOn(type.flags, Flags.READONLY)) {
                return true;
            }

            BRecordType recordType = (BRecordType) type;
            for (BField field : recordType.fields.values()) {
                if (!field.name.value.equals(fieldName)) {
                    continue;
                }

                return Symbols.isFlagOn(field.symbol.flags, Flags.READONLY);
            }
            return recordType.sealed;
        }

        // For unions, we consider this an invalid update only if it is invalid for all member types. If for at least
        // one member this is valid, we allow this at compile time with the potential to fail at runtime.
        boolean allInvalidUpdates = true;
        for (BType memberType : ((BUnionType) type).getMemberTypes()) {
            if (!isInvalidReadonlyFieldUpdate(memberType, fieldName)) {
                allInvalidUpdates = false;
            }
        }
        return allInvalidUpdates;
    }

    private boolean isXmlAccess(BLangFieldBasedAccess fieldAccessExpr) {
        BLangExpression expr = fieldAccessExpr.expr;
        BType exprType = expr.getBType();

        if (exprType.tag == TypeTags.XML || exprType.tag == TypeTags.XML_ELEMENT) {
            return true;
        }

        if (expr.getKind() == NodeKind.FIELD_BASED_ACCESS_EXPR  && hasLaxOriginalType((BLangFieldBasedAccess) expr)
                && exprType.tag == TypeTags.UNION) {
            Set<BType> memberTypes = ((BUnionType) exprType).getMemberTypes();
            return memberTypes.contains(symTable.xmlType) || memberTypes.contains(symTable.xmlElementType);
          }

        return false;
    }

    public void visit(BLangIndexBasedAccess indexBasedAccessExpr) {
        markLeafNode(indexBasedAccessExpr);

        // First analyze the variable reference expression.
        BLangExpression containerExpression = indexBasedAccessExpr.expr;
        if (containerExpression.getKind() ==  NodeKind.TYPEDESC_EXPRESSION) {
            dlog.error(indexBasedAccessExpr.pos, DiagnosticErrorCode.OPERATION_DOES_NOT_SUPPORT_MEMBER_ACCESS,
                    ((BLangTypedescExpr) containerExpression).typeNode);
            resultType = symTable.semanticError;
            return;
        }

        if (containerExpression instanceof BLangValueExpression) {
            ((BLangValueExpression) containerExpression).isLValue = indexBasedAccessExpr.isLValue;
            ((BLangValueExpression) containerExpression).isCompoundAssignmentLValue =
                    indexBasedAccessExpr.isCompoundAssignmentLValue;
        }

        boolean isStringValue = containerExpression.getBType() != null
                && containerExpression.getBType().tag == TypeTags.STRING;
        if (!isStringValue) {
            checkExpr(containerExpression, this.env, symTable.noType);
        }

        if (indexBasedAccessExpr.indexExpr.getKind() == NodeKind.TABLE_MULTI_KEY &&
                containerExpression.getBType().tag != TypeTags.TABLE) {
            dlog.error(indexBasedAccessExpr.pos, DiagnosticErrorCode.MULTI_KEY_MEMBER_ACCESS_NOT_SUPPORTED,
                       containerExpression.getBType());
            resultType = symTable.semanticError;
            return;
        }

        BType actualType = checkIndexAccessExpr(indexBasedAccessExpr);

        BType exprType = containerExpression.getBType();
        BLangExpression indexExpr = indexBasedAccessExpr.indexExpr;

        if (actualType != symTable.semanticError &&
                (indexBasedAccessExpr.isLValue || indexBasedAccessExpr.isCompoundAssignmentLValue)) {
            if (isAllReadonlyTypes(exprType)) {
                dlog.error(indexBasedAccessExpr.pos, DiagnosticErrorCode.CANNOT_UPDATE_READONLY_VALUE_OF_TYPE,
                        exprType);
                resultType = symTable.semanticError;
                return;
            } else if (types.isSubTypeOfBaseType(exprType, TypeTags.RECORD) &&
                    (indexExpr.getKind() == NodeKind.LITERAL || isConst(indexExpr)) &&
                    isInvalidReadonlyFieldUpdate(exprType, getConstFieldName(indexExpr))) {
                dlog.error(indexBasedAccessExpr.pos, DiagnosticErrorCode.CANNOT_UPDATE_READONLY_RECORD_FIELD,
                        getConstFieldName(indexExpr), exprType);
                resultType = symTable.semanticError;
                return;
            }
        }

        // If this is on lhs, no need to do type checking further. And null/error
        // will not propagate from parent expressions
        if (indexBasedAccessExpr.isLValue) {
            indexBasedAccessExpr.originalType = actualType;
            indexBasedAccessExpr.setBType(actualType);
            resultType = actualType;
            return;
        }

        this.resultType = this.types.checkType(indexBasedAccessExpr, actualType, this.expType);
    }

    public void visit(BLangInvocation iExpr) {
        // Variable ref expression null means this is the leaf node of the variable ref expression tree
        // e.g. foo();, foo(), foo().k;
        if (iExpr.expr == null) {
            // This is a function invocation expression. e.g. foo()
            checkFunctionInvocationExpr(iExpr);
            return;
        }

        // Module aliases cannot be used with methods
        if (invalidModuleAliasUsage(iExpr)) {
            return;
        }

        // Find the variable reference expression type
        checkExpr(iExpr.expr, this.env, symTable.noType);

        BType varRefType = iExpr.expr.getBType();

        switch (varRefType.tag) {
            case TypeTags.OBJECT:
                // Invoking a function bound to an object
                // First check whether there exist a function with this name
                // Then perform arg and param matching
                checkObjectFunctionInvocationExpr(iExpr, (BObjectType) varRefType);
                break;
            case TypeTags.RECORD:
                checkFieldFunctionPointer(iExpr, this.env);
                break;
            case TypeTags.NONE:
                dlog.error(iExpr.pos, DiagnosticErrorCode.UNDEFINED_FUNCTION, iExpr.name);
                break;
            case TypeTags.SEMANTIC_ERROR:
                break;
            default:
                checkInLangLib(iExpr, varRefType);
        }
    }

    public void visit(BLangErrorConstructorExpr errorConstructorExpr) {
        BLangUserDefinedType userProvidedTypeRef = errorConstructorExpr.errorTypeRef;
        if (userProvidedTypeRef != null) {
            symResolver.resolveTypeNode(userProvidedTypeRef, env, DiagnosticErrorCode.UNDEFINED_ERROR_TYPE_DESCRIPTOR);
        }
        validateErrorConstructorPositionalArgs(errorConstructorExpr);

        List<BType> expandedCandidates = getTypeCandidatesForErrorConstructor(errorConstructorExpr);

        List<BType> errorDetailTypes = new ArrayList<>();
        for (BType expandedCandidate : expandedCandidates) {
            BType detailType = ((BErrorType) expandedCandidate).detailType;
            errorDetailTypes.add(detailType);
        }

        BType detailCandidate;
        if (errorDetailTypes.size() == 1) {
            detailCandidate = errorDetailTypes.get(0);
        } else {
            detailCandidate = BUnionType.create(null, new LinkedHashSet<>(errorDetailTypes));
        }

        BLangRecordLiteral recordLiteral = createRecordLiteralForErrorConstructor(errorConstructorExpr);
        BType inferredDetailType = checkExprSilent(recordLiteral, detailCandidate, env);

        int index = errorDetailTypes.indexOf(inferredDetailType);
        BType selectedCandidate = index < 0 ? symTable.semanticError : expandedCandidates.get(index);

        if (selectedCandidate != symTable.semanticError
                && (userProvidedTypeRef == null || userProvidedTypeRef.getBType() == selectedCandidate)) {
            checkProvidedErrorDetails(errorConstructorExpr, inferredDetailType);
            resultType = types.checkType(errorConstructorExpr.pos, selectedCandidate, expType,
                    DiagnosticErrorCode.INCOMPATIBLE_TYPES);
            return;
        }

        if (userProvidedTypeRef == null && errorDetailTypes.size() > 1) {
            dlog.error(errorConstructorExpr.pos, DiagnosticErrorCode.CANNOT_INFER_ERROR_TYPE, expType);
        }

        // Error details provided does not match the contextually expected error type.
        // if type reference is not provided let's take the `ballerina/lang.error:error` as the expected type.
        BErrorType errorType;
        if (userProvidedTypeRef != null && userProvidedTypeRef.getBType().tag == TypeTags.ERROR) {
            errorType = (BErrorType) userProvidedTypeRef.getBType();
        } else if (expandedCandidates.size() == 1) {
            errorType = (BErrorType) expandedCandidates.get(0);
        } else {
            errorType = symTable.errorType;
        }
        List<BLangNamedArgsExpression> namedArgs =
                checkProvidedErrorDetails(errorConstructorExpr, errorType.detailType);

        BType detailType = errorType.detailType;

        if (detailType.tag == TypeTags.MAP) {
            BType errorDetailTypeConstraint = ((BMapType) detailType).constraint;
            for (BLangNamedArgsExpression namedArgExpr: namedArgs) {
                if (!types.isAssignable(namedArgExpr.expr.getBType(), errorDetailTypeConstraint)) {
                    dlog.error(namedArgExpr.pos, DiagnosticErrorCode.INVALID_ERROR_DETAIL_ARG_TYPE,
                               namedArgExpr.name, errorDetailTypeConstraint, namedArgExpr.expr.getBType());
                }
            }
        } else if (detailType.tag == TypeTags.RECORD) {
            BRecordType targetErrorDetailRec = (BRecordType) errorType.detailType;

            LinkedList<String> missingRequiredFields = targetErrorDetailRec.fields.values().stream()
                    .filter(f -> (f.symbol.flags & Flags.REQUIRED) == Flags.REQUIRED)
                    .map(f -> f.name.value)
                    .collect(Collectors.toCollection(LinkedList::new));

            LinkedHashMap<String, BField> targetFields = targetErrorDetailRec.fields;
            for (BLangNamedArgsExpression namedArg : namedArgs) {
                BField field = targetFields.get(namedArg.name.value);
                Location pos = namedArg.pos;
                if (field == null) {
                    if (targetErrorDetailRec.sealed) {
                        dlog.error(pos, DiagnosticErrorCode.UNKNOWN_DETAIL_ARG_TO_CLOSED_ERROR_DETAIL_REC,
                                namedArg.name, targetErrorDetailRec);
                    } else if (targetFields.isEmpty()
                            && !types.isAssignable(namedArg.expr.getBType(), targetErrorDetailRec.restFieldType)) {
                        dlog.error(pos, DiagnosticErrorCode.INVALID_ERROR_DETAIL_REST_ARG_TYPE,
                                namedArg.name, targetErrorDetailRec);
                    }
                } else {
                    missingRequiredFields.remove(namedArg.name.value);
                    if (!types.isAssignable(namedArg.expr.getBType(), field.type)) {
                        dlog.error(pos, DiagnosticErrorCode.INVALID_ERROR_DETAIL_ARG_TYPE,
                                   namedArg.name, field.type, namedArg.expr.getBType());
                    }
                }
            }

            for (String requiredField : missingRequiredFields) {
                dlog.error(errorConstructorExpr.pos, DiagnosticErrorCode.MISSING_ERROR_DETAIL_ARG, requiredField);
            }
        }

        if (userProvidedTypeRef != null) {
            errorConstructorExpr.setBType(userProvidedTypeRef.getBType());
        } else {
            errorConstructorExpr.setBType(errorType);
        }

        resultType = errorConstructorExpr.getBType();
    }

    private void validateErrorConstructorPositionalArgs(BLangErrorConstructorExpr errorConstructorExpr) {
        // Parser handle the missing error message case, and too many positional argument cases.
        if (errorConstructorExpr.positionalArgs.isEmpty()) {
            return;
        }

        checkExpr(errorConstructorExpr.positionalArgs.get(0), this.env, symTable.stringType);

        int positionalArgCount = errorConstructorExpr.positionalArgs.size();
        if (positionalArgCount > 1) {
            checkExpr(errorConstructorExpr.positionalArgs.get(1), this.env, symTable.errorOrNilType);
        }

        // todo: Need to add type-checking when fixing #29247 for positional args beyond second arg.
    }

    private BType checkExprSilent(BLangRecordLiteral recordLiteral, BType expType, SymbolEnv env) {
        boolean prevNonErrorLoggingCheck = this.nonErrorLoggingCheck;
        this.nonErrorLoggingCheck = true;
        int errorCount = this.dlog.errorCount();
        this.dlog.mute();

        BType type = checkExpr(recordLiteral, env, expType);

        this.nonErrorLoggingCheck = prevNonErrorLoggingCheck;
        dlog.setErrorCount(errorCount);
        if (!prevNonErrorLoggingCheck) {
            this.dlog.unmute();
        }

        return type;
    }

    private BLangRecordLiteral createRecordLiteralForErrorConstructor(BLangErrorConstructorExpr errorConstructorExpr) {
        BLangRecordLiteral recordLiteral = (BLangRecordLiteral) TreeBuilder.createRecordLiteralNode();
        for (NamedArgNode namedArg : errorConstructorExpr.getNamedArgs()) {
            BLangRecordKeyValueField field =
                    (BLangRecordKeyValueField) TreeBuilder.createRecordKeyValue();
            field.valueExpr = (BLangExpression) namedArg.getExpression();
            BLangLiteral expr = new BLangLiteral();
            expr.value = namedArg.getName().value;
            expr.setBType(symTable.stringType);
            field.key = new BLangRecordKey(expr);
            recordLiteral.fields.add(field);
        }
        return recordLiteral;
    }

    private List<BType> getTypeCandidatesForErrorConstructor(BLangErrorConstructorExpr errorConstructorExpr) {
        BLangUserDefinedType errorTypeRef = errorConstructorExpr.errorTypeRef;
        if (errorTypeRef == null) {
            // If contextually expected type for error constructor without type-ref contain errors take it.
            // Else take default error type as the contextually expected type.
            if (expType.tag == TypeTags.ERROR) {
                return List.of(expType);
            } else if (types.isAssignable(expType, symTable.errorType) || expType.tag == TypeTags.UNION) {
                return expandExpectedErrorTypes(expType);
            }
        } else {
            // if `errorTypeRef.type == semanticError` then an error is already logged.
            if (errorTypeRef.getBType().tag != TypeTags.ERROR) {
                if (errorTypeRef.getBType().tag != TypeTags.SEMANTIC_ERROR) {
                    dlog.error(errorTypeRef.pos, DiagnosticErrorCode.INVALID_ERROR_TYPE_REFERENCE, errorTypeRef);
                }
            } else {
                return List.of(errorTypeRef.getBType());
            }
        }

        return List.of(symTable.errorType);
    }

    private List<BType> expandExpectedErrorTypes(BType candidateType) {
        List<BType> expandedCandidates = new ArrayList<>();
        if (candidateType.tag == TypeTags.UNION) {
            for (BType memberType : ((BUnionType) candidateType).getMemberTypes()) {
                if (types.isAssignable(memberType, symTable.errorType)) {
                    if (memberType.tag == TypeTags.INTERSECTION) {
                        expandedCandidates.add(((BIntersectionType) memberType).effectiveType);
                    } else {
                        expandedCandidates.add(memberType);
                    }
                }
            }
        } else if (types.isAssignable(candidateType, symTable.errorType)) {
            if (candidateType.tag == TypeTags.INTERSECTION) {
                expandedCandidates.add(((BIntersectionType) candidateType).effectiveType);
            } else {
                expandedCandidates.add(candidateType);
            }
        }
        return expandedCandidates;
    }

    public void visit(BLangInvocation.BLangActionInvocation aInv) {
        // For an action invocation, this will only be satisfied when it's an async call of a function.
        // e.g., start foo();
        if (aInv.expr == null) {
            checkFunctionInvocationExpr(aInv);
            return;
        }

        // Module aliases cannot be used with remote method call actions
        if (invalidModuleAliasUsage(aInv)) {
            return;
        }

        // Find the variable reference expression type
        checkExpr(aInv.expr, this.env, symTable.noType);
        BLangExpression varRef = aInv.expr;

        switch (varRef.getBType().tag) {
            case TypeTags.OBJECT:
                checkActionInvocation(aInv, (BObjectType) varRef.getBType());
                break;
            case TypeTags.RECORD:
                checkFieldFunctionPointer(aInv, this.env);
                break;
            case TypeTags.NONE:
                dlog.error(aInv.pos, DiagnosticErrorCode.UNDEFINED_FUNCTION, aInv.name);
                resultType = symTable.semanticError;
                break;
            case TypeTags.SEMANTIC_ERROR:
            default:
                dlog.error(aInv.pos, DiagnosticErrorCode.INVALID_ACTION_INVOCATION, varRef.getBType());
                resultType = symTable.semanticError;
                break;
        }
    }

    private boolean invalidModuleAliasUsage(BLangInvocation invocation) {
        Name pkgAlias = names.fromIdNode(invocation.pkgAlias);
        if (pkgAlias != Names.EMPTY) {
            dlog.error(invocation.pos, DiagnosticErrorCode.PKG_ALIAS_NOT_ALLOWED_HERE);
            return true;
        }
        return false;
    }

    public void visit(BLangLetExpression letExpression) {
        BLetSymbol letSymbol = new BLetSymbol(SymTag.LET, Flags.asMask(new HashSet<>(Lists.of())),
                                              new Name(String.format("$let_symbol_%d$", letCount++)),
                                              env.enclPkg.symbol.pkgID, letExpression.getBType(), env.scope.owner,
                                              letExpression.pos);
        letExpression.env = SymbolEnv.createExprEnv(letExpression, env, letSymbol);
        for (BLangLetVariable letVariable : letExpression.letVarDeclarations) {
            semanticAnalyzer.analyzeDef((BLangNode) letVariable.definitionNode, letExpression.env);
        }
        BType exprType = checkExpr(letExpression.expr, letExpression.env, this.expType);
        types.checkType(letExpression, exprType, this.expType);
    }

    private void checkInLangLib(BLangInvocation iExpr, BType varRefType) {
        BSymbol langLibMethodSymbol = getLangLibMethod(iExpr, varRefType);
        if (langLibMethodSymbol == symTable.notFoundSymbol) {
            dlog.error(iExpr.name.pos, DiagnosticErrorCode.UNDEFINED_FUNCTION_IN_TYPE, iExpr.name.value,
                       iExpr.expr.getBType());
            resultType = symTable.semanticError;
            return;
        }

        if (checkInvalidImmutableValueUpdate(iExpr, varRefType, langLibMethodSymbol)) {
            return;
        }

        checkIllegalStorageSizeChangeMethodCall(iExpr, varRefType);
    }

    private boolean checkInvalidImmutableValueUpdate(BLangInvocation iExpr, BType varRefType,
                                                     BSymbol langLibMethodSymbol) {
        if (!Symbols.isFlagOn(varRefType.flags, Flags.READONLY)) {
            return false;
        }

        String packageId = langLibMethodSymbol.pkgID.name.value;

        if (!modifierFunctions.containsKey(packageId)) {
            return false;
        }

        String funcName = langLibMethodSymbol.name.value;
        if (!modifierFunctions.get(packageId).contains(funcName)) {
            return false;
        }

        if (funcName.equals("mergeJson") && varRefType.tag != TypeTags.MAP) {
            return false;
        }
        if (funcName.equals("strip") && TypeTags.isXMLTypeTag(varRefType.tag)) {
            return false;
        }

        dlog.error(iExpr.pos, DiagnosticErrorCode.CANNOT_UPDATE_READONLY_VALUE_OF_TYPE, varRefType);
        resultType = symTable.semanticError;
        return true;
    }

    private boolean isFixedLengthList(BType type) {
        switch(type.tag) {
            case TypeTags.ARRAY:
                return (((BArrayType) type).state != BArrayState.OPEN);
            case TypeTags.TUPLE:
                return (((BTupleType) type).restType == null);
            case TypeTags.UNION:
                BUnionType unionType = (BUnionType) type;
                for (BType member : unionType.getMemberTypes()) {
                    if (!isFixedLengthList(member)) {
                        return false;
                    }
                }
                return true;
            default:
                return false;
        }
    }

    private void checkIllegalStorageSizeChangeMethodCall(BLangInvocation iExpr, BType varRefType) {
        String invocationName = iExpr.name.getValue();
        if (!listLengthModifierFunctions.contains(invocationName)) {
            return;
        }

        if (isFixedLengthList(varRefType)) {
            dlog.error(iExpr.name.pos, DiagnosticErrorCode.ILLEGAL_FUNCTION_CHANGE_LIST_SIZE, invocationName,
                       varRefType);
            resultType = symTable.semanticError;
            return;
        }

        if (isShiftOnIncompatibleTuples(varRefType, invocationName)) {
            dlog.error(iExpr.name.pos, DiagnosticErrorCode.ILLEGAL_FUNCTION_CHANGE_TUPLE_SHAPE, invocationName,
                    varRefType);
            resultType = symTable.semanticError;
            return;
        }
    }

    private boolean isShiftOnIncompatibleTuples(BType varRefType, String invocationName) {
        if ((varRefType.tag == TypeTags.TUPLE) && (invocationName.compareTo(FUNCTION_NAME_SHIFT) == 0) &&
                hasDifferentTypeThanRest((BTupleType) varRefType)) {
            return true;
        }

        if ((varRefType.tag == TypeTags.UNION) && (invocationName.compareTo(FUNCTION_NAME_SHIFT) == 0)) {
            BUnionType unionVarRef = (BUnionType) varRefType;
            boolean allMemberAreFixedShapeTuples = true;
            for (BType member : unionVarRef.getMemberTypes()) {
                if (member.tag != TypeTags.TUPLE) {
                    allMemberAreFixedShapeTuples = false;
                    break;
                }
                if (!hasDifferentTypeThanRest((BTupleType) member)) {
                    allMemberAreFixedShapeTuples = false;
                    break;
                }
            }
            return allMemberAreFixedShapeTuples;
        }
        return false;
    }

    private boolean hasDifferentTypeThanRest(BTupleType tupleType) {
        if (tupleType.restType == null) {
            return false;
        }

        for (BType member : tupleType.getTupleTypes()) {
            if (!types.isSameType(tupleType.restType, member)) {
                return true;
            }
        }
        return false;
    }

    private boolean checkFieldFunctionPointer(BLangInvocation iExpr, SymbolEnv env) {
        BType type = checkExpr(iExpr.expr, env);

        BLangIdentifier invocationIdentifier = iExpr.name;

        if (type == symTable.semanticError) {
            return false;
        }
        BSymbol fieldSymbol = symResolver.resolveStructField(iExpr.pos, env, names.fromIdNode(invocationIdentifier),
                                                             type.tsymbol);

        if (fieldSymbol == symTable.notFoundSymbol) {
            checkIfLangLibMethodExists(iExpr, type, iExpr.name.pos, DiagnosticErrorCode.UNDEFINED_FIELD_IN_RECORD,
                                       invocationIdentifier, type);
            return false;
        }

        if (fieldSymbol.kind != SymbolKind.FUNCTION) {
            checkIfLangLibMethodExists(iExpr, type, iExpr.pos, DiagnosticErrorCode.INVALID_METHOD_CALL_EXPR_ON_FIELD,
                                       fieldSymbol.type);
            return false;
        }

        iExpr.symbol = fieldSymbol;
        iExpr.setBType(((BInvokableSymbol) fieldSymbol).retType);
        checkInvocationParamAndReturnType(iExpr);
        iExpr.functionPointerInvocation = true;
        return true;
    }

    private void checkIfLangLibMethodExists(BLangInvocation iExpr, BType varRefType, Location pos,
                                            DiagnosticErrorCode errCode, Object... diagMsgArgs) {
        BSymbol langLibMethodSymbol = getLangLibMethod(iExpr, varRefType);
        if (langLibMethodSymbol == symTable.notFoundSymbol) {
            dlog.error(pos, errCode, diagMsgArgs);
            resultType = symTable.semanticError;
        } else {
            checkInvalidImmutableValueUpdate(iExpr, varRefType, langLibMethodSymbol);
        }
    }

    @Override
    public void visit(BLangObjectConstructorExpression objectCtorExpression) {
        if (objectCtorExpression.referenceType == null && objectCtorExpression.expectedType != null) {
            BObjectType objectType = (BObjectType) objectCtorExpression.classNode.getBType();
            if (objectCtorExpression.expectedType.tag == TypeTags.OBJECT) {
                BObjectType expObjType = (BObjectType) objectCtorExpression.expectedType;
                objectType.typeIdSet = expObjType.typeIdSet;
            } else if (objectCtorExpression.expectedType.tag != TypeTags.NONE) {
                if (!checkAndLoadTypeIdSet(objectCtorExpression.expectedType, objectType)) {
                    dlog.error(objectCtorExpression.pos, DiagnosticErrorCode.INVALID_TYPE_OBJECT_CONSTRUCTOR,
                            objectCtorExpression.expectedType);
                    resultType = symTable.semanticError;
                    return;
                }
            }
        }
        visit(objectCtorExpression.typeInit);
    }

    private boolean isDefiniteObjectType(BType type, Set<BTypeIdSet> typeIdSets) {
        if (type.tag != TypeTags.OBJECT && type.tag != TypeTags.UNION) {
            return false;
        }

        Set<BType> visitedTypes = new HashSet<>();
        if (!collectObjectTypeIds(type, typeIdSets, visitedTypes)) {
            return false;
        }
        return typeIdSets.size() <= 1;
    }

    private boolean collectObjectTypeIds(BType type, Set<BTypeIdSet> typeIdSets, Set<BType> visitedTypes) {
        if (type.tag == TypeTags.OBJECT) {
            var objectType = (BObjectType) type;
            typeIdSets.add(objectType.typeIdSet);
            return true;
        }
        if (type.tag == TypeTags.UNION) {
            if (!visitedTypes.add(type)) {
                return true;
            }
            for (BType member : ((BUnionType) type).getMemberTypes()) {
                if (!collectObjectTypeIds(member, typeIdSets, visitedTypes)) {
                    return false;
                }
            }
            return true;
        }
        return false;
    }

    private boolean checkAndLoadTypeIdSet(BType type, BObjectType objectType) {
        Set<BTypeIdSet> typeIdSets = new HashSet<>();
        if (!isDefiniteObjectType(type, typeIdSets)) {
            return false;
        }
        if (typeIdSets.isEmpty()) {
            objectType.typeIdSet = BTypeIdSet.emptySet();
            return true;
        }
        var typeIdIterator = typeIdSets.iterator();
        if (typeIdIterator.hasNext()) {
            BTypeIdSet typeIdSet = typeIdIterator.next();
            objectType.typeIdSet = typeIdSet;
            return true;
        }
        return true;
    }

    public void visit(BLangTypeInit cIExpr) {
        if ((expType.tag == TypeTags.ANY && cIExpr.userDefinedType == null) || expType.tag == TypeTags.RECORD) {
            dlog.error(cIExpr.pos, DiagnosticErrorCode.INVALID_TYPE_NEW_LITERAL, expType);
            resultType = symTable.semanticError;
            return;
        }

        BType actualType;
        if (cIExpr.userDefinedType != null) {
            actualType = symResolver.resolveTypeNode(cIExpr.userDefinedType, env);
        } else {
            actualType = expType;
        }

        if (actualType == symTable.semanticError) {
            //TODO dlog error?
            resultType = symTable.semanticError;
            return;
        }

        if (actualType.tag == TypeTags.INTERSECTION) {
            actualType = ((BIntersectionType) actualType).effectiveType;
        }

        switch (actualType.tag) {
            case TypeTags.OBJECT:
                BObjectType actualObjectType = (BObjectType) actualType;

                if (isObjectConstructorExpr(cIExpr, actualObjectType)) {
                    BLangClassDefinition classDefForConstructor = getClassDefinitionForObjectConstructorExpr(cIExpr,
                                                                                                             env);
                    List<BLangType> typeRefs = classDefForConstructor.typeRefs;

                    SymbolEnv pkgEnv = symTable.pkgEnvMap.get(env.enclPkg.symbol);

                    if (Symbols.isFlagOn(expType.flags, Flags.READONLY)) {
                        handleObjectConstrExprForReadOnly(cIExpr, actualObjectType, classDefForConstructor, pkgEnv,
                                                          false);
                    } else if (!typeRefs.isEmpty() && Symbols.isFlagOn(typeRefs.get(0).getBType().flags,
                                                                       Flags.READONLY)) {
                        handleObjectConstrExprForReadOnly(cIExpr, actualObjectType, classDefForConstructor, pkgEnv,
                                                          true);
                    } else {
                        semanticAnalyzer.analyzeNode(classDefForConstructor, pkgEnv);
                    }

                    markConstructedObjectIsolatedness(actualObjectType);
                }

                if ((actualType.tsymbol.flags & Flags.CLASS) != Flags.CLASS) {
                    dlog.error(cIExpr.pos, DiagnosticErrorCode.CANNOT_INITIALIZE_ABSTRACT_OBJECT,
                            actualType.tsymbol);
                    cIExpr.initInvocation.argExprs.forEach(expr -> checkExpr(expr, env, symTable.noType));
                    resultType = symTable.semanticError;
                    return;
                }

                if (((BObjectTypeSymbol) actualType.tsymbol).initializerFunc != null) {
                    cIExpr.initInvocation.symbol = ((BObjectTypeSymbol) actualType.tsymbol).initializerFunc.symbol;
                    checkInvocationParam(cIExpr.initInvocation);
                    cIExpr.initInvocation.setBType(((BInvokableSymbol) cIExpr.initInvocation.symbol).retType);
                } else {
                    // If the initializerFunc is null then this is a default constructor invocation. Hence should not
                    // pass any arguments.
                    if (!isValidInitInvocation(cIExpr, (BObjectType) actualType)) {
                        return;
                    }
                }
                break;
            case TypeTags.STREAM:
                if (cIExpr.initInvocation.argExprs.size() > 1) {
                    dlog.error(cIExpr.pos, DiagnosticErrorCode.INVALID_STREAM_CONSTRUCTOR, cIExpr.initInvocation);
                    resultType = symTable.semanticError;
                    return;
                }

                BStreamType actualStreamType = (BStreamType) actualType;
                if (actualStreamType.completionType != null) {
                    BType completionType = actualStreamType.completionType;
                    if (completionType.tag != symTable.nilType.tag && !types.containsErrorType(completionType)) {
                        dlog.error(cIExpr.pos, DiagnosticErrorCode.ERROR_TYPE_EXPECTED, completionType.toString());
                        resultType = symTable.semanticError;
                        return;
                    }
                }

                if (!cIExpr.initInvocation.argExprs.isEmpty()) {
                    BLangExpression iteratorExpr = cIExpr.initInvocation.argExprs.get(0);
                    BType constructType = checkExpr(iteratorExpr, env, symTable.noType);
                    BUnionType expectedNextReturnType = createNextReturnType(cIExpr.pos, (BStreamType) actualType);
                    if (constructType.tag != TypeTags.OBJECT) {
                        dlog.error(iteratorExpr.pos, DiagnosticErrorCode.INVALID_STREAM_CONSTRUCTOR_ITERATOR,
                                expectedNextReturnType, constructType);
                        resultType = symTable.semanticError;
                        return;
                    }
                    BAttachedFunction closeFunc = types.getAttachedFuncFromObject((BObjectType) constructType,
                            BLangCompilerConstants.CLOSE_FUNC);
                    if (closeFunc != null) {
                        BType closeableIteratorType = symTable.langQueryModuleSymbol.scope
                                .lookup(Names.ABSTRACT_STREAM_CLOSEABLE_ITERATOR).symbol.type;
                        if (!types.isAssignable(constructType, closeableIteratorType)) {
                            dlog.error(iteratorExpr.pos,
                                       DiagnosticErrorCode.INVALID_STREAM_CONSTRUCTOR_CLOSEABLE_ITERATOR,
                                       expectedNextReturnType, constructType);
                            resultType = symTable.semanticError;
                            return;
                        }
                    } else {
                        BType iteratorType = symTable.langQueryModuleSymbol.scope
                                .lookup(Names.ABSTRACT_STREAM_ITERATOR).symbol.type;
                        if (!types.isAssignable(constructType, iteratorType)) {
                            dlog.error(iteratorExpr.pos, DiagnosticErrorCode.INVALID_STREAM_CONSTRUCTOR_ITERATOR,
                                    expectedNextReturnType, constructType);
                            resultType = symTable.semanticError;
                            return;
                        }
                    }
                    BUnionType nextReturnType = types.getVarTypeFromIteratorFuncReturnType(constructType);
                    if (nextReturnType != null) {
                        types.checkType(iteratorExpr.pos, nextReturnType, expectedNextReturnType,
                                DiagnosticErrorCode.INCOMPATIBLE_TYPES);
                    } else {
                        dlog.error(constructType.tsymbol.getPosition(),
                                DiagnosticErrorCode.INVALID_NEXT_METHOD_RETURN_TYPE, expectedNextReturnType);
                    }
                }
                if (this.expType.tag != TypeTags.NONE && !types.isAssignable(actualType, this.expType)) {
                    dlog.error(cIExpr.pos, DiagnosticErrorCode.INCOMPATIBLE_TYPES, this.expType,
                            actualType);
                    resultType = symTable.semanticError;
                    return;
                }
                resultType = actualType;
                return;
            case TypeTags.UNION:
                List<BType> matchingMembers = findMembersWithMatchingInitFunc(cIExpr, (BUnionType) actualType);
                BType matchedType = getMatchingType(matchingMembers, cIExpr, actualType);
                cIExpr.initInvocation.setBType(symTable.nilType);

                if (matchedType.tag == TypeTags.OBJECT) {
                    if (((BObjectTypeSymbol) matchedType.tsymbol).initializerFunc != null) {
                        cIExpr.initInvocation.symbol = ((BObjectTypeSymbol) matchedType.tsymbol).initializerFunc.symbol;
                        checkInvocationParam(cIExpr.initInvocation);
                        cIExpr.initInvocation.setBType(((BInvokableSymbol) cIExpr.initInvocation.symbol).retType);
                        actualType = matchedType;
                        break;
                    } else {
                        if (!isValidInitInvocation(cIExpr, (BObjectType) matchedType)) {
                            return;
                        }
                    }
                }
                types.checkType(cIExpr, matchedType, expType);
                cIExpr.setBType(matchedType);
                resultType = matchedType;
                return;
            default:
                dlog.error(cIExpr.pos, DiagnosticErrorCode.CANNOT_INFER_OBJECT_TYPE_FROM_LHS, actualType);
                resultType = symTable.semanticError;
                return;
        }

        if (cIExpr.initInvocation.getBType() == null) {
            cIExpr.initInvocation.setBType(symTable.nilType);
        }
        BType actualTypeInitType = getObjectConstructorReturnType(actualType, cIExpr.initInvocation.getBType());
        resultType = types.checkType(cIExpr, actualTypeInitType, expType);
    }

    private BUnionType createNextReturnType(Location pos, BStreamType streamType) {
        BRecordType recordType = new BRecordType(null, Flags.ANONYMOUS);
        recordType.restFieldType = symTable.noType;
        recordType.sealed = true;

        Name fieldName = Names.VALUE;
        BField field = new BField(fieldName, pos, new BVarSymbol(Flags.PUBLIC,
                                                                 fieldName, env.enclPkg.packageID,
                                                                 streamType.constraint, env.scope.owner, pos, VIRTUAL));
        field.type = streamType.constraint;
        recordType.fields.put(field.name.value, field);

        recordType.tsymbol = Symbols.createRecordSymbol(Flags.ANONYMOUS, Names.EMPTY, env.enclPkg.packageID,
                                                        recordType, env.scope.owner, pos, VIRTUAL);
        recordType.tsymbol.scope = new Scope(env.scope.owner);
        recordType.tsymbol.scope.define(fieldName, field.symbol);

        LinkedHashSet<BType> retTypeMembers = new LinkedHashSet<>();
        retTypeMembers.add(recordType);
        retTypeMembers.addAll(types.getAllTypes(streamType.completionType));
        retTypeMembers.add(symTable.nilType);

        BUnionType unionType = BUnionType.create(null);
        unionType.addAll(retTypeMembers);
        unionType.tsymbol = Symbols.createTypeSymbol(SymTag.UNION_TYPE, 0, Names.EMPTY,
                env.enclPkg.symbol.pkgID, unionType, env.scope.owner, pos, VIRTUAL);

        return unionType;
    }

    private boolean isValidInitInvocation(BLangTypeInit cIExpr, BObjectType objType) {

        if (!cIExpr.initInvocation.argExprs.isEmpty()
                && ((BObjectTypeSymbol) objType.tsymbol).initializerFunc == null) {
            dlog.error(cIExpr.pos, DiagnosticErrorCode.TOO_MANY_ARGS_FUNC_CALL,
                    cIExpr.initInvocation.name.value);
            cIExpr.initInvocation.argExprs.forEach(expr -> checkExpr(expr, env, symTable.noType));
            resultType = symTable.semanticError;
            return false;
        }
        return true;
    }

    private BType getObjectConstructorReturnType(BType objType, BType initRetType) {
        if (initRetType.tag == TypeTags.UNION) {
            LinkedHashSet<BType> retTypeMembers = new LinkedHashSet<>();
            retTypeMembers.add(objType);

            retTypeMembers.addAll(((BUnionType) initRetType).getMemberTypes());
            retTypeMembers.remove(symTable.nilType);

            BUnionType unionType = BUnionType.create(null, retTypeMembers);
            unionType.tsymbol = Symbols.createTypeSymbol(SymTag.UNION_TYPE, 0,
                                                         Names.EMPTY, env.enclPkg.symbol.pkgID, unionType,
                                                         env.scope.owner, symTable.builtinPos, VIRTUAL);
            return unionType;
        } else if (initRetType.tag == TypeTags.NIL) {
            return objType;
        }
        return symTable.semanticError;
    }

    private List<BType> findMembersWithMatchingInitFunc(BLangTypeInit cIExpr, BUnionType lhsUnionType) {
        int objectCount = 0;

        for (BType memberType : lhsUnionType.getMemberTypes()) {
            int tag = memberType.tag;

            if (tag == TypeTags.OBJECT) {
                objectCount++;
                continue;
            }

            if (tag != TypeTags.INTERSECTION) {
                continue;
            }

            if (((BIntersectionType) memberType).effectiveType.tag == TypeTags.OBJECT) {
                objectCount++;
            }
        }

        boolean containsSingleObject = objectCount == 1;

        List<BType> matchingLhsMemberTypes = new ArrayList<>();
        for (BType memberType : lhsUnionType.getMemberTypes()) {
            if (memberType.tag != TypeTags.OBJECT) {
                // member is not an object.
                continue;
            }
            if ((memberType.tsymbol.flags & Flags.CLASS) != Flags.CLASS) {
                dlog.error(cIExpr.pos, DiagnosticErrorCode.CANNOT_INITIALIZE_ABSTRACT_OBJECT,
                        lhsUnionType.tsymbol);
            }

            if (containsSingleObject) {
                return Collections.singletonList(memberType);
            }

            BAttachedFunction initializerFunc = ((BObjectTypeSymbol) memberType.tsymbol).initializerFunc;
            if (isArgsMatchesFunction(cIExpr.argsExpr, initializerFunc)) {
                matchingLhsMemberTypes.add(memberType);
            }
        }
        return matchingLhsMemberTypes;
    }

    private BType getMatchingType(List<BType> matchingLhsMembers, BLangTypeInit cIExpr, BType lhsUnion) {
        if (matchingLhsMembers.isEmpty()) {
            // No union type member found which matches with initializer expression.
            dlog.error(cIExpr.pos, DiagnosticErrorCode.CANNOT_INFER_OBJECT_TYPE_FROM_LHS, lhsUnion);
            resultType = symTable.semanticError;
            return symTable.semanticError;
        } else if (matchingLhsMembers.size() == 1) {
            // We have a correct match.
            return matchingLhsMembers.get(0).tsymbol.type;
        } else {
            // Multiple matches found.
            dlog.error(cIExpr.pos, DiagnosticErrorCode.AMBIGUOUS_TYPES, lhsUnion);
            resultType = symTable.semanticError;
            return symTable.semanticError;
        }
    }

    private boolean isArgsMatchesFunction(List<BLangExpression> invocationArguments, BAttachedFunction function) {
        invocationArguments.forEach(expr -> checkExpr(expr, env, symTable.noType));

        if (function == null) {
            return invocationArguments.isEmpty();
        }

        if (function.symbol.params.isEmpty() && invocationArguments.isEmpty()) {
            return true;
        }

        List<BLangNamedArgsExpression> namedArgs = new ArrayList<>();
        List<BLangExpression> positionalArgs = new ArrayList<>();
        for (BLangExpression argument : invocationArguments) {
            if (argument.getKind() == NodeKind.NAMED_ARGS_EXPR) {
                namedArgs.add((BLangNamedArgsExpression) argument);
            } else {
                positionalArgs.add(argument);
            }
        }

        List<BVarSymbol> requiredParams = function.symbol.params.stream()
                .filter(param -> !param.isDefaultable)
                .collect(Collectors.toList());
        // Given named and positional arguments are less than required parameters.
        if (requiredParams.size() > invocationArguments.size()) {
            return false;
        }

        List<BVarSymbol> defaultableParams = function.symbol.params.stream()
                .filter(param -> param.isDefaultable)
                .collect(Collectors.toList());

        int givenRequiredParamCount = 0;
        for (int i = 0; i < positionalArgs.size(); i++) {
            if (function.symbol.params.size() > i) {
                givenRequiredParamCount++;
                BVarSymbol functionParam = function.symbol.params.get(i);
                // check the type compatibility of positional args against function params.
                if (!types.isAssignable(positionalArgs.get(i).getBType(), functionParam.type)) {
                    return false;
                }
                requiredParams.remove(functionParam);
                defaultableParams.remove(functionParam);
                continue;
            }

            if (function.symbol.restParam != null) {
                BType restParamType = ((BArrayType) function.symbol.restParam.type).eType;
                if (!types.isAssignable(positionalArgs.get(i).getBType(), restParamType)) {
                    return false;
                }
                continue;
            }

            // additional positional args given for function with no rest param
            return false;
        }

        for (BLangNamedArgsExpression namedArg : namedArgs) {
            boolean foundNamedArg = false;
            // check the type compatibility of named args against function params.
            List<BVarSymbol> params = function.symbol.params;
            for (int i = givenRequiredParamCount; i < params.size(); i++) {
                BVarSymbol functionParam = params.get(i);
                if (!namedArg.name.value.equals(functionParam.name.value)) {
                    continue;
                }
                foundNamedArg = true;
                BType namedArgExprType = checkExpr(namedArg.expr, env);
                if (!types.isAssignable(functionParam.type, namedArgExprType)) {
                    // Name matched, type mismatched.
                    return false;
                }
                requiredParams.remove(functionParam);
                defaultableParams.remove(functionParam);
            }
            if (!foundNamedArg) {
                return false;
            }
        }

        // all required params are not given by positional or named args.
        return requiredParams.size() <= 0;
    }

    public void visit(BLangWaitForAllExpr waitForAllExpr) {
        switch (expType.tag) {
            case TypeTags.RECORD:
                checkTypesForRecords(waitForAllExpr);
                break;
            case TypeTags.MAP:
                checkTypesForMap(waitForAllExpr, ((BMapType) expType).constraint);
                LinkedHashSet<BType> memberTypesForMap = collectWaitExprTypes(waitForAllExpr.keyValuePairs);
                if (memberTypesForMap.size() == 1) {
                    resultType = new BMapType(TypeTags.MAP,
                            memberTypesForMap.iterator().next(), symTable.mapType.tsymbol);
                    break;
                }
                BUnionType constraintTypeForMap = BUnionType.create(null, memberTypesForMap);
                resultType = new BMapType(TypeTags.MAP, constraintTypeForMap, symTable.mapType.tsymbol);
                break;
            case TypeTags.NONE:
            case TypeTags.ANY:
                checkTypesForMap(waitForAllExpr, expType);
                LinkedHashSet<BType> memberTypes = collectWaitExprTypes(waitForAllExpr.keyValuePairs);
                if (memberTypes.size() == 1) {
                    resultType = new BMapType(TypeTags.MAP, memberTypes.iterator().next(), symTable.mapType.tsymbol);
                    break;
                }
                BUnionType constraintType = BUnionType.create(null, memberTypes);
                resultType = new BMapType(TypeTags.MAP, constraintType, symTable.mapType.tsymbol);
                break;
            default:
                dlog.error(waitForAllExpr.pos, DiagnosticErrorCode.INCOMPATIBLE_TYPES, expType,
                        getWaitForAllExprReturnType(waitForAllExpr, waitForAllExpr.pos));
                resultType = symTable.semanticError;
                break;
        }
        waitForAllExpr.setBType(resultType);

        if (resultType != null && resultType != symTable.semanticError) {
            types.setImplicitCastExpr(waitForAllExpr, waitForAllExpr.getBType(), expType);
        }
    }

    private BRecordType getWaitForAllExprReturnType(BLangWaitForAllExpr waitExpr,
                                                    Location pos) {
        BRecordType retType = new BRecordType(null, Flags.ANONYMOUS);
        List<BLangWaitForAllExpr.BLangWaitKeyValue> keyVals = waitExpr.keyValuePairs;

        for (BLangWaitForAllExpr.BLangWaitKeyValue keyVal : keyVals) {
            BLangIdentifier fieldName;
            if (keyVal.valueExpr == null || keyVal.valueExpr.getKind() != NodeKind.SIMPLE_VARIABLE_REF) {
                fieldName = keyVal.key;
            } else {
                fieldName = ((BLangSimpleVarRef) keyVal.valueExpr).variableName;
            }

            BSymbol symbol = symResolver.lookupSymbolInMainSpace(env, names.fromIdNode(fieldName));
            BType fieldType = symbol.type.tag == TypeTags.FUTURE ? ((BFutureType) symbol.type).constraint : symbol.type;
            BField field = new BField(names.fromIdNode(keyVal.key), null,
                                      new BVarSymbol(0, names.fromIdNode(keyVal.key), env.enclPkg.packageID,
                                                     fieldType, null, keyVal.pos, VIRTUAL));
            retType.fields.put(field.name.value, field);
        }

        retType.restFieldType = symTable.noType;
        retType.sealed = true;
        retType.tsymbol = Symbols.createRecordSymbol(Flags.ANONYMOUS, Names.EMPTY, env.enclPkg.packageID, retType, null,
                                                     pos, VIRTUAL);
        return retType;
    }

    private LinkedHashSet<BType> collectWaitExprTypes(List<BLangWaitForAllExpr.BLangWaitKeyValue> keyVals) {
        LinkedHashSet<BType> memberTypes = new LinkedHashSet<>();
        for (BLangWaitForAllExpr.BLangWaitKeyValue keyVal : keyVals) {
            BType bType = keyVal.keyExpr != null ? keyVal.keyExpr.getBType() : keyVal.valueExpr.getBType();
            if (bType.tag == TypeTags.FUTURE) {
                memberTypes.add(((BFutureType) bType).constraint);
            } else {
                memberTypes.add(bType);
            }
        }
        return memberTypes;
    }

    private void checkTypesForMap(BLangWaitForAllExpr waitForAllExpr, BType expType) {
        List<BLangWaitForAllExpr.BLangWaitKeyValue> keyValuePairs = waitForAllExpr.keyValuePairs;
        keyValuePairs.forEach(keyVal -> checkWaitKeyValExpr(keyVal, expType));
    }

    private void checkTypesForRecords(BLangWaitForAllExpr waitExpr) {
        List<BLangWaitForAllExpr.BLangWaitKeyValue> rhsFields = waitExpr.getKeyValuePairs();
        Map<String, BField> lhsFields = ((BRecordType) expType).fields;

        // check if the record is sealed, if so check if the fields in wait collection is more than the fields expected
        // by the lhs record
        if (((BRecordType) expType).sealed && rhsFields.size() > lhsFields.size()) {
            dlog.error(waitExpr.pos, DiagnosticErrorCode.INCOMPATIBLE_TYPES, expType,
                    getWaitForAllExprReturnType(waitExpr, waitExpr.pos));
            resultType = symTable.semanticError;
            return;
        }

        for (BLangWaitForAllExpr.BLangWaitKeyValue keyVal : rhsFields) {
            String key = keyVal.key.value;
            if (!lhsFields.containsKey(key)) {
                // Check if the field is sealed if so you cannot have dynamic fields
                if (((BRecordType) expType).sealed) {
                    dlog.error(waitExpr.pos, DiagnosticErrorCode.INVALID_FIELD_NAME_RECORD_LITERAL, key, expType);
                    resultType = symTable.semanticError;
                } else {
                    // Else if the record is an open record, then check if the rest field type matches the expression
                    BType restFieldType = ((BRecordType) expType).restFieldType;
                    checkWaitKeyValExpr(keyVal, restFieldType);
                }
            } else {
                checkWaitKeyValExpr(keyVal, lhsFields.get(key).type);
            }
        }
        // If the record literal is of record type and types are validated for the fields, check if there are any
        // required fields missing.
        checkMissingReqFieldsForWait(((BRecordType) expType), rhsFields, waitExpr.pos);

        if (symTable.semanticError != resultType) {
            resultType = expType;
        }
    }

    private void checkMissingReqFieldsForWait(BRecordType type, List<BLangWaitForAllExpr.BLangWaitKeyValue> keyValPairs,
                                              Location pos) {
        type.fields.values().forEach(field -> {
            // Check if `field` is explicitly assigned a value in the record literal
            boolean hasField = keyValPairs.stream().anyMatch(keyVal -> field.name.value.equals(keyVal.key.value));

            // If a required field is missing, it's a compile error
            if (!hasField && Symbols.isFlagOn(field.symbol.flags, Flags.REQUIRED)) {
                dlog.error(pos, DiagnosticErrorCode.MISSING_REQUIRED_RECORD_FIELD, field.name);
            }
        });
    }

    private void checkWaitKeyValExpr(BLangWaitForAllExpr.BLangWaitKeyValue keyVal, BType type) {
        BLangExpression expr;
        if (keyVal.keyExpr != null) {
            BSymbol symbol = symResolver.lookupSymbolInMainSpace(env, names.fromIdNode
                    (((BLangSimpleVarRef) keyVal.keyExpr).variableName));
            keyVal.keyExpr.setBType(symbol.type);
            expr = keyVal.keyExpr;
        } else {
            expr = keyVal.valueExpr;
        }
        BFutureType futureType = new BFutureType(TypeTags.FUTURE, type, null);
        checkExpr(expr, env, futureType);
        setEventualTypeForExpression(expr, type);
    }

    // eventual type if not directly referring a worker is T|error. future<T> --> T|error
    private void setEventualTypeForExpression(BLangExpression expression,
                                              BType currentExpectedType) {
        if (expression == null) {
            return;
        }
        if (isSimpleWorkerReference(expression)) {
            return;
        }
        BFutureType futureType = (BFutureType) expression.expectedType;
        BType currentType = futureType.constraint;
        if (types.containsErrorType(currentType)) {
            return;
        }

        BUnionType eventualType = BUnionType.create(null, currentType, symTable.errorType);
        if (((currentExpectedType.tag != TypeTags.NONE) && (currentExpectedType.tag != TypeTags.NIL)) &&
                !types.isAssignable(eventualType, currentExpectedType)) {
            dlog.error(expression.pos, DiagnosticErrorCode.INCOMPATIBLE_TYPE_WAIT_FUTURE_EXPR,
                    currentExpectedType, eventualType, expression);
        }
        futureType.constraint = eventualType;
    }

    private void setEventualTypeForWaitExpression(BLangExpression expression,
                                                  Location pos) {
        if ((resultType == symTable.semanticError) ||
                (types.containsErrorType(resultType))) {
            return;
        }
        if (isSimpleWorkerReference(expression)) {
            return;
        }
        BType currentExpectedType = ((BFutureType) expType).constraint;
        BUnionType eventualType = BUnionType.create(null, resultType, symTable.errorType);
        if ((currentExpectedType.tag == TypeTags.NONE) || (currentExpectedType.tag == TypeTags.NIL)) {
            resultType = eventualType;
            return;
        }

        if (!types.isAssignable(eventualType, currentExpectedType)) {
            dlog.error(pos, DiagnosticErrorCode.INCOMPATIBLE_TYPE_WAIT_FUTURE_EXPR, currentExpectedType,
                    eventualType, expression);
            resultType = symTable.semanticError;
            return;
        }
        if (resultType.tag == TypeTags.FUTURE) {
            ((BFutureType) resultType).constraint = eventualType;
        } else {
            resultType = eventualType;
        }
    }

    private void setEventualTypeForAlternateWaitExpression(BLangExpression expression, Location pos) {
        if ((resultType == symTable.semanticError) ||
                (expression.getKind() != NodeKind.BINARY_EXPR) ||
                (types.containsErrorType(resultType))) {
            return;
        }
        if (types.containsErrorType(resultType)) {
            return;
        }
        if (!isReferencingNonWorker((BLangBinaryExpr) expression)) {
            return;
        }

        BType currentExpectedType = ((BFutureType) expType).constraint;
        BUnionType eventualType = BUnionType.create(null, resultType, symTable.errorType);
        if ((currentExpectedType.tag == TypeTags.NONE) || (currentExpectedType.tag == TypeTags.NIL)) {
            resultType = eventualType;
            return;
        }

        if (!types.isAssignable(eventualType, currentExpectedType)) {
            dlog.error(pos, DiagnosticErrorCode.INCOMPATIBLE_TYPE_WAIT_FUTURE_EXPR, currentExpectedType,
                    eventualType, expression);
            resultType = symTable.semanticError;
            return;
        }
        if (resultType.tag == TypeTags.FUTURE) {
            ((BFutureType) resultType).constraint = eventualType;
        } else {
            resultType = eventualType;
        }
    }

    private boolean isSimpleWorkerReference(BLangExpression expression) {
        if (expression.getKind() != NodeKind.SIMPLE_VARIABLE_REF) {
            return false;
        }
        BLangSimpleVarRef simpleVarRef = ((BLangSimpleVarRef) expression);
        BSymbol varRefSymbol = simpleVarRef.symbol;
        if (varRefSymbol == null) {
            return false;
        }
        if (workerExists(env, simpleVarRef.variableName.value)) {
            return true;
        }
        return false;
    }

    private boolean isReferencingNonWorker(BLangBinaryExpr binaryExpr) {
        BLangExpression lhsExpr = binaryExpr.lhsExpr;
        BLangExpression rhsExpr = binaryExpr.rhsExpr;
        if (isReferencingNonWorker(lhsExpr)) {
            return true;
        }
        return isReferencingNonWorker(rhsExpr);
    }

    private boolean isReferencingNonWorker(BLangExpression expression) {
        if (expression.getKind() == NodeKind.BINARY_EXPR) {
            return isReferencingNonWorker((BLangBinaryExpr) expression);
        } else if (expression.getKind() == NodeKind.SIMPLE_VARIABLE_REF) {
            BLangSimpleVarRef simpleVarRef = (BLangSimpleVarRef) expression;
            BSymbol varRefSymbol = simpleVarRef.symbol;
            String varRefSymbolName = varRefSymbol.getName().value;
            if (workerExists(env, varRefSymbolName)) {
                return false;
            }
        }
        return true;
    }


    public void visit(BLangTernaryExpr ternaryExpr) {
        BType condExprType = checkExpr(ternaryExpr.expr, env, this.symTable.booleanType);

        SymbolEnv thenEnv = typeNarrower.evaluateTruth(ternaryExpr.expr, ternaryExpr.thenExpr, env);
        BType thenType = checkExpr(ternaryExpr.thenExpr, thenEnv, expType);

        SymbolEnv elseEnv = typeNarrower.evaluateFalsity(ternaryExpr.expr, ternaryExpr.elseExpr, env);
        BType elseType = checkExpr(ternaryExpr.elseExpr, elseEnv, expType);

        if (condExprType == symTable.semanticError || thenType == symTable.semanticError ||
                elseType == symTable.semanticError) {
            resultType = symTable.semanticError;
        } else if (expType == symTable.noType) {
            if (types.isAssignable(elseType, thenType)) {
                resultType = thenType;
            } else if (types.isAssignable(thenType, elseType)) {
                resultType = elseType;
            } else {
                dlog.error(ternaryExpr.pos, DiagnosticErrorCode.INCOMPATIBLE_TYPES, thenType, elseType);
                resultType = symTable.semanticError;
            }
        } else {
            resultType = expType;
        }
    }

    public void visit(BLangWaitExpr waitExpr) {
        expType = new BFutureType(TypeTags.FUTURE, expType, null);
        checkExpr(waitExpr.getExpression(), env, expType);
        // Handle union types in lhs
        if (resultType.tag == TypeTags.UNION) {
            LinkedHashSet<BType> memberTypes = collectMemberTypes((BUnionType) resultType, new LinkedHashSet<>());
            if (memberTypes.size() == 1) {
                resultType = memberTypes.toArray(new BType[0])[0];
            } else {
                resultType = BUnionType.create(null, memberTypes);
            }
        } else if (resultType != symTable.semanticError) {
            // Handle other types except for semantic errors
            resultType = ((BFutureType) resultType).constraint;
        }

        BLangExpression waitFutureExpression = waitExpr.getExpression();
        if (waitFutureExpression.getKind() == NodeKind.BINARY_EXPR) {
            setEventualTypeForAlternateWaitExpression(waitFutureExpression, waitExpr.pos);
        } else {
            setEventualTypeForWaitExpression(waitFutureExpression, waitExpr.pos);
        }
        waitExpr.setBType(resultType);

        if (resultType != null && resultType != symTable.semanticError) {
            types.setImplicitCastExpr(waitExpr, waitExpr.getBType(), ((BFutureType) expType).constraint);
        }
    }

    private LinkedHashSet<BType> collectMemberTypes(BUnionType unionType, LinkedHashSet<BType> memberTypes) {
        for (BType memberType : unionType.getMemberTypes()) {
            if (memberType.tag == TypeTags.FUTURE) {
                memberTypes.add(((BFutureType) memberType).constraint);
            } else {
                memberTypes.add(memberType);
            }
        }
        return memberTypes;
    }

    @Override
    public void visit(BLangTrapExpr trapExpr) {
        boolean firstVisit = trapExpr.expr.getBType() == null;
        BType actualType;
        BType exprType = checkExpr(trapExpr.expr, env, expType);
        boolean definedWithVar = expType == symTable.noType;

        if (trapExpr.expr.getKind() == NodeKind.WORKER_RECEIVE) {
            if (firstVisit) {
                isTypeChecked = false;
                resultType = expType;
                return;
            } else {
                expType = trapExpr.getBType();
                exprType = trapExpr.expr.getBType();
            }
        }

        if (expType == symTable.semanticError || exprType == symTable.semanticError) {
            actualType = symTable.semanticError;
        } else {
            LinkedHashSet<BType> resultTypes = new LinkedHashSet<>();
            if (exprType.tag == TypeTags.UNION) {
                resultTypes.addAll(((BUnionType) exprType).getMemberTypes());
            } else {
                resultTypes.add(exprType);
            }
            resultTypes.add(symTable.errorType);
            actualType = BUnionType.create(null, resultTypes);
        }

        resultType = types.checkType(trapExpr, actualType, expType);
        if (definedWithVar && resultType != null && resultType != symTable.semanticError) {
            types.setImplicitCastExpr(trapExpr.expr, trapExpr.expr.getBType(), resultType);
        }
    }

    public void visit(BLangBinaryExpr binaryExpr) {
        // Bitwise operator should be applied for the future types in the wait expression
        if (expType.tag == TypeTags.FUTURE && binaryExpr.opKind == OperatorKind.BITWISE_OR) {
            BType lhsResultType = checkExpr(binaryExpr.lhsExpr, env, expType);
            BType rhsResultType = checkExpr(binaryExpr.rhsExpr, env, expType);
            // Return if both or atleast one of lhs and rhs types are errors
            if (lhsResultType == symTable.semanticError || rhsResultType == symTable.semanticError) {
                resultType = symTable.semanticError;
                return;
            }
            resultType = BUnionType.create(null, lhsResultType, rhsResultType);
            return;
        }

        checkDecimalCompatibilityForBinaryArithmeticOverLiteralValues(binaryExpr);

        SymbolEnv rhsExprEnv;
        BType lhsType = checkExpr(binaryExpr.lhsExpr, env);
        if (binaryExpr.opKind == OperatorKind.AND) {
            rhsExprEnv = typeNarrower.evaluateTruth(binaryExpr.lhsExpr, binaryExpr.rhsExpr, env, true);
        } else if (binaryExpr.opKind == OperatorKind.OR) {
            rhsExprEnv = typeNarrower.evaluateFalsity(binaryExpr.lhsExpr, binaryExpr.rhsExpr, env);
        } else {
            rhsExprEnv = env;
        }
        BType rhsType = checkExpr(binaryExpr.rhsExpr, rhsExprEnv);

        // Set error type as the actual type.
        BType actualType = symTable.semanticError;

        //noinspection SwitchStatementWithTooFewBranches
        switch (binaryExpr.opKind) {
            // Do not lookup operator symbol for xml sequence additions
            case ADD:
                BType leftConstituent = getXMLConstituents(lhsType);
                BType rightConstituent = getXMLConstituents(rhsType);

                if (leftConstituent != null && rightConstituent != null) {
                    actualType = new BXMLType(BUnionType.create(null, leftConstituent, rightConstituent), null);
                    break;
                }
                // Fall through
            default:
                if (lhsType != symTable.semanticError && rhsType != symTable.semanticError) {
                    // Look up operator symbol if both rhs and lhs types aren't error or xml types
                    BSymbol opSymbol = symResolver.resolveBinaryOperator(binaryExpr.opKind, lhsType, rhsType);

                    if (opSymbol == symTable.notFoundSymbol) {
                        opSymbol = symResolver.getBitwiseShiftOpsForTypeSets(binaryExpr.opKind, lhsType, rhsType);
                    }

                    if (opSymbol == symTable.notFoundSymbol) {
                        opSymbol = symResolver.getArithmeticOpsForTypeSets(binaryExpr.opKind, lhsType, rhsType);
                    }

                    if (opSymbol == symTable.notFoundSymbol) {
                        opSymbol = symResolver.getBinaryEqualityForTypeSets(binaryExpr.opKind, lhsType, rhsType,
                                binaryExpr);
                    }

                    if (opSymbol == symTable.notFoundSymbol) {
                        opSymbol = symResolver.getBinaryComparisonOpForTypeSets(binaryExpr.opKind, lhsType, rhsType);
                    }

                    if (opSymbol == symTable.notFoundSymbol) {
                        dlog.error(binaryExpr.pos, DiagnosticErrorCode.BINARY_OP_INCOMPATIBLE_TYPES, binaryExpr.opKind,
                                lhsType, rhsType);
                    } else {
                        if ((binaryExpr.opKind == OperatorKind.EQUAL || binaryExpr.opKind == OperatorKind.NOT_EQUAL) &&
                                (couldHoldTableValues(lhsType, new ArrayList<>()) &&
                                        couldHoldTableValues(rhsType, new ArrayList<>()))) {
                            dlog.error(binaryExpr.pos, DiagnosticErrorCode.EQUALITY_NOT_YET_SUPPORTED, TABLE_TNAME);
                        }

                        binaryExpr.opSymbol = (BOperatorSymbol) opSymbol;
                        actualType = opSymbol.type.getReturnType();
                    }
                }
        }

        resultType = types.checkType(binaryExpr, actualType, expType);
    }

    private SymbolEnv getEnvBeforeInputNode(SymbolEnv env, BLangNode node) {
        while (env != null && env.node != node) {
            env = env.enclEnv;
        }
        return env != null && env.enclEnv != null
                ? env.enclEnv.createClone()
                : new SymbolEnv(node, null);
    }

    private SymbolEnv getEnvAfterJoinNode(SymbolEnv env, BLangNode node) {
        SymbolEnv clone = env.createClone();
        while (clone != null && clone.node != node) {
            clone = clone.enclEnv;
        }
        if (clone != null) {
            clone.enclEnv = getEnvBeforeInputNode(clone.enclEnv, getLastInputNodeFromEnv(clone.enclEnv));
        } else {
            clone = new SymbolEnv(node, null);
        }
        return clone;
    }

    private BLangNode getLastInputNodeFromEnv(SymbolEnv env) {
        while (env != null && (env.node.getKind() != NodeKind.FROM && env.node.getKind() != NodeKind.JOIN)) {
            env = env.enclEnv;
        }
        return env != null ? env.node : null;
    }

    public void visit(BLangTransactionalExpr transactionalExpr) {
        resultType = types.checkType(transactionalExpr, symTable.booleanType, expType);
    }

    public void visit(BLangCommitExpr commitExpr) {
        BType actualType = BUnionType.create(null, symTable.errorType, symTable.nilType);
        resultType = types.checkType(commitExpr, actualType, expType);
    }

    private BType getXMLConstituents(BType type) {
        BType constituent = null;
        if (type.tag == TypeTags.XML) {
            constituent = ((BXMLType) type).constraint;
        } else if (TypeTags.isXMLNonSequenceType(type.tag)) {
            constituent = type;
        }
        return constituent;
    }

    private void checkDecimalCompatibilityForBinaryArithmeticOverLiteralValues(BLangBinaryExpr binaryExpr) {
        if (expType.tag != TypeTags.DECIMAL) {
            return;
        }

        switch (binaryExpr.opKind) {
            case ADD:
            case SUB:
            case MUL:
            case DIV:
                checkExpr(binaryExpr.lhsExpr, env, expType);
                checkExpr(binaryExpr.rhsExpr, env, expType);
                break;
            default:
                break;
        }
    }

    public void visit(BLangElvisExpr elvisExpr) {
        BType lhsType = checkExpr(elvisExpr.lhsExpr, env);
        BType actualType = symTable.semanticError;
        if (lhsType != symTable.semanticError) {
            if (lhsType.tag == TypeTags.UNION && lhsType.isNullable()) {
                BUnionType unionType = (BUnionType) lhsType;
                LinkedHashSet<BType> memberTypes = unionType.getMemberTypes().stream()
                        .filter(type -> type.tag != TypeTags.NIL)
                        .collect(Collectors.toCollection(LinkedHashSet::new));

                if (memberTypes.size() == 1) {
                    actualType = memberTypes.toArray(new BType[0])[0];
                } else {
                    actualType = BUnionType.create(null, memberTypes);
                }
            } else {
                dlog.error(elvisExpr.pos, DiagnosticErrorCode.OPERATOR_NOT_SUPPORTED, OperatorKind.ELVIS,
                        lhsType);
            }
        }
        BType rhsReturnType = checkExpr(elvisExpr.rhsExpr, env, expType);
        BType lhsReturnType = types.checkType(elvisExpr.lhsExpr.pos, actualType, expType,
                DiagnosticErrorCode.INCOMPATIBLE_TYPES);
        if (rhsReturnType == symTable.semanticError || lhsReturnType == symTable.semanticError) {
            resultType = symTable.semanticError;
        } else if (expType == symTable.noType) {
            if (types.isSameType(rhsReturnType, lhsReturnType)) {
                resultType = lhsReturnType;
            } else {
                dlog.error(elvisExpr.rhsExpr.pos, DiagnosticErrorCode.INCOMPATIBLE_TYPES, lhsReturnType,
                        rhsReturnType);
                resultType = symTable.semanticError;
            }
        } else {
            resultType = expType;
        }
    }

    @Override
    public void visit(BLangGroupExpr groupExpr) {
        resultType = checkExpr(groupExpr.expression, env, expType);
    }

    public void visit(BLangTypedescExpr accessExpr) {
        if (accessExpr.resolvedType == null) {
            accessExpr.resolvedType = symResolver.resolveTypeNode(accessExpr.typeNode, env);
        }

        int resolveTypeTag = accessExpr.resolvedType.tag;
        final BType actualType;
        if (resolveTypeTag != TypeTags.TYPEDESC && resolveTypeTag != TypeTags.NONE) {
            actualType = new BTypedescType(accessExpr.resolvedType, null);
        } else {
            actualType = accessExpr.resolvedType;
        }
        resultType = types.checkType(accessExpr, actualType, expType);
    }

    public void visit(BLangUnaryExpr unaryExpr) {
        BType exprType;
        BType actualType = symTable.semanticError;
        if (OperatorKind.UNTAINT.equals(unaryExpr.operator)) {
            exprType = checkExpr(unaryExpr.expr, env);
            if (exprType != symTable.semanticError) {
                actualType = exprType;
            }
        } else if (OperatorKind.TYPEOF.equals(unaryExpr.operator)) {
            exprType = checkExpr(unaryExpr.expr, env);
            if (exprType != symTable.semanticError) {
                actualType = new BTypedescType(exprType, null);
            }
        } else {
//            allow both addition and subtraction operators to get expected type as Decimal
            boolean decimalNegation = OperatorKind.SUB.equals(unaryExpr.operator) && expType.tag == TypeTags.DECIMAL;
            boolean isAdd = OperatorKind.ADD.equals(unaryExpr.operator);
            exprType = (decimalNegation || isAdd) ? checkExpr(unaryExpr.expr, env, expType) :
                    checkExpr(unaryExpr.expr, env);
            if (exprType != symTable.semanticError) {
                BSymbol symbol = symResolver.resolveUnaryOperator(unaryExpr.pos, unaryExpr.operator, exprType);
                if (symbol == symTable.notFoundSymbol) {
                    dlog.error(unaryExpr.pos, DiagnosticErrorCode.UNARY_OP_INCOMPATIBLE_TYPES,
                            unaryExpr.operator, exprType);
                } else {
                    unaryExpr.opSymbol = (BOperatorSymbol) symbol;
                    actualType = symbol.type.getReturnType();
                }
            }
        }

        resultType = types.checkType(unaryExpr, actualType, expType);
    }

    public void visit(BLangTypeConversionExpr conversionExpr) {
        // Set error type as the actual type.
        BType actualType = symTable.semanticError;

        for (BLangAnnotationAttachment annAttachment : conversionExpr.annAttachments) {
            annAttachment.attachPoints.add(AttachPoint.Point.TYPE);
            semanticAnalyzer.analyzeNode(annAttachment, this.env);
        }

        // Annotation such as <@untainted [T]>, where T is not provided,
        // it's merely a annotation on contextually expected type.
        BLangExpression expr = conversionExpr.expr;
        if (conversionExpr.typeNode == null) {
            if (!conversionExpr.annAttachments.isEmpty()) {
                resultType = checkExpr(expr, env, this.expType);
            }
            return;
        }

        BType targetType = getEffectiveReadOnlyType(conversionExpr.typeNode.pos,
                                                    symResolver.resolveTypeNode(conversionExpr.typeNode, env));

        conversionExpr.targetType = targetType;

        boolean prevNonErrorLoggingCheck = this.nonErrorLoggingCheck;
        this.nonErrorLoggingCheck = true;
        int prevErrorCount = this.dlog.errorCount();
        this.dlog.resetErrorCount();
        this.dlog.mute();

        expr.cloneAttempt++;
        BType exprCompatibleType = checkExpr(nodeCloner.clone(expr), env, targetType);

        this.nonErrorLoggingCheck = prevNonErrorLoggingCheck;
        int errorCount = this.dlog.errorCount();
        this.dlog.setErrorCount(prevErrorCount);
        if (!prevNonErrorLoggingCheck) {
            this.dlog.unmute();
        }

        if ((errorCount == 0 && exprCompatibleType != symTable.semanticError) || requireTypeInference(expr, false)) {
            checkExpr(expr, env, targetType);
        } else {
            checkExpr(expr, env, symTable.noType);
        }

        BType exprType = expr.getBType();
        if (types.isTypeCastable(expr, exprType, targetType, this.env)) {
            // We reach this block only if the cast is valid, so we set the target type as the actual type.
            actualType = targetType;
        } else if (exprType != symTable.semanticError && exprType != symTable.noType) {
            dlog.error(conversionExpr.pos, DiagnosticErrorCode.INCOMPATIBLE_TYPES_CAST, exprType, targetType);
        }
        resultType = types.checkType(conversionExpr, actualType, this.expType);
    }

    @Override
    public void visit(BLangLambdaFunction bLangLambdaFunction) {
        bLangLambdaFunction.setBType(bLangLambdaFunction.function.getBType());
        // creating a copy of the env to visit the lambda function later
        bLangLambdaFunction.capturedClosureEnv = env.createClone();

        if (!this.nonErrorLoggingCheck) {
            env.enclPkg.lambdaFunctions.add(bLangLambdaFunction);
        }

        resultType = types.checkType(bLangLambdaFunction, bLangLambdaFunction.getBType(), expType);
    }

    @Override
    public void visit(BLangArrowFunction bLangArrowFunction) {
        BType expectedType = expType;
        if (expectedType.tag == TypeTags.UNION) {
            BUnionType unionType = (BUnionType) expectedType;
            BType invokableType = unionType.getMemberTypes().stream().filter(type -> type.tag == TypeTags.INVOKABLE)
                    .collect(Collectors.collectingAndThen(Collectors.toList(), list -> {
                                if (list.size() != 1) {
                                    return null;
                                }
                                return list.get(0);
                            }
                    ));

            if (invokableType != null) {
                expectedType = invokableType;
            }
        }
        if (expectedType.tag != TypeTags.INVOKABLE || Symbols.isFlagOn(expectedType.flags, Flags.ANY_FUNCTION)) {
            dlog.error(bLangArrowFunction.pos,
                    DiagnosticErrorCode.ARROW_EXPRESSION_CANNOT_INFER_TYPE_FROM_LHS);
            resultType = symTable.semanticError;
            return;
        }

        BInvokableType expectedInvocation = (BInvokableType) expectedType;
        populateArrowExprParamTypes(bLangArrowFunction, expectedInvocation.paramTypes);
        bLangArrowFunction.body.expr.setBType(populateArrowExprReturn(bLangArrowFunction, expectedInvocation.retType));
        // if function return type is none, assign the inferred return type
        if (expectedInvocation.retType.tag == TypeTags.NONE) {
            expectedInvocation.retType = bLangArrowFunction.body.expr.getBType();
        }
        resultType = bLangArrowFunction.funcType = expectedInvocation;
    }

    public void visit(BLangXMLQName bLangXMLQName) {
        String prefix = bLangXMLQName.prefix.value;
        resultType = types.checkType(bLangXMLQName, symTable.stringType, expType);
        // TODO: check isLHS

        if (env.node.getKind() == NodeKind.XML_ATTRIBUTE && prefix.isEmpty()
                && bLangXMLQName.localname.value.equals(XMLConstants.XMLNS_ATTRIBUTE)) {
            ((BLangXMLAttribute) env.node).isNamespaceDeclr = true;
            return;
        }

        if (env.node.getKind() == NodeKind.XML_ATTRIBUTE && prefix.equals(XMLConstants.XMLNS_ATTRIBUTE)) {
            ((BLangXMLAttribute) env.node).isNamespaceDeclr = true;
            return;
        }

        if (prefix.equals(XMLConstants.XMLNS_ATTRIBUTE)) {
            dlog.error(bLangXMLQName.pos, DiagnosticErrorCode.INVALID_NAMESPACE_PREFIX, prefix);
            bLangXMLQName.setBType(symTable.semanticError);
            return;
        }

        // XML attributes without a namespace prefix does not inherit default namespace
        // https://www.w3.org/TR/xml-names/#defaulting
        if (bLangXMLQName.prefix.value.isEmpty()) {
            return;
        }

        BSymbol xmlnsSymbol = symResolver.lookupSymbolInPrefixSpace(env, names.fromIdNode(bLangXMLQName.prefix));
        if (prefix.isEmpty() && xmlnsSymbol == symTable.notFoundSymbol) {
            return;
        }

        if (!prefix.isEmpty() && xmlnsSymbol == symTable.notFoundSymbol) {
            logUndefinedSymbolError(bLangXMLQName.pos, prefix);
            bLangXMLQName.setBType(symTable.semanticError);
            return;
        }

        if (xmlnsSymbol.getKind() == SymbolKind.PACKAGE) {
            xmlnsSymbol = findXMLNamespaceFromPackageConst(bLangXMLQName.localname.value, bLangXMLQName.prefix.value,
                    (BPackageSymbol) xmlnsSymbol, bLangXMLQName.pos);
        }

        if (xmlnsSymbol == null || xmlnsSymbol.getKind() != SymbolKind.XMLNS) {
            resultType = symTable.semanticError;
            return;
        }

        bLangXMLQName.nsSymbol = (BXMLNSSymbol) xmlnsSymbol;
        bLangXMLQName.namespaceURI = bLangXMLQName.nsSymbol.namespaceURI;
    }

    private BSymbol findXMLNamespaceFromPackageConst(String localname, String prefix,
                                                     BPackageSymbol pkgSymbol, Location pos) {
        // Resolve a const from module scope.
        BSymbol constSymbol = symResolver.lookupMemberSymbol(pos, pkgSymbol.scope, env,
                names.fromString(localname), SymTag.CONSTANT);
        if (constSymbol == symTable.notFoundSymbol) {
            if (!missingNodesHelper.isMissingNode(prefix) && !missingNodesHelper.isMissingNode(localname)) {
                dlog.error(pos, DiagnosticErrorCode.UNDEFINED_SYMBOL, prefix + ":" + localname);
            }
            return null;
        }

        // If Resolved const is not a string, it is an error.
        BConstantSymbol constantSymbol = (BConstantSymbol) constSymbol;
        if (constantSymbol.literalType.tag != TypeTags.STRING) {
            dlog.error(pos, DiagnosticErrorCode.INCOMPATIBLE_TYPES, symTable.stringType, constantSymbol.literalType);
            return null;
        }

        // If resolve const contain a string in {namespace url}local form extract namespace uri and local part.
        String constVal = (String) constantSymbol.value.value;
        int s = constVal.indexOf('{');
        int e = constVal.lastIndexOf('}');
        if (e > s + 1) {
            pkgSymbol.isUsed = true;
            String nsURI = constVal.substring(s + 1, e);
            String local = constVal.substring(e);
            return new BXMLNSSymbol(names.fromString(local), nsURI, constantSymbol.pkgID, constantSymbol.owner, pos,
                                    SOURCE);
        }

        // Resolved const string is not in valid format.
        dlog.error(pos, DiagnosticErrorCode.INVALID_ATTRIBUTE_REFERENCE, prefix + ":" + localname);
        return null;
    }

    public void visit(BLangXMLAttribute bLangXMLAttribute) {
        SymbolEnv xmlAttributeEnv = SymbolEnv.getXMLAttributeEnv(bLangXMLAttribute, env);

        // check attribute name
        BLangXMLQName name = (BLangXMLQName) bLangXMLAttribute.name;
        checkExpr(name, xmlAttributeEnv, symTable.stringType);
        // XML attributes without a prefix does not belong to enclosing elements default namespace.
        // https://www.w3.org/TR/xml-names/#uniqAttrs
        if (name.prefix.value.isEmpty()) {
            name.namespaceURI = null;
        }

        // check attribute value
        checkExpr(bLangXMLAttribute.value, xmlAttributeEnv, symTable.stringType);

        symbolEnter.defineNode(bLangXMLAttribute, env);
    }

    public void visit(BLangXMLElementLiteral bLangXMLElementLiteral) {
        SymbolEnv xmlElementEnv = SymbolEnv.getXMLElementEnv(bLangXMLElementLiteral, env);

        // Keep track of used namespace prefixes in this element and only add namespace attr for those used ones.
        Set<String> usedPrefixes = new HashSet<>();
        BLangIdentifier elemNamePrefix = ((BLangXMLQName) bLangXMLElementLiteral.startTagName).prefix;
        if (elemNamePrefix != null && !elemNamePrefix.value.isEmpty()) {
            usedPrefixes.add(elemNamePrefix.value);
        }

        // Visit in-line namespace declarations and define the namespace.
        for (BLangXMLAttribute attribute : bLangXMLElementLiteral.attributes) {
            if (attribute.name.getKind() == NodeKind.XML_QNAME && isXmlNamespaceAttribute(attribute)) {
                BLangXMLQuotedString value = attribute.value;
                if (value.getKind() == NodeKind.XML_QUOTED_STRING && value.textFragments.size() > 1) {
                    dlog.error(value.pos, DiagnosticErrorCode.INVALID_XML_NS_INTERPOLATION);
                }
                checkExpr(attribute, xmlElementEnv, symTable.noType);
            }
            BLangIdentifier prefix = ((BLangXMLQName) attribute.name).prefix;
            if (prefix != null && !prefix.value.isEmpty()) {
                usedPrefixes.add(prefix.value);
            }
        }

        // Visit attributes, this may depend on the namespace defined in previous attribute iteration.
        bLangXMLElementLiteral.attributes.forEach(attribute -> {
            if (!(attribute.name.getKind() == NodeKind.XML_QNAME && isXmlNamespaceAttribute(attribute))) {
                checkExpr(attribute, xmlElementEnv, symTable.noType);
            }
        });

        Map<Name, BXMLNSSymbol> namespaces = symResolver.resolveAllNamespaces(xmlElementEnv);
        Name defaultNs = names.fromString(XMLConstants.DEFAULT_NS_PREFIX);
        if (namespaces.containsKey(defaultNs)) {
            bLangXMLElementLiteral.defaultNsSymbol = namespaces.remove(defaultNs);
        }
        for (Map.Entry<Name, BXMLNSSymbol> nsEntry : namespaces.entrySet()) {
            if (usedPrefixes.contains(nsEntry.getKey().value)) {
                bLangXMLElementLiteral.namespacesInScope.put(nsEntry.getKey(), nsEntry.getValue());
            }
        }

        // Visit the tag names
        validateTags(bLangXMLElementLiteral, xmlElementEnv);

        // Visit the children
        bLangXMLElementLiteral.modifiedChildren =
                concatSimilarKindXMLNodes(bLangXMLElementLiteral.children, xmlElementEnv);

        if (expType == symTable.noType) {
            resultType = types.checkType(bLangXMLElementLiteral, symTable.xmlElementType, expType);
            return;
        }

        resultType = checkXmlSubTypeLiteralCompatibility(bLangXMLElementLiteral.pos, symTable.xmlElementType,
                                                         this.expType);

        if (Symbols.isFlagOn(resultType.flags, Flags.READONLY)) {
            markChildrenAsImmutable(bLangXMLElementLiteral);
        }
    }

    private boolean isXmlNamespaceAttribute(BLangXMLAttribute attribute) {
        BLangXMLQName attrName = (BLangXMLQName) attribute.name;
        return (attrName.prefix.value.isEmpty()
                    && attrName.localname.value.equals(XMLConstants.XMLNS_ATTRIBUTE))
                || attrName.prefix.value.equals(XMLConstants.XMLNS_ATTRIBUTE);
    }

    public BType getXMLTypeFromLiteralKind(BLangExpression childXMLExpressions) {
        if (childXMLExpressions.getKind() == NodeKind.XML_ELEMENT_LITERAL) {
            return symTable.xmlElementType;
        }
        if (childXMLExpressions.getKind() == NodeKind.XML_TEXT_LITERAL) {
            return symTable.xmlTextType;
        }
        if (childXMLExpressions.getKind() == NodeKind.XML_PI_LITERAL) {
            return symTable.xmlPIType;
        }
        return symTable.xmlCommentType;
    }

    public void muteErrorLog() {
        this.nonErrorLoggingCheck = true;
        this.dlog.mute();
    }

    public void unMuteErrorLog(boolean prevNonErrorLoggingCheck, int errorCount) {
        this.nonErrorLoggingCheck = prevNonErrorLoggingCheck;
        this.dlog.setErrorCount(errorCount);
        if (!prevNonErrorLoggingCheck) {
            this.dlog.unmute();
        }
    }

    public BType getXMLSequenceType(BType xmlSubType) {
        switch (xmlSubType.tag) {
            case TypeTags.XML_ELEMENT:
                return new BXMLType(symTable.xmlElementType,  null);
            case TypeTags.XML_COMMENT:
                return new BXMLType(symTable.xmlCommentType,  null);
            case TypeTags.XML_PI:
                return new BXMLType(symTable.xmlPIType,  null);
            default:
                // Since 'xml:Text is same as xml<'xml:Text>
                return symTable.xmlTextType;
        }
    }

    public void visit(BLangXMLSequenceLiteral bLangXMLSequenceLiteral) {
        if (expType.tag != TypeTags.XML && expType.tag != TypeTags.UNION && expType.tag != TypeTags.XML_TEXT
        && expType != symTable.noType) {
            dlog.error(bLangXMLSequenceLiteral.pos, DiagnosticErrorCode.INCOMPATIBLE_TYPES, expType,
                    "XML Sequence");
            resultType = symTable.semanticError;
            return;
        }

        List<BType> xmlTypesInSequence = new ArrayList<>();

        for (BLangExpression expressionItem : bLangXMLSequenceLiteral.xmlItems) {
            resultType = checkExpr(expressionItem, env, expType);
            if (!xmlTypesInSequence.contains(resultType)) {
                xmlTypesInSequence.add(resultType);
            }
        }

        // Set type according to items in xml sequence and expected type
        if (expType.tag == TypeTags.XML || expType == symTable.noType) {
            if (xmlTypesInSequence.size() == 1) {
                resultType = getXMLSequenceType(xmlTypesInSequence.get(0));
                return;
            }
            resultType = symTable.xmlType;
            return;
        }
        // Since 'xml:Text is same as xml<'xml:Text>
        if (expType.tag == TypeTags.XML_TEXT) {
            resultType = symTable.xmlTextType;
            return;
        }
        // Disallow unions with 'xml:T (singleton) items
         for (BType item : ((BUnionType) expType).getMemberTypes()) {
             if (item.tag != TypeTags.XML_TEXT && item.tag != TypeTags.XML) {
                 dlog.error(bLangXMLSequenceLiteral.pos, DiagnosticErrorCode.INCOMPATIBLE_TYPES,
                         expType, symTable.xmlType);
                 resultType = symTable.semanticError;
                 return;
             }
         }
        resultType = symTable.xmlType;
    }

    public void visit(BLangXMLTextLiteral bLangXMLTextLiteral) {
        List<BLangExpression> literalValues = bLangXMLTextLiteral.textFragments;
        checkStringTemplateExprs(literalValues);
        BLangExpression xmlExpression = literalValues.get(0);
        if (literalValues.size() == 1 && xmlExpression.getKind() == NodeKind.LITERAL &&
                ((String) ((BLangLiteral) xmlExpression).value).isEmpty()) {
            resultType = types.checkType(bLangXMLTextLiteral, symTable.xmlNeverType, expType);
            return;
        }
        resultType = types.checkType(bLangXMLTextLiteral, symTable.xmlTextType, expType);
    }

    public void visit(BLangXMLCommentLiteral bLangXMLCommentLiteral) {
        checkStringTemplateExprs(bLangXMLCommentLiteral.textFragments);

        if (expType == symTable.noType) {
            resultType = types.checkType(bLangXMLCommentLiteral, symTable.xmlCommentType, expType);
            return;
        }
        resultType = checkXmlSubTypeLiteralCompatibility(bLangXMLCommentLiteral.pos, symTable.xmlCommentType,
                                                         this.expType);
    }

    public void visit(BLangXMLProcInsLiteral bLangXMLProcInsLiteral) {
        checkExpr(bLangXMLProcInsLiteral.target, env, symTable.stringType);
        checkStringTemplateExprs(bLangXMLProcInsLiteral.dataFragments);
        if (expType == symTable.noType) {
            resultType = types.checkType(bLangXMLProcInsLiteral, symTable.xmlPIType, expType);
            return;
        }
        resultType = checkXmlSubTypeLiteralCompatibility(bLangXMLProcInsLiteral.pos, symTable.xmlPIType, this.expType);
    }

    public void visit(BLangXMLQuotedString bLangXMLQuotedString) {
        checkStringTemplateExprs(bLangXMLQuotedString.textFragments);
        resultType = types.checkType(bLangXMLQuotedString, symTable.stringType, expType);
    }

    public void visit(BLangXMLAttributeAccess xmlAttributeAccessExpr) {
        dlog.error(xmlAttributeAccessExpr.pos,
                DiagnosticErrorCode.DEPRECATED_XML_ATTRIBUTE_ACCESS);
        resultType = symTable.semanticError;
    }

    public void visit(BLangStringTemplateLiteral stringTemplateLiteral) {
        checkStringTemplateExprs(stringTemplateLiteral.exprs);
        resultType = types.checkType(stringTemplateLiteral, symTable.stringType, expType);
    }

    @Override
    public void visit(BLangRawTemplateLiteral rawTemplateLiteral) {
        // First, ensure that the contextually expected type is compatible with the RawTemplate type.
        // The RawTemplate type should have just two fields: strings and insertions. There shouldn't be any methods.
        BType type = determineRawTemplateLiteralType(rawTemplateLiteral, expType);

        if (type == symTable.semanticError) {
            resultType = type;
            return;
        }

        // Once we ensure the types are compatible, need to ensure that the types of the strings and insertions are
        // compatible with the types of the strings and insertions fields.
        BObjectType literalType = (BObjectType) type;
        BType stringsType = literalType.fields.get("strings").type;

        if (evaluateRawTemplateExprs(rawTemplateLiteral.strings, stringsType, INVALID_NUM_STRINGS,
                                     rawTemplateLiteral.pos)) {
            type = symTable.semanticError;
        }

        BType insertionsType = literalType.fields.get("insertions").type;

        if (evaluateRawTemplateExprs(rawTemplateLiteral.insertions, insertionsType, INVALID_NUM_INSERTIONS,
                                     rawTemplateLiteral.pos)) {
            type = symTable.semanticError;
        }

        resultType = type;
    }

    private BType determineRawTemplateLiteralType(BLangRawTemplateLiteral rawTemplateLiteral, BType expType) {
        // Contextually expected type is NoType when `var` is used. When `var` is used, the literal is considered to
        // be of type `RawTemplate`.
        if (expType == symTable.noType || containsAnyType(expType)) {
            return symTable.rawTemplateType;
        }

        BType compatibleType = getCompatibleRawTemplateType(expType, rawTemplateLiteral.pos);
        BType type = types.checkType(rawTemplateLiteral, compatibleType, symTable.rawTemplateType,
                DiagnosticErrorCode.INVALID_RAW_TEMPLATE_TYPE);

        if (type == symTable.semanticError) {
            return type;
        }

        // Raw template literals can be directly assigned only to abstract object types
        if (Symbols.isFlagOn(type.tsymbol.flags, Flags.CLASS)) {
            dlog.error(rawTemplateLiteral.pos, DiagnosticErrorCode.INVALID_RAW_TEMPLATE_ASSIGNMENT, type);
            return symTable.semanticError;
        }

        // Ensure that only the two fields, strings and insertions, are there
        BObjectType litObjType = (BObjectType) type;
        BObjectTypeSymbol objTSymbol = (BObjectTypeSymbol) litObjType.tsymbol;

        if (litObjType.fields.size() > 2) {
            dlog.error(rawTemplateLiteral.pos, DiagnosticErrorCode.INVALID_NUM_FIELDS, litObjType);
            type = symTable.semanticError;
        }

        if (!objTSymbol.attachedFuncs.isEmpty()) {
            dlog.error(rawTemplateLiteral.pos, DiagnosticErrorCode.METHODS_NOT_ALLOWED, litObjType);
            type = symTable.semanticError;
        }

        return type;
    }

    private boolean evaluateRawTemplateExprs(List<? extends BLangExpression> exprs, BType fieldType,
                                             DiagnosticCode code, Location pos) {
        BType listType = fieldType.tag != TypeTags.INTERSECTION ? fieldType :
                ((BIntersectionType) fieldType).effectiveType;
        boolean errored = false;

        if (listType.tag == TypeTags.ARRAY) {
            BArrayType arrayType = (BArrayType) listType;

            if (arrayType.state == BArrayState.CLOSED && (exprs.size() != arrayType.size)) {
                dlog.error(pos, code, arrayType.size, exprs.size());
                return false;
            }

            for (BLangExpression expr : exprs) {
                errored = (checkExpr(expr, env, arrayType.eType) == symTable.semanticError) || errored;
            }
        } else if (listType.tag == TypeTags.TUPLE) {
            BTupleType tupleType = (BTupleType) listType;
            final int size = exprs.size();
            final int requiredItems = tupleType.tupleTypes.size();

            if (size < requiredItems || (size > requiredItems && tupleType.restType == null)) {
                dlog.error(pos, code, requiredItems, size);
                return false;
            }

            int i;
            List<BType> memberTypes = tupleType.tupleTypes;
            for (i = 0; i < requiredItems; i++) {
                errored = (checkExpr(exprs.get(i), env, memberTypes.get(i)) == symTable.semanticError) || errored;
            }

            if (size > requiredItems) {
                for (; i < size; i++) {
                    errored = (checkExpr(exprs.get(i), env, tupleType.restType) == symTable.semanticError) || errored;
                }
            }
        } else {
            throw new IllegalStateException("Expected a list type, but found: " + listType);
        }

        return errored;
    }

    private boolean containsAnyType(BType type) {
        if (type == symTable.anyType) {
            return true;
        }

        if (type.tag == TypeTags.UNION) {
            return ((BUnionType) type).getMemberTypes().contains(symTable.anyType);
        }

        return false;
    }

    private BType getCompatibleRawTemplateType(BType expType, Location pos) {
        if (expType.tag != TypeTags.UNION) {
            return expType;
        }

        BUnionType unionType = (BUnionType) expType;
        List<BType> compatibleTypes = new ArrayList<>();

        for (BType type : unionType.getMemberTypes()) {
            if (types.isAssignable(type, symTable.rawTemplateType)) {
                compatibleTypes.add(type);
            }
        }

        if (compatibleTypes.size() == 0) {
            return expType;
        }

        if (compatibleTypes.size() > 1) {
            dlog.error(pos, DiagnosticErrorCode.MULTIPLE_COMPATIBLE_RAW_TEMPLATE_TYPES, symTable.rawTemplateType,
                       expType);
            return symTable.semanticError;
        }

        return compatibleTypes.get(0);
    }

    @Override
    public void visit(BLangIntRangeExpression intRangeExpression) {
        checkExpr(intRangeExpression.startExpr, env, symTable.intType);
        checkExpr(intRangeExpression.endExpr, env, symTable.intType);
        resultType = new BArrayType(symTable.intType);
    }

    @Override
    public void visit(BLangRestArgsExpression bLangRestArgExpression) {
        resultType = checkExpr(bLangRestArgExpression.expr, env, expType);
    }

    @Override
    public void visit(BLangInferredTypedescDefaultNode inferTypedescExpr) {
        if (expType.tag != TypeTags.TYPEDESC) {
            dlog.error(inferTypedescExpr.pos, DiagnosticErrorCode.INCOMPATIBLE_TYPES, expType, symTable.typeDesc);
            resultType = symTable.semanticError;
            return;
        }
        resultType = expType;
    }

    @Override
    public void visit(BLangNamedArgsExpression bLangNamedArgsExpression) {
        resultType = checkExpr(bLangNamedArgsExpression.expr, env, expType);
        bLangNamedArgsExpression.setBType(bLangNamedArgsExpression.expr.getBType());
    }

    @Override
    public void visit(BLangMatchExpression bLangMatchExpression) {
        SymbolEnv matchExprEnv = SymbolEnv.createBlockEnv((BLangBlockStmt) TreeBuilder.createBlockNode(), env);
        checkExpr(bLangMatchExpression.expr, matchExprEnv);

        // Type check and resolve patterns and their expressions
        bLangMatchExpression.patternClauses.forEach(pattern -> {
            if (!pattern.variable.name.value.endsWith(Names.IGNORE.value)) {
                symbolEnter.defineNode(pattern.variable, matchExprEnv);
            }
            checkExpr(pattern.expr, matchExprEnv, expType);
            pattern.variable.setBType(symResolver.resolveTypeNode(pattern.variable.typeNode, matchExprEnv));
        });

        LinkedHashSet<BType> matchExprTypes = getMatchExpressionTypes(bLangMatchExpression);

        BType actualType;
        if (matchExprTypes.contains(symTable.semanticError)) {
            actualType = symTable.semanticError;
        } else if (matchExprTypes.size() == 1) {
            actualType = matchExprTypes.toArray(new BType[0])[0];
        } else {
            actualType = BUnionType.create(null, matchExprTypes);
        }

        resultType = types.checkType(bLangMatchExpression, actualType, expType);
    }

    @Override
    public void visit(BLangCheckedExpr checkedExpr) {
        checkWithinQueryExpr = isWithinQuery();
        visitCheckAndCheckPanicExpr(checkedExpr);
    }

    @Override
    public void visit(BLangCheckPanickedExpr checkedExpr) {
        visitCheckAndCheckPanicExpr(checkedExpr);
    }

    @Override
    public void visit(BLangQueryExpr queryExpr) {
        boolean cleanPrevEnvs = false;
        if (prevEnvs.empty()) {
            prevEnvs.push(env);
            cleanPrevEnvs = true;
        }

        if (breakToParallelQueryEnv) {
            queryEnvs.push(prevEnvs.peek());
        } else {
            queryEnvs.push(env);
        }
        selectClauses.push(queryExpr.getSelectClause());
        List<BLangNode> clauses = queryExpr.getQueryClauses();
        BLangExpression collectionNode = (BLangExpression) ((BLangFromClause) clauses.get(0)).getCollection();
        clauses.forEach(clause -> clause.accept(this));
        BType actualType = resolveQueryType(queryEnvs.peek(), selectClauses.peek().expression,
                collectionNode.getBType(), expType, queryExpr);
        actualType = (actualType == symTable.semanticError) ? actualType :
                types.checkType(queryExpr.pos, actualType, expType, DiagnosticErrorCode.INCOMPATIBLE_TYPES);
        selectClauses.pop();
        queryEnvs.pop();
        if (cleanPrevEnvs) {
            prevEnvs.pop();
        }

        if (actualType.tag == TypeTags.TABLE) {
            BTableType tableType = (BTableType) actualType;
            tableType.constraintPos = queryExpr.pos;
            tableType.isTypeInlineDefined = true;
            if (!validateTableType(tableType, null)) {
                resultType = symTable.semanticError;
                return;
            }
        }
        checkWithinQueryExpr = false;
        resultType = actualType;
    }

    private boolean isWithinQuery() {
        return !queryEnvs.isEmpty() && !selectClauses.isEmpty();
    }

    private BType resolveQueryType(SymbolEnv env, BLangExpression selectExp, BType collectionType,
                                   BType targetType, BLangQueryExpr queryExpr) {
        List<BType> resultTypes = types.getAllTypes(targetType).stream()
                .filter(t -> !types.isAssignable(t, symTable.errorType))
                .filter(t -> !types.isAssignable(t, symTable.nilType))
                .collect(Collectors.toList());
        // resultTypes will be empty if the targetType is `error?`
        if (resultTypes.isEmpty()) {
            resultTypes.add(symTable.noType);
        }
        BType actualType = symTable.semanticError;
        List<BType> selectTypes = new ArrayList<>();
        List<BType> resolvedTypes = new ArrayList<>();
        BType selectType, resolvedType;
        for (BType type : resultTypes) {
            switch (type.tag) {
                case TypeTags.ARRAY:
                    selectType = checkExpr(selectExp, env, ((BArrayType) type).eType);
                    resolvedType = new BArrayType(selectType);
                    break;
                case TypeTags.TABLE:
                    selectType = checkExpr(selectExp, env, types.getSafeType(((BTableType) type).constraint,
                            true, true));
                    resolvedType = symTable.tableType;
                    break;
                case TypeTags.STREAM:
                    selectType = checkExpr(selectExp, env, types.getSafeType(((BStreamType) type).constraint,
                            true, true));
                    resolvedType = symTable.streamType;
                    break;
                case TypeTags.STRING:
                case TypeTags.XML:
                    selectType = checkExpr(selectExp, env, type);
                    resolvedType = selectType;
                    break;
                case TypeTags.NONE:
                default:
                    // contextually expected type not given (i.e var).
                    selectType = checkExpr(selectExp, env, type);
                    resolvedType = getNonContextualQueryType(selectType, collectionType);
                    break;
            }
            if (selectType != symTable.semanticError) {
                if (resolvedType.tag == TypeTags.STREAM) {
                    queryExpr.isStream = true;
                }
                if (resolvedType.tag == TypeTags.TABLE) {
                    queryExpr.isTable = true;
                }
                selectTypes.add(selectType);
                resolvedTypes.add(resolvedType);
            }
        }

        if (selectTypes.size() == 1) {
            BType errorType = getErrorType(collectionType, queryExpr);
            selectType = selectTypes.get(0);
            if (queryExpr.isStream) {
                return new BStreamType(TypeTags.STREAM, selectType, errorType, null);
            } else if (queryExpr.isTable) {
                actualType = getQueryTableType(queryExpr, selectType);
            } else {
                actualType = resolvedTypes.get(0);
            }

            if (errorType != null && errorType.tag != TypeTags.NIL) {
                return BUnionType.create(null, actualType, errorType);
            } else {
                return actualType;
            }
        } else if (selectTypes.size() > 1) {
            dlog.error(selectExp.pos, DiagnosticErrorCode.AMBIGUOUS_TYPES, selectTypes);
            return actualType;
        } else {
            return actualType;
        }
    }

    private BType getQueryTableType(BLangQueryExpr queryExpr, BType constraintType) {
        final BTableType tableType = new BTableType(TypeTags.TABLE, constraintType, null);
        if (!queryExpr.fieldNameIdentifierList.isEmpty()) {
            tableType.fieldNameList = queryExpr.fieldNameIdentifierList.stream()
                    .map(identifier -> ((BLangIdentifier) identifier).value).collect(Collectors.toList());
            return BUnionType.create(null, tableType, symTable.errorType);
        }
        return tableType;
    }


    private BType getErrorType(BType collectionType, BLangQueryExpr queryExpr) {
        if (collectionType.tag == TypeTags.SEMANTIC_ERROR) {
            return null;
        }
        BType returnType = null, errorType = null;
        switch (collectionType.tag) {
            case TypeTags.STREAM:
                errorType = ((BStreamType) collectionType).completionType;
                break;
            case TypeTags.OBJECT:
                returnType = types.getVarTypeFromIterableObject((BObjectType) collectionType);
                break;
            default:
                BSymbol itrSymbol = symResolver.lookupLangLibMethod(collectionType,
                        names.fromString(BLangCompilerConstants.ITERABLE_COLLECTION_ITERATOR_FUNC));
                if (itrSymbol == this.symTable.notFoundSymbol) {
                    return null;
                }
                BInvokableSymbol invokableSymbol = (BInvokableSymbol) itrSymbol;
                returnType = types.getResultTypeOfNextInvocation((BObjectType) invokableSymbol.retType);
        }
        List<BType> errorTypes = new ArrayList<>();
        if (returnType != null) {
            types.getAllTypes(returnType).stream()
                    .filter(t -> types.isAssignable(t, symTable.errorType))
                    .forEach(errorTypes::add);
        }
        if (checkWithinQueryExpr && queryExpr.isStream) {
            if (errorTypes.isEmpty()) {
                // if there's no completion type at this point,
                // then () gets added as a valid completion type for streams.
                errorTypes.add(symTable.nilType);
            }
            errorTypes.add(symTable.errorType);
        }
        if (!errorTypes.isEmpty()) {
            if (errorTypes.size() == 1) {
                errorType = errorTypes.get(0);
            } else {
                errorType = BUnionType.create(null, errorTypes.toArray(new BType[0]));
            }
        }
        return errorType;
    }

    private BType getNonContextualQueryType(BType staticType, BType basicType) {
        BType resultType;
        switch (basicType.tag) {
            case TypeTags.TABLE:
                resultType = symTable.tableType;
                break;
            case TypeTags.STREAM:
                resultType = symTable.streamType;
                break;
            case TypeTags.XML:
                resultType = new BXMLType(staticType, null);
                break;
            case TypeTags.STRING:
                resultType = symTable.stringType;
                break;
            default:
                resultType = new BArrayType(staticType);
                break;
        }
        return resultType;
    }

    @Override
    public void visit(BLangQueryAction queryAction) {
        if (prevEnvs.empty()) {
            prevEnvs.push(env);
        } else {
            prevEnvs.push(prevEnvs.peek());
        }
        queryEnvs.push(prevEnvs.peek());
        selectClauses.push(null);
        BLangDoClause doClause = queryAction.getDoClause();
        List<BLangNode> clauses = queryAction.getQueryClauses();
        clauses.forEach(clause -> clause.accept(this));
        // Analyze foreach node's statements.
        semanticAnalyzer.analyzeStmt(doClause.body, SymbolEnv.createBlockEnv(doClause.body, queryEnvs.peek()));
        BType actualType = BUnionType.create(null, symTable.errorType, symTable.nilType);
        resultType = types.checkType(doClause.pos, actualType, expType, DiagnosticErrorCode.INCOMPATIBLE_TYPES);
        selectClauses.pop();
        queryEnvs.pop();
        prevEnvs.pop();
    }

    @Override
    public void visit(BLangFromClause fromClause) {
        boolean prevBreakToParallelEnv = this.breakToParallelQueryEnv;
        this.breakToParallelQueryEnv = true;
        SymbolEnv fromEnv = SymbolEnv.createTypeNarrowedEnv(fromClause, queryEnvs.pop());
        fromClause.env = fromEnv;
        queryEnvs.push(fromEnv);
        checkExpr(fromClause.collection, queryEnvs.peek());
        // Set the type of the foreach node's type node.
        types.setInputClauseTypedBindingPatternType(fromClause);
        handleInputClauseVariables(fromClause, queryEnvs.peek());
        this.breakToParallelQueryEnv = prevBreakToParallelEnv;
    }

    @Override
    public void visit(BLangJoinClause joinClause) {
        boolean prevBreakEnv = this.breakToParallelQueryEnv;
        this.breakToParallelQueryEnv = true;
        SymbolEnv joinEnv = SymbolEnv.createTypeNarrowedEnv(joinClause, queryEnvs.pop());
        joinClause.env = joinEnv;
        queryEnvs.push(joinEnv);
        checkExpr(joinClause.collection, queryEnvs.peek());
        // Set the type of the foreach node's type node.
        types.setInputClauseTypedBindingPatternType(joinClause);
        handleInputClauseVariables(joinClause, queryEnvs.peek());
        if (joinClause.onClause != null) {
            ((BLangOnClause) joinClause.onClause).accept(this);
        }
        this.breakToParallelQueryEnv = prevBreakEnv;
    }

    @Override
    public void visit(BLangLetClause letClause) {
        SymbolEnv letEnv = SymbolEnv.createTypeNarrowedEnv(letClause, queryEnvs.pop());
        letClause.env = letEnv;
        queryEnvs.push(letEnv);
        for (BLangLetVariable letVariable : letClause.letVarDeclarations) {
            semanticAnalyzer.analyzeDef((BLangNode) letVariable.definitionNode, letEnv);
        }
    }

    @Override
    public void visit(BLangWhereClause whereClause) {
        whereClause.env = handleFilterClauses(whereClause.expression);
    }

    @Override
    public void visit(BLangSelectClause selectClause) {
        SymbolEnv selectEnv = SymbolEnv.createTypeNarrowedEnv(selectClause, queryEnvs.pop());
        selectClause.env = selectEnv;
        queryEnvs.push(selectEnv);
    }

    @Override
    public void visit(BLangDoClause doClause) {
        SymbolEnv letEnv = SymbolEnv.createTypeNarrowedEnv(doClause, queryEnvs.pop());
        doClause.env = letEnv;
        queryEnvs.push(letEnv);
    }

    @Override
    public void visit(BLangOnConflictClause onConflictClause) {
        BType exprType = checkExpr(onConflictClause.expression, queryEnvs.peek(), symTable.errorType);
        if (!types.isAssignable(exprType, symTable.errorType)) {
            dlog.error(onConflictClause.expression.pos, DiagnosticErrorCode.ERROR_TYPE_EXPECTED,
                    symTable.errorType, exprType);
        }
    }

    @Override
    public void visit(BLangLimitClause limitClause) {
        BType exprType = checkExpr(limitClause.expression, queryEnvs.peek());
        if (!types.isAssignable(exprType, symTable.intType)) {
            dlog.error(limitClause.expression.pos, DiagnosticErrorCode.INCOMPATIBLE_TYPES,
                    symTable.intType, exprType);
        }
    }

    @Override
    public void visit(BLangOnClause onClause) {
        BType lhsType, rhsType;
        BLangNode joinNode = getLastInputNodeFromEnv(queryEnvs.peek());
        // lhsExprEnv should only contain scope entries before join condition.
        onClause.lhsEnv = getEnvBeforeInputNode(queryEnvs.peek(), joinNode);
        lhsType = checkExpr(onClause.lhsExpr, onClause.lhsEnv);
        // rhsExprEnv should only contain scope entries after join condition.
        onClause.rhsEnv = getEnvAfterJoinNode(queryEnvs.peek(), joinNode);
        rhsType = checkExpr(onClause.rhsExpr, onClause.rhsEnv != null ? onClause.rhsEnv : queryEnvs.peek());
        if (!types.isAssignable(lhsType, rhsType)) {
            dlog.error(onClause.rhsExpr.pos, DiagnosticErrorCode.INCOMPATIBLE_TYPES, lhsType, rhsType);
        }
    }

    @Override
    public void visit(BLangOrderByClause orderByClause) {
        orderByClause.env = queryEnvs.peek();
        for (OrderKeyNode orderKeyNode : orderByClause.getOrderKeyList()) {
            BType exprType = checkExpr((BLangExpression) orderKeyNode.getOrderKey(), orderByClause.env);
            if (!types.isOrderedType(exprType, false)) {
                dlog.error(((BLangOrderKey) orderKeyNode).expression.pos, DiagnosticErrorCode.ORDER_BY_NOT_SUPPORTED);
            }
        }
    }

    @Override
    public void visit(BLangDo doNode) {
        if (doNode.onFailClause != null) {
            doNode.onFailClause.accept(this);
        }
    }

    public void visit(BLangOnFailClause onFailClause) {
        onFailClause.body.stmts.forEach(stmt -> stmt.accept(this));
    }

    private SymbolEnv handleFilterClauses (BLangExpression filterExpression) {
        checkExpr(filterExpression, queryEnvs.peek(), symTable.booleanType);
        BType actualType = filterExpression.getBType();
        if (TypeTags.TUPLE == actualType.tag) {
            dlog.error(filterExpression.pos, DiagnosticErrorCode.INCOMPATIBLE_TYPES,
                    symTable.booleanType, actualType);
        }
        SymbolEnv filterEnv = typeNarrower.evaluateTruth(filterExpression, selectClauses.peek(), queryEnvs.pop());
        queryEnvs.push(filterEnv);
        return filterEnv;
    }

    private void handleInputClauseVariables(BLangInputClause bLangInputClause, SymbolEnv blockEnv) {
        if (bLangInputClause.variableDefinitionNode == null) {
            //not-possible
            return;
        }

        BLangVariable variableNode = (BLangVariable) bLangInputClause.variableDefinitionNode.getVariable();
        // Check whether the foreach node's variables are declared with var.
        if (bLangInputClause.isDeclaredWithVar) {
            // If the foreach node's variables are declared with var, type is `varType`.
            semanticAnalyzer.handleDeclaredVarInForeach(variableNode, bLangInputClause.varType, blockEnv);
            return;
        }
        // If the type node is available, we get the type from it.
        BType typeNodeType = symResolver.resolveTypeNode(variableNode.typeNode, blockEnv);
        // Then we need to check whether the RHS type is assignable to LHS type.
        if (types.isAssignable(bLangInputClause.varType, typeNodeType)) {
            // If assignable, we set types to the variables.
            semanticAnalyzer.handleDeclaredVarInForeach(variableNode, bLangInputClause.varType, blockEnv);
            return;
        }
        // Log an error and define a symbol with the node's type to avoid undeclared symbol errors.
        if (typeNodeType != symTable.semanticError) {
            dlog.error(variableNode.typeNode.pos, DiagnosticErrorCode.INCOMPATIBLE_TYPES,
                    bLangInputClause.varType, typeNodeType);
        }
        semanticAnalyzer.handleDeclaredVarInForeach(variableNode, typeNodeType, blockEnv);
    }

    private void visitCheckAndCheckPanicExpr(BLangCheckedExpr checkedExpr) {
        String operatorType = checkedExpr.getKind() == NodeKind.CHECK_EXPR ? "check" : "checkpanic";
        BLangExpression exprWithCheckingKeyword = checkedExpr.expr;
<<<<<<< HEAD
        boolean firstVisit = exprWithCheckingKeyword.type == null;

        BType checkExprCandidateType;
        if (expType == symTable.noType) {
            checkExprCandidateType = symTable.noType;
        } else {
            checkExprCandidateType = BUnionType.create(null, expType, symTable.errorType);
        }

        boolean prevNonErrorLoggingCheck = this.nonErrorLoggingCheck;
        this.nonErrorLoggingCheck = true;
        int prevErrorCount = this.dlog.errorCount();
        this.dlog.resetErrorCount();
        this.dlog.mute();

        checkedExpr.expr.cloneAttempt++;
        BLangExpression clone = nodeCloner.clone(checkedExpr.expr);
        BType rhsType = checkExpr(clone, env, checkExprCandidateType);

        this.nonErrorLoggingCheck = prevNonErrorLoggingCheck;
        this.dlog.setErrorCount(prevErrorCount);
        if (!prevNonErrorLoggingCheck) {
            this.dlog.unmute();
        }

        BType errorType = getNonDefaultErrorErrorComponentsOrDefaultError(rhsType);

=======
        boolean firstVisit = exprWithCheckingKeyword.getBType() == null;
>>>>>>> 8a70bdb7
        BType typeOfExprWithCheckingKeyword;
        if (expType == symTable.noType) {
            typeOfExprWithCheckingKeyword = symTable.noType;
        } else {
            typeOfExprWithCheckingKeyword = BUnionType.create(null, expType, errorType);
        }

        if (checkedExpr.getKind() == NodeKind.CHECK_EXPR && types.isUnionOfSimpleBasicTypes(expType)) {
            rewriteWithEnsureTypeFunc(checkedExpr, typeOfExprWithCheckingKeyword);
        }

        BType exprType = checkExpr(checkedExpr.expr, env, typeOfExprWithCheckingKeyword);
        if (checkedExpr.expr.getKind() == NodeKind.WORKER_RECEIVE) {
            if (firstVisit) {
                isTypeChecked = false;
                resultType = expType;
                return;
            } else {
                expType = checkedExpr.getBType();
                exprType = checkedExpr.expr.getBType();
            }
        }

        boolean isErrorType = types.isAssignable(exprType, symTable.errorType);
        if (exprType.tag != TypeTags.UNION && !isErrorType) {
            if (exprType.tag == TypeTags.READONLY) {
                checkedExpr.equivalentErrorTypeList = new ArrayList<>(1) {{
                    add(symTable.errorType);
                }};
                resultType = symTable.anyAndReadonly;
                return;
            } else if (exprType != symTable.semanticError) {
                dlog.error(checkedExpr.expr.pos,
                        DiagnosticErrorCode.CHECKED_EXPR_INVALID_USAGE_NO_ERROR_TYPE_IN_RHS,
                        operatorType);
            }
            checkedExpr.setBType(symTable.semanticError);
            return;
        }

        // Filter out the list of types which are not equivalent with the error type.
        List<BType> errorTypes = new ArrayList<>();
        List<BType> nonErrorTypes = new ArrayList<>();
        if (!isErrorType) {
            for (BType memberType : ((BUnionType) exprType).getMemberTypes()) {
                if (memberType.tag == TypeTags.READONLY) {
                    errorTypes.add(symTable.errorType);
                    nonErrorTypes.add(symTable.anyAndReadonly);
                    continue;
                }
                if (types.isAssignable(memberType, symTable.errorType)) {
                    errorTypes.add(memberType);
                    continue;
                }
                nonErrorTypes.add(memberType);
            }
        } else {
            errorTypes.add(exprType);
        }

        // This list will be used in the desugar phase
        checkedExpr.equivalentErrorTypeList = errorTypes;
        if (errorTypes.isEmpty()) {
            // No member types in this union is equivalent to the error type
            dlog.error(checkedExpr.expr.pos,
                    DiagnosticErrorCode.CHECKED_EXPR_INVALID_USAGE_NO_ERROR_TYPE_IN_RHS, operatorType);
            checkedExpr.setBType(symTable.semanticError);
            return;
        }

        BType actualType;
        if (nonErrorTypes.size() == 0) {
            actualType = symTable.neverType;
        } else if (nonErrorTypes.size() == 1) {
            actualType = nonErrorTypes.get(0);
        } else {
            actualType = BUnionType.create(null, new LinkedHashSet<>(nonErrorTypes));
        }

        if (actualType.tag == TypeTags.NEVER) {
            dlog.error(checkedExpr.pos, DiagnosticErrorCode.NEVER_TYPE_NOT_ALLOWED_WITH_CHECKED_EXPR,
                    operatorType);
        }

        resultType = types.checkType(checkedExpr, actualType, expType);
    }

<<<<<<< HEAD
    private BType getNonDefaultErrorErrorComponentsOrDefaultError(BType rhsType) {
        List<BType> errorTypes = new ArrayList<>();
        for (BType t : types.getAllTypes(rhsType)) {
            if (!types.isSameType(t, symTable.errorType) && types.isAssignable(t, symTable.errorType)) {
                errorTypes.add(t);
            }
        }
        if (!errorTypes.isEmpty()) {
            if (errorTypes.size() == 1) {
                return errorTypes.get(0);
            } else {
                return BUnionType.create(null, errorTypes.toArray(new BType[0]));
            }
        }
        return symTable.errorType;
=======
    private void rewriteWithEnsureTypeFunc(BLangCheckedExpr checkedExpr, BType type) {
        BType rhsType = getCandidateType(checkedExpr, type);
        if (rhsType == symTable.semanticError) {
            rhsType = getCandidateType(checkedExpr, rhsType);
        }
        BType candidateLaxType = getCandidateLaxType(checkedExpr.expr, rhsType);
        if (!types.isLax(candidateLaxType)) {
            return;
        }
        ArrayList<BLangExpression> argExprs = new ArrayList<>();
        BType typedescType = new BTypedescType(expType, null);
        BLangTypedescExpr typedescExpr = new BLangTypedescExpr();
        typedescExpr.resolvedType = expType;
        typedescExpr.setBType(typedescType);
        argExprs.add(typedescExpr);
        BLangInvocation invocation = ASTBuilderUtil.createLangLibInvocationNode(FUNCTION_NAME_ENSURE_TYPE,
                argExprs, checkedExpr.expr, checkedExpr.pos);
        invocation.symbol = symResolver.lookupLangLibMethod(type,
                names.fromString(invocation.name.value));
        invocation.pkgAlias = (BLangIdentifier) TreeBuilder.createIdentifierNode();
        checkedExpr.expr = invocation;
    }

    private BType getCandidateLaxType(BLangNode expr, BType rhsType) {
        if (expr.getKind() == NodeKind.FIELD_BASED_ACCESS_EXPR) {
            return types.getSafeType(rhsType, false, true);
        }
        return rhsType;
    }

    private BType getCandidateType(BLangCheckedExpr checkedExpr, BType checkExprCandidateType) {
        boolean prevNonErrorLoggingCheck = this.nonErrorLoggingCheck;
        this.nonErrorLoggingCheck = true;
        int prevErrorCount = this.dlog.errorCount();
        this.dlog.resetErrorCount();
        this.dlog.mute();

        checkedExpr.expr.cloneAttempt++;
        BLangExpression clone = nodeCloner.clone(checkedExpr.expr);
        BType rhsType;
        if (checkExprCandidateType == symTable.semanticError) {
            rhsType = checkExpr(clone, env);
        } else {
            rhsType = checkExpr(clone, env, checkExprCandidateType);
        }
        this.nonErrorLoggingCheck = prevNonErrorLoggingCheck;
        this.dlog.setErrorCount(prevErrorCount);
        if (!prevNonErrorLoggingCheck) {
            this.dlog.unmute();
        }
        return rhsType;
>>>>>>> 8a70bdb7
    }

    @Override
    public void visit(BLangServiceConstructorExpr serviceConstructorExpr) {
        resultType = serviceConstructorExpr.serviceNode.symbol.type;
    }

    @Override
    public void visit(BLangTypeTestExpr typeTestExpr) {
        typeTestExpr.typeNode.setBType(symResolver.resolveTypeNode(typeTestExpr.typeNode, env));
        checkExpr(typeTestExpr.expr, env);

        resultType = types.checkType(typeTestExpr, symTable.booleanType, expType);
    }

    public void visit(BLangAnnotAccessExpr annotAccessExpr) {
        checkExpr(annotAccessExpr.expr, this.env, symTable.typeDesc);

        BType actualType = symTable.semanticError;
        BSymbol symbol =
                this.symResolver.resolveAnnotation(annotAccessExpr.pos, env,
                        names.fromString(annotAccessExpr.pkgAlias.getValue()),
                        names.fromString(annotAccessExpr.annotationName.getValue()));
        if (symbol == this.symTable.notFoundSymbol) {
            this.dlog.error(annotAccessExpr.pos, DiagnosticErrorCode.UNDEFINED_ANNOTATION,
                    annotAccessExpr.annotationName.getValue());
        } else {
            annotAccessExpr.annotationSymbol = (BAnnotationSymbol) symbol;
            BType annotType = ((BAnnotationSymbol) symbol).attachedType == null ? symTable.trueType :
                    ((BAnnotationSymbol) symbol).attachedType.type;
            actualType = BUnionType.create(null, annotType, symTable.nilType);
        }

        this.resultType = this.types.checkType(annotAccessExpr, actualType, this.expType);
    }

    // Private methods

    private boolean isValidVariableReference(BLangExpression varRef) {
        switch (varRef.getKind()) {
            case SIMPLE_VARIABLE_REF:
            case RECORD_VARIABLE_REF:
            case TUPLE_VARIABLE_REF:
            case ERROR_VARIABLE_REF:
            case FIELD_BASED_ACCESS_EXPR:
            case INDEX_BASED_ACCESS_EXPR:
            case XML_ATTRIBUTE_ACCESS_EXPR:
                return true;
            default:
                dlog.error(varRef.pos, DiagnosticErrorCode.INVALID_RECORD_BINDING_PATTERN, varRef.getBType());
                return false;
        }
    }

    private BType getEffectiveReadOnlyType(Location pos, BType origTargetType) {
        if (origTargetType == symTable.readonlyType) {
            if (types.isInherentlyImmutableType(expType) || !types.isSelectivelyImmutableType(expType)) {
                return origTargetType;
            }

            return ImmutableTypeCloner.getImmutableIntersectionType(pos, types,
                                                                    (SelectivelyImmutableReferenceType) expType,
                                                                    env, symTable, anonymousModelHelper, names,
                                                                    new HashSet<>());
        }

        if (origTargetType.tag != TypeTags.UNION) {
            return origTargetType;
        }

        boolean hasReadOnlyType = false;

        LinkedHashSet<BType> nonReadOnlyTypes = new LinkedHashSet<>();

        for (BType memberType : ((BUnionType) origTargetType).getMemberTypes()) {
            if (memberType == symTable.readonlyType) {
                hasReadOnlyType = true;
                continue;
            }

            nonReadOnlyTypes.add(memberType);
        }

        if (!hasReadOnlyType) {
            return origTargetType;
        }

        if (types.isInherentlyImmutableType(expType) || !types.isSelectivelyImmutableType(expType)) {
            return origTargetType;
        }

        BUnionType nonReadOnlyUnion = BUnionType.create(null, nonReadOnlyTypes);

        nonReadOnlyUnion.add(ImmutableTypeCloner.getImmutableIntersectionType(pos, types,
                                                                              (SelectivelyImmutableReferenceType)
                                                                                      expType,
                                                                              env, symTable, anonymousModelHelper,
                                                                              names, new HashSet<>()));
        return nonReadOnlyUnion;
    }

    private BType populateArrowExprReturn(BLangArrowFunction bLangArrowFunction, BType expectedRetType) {
        SymbolEnv arrowFunctionEnv = SymbolEnv.createArrowFunctionSymbolEnv(bLangArrowFunction, env);
        bLangArrowFunction.params.forEach(param -> symbolEnter.defineNode(param, arrowFunctionEnv));
        return checkExpr(bLangArrowFunction.body.expr, arrowFunctionEnv, expectedRetType);
    }

    private void populateArrowExprParamTypes(BLangArrowFunction bLangArrowFunction, List<BType> paramTypes) {
        if (paramTypes.size() != bLangArrowFunction.params.size()) {
            dlog.error(bLangArrowFunction.pos,
                    DiagnosticErrorCode.ARROW_EXPRESSION_MISMATCHED_PARAMETER_LENGTH,
                    paramTypes.size(), bLangArrowFunction.params.size());
            resultType = symTable.semanticError;
            bLangArrowFunction.params.forEach(param -> param.setBType(symTable.semanticError));
            return;
        }

        for (int i = 0; i < bLangArrowFunction.params.size(); i++) {
            BLangSimpleVariable paramIdentifier = bLangArrowFunction.params.get(i);
            BType bType = paramTypes.get(i);
            BLangValueType valueTypeNode = (BLangValueType) TreeBuilder.createValueTypeNode();
            valueTypeNode.setTypeKind(bType.getKind());
            valueTypeNode.pos = symTable.builtinPos;
            paramIdentifier.setTypeNode(valueTypeNode);
            paramIdentifier.setBType(bType);
        }
    }

    private void checkSelfReferences(Location pos, SymbolEnv env, BVarSymbol varSymbol) {
        if (env.enclVarSym == varSymbol) {
            dlog.error(pos, DiagnosticErrorCode.SELF_REFERENCE_VAR, varSymbol.name);
        }
    }

    public List<BType> getListWithErrorTypes(int count) {
        List<BType> list = new ArrayList<>(count);
        for (int i = 0; i < count; i++) {
            list.add(symTable.semanticError);
        }

        return list;
    }

    private void checkFunctionInvocationExpr(BLangInvocation iExpr) {
        Name funcName = names.fromIdNode(iExpr.name);
        Name pkgAlias = names.fromIdNode(iExpr.pkgAlias);
        BSymbol funcSymbol = symTable.notFoundSymbol;

        BSymbol pkgSymbol = symResolver.resolvePrefixSymbol(env, pkgAlias, getCurrentCompUnit(iExpr));
        if (pkgSymbol == symTable.notFoundSymbol) {
            dlog.error(iExpr.pos, DiagnosticErrorCode.UNDEFINED_MODULE, pkgAlias);
        } else {
            if (funcSymbol == symTable.notFoundSymbol) {
                BSymbol symbol = symResolver.lookupMainSpaceSymbolInPackage(iExpr.pos, env, pkgAlias, funcName);
                if ((symbol.tag & SymTag.VARIABLE) == SymTag.VARIABLE) {
                    funcSymbol = symbol;
                }
                if (symTable.rootPkgSymbol.pkgID.equals(symbol.pkgID) &&
                        (symbol.tag & SymTag.VARIABLE_NAME) == SymTag.VARIABLE_NAME) {
                    funcSymbol = symbol;
                }
            }
            if (funcSymbol == symTable.notFoundSymbol || ((funcSymbol.tag & SymTag.TYPE) == SymTag.TYPE)) {
                BSymbol ctor = symResolver.lookupConstructorSpaceSymbolInPackage(iExpr.pos, env, pkgAlias, funcName);
                funcSymbol = ctor != symTable.notFoundSymbol ? ctor : funcSymbol;
            }
        }

        if (funcSymbol == symTable.notFoundSymbol || isNotFunction(funcSymbol)) {
            if (!missingNodesHelper.isMissingNode(funcName)) {
                dlog.error(iExpr.pos, DiagnosticErrorCode.UNDEFINED_FUNCTION, funcName);
            }
            iExpr.argExprs.forEach(arg -> checkExpr(arg, env));
            resultType = symTable.semanticError;
            return;
        }
        if (isFunctionPointer(funcSymbol)) {
            iExpr.functionPointerInvocation = true;
            markAndRegisterClosureVariable(funcSymbol, iExpr.pos, env);
        }
        if (Symbols.isFlagOn(funcSymbol.flags, Flags.REMOTE)) {
            dlog.error(iExpr.pos, DiagnosticErrorCode.INVALID_ACTION_INVOCATION_SYNTAX, iExpr.name.value);
        }
        if (Symbols.isFlagOn(funcSymbol.flags, Flags.RESOURCE)) {
            dlog.error(iExpr.pos, DiagnosticErrorCode.INVALID_RESOURCE_FUNCTION_INVOCATION);
        }

        boolean langLibPackageID = PackageID.isLangLibPackageID(pkgSymbol.pkgID);

        if (langLibPackageID) {
            // This will enable, type param support, if the function is called directly.
            this.env = SymbolEnv.createInvocationEnv(iExpr, this.env);
        }
        // Set the resolved function symbol in the invocation expression.
        // This is used in the code generation phase.
        iExpr.symbol = funcSymbol;
        checkInvocationParamAndReturnType(iExpr);

        if (langLibPackageID && !iExpr.argExprs.isEmpty()) {
            checkInvalidImmutableValueUpdate(iExpr, iExpr.argExprs.get(0).getBType(), funcSymbol);
        }
    }

    protected void markAndRegisterClosureVariable(BSymbol symbol, Location pos, SymbolEnv env) {
        BLangInvokableNode encInvokable = env.enclInvokable;
        if (symbol.closure == true ||
                (symbol.owner.tag & SymTag.PACKAGE) == SymTag.PACKAGE && env.node.getKind() != NodeKind.ARROW_EXPR) {
            return;
        }
        if (encInvokable != null && encInvokable.flagSet.contains(Flag.LAMBDA)
                && !isFunctionArgument(symbol, encInvokable.requiredParams)) {
            SymbolEnv encInvokableEnv = findEnclosingInvokableEnv(env, encInvokable);
            BSymbol resolvedSymbol = symResolver.lookupClosureVarSymbol(encInvokableEnv, symbol.name, SymTag.VARIABLE);
            if (resolvedSymbol != symTable.notFoundSymbol && !encInvokable.flagSet.contains(Flag.ATTACHED)) {
                resolvedSymbol.closure = true;
                ((BLangFunction) encInvokable).closureVarSymbols.add(new ClosureVarSymbol(resolvedSymbol, pos));
            }
        }
        if (env.node.getKind() == NodeKind.ARROW_EXPR
                && !isFunctionArgument(symbol, ((BLangArrowFunction) env.node).params)) {
            SymbolEnv encInvokableEnv = findEnclosingInvokableEnv(env, encInvokable);
            BSymbol resolvedSymbol = symResolver.lookupClosureVarSymbol(encInvokableEnv, symbol.name, SymTag.VARIABLE);
            if (resolvedSymbol != symTable.notFoundSymbol) {
                resolvedSymbol.closure = true;
                ((BLangArrowFunction) env.node).closureVarSymbols.add(new ClosureVarSymbol(resolvedSymbol, pos));
            }
        }
        if (env.enclType != null && env.enclType.getKind() == NodeKind.RECORD_TYPE) {
            SymbolEnv encInvokableEnv = findEnclosingInvokableEnv(env, (BLangRecordTypeNode) env.enclType);
            BSymbol resolvedSymbol = symResolver.lookupClosureVarSymbol(encInvokableEnv, symbol.name, SymTag.VARIABLE);
            if (resolvedSymbol != symTable.notFoundSymbol && !encInvokable.flagSet.contains(Flag.ATTACHED)) {
                resolvedSymbol.closure = true;
                ((BLangFunction) encInvokable).closureVarSymbols.add(new ClosureVarSymbol(resolvedSymbol, pos));
            }
        }

        // Iterate through parent nodes until a function node is met to find if the variable is used inside
        // a transaction block to mark it as a closure, blocks inside transactions are desugared into functions later.
        BLangNode node = env.node;
        SymbolEnv cEnv = env;
        while (node != null && node.getKind() != NodeKind.FUNCTION) {
            if (node.getKind() == NodeKind.ON_FAIL) {
                BLangOnFailClause onFailClause = (BLangOnFailClause) node;
                SymbolEnv encInvokableEnv = findEnclosingInvokableEnv(env, encInvokable);
                BSymbol resolvedSymbol = symResolver.lookupClosureVarSymbol(encInvokableEnv, symbol.name,
                        SymTag.VARIABLE);
                if (resolvedSymbol != symTable.notFoundSymbol && !resolvedSymbol.closure) {
                    onFailClause.possibleClosureSymbols.add(resolvedSymbol);
                }
                break;
            } else {
                SymbolEnv enclEnv = cEnv.enclEnv;
                if (enclEnv == null) {
                    break;
                }
                cEnv = enclEnv;
                node = cEnv.node;
            }
        }
    }

    private boolean isNotFunction(BSymbol funcSymbol) {
        if ((funcSymbol.tag & SymTag.FUNCTION) == SymTag.FUNCTION
                || (funcSymbol.tag & SymTag.CONSTRUCTOR) == SymTag.CONSTRUCTOR) {
            return false;
        }

        if (isFunctionPointer(funcSymbol)) {
            return false;
        }

        return true;
    }

    private boolean isFunctionPointer(BSymbol funcSymbol) {
        if ((funcSymbol.tag & SymTag.FUNCTION) == SymTag.FUNCTION) {
            return false;
        }
        return (funcSymbol.tag & SymTag.FUNCTION) == SymTag.VARIABLE
                && funcSymbol.kind == SymbolKind.FUNCTION
                && (funcSymbol.flags & Flags.NATIVE) != Flags.NATIVE;
    }

    private List<BLangNamedArgsExpression> checkProvidedErrorDetails(BLangErrorConstructorExpr errorConstructorExpr,
                                                                     BType expectedType) {
        List<BLangNamedArgsExpression> namedArgs = new ArrayList<>();
        for (BLangNamedArgsExpression namedArgsExpression : errorConstructorExpr.namedArgs) {
            BType target = getErrorCtorNamedArgTargetType(namedArgsExpression, expectedType);

            BLangNamedArgsExpression clone = nodeCloner.clone(namedArgsExpression);
            BType type = checkExpr(clone, env, target);
            if (type == symTable.semanticError) {
                checkExpr(namedArgsExpression, env);
            } else {
                checkExpr(namedArgsExpression, env, target);
            }
            namedArgs.add(namedArgsExpression);
        }
        return namedArgs;
    }

    private BType getErrorCtorNamedArgTargetType(BLangNamedArgsExpression namedArgsExpression, BType expectedType) {
        if (expectedType == symTable.semanticError) {
            return symTable.semanticError;
        }

        if (expectedType.tag == TypeTags.MAP) {
            return ((BMapType) expectedType).constraint;
        }

        if (expectedType.tag != TypeTags.RECORD) {
            return symTable.semanticError;
        }

        BRecordType recordType = (BRecordType) expectedType;
        BField targetField = recordType.fields.get(namedArgsExpression.name.value);
        if (targetField != null) {
            return targetField.type;
        }

        if (!recordType.sealed && !recordType.fields.isEmpty()) {
            dlog.error(namedArgsExpression.pos, DiagnosticErrorCode.INVALID_REST_DETAIL_ARG, namedArgsExpression.name,
                    recordType);
        }

        return recordType.sealed ? symTable.noType : recordType.restFieldType;
    }

    private void checkObjectFunctionInvocationExpr(BLangInvocation iExpr, BObjectType objectType) {
        if (objectType.getKind() == TypeKind.SERVICE &&
                !(iExpr.expr.getKind() == NodeKind.SIMPLE_VARIABLE_REF &&
                (Names.SELF.equals(((BLangSimpleVarRef) iExpr.expr).symbol.name)))) {
            dlog.error(iExpr.pos, DiagnosticErrorCode.SERVICE_FUNCTION_INVALID_INVOCATION);
            return;
        }
        // check for object attached function
        Name funcName =
                names.fromString(Symbols.getAttachedFuncSymbolName(objectType.tsymbol.name.value, iExpr.name.value));
        BSymbol funcSymbol =
                symResolver.resolveObjectMethod(iExpr.pos, env, funcName, (BObjectTypeSymbol) objectType.tsymbol);
        if (funcSymbol == symTable.notFoundSymbol || funcSymbol.type.tag != TypeTags.INVOKABLE) {
            if (!checkLangLibMethodInvocationExpr(iExpr, objectType)) {
                dlog.error(iExpr.name.pos, DiagnosticErrorCode.UNDEFINED_METHOD_IN_OBJECT, iExpr.name.value,
                        objectType);
                resultType = symTable.semanticError;
                return;
            }
        } else {
            iExpr.symbol = funcSymbol;
        }

        // init method can be called in a method-call-expr only when the expression
        // preceding the . is self
        if (iExpr.name.value.equals(Names.USER_DEFINED_INIT_SUFFIX.value) &&
                !(iExpr.expr.getKind() == NodeKind.SIMPLE_VARIABLE_REF &&
                (Names.SELF.equals(((BLangSimpleVarRef) iExpr.expr).symbol.name)))) {
            dlog.error(iExpr.pos, DiagnosticErrorCode.INVALID_INIT_INVOCATION);
        }

        if (Symbols.isFlagOn(funcSymbol.flags, Flags.REMOTE)) {
            dlog.error(iExpr.pos, DiagnosticErrorCode.INVALID_ACTION_INVOCATION_SYNTAX, iExpr.name.value);
        }
        if (Symbols.isFlagOn(funcSymbol.flags, Flags.RESOURCE)) {
            dlog.error(iExpr.pos, DiagnosticErrorCode.INVALID_RESOURCE_FUNCTION_INVOCATION);
        }
        checkInvocationParamAndReturnType(iExpr);
    }

    // Here, an action invocation can be either of the following two forms:
    // - foo->bar();
    // - start foo.bar(); or start foo->bar()
    private void checkActionInvocation(BLangInvocation.BLangActionInvocation aInv, BObjectType expType) {
        BLangValueExpression varRef = (BLangValueExpression) aInv.expr;

        if (((varRef.symbol.tag & SymTag.ENDPOINT) != SymTag.ENDPOINT) && !aInv.async) {
            dlog.error(aInv.pos, DiagnosticErrorCode.INVALID_ACTION_INVOCATION, varRef.getBType());
            this.resultType = symTable.semanticError;
            aInv.symbol = symTable.notFoundSymbol;
            return;
        }

        BVarSymbol epSymbol = (BVarSymbol) varRef.symbol;

        Name remoteMethodQName = names
                .fromString(Symbols.getAttachedFuncSymbolName(expType.tsymbol.name.value, aInv.name.value));
        Name actionName = names.fromIdNode(aInv.name);
        BSymbol remoteFuncSymbol = symResolver
                .lookupMemberSymbol(aInv.pos, epSymbol.type.tsymbol.scope, env, remoteMethodQName, SymTag.FUNCTION);

        if (remoteFuncSymbol == symTable.notFoundSymbol && !checkLangLibMethodInvocationExpr(aInv, expType)) {
            dlog.error(aInv.name.pos, DiagnosticErrorCode.UNDEFINED_METHOD_IN_OBJECT, aInv.name.value, expType);
            resultType = symTable.semanticError;
            return;
        }

        if (!Symbols.isFlagOn(remoteFuncSymbol.flags, Flags.REMOTE) && !aInv.async) {
            dlog.error(aInv.pos, DiagnosticErrorCode.INVALID_METHOD_INVOCATION_SYNTAX, actionName);
            this.resultType = symTable.semanticError;
            return;
        }
        if (Symbols.isFlagOn(remoteFuncSymbol.flags, Flags.REMOTE) &&
                Symbols.isFlagOn(expType.flags, Flags.CLIENT) &&
                types.isNeverTypeOrStructureTypeWithARequiredNeverMember
                        ((BType) ((InvokableSymbol) remoteFuncSymbol).getReturnType())) {
            dlog.error(aInv.pos, DiagnosticErrorCode.INVALID_CLIENT_REMOTE_METHOD_CALL);
        }

        aInv.symbol = remoteFuncSymbol;
        checkInvocationParamAndReturnType(aInv);
    }

    private boolean checkLangLibMethodInvocationExpr(BLangInvocation iExpr, BType bType) {
        return getLangLibMethod(iExpr, bType) != symTable.notFoundSymbol;
    }

    private BSymbol getLangLibMethod(BLangInvocation iExpr, BType bType) {

        Name funcName = names.fromString(iExpr.name.value);
        BSymbol funcSymbol = symResolver.lookupLangLibMethod(bType, funcName);

        if (funcSymbol == symTable.notFoundSymbol) {
            return symTable.notFoundSymbol;
        }

        iExpr.symbol = funcSymbol;
        iExpr.langLibInvocation = true;
        SymbolEnv enclEnv = this.env;
        this.env = SymbolEnv.createInvocationEnv(iExpr, this.env);
        iExpr.argExprs.add(0, iExpr.expr);
        checkInvocationParamAndReturnType(iExpr);
        this.env = enclEnv;

        return funcSymbol;
    }

    private void checkInvocationParamAndReturnType(BLangInvocation iExpr) {
        BType actualType = checkInvocationParam(iExpr);
        resultType = types.checkType(iExpr, actualType, this.expType);
    }

    private BVarSymbol incRecordParamAllowAdditionalFields(List<BVarSymbol> openIncRecordParams,
                                                           Set<String> requiredParamNames) {
        if (openIncRecordParams.size() != 1) {
            return null;
        }
        LinkedHashMap<String, BField> fields = ((BRecordType) openIncRecordParams.get(0).type).fields;
        for (String paramName : requiredParamNames) {
            if (!fields.containsKey(paramName)) {
                return null;
            }
        }
        return openIncRecordParams.get(0);
    }

    private BVarSymbol checkForIncRecordParamAllowAdditionalFields(BInvokableSymbol invokableSymbol,
                                                                   List<BVarSymbol> incRecordParams) {
        Set<String> requiredParamNames = new HashSet<>();
        List<BVarSymbol> openIncRecordParams = new ArrayList<>();
        for (BVarSymbol paramSymbol : invokableSymbol.params) {
            if (Symbols.isFlagOn(Flags.asMask(paramSymbol.getFlags()), Flags.INCLUDED) &&
                                                                        paramSymbol.type.getKind() == TypeKind.RECORD) {
                boolean recordWithDisallowFieldsOnly = true;
                LinkedHashMap<String, BField> fields = ((BRecordType) paramSymbol.type).fields;
                for (String fieldName : fields.keySet()) {
                    BField field = fields.get(fieldName);
                    if (field.symbol.type.tag != TypeTags.NEVER) {
                        recordWithDisallowFieldsOnly = false;
                        incRecordParams.add(field.symbol);
                        requiredParamNames.add(fieldName);
                    }
                }
                if (recordWithDisallowFieldsOnly && ((BRecordType) paramSymbol.type).restFieldType != symTable.noType) {
                    openIncRecordParams.add(paramSymbol);
                }
            } else {
                requiredParamNames.add(paramSymbol.name.value);
            }
        }
        return incRecordParamAllowAdditionalFields(openIncRecordParams, requiredParamNames);
    }

    private BType checkInvocationParam(BLangInvocation iExpr) {
        if (Symbols.isFlagOn(iExpr.symbol.type.flags, Flags.ANY_FUNCTION)) {
            dlog.error(iExpr.pos, DiagnosticErrorCode.INVALID_FUNCTION_POINTER_INVOCATION_WITH_TYPE);
            return symTable.semanticError;
        }
        if (iExpr.symbol.type.tag != TypeTags.INVOKABLE) {
            dlog.error(iExpr.pos, DiagnosticErrorCode.INVALID_FUNCTION_INVOCATION, iExpr.symbol.type);
            return symTable.noType;
        }

        BInvokableSymbol invokableSymbol = ((BInvokableSymbol) iExpr.symbol);
        List<BType> paramTypes = ((BInvokableType) invokableSymbol.type).getParameterTypes();
        List<BVarSymbol> incRecordParams = new ArrayList<>();
        BVarSymbol incRecordParamAllowAdditionalFields = checkForIncRecordParamAllowAdditionalFields(invokableSymbol,
                                                                                                     incRecordParams);
        int parameterCountForPositionalArgs = paramTypes.size();
        int parameterCountForNamedArgs = parameterCountForPositionalArgs + incRecordParams.size();
        iExpr.requiredArgs = new ArrayList<>();
        for (BVarSymbol symbol : invokableSymbol.params) {
            if (!Symbols.isFlagOn(Flags.asMask(symbol.getFlags()), Flags.INCLUDED) ||
                                                                            symbol.type.tag != TypeTags.RECORD) {
                continue;
            }
            LinkedHashMap<String, BField> fields = ((BRecordType) symbol.type).fields;
            if (fields.isEmpty()) {
                continue;
            }
            for (String field : fields.keySet()) {
                if (fields.get(field).type.tag != TypeTags.NEVER) {
                    parameterCountForNamedArgs = parameterCountForNamedArgs - 1;
                    break;
                }
            }
        }

        // Split the different argument types: required args, named args and rest args
        int i = 0;
        BLangExpression vararg = null;
        boolean foundNamedArg = false;
        for (BLangExpression expr : iExpr.argExprs) {
            switch (expr.getKind()) {
                case NAMED_ARGS_EXPR:
                    foundNamedArg = true;
                    if (i < parameterCountForNamedArgs || incRecordParamAllowAdditionalFields != null) {
                        iExpr.requiredArgs.add(expr);
                    } else {
                        // can not provide a rest parameters as named args
                        dlog.error(expr.pos, DiagnosticErrorCode.TOO_MANY_ARGS_FUNC_CALL, iExpr.name.value);
                    }
                    i++;
                    break;
                case REST_ARGS_EXPR:
                    if (foundNamedArg) {
                        dlog.error(expr.pos, DiagnosticErrorCode.REST_ARG_DEFINED_AFTER_NAMED_ARG);
                        continue;
                    }
                    vararg = expr;
                    break;
                default: // positional args
                    if (foundNamedArg) {
                        dlog.error(expr.pos, DiagnosticErrorCode.POSITIONAL_ARG_DEFINED_AFTER_NAMED_ARG);
                    }
                    if (i < parameterCountForPositionalArgs) {
                        iExpr.requiredArgs.add(expr);
                    } else {
                        iExpr.restArgs.add(expr);
                    }
                    i++;
                    break;
            }
        }

        return checkInvocationArgs(iExpr, paramTypes, vararg, incRecordParams,
                                    incRecordParamAllowAdditionalFields);
    }

    private BType checkInvocationArgs(BLangInvocation iExpr, List<BType> paramTypes, BLangExpression vararg,
                                      List<BVarSymbol> incRecordParams,
                                      BVarSymbol incRecordParamAllowAdditionalFields) {
        BInvokableSymbol invokableSymbol = (BInvokableSymbol) iExpr.symbol;
        BInvokableType bInvokableType = (BInvokableType) invokableSymbol.type;
        BInvokableTypeSymbol invokableTypeSymbol = (BInvokableTypeSymbol) bInvokableType.tsymbol;
        List<BVarSymbol> nonRestParams = new ArrayList<>(invokableTypeSymbol.params);

        List<BLangExpression> nonRestArgs = iExpr.requiredArgs;
        List<BVarSymbol> valueProvidedParams = new ArrayList<>();

        List<BVarSymbol> requiredParams = new ArrayList<>();
        List<BVarSymbol> requiredIncRecordParams = new ArrayList<>();

        for (BVarSymbol nonRestParam : nonRestParams) {
            if (nonRestParam.isDefaultable) {
                continue;
            }

            requiredParams.add(nonRestParam);
        }

        for (BVarSymbol incRecordParam : incRecordParams) {
            if (Symbols.isFlagOn(Flags.asMask(incRecordParam.getFlags()), Flags.REQUIRED)) {
                requiredIncRecordParams.add(incRecordParam);
            }
        }

        int i = 0;
        for (; i < nonRestArgs.size(); i++) {
            BLangExpression arg = nonRestArgs.get(i);

            // Special case handling for the first param because for parameterized invocations, we have added the
            // value on which the function is invoked as the first param of the function call. If we run checkExpr()
            // on it, it will recursively add the first param to argExprs again, resulting in a too many args in
            // function call error.
            if (i == 0 && arg.typeChecked && iExpr.expr != null && iExpr.expr == arg) {
                BType expectedType = paramTypes.get(i);
                types.checkType(arg.pos, arg.getBType(), expectedType, DiagnosticErrorCode.INCOMPATIBLE_TYPES);
                types.setImplicitCastExpr(arg, arg.getBType(), expectedType);
            }

            if (arg.getKind() != NodeKind.NAMED_ARGS_EXPR) {
                // if arg is positional, corresponding parameter in the same position should be of same type.
                if (i < nonRestParams.size()) {
                    BVarSymbol param = nonRestParams.get(i);
                    checkTypeParamExpr(arg, this.env, param.type, iExpr.langLibInvocation);
                    valueProvidedParams.add(param);
                    requiredParams.remove(param);
                    continue;
                }
                // Arg count > required + defaultable param count.
                break;
            }

            if (arg.getKind() == NodeKind.NAMED_ARGS_EXPR) {
                // if arg is named, function should have a parameter with this name.
                BLangIdentifier argName = ((NamedArgNode) arg).getName();
                BVarSymbol varSym = checkParameterNameForDefaultArgument(argName, ((BLangNamedArgsExpression) arg).expr,
                                            nonRestParams, incRecordParams, incRecordParamAllowAdditionalFields);

                if (varSym == null) {
                    dlog.error(arg.pos, DiagnosticErrorCode.UNDEFINED_PARAMETER, argName);
                    break;
                }
                requiredParams.remove(varSym);
                requiredIncRecordParams.remove(varSym);
                if (valueProvidedParams.contains(varSym)) {
                    dlog.error(arg.pos, DiagnosticErrorCode.DUPLICATE_NAMED_ARGS, varSym.name.value);
                    continue;
                }
                checkTypeParamExpr(arg, this.env, varSym.type, iExpr.langLibInvocation);
                valueProvidedParams.add(varSym);
            }
        }

        BVarSymbol restParam = invokableTypeSymbol.restParam;

        boolean errored = false;

        if (!requiredParams.isEmpty() && vararg == null) {
            // Log errors if any required parameters are not given as positional/named args and there is
            // no vararg either.
            for (BVarSymbol requiredParam : requiredParams) {
                if (!Symbols.isFlagOn(Flags.asMask(requiredParam.getFlags()), Flags.INCLUDED)) {
                    dlog.error(iExpr.pos, DiagnosticErrorCode.MISSING_REQUIRED_PARAMETER, requiredParam.name,
                            iExpr.name.value);
                    errored = true;
                }
            }
        }

        if (!requiredIncRecordParams.isEmpty() && !requiredParams.isEmpty()) {
            // Log errors if any non-defaultable required record fields of included record parameters are not given as
            // named args.
            for (BVarSymbol requiredIncRecordParam : requiredIncRecordParams) {
                for (BVarSymbol requiredParam : requiredParams) {
                    if (requiredParam.type == requiredIncRecordParam.owner.type) {
                        dlog.error(iExpr.pos, DiagnosticErrorCode.MISSING_REQUIRED_PARAMETER,
                                requiredIncRecordParam.name, iExpr.name.value);
                        errored = true;
                    }
                }
            }
        }

        if (restParam == null &&
                (!iExpr.restArgs.isEmpty() ||
                         (vararg != null && valueProvidedParams.size() == nonRestParams.size()))) {
            dlog.error(iExpr.pos, DiagnosticErrorCode.TOO_MANY_ARGS_FUNC_CALL, iExpr.name.value);
            errored = true;
        }

        if (errored) {
            return symTable.semanticError;
        }

        BType listTypeRestArg = restParam == null ? null : restParam.type;
        BRecordType mappingTypeRestArg = null;

        if (vararg != null && nonRestArgs.size() < nonRestParams.size()) {
            // We only reach here if there are no named args and there is a vararg, and part of the non-rest params
            // are provided via the vararg.
            // Create a new tuple type and a closed record type as the expected rest param type with expected
            // required/defaultable paramtypes as members.
            PackageID pkgID = env.enclPkg.symbol.pkgID;
            List<BType> tupleMemberTypes = new ArrayList<>();
            BRecordTypeSymbol recordSymbol = createRecordTypeSymbol(pkgID, null, VIRTUAL);
            mappingTypeRestArg = new BRecordType(recordSymbol);
            LinkedHashMap<String, BField> fields = new LinkedHashMap<>();
            BType tupleRestType = null;
            BVarSymbol fieldSymbol;

            for (int j = nonRestArgs.size(); j < nonRestParams.size(); j++) {
                BType paramType = paramTypes.get(j);
                BVarSymbol nonRestParam = nonRestParams.get(j);
                Name paramName = nonRestParam.name;
                tupleMemberTypes.add(paramType);
                boolean required = requiredParams.contains(nonRestParam);
                fieldSymbol = new BVarSymbol(Flags.asMask(new HashSet<Flag>() {{
                                             add(required ? Flag.REQUIRED : Flag.OPTIONAL); }}), paramName,
                                             pkgID, paramType, recordSymbol, null, VIRTUAL);
                fields.put(paramName.value, new BField(paramName, null, fieldSymbol));
            }

            if (listTypeRestArg != null) {
                if (listTypeRestArg.tag == TypeTags.ARRAY) {
                    tupleRestType = ((BArrayType) listTypeRestArg).eType;
                } else if (listTypeRestArg.tag == TypeTags.TUPLE) {
                    BTupleType restTupleType = (BTupleType) listTypeRestArg;
                    tupleMemberTypes.addAll(restTupleType.tupleTypes);
                    if (restTupleType.restType != null) {
                        tupleRestType = restTupleType.restType;
                    }
                }
            }

            BTupleType tupleType = new BTupleType(tupleMemberTypes);
            tupleType.restType = tupleRestType;
            listTypeRestArg = tupleType;
            mappingTypeRestArg.sealed = true;
            mappingTypeRestArg.restFieldType = symTable.noType;
            mappingTypeRestArg.fields = fields;
            recordSymbol.type = mappingTypeRestArg;
            mappingTypeRestArg.tsymbol = recordSymbol;
        }

        // Check whether the expected param count and the actual args counts are matching.
        if (listTypeRestArg == null && (vararg != null || !iExpr.restArgs.isEmpty())) {
            dlog.error(iExpr.pos, DiagnosticErrorCode.TOO_MANY_ARGS_FUNC_CALL, iExpr.name.value);
            return symTable.semanticError;
        }

        BType restType = null;
        if (vararg != null && !iExpr.restArgs.isEmpty()) {
            // We reach here if args are provided for the rest param as both individual rest args and a vararg.
            // Thus, the rest param type is the original rest param type which is an array type.
            BType elementType = ((BArrayType) listTypeRestArg).eType;

            for (BLangExpression restArg : iExpr.restArgs) {
                checkTypeParamExpr(restArg, this.env, elementType, true);
            }

            checkTypeParamExpr(vararg, this.env, listTypeRestArg, iExpr.langLibInvocation);
            iExpr.restArgs.add(vararg);
            restType = this.resultType;
        } else if (vararg != null) {
            iExpr.restArgs.add(vararg);
            if (mappingTypeRestArg != null) {
                LinkedHashSet<BType> restTypes = new LinkedHashSet<>();
                restTypes.add(listTypeRestArg);
                restTypes.add(mappingTypeRestArg);
                BType actualType = BUnionType.create(null, restTypes);
                checkTypeParamExpr(vararg, this.env, actualType, iExpr.langLibInvocation);
            } else {
                checkTypeParamExpr(vararg, this.env, listTypeRestArg, iExpr.langLibInvocation);
            }
            restType = this.resultType;
        } else if (!iExpr.restArgs.isEmpty()) {
            if (listTypeRestArg.tag == TypeTags.ARRAY) {
                BType elementType = ((BArrayType) listTypeRestArg).eType;
                for (BLangExpression restArg : iExpr.restArgs) {
                    checkTypeParamExpr(restArg, this.env, elementType, true);
                    if (restType != symTable.semanticError && this.resultType == symTable.semanticError) {
                        restType = this.resultType;
                    }
                }
            } else {
                BTupleType tupleType = (BTupleType) listTypeRestArg;
                List<BType> tupleMemberTypes = tupleType.tupleTypes;
                BType tupleRestType = tupleType.restType;

                int tupleMemCount = tupleMemberTypes.size();

                for (int j = 0; j < iExpr.restArgs.size(); j++) {
                    BLangExpression restArg = iExpr.restArgs.get(j);
                    BType memType = j < tupleMemCount ? tupleMemberTypes.get(j) : tupleRestType;
                    checkTypeParamExpr(restArg, this.env, memType, true);
                    if (restType != symTable.semanticError && this.resultType == symTable.semanticError) {
                        restType = this.resultType;
                    }
                }
            }
        }

        BType retType = typeParamAnalyzer.getReturnTypeParams(env, bInvokableType.getReturnType());
        if (restType != symTable.semanticError &&
                Symbols.isFlagOn(invokableSymbol.flags, Flags.NATIVE) &&
                Symbols.isFlagOn(retType.flags, Flags.PARAMETERIZED)) {
            retType = unifier.build(retType, expType, iExpr, types, symTable, dlog);
        }

        // check argument types in arr:sort function
        boolean langLibPackageID = PackageID.isLangLibPackageID(iExpr.symbol.pkgID);
        String sortFuncName = "sort";
        if (langLibPackageID && sortFuncName.equals(iExpr.name.value)) {
            checkArrayLibSortFuncArgs(iExpr);
        }

        if (iExpr instanceof ActionNode && ((BLangInvocation.BLangActionInvocation) iExpr).async) {
            return this.generateFutureType(invokableSymbol, retType);
        } else {
            return retType;
        }
    }

    private void checkArrayLibSortFuncArgs(BLangInvocation iExpr) {
        if (iExpr.argExprs.size() <= 2 && !types.isOrderedType(iExpr.argExprs.get(0).getBType(), false)) {
            dlog.error(iExpr.argExprs.get(0).pos, DiagnosticErrorCode.INVALID_SORT_ARRAY_MEMBER_TYPE,
                       iExpr.argExprs.get(0).getBType());
        }

        if (iExpr.argExprs.size() != 3) {
            return;
        }

        BLangExpression keyFunction = iExpr.argExprs.get(2);
        BType keyFunctionType = keyFunction.getBType();

        if (keyFunctionType.tag == TypeTags.SEMANTIC_ERROR) {
            return;
        }

        if (keyFunctionType.tag == TypeTags.NIL) {
            if (!types.isOrderedType(iExpr.argExprs.get(0).getBType(), false)) {
                dlog.error(iExpr.argExprs.get(0).pos, DiagnosticErrorCode.INVALID_SORT_ARRAY_MEMBER_TYPE,
                           iExpr.argExprs.get(0).getBType());
            }
            return;
        }

        Location pos;
        BType returnType;

        if (keyFunction.getKind() == NodeKind.SIMPLE_VARIABLE_REF) {
            pos = keyFunction.pos;
            returnType = keyFunction.getBType().getReturnType();
        } else if (keyFunction.getKind() == NodeKind.ARROW_EXPR) {
            BLangArrowFunction arrowFunction = ((BLangArrowFunction) keyFunction);
            pos = arrowFunction.body.expr.pos;
            returnType = arrowFunction.body.expr.getBType();
            if (returnType.tag == TypeTags.SEMANTIC_ERROR) {
                return;
            }
        } else {
            BLangLambdaFunction keyLambdaFunction = (BLangLambdaFunction) keyFunction;
            pos = keyLambdaFunction.function.pos;
            returnType = keyLambdaFunction.function.getBType().getReturnType();
        }

        if (!types.isOrderedType(returnType, false)) {
            dlog.error(pos, DiagnosticErrorCode.INVALID_SORT_FUNC_RETURN_TYPE, returnType);
        }
    }

    private BVarSymbol checkParameterNameForDefaultArgument(BLangIdentifier argName, BLangExpression expr,
                                                            List<BVarSymbol> nonRestParams,
                                                            List<BVarSymbol> incRecordParams,
                                                            BVarSymbol incRecordParamAllowAdditionalFields) {
        for (BVarSymbol nonRestParam : nonRestParams) {
            if (nonRestParam.getName().value.equals(argName.value)) {
                return nonRestParam;
            }
        }
        for (BVarSymbol incRecordParam : incRecordParams) {
            if (incRecordParam.getName().value.equals(argName.value)) {
                return incRecordParam;
            }
        }
        if (incRecordParamAllowAdditionalFields != null) {
            BRecordType incRecordType = (BRecordType) incRecordParamAllowAdditionalFields.type;
            checkExpr(expr, env, incRecordType.restFieldType);
            if (!incRecordType.fields.containsKey(argName.value)) {
                return new BVarSymbol(0, names.fromIdNode(argName), null, symTable.noType, null, argName.pos, VIRTUAL);
            }
        }
        return null;
    }

    private BFutureType generateFutureType(BInvokableSymbol invocableSymbol, BType retType) {

        boolean isWorkerStart = invocableSymbol.name.value.startsWith(WORKER_LAMBDA_VAR_PREFIX);
        return new BFutureType(TypeTags.FUTURE, retType, null, isWorkerStart);
    }

    private void checkTypeParamExpr(BLangExpression arg, SymbolEnv env, BType expectedType,
                                    boolean inferTypeForNumericLiteral) {
        checkTypeParamExpr(arg.pos, arg, env, expectedType, inferTypeForNumericLiteral);
    }

    private void checkTypeParamExpr(Location pos, BLangExpression arg, SymbolEnv env, BType expectedType,
                                    boolean inferTypeForNumericLiteral) {

        if (typeParamAnalyzer.notRequireTypeParams(env)) {
            checkExpr(arg, env, expectedType);
            return;
        }
        if (requireTypeInference(arg, inferTypeForNumericLiteral)) {
            // Need to infer the type. Calculate matching bound type, with no type.
            BType expType = typeParamAnalyzer.getMatchingBoundType(expectedType, env);
            BType inferredType = checkExpr(arg, env, expType);
            typeParamAnalyzer.checkForTypeParamsInArg(pos, inferredType, this.env, expectedType);
            return;
        }
        checkExpr(arg, env, expectedType);
        typeParamAnalyzer.checkForTypeParamsInArg(pos, arg.getBType(), this.env, expectedType);
    }

    private boolean requireTypeInference(BLangExpression expr, boolean inferTypeForNumericLiteral) {

        switch (expr.getKind()) {
            case GROUP_EXPR:
                return requireTypeInference(((BLangGroupExpr) expr).expression, inferTypeForNumericLiteral);
            case ARROW_EXPR:
            case LIST_CONSTRUCTOR_EXPR:
            case RECORD_LITERAL_EXPR:
                return true;
            case NUMERIC_LITERAL:
                return inferTypeForNumericLiteral;
            default:
                return false;
        }
    }

    private BType checkMappingField(RecordLiteralNode.RecordField field, BType mappingType) {
        BType fieldType = symTable.semanticError;
        boolean keyValueField = field.isKeyValueField();
        boolean spreadOpField = field.getKind() == NodeKind.RECORD_LITERAL_SPREAD_OP;

        boolean readOnlyConstructorField = false;
        String fieldName = null;
        Location pos = null;

        BLangExpression valueExpr = null;

        if (keyValueField) {
            valueExpr = ((BLangRecordKeyValueField) field).valueExpr;
        } else if (!spreadOpField) {
            valueExpr = (BLangRecordVarNameField) field;
        }

        switch (mappingType.tag) {
            case TypeTags.RECORD:
                if (keyValueField) {
                    BLangRecordKeyValueField keyValField = (BLangRecordKeyValueField) field;
                    BLangRecordKey key = keyValField.key;
                    fieldType = checkRecordLiteralKeyExpr(key.expr, key.computedKey, (BRecordType) mappingType);
                    readOnlyConstructorField = keyValField.readonly;
                    pos = key.expr.pos;
                    fieldName = getKeyValueFieldName(keyValField);
                } else if (spreadOpField) {
                    BLangExpression spreadExpr = ((BLangRecordLiteral.BLangRecordSpreadOperatorField) field).expr;
                    checkExpr(spreadExpr, this.env);

                    BType spreadExprType = spreadExpr.getBType();
                    if (spreadExprType.tag == TypeTags.MAP) {
                        return types.checkType(spreadExpr.pos, ((BMapType) spreadExprType).constraint,
                                getAllFieldType((BRecordType) mappingType),
                                DiagnosticErrorCode.INCOMPATIBLE_TYPES);
                    }

                    if (spreadExprType.tag != TypeTags.RECORD) {
                        dlog.error(spreadExpr.pos, DiagnosticErrorCode.INCOMPATIBLE_TYPES_SPREAD_OP,
                                spreadExprType);
                        return symTable.semanticError;
                    }

                    boolean errored = false;
                    for (BField bField : ((BRecordType) spreadExprType).fields.values()) {
                        BType specFieldType = bField.type;
                        BType expectedFieldType = checkRecordLiteralKeyByName(spreadExpr.pos, this.env, bField.name,
                                                                              (BRecordType) mappingType);
                        if (expectedFieldType != symTable.semanticError &&
                                !types.isAssignable(specFieldType, expectedFieldType)) {
                            dlog.error(spreadExpr.pos, DiagnosticErrorCode.INCOMPATIBLE_TYPES_FIELD,
                                    expectedFieldType, bField.name, specFieldType);
                            if (!errored) {
                                errored = true;
                            }
                        }
                    }
                    return errored ? symTable.semanticError : symTable.noType;
                } else {
                    BLangRecordVarNameField varNameField = (BLangRecordVarNameField) field;
                    fieldType = checkRecordLiteralKeyExpr(varNameField, false, (BRecordType) mappingType);
                    readOnlyConstructorField = varNameField.readonly;
                    pos = varNameField.pos;
                    fieldName = getVarNameFieldName(varNameField);
                }
                break;
            case TypeTags.MAP:
                if (spreadOpField) {
                    BLangExpression spreadExp = ((BLangRecordLiteral.BLangRecordSpreadOperatorField) field).expr;
                    BType spreadOpType = checkExpr(spreadExp, this.env);
                    BType spreadOpMemberType;

                    switch (spreadOpType.tag) {
                        case TypeTags.RECORD:
                            List<BType> types = new ArrayList<>();
                            BRecordType recordType = (BRecordType) spreadOpType;

                            for (BField recField : recordType.fields.values()) {
                                types.add(recField.type);
                            }

                            if (!recordType.sealed) {
                                types.add(recordType.restFieldType);
                            }

                            spreadOpMemberType = getRepresentativeBroadType(types);
                            break;
                        case TypeTags.MAP:
                            spreadOpMemberType = ((BMapType) spreadOpType).constraint;
                            break;
                        default:
                            dlog.error(spreadExp.pos, DiagnosticErrorCode.INCOMPATIBLE_TYPES_SPREAD_OP,
                                    spreadOpType);
                            return symTable.semanticError;
                    }

                    return types.checkType(spreadExp.pos, spreadOpMemberType, ((BMapType) mappingType).constraint,
                            DiagnosticErrorCode.INCOMPATIBLE_TYPES);
                }

                boolean validMapKey;
                if (keyValueField) {
                    BLangRecordKeyValueField keyValField = (BLangRecordKeyValueField) field;
                    BLangRecordKey key = keyValField.key;
                    validMapKey = checkValidJsonOrMapLiteralKeyExpr(key.expr, key.computedKey);
                    readOnlyConstructorField = keyValField.readonly;
                    pos = key.pos;
                    fieldName = getKeyValueFieldName(keyValField);
                } else {
                    BLangRecordVarNameField varNameField = (BLangRecordVarNameField) field;
                    validMapKey = checkValidJsonOrMapLiteralKeyExpr(varNameField, false);
                    readOnlyConstructorField = varNameField.readonly;
                    pos = varNameField.pos;
                    fieldName = getVarNameFieldName(varNameField);
                }

                fieldType = validMapKey ? ((BMapType) mappingType).constraint : symTable.semanticError;
                break;
        }


        if (readOnlyConstructorField) {
            if (types.isSelectivelyImmutableType(fieldType)) {
                fieldType =
                        ImmutableTypeCloner.getImmutableIntersectionType(pos, types,
                                                                         (SelectivelyImmutableReferenceType) fieldType,
                                                                         env, symTable, anonymousModelHelper, names,
                                                                         new HashSet<>());
            } else if (!types.isInherentlyImmutableType(fieldType)) {
                dlog.error(pos, DiagnosticErrorCode.INVALID_READONLY_MAPPING_FIELD, fieldName, fieldType);
                fieldType = symTable.semanticError;
            }
        }

        if (spreadOpField) {
            // If we reach this point for a spread operator it is due to the mapping type being a semantic error.
            // In such a scenario, valueExpr would be null here, and fieldType would be symTable.semanticError.
            // We set the spread op expression as the valueExpr here, to check it against symTable.semanticError.
            valueExpr = ((BLangRecordLiteral.BLangRecordSpreadOperatorField) field).expr;
        }

        BLangExpression exprToCheck = valueExpr;
        if (this.nonErrorLoggingCheck) {
            valueExpr.cloneAttempt++;
            exprToCheck = nodeCloner.clone(valueExpr);
        } else {
            ((BLangNode) field).setBType(fieldType);
        }

        return checkExpr(exprToCheck, this.env, fieldType);
    }

    private BType checkRecordLiteralKeyExpr(BLangExpression keyExpr, boolean computedKey, BRecordType recordType) {
        Name fieldName;

        if (computedKey) {
            checkExpr(keyExpr, this.env, symTable.stringType);

            if (keyExpr.getBType() == symTable.semanticError) {
                return symTable.semanticError;
            }

            LinkedHashSet<BType> fieldTypes = recordType.fields.values().stream()
                    .map(field -> field.type)
                    .collect(Collectors.toCollection(LinkedHashSet::new));

            if (recordType.restFieldType.tag != TypeTags.NONE) {
                fieldTypes.add(recordType.restFieldType);
            }

            return BUnionType.create(null, fieldTypes);
        } else if (keyExpr.getKind() == NodeKind.SIMPLE_VARIABLE_REF) {
            BLangSimpleVarRef varRef = (BLangSimpleVarRef) keyExpr;
            fieldName = names.fromIdNode(varRef.variableName);
        } else if (keyExpr.getKind() == NodeKind.LITERAL && keyExpr.getBType().tag == TypeTags.STRING) {
            fieldName = names.fromString((String) ((BLangLiteral) keyExpr).value);
        } else {
            dlog.error(keyExpr.pos, DiagnosticErrorCode.INVALID_RECORD_LITERAL_KEY);
            return symTable.semanticError;
        }

        // Check whether the struct field exists
        return checkRecordLiteralKeyByName(keyExpr.pos, this.env, fieldName, recordType);
    }

    private BType checkRecordLiteralKeyByName(Location location, SymbolEnv env, Name key,
                                              BRecordType recordType) {
        BSymbol fieldSymbol = symResolver.resolveStructField(location, env, key, recordType.tsymbol);
        if (fieldSymbol != symTable.notFoundSymbol) {
            return fieldSymbol.type;
        }

        if (recordType.sealed) {
            dlog.error(location, DiagnosticErrorCode.UNDEFINED_STRUCTURE_FIELD_WITH_TYPE, key,
                    recordType.tsymbol.type.getKind().typeName(), recordType);
            return symTable.semanticError;
        }

        return recordType.restFieldType;
    }

    private BType getAllFieldType(BRecordType recordType) {
        LinkedHashSet<BType> possibleTypes = new LinkedHashSet<>();

        for (BField field : recordType.fields.values()) {
            possibleTypes.add(field.type);
        }

        BType restFieldType = recordType.restFieldType;

        if (restFieldType != null && restFieldType != symTable.noType) {
            possibleTypes.add(restFieldType);
        }

        return BUnionType.create(null, possibleTypes);
    }

    private boolean checkValidJsonOrMapLiteralKeyExpr(BLangExpression keyExpr, boolean computedKey) {
        if (computedKey) {
            checkExpr(keyExpr, this.env, symTable.stringType);

            if (keyExpr.getBType() == symTable.semanticError) {
                return false;
            }
            return true;
        } else if (keyExpr.getKind() == NodeKind.SIMPLE_VARIABLE_REF ||
                (keyExpr.getKind() == NodeKind.LITERAL && ((BLangLiteral) keyExpr).getBType().tag == TypeTags.STRING)) {
            return true;
        }
        dlog.error(keyExpr.pos, DiagnosticErrorCode.INVALID_RECORD_LITERAL_KEY);
        return false;
    }

    private BType addNilForNillableAccessType(BType actualType) {
        // index based map/record access always returns a nil-able type for optional/rest fields.
        if (actualType.isNullable()) {
            return actualType;
        }

        return BUnionType.create(null, actualType, symTable.nilType);
    }

    private BType checkRecordRequiredFieldAccess(BLangAccessExpression varReferExpr, Name fieldName,
                                                 BRecordType recordType) {
        BSymbol fieldSymbol = symResolver.resolveStructField(varReferExpr.pos, this.env, fieldName, recordType.tsymbol);

        if (fieldSymbol == symTable.notFoundSymbol || Symbols.isOptional(fieldSymbol)) {
            return symTable.semanticError;
        }

        // Set the field symbol to use during the code generation phase.
        varReferExpr.symbol = fieldSymbol;
        return fieldSymbol.type;
    }

    private BType checkRecordOptionalFieldAccess(BLangAccessExpression varReferExpr, Name fieldName,
                                                 BRecordType recordType) {
        BSymbol fieldSymbol = symResolver.resolveStructField(varReferExpr.pos, this.env, fieldName, recordType.tsymbol);

        if (fieldSymbol == symTable.notFoundSymbol || !Symbols.isOptional(fieldSymbol)) {
            return symTable.semanticError;
        }

        // Set the field symbol to use during the code generation phase.
        varReferExpr.symbol = fieldSymbol;
        return fieldSymbol.type;
    }

    private BType checkRecordRestFieldAccess(BLangAccessExpression varReferExpr, Name fieldName,
                                             BRecordType recordType) {
        BSymbol fieldSymbol = symResolver.resolveStructField(varReferExpr.pos, this.env, fieldName, recordType.tsymbol);

        if (fieldSymbol != symTable.notFoundSymbol) {
            // The field should not exist as a required or optional field.
            return symTable.semanticError;
        }

        if (recordType.sealed) {
            return symTable.semanticError;
        }

        return recordType.restFieldType;
    }

    private BType checkObjectFieldAccess(BLangFieldBasedAccess bLangFieldBasedAccess,
                                         Name fieldName, BObjectType objectType) {
        BSymbol fieldSymbol = symResolver.resolveStructField(bLangFieldBasedAccess.pos,
                this.env, fieldName, objectType.tsymbol);

        if (fieldSymbol != symTable.notFoundSymbol) {
            // Setting the field symbol. This is used during the code generation phase
            bLangFieldBasedAccess.symbol = fieldSymbol;
            return fieldSymbol.type;
        }

        // check if it is an attached function pointer call
        Name objFuncName = names.fromString(Symbols.getAttachedFuncSymbolName(objectType.tsymbol.name.value,
                fieldName.value));
        fieldSymbol = symResolver.resolveObjectField(bLangFieldBasedAccess.pos, env, objFuncName, objectType.tsymbol);

        if (fieldSymbol == symTable.notFoundSymbol) {
            dlog.error(bLangFieldBasedAccess.field.pos,
                    DiagnosticErrorCode.UNDEFINED_STRUCTURE_FIELD_WITH_TYPE, fieldName,
                    objectType.tsymbol.type.getKind().typeName(), objectType.tsymbol);
            return symTable.semanticError;
        }

        if (Symbols.isFlagOn(fieldSymbol.type.flags, Flags.ISOLATED) &&
                !Symbols.isFlagOn(objectType.flags, Flags.ISOLATED)) {
            fieldSymbol = ASTBuilderUtil.duplicateInvokableSymbol((BInvokableSymbol) fieldSymbol);

            fieldSymbol.flags &= ~Flags.ISOLATED;
            fieldSymbol.type.flags &= ~Flags.ISOLATED;
        }

        // Setting the field symbol. This is used during the code generation phase
        bLangFieldBasedAccess.symbol = fieldSymbol;
        return fieldSymbol.type;
    }

    private BType checkTupleFieldType(BType tupleType, int indexValue) {
        BTupleType bTupleType = (BTupleType) tupleType;
        if (bTupleType.tupleTypes.size() <= indexValue && bTupleType.restType != null) {
            return bTupleType.restType;
        } else if (indexValue < 0 || bTupleType.tupleTypes.size() <= indexValue) {
            return symTable.semanticError;
        }
        return bTupleType.tupleTypes.get(indexValue);
    }

    private void validateTags(BLangXMLElementLiteral bLangXMLElementLiteral, SymbolEnv xmlElementEnv) {
        // check type for start and end tags
        BLangExpression startTagName = bLangXMLElementLiteral.startTagName;
        checkExpr(startTagName, xmlElementEnv, symTable.stringType);
        BLangExpression endTagName = bLangXMLElementLiteral.endTagName;
        if (endTagName == null) {
            return;
        }

        checkExpr(endTagName, xmlElementEnv, symTable.stringType);
        if (startTagName.getKind() == NodeKind.XML_QNAME && endTagName.getKind() == NodeKind.XML_QNAME &&
                startTagName.equals(endTagName)) {
            return;
        }

        if (startTagName.getKind() != NodeKind.XML_QNAME && endTagName.getKind() != NodeKind.XML_QNAME) {
            return;
        }

        dlog.error(bLangXMLElementLiteral.pos, DiagnosticErrorCode.XML_TAGS_MISMATCH);
    }

    private void checkStringTemplateExprs(List<? extends BLangExpression> exprs) {
        for (BLangExpression expr : exprs) {
            checkExpr(expr, env);

            BType type = expr.getBType();

            if (type == symTable.semanticError) {
                continue;
            }

            if (!types.isNonNilSimpleBasicTypeOrString(type)) {
                dlog.error(expr.pos, DiagnosticErrorCode.INCOMPATIBLE_TYPES,
                        BUnionType.create(null, symTable.intType, symTable.floatType,
                                symTable.decimalType, symTable.stringType,
                                symTable.booleanType), type);
            }
        }
    }

    /**
     * Concatenate the consecutive text type nodes, and get the reduced set of children.
     *
     * @param exprs         Child nodes
     * @param xmlElementEnv
     * @return Reduced set of children
     */
    private List<BLangExpression> concatSimilarKindXMLNodes(List<BLangExpression> exprs, SymbolEnv xmlElementEnv) {
        List<BLangExpression> newChildren = new ArrayList<>();
        List<BLangExpression> tempConcatExpressions = new ArrayList<>();

        for (BLangExpression expr : exprs) {
            BType exprType;
            if (expr.getKind() == NodeKind.QUERY_EXPR) {
                exprType = checkExpr(expr, xmlElementEnv, expType);
            } else {
                exprType = checkExpr(expr, xmlElementEnv);
            }
            if (TypeTags.isXMLTypeTag(exprType.tag)) {
                if (!tempConcatExpressions.isEmpty()) {
                    newChildren.add(getXMLTextLiteral(tempConcatExpressions));
                    tempConcatExpressions = new ArrayList<>();
                }
                newChildren.add(expr);
                continue;
            }

            BType type = expr.getBType();
            if (type.tag >= TypeTags.JSON) {
                if (type != symTable.semanticError && !TypeTags.isXMLTypeTag(type.tag)) {
                    dlog.error(expr.pos, DiagnosticErrorCode.INCOMPATIBLE_TYPES,
                            BUnionType.create(null, symTable.intType, symTable.floatType,
                                    symTable.decimalType, symTable.stringType,
                                    symTable.booleanType, symTable.xmlType), type);
                }
                continue;
            }

            tempConcatExpressions.add(expr);
        }

        // Add remaining concatenated text nodes as children
        if (!tempConcatExpressions.isEmpty()) {
            newChildren.add(getXMLTextLiteral(tempConcatExpressions));
        }

        return newChildren;
    }

    private BLangExpression getXMLTextLiteral(List<BLangExpression> exprs) {
        BLangXMLTextLiteral xmlTextLiteral = (BLangXMLTextLiteral) TreeBuilder.createXMLTextLiteralNode();
        xmlTextLiteral.textFragments = exprs;
        xmlTextLiteral.pos = exprs.get(0).pos;
        xmlTextLiteral.setBType(symTable.xmlType);
        return xmlTextLiteral;
    }

    private BType getAccessExprFinalType(BLangAccessExpression accessExpr, BType actualType) {

        // Cache the actual type of the field. This will be used in desuagr phase to create safe navigation.
        accessExpr.originalType = actualType;

        BUnionType unionType = BUnionType.create(null, actualType);

        if (returnsNull(accessExpr)) {
            unionType.add(symTable.nilType);
        }

        BType parentType = accessExpr.expr.getBType();
        if (accessExpr.errorSafeNavigation
                && (parentType.tag == TypeTags.SEMANTIC_ERROR || (parentType.tag == TypeTags.UNION
                && ((BUnionType) parentType).getMemberTypes().contains(symTable.errorType)))) {
            unionType.add(symTable.errorType);
        }

        // If there's only one member, and the one an only member is:
        //    a) nilType OR
        //    b) not-nullable
        // then return that only member, as the return type.
        if (unionType.getMemberTypes().size() == 1) {
            return unionType.getMemberTypes().toArray(new BType[0])[0];
        }

        return unionType;
    }

    private boolean returnsNull(BLangAccessExpression accessExpr) {
        BType parentType = accessExpr.expr.getBType();
        if (parentType.isNullable() && parentType.tag != TypeTags.JSON) {
            return true;
        }

        // Check whether this is a map access by index. If not, null is not a possible return type.
        if (parentType.tag != TypeTags.MAP) {
            return false;
        }

        // A map access with index, returns nullable type
        if (accessExpr.getKind() == NodeKind.INDEX_BASED_ACCESS_EXPR
                && accessExpr.expr.getBType().tag == TypeTags.MAP) {
            BType constraintType = ((BMapType) accessExpr.expr.getBType()).constraint;

            // JSON and any is special cased here, since those are two union types, with null within them.
            // Therefore return 'type' will not include null.
            return constraintType != null && constraintType.tag != TypeTags.ANY && constraintType.tag != TypeTags.JSON;
        }

        return false;
    }

    private BType checkObjectFieldAccessExpr(BLangFieldBasedAccess fieldAccessExpr, BType varRefType, Name fieldName) {
        if (varRefType.tag == TypeTags.OBJECT) {
            return checkObjectFieldAccess(fieldAccessExpr, fieldName, (BObjectType) varRefType);
        }

        // If the type is not an object, it needs to be a union of objects.
        // Resultant field type is calculated here.
        Set<BType> memberTypes = ((BUnionType) varRefType).getMemberTypes();

        LinkedHashSet<BType> fieldTypeMembers = new LinkedHashSet<>();

        for (BType memType : memberTypes) {
            BType individualFieldType = checkObjectFieldAccess(fieldAccessExpr, fieldName, (BObjectType) memType);

            if (individualFieldType == symTable.semanticError) {
                return individualFieldType;
            }

            fieldTypeMembers.add(individualFieldType);
        }

        if (fieldTypeMembers.size() == 1) {
            return fieldTypeMembers.iterator().next();
        }

        return BUnionType.create(null, fieldTypeMembers);
    }

    private BType checkRecordFieldAccessExpr(BLangFieldBasedAccess fieldAccessExpr, BType varRefType, Name fieldName) {
        if (varRefType.tag == TypeTags.RECORD) {
            return checkRecordRequiredFieldAccess(fieldAccessExpr, fieldName, (BRecordType) varRefType);
        }

        // If the type is not an record, it needs to be a union of records.
        // Resultant field type is calculated here.
        Set<BType> memberTypes = ((BUnionType) varRefType).getMemberTypes();

        LinkedHashSet<BType> fieldTypeMembers = new LinkedHashSet<>();

        for (BType memType : memberTypes) {
            BType individualFieldType = checkRecordFieldAccessExpr(fieldAccessExpr, memType, fieldName);

            if (individualFieldType == symTable.semanticError) {
                return individualFieldType;
            }

            fieldTypeMembers.add(individualFieldType);
        }

        if (fieldTypeMembers.size() == 1) {
            return fieldTypeMembers.iterator().next();
        }

        return BUnionType.create(null, fieldTypeMembers);
    }

    private BType checkRecordFieldAccessLhsExpr(BLangFieldBasedAccess fieldAccessExpr, BType varRefType,
                                                Name fieldName) {
        if (varRefType.tag == TypeTags.RECORD) {
            BType fieldType = checkRecordRequiredFieldAccess(fieldAccessExpr, fieldName, (BRecordType) varRefType);
            if (fieldType != symTable.semanticError) {
                return fieldType;
            }

            // For the LHS, the field could be optional.
            return checkRecordOptionalFieldAccess(fieldAccessExpr, fieldName, (BRecordType) varRefType);
        }

        // If the type is not an record, it needs to be a union of records.
        // Resultant field type is calculated here.
        Set<BType> memberTypes = ((BUnionType) varRefType).getMemberTypes();

        LinkedHashSet<BType> fieldTypeMembers = new LinkedHashSet<>();

        for (BType memType : memberTypes) {
            BType individualFieldType = checkRecordFieldAccessLhsExpr(fieldAccessExpr, memType, fieldName);

            if (individualFieldType == symTable.semanticError) {
                return symTable.semanticError;
            }

            fieldTypeMembers.add(individualFieldType);
        }

        if (fieldTypeMembers.size() == 1) {
            return fieldTypeMembers.iterator().next();
        }

        return BUnionType.create(null, fieldTypeMembers);
    }

    private BType checkOptionalRecordFieldAccessExpr(BLangFieldBasedAccess fieldAccessExpr, BType varRefType,
                                                     Name fieldName) {
        if (varRefType.tag == TypeTags.RECORD) {
            BType fieldType = checkRecordRequiredFieldAccess(fieldAccessExpr, fieldName, (BRecordType) varRefType);
            if (fieldType != symTable.semanticError) {
                return fieldType;
            }

            fieldType = checkRecordOptionalFieldAccess(fieldAccessExpr, fieldName, (BRecordType) varRefType);
            if (fieldType == symTable.semanticError) {
                return fieldType;
            }
            return BUnionType.create(null, fieldType, symTable.nilType);
        }

        // If the type is not an record, it needs to be a union of records.
        // Resultant field type is calculated here.
        Set<BType> memberTypes = ((BUnionType) varRefType).getMemberTypes();

        BType fieldType;

        boolean nonMatchedRecordExists = false;

        LinkedHashSet<BType> fieldTypeMembers = new LinkedHashSet<>();

        for (BType memType : memberTypes) {
            BType individualFieldType = checkOptionalRecordFieldAccessExpr(fieldAccessExpr, memType, fieldName);

            if (individualFieldType == symTable.semanticError) {
                nonMatchedRecordExists = true;
                continue;
            }

            fieldTypeMembers.add(individualFieldType);
        }

        if (fieldTypeMembers.isEmpty()) {
            return symTable.semanticError;
        }

        if (fieldTypeMembers.size() == 1) {
            fieldType = fieldTypeMembers.iterator().next();
        } else {
            fieldType = BUnionType.create(null, fieldTypeMembers);
        }

        return nonMatchedRecordExists ? addNilForNillableAccessType(fieldType) : fieldType;
    }

    private BType checkFieldAccessExpr(BLangFieldBasedAccess fieldAccessExpr, BType varRefType, Name fieldName) {
        BType actualType = symTable.semanticError;

        if (types.isSubTypeOfBaseType(varRefType, TypeTags.OBJECT)) {
            actualType = checkObjectFieldAccessExpr(fieldAccessExpr, varRefType, fieldName);
            fieldAccessExpr.originalType = actualType;
        } else if (types.isSubTypeOfBaseType(varRefType, TypeTags.RECORD)) {
            actualType = checkRecordFieldAccessExpr(fieldAccessExpr, varRefType, fieldName);

            if (actualType != symTable.semanticError) {
                fieldAccessExpr.originalType = actualType;
                return actualType;
            }

            if (!fieldAccessExpr.isLValue) {
                dlog.error(fieldAccessExpr.pos,
                        DiagnosticErrorCode.OPERATION_DOES_NOT_SUPPORT_FIELD_ACCESS_FOR_NON_REQUIRED_FIELD,
                        varRefType, fieldName);
                return actualType;
            }

            // If this is an LHS expression, check if there is a required and/ optional field by the specified field
            // name in all records.
            actualType = checkRecordFieldAccessLhsExpr(fieldAccessExpr, varRefType, fieldName);
            fieldAccessExpr.originalType = actualType;
            if (actualType == symTable.semanticError) {
                dlog.error(fieldAccessExpr.pos, DiagnosticErrorCode.UNDEFINED_STRUCTURE_FIELD_WITH_TYPE,
                        fieldName, varRefType.tsymbol.type.getKind().typeName(), varRefType);
            }
        } else if (types.isLax(varRefType)) {
            if (fieldAccessExpr.isLValue) {
                dlog.error(fieldAccessExpr.pos,
                        DiagnosticErrorCode.OPERATION_DOES_NOT_SUPPORT_FIELD_ACCESS_FOR_ASSIGNMENT,
                        varRefType);
                return symTable.semanticError;
            }
            if (fieldAccessExpr.fieldKind == FieldKind.WITH_NS) {
                resolveXMLNamespace((BLangFieldBasedAccess.BLangNSPrefixedFieldBasedAccess) fieldAccessExpr);
            }
            BType laxFieldAccessType = getLaxFieldAccessType(varRefType);
            actualType = BUnionType.create(null, laxFieldAccessType, symTable.errorType);
            fieldAccessExpr.originalType = laxFieldAccessType;
        } else if (fieldAccessExpr.expr.getKind() == NodeKind.FIELD_BASED_ACCESS_EXPR &&
                hasLaxOriginalType(((BLangFieldBasedAccess) fieldAccessExpr.expr))) {
            BType laxFieldAccessType =
                    getLaxFieldAccessType(((BLangFieldBasedAccess) fieldAccessExpr.expr).originalType);
            if (fieldAccessExpr.fieldKind == FieldKind.WITH_NS) {
                resolveXMLNamespace((BLangFieldBasedAccess.BLangNSPrefixedFieldBasedAccess) fieldAccessExpr);
            }
            actualType = BUnionType.create(null, laxFieldAccessType, symTable.errorType);
            fieldAccessExpr.errorSafeNavigation = true;
            fieldAccessExpr.originalType = laxFieldAccessType;
        } else if (TypeTags.isXMLTypeTag(varRefType.tag)) {
            if (fieldAccessExpr.isLValue) {
                dlog.error(fieldAccessExpr.pos, DiagnosticErrorCode.CANNOT_UPDATE_XML_SEQUENCE);
            }
            // todo: field access on a xml value is not attribute access, return type should be string?
            // `_` is a special field that refer to the element name.
            actualType = symTable.xmlType;
            fieldAccessExpr.originalType = actualType;
        } else if (varRefType.tag != TypeTags.SEMANTIC_ERROR) {
            dlog.error(fieldAccessExpr.pos, DiagnosticErrorCode.OPERATION_DOES_NOT_SUPPORT_FIELD_ACCESS,
                    varRefType);
        }

        return actualType;
    }

    private void resolveXMLNamespace(BLangFieldBasedAccess.BLangNSPrefixedFieldBasedAccess fieldAccessExpr) {
        BLangFieldBasedAccess.BLangNSPrefixedFieldBasedAccess nsPrefixedFieldAccess = fieldAccessExpr;
        String nsPrefix = nsPrefixedFieldAccess.nsPrefix.value;
        BSymbol nsSymbol = symResolver.lookupSymbolInPrefixSpace(env, names.fromString(nsPrefix));

        if (nsSymbol == symTable.notFoundSymbol) {
            dlog.error(nsPrefixedFieldAccess.nsPrefix.pos, DiagnosticErrorCode.CANNOT_FIND_XML_NAMESPACE,
                    nsPrefixedFieldAccess.nsPrefix);
        } else if (nsSymbol.getKind() == SymbolKind.PACKAGE) {
            nsPrefixedFieldAccess.nsSymbol = (BXMLNSSymbol) findXMLNamespaceFromPackageConst(
                    nsPrefixedFieldAccess.field.value, nsPrefixedFieldAccess.nsPrefix.value,
                    (BPackageSymbol) nsSymbol, fieldAccessExpr.pos);
        } else {
            nsPrefixedFieldAccess.nsSymbol = (BXMLNSSymbol) nsSymbol;
        }
    }

    private boolean hasLaxOriginalType(BLangFieldBasedAccess fieldBasedAccess) {
        return fieldBasedAccess.originalType != null && types.isLax(fieldBasedAccess.originalType);
    }

    private BType getLaxFieldAccessType(BType exprType) {
        switch (exprType.tag) {
            case TypeTags.JSON:
                return symTable.jsonType;
            case TypeTags.XML:
            case TypeTags.XML_ELEMENT:
                return symTable.stringType;
            case TypeTags.MAP:
                return ((BMapType) exprType).constraint;
            case TypeTags.UNION:
                BUnionType unionType = (BUnionType) exprType;
                if (types.isSameType(symTable.jsonType, unionType)) {
                    return symTable.jsonType;
                }
                LinkedHashSet<BType> memberTypes = new LinkedHashSet<>();
                unionType.getMemberTypes().forEach(bType -> memberTypes.add(getLaxFieldAccessType(bType)));
                return memberTypes.size() == 1 ? memberTypes.iterator().next() : BUnionType.create(null, memberTypes);
        }
        return symTable.semanticError;
    }

    private BType checkOptionalFieldAccessExpr(BLangFieldBasedAccess fieldAccessExpr, BType varRefType,
                                               Name fieldName) {
        BType actualType = symTable.semanticError;

        boolean nillableExprType = false;
        BType effectiveType = varRefType;

        if (varRefType.tag == TypeTags.UNION) {
            Set<BType> memTypes = ((BUnionType) varRefType).getMemberTypes();

            if (memTypes.contains(symTable.nilType)) {
                LinkedHashSet<BType> nilRemovedSet = new LinkedHashSet<>();
                for (BType bType : memTypes) {
                    if (bType != symTable.nilType) {
                        nilRemovedSet.add(bType);
                    } else {
                        nillableExprType = true;
                    }
                }

                effectiveType = nilRemovedSet.size() == 1 ? nilRemovedSet.iterator().next() :
                        BUnionType.create(null, nilRemovedSet);
            }
        }

        if (types.isSubTypeOfBaseType(effectiveType, TypeTags.RECORD)) {
            actualType = checkOptionalRecordFieldAccessExpr(fieldAccessExpr, effectiveType, fieldName);
            if (actualType == symTable.semanticError) {
                dlog.error(fieldAccessExpr.pos,
                        DiagnosticErrorCode.OPERATION_DOES_NOT_SUPPORT_OPTIONAL_FIELD_ACCESS_FOR_FIELD,
                        varRefType, fieldName);
            }
            fieldAccessExpr.nilSafeNavigation = nillableExprType;
            fieldAccessExpr.originalType = fieldAccessExpr.leafNode || !nillableExprType ? actualType :
                    types.getTypeWithoutNil(actualType);
        } else if (types.isLax(effectiveType)) {
            BType laxFieldAccessType = getLaxFieldAccessType(effectiveType);
            actualType = accessCouldResultInError(effectiveType) ?
                    BUnionType.create(null, laxFieldAccessType, symTable.errorType) : laxFieldAccessType;
            if (fieldAccessExpr.fieldKind == FieldKind.WITH_NS) {
                resolveXMLNamespace((BLangFieldBasedAccess.BLangNSPrefixedFieldBasedAccess) fieldAccessExpr);
            }
            fieldAccessExpr.originalType = laxFieldAccessType;
            fieldAccessExpr.nilSafeNavigation = true;
            nillableExprType = true;
        } else if (fieldAccessExpr.expr.getKind() == NodeKind.FIELD_BASED_ACCESS_EXPR &&
                hasLaxOriginalType(((BLangFieldBasedAccess) fieldAccessExpr.expr))) {
            BType laxFieldAccessType =
                    getLaxFieldAccessType(((BLangFieldBasedAccess) fieldAccessExpr.expr).originalType);
            actualType = accessCouldResultInError(effectiveType) ?
                    BUnionType.create(null, laxFieldAccessType, symTable.errorType) : laxFieldAccessType;
            if (fieldAccessExpr.fieldKind == FieldKind.WITH_NS) {
                resolveXMLNamespace((BLangFieldBasedAccess.BLangNSPrefixedFieldBasedAccess) fieldAccessExpr);
            }
            fieldAccessExpr.errorSafeNavigation = true;
            fieldAccessExpr.originalType = laxFieldAccessType;
            fieldAccessExpr.nilSafeNavigation = true;
            nillableExprType = true;
        } else if (varRefType.tag != TypeTags.SEMANTIC_ERROR) {
            dlog.error(fieldAccessExpr.pos,
                    DiagnosticErrorCode.OPERATION_DOES_NOT_SUPPORT_OPTIONAL_FIELD_ACCESS, varRefType);
        }

        if (nillableExprType && actualType != symTable.semanticError && !actualType.isNullable()) {
            actualType = BUnionType.create(null, actualType, symTable.nilType);
        }

        return actualType;
    }

    private boolean accessCouldResultInError(BType type) {
        if (type.tag == TypeTags.JSON) {
            return true;
        }

        if (type.tag == TypeTags.MAP) {
            return false;
        }

        if (type.tag == TypeTags.XML) {
            return true;
        }

        if (type.tag == TypeTags.UNION) {
            return ((BUnionType) type).getMemberTypes().stream().anyMatch(this::accessCouldResultInError);
        } else {
            return false;
        }
    }

    private BType checkIndexAccessExpr(BLangIndexBasedAccess indexBasedAccessExpr) {
        BType varRefType = types.getTypeWithEffectiveIntersectionTypes(indexBasedAccessExpr.expr.getBType());

        boolean nillableExprType = false;

        if (varRefType.tag == TypeTags.UNION) {
            Set<BType> memTypes = ((BUnionType) varRefType).getMemberTypes();

            if (memTypes.contains(symTable.nilType)) {
                LinkedHashSet<BType> nilRemovedSet = new LinkedHashSet<>();
                for (BType bType : memTypes) {
                    if (bType != symTable.nilType) {
                        nilRemovedSet.add(bType);
                    } else {
                        nillableExprType = true;
                    }
                }

                if (nillableExprType) {
                    varRefType = nilRemovedSet.size() == 1 ? nilRemovedSet.iterator().next() :
                            BUnionType.create(null, nilRemovedSet);

                    if (!types.isSubTypeOfMapping(varRefType)) {
                        // Member access is allowed on optional types only with mappings.
                        dlog.error(indexBasedAccessExpr.pos,
                                DiagnosticErrorCode.OPERATION_DOES_NOT_SUPPORT_MEMBER_ACCESS,
                                   indexBasedAccessExpr.expr.getBType());
                        return symTable.semanticError;
                    }

                    if (indexBasedAccessExpr.isLValue) {
                        dlog.error(indexBasedAccessExpr.pos,
                                DiagnosticErrorCode.OPERATION_DOES_NOT_SUPPORT_MEMBER_ACCESS_FOR_ASSIGNMENT,
                                   indexBasedAccessExpr.expr.getBType());
                        return symTable.semanticError;
                    }
                }
            }
        }


        BLangExpression indexExpr = indexBasedAccessExpr.indexExpr;
        BType actualType = symTable.semanticError;

        if (types.isSubTypeOfMapping(varRefType)) {
            checkExpr(indexExpr, this.env, symTable.stringType);

            if (indexExpr.getBType() == symTable.semanticError) {
                return symTable.semanticError;
            }

            actualType = checkMappingIndexBasedAccess(indexBasedAccessExpr, varRefType);

            if (actualType == symTable.semanticError) {
                if (indexExpr.getBType().tag == TypeTags.STRING && isConst(indexExpr)) {
                    String fieldName = getConstFieldName(indexExpr);
                    dlog.error(indexBasedAccessExpr.pos, DiagnosticErrorCode.UNDEFINED_STRUCTURE_FIELD,
                               fieldName, indexBasedAccessExpr.expr.getBType());
                    return actualType;
                }

                dlog.error(indexExpr.pos, DiagnosticErrorCode.INVALID_RECORD_MEMBER_ACCESS_EXPR, indexExpr.getBType());
                return actualType;
            }

            indexBasedAccessExpr.nilSafeNavigation = nillableExprType;
            indexBasedAccessExpr.originalType = indexBasedAccessExpr.leafNode || !nillableExprType ? actualType :
                    types.getTypeWithoutNil(actualType);
        } else if (types.isSubTypeOfList(varRefType)) {
            checkExpr(indexExpr, this.env, symTable.intType);

            if (indexExpr.getBType() == symTable.semanticError) {
                return symTable.semanticError;
            }

            actualType = checkListIndexBasedAccess(indexBasedAccessExpr, varRefType);
            indexBasedAccessExpr.originalType = actualType;

            if (actualType == symTable.semanticError) {
                if (indexExpr.getBType().tag == TypeTags.INT && isConst(indexExpr)) {
                    dlog.error(indexBasedAccessExpr.indexExpr.pos,
                            DiagnosticErrorCode.LIST_INDEX_OUT_OF_RANGE, getConstIndex(indexExpr));
                    return actualType;
                }
                dlog.error(indexExpr.pos, DiagnosticErrorCode.INVALID_LIST_MEMBER_ACCESS_EXPR, indexExpr.getBType());
                return actualType;
            }
        } else if (types.isAssignable(varRefType, symTable.stringType)) {
            if (indexBasedAccessExpr.isLValue) {
                dlog.error(indexBasedAccessExpr.pos,
                        DiagnosticErrorCode.OPERATION_DOES_NOT_SUPPORT_MEMBER_ACCESS_FOR_ASSIGNMENT,
                           indexBasedAccessExpr.expr.getBType());
                return symTable.semanticError;
            }

            checkExpr(indexExpr, this.env, symTable.intType);

            if (indexExpr.getBType() == symTable.semanticError) {
                return symTable.semanticError;
            }

            indexBasedAccessExpr.originalType = symTable.stringType;
            actualType = symTable.stringType;
        } else if (TypeTags.isXMLTypeTag(varRefType.tag)) {
            if (indexBasedAccessExpr.isLValue) {
                indexExpr.setBType(symTable.semanticError);
                dlog.error(indexBasedAccessExpr.pos, DiagnosticErrorCode.CANNOT_UPDATE_XML_SEQUENCE);
                return actualType;
            }

            BType type = checkExpr(indexExpr, this.env, symTable.intType);
            if (type == symTable.semanticError) {
                return type;
            }
            // Note: out of range member access returns empty xml value unlike lists
            // hence, this needs to be set to xml type
            indexBasedAccessExpr.originalType = varRefType;
            actualType = varRefType;
        } else if (varRefType.tag == TypeTags.TABLE) {
            if (indexBasedAccessExpr.isLValue) {
                dlog.error(indexBasedAccessExpr.pos, DiagnosticErrorCode.CANNOT_UPDATE_TABLE_USING_MEMBER_ACCESS,
                        varRefType);
                return symTable.semanticError;
            }
            BTableType tableType = (BTableType) indexBasedAccessExpr.expr.getBType();
            BType keyTypeConstraint = tableType.keyTypeConstraint;
            if (tableType.keyTypeConstraint == null) {
                keyTypeConstraint = createTableKeyConstraint(((BTableType) indexBasedAccessExpr.expr.getBType()).
                        fieldNameList, ((BTableType) indexBasedAccessExpr.expr.getBType()).constraint);

                if (keyTypeConstraint == symTable.semanticError) {
                    dlog.error(indexBasedAccessExpr.pos,
                               DiagnosticErrorCode.MEMBER_ACCESS_NOT_SUPPORT_FOR_KEYLESS_TABLE,
                               indexBasedAccessExpr.expr);
                    return symTable.semanticError;
                }
            }

            if (indexExpr.getKind() != NodeKind.TABLE_MULTI_KEY) {
                checkExpr(indexExpr, this.env, keyTypeConstraint);
                if (indexExpr.getBType() == symTable.semanticError) {
                    dlog.error(indexBasedAccessExpr.pos, DiagnosticErrorCode.INVALID_KEY_CONSTRAINT_PROVIDED_FOR_ACCESS,
                            keyTypeConstraint);
                    return symTable.semanticError;
                }
            } else {
                List<BLangExpression> multiKeyExpressionList = ((BLangTableMultiKeyExpr)
                        indexBasedAccessExpr.indexExpr).multiKeyIndexExprs;
                List<BType> keyConstraintTypes = ((BTupleType) keyTypeConstraint).tupleTypes;
                if (keyConstraintTypes.size() != multiKeyExpressionList.size()) {
                    dlog.error(indexBasedAccessExpr.pos, DiagnosticErrorCode.INVALID_KEY_CONSTRAINT_PROVIDED_FOR_ACCESS,
                            keyTypeConstraint);
                    return symTable.semanticError;
                }

                for (int i = 0; i < multiKeyExpressionList.size(); i++) {
                    BLangExpression keyExpr = multiKeyExpressionList.get(i);
                    checkExpr(keyExpr, this.env, keyConstraintTypes.get(i));
                    if (keyExpr.getBType() == symTable.semanticError) {
                        dlog.error(indexBasedAccessExpr.pos,
                                   DiagnosticErrorCode.INVALID_KEY_CONSTRAINT_PROVIDED_FOR_ACCESS,
                                   keyTypeConstraint);
                        return symTable.semanticError;
                    }
                }
            }

            if (expType.tag != TypeTags.NONE) {
                BType resultType = checkExpr(indexBasedAccessExpr.expr, env, expType);
                if (resultType == symTable.semanticError) {
                    return symTable.semanticError;
                }
            }
            BType constraint = tableType.constraint;
            actualType = addNilForNillableAccessType(constraint);
            indexBasedAccessExpr.originalType = indexBasedAccessExpr.leafNode || !nillableExprType ? actualType :
                    types.getTypeWithoutNil(actualType);
        } else if (varRefType == symTable.semanticError) {
            indexBasedAccessExpr.indexExpr.setBType(symTable.semanticError);
            return symTable.semanticError;
        } else {
            indexBasedAccessExpr.indexExpr.setBType(symTable.semanticError);
            dlog.error(indexBasedAccessExpr.pos, DiagnosticErrorCode.OPERATION_DOES_NOT_SUPPORT_MEMBER_ACCESS,
                       indexBasedAccessExpr.expr.getBType());
            return symTable.semanticError;
        }

        if (nillableExprType && !actualType.isNullable()) {
            actualType = BUnionType.create(null, actualType, symTable.nilType);
        }

        return actualType;
    }

    private Long getConstIndex(BLangExpression indexExpr) {
        return indexExpr.getKind() == NodeKind.NUMERIC_LITERAL ? (Long) ((BLangLiteral) indexExpr).value :
                (Long) ((BConstantSymbol) ((BLangSimpleVarRef) indexExpr).symbol).value.value;
    }

    private String getConstFieldName(BLangExpression indexExpr) {
        return indexExpr.getKind() == NodeKind.LITERAL ? (String) ((BLangLiteral) indexExpr).value :
                (String) ((BConstantSymbol) ((BLangSimpleVarRef) indexExpr).symbol).value.value;
    }

    private BType checkArrayIndexBasedAccess(BLangIndexBasedAccess indexBasedAccess, BType indexExprType,
                                             BArrayType arrayType) {
        BType actualType = symTable.semanticError;
        switch (indexExprType.tag) {
            case TypeTags.INT:
                BLangExpression indexExpr = indexBasedAccess.indexExpr;
                if (!isConst(indexExpr) || arrayType.state == BArrayState.OPEN) {
                    actualType = arrayType.eType;
                    break;
                }
                actualType = getConstIndex(indexExpr) >= arrayType.size ? symTable.semanticError : arrayType.eType;
                break;
            case TypeTags.FINITE:
                BFiniteType finiteIndexExpr = (BFiniteType) indexExprType;
                boolean validIndexExists = false;
                for (BLangExpression finiteMember : finiteIndexExpr.getValueSpace()) {
                    int indexValue = ((Long) ((BLangLiteral) finiteMember).value).intValue();
                    if (indexValue >= 0 &&
                            (arrayType.state == BArrayState.OPEN || indexValue < arrayType.size)) {
                        validIndexExists = true;
                        break;
                    }
                }
                if (!validIndexExists) {
                    return symTable.semanticError;
                }
                actualType = arrayType.eType;
                break;
            case TypeTags.UNION:
                // address the case where we have a union of finite types
                List<BFiniteType> finiteTypes = ((BUnionType) indexExprType).getMemberTypes().stream()
                        .filter(memType -> memType.tag == TypeTags.FINITE)
                        .map(matchedType -> (BFiniteType) matchedType)
                        .collect(Collectors.toList());

                BFiniteType finiteType;
                if (finiteTypes.size() == 1) {
                    finiteType = finiteTypes.get(0);
                } else {
                    Set<BLangExpression> valueSpace = new LinkedHashSet<>();
                    finiteTypes.forEach(constituent -> valueSpace.addAll(constituent.getValueSpace()));
                    finiteType = new BFiniteType(null, valueSpace);
                }

                BType elementType = checkArrayIndexBasedAccess(indexBasedAccess, finiteType, arrayType);
                if (elementType == symTable.semanticError) {
                    return symTable.semanticError;
                }
                actualType = arrayType.eType;
        }
        return actualType;
    }

    private BType checkListIndexBasedAccess(BLangIndexBasedAccess accessExpr, BType type) {
        if (type.tag == TypeTags.ARRAY) {
            return checkArrayIndexBasedAccess(accessExpr, accessExpr.indexExpr.getBType(), (BArrayType) type);
        }

        if (type.tag == TypeTags.TUPLE) {
            return checkTupleIndexBasedAccess(accessExpr, (BTupleType) type, accessExpr.indexExpr.getBType());
        }

        LinkedHashSet<BType> fieldTypeMembers = new LinkedHashSet<>();

        for (BType memType : ((BUnionType) type).getMemberTypes()) {
            BType individualFieldType = checkListIndexBasedAccess(accessExpr, memType);

            if (individualFieldType == symTable.semanticError) {
                continue;
            }

            fieldTypeMembers.add(individualFieldType);
        }

        if (fieldTypeMembers.size() == 0) {
            return symTable.semanticError;
        }

        if (fieldTypeMembers.size() == 1) {
            return fieldTypeMembers.iterator().next();
        }
        return BUnionType.create(null, fieldTypeMembers);
    }

    private BType checkTupleIndexBasedAccess(BLangIndexBasedAccess accessExpr, BTupleType tuple, BType currentType) {
        BType actualType = symTable.semanticError;
        BLangExpression indexExpr = accessExpr.indexExpr;
        switch (currentType.tag) {
            case TypeTags.INT:
                if (isConst(indexExpr)) {
                    actualType = checkTupleFieldType(tuple, getConstIndex(indexExpr).intValue());
                } else {
                    BTupleType tupleExpr = (BTupleType) accessExpr.expr.getBType();
                    LinkedHashSet<BType> tupleTypes = collectTupleFieldTypes(tupleExpr, new LinkedHashSet<>());
                    actualType = tupleTypes.size() == 1 ? tupleTypes.iterator().next() : BUnionType.create(null,
                                                                                                           tupleTypes);
                }
                break;
            case TypeTags.FINITE:
                BFiniteType finiteIndexExpr = (BFiniteType) currentType;
                LinkedHashSet<BType> possibleTypes = new LinkedHashSet<>();
                for (BLangExpression finiteMember : finiteIndexExpr.getValueSpace()) {
                    int indexValue = ((Long) ((BLangLiteral) finiteMember).value).intValue();
                    BType fieldType = checkTupleFieldType(tuple, indexValue);
                    if (fieldType.tag != TypeTags.SEMANTIC_ERROR) {
                        possibleTypes.add(fieldType);
                    }
                }
                if (possibleTypes.size() == 0) {
                    return symTable.semanticError;
                }
                actualType = possibleTypes.size() == 1 ? possibleTypes.iterator().next() :
                        BUnionType.create(null, possibleTypes);
                break;

            case TypeTags.UNION:
                LinkedHashSet<BType> possibleTypesByMember = new LinkedHashSet<>();
                List<BFiniteType> finiteTypes = new ArrayList<>();
                ((BUnionType) currentType).getMemberTypes().forEach(memType -> {
                    if (memType.tag == TypeTags.FINITE) {
                        finiteTypes.add((BFiniteType) memType);
                    } else {
                        BType possibleType = checkTupleIndexBasedAccess(accessExpr, tuple, memType);
                        if (possibleType.tag == TypeTags.UNION) {
                            possibleTypesByMember.addAll(((BUnionType) possibleType).getMemberTypes());
                        } else {
                            possibleTypesByMember.add(possibleType);
                        }
                    }
                });

                BFiniteType finiteType;
                if (finiteTypes.size() == 1) {
                    finiteType = finiteTypes.get(0);
                } else {
                    Set<BLangExpression> valueSpace = new LinkedHashSet<>();
                    finiteTypes.forEach(constituent -> valueSpace.addAll(constituent.getValueSpace()));
                    finiteType = new BFiniteType(null, valueSpace);
                }

                BType possibleType = checkTupleIndexBasedAccess(accessExpr, tuple, finiteType);
                if (possibleType.tag == TypeTags.UNION) {
                    possibleTypesByMember.addAll(((BUnionType) possibleType).getMemberTypes());
                } else {
                    possibleTypesByMember.add(possibleType);
                }

                if (possibleTypesByMember.contains(symTable.semanticError)) {
                    return symTable.semanticError;
                }
                actualType = possibleTypesByMember.size() == 1 ? possibleTypesByMember.iterator().next() :
                        BUnionType.create(null, possibleTypesByMember);
        }
        return actualType;
    }

    private LinkedHashSet<BType> collectTupleFieldTypes(BTupleType tupleType, LinkedHashSet<BType> memberTypes) {
        tupleType.tupleTypes
                .forEach(memberType -> {
                    if (memberType.tag == TypeTags.UNION) {
                        collectMemberTypes((BUnionType) memberType, memberTypes);
                    } else {
                        memberTypes.add(memberType);
                    }
                });
        return memberTypes;
    }

    private BType checkMappingIndexBasedAccess(BLangIndexBasedAccess accessExpr, BType type) {
        if (type.tag == TypeTags.MAP) {
            BType constraint = ((BMapType) type).constraint;
            return accessExpr.isLValue ? constraint : addNilForNillableAccessType(constraint);
        }

        if (type.tag == TypeTags.RECORD) {
            return checkRecordIndexBasedAccess(accessExpr, (BRecordType) type, accessExpr.indexExpr.getBType());
        }

        BType fieldType;

        boolean nonMatchedRecordExists = false;

        LinkedHashSet<BType> fieldTypeMembers = new LinkedHashSet<>();

        for (BType memType : ((BUnionType) type).getMemberTypes()) {
            BType individualFieldType = checkMappingIndexBasedAccess(accessExpr, memType);

            if (individualFieldType == symTable.semanticError) {
                nonMatchedRecordExists = true;
                continue;
            }

            fieldTypeMembers.add(individualFieldType);
        }

        if (fieldTypeMembers.size() == 0) {
            return symTable.semanticError;
        }

        if (fieldTypeMembers.size() == 1) {
            fieldType = fieldTypeMembers.iterator().next();
        } else {
            fieldType = BUnionType.create(null, fieldTypeMembers);
        }

        return nonMatchedRecordExists ? addNilForNillableAccessType(fieldType) : fieldType;
    }

    private BType checkRecordIndexBasedAccess(BLangIndexBasedAccess accessExpr, BRecordType record, BType currentType) {
        BType actualType = symTable.semanticError;
        BLangExpression indexExpr = accessExpr.indexExpr;
        switch (currentType.tag) {
            case TypeTags.STRING:
                if (isConst(indexExpr)) {
                    String fieldName = IdentifierUtils.escapeSpecialCharacters(getConstFieldName(indexExpr));
                    actualType = checkRecordRequiredFieldAccess(accessExpr, names.fromString(fieldName), record);
                    if (actualType != symTable.semanticError) {
                        return actualType;
                    }

                    actualType = checkRecordOptionalFieldAccess(accessExpr, names.fromString(fieldName), record);
                    if (actualType == symTable.semanticError) {
                        actualType = checkRecordRestFieldAccess(accessExpr, names.fromString(fieldName), record);
                        if (actualType == symTable.semanticError) {
                            return actualType;
                        }
                        if (actualType == symTable.neverType) {
                            return actualType;
                        }
                        return addNilForNillableAccessType(actualType);
                    }

                    if (accessExpr.isLValue) {
                        return actualType;
                    }
                    return addNilForNillableAccessType(actualType);
                }

                LinkedHashSet<BType> fieldTypes = record.fields.values().stream()
                        .map(field -> field.type)
                        .collect(Collectors.toCollection(LinkedHashSet::new));

                if (record.restFieldType.tag != TypeTags.NONE) {
                    fieldTypes.add(record.restFieldType);
                }

                if (fieldTypes.stream().noneMatch(BType::isNullable)) {
                    fieldTypes.add(symTable.nilType);
                }

                actualType = BUnionType.create(null, fieldTypes);
                break;
            case TypeTags.FINITE:
                BFiniteType finiteIndexExpr = (BFiniteType) currentType;
                LinkedHashSet<BType> possibleTypes = new LinkedHashSet<>();
                for (BLangExpression finiteMember : finiteIndexExpr.getValueSpace()) {
                    String fieldName = (String) ((BLangLiteral) finiteMember).value;
                    BType fieldType = checkRecordRequiredFieldAccess(accessExpr, names.fromString(fieldName), record);
                    if (fieldType == symTable.semanticError) {
                        fieldType = checkRecordOptionalFieldAccess(accessExpr, names.fromString(fieldName), record);
                        if (fieldType == symTable.semanticError) {
                            fieldType = checkRecordRestFieldAccess(accessExpr, names.fromString(fieldName), record);
                        }

                        if (fieldType != symTable.semanticError) {
                            fieldType = addNilForNillableAccessType(fieldType);
                        }
                    }

                    if (fieldType.tag == TypeTags.SEMANTIC_ERROR) {
                        continue;
                    }
                    possibleTypes.add(fieldType);
                }

                if (possibleTypes.isEmpty()) {
                    return symTable.semanticError;
                }

                if (possibleTypes.stream().noneMatch(BType::isNullable)) {
                    possibleTypes.add(symTable.nilType);
                }

                actualType = possibleTypes.size() == 1 ? possibleTypes.iterator().next() :
                        BUnionType.create(null, possibleTypes);
                break;
            case TypeTags.UNION:
                LinkedHashSet<BType> possibleTypesByMember = new LinkedHashSet<>();
                List<BFiniteType> finiteTypes = new ArrayList<>();
                ((BUnionType) currentType).getMemberTypes().forEach(memType -> {
                    if (memType.tag == TypeTags.FINITE) {
                        finiteTypes.add((BFiniteType) memType);
                    } else {
                        BType possibleType = checkRecordIndexBasedAccess(accessExpr, record, memType);
                        if (possibleType.tag == TypeTags.UNION) {
                            possibleTypesByMember.addAll(((BUnionType) possibleType).getMemberTypes());
                        } else {
                            possibleTypesByMember.add(possibleType);
                        }
                    }
                });

                BFiniteType finiteType;
                if (finiteTypes.size() == 1) {
                    finiteType = finiteTypes.get(0);
                } else {
                    Set<BLangExpression> valueSpace = new LinkedHashSet<>();
                    finiteTypes.forEach(constituent -> valueSpace.addAll(constituent.getValueSpace()));
                    finiteType = new BFiniteType(null, valueSpace);
                }

                BType possibleType = checkRecordIndexBasedAccess(accessExpr, record, finiteType);
                if (possibleType.tag == TypeTags.UNION) {
                    possibleTypesByMember.addAll(((BUnionType) possibleType).getMemberTypes());
                } else {
                    possibleTypesByMember.add(possibleType);
                }

                if (possibleTypesByMember.contains(symTable.semanticError)) {
                    return symTable.semanticError;
                }
                actualType = possibleTypesByMember.size() == 1 ? possibleTypesByMember.iterator().next() :
                        BUnionType.create(null, possibleTypesByMember);
        }
        return actualType;
    }

    private List<BType> getTypesList(BType type) {
        if (type.tag == TypeTags.UNION) {
            BUnionType unionType = (BUnionType) type;
            return new ArrayList<>(unionType.getMemberTypes());
        } else {
            return Lists.of(type);
        }
    }

    private LinkedHashSet<BType> getMatchExpressionTypes(BLangMatchExpression bLangMatchExpression) {
        List<BType> exprTypes = getTypesList(bLangMatchExpression.expr.getBType());
        LinkedHashSet<BType> matchExprTypes = new LinkedHashSet<>();
        for (BType type : exprTypes) {
            boolean assignable = false;
            for (BLangMatchExprPatternClause pattern : bLangMatchExpression.patternClauses) {
                BType patternExprType = pattern.expr.getBType();

                // Type of the pattern expression, becomes one of the types of the whole but expression
                matchExprTypes.addAll(getTypesList(patternExprType));

                if (type.tag == TypeTags.SEMANTIC_ERROR || patternExprType.tag == TypeTags.SEMANTIC_ERROR) {
                    return new LinkedHashSet<BType>() {
                        {
                            add(symTable.semanticError);
                        }
                    };
                }

                assignable = this.types.isAssignable(type, pattern.variable.getBType());
                if (assignable) {
                    break;
                }
            }

            // If the matching expr type is not matching to any pattern, it becomes one of the types
            // returned by the whole but expression
            if (!assignable) {
                matchExprTypes.add(type);
            }
        }

        return matchExprTypes;
    }

    private boolean couldHoldTableValues(BType type, List<BType> encounteredTypes) {
        if (encounteredTypes.contains(type)) {
            return false;
        }
        encounteredTypes.add(type);

        switch (type.tag) {
            case TypeTags.UNION:
                for (BType bType1 : ((BUnionType) type).getMemberTypes()) {
                    if (couldHoldTableValues(bType1, encounteredTypes)) {
                        return true;
                    }
                }
                return false;
            case TypeTags.MAP:
                return couldHoldTableValues(((BMapType) type).constraint, encounteredTypes);
            case TypeTags.RECORD:
                BRecordType recordType = (BRecordType) type;
                for (BField field : recordType.fields.values()) {
                    if (couldHoldTableValues(field.type, encounteredTypes)) {
                        return true;
                    }
                }
                return !recordType.sealed && couldHoldTableValues(recordType.restFieldType, encounteredTypes);
            case TypeTags.ARRAY:
                return couldHoldTableValues(((BArrayType) type).eType, encounteredTypes);
            case TypeTags.TUPLE:
                for (BType bType : ((BTupleType) type).getTupleTypes()) {
                    if (couldHoldTableValues(bType, encounteredTypes)) {
                        return true;
                    }
                }
                return false;
        }
        return false;
    }

    private boolean isConst(BLangExpression expression) {

        if (ConstantAnalyzer.isValidConstantExpressionNode(expression)) {
            return true;
        }

        if (expression.getKind() != NodeKind.SIMPLE_VARIABLE_REF) {
            return false;
        }

        return (((BLangSimpleVarRef) expression).symbol.tag & SymTag.CONSTANT) == SymTag.CONSTANT;
    }

    private Name getCurrentCompUnit(BLangNode node) {
        return names.fromString(node.pos.lineRange().filePath());
    }

    private BType getRepresentativeBroadType(List<BType> inferredTypeList) {
        for (int i = 0; i < inferredTypeList.size(); i++) {
            BType type = inferredTypeList.get(i);
            if (type.tag == TypeTags.SEMANTIC_ERROR) {
                return type;
            }

            for (int j = i + 1; j < inferredTypeList.size(); j++) {
                BType otherType = inferredTypeList.get(j);

                if (otherType.tag == TypeTags.SEMANTIC_ERROR) {
                    return otherType;
                }

                if (types.isAssignable(otherType, type)) {
                    inferredTypeList.remove(j);
                    j -= 1;
                    continue;
                }

                if (types.isAssignable(type, otherType)) {
                    inferredTypeList.remove(i);
                    i -= 1;
                    break;
                }
            }
        }

        if (inferredTypeList.size() == 1) {
            return inferredTypeList.get(0);
        }

        return BUnionType.create(null, inferredTypeList.toArray(new BType[0]));
    }

    private BType defineInferredRecordType(BLangRecordLiteral recordLiteral, BType expType) {
        PackageID pkgID = env.enclPkg.symbol.pkgID;
        BRecordTypeSymbol recordSymbol = createRecordTypeSymbol(pkgID, recordLiteral.pos, VIRTUAL);

        Map<String, FieldInfo> nonRestFieldTypes = new LinkedHashMap<>();
        List<BType> restFieldTypes = new ArrayList<>();

        for (RecordLiteralNode.RecordField field : recordLiteral.fields) {
            if (field.isKeyValueField()) {
                BLangRecordKeyValueField keyValue = (BLangRecordKeyValueField) field;
                BLangRecordKey key = keyValue.key;
                BLangExpression expression = keyValue.valueExpr;
                BLangExpression keyExpr = key.expr;
                if (key.computedKey) {
                    checkExpr(keyExpr, env, symTable.stringType);
                    BType exprType = checkExpr(expression, env, expType);
                    if (isUniqueType(restFieldTypes, exprType)) {
                        restFieldTypes.add(exprType);
                    }
                } else {
                    addToNonRestFieldTypes(nonRestFieldTypes, getKeyName(keyExpr),
                                           keyValue.readonly ? checkExpr(expression, env, symTable.readonlyType) :
                                                   checkExpr(expression, env, expType),
                                           true, keyValue.readonly);
                }
            } else if (field.getKind() == NodeKind.RECORD_LITERAL_SPREAD_OP) {
                BType type = checkExpr(((BLangRecordLiteral.BLangRecordSpreadOperatorField) field).expr, env, expType);
                int typeTag = type.tag;

                if (typeTag == TypeTags.MAP) {
                    BType constraintType = ((BMapType) type).constraint;

                    if (isUniqueType(restFieldTypes, constraintType)) {
                        restFieldTypes.add(constraintType);
                    }
                }

                if (type.tag != TypeTags.RECORD) {
                    continue;
                }

                BRecordType recordType = (BRecordType) type;
                for (BField recField : recordType.fields.values()) {
                    addToNonRestFieldTypes(nonRestFieldTypes, recField.name.value, recField.type,
                                           !Symbols.isOptional(recField.symbol), false);
                }

                if (!recordType.sealed) {
                    BType restFieldType = recordType.restFieldType;
                    if (isUniqueType(restFieldTypes, restFieldType)) {
                        restFieldTypes.add(restFieldType);
                    }
                }
            } else {
                BLangRecordVarNameField varNameField = (BLangRecordVarNameField) field;
                addToNonRestFieldTypes(nonRestFieldTypes, getKeyName(varNameField),
                                       varNameField.readonly ? checkExpr(varNameField, env, symTable.readonlyType) :
                                               checkExpr(varNameField, env, expType),
                                       true, varNameField.readonly);
            }
        }

        LinkedHashMap<String, BField> fields = new LinkedHashMap<>();
        boolean allReadOnlyNonRestFields = true;

        for (Map.Entry<String, FieldInfo> entry : nonRestFieldTypes.entrySet()) {
            FieldInfo fieldInfo = entry.getValue();
            List<BType> types = fieldInfo.types;

            if (types.contains(symTable.semanticError)) {
                return symTable.semanticError;
            }

            String key = entry.getKey();
            Name fieldName = names.fromString(key);
            BType type = types.size() == 1 ? types.get(0) : BUnionType.create(null, types.toArray(new BType[0]));

            Set<Flag> flags = new HashSet<>();

            if (fieldInfo.required) {
                flags.add(Flag.REQUIRED);
            } else {
                flags.add(Flag.OPTIONAL);
            }

            if (fieldInfo.readonly) {
                flags.add(Flag.READONLY);
            } else if (allReadOnlyNonRestFields) {
                allReadOnlyNonRestFields = false;
            }

            BVarSymbol fieldSymbol = new BVarSymbol(Flags.asMask(flags), fieldName, pkgID, type, recordSymbol,
                                                    symTable.builtinPos, VIRTUAL);
            fields.put(fieldName.value, new BField(fieldName, null, fieldSymbol));
            recordSymbol.scope.define(fieldName, fieldSymbol);
        }

        BRecordType recordType = new BRecordType(recordSymbol);
        recordType.fields = fields;

        if (restFieldTypes.contains(symTable.semanticError)) {
            return symTable.semanticError;
        }

        if (restFieldTypes.isEmpty()) {
            recordType.sealed = true;
            recordType.restFieldType = symTable.noType;
        } else if (restFieldTypes.size() == 1) {
            recordType.restFieldType = restFieldTypes.get(0);
        } else {
            recordType.restFieldType = BUnionType.create(null, restFieldTypes.toArray(new BType[0]));
        }
        recordSymbol.type = recordType;
        recordType.tsymbol = recordSymbol;

        if (expType == symTable.readonlyType || (recordType.sealed && allReadOnlyNonRestFields)) {
            recordType.flags |= Flags.READONLY;
            recordSymbol.flags |= Flags.READONLY;
        }

        BLangRecordTypeNode recordTypeNode = TypeDefBuilderHelper.createRecordTypeNode(recordType, pkgID, symTable,
                                                                                       recordLiteral.pos);
        recordTypeNode.initFunction = TypeDefBuilderHelper.createInitFunctionForRecordType(recordTypeNode, env,
                                                                                           names, symTable);
        TypeDefBuilderHelper.addTypeDefinition(recordType, recordSymbol, recordTypeNode, env);

        return recordType;
    }

    private BRecordTypeSymbol createRecordTypeSymbol(PackageID pkgID, Location location,
                                                     SymbolOrigin origin) {
        BRecordTypeSymbol recordSymbol =
                Symbols.createRecordSymbol(Flags.ANONYMOUS,
                                           names.fromString(anonymousModelHelper.getNextAnonymousTypeKey(pkgID)),
                                           pkgID, null, env.scope.owner, location, origin);

        BInvokableType bInvokableType = new BInvokableType(new ArrayList<>(), symTable.nilType, null);
        BInvokableSymbol initFuncSymbol = Symbols.createFunctionSymbol(
                Flags.PUBLIC, Names.EMPTY, env.enclPkg.symbol.pkgID, bInvokableType, env.scope.owner, false,
                symTable.builtinPos, VIRTUAL);
        initFuncSymbol.retType = symTable.nilType;
        recordSymbol.initializerFunc = new BAttachedFunction(Names.INIT_FUNCTION_SUFFIX, initFuncSymbol,
                                                             bInvokableType, location);

        recordSymbol.scope = new Scope(recordSymbol);
        recordSymbol.scope.define(
                names.fromString(recordSymbol.name.value + "." + recordSymbol.initializerFunc.funcName.value),
                recordSymbol.initializerFunc.symbol);
        return recordSymbol;
    }

    private String getKeyName(BLangExpression key) {
        return key.getKind() == NodeKind.SIMPLE_VARIABLE_REF ?
                ((BLangSimpleVarRef) key).variableName.value : (String) ((BLangLiteral) key).value;
    }

    private void addToNonRestFieldTypes(Map<String, FieldInfo> nonRestFieldTypes, String keyString,
                                        BType exprType, boolean required, boolean readonly) {
        if (!nonRestFieldTypes.containsKey(keyString)) {
            nonRestFieldTypes.put(keyString, new FieldInfo(new ArrayList<BType>() {{ add(exprType); }}, required,
                                                           readonly));
            return;
        }

        FieldInfo fieldInfo = nonRestFieldTypes.get(keyString);
        List<BType> typeList = fieldInfo.types;

        if (isUniqueType(typeList, exprType)) {
            typeList.add(exprType);
        }

        if (required && !fieldInfo.required) {
            fieldInfo.required = true;
        }
    }

    private boolean isUniqueType(List<BType> typeList, BType type) {
        boolean isRecord = type.tag == TypeTags.RECORD;

        for (BType bType : typeList) {

            if (isRecord) {
                if (type == bType) {
                    return false;
                }
            } else if (types.isSameType(type, bType)) {
                return false;
            }
        }
        return true;
    }

    private BType checkXmlSubTypeLiteralCompatibility(Location location, BXMLSubType mutableXmlSubType,
                                                      BType expType) {
        if (expType == symTable.semanticError) {
            return expType;
        }

        boolean unionExpType = expType.tag == TypeTags.UNION;

        if (expType == mutableXmlSubType) {
            return expType;
        }

        if (!unionExpType && types.isAssignable(mutableXmlSubType, expType)) {
            return mutableXmlSubType;
        }

        BXMLSubType immutableXmlSubType = (BXMLSubType)
                ImmutableTypeCloner.getEffectiveImmutableType(location, types, mutableXmlSubType, env, symTable,
                                                              anonymousModelHelper, names);

        if (expType == immutableXmlSubType) {
            return expType;
        }

        if (!unionExpType && types.isAssignable(immutableXmlSubType, expType)) {
            return immutableXmlSubType;
        }

        if (!unionExpType) {
            dlog.error(location, DiagnosticErrorCode.INCOMPATIBLE_TYPES, expType, mutableXmlSubType);
            return symTable.semanticError;
        }

        List<BType> compatibleTypes = new ArrayList<>();
        for (BType memberType : ((BUnionType) expType).getMemberTypes()) {
            if (compatibleTypes.contains(memberType)) {
                continue;
            }

            if (memberType == mutableXmlSubType || memberType == immutableXmlSubType) {
                compatibleTypes.add(memberType);
                continue;
            }

            if (types.isAssignable(mutableXmlSubType, memberType) && !compatibleTypes.contains(mutableXmlSubType)) {
                compatibleTypes.add(mutableXmlSubType);
                continue;
            }

            if (types.isAssignable(immutableXmlSubType, memberType) && !compatibleTypes.contains(immutableXmlSubType)) {
                compatibleTypes.add(immutableXmlSubType);
            }
        }

        if (compatibleTypes.isEmpty()) {
            dlog.error(location, DiagnosticErrorCode.INCOMPATIBLE_TYPES, expType, mutableXmlSubType);
            return symTable.semanticError;
        }

        if (compatibleTypes.size() == 1) {
            return compatibleTypes.get(0);
        }

        dlog.error(location, DiagnosticErrorCode.AMBIGUOUS_TYPES, expType);
        return symTable.semanticError;
    }

    private void markChildrenAsImmutable(BLangXMLElementLiteral bLangXMLElementLiteral) {
        for (BLangExpression modifiedChild : bLangXMLElementLiteral.modifiedChildren) {
            BType childType = modifiedChild.getBType();
            if (Symbols.isFlagOn(childType.flags, Flags.READONLY) || !types.isSelectivelyImmutableType(childType)) {
                continue;
            }
            modifiedChild.setBType(ImmutableTypeCloner.getEffectiveImmutableType(modifiedChild.pos, types,
                                                                         (SelectivelyImmutableReferenceType) childType,
                                                                         env, symTable, anonymousModelHelper, names));

            if (modifiedChild.getKind() == NodeKind.XML_ELEMENT_LITERAL) {
                markChildrenAsImmutable((BLangXMLElementLiteral) modifiedChild);
            }
        }
    }

    private void logUndefinedSymbolError(Location pos, String name) {
        if (!missingNodesHelper.isMissingNode(name)) {
            dlog.error(pos, DiagnosticErrorCode.UNDEFINED_SYMBOL, name);
        }
    }

    private void markTypeAsIsolated(BType actualType) {
        actualType.flags |= Flags.ISOLATED;
        actualType.tsymbol.flags |= Flags.ISOLATED;
    }

    private boolean isObjectConstructorExpr(BLangTypeInit cIExpr, BType actualType) {
        return cIExpr.getType() != null && Symbols.isFlagOn(actualType.tsymbol.flags, Flags.ANONYMOUS);
    }

    private BLangClassDefinition getClassDefinitionForObjectConstructorExpr(BLangTypeInit cIExpr, SymbolEnv env) {
        List<BLangClassDefinition> classDefinitions = env.enclPkg.classDefinitions;

        BLangUserDefinedType userDefinedType = (BLangUserDefinedType) cIExpr.getType();
        BSymbol symbol = symResolver.lookupMainSpaceSymbolInPackage(userDefinedType.pos, env,
                                                                    names.fromIdNode(userDefinedType.pkgAlias),
                                                                    names.fromIdNode(userDefinedType.typeName));

        for (BLangClassDefinition classDefinition : classDefinitions) {
            if (classDefinition.symbol == symbol) {
                return classDefinition;
            }
        }
        return null; // Won't reach here.
    }

    private void handleObjectConstrExprForReadOnly(BLangTypeInit cIExpr, BObjectType actualObjectType,
                                                   BLangClassDefinition classDefForConstructor, SymbolEnv env,
                                                   boolean logErrors) {
        boolean hasNeverReadOnlyField = false;

        for (BField field : actualObjectType.fields.values()) {
            BType fieldType = field.type;
            if (!types.isInherentlyImmutableType(fieldType) && !types.isSelectivelyImmutableType(fieldType, false)) {
                semanticAnalyzer.analyzeNode(classDefForConstructor, env);
                hasNeverReadOnlyField = true;

                if (!logErrors) {
                    return;
                }

                dlog.error(field.pos,
                           DiagnosticErrorCode.INVALID_FIELD_IN_OBJECT_CONSTUCTOR_EXPR_WITH_READONLY_REFERENCE,
                           fieldType);
            }
        }

        if (hasNeverReadOnlyField) {
            return;
        }

        classDefForConstructor.flagSet.add(Flag.READONLY);
        actualObjectType.flags |= Flags.READONLY;
        actualObjectType.tsymbol.flags |= Flags.READONLY;

        ImmutableTypeCloner.markFieldsAsImmutable(classDefForConstructor, env, actualObjectType, types,
                                                  anonymousModelHelper, symTable, names, cIExpr.pos);

        semanticAnalyzer.analyzeNode(classDefForConstructor, env);
    }

    private void markConstructedObjectIsolatedness(BObjectType actualObjectType) {
        if (Symbols.isFlagOn(actualObjectType.flags, Flags.READONLY)) {
            markTypeAsIsolated(actualObjectType);
            return;
        }

        for (BField field : actualObjectType.fields.values()) {
            if (!Symbols.isFlagOn(field.symbol.flags, Flags.FINAL) ||
                    !types.isSubTypeOfReadOnlyOrIsolatedObjectUnion(field.type)) {
                return;
            }
        }

        markTypeAsIsolated(actualObjectType);
    }

    private void markLeafNode(BLangAccessExpression accessExpression) {
        BLangNode parent = accessExpression.parent;
        if (parent == null) {
            accessExpression.leafNode = true;
            return;
        }

        NodeKind kind = parent.getKind();

        while (kind == NodeKind.GROUP_EXPR) {
            parent = parent.parent;

            if (parent == null) {
                accessExpression.leafNode = true;
                break;
            }

            kind = parent.getKind();
        }

        if (kind != NodeKind.FIELD_BASED_ACCESS_EXPR && kind != NodeKind.INDEX_BASED_ACCESS_EXPR) {
            accessExpression.leafNode = true;
        }
    }

    private static class FieldInfo {
        List<BType> types;
        boolean required;
        boolean readonly;

        private FieldInfo(List<BType> types, boolean required, boolean readonly) {
            this.types = types;
            this.required = required;
            this.readonly = readonly;
        }
    }
}<|MERGE_RESOLUTION|>--- conflicted
+++ resolved
@@ -5252,8 +5252,7 @@
     private void visitCheckAndCheckPanicExpr(BLangCheckedExpr checkedExpr) {
         String operatorType = checkedExpr.getKind() == NodeKind.CHECK_EXPR ? "check" : "checkpanic";
         BLangExpression exprWithCheckingKeyword = checkedExpr.expr;
-<<<<<<< HEAD
-        boolean firstVisit = exprWithCheckingKeyword.type == null;
+        boolean firstVisit = exprWithCheckingKeyword.getBType() == null;
 
         BType checkExprCandidateType;
         if (expType == symTable.noType) {
@@ -5279,10 +5278,6 @@
         }
 
         BType errorType = getNonDefaultErrorErrorComponentsOrDefaultError(rhsType);
-
-=======
-        boolean firstVisit = exprWithCheckingKeyword.getBType() == null;
->>>>>>> 8a70bdb7
         BType typeOfExprWithCheckingKeyword;
         if (expType == symTable.noType) {
             typeOfExprWithCheckingKeyword = symTable.noType;
@@ -5370,23 +5365,6 @@
         resultType = types.checkType(checkedExpr, actualType, expType);
     }
 
-<<<<<<< HEAD
-    private BType getNonDefaultErrorErrorComponentsOrDefaultError(BType rhsType) {
-        List<BType> errorTypes = new ArrayList<>();
-        for (BType t : types.getAllTypes(rhsType)) {
-            if (!types.isSameType(t, symTable.errorType) && types.isAssignable(t, symTable.errorType)) {
-                errorTypes.add(t);
-            }
-        }
-        if (!errorTypes.isEmpty()) {
-            if (errorTypes.size() == 1) {
-                return errorTypes.get(0);
-            } else {
-                return BUnionType.create(null, errorTypes.toArray(new BType[0]));
-            }
-        }
-        return symTable.errorType;
-=======
     private void rewriteWithEnsureTypeFunc(BLangCheckedExpr checkedExpr, BType type) {
         BType rhsType = getCandidateType(checkedExpr, type);
         if (rhsType == symTable.semanticError) {
@@ -5438,7 +5416,23 @@
             this.dlog.unmute();
         }
         return rhsType;
->>>>>>> 8a70bdb7
+    }
+
+    private BType getNonDefaultErrorErrorComponentsOrDefaultError(BType rhsType) {
+        List<BType> errorTypes = new ArrayList<>();
+        for (BType t : types.getAllTypes(rhsType)) {
+            if (!types.isSameType(t, symTable.errorType) && types.isAssignable(t, symTable.errorType)) {
+                errorTypes.add(t);
+            }
+        }
+        if (!errorTypes.isEmpty()) {
+            if (errorTypes.size() == 1) {
+                return errorTypes.get(0);
+            } else {
+                return BUnionType.create(null, errorTypes.toArray(new BType[0]));
+            }
+        }
+        return symTable.errorType;
     }
 
     @Override
