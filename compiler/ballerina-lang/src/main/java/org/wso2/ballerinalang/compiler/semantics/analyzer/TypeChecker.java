/*
 *  Copyright (c) 2017, WSO2 Inc. (http://www.wso2.org) All Rights Reserved.
 *
 *  WSO2 Inc. licenses this file to you under the Apache License,
 *  Version 2.0 (the "License"); you may not use this file except
 *  in compliance with the License.
 *  You may obtain a copy of the License at
 *
 *    http://www.apache.org/licenses/LICENSE-2.0
 *
 *  Unless required by applicable law or agreed to in writing,
 *  software distributed under the License is distributed on an
 *  "AS IS" BASIS, WITHOUT WARRANTIES OR CONDITIONS OF ANY
 *  KIND, either express or implied.  See the License for the
 *  specific language governing permissions and limitations
 *  under the License.
 */
package org.wso2.ballerinalang.compiler.semantics.analyzer;

import io.ballerina.runtime.api.utils.IdentifierUtils;
import io.ballerina.tools.diagnostics.DiagnosticCode;
import io.ballerina.tools.diagnostics.Location;
import org.ballerinalang.model.TreeBuilder;
import org.ballerinalang.model.clauses.OrderKeyNode;
import org.ballerinalang.model.elements.AttachPoint;
import org.ballerinalang.model.elements.Flag;
import org.ballerinalang.model.elements.PackageID;
import org.ballerinalang.model.symbols.InvokableSymbol;
import org.ballerinalang.model.symbols.SymbolKind;
import org.ballerinalang.model.symbols.SymbolOrigin;
import org.ballerinalang.model.tree.ActionNode;
import org.ballerinalang.model.tree.IdentifierNode;
import org.ballerinalang.model.tree.NodeKind;
import org.ballerinalang.model.tree.OperatorKind;
import org.ballerinalang.model.tree.expressions.NamedArgNode;
import org.ballerinalang.model.tree.expressions.RecordLiteralNode;
import org.ballerinalang.model.tree.expressions.XMLNavigationAccess;
import org.ballerinalang.model.types.SelectivelyImmutableReferenceType;
import org.ballerinalang.model.types.TupleType;
import org.ballerinalang.model.types.Type;
import org.ballerinalang.model.types.TypeKind;
import org.ballerinalang.util.BLangCompilerConstants;
import org.ballerinalang.util.diagnostic.DiagnosticErrorCode;
import org.wso2.ballerinalang.compiler.desugar.ASTBuilderUtil;
import org.wso2.ballerinalang.compiler.diagnostic.BLangDiagnosticLog;
import org.wso2.ballerinalang.compiler.parser.BLangAnonymousModelHelper;
import org.wso2.ballerinalang.compiler.parser.BLangMissingNodesHelper;
import org.wso2.ballerinalang.compiler.parser.NodeCloner;
import org.wso2.ballerinalang.compiler.semantics.model.Scope;
import org.wso2.ballerinalang.compiler.semantics.model.SymbolEnv;
import org.wso2.ballerinalang.compiler.semantics.model.SymbolTable;
import org.wso2.ballerinalang.compiler.semantics.model.symbols.BAnnotationSymbol;
import org.wso2.ballerinalang.compiler.semantics.model.symbols.BAttachedFunction;
import org.wso2.ballerinalang.compiler.semantics.model.symbols.BConstantSymbol;
import org.wso2.ballerinalang.compiler.semantics.model.symbols.BInvokableSymbol;
import org.wso2.ballerinalang.compiler.semantics.model.symbols.BInvokableTypeSymbol;
import org.wso2.ballerinalang.compiler.semantics.model.symbols.BLetSymbol;
import org.wso2.ballerinalang.compiler.semantics.model.symbols.BObjectTypeSymbol;
import org.wso2.ballerinalang.compiler.semantics.model.symbols.BOperatorSymbol;
import org.wso2.ballerinalang.compiler.semantics.model.symbols.BPackageSymbol;
import org.wso2.ballerinalang.compiler.semantics.model.symbols.BRecordTypeSymbol;
import org.wso2.ballerinalang.compiler.semantics.model.symbols.BSymbol;
import org.wso2.ballerinalang.compiler.semantics.model.symbols.BVarSymbol;
import org.wso2.ballerinalang.compiler.semantics.model.symbols.BXMLNSSymbol;
import org.wso2.ballerinalang.compiler.semantics.model.symbols.SymTag;
import org.wso2.ballerinalang.compiler.semantics.model.symbols.Symbols;
import org.wso2.ballerinalang.compiler.semantics.model.types.BArrayType;
import org.wso2.ballerinalang.compiler.semantics.model.types.BErrorType;
import org.wso2.ballerinalang.compiler.semantics.model.types.BField;
import org.wso2.ballerinalang.compiler.semantics.model.types.BFiniteType;
import org.wso2.ballerinalang.compiler.semantics.model.types.BFutureType;
import org.wso2.ballerinalang.compiler.semantics.model.types.BIntersectionType;
import org.wso2.ballerinalang.compiler.semantics.model.types.BInvokableType;
import org.wso2.ballerinalang.compiler.semantics.model.types.BMapType;
import org.wso2.ballerinalang.compiler.semantics.model.types.BObjectType;
import org.wso2.ballerinalang.compiler.semantics.model.types.BRecordType;
import org.wso2.ballerinalang.compiler.semantics.model.types.BStreamType;
import org.wso2.ballerinalang.compiler.semantics.model.types.BTableType;
import org.wso2.ballerinalang.compiler.semantics.model.types.BTupleType;
import org.wso2.ballerinalang.compiler.semantics.model.types.BType;
import org.wso2.ballerinalang.compiler.semantics.model.types.BTypeIdSet;
import org.wso2.ballerinalang.compiler.semantics.model.types.BTypedescType;
import org.wso2.ballerinalang.compiler.semantics.model.types.BUnionType;
import org.wso2.ballerinalang.compiler.semantics.model.types.BXMLSubType;
import org.wso2.ballerinalang.compiler.semantics.model.types.BXMLType;
import org.wso2.ballerinalang.compiler.tree.BLangAnnotationAttachment;
import org.wso2.ballerinalang.compiler.tree.BLangClassDefinition;
import org.wso2.ballerinalang.compiler.tree.BLangFunction;
import org.wso2.ballerinalang.compiler.tree.BLangIdentifier;
import org.wso2.ballerinalang.compiler.tree.BLangInvokableNode;
import org.wso2.ballerinalang.compiler.tree.BLangNode;
import org.wso2.ballerinalang.compiler.tree.BLangNodeVisitor;
import org.wso2.ballerinalang.compiler.tree.BLangSimpleVariable;
import org.wso2.ballerinalang.compiler.tree.BLangTableKeySpecifier;
import org.wso2.ballerinalang.compiler.tree.BLangVariable;
import org.wso2.ballerinalang.compiler.tree.clauses.BLangDoClause;
import org.wso2.ballerinalang.compiler.tree.clauses.BLangFromClause;
import org.wso2.ballerinalang.compiler.tree.clauses.BLangInputClause;
import org.wso2.ballerinalang.compiler.tree.clauses.BLangJoinClause;
import org.wso2.ballerinalang.compiler.tree.clauses.BLangLetClause;
import org.wso2.ballerinalang.compiler.tree.clauses.BLangLimitClause;
import org.wso2.ballerinalang.compiler.tree.clauses.BLangOnClause;
import org.wso2.ballerinalang.compiler.tree.clauses.BLangOnConflictClause;
import org.wso2.ballerinalang.compiler.tree.clauses.BLangOnFailClause;
import org.wso2.ballerinalang.compiler.tree.clauses.BLangOrderByClause;
import org.wso2.ballerinalang.compiler.tree.clauses.BLangOrderKey;
import org.wso2.ballerinalang.compiler.tree.clauses.BLangSelectClause;
import org.wso2.ballerinalang.compiler.tree.clauses.BLangWhereClause;
import org.wso2.ballerinalang.compiler.tree.expressions.BLangAccessExpression;
import org.wso2.ballerinalang.compiler.tree.expressions.BLangAnnotAccessExpr;
import org.wso2.ballerinalang.compiler.tree.expressions.BLangArrowFunction;
import org.wso2.ballerinalang.compiler.tree.expressions.BLangBinaryExpr;
import org.wso2.ballerinalang.compiler.tree.expressions.BLangCheckPanickedExpr;
import org.wso2.ballerinalang.compiler.tree.expressions.BLangCheckedExpr;
import org.wso2.ballerinalang.compiler.tree.expressions.BLangCommitExpr;
import org.wso2.ballerinalang.compiler.tree.expressions.BLangConstRef;
import org.wso2.ballerinalang.compiler.tree.expressions.BLangElvisExpr;
import org.wso2.ballerinalang.compiler.tree.expressions.BLangErrorConstructorExpr;
import org.wso2.ballerinalang.compiler.tree.expressions.BLangErrorVarRef;
import org.wso2.ballerinalang.compiler.tree.expressions.BLangExpression;
import org.wso2.ballerinalang.compiler.tree.expressions.BLangFieldBasedAccess;
import org.wso2.ballerinalang.compiler.tree.expressions.BLangGroupExpr;
import org.wso2.ballerinalang.compiler.tree.expressions.BLangIndexBasedAccess;
import org.wso2.ballerinalang.compiler.tree.expressions.BLangInferredTypedescDefaultNode;
import org.wso2.ballerinalang.compiler.tree.expressions.BLangIntRangeExpression;
import org.wso2.ballerinalang.compiler.tree.expressions.BLangInvocation;
import org.wso2.ballerinalang.compiler.tree.expressions.BLangLambdaFunction;
import org.wso2.ballerinalang.compiler.tree.expressions.BLangLetExpression;
import org.wso2.ballerinalang.compiler.tree.expressions.BLangListConstructorExpr;
import org.wso2.ballerinalang.compiler.tree.expressions.BLangLiteral;
import org.wso2.ballerinalang.compiler.tree.expressions.BLangMatchExpression;
import org.wso2.ballerinalang.compiler.tree.expressions.BLangMatchExpression.BLangMatchExprPatternClause;
import org.wso2.ballerinalang.compiler.tree.expressions.BLangNamedArgsExpression;
import org.wso2.ballerinalang.compiler.tree.expressions.BLangObjectConstructorExpression;
import org.wso2.ballerinalang.compiler.tree.expressions.BLangQueryAction;
import org.wso2.ballerinalang.compiler.tree.expressions.BLangQueryExpr;
import org.wso2.ballerinalang.compiler.tree.expressions.BLangRawTemplateLiteral;
import org.wso2.ballerinalang.compiler.tree.expressions.BLangRecordLiteral;
import org.wso2.ballerinalang.compiler.tree.expressions.BLangRecordLiteral.BLangRecordKey;
import org.wso2.ballerinalang.compiler.tree.expressions.BLangRecordLiteral.BLangRecordKeyValueField;
import org.wso2.ballerinalang.compiler.tree.expressions.BLangRecordLiteral.BLangRecordVarNameField;
import org.wso2.ballerinalang.compiler.tree.expressions.BLangRecordVarRef;
import org.wso2.ballerinalang.compiler.tree.expressions.BLangRestArgsExpression;
import org.wso2.ballerinalang.compiler.tree.expressions.BLangServiceConstructorExpr;
import org.wso2.ballerinalang.compiler.tree.expressions.BLangSimpleVarRef;
import org.wso2.ballerinalang.compiler.tree.expressions.BLangStringTemplateLiteral;
import org.wso2.ballerinalang.compiler.tree.expressions.BLangTableConstructorExpr;
import org.wso2.ballerinalang.compiler.tree.expressions.BLangTableMultiKeyExpr;
import org.wso2.ballerinalang.compiler.tree.expressions.BLangTernaryExpr;
import org.wso2.ballerinalang.compiler.tree.expressions.BLangTransactionalExpr;
import org.wso2.ballerinalang.compiler.tree.expressions.BLangTrapExpr;
import org.wso2.ballerinalang.compiler.tree.expressions.BLangTupleVarRef;
import org.wso2.ballerinalang.compiler.tree.expressions.BLangTypeConversionExpr;
import org.wso2.ballerinalang.compiler.tree.expressions.BLangTypeInit;
import org.wso2.ballerinalang.compiler.tree.expressions.BLangTypeTestExpr;
import org.wso2.ballerinalang.compiler.tree.expressions.BLangTypedescExpr;
import org.wso2.ballerinalang.compiler.tree.expressions.BLangUnaryExpr;
import org.wso2.ballerinalang.compiler.tree.expressions.BLangValueExpression;
import org.wso2.ballerinalang.compiler.tree.expressions.BLangVariableReference;
import org.wso2.ballerinalang.compiler.tree.expressions.BLangWaitExpr;
import org.wso2.ballerinalang.compiler.tree.expressions.BLangWaitForAllExpr;
import org.wso2.ballerinalang.compiler.tree.expressions.BLangWorkerFlushExpr;
import org.wso2.ballerinalang.compiler.tree.expressions.BLangWorkerReceive;
import org.wso2.ballerinalang.compiler.tree.expressions.BLangWorkerSyncSendExpr;
import org.wso2.ballerinalang.compiler.tree.expressions.BLangXMLAttribute;
import org.wso2.ballerinalang.compiler.tree.expressions.BLangXMLAttributeAccess;
import org.wso2.ballerinalang.compiler.tree.expressions.BLangXMLCommentLiteral;
import org.wso2.ballerinalang.compiler.tree.expressions.BLangXMLElementAccess;
import org.wso2.ballerinalang.compiler.tree.expressions.BLangXMLElementFilter;
import org.wso2.ballerinalang.compiler.tree.expressions.BLangXMLElementLiteral;
import org.wso2.ballerinalang.compiler.tree.expressions.BLangXMLNavigationAccess;
import org.wso2.ballerinalang.compiler.tree.expressions.BLangXMLProcInsLiteral;
import org.wso2.ballerinalang.compiler.tree.expressions.BLangXMLQName;
import org.wso2.ballerinalang.compiler.tree.expressions.BLangXMLQuotedString;
import org.wso2.ballerinalang.compiler.tree.expressions.BLangXMLSequenceLiteral;
import org.wso2.ballerinalang.compiler.tree.expressions.BLangXMLTextLiteral;
import org.wso2.ballerinalang.compiler.tree.statements.BLangBlockStmt;
import org.wso2.ballerinalang.compiler.tree.statements.BLangDo;
import org.wso2.ballerinalang.compiler.tree.types.BLangLetVariable;
import org.wso2.ballerinalang.compiler.tree.types.BLangRecordTypeNode;
import org.wso2.ballerinalang.compiler.tree.types.BLangType;
import org.wso2.ballerinalang.compiler.tree.types.BLangUserDefinedType;
import org.wso2.ballerinalang.compiler.tree.types.BLangValueType;
import org.wso2.ballerinalang.compiler.util.BArrayState;
import org.wso2.ballerinalang.compiler.util.ClosureVarSymbol;
import org.wso2.ballerinalang.compiler.util.CompilerContext;
import org.wso2.ballerinalang.compiler.util.FieldKind;
import org.wso2.ballerinalang.compiler.util.ImmutableTypeCloner;
import org.wso2.ballerinalang.compiler.util.Name;
import org.wso2.ballerinalang.compiler.util.Names;
import org.wso2.ballerinalang.compiler.util.NumericLiteralSupport;
import org.wso2.ballerinalang.compiler.util.TypeDefBuilderHelper;
import org.wso2.ballerinalang.compiler.util.TypeTags;
import org.wso2.ballerinalang.compiler.util.Unifier;
import org.wso2.ballerinalang.util.Flags;
import org.wso2.ballerinalang.util.Lists;

import java.util.ArrayList;
import java.util.Collections;
import java.util.EnumSet;
import java.util.HashMap;
import java.util.HashSet;
import java.util.LinkedHashMap;
import java.util.LinkedHashSet;
import java.util.LinkedList;
import java.util.List;
import java.util.Map;
import java.util.Set;
import java.util.Stack;
import java.util.function.BinaryOperator;
import java.util.function.Function;
import java.util.stream.Collector;
import java.util.stream.Collectors;

import javax.xml.XMLConstants;

import static org.ballerinalang.model.symbols.SymbolOrigin.SOURCE;
import static org.ballerinalang.model.symbols.SymbolOrigin.VIRTUAL;
import static org.ballerinalang.util.diagnostic.DiagnosticErrorCode.INVALID_NUM_INSERTIONS;
import static org.ballerinalang.util.diagnostic.DiagnosticErrorCode.INVALID_NUM_STRINGS;
import static org.wso2.ballerinalang.compiler.tree.BLangInvokableNode.DEFAULT_WORKER_NAME;
import static org.wso2.ballerinalang.compiler.util.Constants.WORKER_LAMBDA_VAR_PREFIX;

/**
 * @since 0.94
 */
public class TypeChecker extends BLangNodeVisitor {

    private static final CompilerContext.Key<TypeChecker> TYPE_CHECKER_KEY = new CompilerContext.Key<>();
    private static Set<String> listLengthModifierFunctions = new HashSet<>();
    private static Map<String, HashSet<String>> modifierFunctions = new HashMap<>();

    private static final String TABLE_TNAME = "table";

    private static final String LIST_LANG_LIB = "lang.array";
    private static final String MAP_LANG_LIB = "lang.map";
    private static final String TABLE_LANG_LIB = "lang.table";
    private static final String VALUE_LANG_LIB = "lang.value";
    private static final String XML_LANG_LIB = "lang.xml";

    private static final String FUNCTION_NAME_PUSH = "push";
    private static final String FUNCTION_NAME_POP = "pop";
    private static final String FUNCTION_NAME_SHIFT = "shift";
    private static final String FUNCTION_NAME_UNSHIFT = "unshift";
    private static final String FUNCTION_NAME_ENSURE_TYPE = "ensureType";

    private Names names;
    private SymbolTable symTable;
    private SymbolEnter symbolEnter;
    private SymbolResolver symResolver;
    private NodeCloner nodeCloner;
    private Types types;
    private BLangDiagnosticLog dlog;
    private SymbolEnv env;
    private boolean isTypeChecked;
    private TypeNarrower typeNarrower;
    private TypeParamAnalyzer typeParamAnalyzer;
    private BLangAnonymousModelHelper anonymousModelHelper;
    private SemanticAnalyzer semanticAnalyzer;
    private Unifier unifier;
    private boolean nonErrorLoggingCheck = false;
    private int letCount = 0;
    private Stack<SymbolEnv> queryEnvs, prevEnvs;
    private Stack<BLangNode> queryFinalClauses;
    private boolean checkWithinQueryExpr = false;
    private BLangMissingNodesHelper missingNodesHelper;
    private boolean breakToParallelQueryEnv = false;

    /**
     * Expected types or inherited types.
     */
    private BType expType;
    private BType resultType;

    private DiagnosticCode diagCode;

    static {
        listLengthModifierFunctions.add(FUNCTION_NAME_PUSH);
        listLengthModifierFunctions.add(FUNCTION_NAME_POP);
        listLengthModifierFunctions.add(FUNCTION_NAME_SHIFT);
        listLengthModifierFunctions.add(FUNCTION_NAME_UNSHIFT);

        modifierFunctions.put(LIST_LANG_LIB, new HashSet<String>() {{
            add("remove");
            add("removeAll");
            add("setLength");
            add("reverse");
            add("sort");
            add("pop");
            add("push");
            add("shift");
            add("unshift");
        }});

        modifierFunctions.put(MAP_LANG_LIB, new HashSet<String>() {{
            add("remove");
            add("removeIfHasKey");
            add("removeAll");
        }});

        modifierFunctions.put(TABLE_LANG_LIB, new HashSet<String>() {{
            add("put");
            add("add");
            add("remove");
            add("removeIfHasKey");
            add("removeAll");
        }});

        modifierFunctions.put(VALUE_LANG_LIB, new HashSet<String>() {{
            add("mergeJson");
        }});

        modifierFunctions.put(XML_LANG_LIB, new HashSet<String>() {{
            add("setName");
            add("setChildren");
            add("strip");
        }});
    }

    public static TypeChecker getInstance(CompilerContext context) {
        TypeChecker typeChecker = context.get(TYPE_CHECKER_KEY);
        if (typeChecker == null) {
            typeChecker = new TypeChecker(context);
        }

        return typeChecker;
    }

    public TypeChecker(CompilerContext context) {
        context.put(TYPE_CHECKER_KEY, this);

        this.names = Names.getInstance(context);
        this.symTable = SymbolTable.getInstance(context);
        this.symbolEnter = SymbolEnter.getInstance(context);
        this.symResolver = SymbolResolver.getInstance(context);
        this.nodeCloner = NodeCloner.getInstance(context);
        this.types = Types.getInstance(context);
        this.dlog = BLangDiagnosticLog.getInstance(context);
        this.typeNarrower = TypeNarrower.getInstance(context);
        this.typeParamAnalyzer = TypeParamAnalyzer.getInstance(context);
        this.anonymousModelHelper = BLangAnonymousModelHelper.getInstance(context);
        this.semanticAnalyzer = SemanticAnalyzer.getInstance(context);
        this.missingNodesHelper = BLangMissingNodesHelper.getInstance(context);
        this.queryFinalClauses = new Stack<>();
        this.queryEnvs = new Stack<>();
        this.prevEnvs = new Stack<>();
        this.unifier = new Unifier();
    }

    public BType checkExpr(BLangExpression expr, SymbolEnv env) {
        return checkExpr(expr, env, symTable.noType);
    }

    public BType checkExpr(BLangExpression expr, SymbolEnv env, BType expType) {
        return checkExpr(expr, env, expType, DiagnosticErrorCode.INCOMPATIBLE_TYPES);
    }

    public BType checkExpr(BLangExpression expr, SymbolEnv env, BType expType, DiagnosticCode diagCode) {
        if (expr.typeChecked) {
            return expr.getBType();
        }

        if (expType.tag == TypeTags.INTERSECTION) {
            expType = ((BIntersectionType) expType).effectiveType;
        }

        SymbolEnv prevEnv = this.env;
        BType preExpType = this.expType;
        DiagnosticCode preDiagCode = this.diagCode;
        this.env = env;
        this.diagCode = diagCode;
        this.expType = expType;
        this.isTypeChecked = true;
        expr.expectedType = expType;

        expr.accept(this);

        if (resultType.tag == TypeTags.INTERSECTION) {
            resultType = ((BIntersectionType) resultType).effectiveType;
        }

        expr.setTypeCheckedType(resultType);
        expr.typeChecked = isTypeChecked;
        this.env = prevEnv;
        this.expType = preExpType;
        this.diagCode = preDiagCode;

        validateAndSetExprExpectedType(expr);

        return resultType;
    }

    private void validateAndSetExprExpectedType(BLangExpression expr) {
        if (resultType.tag == TypeTags.SEMANTIC_ERROR) {
            return;
        }

        // If the expected type is a map, but a record type is inferred due to the presence of `readonly` fields in
        // the mapping constructor expression, we don't override the expected type.
        if (expr.getKind() == NodeKind.RECORD_LITERAL_EXPR && expr.expectedType != null &&
                expr.expectedType.tag == TypeTags.MAP && expr.getBType().tag == TypeTags.RECORD) {
            return;
        }

        expr.expectedType = resultType;
    }


    // Expressions

    public void visit(BLangLiteral literalExpr) {

        BType literalType = setLiteralValueAndGetType(literalExpr, expType);
        if (literalType == symTable.semanticError || literalExpr.isFiniteContext) {
            return;
        }
        resultType = types.checkType(literalExpr, literalType, expType);
    }

    @Override
    public void visit(BLangXMLElementAccess xmlElementAccess) {
        // check for undeclared namespaces.
        checkXMLNamespacePrefixes(xmlElementAccess.filters);
        checkExpr(xmlElementAccess.expr, env, symTable.xmlType);
        resultType = types.checkType(xmlElementAccess, symTable.xmlElementSeqType, expType);
    }

    @Override
    public void visit(BLangXMLNavigationAccess xmlNavigation) {
        checkXMLNamespacePrefixes(xmlNavigation.filters);
        if (xmlNavigation.childIndex != null) {
            checkExpr(xmlNavigation.childIndex, env, symTable.intType);
        }
        BType exprType = checkExpr(xmlNavigation.expr, env, symTable.xmlType);

        if (exprType.tag == TypeTags.UNION) {
            dlog.error(xmlNavigation.pos, DiagnosticErrorCode.TYPE_DOES_NOT_SUPPORT_XML_NAVIGATION_ACCESS,
                       xmlNavigation.expr.getBType());
        }

        BType actualType = xmlNavigation.navAccessType == XMLNavigationAccess.NavAccessType.CHILDREN
                ? symTable.xmlType : symTable.xmlElementSeqType;

        types.checkType(xmlNavigation, actualType, expType);
        if (xmlNavigation.navAccessType == XMLNavigationAccess.NavAccessType.CHILDREN) {
            resultType = symTable.xmlType;
        } else {
            resultType = symTable.xmlElementSeqType;
        }
    }

    private void checkXMLNamespacePrefixes(List<BLangXMLElementFilter> filters) {
        for (BLangXMLElementFilter filter : filters) {
            if (!filter.namespace.isEmpty()) {
                Name nsName = names.fromString(filter.namespace);
                BSymbol nsSymbol = symResolver.lookupSymbolInPrefixSpace(env, nsName);
                filter.namespaceSymbol = nsSymbol;
                if (nsSymbol == symTable.notFoundSymbol) {
                    dlog.error(filter.nsPos, DiagnosticErrorCode.CANNOT_FIND_XML_NAMESPACE, nsName);
                }
            }
        }
    }

    private BType setLiteralValueAndGetType(BLangLiteral literalExpr, BType expType) {
        // Get the type matching to the tag from the symbol table.
        BType literalType = symTable.getTypeFromTag(literalExpr.getBType().tag);
        Object literalValue = literalExpr.value;

        if (literalType.tag == TypeTags.INT || literalType.tag == TypeTags.BYTE) {
            if (expType.tag == TypeTags.FLOAT) {
                literalType = symTable.floatType;
                literalExpr.value = ((Long) literalValue).doubleValue();
            } else if (expType.tag == TypeTags.DECIMAL &&
                    !NumericLiteralSupport.hasHexIndicator(literalExpr.originalValue)) {
                literalType = symTable.decimalType;
                literalExpr.value = String.valueOf(literalValue);
            } else if (TypeTags.isIntegerTypeTag(expType.tag) || expType.tag == TypeTags.BYTE) {
                literalType = getIntLiteralType(literalExpr.pos, expType, literalType, literalValue);
                if (literalType == symTable.semanticError) {
                    return symTable.semanticError;
                }
            } else if (expType.tag == TypeTags.FINITE && types.isAssignableToFiniteType(expType, literalExpr)) {
                BFiniteType finiteType = (BFiniteType) expType;
                if (literalAssignableToFiniteType(literalExpr, finiteType, TypeTags.INT)) {
                    BType valueType = setLiteralValueAndGetType(literalExpr, symTable.intType);
                    setLiteralValueForFiniteType(literalExpr, valueType);
                    return valueType;
                } else if (literalAssignableToFiniteType(literalExpr, finiteType, TypeTags.BYTE)) {
                    BType valueType = setLiteralValueAndGetType(literalExpr, symTable.byteType);
                    setLiteralValueForFiniteType(literalExpr, valueType);
                    return valueType;
                } else if (literalAssignableToFiniteType(literalExpr, finiteType, TypeTags.FLOAT)) {
                    BType valueType = setLiteralValueAndGetType(literalExpr, symTable.floatType);
                    setLiteralValueForFiniteType(literalExpr, valueType);
                    return valueType;
                } else if (literalAssignableToFiniteType(literalExpr, finiteType, TypeTags.DECIMAL)) {
                    BType valueType = setLiteralValueAndGetType(literalExpr, symTable.decimalType);
                    setLiteralValueForFiniteType(literalExpr, valueType);
                    return valueType;
                } else if (literalAssignableToFiniteType(literalExpr, finiteType, TypeTags.SIGNED32_INT)) {
                    BType valueType = setLiteralValueAndGetType(literalExpr, symTable.signed32IntType);
                    setLiteralValueForFiniteType(literalExpr, valueType);
                    return valueType;
                } else if (literalAssignableToFiniteType(literalExpr, finiteType, TypeTags.SIGNED16_INT)) {
                    BType valueType = setLiteralValueAndGetType(literalExpr, symTable.signed16IntType);
                    setLiteralValueForFiniteType(literalExpr, valueType);
                    return valueType;
                } else if (literalAssignableToFiniteType(literalExpr, finiteType, TypeTags.SIGNED8_INT)) {
                    BType valueType = setLiteralValueAndGetType(literalExpr, symTable.signed8IntType);
                    setLiteralValueForFiniteType(literalExpr, valueType);
                    return valueType;
                } else if (literalAssignableToFiniteType(literalExpr, finiteType, TypeTags.UNSIGNED32_INT)) {
                    BType valueType = setLiteralValueAndGetType(literalExpr, symTable.unsigned32IntType);
                    setLiteralValueForFiniteType(literalExpr, valueType);
                    return valueType;
                } else if (literalAssignableToFiniteType(literalExpr, finiteType, TypeTags.UNSIGNED16_INT)) {
                    BType valueType = setLiteralValueAndGetType(literalExpr, symTable.unsigned16IntType);
                    setLiteralValueForFiniteType(literalExpr, valueType);
                    return valueType;
                } else if (literalAssignableToFiniteType(literalExpr, finiteType, TypeTags.UNSIGNED8_INT)) {
                    BType valueType = setLiteralValueAndGetType(literalExpr, symTable.unsigned8IntType);
                    setLiteralValueForFiniteType(literalExpr, valueType);
                    return valueType;
                }
            } else if (expType.tag == TypeTags.UNION) {
                Set<BType> memberTypes = ((BUnionType) expType).getMemberTypes();
                BType intSubType = null;
                boolean intOrIntCompatibleTypeFound = false;
                for (BType memType : memberTypes) {
                    if ((memType.tag != TypeTags.INT && TypeTags.isIntegerTypeTag(memType.tag)) ||
                            memType.tag == TypeTags.BYTE) {
                        intSubType = memType;
                    } else if (memType.tag == TypeTags.INT || memType.tag == TypeTags.JSON ||
                            memType.tag == TypeTags.ANYDATA || memType.tag == TypeTags.ANY) {
                        intOrIntCompatibleTypeFound = true;
                    }
                }
                if (intOrIntCompatibleTypeFound) {
                    return setLiteralValueAndGetType(literalExpr, symTable.intType);
                }
                if (intSubType != null) {
                    return setLiteralValueAndGetType(literalExpr, intSubType);
                }

                BType finiteType = getFiniteTypeWithValuesOfSingleType((BUnionType) expType, symTable.intType);
                if (finiteType != symTable.semanticError) {
                    BType setType = setLiteralValueAndGetType(literalExpr, finiteType);
                    if (literalExpr.isFiniteContext) {
                        // i.e., a match was found for a finite type
                        return setType;
                    }
                }

                if (memberTypes.stream().anyMatch(memType -> memType.tag == TypeTags.BYTE)) {
                    return setLiteralValueAndGetType(literalExpr, symTable.byteType);
                }

                finiteType = getFiniteTypeWithValuesOfSingleType((BUnionType) expType, symTable.byteType);
                if (finiteType != symTable.semanticError) {
                    BType setType = setLiteralValueAndGetType(literalExpr, finiteType);
                    if (literalExpr.isFiniteContext) {
                        // i.e., a match was found for a finite type
                        return setType;
                    }
                }

                if (memberTypes.stream().anyMatch(memType -> memType.tag == TypeTags.FLOAT)) {
                    return setLiteralValueAndGetType(literalExpr, symTable.floatType);
                }

                finiteType = getFiniteTypeWithValuesOfSingleType((BUnionType) expType, symTable.floatType);
                if (finiteType != symTable.semanticError) {
                    BType setType = setLiteralValueAndGetType(literalExpr, finiteType);
                    if (literalExpr.isFiniteContext) {
                        // i.e., a match was found for a finite type
                        return setType;
                    }
                }

                if (memberTypes.stream().anyMatch(memType -> memType.tag == TypeTags.DECIMAL)) {
                    return setLiteralValueAndGetType(literalExpr, symTable.decimalType);
                }

                finiteType = getFiniteTypeWithValuesOfSingleType((BUnionType) expType, symTable.decimalType);
                if (finiteType != symTable.semanticError) {
                    BType setType = setLiteralValueAndGetType(literalExpr, finiteType);
                    if (literalExpr.isFiniteContext) {
                        // i.e., a match was found for a finite type
                        return setType;
                    }
                }
            }
        } else if (literalType.tag == TypeTags.FLOAT) {
            String literal = String.valueOf(literalValue);
            String numericLiteral = NumericLiteralSupport.stripDiscriminator(literal);
            boolean isDiscriminatedFloat = NumericLiteralSupport.isFloatDiscriminated(literal);

            if (expType.tag == TypeTags.DECIMAL) {
                // It's illegal to assign discriminated float literal or hex literal to a decimal LHS.
                if (isDiscriminatedFloat || NumericLiteralSupport.isHexLiteral(numericLiteral)) {
                    dlog.error(literalExpr.pos, DiagnosticErrorCode.INCOMPATIBLE_TYPES, expType,
                            symTable.floatType);
                    resultType = symTable.semanticError;
                    return resultType;
                }
                // LHS expecting decimal value and RHS offer non discriminated float, consider RHS as decimal.
                literalType = symTable.decimalType;
                literalExpr.value = numericLiteral;
            } else if (expType.tag == TypeTags.FLOAT) {
                literalExpr.value = Double.parseDouble(String.valueOf(numericLiteral));
            } else if (expType.tag == TypeTags.FINITE && types.isAssignableToFiniteType(expType, literalExpr)) {
                BFiniteType finiteType = (BFiniteType) expType;
                if (literalAssignableToFiniteType(literalExpr, finiteType, TypeTags.FLOAT)) {
                    BType valueType = setLiteralValueAndGetType(literalExpr, symTable.floatType);
                    setLiteralValueForFiniteType(literalExpr, valueType);
                    return valueType;
                } else if (!isDiscriminatedFloat
                        && literalAssignableToFiniteType(literalExpr, finiteType, TypeTags.DECIMAL)) {
                    BType valueType = setLiteralValueAndGetType(literalExpr, symTable.decimalType);
                    setLiteralValueForFiniteType(literalExpr, valueType);
                    return valueType;
                }
            } else if (expType.tag == TypeTags.UNION) {
                BUnionType unionType = (BUnionType) expType;
                BType unionMember = getAndSetAssignableUnionMember(literalExpr, unionType, symTable.floatType);
                if (unionMember != symTable.noType) {
                    return unionMember;
                }
            }
        } else if (literalType.tag == TypeTags.DECIMAL) {
            return decimalLiteral(literalValue, literalExpr, expType);
        } else if (literalType.tag == TypeTags.STRING && types.isCharLiteralValue((String) literalValue)) {
            if (expType.tag == TypeTags.CHAR_STRING) {
                return symTable.charStringType;
            }
            if (expType.tag == TypeTags.UNION) {
                Set<BType> memberTypes = ((BUnionType) expType).getMemberTypes();
                for (BType memType : memberTypes) {
                    if (TypeTags.isStringTypeTag(memType.tag)) {
                        return setLiteralValueAndGetType(literalExpr, memType);
                    } else if (memType.tag == TypeTags.JSON || memType.tag == TypeTags.ANYDATA ||
                            memType.tag == TypeTags.ANY) {
                        return setLiteralValueAndGetType(literalExpr, symTable.charStringType);
                    } else if (memType.tag == TypeTags.FINITE && types.isAssignableToFiniteType(memType,
                            literalExpr)) {
                        setLiteralValueForFiniteType(literalExpr, symTable.charStringType);
                        return literalType;
                    }
                }
            }
            boolean foundMember = types.isAssignableToFiniteType(expType, literalExpr);
            if (foundMember) {
                setLiteralValueForFiniteType(literalExpr, literalType);
                return literalType;
            }
        } else {
            if (this.expType.tag == TypeTags.FINITE) {
                boolean foundMember = types.isAssignableToFiniteType(this.expType, literalExpr);
                if (foundMember) {
                    setLiteralValueForFiniteType(literalExpr, literalType);
                    return literalType;
                }
            } else if (this.expType.tag == TypeTags.UNION) {
                BUnionType unionType = (BUnionType) this.expType;
                boolean foundMember = unionType.getMemberTypes()
                        .stream()
                        .anyMatch(memberType -> types.isAssignableToFiniteType(memberType, literalExpr));
                if (foundMember) {
                    setLiteralValueForFiniteType(literalExpr, literalType);
                    return literalType;
                }
            }
        }

        if (literalExpr.getBType().tag == TypeTags.BYTE_ARRAY) {
            // check whether this is a byte array
            literalType = new BArrayType(symTable.byteType);
        }

        return literalType;
    }

    private BType getAndSetAssignableUnionMember(BLangLiteral literalExpr, BUnionType expType, BType desiredType) {
        Set<BType> memberTypes = expType.getMemberTypes();
        if (memberTypes.stream()
                .anyMatch(memType -> memType.tag == desiredType.tag
                        || memType.tag == TypeTags.JSON
                        || memType.tag == TypeTags.ANYDATA
                        || memType.tag == TypeTags.ANY)) {
            return setLiteralValueAndGetType(literalExpr, desiredType);
        }

        BType finiteType = getFiniteTypeWithValuesOfSingleType(expType, symTable.floatType);
        if (finiteType != symTable.semanticError) {
            BType setType = setLiteralValueAndGetType(literalExpr, finiteType);
            if (literalExpr.isFiniteContext) {
                // i.e., a match was found for a finite type
                return setType;
            }
        }

        if (memberTypes.stream().anyMatch(memType -> memType.tag == TypeTags.DECIMAL)) {
            return setLiteralValueAndGetType(literalExpr, symTable.decimalType);
        }

        finiteType = getFiniteTypeWithValuesOfSingleType(expType, symTable.decimalType);
        if (finiteType != symTable.semanticError) {
            BType setType = setLiteralValueAndGetType(literalExpr, finiteType);
            if (literalExpr.isFiniteContext) {
                // i.e., a match was found for a finite type
                return setType;
            }
        }
        return symTable.noType;
    }

    private boolean literalAssignableToFiniteType(BLangLiteral literalExpr, BFiniteType finiteType,
                                                  int targetMemberTypeTag) {

        for (BLangExpression valueExpr : finiteType.getValueSpace()) {
            if (valueExpr.getBType().tag == targetMemberTypeTag &&
                    types.checkLiteralAssignabilityBasedOnType((BLangLiteral) valueExpr, literalExpr)) {
                return true;
            }
        }
        return false;
    }

    private BType decimalLiteral(Object literalValue, BLangLiteral literalExpr, BType expType) {
        String literal = String.valueOf(literalValue);
        if (expType.tag == TypeTags.FLOAT && NumericLiteralSupport.isDecimalDiscriminated(literal)) {
            dlog.error(literalExpr.pos, DiagnosticErrorCode.INCOMPATIBLE_TYPES, expType,
                    symTable.decimalType);
            resultType = symTable.semanticError;
            return resultType;
        }
        if (expType.tag == TypeTags.FINITE && types.isAssignableToFiniteType(expType, literalExpr)) {
            BFiniteType finiteType = (BFiniteType) expType;
            if (literalAssignableToFiniteType(literalExpr, finiteType, TypeTags.DECIMAL)) {
                BType valueType = setLiteralValueAndGetType(literalExpr, symTable.decimalType);
                setLiteralValueForFiniteType(literalExpr, valueType);
                return valueType;
            }
        } else if (expType.tag == TypeTags.UNION) {
            BUnionType unionType = (BUnionType) expType;
            BType unionMember = getAndSetAssignableUnionMember(literalExpr, unionType, symTable.decimalType);
            if (unionMember != symTable.noType) {
                return unionMember;
            }
        }
        literalExpr.value = NumericLiteralSupport.stripDiscriminator(literal);
        resultType = symTable.decimalType;
        return symTable.decimalType;
    }

    private void setLiteralValueForFiniteType(BLangLiteral literalExpr, BType type) {
        types.setImplicitCastExpr(literalExpr, type, this.expType);
        this.resultType = type;
        literalExpr.isFiniteContext = true;
    }

    private BType getFiniteTypeWithValuesOfSingleType(BUnionType unionType, BType matchType) {
        List<BFiniteType> finiteTypeMembers = unionType.getMemberTypes().stream()
                .filter(memType -> memType.tag == TypeTags.FINITE)
                .map(memFiniteType -> (BFiniteType) memFiniteType)
                .collect(Collectors.toList());

        if (finiteTypeMembers.isEmpty()) {
            return symTable.semanticError;
        }

        int tag = matchType.tag;
        Set<BLangExpression> matchedValueSpace = new LinkedHashSet<>();

        for (BFiniteType finiteType : finiteTypeMembers) {
            Set<BLangExpression> set = new HashSet<>();
            for (BLangExpression expression : finiteType.getValueSpace()) {
                if (expression.getBType().tag == tag) {
                    set.add(expression);
                }
            }
            matchedValueSpace.addAll(set);
        }

        if (matchedValueSpace.isEmpty()) {
            return symTable.semanticError;
        }

        return new BFiniteType(null, matchedValueSpace);
    }

    private BType getIntLiteralType(Location location, BType expType, BType literalType,
                                    Object literalValue) {

        switch (expType.tag) {
            case TypeTags.INT:
                return symTable.intType;
            case TypeTags.BYTE:
                if (types.isByteLiteralValue((Long) literalValue)) {
                    return symTable.byteType;
                }
                break;
            case TypeTags.SIGNED32_INT:
                if (types.isSigned32LiteralValue((Long) literalValue)) {
                    return symTable.signed32IntType;
                }
                break;
            case TypeTags.SIGNED16_INT:
                if (types.isSigned16LiteralValue((Long) literalValue)) {
                    return symTable.signed16IntType;
                }
                break;
            case TypeTags.SIGNED8_INT:
                if (types.isSigned8LiteralValue((Long) literalValue)) {
                    return symTable.signed8IntType;
                }
                break;
            case TypeTags.UNSIGNED32_INT:
                if (types.isUnsigned32LiteralValue((Long) literalValue)) {
                    return symTable.unsigned32IntType;
                }
                break;
            case TypeTags.UNSIGNED16_INT:
                if (types.isUnsigned16LiteralValue((Long) literalValue)) {
                    return symTable.unsigned16IntType;
                }
                break;
            case TypeTags.UNSIGNED8_INT:
                if (types.isUnsigned8LiteralValue((Long) literalValue)) {
                    return symTable.unsigned8IntType;
                }
                break;
            default:
        }
        dlog.error(location, DiagnosticErrorCode.INCOMPATIBLE_TYPES, expType, literalType);
        resultType = symTable.semanticError;
        return resultType;
    }

    @Override
    public void visit(BLangListConstructorExpr listConstructor) {
        if (expType.tag == TypeTags.NONE || expType.tag == TypeTags.READONLY) {
            BType inferredType = getInferredTupleType(listConstructor, expType);
            resultType = inferredType == symTable.semanticError ?
                    symTable.semanticError : types.checkType(listConstructor, inferredType, expType);
            return;
        }

        resultType = checkListConstructorCompatibility(expType, listConstructor);
    }

    @Override
    public void visit(BLangTableConstructorExpr tableConstructorExpr) {
        if (expType.tag == TypeTags.NONE || expType.tag == TypeTags.ANY || expType.tag == TypeTags.ANYDATA) {
            List<BType> memTypes = checkExprList(new ArrayList<>(tableConstructorExpr.recordLiteralList), env);
            for (BType memType : memTypes) {
                if (memType == symTable.semanticError) {
                    resultType = symTable.semanticError;
                    return;
                }
            }

            if (tableConstructorExpr.recordLiteralList.size() == 0) {
                dlog.error(tableConstructorExpr.pos, DiagnosticErrorCode.CANNOT_INFER_MEMBER_TYPE_FOR_TABLE);
                resultType = symTable.semanticError;
                return;
            }

            BType inherentMemberType = inferTableMemberType(memTypes, tableConstructorExpr);
            BTableType tableType = new BTableType(TypeTags.TABLE, inherentMemberType, null);
            for (BLangRecordLiteral recordLiteral : tableConstructorExpr.recordLiteralList) {
                recordLiteral.setBType(inherentMemberType);
            }

            if (!validateTableConstructorExpr(tableConstructorExpr, tableType)) {
                resultType = symTable.semanticError;
                return;
            }

            if (checkKeySpecifier(tableConstructorExpr, tableType)) {
                return;
            }
            resultType = tableType;
            return;
        }

        BType applicableExpType = expType.tag == TypeTags.INTERSECTION ?
                ((BIntersectionType) expType).effectiveType : expType;

        if (applicableExpType.tag == TypeTags.TABLE) {
            List<BType> memTypes = new ArrayList<>();
            for (BLangRecordLiteral recordLiteral : tableConstructorExpr.recordLiteralList) {
                BLangRecordLiteral clonedExpr = recordLiteral;
                if (this.nonErrorLoggingCheck) {
                    clonedExpr.cloneAttempt++;
                    clonedExpr = nodeCloner.cloneNode(recordLiteral);
                }
                BType recordType = checkExpr(clonedExpr, env, ((BTableType) applicableExpType).constraint);
                if (recordType == symTable.semanticError) {
                    resultType = symTable.semanticError;
                    return;
                }
                memTypes.add(recordType);
            }

            if (((BTableType) applicableExpType).constraint.tag == TypeTags.MAP &&
                    ((BTableType) applicableExpType).isTypeInlineDefined) {
                validateMapConstraintTable(tableConstructorExpr, applicableExpType);
                return;
            }

            if (!(validateTableType((BTableType) applicableExpType,
                    tableConstructorExpr.recordLiteralList) &&
                    validateTableConstructorExpr(tableConstructorExpr, (BTableType) applicableExpType))) {
                resultType = symTable.semanticError;
                return;
            }

            BTableType tableType = new BTableType(TypeTags.TABLE, inferTableMemberType(memTypes, applicableExpType),
                                                  null);

            if (Symbols.isFlagOn(applicableExpType.flags, Flags.READONLY)) {
                tableType.flags |= Flags.READONLY;
            }

            if (checkKeySpecifier(tableConstructorExpr, tableType)) {
                return;
            }

            BTableType expectedTableType = (BTableType) applicableExpType;
            if (expectedTableType.fieldNameList != null && tableType.fieldNameList == null) {
                tableType.fieldNameList = expectedTableType.fieldNameList;
            }
            resultType = tableType;
        } else if (applicableExpType.tag == TypeTags.UNION) {

            boolean prevNonErrorLoggingCheck = this.nonErrorLoggingCheck;
            this.nonErrorLoggingCheck = true;
            int errorCount = this.dlog.errorCount();
            this.dlog.mute();

            List<BType> matchingTypes = new ArrayList<>();
            BUnionType expectedType = (BUnionType) applicableExpType;
            for (BType memType : expectedType.getMemberTypes()) {
                dlog.resetErrorCount();

                BLangTableConstructorExpr clonedTableExpr = tableConstructorExpr;
                if (this.nonErrorLoggingCheck) {
                    tableConstructorExpr.cloneAttempt++;
                    clonedTableExpr = nodeCloner.cloneNode(tableConstructorExpr);
                }

                BType resultType = checkExpr(clonedTableExpr, env, memType);
                if (resultType != symTable.semanticError && dlog.errorCount() == 0 &&
                        isUniqueType(matchingTypes, resultType)) {
                    matchingTypes.add(resultType);
                }
            }

            this.nonErrorLoggingCheck = prevNonErrorLoggingCheck;
            this.dlog.setErrorCount(errorCount);
            if (!prevNonErrorLoggingCheck) {
                this.dlog.unmute();
            }

            if (matchingTypes.isEmpty()) {
                BLangTableConstructorExpr exprToLog = tableConstructorExpr;
                if (this.nonErrorLoggingCheck) {
                    tableConstructorExpr.cloneAttempt++;
                    exprToLog = nodeCloner.cloneNode(tableConstructorExpr);
                }

                dlog.error(tableConstructorExpr.pos, DiagnosticErrorCode.INCOMPATIBLE_TYPES, expType,
                        getInferredTableType(exprToLog));

            } else if (matchingTypes.size() != 1) {
                dlog.error(tableConstructorExpr.pos, DiagnosticErrorCode.AMBIGUOUS_TYPES,
                        expType);
            } else {
                resultType = checkExpr(tableConstructorExpr, env, matchingTypes.get(0));
                return;
            }
            resultType = symTable.semanticError;
        } else {
            resultType = symTable.semanticError;
        }
    }

    private BType getInferredTableType(BLangTableConstructorExpr exprToLog) {
        List<BType> memTypes = checkExprList(new ArrayList<>(exprToLog.recordLiteralList), env);
        for (BType memType : memTypes) {
            if (memType == symTable.semanticError) {
                return  symTable.semanticError;
            }
        }

        return new BTableType(TypeTags.TABLE, inferTableMemberType(memTypes, exprToLog), null);
    }

    private boolean checkKeySpecifier(BLangTableConstructorExpr tableConstructorExpr, BTableType tableType) {
        if (tableConstructorExpr.tableKeySpecifier != null) {
            if (!(validateTableKeyValue(getTableKeyNameList(tableConstructorExpr.
                    tableKeySpecifier), tableConstructorExpr.recordLiteralList))) {
                resultType = symTable.semanticError;
                return true;
            }
            tableType.fieldNameList = getTableKeyNameList(tableConstructorExpr.tableKeySpecifier);
        }
        return false;
    }

    private BType inferTableMemberType(List<BType> memTypes, BType expType) {

        if (memTypes.isEmpty()) {
            return ((BTableType) expType).constraint;
        }

        LinkedHashSet<BType> result = new LinkedHashSet<>();

        result.add(memTypes.get(0));

        BUnionType unionType = BUnionType.create(null, result);
        for (int i = 1; i < memTypes.size(); i++) {
            BType source = memTypes.get(i);
            if (!types.isAssignable(source, unionType)) {
                result.add(source);
                unionType = BUnionType.create(null, result);
            }
        }

        if (unionType.getMemberTypes().size() == 1) {
            return memTypes.get(0);
        }

        return unionType;
    }

    private BType inferTableMemberType(List<BType> memTypes, BLangTableConstructorExpr tableConstructorExpr) {
        BLangTableKeySpecifier keySpecifier = tableConstructorExpr.tableKeySpecifier;
        List<String> keySpecifierFieldNames = new ArrayList<>();
        Set<BField> allFieldSet = new LinkedHashSet<>();
        for (BType memType : memTypes) {
            allFieldSet.addAll(((BRecordType) memType).fields.values());
        }

        Set<BField> commonFieldSet = new LinkedHashSet<>(allFieldSet);
        for (BType memType : memTypes) {
            commonFieldSet.retainAll(((BRecordType) memType).fields.values());
        }

        List<String> requiredFieldNames = new ArrayList<>();
        if (keySpecifier != null) {
            for (IdentifierNode identifierNode : keySpecifier.fieldNameIdentifierList) {
                requiredFieldNames.add(((BLangIdentifier) identifierNode).value);
                keySpecifierFieldNames.add(((BLangIdentifier) identifierNode).value);
            }
        }

        List<String> fieldNames = new ArrayList<>();
        for (BField field : allFieldSet) {
            String fieldName = field.name.value;

            if (fieldNames.contains(fieldName)) {
                dlog.error(tableConstructorExpr.pos,
                        DiagnosticErrorCode.CANNOT_INFER_MEMBER_TYPE_FOR_TABLE_DUE_AMBIGUITY,
                        fieldName);
                return symTable.semanticError;
            }
            fieldNames.add(fieldName);

            boolean isOptional = true;
            for (BField commonField : commonFieldSet) {
                if (commonField.name.value.equals(fieldName)) {
                    isOptional = false;
                    requiredFieldNames.add(commonField.name.value);
                }
            }

            if (isOptional) {
                field.symbol.flags = Flags.asMask(EnumSet.of(Flag.OPTIONAL));
            } else if (requiredFieldNames.contains(fieldName) && keySpecifierFieldNames.contains(fieldName)) {
                field.symbol.flags = Flags.asMask(EnumSet.of(Flag.REQUIRED)) + Flags.asMask(EnumSet.of(Flag.READONLY));
            } else if (requiredFieldNames.contains(fieldName)) {
                field.symbol.flags = Flags.asMask(EnumSet.of(Flag.REQUIRED));
            }
        }

        return createTableConstraintRecordType(allFieldSet, tableConstructorExpr.pos);
    }

    private BRecordType createTableConstraintRecordType(Set<BField> allFieldSet, Location pos) {
        PackageID pkgID = env.enclPkg.symbol.pkgID;
        BRecordTypeSymbol recordSymbol = createRecordTypeSymbol(pkgID, pos, VIRTUAL);

        for (BField field : allFieldSet) {
            recordSymbol.scope.define(field.name, field.symbol);
        }

        BRecordType recordType = new BRecordType(recordSymbol);
        recordType.fields = allFieldSet.stream().collect(getFieldCollector());

        recordSymbol.type = recordType;
        recordType.tsymbol = recordSymbol;

        BLangRecordTypeNode recordTypeNode = TypeDefBuilderHelper.createRecordTypeNode(recordType, pkgID, symTable,
                pos);
        recordTypeNode.initFunction = TypeDefBuilderHelper.createInitFunctionForRecordType(recordTypeNode, env,
                                                                                           names, symTable);
        TypeDefBuilderHelper.addTypeDefinition(recordType, recordSymbol, recordTypeNode, env);
        recordType.sealed = true;
        recordType.restFieldType = symTable.noType;
        return recordType;
    }

    private Collector<BField, ?, LinkedHashMap<String, BField>> getFieldCollector() {
        BinaryOperator<BField> mergeFunc = (u, v) -> {
            throw new IllegalStateException(String.format("Duplicate key %s", u));
        };
        return Collectors.toMap(field -> field.name.value, Function.identity(), mergeFunc, LinkedHashMap::new);
    }

    private boolean validateTableType(BTableType tableType, List<BLangRecordLiteral> recordLiterals) {

        BType constraint = tableType.constraint;
        if (tableType.isTypeInlineDefined && !types.isAssignable(constraint, symTable.mapAllType)) {
            dlog.error(tableType.constraintPos, DiagnosticErrorCode.TABLE_CONSTRAINT_INVALID_SUBTYPE, constraint);
            resultType = symTable.semanticError;
            return false;
        }

        List<String> fieldNameList = tableType.fieldNameList;
        if (fieldNameList != null) {
            boolean isKeySpecifierValidated = !tableType.isTypeInlineDefined || validateKeySpecifier(fieldNameList,
                    constraint.tag != TypeTags.INTERSECTION ? constraint :
                            ((BIntersectionType) constraint).effectiveType,
                    tableType.keyPos);

            return (isKeySpecifierValidated && validateTableKeyValue(fieldNameList, recordLiterals));
        }

        return true;
    }

    private boolean validateTableKeyValue(List<String> keySpecifierFieldNames,
                                                           List<BLangRecordLiteral> recordLiterals) {

        for (String fieldName : keySpecifierFieldNames) {
            for (BLangRecordLiteral recordLiteral : recordLiterals) {
                BLangRecordKeyValueField recordKeyValueField = getRecordKeyValueField(recordLiteral, fieldName);
                if (recordKeyValueField != null && isConstExpression(recordKeyValueField.getValue())) {
                    continue;
                }

                dlog.error(recordLiteral.pos,
                        DiagnosticErrorCode.KEY_SPECIFIER_FIELD_VALUE_MUST_BE_CONSTANT_EXPR, fieldName);
                resultType = symTable.semanticError;
                return false;
            }
        }

        return true;
    }

    private boolean isConstExpression(BLangExpression expression) {
        switch(expression.getKind()) {
            case LITERAL:
            case NUMERIC_LITERAL:
            case STRING_TEMPLATE_LITERAL:
            case XML_ELEMENT_LITERAL:
            case XML_TEXT_LITERAL:
            case LIST_CONSTRUCTOR_EXPR:
            case TABLE_CONSTRUCTOR_EXPR:
            case RECORD_LITERAL_EXPR:
            case TYPE_CONVERSION_EXPR:
            case UNARY_EXPR:
            case BINARY_EXPR:
            case TYPE_TEST_EXPR:
            case TERNARY_EXPR:
                return true;
            case SIMPLE_VARIABLE_REF:
                return (((BLangSimpleVarRef) expression).symbol.tag & SymTag.CONSTANT) == SymTag.CONSTANT;
            case GROUP_EXPR:
                return isConstExpression(((BLangGroupExpr) expression).expression);
            default:
                return false;
        }
    }

    private BLangRecordKeyValueField getRecordKeyValueField(BLangRecordLiteral recordLiteral,
                                                            String fieldName) {
        for (RecordLiteralNode.RecordField recordField : recordLiteral.fields) {
            BLangRecordKeyValueField recordKeyValueField = (BLangRecordKeyValueField) recordField;
            if (fieldName.equals(recordKeyValueField.key.toString())) {
                return recordKeyValueField;
            }
        }

        return null;
    }

    public boolean validateKeySpecifier(List<String> fieldNameList, BType constraint,
                                         Location pos) {
        for (String fieldName : fieldNameList) {
            BField field = types.getTableConstraintField(constraint, fieldName);
            if (field == null) {
                dlog.error(pos,
                        DiagnosticErrorCode.INVALID_FIELD_NAMES_IN_KEY_SPECIFIER, fieldName, constraint);
                resultType = symTable.semanticError;
                return false;
            }

            if (!Symbols.isFlagOn(field.symbol.flags, Flags.READONLY)) {
                dlog.error(pos,
                        DiagnosticErrorCode.KEY_SPECIFIER_FIELD_MUST_BE_READONLY, fieldName);
                resultType = symTable.semanticError;
                return false;
            }

            if (!Symbols.isFlagOn(field.symbol.flags, Flags.REQUIRED)) {
                dlog.error(pos,
                        DiagnosticErrorCode.KEY_SPECIFIER_FIELD_MUST_BE_REQUIRED, fieldName);
                resultType = symTable.semanticError;
                return false;
            }

            if (!types.isAssignable(field.type, symTable.anydataType)) {
                dlog.error(pos,
                        DiagnosticErrorCode.KEY_SPECIFIER_FIELD_MUST_BE_ANYDATA, fieldName, constraint);
                resultType = symTable.semanticError;
                return false;
            }
        }
        return true;
    }

    private boolean validateTableConstructorExpr(BLangTableConstructorExpr tableConstructorExpr,
                                                 BTableType tableType) {
        BType constraintType = tableType.constraint;

        if (tableConstructorExpr.tableKeySpecifier != null) {
            List<String> fieldNameList = getTableKeyNameList(tableConstructorExpr.tableKeySpecifier);

            if (tableType.fieldNameList == null &&
                    !validateKeySpecifier(fieldNameList,
                                          constraintType.tag != TypeTags.INTERSECTION ? constraintType :
                                                  ((BIntersectionType) constraintType).effectiveType,
                                          tableConstructorExpr.tableKeySpecifier.pos)) {
                return false;
            }

            if (tableType.fieldNameList != null && !tableType.fieldNameList.equals(fieldNameList)) {
                dlog.error(tableConstructorExpr.tableKeySpecifier.pos, DiagnosticErrorCode.TABLE_KEY_SPECIFIER_MISMATCH,
                        tableType.fieldNameList.toString(), fieldNameList.toString());
                resultType = symTable.semanticError;
                return false;
            }
        }

        BType keyTypeConstraint = tableType.keyTypeConstraint;
        if (keyTypeConstraint != null) {
            List<BType> memberTypes = new ArrayList<>();

            if (keyTypeConstraint.tag == TypeTags.TUPLE) {
                for (Type type : ((TupleType) keyTypeConstraint).getTupleTypes()) {
                    memberTypes.add((BType) type);
                }
            } else {
                memberTypes.add(keyTypeConstraint);
            }

            if (tableConstructorExpr.tableKeySpecifier == null && keyTypeConstraint.tag == TypeTags.NEVER) {
                return true;
            }

            if (tableConstructorExpr.tableKeySpecifier == null ||
                    tableConstructorExpr.tableKeySpecifier.fieldNameIdentifierList.size() != memberTypes.size()) {
                dlog.error(tableConstructorExpr.pos,
                        DiagnosticErrorCode.KEY_SPECIFIER_SIZE_MISMATCH_WITH_KEY_CONSTRAINT,
                        memberTypes.size(),
                        tableConstructorExpr.tableKeySpecifier == null ?
                                0 : tableConstructorExpr.tableKeySpecifier.fieldNameIdentifierList.size());
                resultType = symTable.semanticError;
                return false;
            }

            List<IdentifierNode> fieldNameIdentifierList = tableConstructorExpr.tableKeySpecifier.
                    fieldNameIdentifierList;

            int index = 0;
            for (IdentifierNode identifier : fieldNameIdentifierList) {
                BField field = types.getTableConstraintField(constraintType, ((BLangIdentifier) identifier).value);
                if (field == null || !types.isAssignable(field.type, memberTypes.get(index))) {
                    dlog.error(tableConstructorExpr.tableKeySpecifier.pos,
                            DiagnosticErrorCode.KEY_SPECIFIER_MISMATCH_WITH_KEY_CONSTRAINT,
                            fieldNameIdentifierList.toString(), memberTypes.toString());
                    resultType = symTable.semanticError;
                    return false;
                }
                index++;
            }
        }

        return true;
    }

    public void validateMapConstraintTable(BLangTableConstructorExpr tableConstructorExpr, BType expType) {
        if (((BTableType) expType).fieldNameList != null || ((BTableType) expType).keyTypeConstraint != null) {
            dlog.error(((BTableType) expType).keyPos,
                    DiagnosticErrorCode.KEY_CONSTRAINT_NOT_SUPPORTED_FOR_TABLE_WITH_MAP_CONSTRAINT);
            resultType = symTable.semanticError;
            return;
        }

        if (tableConstructorExpr != null && tableConstructorExpr.tableKeySpecifier != null) {
            dlog.error(tableConstructorExpr.tableKeySpecifier.pos,
                    DiagnosticErrorCode.KEY_CONSTRAINT_NOT_SUPPORTED_FOR_TABLE_WITH_MAP_CONSTRAINT);
            resultType = symTable.semanticError;
            return;
        }

        if (tableConstructorExpr != null && !(validateTableType((BTableType) expType,
                tableConstructorExpr.recordLiteralList))) {
            resultType = symTable.semanticError;
            return;
        }

        resultType = expType;
    }

    private List<String> getTableKeyNameList(BLangTableKeySpecifier tableKeySpecifier) {
        List<String> fieldNamesList = new ArrayList<>();
        for (IdentifierNode identifier : tableKeySpecifier.fieldNameIdentifierList) {
            fieldNamesList.add(((BLangIdentifier) identifier).value);
        }

        return fieldNamesList;
    }

    private BType createTableKeyConstraint(List<String> fieldNames, BType constraintType) {
        if (fieldNames == null) {
            return symTable.semanticError;
        }

        List<BType> memTypes = new ArrayList<>();
        for (String fieldName : fieldNames) {
            //null is not possible for field
            BField tableConstraintField = types.getTableConstraintField(constraintType, fieldName);

            if (tableConstraintField == null) {
                return symTable.semanticError;
            }

            BType fieldType = tableConstraintField.type;
            memTypes.add(fieldType);
        }

        if (memTypes.size() == 1) {
            return memTypes.get(0);
        }

        return new BTupleType(memTypes);
    }

    private BType checkListConstructorCompatibility(BType bType, BLangListConstructorExpr listConstructor) {
        int tag = bType.tag;
        if (tag == TypeTags.UNION) {
            boolean prevNonErrorLoggingCheck = this.nonErrorLoggingCheck;
            int errorCount = this.dlog.errorCount();
            this.nonErrorLoggingCheck = true;
            this.dlog.mute();

            List<BType> compatibleTypes = new ArrayList<>();
            boolean erroredExpType = false;
            for (BType memberType : ((BUnionType) bType).getMemberTypes()) {
                if (memberType == symTable.semanticError) {
                    if (!erroredExpType) {
                        erroredExpType = true;
                    }
                    continue;
                }

                BType listCompatibleMemType = getListConstructorCompatibleNonUnionType(memberType);
                if (listCompatibleMemType == symTable.semanticError) {
                    continue;
                }

                dlog.resetErrorCount();
                BType memCompatibiltyType = checkListConstructorCompatibility(listCompatibleMemType, listConstructor);
                if (memCompatibiltyType != symTable.semanticError && dlog.errorCount() == 0 &&
                        isUniqueType(compatibleTypes, memCompatibiltyType)) {
                    compatibleTypes.add(memCompatibiltyType);
                }
            }

            this.nonErrorLoggingCheck = prevNonErrorLoggingCheck;
            this.dlog.setErrorCount(errorCount);
            if (!prevNonErrorLoggingCheck) {
                this.dlog.unmute();
            }

            if (compatibleTypes.isEmpty()) {
                BLangListConstructorExpr exprToLog = listConstructor;
                if (this.nonErrorLoggingCheck) {
                    listConstructor.cloneAttempt++;
                    exprToLog = nodeCloner.cloneNode(listConstructor);
                }

                BType inferredTupleType = getInferredTupleType(exprToLog, symTable.noType);

                if (!erroredExpType && inferredTupleType != symTable.semanticError) {
                    dlog.error(listConstructor.pos, DiagnosticErrorCode.INCOMPATIBLE_TYPES, expType, inferredTupleType);
                }
                return symTable.semanticError;
            } else if (compatibleTypes.size() != 1) {
                dlog.error(listConstructor.pos, DiagnosticErrorCode.AMBIGUOUS_TYPES,
                        expType);
                return symTable.semanticError;
            }

            return checkListConstructorCompatibility(compatibleTypes.get(0), listConstructor);
        }

        if (tag == TypeTags.INTERSECTION) {
            return checkListConstructorCompatibility(((BIntersectionType) bType).effectiveType, listConstructor);
        }

        BType possibleType = getListConstructorCompatibleNonUnionType(bType);

        switch (possibleType.tag) {
            case TypeTags.ARRAY:
                return checkArrayType(listConstructor, (BArrayType) possibleType);
            case TypeTags.TUPLE:
                return checkTupleType(listConstructor, (BTupleType) possibleType);
            case TypeTags.READONLY:
                return checkReadOnlyListType(listConstructor);
            case TypeTags.TYPEDESC:
                // i.e typedesc t = [int, string]
                List<BType> results = new ArrayList<>();
                listConstructor.isTypedescExpr = true;
                for (int i = 0; i < listConstructor.exprs.size(); i++) {
                    results.add(checkExpr(listConstructor.exprs.get(i), env, symTable.noType));
                }
                List<BType> actualTypes = new ArrayList<>();
                for (int i = 0; i < listConstructor.exprs.size(); i++) {
                    final BLangExpression expr = listConstructor.exprs.get(i);
                    if (expr.getKind() == NodeKind.TYPEDESC_EXPRESSION) {
                        actualTypes.add(((BLangTypedescExpr) expr).resolvedType);
                    } else if (expr.getKind() == NodeKind.SIMPLE_VARIABLE_REF) {
                        actualTypes.add(((BLangSimpleVarRef) expr).symbol.type);
                    } else {
                        actualTypes.add(results.get(i));
                    }
                }
                if (actualTypes.size() == 1) {
                    listConstructor.typedescType = actualTypes.get(0);
                } else {
                    listConstructor.typedescType = new BTupleType(actualTypes);
                }
                return new BTypedescType(listConstructor.typedescType, null);
        }

        BLangListConstructorExpr exprToLog = listConstructor;
        if (this.nonErrorLoggingCheck) {
            listConstructor.cloneAttempt++;
            exprToLog = nodeCloner.cloneNode(listConstructor);
        }

        if (bType == symTable.semanticError) {
            // Ignore the return value, we only need to visit the expressions.
            getInferredTupleType(exprToLog, symTable.semanticError);
        } else {
            dlog.error(listConstructor.pos, DiagnosticErrorCode.INCOMPATIBLE_TYPES, bType,
                    getInferredTupleType(exprToLog, symTable.noType));
        }

        return symTable.semanticError;
    }

    private BType getListConstructorCompatibleNonUnionType(BType type) {
        switch (type.tag) {
            case TypeTags.ARRAY:
            case TypeTags.TUPLE:
            case TypeTags.READONLY:
            case TypeTags.TYPEDESC:
                return type;
            case TypeTags.JSON:
                return !Symbols.isFlagOn(type.flags, Flags.READONLY) ? symTable.arrayJsonType :
                        ImmutableTypeCloner.getEffectiveImmutableType(null, types, symTable.arrayJsonType,
                                                                      env, symTable, anonymousModelHelper, names);
            case TypeTags.ANYDATA:
                return !Symbols.isFlagOn(type.flags, Flags.READONLY) ? symTable.arrayAnydataType :
                        ImmutableTypeCloner.getEffectiveImmutableType(null, types, symTable.arrayAnydataType,
                                                                      env, symTable, anonymousModelHelper, names);
            case TypeTags.ANY:
                return !Symbols.isFlagOn(type.flags, Flags.READONLY) ? symTable.arrayType :
                        ImmutableTypeCloner.getEffectiveImmutableType(null, types, symTable.arrayType, env,
                                                                      symTable, anonymousModelHelper, names);
            case TypeTags.INTERSECTION:
                return ((BIntersectionType) type).effectiveType;
        }
        return symTable.semanticError;
    }

    private BType checkArrayType(BLangListConstructorExpr listConstructor, BArrayType arrayType) {
        BType eType = arrayType.eType;

        if (arrayType.state == BArrayState.INFERRED) {
            arrayType.size = listConstructor.exprs.size();
            arrayType.state = BArrayState.CLOSED;
        } else if ((arrayType.state != BArrayState.OPEN) && (arrayType.size != listConstructor.exprs.size())) {
            if (arrayType.size < listConstructor.exprs.size()) {
                dlog.error(listConstructor.pos,
                        DiagnosticErrorCode.MISMATCHING_ARRAY_LITERAL_VALUES, arrayType.size,
                        listConstructor.exprs.size());
                return symTable.semanticError;
            }

            if (!types.hasFillerValue(eType)) {
                dlog.error(listConstructor.pos,
                        DiagnosticErrorCode.INVALID_LIST_CONSTRUCTOR_ELEMENT_TYPE, expType);
                return symTable.semanticError;
            }
        }

        boolean errored = false;
        for (BLangExpression expr : listConstructor.exprs) {
            if (exprIncompatible(eType, expr) && !errored) {
                errored = true;
            }
        }

        return errored ? symTable.semanticError : arrayType;
    }

    private BType checkTupleType(BLangListConstructorExpr listConstructor, BTupleType tupleType) {
        List<BLangExpression> exprs = listConstructor.exprs;
        List<BType> memberTypes = tupleType.tupleTypes;
        BType restType = tupleType.restType;

        int listExprSize = exprs.size();
        int memberTypeSize = memberTypes.size();

        if (listExprSize < memberTypeSize) {
            for (int i = listExprSize; i < memberTypeSize; i++) {
                if (!types.hasFillerValue(memberTypes.get(i))) {
                    dlog.error(listConstructor.pos, DiagnosticErrorCode.SYNTAX_ERROR,
                            "tuple and expression size does not match");
                    return symTable.semanticError;
                }
            }
        } else if (listExprSize > memberTypeSize && restType == null) {
            dlog.error(listConstructor.pos, DiagnosticErrorCode.SYNTAX_ERROR,
                    "tuple and expression size does not match");
            return symTable.semanticError;
        }

        boolean errored = false;

        int nonRestCountToCheck = listExprSize < memberTypeSize ? listExprSize : memberTypeSize;

        for (int i = 0; i < nonRestCountToCheck; i++) {
            if (exprIncompatible(memberTypes.get(i), exprs.get(i)) && !errored) {
                errored = true;
            }
        }

        for (int i = nonRestCountToCheck; i < exprs.size(); i++) {
            if (exprIncompatible(restType, exprs.get(i)) && !errored) {
                errored = true;
            }
        }
        return errored ? symTable.semanticError : tupleType;
    }

    private BType checkReadOnlyListType(BLangListConstructorExpr listConstructor) {
        if (!this.nonErrorLoggingCheck) {
            BType inferredType = getInferredTupleType(listConstructor, symTable.readonlyType);

            if (inferredType == symTable.semanticError) {
                return symTable.semanticError;
            }
            return types.checkType(listConstructor, inferredType, symTable.readonlyType);
        }

        for (BLangExpression expr : listConstructor.exprs) {
            if (exprIncompatible(symTable.readonlyType, expr)) {
                return symTable.semanticError;
            }
        }

        return symTable.readonlyType;
    }

    private boolean exprIncompatible(BType eType, BLangExpression expr) {
        if (expr.typeChecked) {
            return expr.getBType() == symTable.semanticError;
        }

        BLangExpression exprToCheck = expr;

        if (this.nonErrorLoggingCheck) {
            expr.cloneAttempt++;
            exprToCheck = nodeCloner.cloneNode(expr);
        }

        return checkExpr(exprToCheck, this.env, eType) == symTable.semanticError;
    }

    private List<BType> checkExprList(List<BLangExpression> exprs, SymbolEnv env) {
        return checkExprList(exprs, env, symTable.noType);
    }

    private List<BType> checkExprList(List<BLangExpression> exprs, SymbolEnv env, BType expType) {
        List<BType> types = new ArrayList<>();
        SymbolEnv prevEnv = this.env;
        BType preExpType = this.expType;
        this.env = env;
        this.expType = expType;
        for (BLangExpression e : exprs) {
            checkExpr(e, this.env, expType);
            types.add(resultType);
        }
        this.env = prevEnv;
        this.expType = preExpType;
        return types;
    }

    private BType getInferredTupleType(BLangListConstructorExpr listConstructor, BType expType) {
        List<BType> memTypes = checkExprList(listConstructor.exprs, env, expType);

        for (BType memType : memTypes) {
            if (memType == symTable.semanticError) {
                return symTable.semanticError;
            }
        }

        BTupleType tupleType = new BTupleType(memTypes);

        if (expType.tag != TypeTags.READONLY) {
            return tupleType;
        }

        tupleType.flags |= Flags.READONLY;
        return tupleType;
    }

    public void visit(BLangRecordLiteral recordLiteral) {
        int expTypeTag = expType.tag;

        if (expTypeTag == TypeTags.NONE || expTypeTag == TypeTags.READONLY) {
            expType = defineInferredRecordType(recordLiteral, expType);
        } else if (expTypeTag == TypeTags.OBJECT) {
            dlog.error(recordLiteral.pos, DiagnosticErrorCode.INVALID_RECORD_LITERAL, expType);
            resultType = symTable.semanticError;
            return;
        }

        resultType = getEffectiveMappingType(recordLiteral,
                                             checkMappingConstructorCompatibility(expType, recordLiteral));
    }

    private BType getEffectiveMappingType(BLangRecordLiteral recordLiteral, BType applicableMappingType) {
        if (applicableMappingType == symTable.semanticError ||
                (applicableMappingType.tag == TypeTags.RECORD && Symbols.isFlagOn(applicableMappingType.flags,
                                                                                  Flags.READONLY))) {
            return applicableMappingType;
        }

        Map<String, RecordLiteralNode.RecordField> readOnlyFields = new LinkedHashMap<>();
        LinkedHashMap<String, BField> applicableTypeFields =
                applicableMappingType.tag == TypeTags.RECORD ? ((BRecordType) applicableMappingType).fields :
                        new LinkedHashMap<>();

        for (RecordLiteralNode.RecordField field : recordLiteral.fields) {
            if (field.getKind() == NodeKind.RECORD_LITERAL_SPREAD_OP) {
                continue;
            }

            String name;
            if (field.isKeyValueField()) {
                BLangRecordKeyValueField keyValueField = (BLangRecordKeyValueField) field;

                if (!keyValueField.readonly) {
                    continue;
                }

                BLangExpression keyExpr = keyValueField.key.expr;
                if (keyExpr.getKind() == NodeKind.SIMPLE_VARIABLE_REF) {
                    name = ((BLangSimpleVarRef) keyExpr).variableName.value;
                } else {
                    name = (String) ((BLangLiteral) keyExpr).value;
                }
            } else {
                BLangRecordVarNameField varNameField = (BLangRecordVarNameField) field;

                if (!varNameField.readonly) {
                    continue;
                }
                name = varNameField.variableName.value;
            }

            if (applicableTypeFields.containsKey(name) &&
                    Symbols.isFlagOn(applicableTypeFields.get(name).symbol.flags, Flags.READONLY)) {
                continue;
            }

            readOnlyFields.put(name, field);
        }

        if (readOnlyFields.isEmpty()) {
            return applicableMappingType;
        }

        PackageID pkgID = env.enclPkg.symbol.pkgID;
        BRecordTypeSymbol recordSymbol = createRecordTypeSymbol(pkgID, recordLiteral.pos, VIRTUAL);

        LinkedHashMap<String, BField> newFields = new LinkedHashMap<>();

        for (Map.Entry<String, RecordLiteralNode.RecordField> readOnlyEntry : readOnlyFields.entrySet()) {
            RecordLiteralNode.RecordField field = readOnlyEntry.getValue();

            String key = readOnlyEntry.getKey();
            Name fieldName = names.fromString(key);

            BType readOnlyFieldType;
            if (field.isKeyValueField()) {
                readOnlyFieldType = ((BLangRecordKeyValueField) field).valueExpr.getBType();
            } else {
                // Has to be a varname field.
                readOnlyFieldType = ((BLangRecordVarNameField) field).getBType();
            }

            BVarSymbol fieldSymbol = new BVarSymbol(Flags.asMask(new HashSet<Flag>() {{
                add(Flag.REQUIRED);
                add(Flag.READONLY);
            }}), fieldName, pkgID, readOnlyFieldType, recordSymbol,
                                                    ((BLangNode) field).pos, VIRTUAL);
            newFields.put(key, new BField(fieldName, null, fieldSymbol));
            recordSymbol.scope.define(fieldName, fieldSymbol);
        }

        BRecordType recordType = new BRecordType(recordSymbol, recordSymbol.flags);
        if (applicableMappingType.tag == TypeTags.MAP) {
            recordType.sealed = false;
            recordType.restFieldType = ((BMapType) applicableMappingType).constraint;
        } else {
            BRecordType applicableRecordType = (BRecordType) applicableMappingType;
            boolean allReadOnlyFields = true;

            for (Map.Entry<String, BField> origEntry : applicableRecordType.fields.entrySet()) {
                String fieldName = origEntry.getKey();
                BField field = origEntry.getValue();

                if (readOnlyFields.containsKey(fieldName)) {
                    // Already defined.
                    continue;
                }

                BVarSymbol origFieldSymbol = field.symbol;
                long origFieldFlags = origFieldSymbol.flags;

                if (allReadOnlyFields && !Symbols.isFlagOn(origFieldFlags, Flags.READONLY)) {
                    allReadOnlyFields = false;
                }

                BVarSymbol fieldSymbol = new BVarSymbol(origFieldFlags, field.name, pkgID,
                                                        origFieldSymbol.type, recordSymbol, field.pos, VIRTUAL);
                newFields.put(fieldName, new BField(field.name, null, fieldSymbol));
                recordSymbol.scope.define(field.name, fieldSymbol);
            }

            recordType.sealed = applicableRecordType.sealed;
            recordType.restFieldType = applicableRecordType.restFieldType;

            if (recordType.sealed && allReadOnlyFields) {
                recordType.flags |= Flags.READONLY;
                recordType.tsymbol.flags |= Flags.READONLY;
            }

        }

        recordType.fields = newFields;
        recordSymbol.type = recordType;
        recordType.tsymbol = recordSymbol;

        BLangRecordTypeNode recordTypeNode = TypeDefBuilderHelper.createRecordTypeNode(recordType, pkgID, symTable,
                                                                                       recordLiteral.pos);
        recordTypeNode.initFunction = TypeDefBuilderHelper.createInitFunctionForRecordType(recordTypeNode, env,
                                                                                           names, symTable);
        TypeDefBuilderHelper.addTypeDefinition(recordType, recordSymbol, recordTypeNode, env);

        if (applicableMappingType.tag == TypeTags.MAP) {
            recordLiteral.expectedType = applicableMappingType;
        }

        return recordType;
    }

    private BType checkMappingConstructorCompatibility(BType bType, BLangRecordLiteral mappingConstructor) {
        int tag = bType.tag;
        if (tag == TypeTags.UNION) {
            boolean prevNonErrorLoggingCheck = this.nonErrorLoggingCheck;
            this.nonErrorLoggingCheck = true;
            int errorCount = this.dlog.errorCount();
            this.dlog.mute();

            List<BType> compatibleTypes = new ArrayList<>();
            boolean erroredExpType = false;
            for (BType memberType : ((BUnionType) bType).getMemberTypes()) {
                if (memberType == symTable.semanticError) {
                    if (!erroredExpType) {
                        erroredExpType = true;
                    }
                    continue;
                }

                BType listCompatibleMemType = getMappingConstructorCompatibleNonUnionType(memberType);
                if (listCompatibleMemType == symTable.semanticError) {
                    continue;
                }

                dlog.resetErrorCount();
                BType memCompatibiltyType = checkMappingConstructorCompatibility(listCompatibleMemType,
                                                                                 mappingConstructor);

                if (memCompatibiltyType != symTable.semanticError && dlog.errorCount() == 0 &&
                        isUniqueType(compatibleTypes, memCompatibiltyType)) {
                    compatibleTypes.add(memCompatibiltyType);
                }
            }

            this.nonErrorLoggingCheck = prevNonErrorLoggingCheck;
            dlog.setErrorCount(errorCount);
            if (!prevNonErrorLoggingCheck) {
                this.dlog.unmute();
            }

            if (compatibleTypes.isEmpty()) {
                if (!erroredExpType) {
                    reportIncompatibleMappingConstructorError(mappingConstructor, bType);
                }
                validateSpecifiedFields(mappingConstructor, symTable.semanticError);
                return symTable.semanticError;
            } else if (compatibleTypes.size() != 1) {
                dlog.error(mappingConstructor.pos, DiagnosticErrorCode.AMBIGUOUS_TYPES, bType);
                validateSpecifiedFields(mappingConstructor, symTable.semanticError);
                return symTable.semanticError;
            }

            return checkMappingConstructorCompatibility(compatibleTypes.get(0), mappingConstructor);
        }

        if (tag == TypeTags.INTERSECTION) {
            return checkMappingConstructorCompatibility(((BIntersectionType) bType).effectiveType, mappingConstructor);
        }

        BType possibleType = getMappingConstructorCompatibleNonUnionType(bType);

        switch (possibleType.tag) {
            case TypeTags.MAP:
                return validateSpecifiedFields(mappingConstructor, possibleType) ? possibleType :
                        symTable.semanticError;
            case TypeTags.RECORD:
                boolean isSpecifiedFieldsValid = validateSpecifiedFields(mappingConstructor, possibleType);

                boolean hasAllRequiredFields = validateRequiredFields((BRecordType) possibleType,
                                                                      mappingConstructor.fields,
                                                                      mappingConstructor.pos);

                return isSpecifiedFieldsValid && hasAllRequiredFields ? possibleType : symTable.semanticError;
            case TypeTags.READONLY:
                return checkReadOnlyMappingType(mappingConstructor);
        }
        reportIncompatibleMappingConstructorError(mappingConstructor, bType);
        validateSpecifiedFields(mappingConstructor, symTable.semanticError);
        return symTable.semanticError;
    }

    private BType checkReadOnlyMappingType(BLangRecordLiteral mappingConstructor) {
        if (!this.nonErrorLoggingCheck) {
            BType inferredType = defineInferredRecordType(mappingConstructor, symTable.readonlyType);

            if (inferredType == symTable.semanticError) {
                return symTable.semanticError;
            }
            return checkMappingConstructorCompatibility(inferredType, mappingConstructor);
        }

        for (RecordLiteralNode.RecordField field : mappingConstructor.fields) {
            BLangExpression exprToCheck;

            if (field.isKeyValueField()) {
                exprToCheck = ((BLangRecordKeyValueField) field).valueExpr;
            } else if (field.getKind() == NodeKind.RECORD_LITERAL_SPREAD_OP) {
                exprToCheck = ((BLangRecordLiteral.BLangRecordSpreadOperatorField) field).expr;
            } else {
                exprToCheck = (BLangRecordVarNameField) field;
            }

            if (exprIncompatible(symTable.readonlyType, exprToCheck)) {
                return symTable.semanticError;
            }
        }

        return symTable.readonlyType;
    }

    private BType getMappingConstructorCompatibleNonUnionType(BType type) {
        switch (type.tag) {
            case TypeTags.MAP:
            case TypeTags.RECORD:
            case TypeTags.READONLY:
                return type;
            case TypeTags.JSON:
                return !Symbols.isFlagOn(type.flags, Flags.READONLY) ? symTable.mapJsonType :
                        ImmutableTypeCloner.getEffectiveImmutableType(null, types, symTable.mapJsonType, env,
                                                                      symTable, anonymousModelHelper, names);
            case TypeTags.ANYDATA:
                return !Symbols.isFlagOn(type.flags, Flags.READONLY) ? symTable.mapAnydataType :
                        ImmutableTypeCloner.getEffectiveImmutableType(null, types, symTable.mapAnydataType,
                                                                      env, symTable, anonymousModelHelper, names);
            case TypeTags.ANY:
                return !Symbols.isFlagOn(type.flags, Flags.READONLY) ? symTable.mapType :
                        ImmutableTypeCloner.getEffectiveImmutableType(null, types, symTable.mapType, env,
                                                                      symTable, anonymousModelHelper, names);
            case TypeTags.INTERSECTION:
                return ((BIntersectionType) type).effectiveType;
        }
        return symTable.semanticError;
    }

    private boolean isMappingConstructorCompatibleType(BType type) {
        return type.tag == TypeTags.RECORD || type.tag == TypeTags.MAP;
    }

    private void reportIncompatibleMappingConstructorError(BLangRecordLiteral mappingConstructorExpr, BType expType) {
        if (expType == symTable.semanticError) {
            return;
        }

        if (expType.tag != TypeTags.UNION) {
            dlog.error(mappingConstructorExpr.pos,
                    DiagnosticErrorCode.MAPPING_CONSTRUCTOR_COMPATIBLE_TYPE_NOT_FOUND, expType);
            return;
        }

        BUnionType unionType = (BUnionType) expType;
        BType[] memberTypes = unionType.getMemberTypes().toArray(new BType[0]);

        // Special case handling for `T?` where T is a record type. This is done to give more user friendly error
        // messages for this common scenario.
        if (memberTypes.length == 2) {
            BRecordType recType = null;

            if (memberTypes[0].tag == TypeTags.RECORD && memberTypes[1].tag == TypeTags.NIL) {
                recType = (BRecordType) memberTypes[0];
            } else if (memberTypes[1].tag == TypeTags.RECORD && memberTypes[0].tag == TypeTags.NIL) {
                recType = (BRecordType) memberTypes[1];
            }

            if (recType != null) {
                validateSpecifiedFields(mappingConstructorExpr, recType);
                validateRequiredFields(recType, mappingConstructorExpr.fields, mappingConstructorExpr.pos);
                return;
            }
        }

        // By this point, we know there aren't any types to which we can assign the mapping constructor. If this is
        // case where there is at least one type with which we can use mapping constructors, but this particular
        // mapping constructor is incompatible, we give an incompatible mapping constructor error.
        for (BType bType : memberTypes) {
            if (isMappingConstructorCompatibleType(bType)) {
                dlog.error(mappingConstructorExpr.pos, DiagnosticErrorCode.INCOMPATIBLE_MAPPING_CONSTRUCTOR,
                        unionType);
                return;
            }
        }

        dlog.error(mappingConstructorExpr.pos,
                DiagnosticErrorCode.MAPPING_CONSTRUCTOR_COMPATIBLE_TYPE_NOT_FOUND, unionType);
    }

    private boolean validateSpecifiedFields(BLangRecordLiteral mappingConstructor, BType possibleType) {
        boolean isFieldsValid = true;

        for (RecordLiteralNode.RecordField field : mappingConstructor.fields) {
            BType checkedType = checkMappingField(field, possibleType);
            if (isFieldsValid && checkedType == symTable.semanticError) {
                isFieldsValid = false;
            }
        }

        return isFieldsValid;
    }

    private boolean validateRequiredFields(BRecordType type, List<RecordLiteralNode.RecordField> specifiedFields,
                                           Location pos) {
        HashSet<String> specFieldNames = getFieldNames(specifiedFields);
        boolean hasAllRequiredFields = true;

        for (BField field : type.fields.values()) {
            String fieldName = field.name.value;
            if (!specFieldNames.contains(fieldName) && Symbols.isFlagOn(field.symbol.flags, Flags.REQUIRED)
                    && !types.isNeverTypeOrStructureTypeWithARequiredNeverMember(field.type)) {
                // Check if `field` is explicitly assigned a value in the record literal
                // If a required field is missing, it's a compile error
                dlog.error(pos, DiagnosticErrorCode.MISSING_REQUIRED_RECORD_FIELD, field.name);
                if (hasAllRequiredFields) {
                    hasAllRequiredFields = false;
                }
            }
        }
        return hasAllRequiredFields;
    }

    private HashSet<String> getFieldNames(List<RecordLiteralNode.RecordField> specifiedFields) {
        HashSet<String> fieldNames = new HashSet<>();

        for (RecordLiteralNode.RecordField specifiedField : specifiedFields) {
            if (specifiedField.isKeyValueField()) {
                String name = getKeyValueFieldName((BLangRecordKeyValueField) specifiedField);
                if (name == null) {
                    continue; // computed key
                }

                fieldNames.add(name);
            } else if (specifiedField.getKind() == NodeKind.SIMPLE_VARIABLE_REF) {
                fieldNames.add(getVarNameFieldName((BLangRecordVarNameField) specifiedField));
            } else {
                fieldNames.addAll(getSpreadOpFieldRequiredFieldNames(
                        (BLangRecordLiteral.BLangRecordSpreadOperatorField) specifiedField));
            }
        }

        return fieldNames;
    }

    private String getKeyValueFieldName(BLangRecordKeyValueField field) {
        BLangRecordKey key = field.key;
        if (key.computedKey) {
            return null;
        }

        BLangExpression keyExpr = key.expr;

        if (keyExpr.getKind() == NodeKind.SIMPLE_VARIABLE_REF) {
            return ((BLangSimpleVarRef) keyExpr).variableName.value;
        } else if (keyExpr.getKind() == NodeKind.LITERAL) {
            return (String) ((BLangLiteral) keyExpr).value;
        }
        return null;
    }

    private String getVarNameFieldName(BLangRecordVarNameField field) {
        return field.variableName.value;
    }

    private List<String> getSpreadOpFieldRequiredFieldNames(BLangRecordLiteral.BLangRecordSpreadOperatorField field) {
        BType spreadType = checkExpr(field.expr, env);

        if (spreadType.tag != TypeTags.RECORD) {
            return Collections.emptyList();
        }

        List<String> fieldNames = new ArrayList<>();
        for (BField bField : ((BRecordType) spreadType).getFields().values()) {
            if (!Symbols.isOptional(bField.symbol)) {
                fieldNames.add(bField.name.value);
            }
        }
        return fieldNames;
    }

    @Override
    public void visit(BLangWorkerFlushExpr workerFlushExpr) {
        if (workerFlushExpr.workerIdentifier != null) {
            String workerName = workerFlushExpr.workerIdentifier.getValue();
            if (!this.workerExists(this.env, workerName)) {
                this.dlog.error(workerFlushExpr.pos, DiagnosticErrorCode.UNDEFINED_WORKER, workerName);
            } else {
                BSymbol symbol = symResolver.lookupSymbolInMainSpace(env, names.fromString(workerName));
                if (symbol != symTable.notFoundSymbol) {
                    workerFlushExpr.workerSymbol = symbol;
                }
            }
        }
        BType actualType = BUnionType.create(null, symTable.errorType, symTable.nilType);
        resultType = types.checkType(workerFlushExpr, actualType, expType);
    }

    @Override
    public void visit(BLangWorkerSyncSendExpr syncSendExpr) {
        BSymbol symbol = symResolver.lookupSymbolInMainSpace(env, names.fromIdNode(syncSendExpr.workerIdentifier));

        if (symTable.notFoundSymbol.equals(symbol)) {
            syncSendExpr.workerType = symTable.semanticError;
        } else {
            syncSendExpr.workerType = symbol.type;
            syncSendExpr.workerSymbol = symbol;
        }

        // TODO Need to remove this cached env
        syncSendExpr.env = this.env;
        checkExpr(syncSendExpr.expr, this.env);

        // Validate if the send expression type is cloneableType
        if (!types.isAssignable(syncSendExpr.expr.getBType(), symTable.cloneableType)) {
            this.dlog.error(syncSendExpr.pos, DiagnosticErrorCode.INVALID_TYPE_FOR_SEND,
                            syncSendExpr.expr.getBType());
        }

        String workerName = syncSendExpr.workerIdentifier.getValue();
        if (!this.workerExists(this.env, workerName)) {
            this.dlog.error(syncSendExpr.pos, DiagnosticErrorCode.UNDEFINED_WORKER, workerName);
        }

        syncSendExpr.expectedType = expType;

        // Type checking against the matching receive is done during code analysis.
        // When the expected type is noType, set the result type as nil to avoid variable assignment is required errors.
        resultType = expType == symTable.noType ? symTable.nilType : expType;
    }

    @Override
    public void visit(BLangWorkerReceive workerReceiveExpr) {
        BSymbol symbol = symResolver.lookupSymbolInMainSpace(env, names.fromIdNode(workerReceiveExpr.workerIdentifier));

        // TODO Need to remove this cached env
        workerReceiveExpr.env = this.env;

        if (symTable.notFoundSymbol.equals(symbol)) {
            workerReceiveExpr.workerType = symTable.semanticError;
        } else {
            workerReceiveExpr.workerType = symbol.type;
            workerReceiveExpr.workerSymbol = symbol;
        }
        // The receive expression cannot be assigned to var, since we cannot infer the type.
        if (symTable.noType == this.expType) {
            this.dlog.error(workerReceiveExpr.pos, DiagnosticErrorCode.INVALID_USAGE_OF_RECEIVE_EXPRESSION);
        }
        // We cannot predict the type of the receive expression as it depends on the type of the data sent by the other
        // worker/channel. Since receive is an expression now we infer the type of it from the lhs of the statement.
        workerReceiveExpr.setBType(this.expType);
        resultType = this.expType;
    }

    private boolean workerExists(SymbolEnv env, String workerName) {
        //TODO: move this method to CodeAnalyzer
        if (workerName.equals(DEFAULT_WORKER_NAME)) {
           return true;
        }
        BSymbol symbol = this.symResolver.lookupSymbolInMainSpace(env, new Name(workerName));
        return symbol != this.symTable.notFoundSymbol &&
               symbol.type.tag == TypeTags.FUTURE &&
               ((BFutureType) symbol.type).workerDerivative;
    }

    @Override
    public void visit(BLangConstRef constRef) {
        constRef.symbol = symResolver.lookupMainSpaceSymbolInPackage(constRef.pos, env,
                names.fromIdNode(constRef.pkgAlias), names.fromIdNode(constRef.variableName));

        types.setImplicitCastExpr(constRef, constRef.getBType(), expType);
        resultType = constRef.getBType();
    }

    public void visit(BLangSimpleVarRef varRefExpr) {
        // Set error type as the actual type.
        BType actualType = symTable.semanticError;

        Name varName = names.fromIdNode(varRefExpr.variableName);
        if (varName == Names.IGNORE) {
            if (varRefExpr.isLValue) {
                varRefExpr.setBType(this.symTable.anyType);
            } else {
                varRefExpr.setBType(this.symTable.semanticError);
                dlog.error(varRefExpr.pos, DiagnosticErrorCode.UNDERSCORE_NOT_ALLOWED);
            }

            // If the variable name is a wildcard('_'), the symbol should be ignorable.
            varRefExpr.symbol = new BVarSymbol(0, true, varName, env.enclPkg.symbol.pkgID, varRefExpr.getBType(),
                                               env.scope.owner, varRefExpr.pos, VIRTUAL);

            resultType = varRefExpr.getBType();
            return;
        }

        Name compUnitName = getCurrentCompUnit(varRefExpr);
        varRefExpr.pkgSymbol =
                symResolver.resolvePrefixSymbol(env, names.fromIdNode(varRefExpr.pkgAlias), compUnitName);
        if (varRefExpr.pkgSymbol == symTable.notFoundSymbol) {
            varRefExpr.symbol = symTable.notFoundSymbol;
            dlog.error(varRefExpr.pos, DiagnosticErrorCode.UNDEFINED_MODULE, varRefExpr.pkgAlias);
        }

        if (varRefExpr.pkgSymbol.tag == SymTag.XMLNS) {
            actualType = symTable.stringType;
        } else if (varRefExpr.pkgSymbol != symTable.notFoundSymbol) {
            BSymbol symbol = symResolver.lookupMainSpaceSymbolInPackage(varRefExpr.pos, env,
                    names.fromIdNode(varRefExpr.pkgAlias), varName);
            // if no symbol, check same for object attached function
            if (symbol == symTable.notFoundSymbol && env.enclType != null) {
                Name objFuncName = names.fromString(Symbols
                        .getAttachedFuncSymbolName(env.enclType.getBType().tsymbol.name.value, varName.value));
                symbol = symResolver.resolveStructField(varRefExpr.pos, env, objFuncName,
                                                        env.enclType.getBType().tsymbol);
            }

            // TODO: call to isInLocallyDefinedRecord() is a temporary fix done to disallow local var references in
            //  locally defined record type defs. This check should be removed once local var referencing is supported.
            if (((symbol.tag & SymTag.VARIABLE) == SymTag.VARIABLE)) {
                BVarSymbol varSym = (BVarSymbol) symbol;
                checkSelfReferences(varRefExpr.pos, env, varSym);
                varRefExpr.symbol = varSym;
                actualType = varSym.type;
                markAndRegisterClosureVariable(symbol, varRefExpr.pos, env);
            } else if ((symbol.tag & SymTag.TYPE_DEF) == SymTag.TYPE_DEF) {
                actualType = symbol.type.tag == TypeTags.TYPEDESC ? symbol.type : new BTypedescType(symbol.type, null);
                varRefExpr.symbol = symbol;
            } else if ((symbol.tag & SymTag.CONSTANT) == SymTag.CONSTANT) {
                BConstantSymbol constSymbol = (BConstantSymbol) symbol;
                varRefExpr.symbol = constSymbol;
                BType symbolType = symbol.type;
                if (symbolType != symTable.noType && expType.tag == TypeTags.FINITE ||
                        (expType.tag == TypeTags.UNION && ((BUnionType) expType).getMemberTypes().stream()
                                .anyMatch(memType -> memType.tag == TypeTags.FINITE &&
                                        types.isAssignable(symbolType, memType)))) {
                    actualType = symbolType;
                } else {
                    actualType = constSymbol.literalType;
                }

                // If the constant is on the LHS, modifications are not allowed.
                // E.g. m.k = "10"; // where `m` is a constant.
                if (varRefExpr.isLValue || varRefExpr.isCompoundAssignmentLValue) {
                    actualType = symTable.semanticError;
                    dlog.error(varRefExpr.pos, DiagnosticErrorCode.CANNOT_UPDATE_CONSTANT_VALUE);
                }
            } else {
                varRefExpr.symbol = symbol; // Set notFoundSymbol
                logUndefinedSymbolError(varRefExpr.pos, varName.value);
            }
        }

        // Check type compatibility
        if (expType.tag == TypeTags.ARRAY && isArrayOpenSealedType((BArrayType) expType)) {
            dlog.error(varRefExpr.pos, DiagnosticErrorCode.CLOSED_ARRAY_TYPE_CAN_NOT_INFER_SIZE);
            return;

        }
        resultType = types.checkType(varRefExpr, actualType, expType);
    }

    @Override
    public void visit(BLangRecordVarRef varRefExpr) {
        LinkedHashMap<String, BField> fields = new LinkedHashMap<>();

        String recordName = this.anonymousModelHelper.getNextAnonymousTypeKey(env.enclPkg.symbol.pkgID);
        BRecordTypeSymbol recordSymbol = Symbols.createRecordSymbol(Flags.ANONYMOUS, names.fromString(recordName),
                                                                    env.enclPkg.symbol.pkgID, null, env.scope.owner,
                                                                    varRefExpr.pos, SOURCE);
        symbolEnter.defineSymbol(varRefExpr.pos, recordSymbol, env);

        boolean unresolvedReference = false;
        for (BLangRecordVarRef.BLangRecordVarRefKeyValue recordRefField : varRefExpr.recordRefFields) {
            BLangVariableReference bLangVarReference = (BLangVariableReference) recordRefField.variableReference;
            bLangVarReference.isLValue = true;
            checkExpr(recordRefField.variableReference, env);
            if (bLangVarReference.symbol == null || bLangVarReference.symbol == symTable.notFoundSymbol ||
                    !isValidVariableReference(recordRefField.variableReference)) {
                unresolvedReference = true;
                continue;
            }
            BVarSymbol bVarSymbol = (BVarSymbol) bLangVarReference.symbol;
            BField field = new BField(names.fromIdNode(recordRefField.variableName), varRefExpr.pos,
                                      new BVarSymbol(0, names.fromIdNode(recordRefField.variableName),
                                                     env.enclPkg.symbol.pkgID, bVarSymbol.type, recordSymbol,
                                                     varRefExpr.pos, SOURCE));
            fields.put(field.name.value, field);
        }

        BLangExpression restParam = (BLangExpression) varRefExpr.restParam;
        if (restParam != null) {
            checkExpr(restParam, env);
            unresolvedReference = !isValidVariableReference(restParam);
        }

        if (unresolvedReference) {
            resultType = symTable.semanticError;
            return;
        }

        BRecordType bRecordType = new BRecordType(recordSymbol);
        bRecordType.fields = fields;
        recordSymbol.type = bRecordType;
        varRefExpr.symbol = new BVarSymbol(0, recordSymbol.name,
                                           env.enclPkg.symbol.pkgID, bRecordType, env.scope.owner, varRefExpr.pos,
                                           SOURCE);

        if (restParam == null) {
            bRecordType.sealed = true;
            bRecordType.restFieldType = symTable.noType;
        } else if (restParam.getBType() == symTable.semanticError) {
            bRecordType.restFieldType = symTable.mapType;
        } else {
            // Rest variable type of Record ref (record destructuring assignment) is a record where T is the broad
            // type of all fields that are not specified in the destructuring pattern. Here we set the rest type of
            // record type to T.
            BType restFieldType;
            if (restParam.getBType().tag == TypeTags.RECORD) {
                restFieldType = ((BRecordType) restParam.getBType()).restFieldType;
            } else if (restParam.getBType().tag == TypeTags.MAP) {
                restFieldType = ((BMapType) restParam.getBType()).constraint;
            } else {
                restFieldType = restParam.getBType();
            }
            bRecordType.restFieldType = restFieldType;
        }

        resultType = bRecordType;
    }

    @Override
    public void visit(BLangErrorVarRef varRefExpr) {
        if (varRefExpr.typeNode != null) {
            BType bType = symResolver.resolveTypeNode(varRefExpr.typeNode, env);
            varRefExpr.setBType(bType);
            checkIndirectErrorVarRef(varRefExpr);
            resultType = bType;
            return;
        }

        if (varRefExpr.message != null) {
            varRefExpr.message.isLValue = true;
            checkExpr(varRefExpr.message, env);
            if (!types.isAssignable(symTable.stringType, varRefExpr.message.getBType())) {
                dlog.error(varRefExpr.message.pos, DiagnosticErrorCode.INCOMPATIBLE_TYPES, symTable.stringType,
                           varRefExpr.message.getBType());
            }
        }

        if (varRefExpr.cause != null) {
            varRefExpr.cause.isLValue = true;
            checkExpr(varRefExpr.cause, env);
            if (!types.isAssignable(symTable.errorOrNilType, varRefExpr.cause.getBType())) {
                dlog.error(varRefExpr.cause.pos, DiagnosticErrorCode.INCOMPATIBLE_TYPES, symTable.errorOrNilType,
                           varRefExpr.cause.getBType());
            }
        }

        boolean unresolvedReference = false;

        for (BLangNamedArgsExpression detailItem : varRefExpr.detail) {
            BLangVariableReference refItem = (BLangVariableReference) detailItem.expr;
            refItem.isLValue = true;
            checkExpr(refItem, env);

            if (!isValidVariableReference(refItem)) {
                unresolvedReference = true;
                continue;
            }

            if (refItem.getKind() == NodeKind.FIELD_BASED_ACCESS_EXPR
                    || refItem.getKind() == NodeKind.INDEX_BASED_ACCESS_EXPR) {
                dlog.error(refItem.pos, DiagnosticErrorCode.INVALID_VARIABLE_REFERENCE_IN_BINDING_PATTERN,
                        refItem);
                unresolvedReference = true;
                continue;
            }

            if (refItem.symbol == null) {
                unresolvedReference = true;
            }
        }

        if (varRefExpr.restVar != null) {
            varRefExpr.restVar.isLValue = true;
            if (varRefExpr.restVar.getKind() == NodeKind.SIMPLE_VARIABLE_REF) {
                checkExpr(varRefExpr.restVar, env);
                unresolvedReference = unresolvedReference
                        || varRefExpr.restVar.symbol == null
                        || !isValidVariableReference(varRefExpr.restVar);
            }
        }

        if (unresolvedReference) {
            resultType = symTable.semanticError;
            return;
        }

        BType errorRefRestFieldType;
        if (varRefExpr.restVar == null) {
            errorRefRestFieldType = symTable.anydataOrReadonly;
        } else if (varRefExpr.restVar.getKind() == NodeKind.SIMPLE_VARIABLE_REF
                && ((BLangSimpleVarRef) varRefExpr.restVar).variableName.value.equals(Names.IGNORE.value)) {
            errorRefRestFieldType = symTable.anydataOrReadonly;
        } else if (varRefExpr.restVar.getKind() == NodeKind.INDEX_BASED_ACCESS_EXPR
            || varRefExpr.restVar.getKind() == NodeKind.FIELD_BASED_ACCESS_EXPR) {
            errorRefRestFieldType = varRefExpr.restVar.getBType();
        } else if (varRefExpr.restVar.getBType().tag == TypeTags.MAP) {
            errorRefRestFieldType = ((BMapType) varRefExpr.restVar.getBType()).constraint;
        } else {
            dlog.error(varRefExpr.restVar.pos, DiagnosticErrorCode.INCOMPATIBLE_TYPES,
                       varRefExpr.restVar.getBType(), symTable.detailType);
            resultType = symTable.semanticError;
            return;
        }

        BType errorDetailType = errorRefRestFieldType == symTable.anydataOrReadonly
                ? symTable.errorType.detailType
                : new BMapType(TypeTags.MAP, errorRefRestFieldType, null, Flags.PUBLIC);
        resultType = new BErrorType(symTable.errorType.tsymbol, errorDetailType);
    }

    private void checkIndirectErrorVarRef(BLangErrorVarRef varRefExpr) {
        for (BLangNamedArgsExpression detailItem : varRefExpr.detail) {
            checkExpr(detailItem.expr, env);
            checkExpr(detailItem, env, detailItem.expr.getBType());
        }

        if (varRefExpr.restVar != null) {
            checkExpr(varRefExpr.restVar, env);
        }

        if (varRefExpr.message != null) {
            varRefExpr.message.isLValue = true;
            checkExpr(varRefExpr.message, env);
        }

        if (varRefExpr.cause != null) {
            varRefExpr.cause.isLValue = true;
            checkExpr(varRefExpr.cause, env);
        }
    }

    @Override
    public void visit(BLangTupleVarRef varRefExpr) {
        List<BType> results = new ArrayList<>();
        for (int i = 0; i < varRefExpr.expressions.size(); i++) {
            ((BLangVariableReference) varRefExpr.expressions.get(i)).isLValue = true;
            results.add(checkExpr(varRefExpr.expressions.get(i), env, symTable.noType));
        }
        BTupleType actualType = new BTupleType(results);
        if (varRefExpr.restParam != null) {
            BLangExpression restExpr = (BLangExpression) varRefExpr.restParam;
            ((BLangVariableReference) restExpr).isLValue = true;
            BType checkedType = checkExpr(restExpr, env, symTable.noType);
            if (!(checkedType.tag == TypeTags.ARRAY || checkedType.tag == TypeTags.TUPLE)) {
                dlog.error(varRefExpr.pos, DiagnosticErrorCode.INVALID_TYPE_FOR_REST_DESCRIPTOR, checkedType);
                resultType = symTable.semanticError;
                return;
            }
            if (checkedType.tag == TypeTags.ARRAY) {
                actualType.restType = ((BArrayType) checkedType).eType;
            } else {
                actualType.restType = checkedType;
            }
        }
        resultType = types.checkType(varRefExpr, actualType, expType);
    }

    /**
     * This method will recursively check if a multidimensional array has at least one open sealed dimension.
     *
     * @param arrayType array to check if open sealed
     * @return true if at least one dimension is open sealed
     */
    public boolean isArrayOpenSealedType(BArrayType arrayType) {
        if (arrayType.state == BArrayState.INFERRED) {
            return true;
        }
        if (arrayType.eType.tag == TypeTags.ARRAY) {
            return isArrayOpenSealedType((BArrayType) arrayType.eType);
        }
        return false;
    }

    /**
     * This method will recursively traverse and find the symbol environment of a lambda node (which is given as the
     * enclosing invokable node) which is needed to lookup closure variables. The variable lookup will start from the
     * enclosing invokable node's environment, which are outside of the scope of a lambda function.
     */
    private SymbolEnv findEnclosingInvokableEnv(SymbolEnv env, BLangInvokableNode encInvokable) {
        if (env.enclEnv.node != null && env.enclEnv.node.getKind() == NodeKind.ARROW_EXPR) {
            // if enclosing env's node is arrow expression
            return env.enclEnv;
        }

        if (env.enclEnv.node != null && (env.enclEnv.node.getKind() == NodeKind.ON_FAIL)) {
            // if enclosing env's node is a transaction, retry or a on-fail
            return env.enclEnv;
        }

        if (env.enclInvokable != null && env.enclInvokable == encInvokable) {
            return findEnclosingInvokableEnv(env.enclEnv, encInvokable);
        }
        return env;
    }

    private SymbolEnv findEnclosingInvokableEnv(SymbolEnv env, BLangRecordTypeNode recordTypeNode) {
        if (env.enclEnv.node != null && env.enclEnv.node.getKind() == NodeKind.ARROW_EXPR) {
            // if enclosing env's node is arrow expression
            return env.enclEnv;
        }

        if (env.enclEnv.node != null && (env.enclEnv.node.getKind() == NodeKind.ON_FAIL)) {
            // if enclosing env's node is a transaction, retry or on-fail
            return env.enclEnv;
        }

        if (env.enclType != null && env.enclType == recordTypeNode) {
            return findEnclosingInvokableEnv(env.enclEnv, recordTypeNode);
        }
        return env;
    }

    private boolean isFunctionArgument(BSymbol symbol, List<BLangSimpleVariable> params) {
        return params.stream().anyMatch(param -> (param.symbol.name.equals(symbol.name) &&
                param.getBType().tag == symbol.type.tag));
    }

    public void visit(BLangFieldBasedAccess fieldAccessExpr) {
        markLeafNode(fieldAccessExpr);

        // First analyze the accessible expression.
        BLangExpression containerExpression = fieldAccessExpr.expr;

        if (containerExpression instanceof BLangValueExpression) {
            ((BLangValueExpression) containerExpression).isLValue = fieldAccessExpr.isLValue;
            ((BLangValueExpression) containerExpression).isCompoundAssignmentLValue =
                    fieldAccessExpr.isCompoundAssignmentLValue;
        }

        BType varRefType = types.getTypeWithEffectiveIntersectionTypes(checkExpr(containerExpression, env));

        // Disallow `expr.ns:attrname` syntax on non xml expressions.
        if (fieldAccessExpr instanceof BLangFieldBasedAccess.BLangNSPrefixedFieldBasedAccess
                && !isXmlAccess(fieldAccessExpr)) {
            dlog.error(fieldAccessExpr.pos, DiagnosticErrorCode.INVALID_FIELD_ACCESS_EXPRESSION);
            resultType = symTable.semanticError;
            return;
        }

        BType actualType;
        if (fieldAccessExpr.optionalFieldAccess) {
            if (fieldAccessExpr.isLValue || fieldAccessExpr.isCompoundAssignmentLValue) {
                dlog.error(fieldAccessExpr.pos, DiagnosticErrorCode.OPTIONAL_FIELD_ACCESS_NOT_REQUIRED_ON_LHS);
                resultType = symTable.semanticError;
                return;
            }
            actualType = checkOptionalFieldAccessExpr(fieldAccessExpr, varRefType,
                                                      names.fromIdNode(fieldAccessExpr.field));
        } else {
            actualType = checkFieldAccessExpr(fieldAccessExpr, varRefType, names.fromIdNode(fieldAccessExpr.field));

            if (actualType != symTable.semanticError &&
                    (fieldAccessExpr.isLValue || fieldAccessExpr.isCompoundAssignmentLValue)) {
                if (isAllReadonlyTypes(varRefType)) {
                    if (varRefType.tag != TypeTags.OBJECT || !isInitializationInInit(varRefType)) {
                        dlog.error(fieldAccessExpr.pos, DiagnosticErrorCode.CANNOT_UPDATE_READONLY_VALUE_OF_TYPE,
                                varRefType);
                        resultType = symTable.semanticError;
                        return;
                    }

                } else if (types.isSubTypeOfBaseType(varRefType, TypeTags.RECORD) &&
                        isInvalidReadonlyFieldUpdate(varRefType, fieldAccessExpr.field.value)) {
                    dlog.error(fieldAccessExpr.pos, DiagnosticErrorCode.CANNOT_UPDATE_READONLY_RECORD_FIELD,
                            fieldAccessExpr.field.value, varRefType);
                    resultType = symTable.semanticError;
                    return;
                }
                // Object final field updates will be analyzed at dataflow analysis.
            }
        }

        resultType = types.checkType(fieldAccessExpr, actualType, this.expType);
    }

    private boolean isAllReadonlyTypes(BType type) {
        if (type.tag != TypeTags.UNION) {
            return Symbols.isFlagOn(type.flags, Flags.READONLY);
        }

        for (BType memberType : ((BUnionType) type).getMemberTypes()) {
            if (!isAllReadonlyTypes(memberType)) {
                return false;
            }
        }
        return true;
    }

    private boolean isInitializationInInit(BType type) {
        BObjectType objectType = (BObjectType) type;
        BObjectTypeSymbol objectTypeSymbol = (BObjectTypeSymbol) objectType.tsymbol;
        BAttachedFunction initializerFunc = objectTypeSymbol.initializerFunc;

        return env.enclInvokable != null && initializerFunc != null &&
                env.enclInvokable.symbol == initializerFunc.symbol;
    }

    private boolean isInvalidReadonlyFieldUpdate(BType type, String fieldName) {
        if (type.tag == TypeTags.RECORD) {
            if (Symbols.isFlagOn(type.flags, Flags.READONLY)) {
                return true;
            }

            BRecordType recordType = (BRecordType) type;
            for (BField field : recordType.fields.values()) {
                if (!field.name.value.equals(fieldName)) {
                    continue;
                }

                return Symbols.isFlagOn(field.symbol.flags, Flags.READONLY);
            }
            return recordType.sealed;
        }

        // For unions, we consider this an invalid update only if it is invalid for all member types. If for at least
        // one member this is valid, we allow this at compile time with the potential to fail at runtime.
        boolean allInvalidUpdates = true;
        for (BType memberType : ((BUnionType) type).getMemberTypes()) {
            if (!isInvalidReadonlyFieldUpdate(memberType, fieldName)) {
                allInvalidUpdates = false;
            }
        }
        return allInvalidUpdates;
    }

    private boolean isXmlAccess(BLangFieldBasedAccess fieldAccessExpr) {
        BLangExpression expr = fieldAccessExpr.expr;
        BType exprType = expr.getBType();

        if (exprType.tag == TypeTags.XML || exprType.tag == TypeTags.XML_ELEMENT) {
            return true;
        }

        if (expr.getKind() == NodeKind.FIELD_BASED_ACCESS_EXPR  && hasLaxOriginalType((BLangFieldBasedAccess) expr)
                && exprType.tag == TypeTags.UNION) {
            Set<BType> memberTypes = ((BUnionType) exprType).getMemberTypes();
            return memberTypes.contains(symTable.xmlType) || memberTypes.contains(symTable.xmlElementType);
          }

        return false;
    }

    public void visit(BLangIndexBasedAccess indexBasedAccessExpr) {
        markLeafNode(indexBasedAccessExpr);

        // First analyze the variable reference expression.
        BLangExpression containerExpression = indexBasedAccessExpr.expr;
        if (containerExpression.getKind() ==  NodeKind.TYPEDESC_EXPRESSION) {
            dlog.error(indexBasedAccessExpr.pos, DiagnosticErrorCode.OPERATION_DOES_NOT_SUPPORT_MEMBER_ACCESS,
                    ((BLangTypedescExpr) containerExpression).typeNode);
            resultType = symTable.semanticError;
            return;
        }

        if (containerExpression instanceof BLangValueExpression) {
            ((BLangValueExpression) containerExpression).isLValue = indexBasedAccessExpr.isLValue;
            ((BLangValueExpression) containerExpression).isCompoundAssignmentLValue =
                    indexBasedAccessExpr.isCompoundAssignmentLValue;
        }

        boolean isStringValue = containerExpression.getBType() != null
                && containerExpression.getBType().tag == TypeTags.STRING;
        if (!isStringValue) {
            checkExpr(containerExpression, this.env, symTable.noType);
        }

        if (indexBasedAccessExpr.indexExpr.getKind() == NodeKind.TABLE_MULTI_KEY &&
                containerExpression.getBType().tag != TypeTags.TABLE) {
            dlog.error(indexBasedAccessExpr.pos, DiagnosticErrorCode.MULTI_KEY_MEMBER_ACCESS_NOT_SUPPORTED,
                       containerExpression.getBType());
            resultType = symTable.semanticError;
            return;
        }

        BType actualType = checkIndexAccessExpr(indexBasedAccessExpr);

        BType exprType = containerExpression.getBType();
        BLangExpression indexExpr = indexBasedAccessExpr.indexExpr;

        if (actualType != symTable.semanticError &&
                (indexBasedAccessExpr.isLValue || indexBasedAccessExpr.isCompoundAssignmentLValue)) {
            if (isAllReadonlyTypes(exprType)) {
                dlog.error(indexBasedAccessExpr.pos, DiagnosticErrorCode.CANNOT_UPDATE_READONLY_VALUE_OF_TYPE,
                        exprType);
                resultType = symTable.semanticError;
                return;
            } else if (types.isSubTypeOfBaseType(exprType, TypeTags.RECORD) &&
                    (indexExpr.getKind() == NodeKind.LITERAL || isConst(indexExpr)) &&
                    isInvalidReadonlyFieldUpdate(exprType, getConstFieldName(indexExpr))) {
                dlog.error(indexBasedAccessExpr.pos, DiagnosticErrorCode.CANNOT_UPDATE_READONLY_RECORD_FIELD,
                        getConstFieldName(indexExpr), exprType);
                resultType = symTable.semanticError;
                return;
            }
        }

        // If this is on lhs, no need to do type checking further. And null/error
        // will not propagate from parent expressions
        if (indexBasedAccessExpr.isLValue) {
            indexBasedAccessExpr.originalType = actualType;
            indexBasedAccessExpr.setBType(actualType);
            resultType = actualType;
            return;
        }

        this.resultType = this.types.checkType(indexBasedAccessExpr, actualType, this.expType);
    }

    public void visit(BLangInvocation iExpr) {
        // Variable ref expression null means this is the leaf node of the variable ref expression tree
        // e.g. foo();, foo(), foo().k;
        if (iExpr.expr == null) {
            // This is a function invocation expression. e.g. foo()
            checkFunctionInvocationExpr(iExpr);
            return;
        }

        // Module aliases cannot be used with methods
        if (invalidModuleAliasUsage(iExpr)) {
            return;
        }

        // Find the variable reference expression type
        checkExpr(iExpr.expr, this.env, symTable.noType);

        BType varRefType = iExpr.expr.getBType();

        switch (varRefType.tag) {
            case TypeTags.OBJECT:
                // Invoking a function bound to an object
                // First check whether there exist a function with this name
                // Then perform arg and param matching
                checkObjectFunctionInvocationExpr(iExpr, (BObjectType) varRefType);
                break;
            case TypeTags.RECORD:
                checkFieldFunctionPointer(iExpr, this.env);
                break;
            case TypeTags.NONE:
                dlog.error(iExpr.pos, DiagnosticErrorCode.UNDEFINED_FUNCTION, iExpr.name);
                break;
            case TypeTags.SEMANTIC_ERROR:
                break;
            default:
                checkInLangLib(iExpr, varRefType);
        }
    }

    public void visit(BLangErrorConstructorExpr errorConstructorExpr) {
        BLangUserDefinedType userProvidedTypeRef = errorConstructorExpr.errorTypeRef;
        if (userProvidedTypeRef != null) {
            symResolver.resolveTypeNode(userProvidedTypeRef, env, DiagnosticErrorCode.UNDEFINED_ERROR_TYPE_DESCRIPTOR);
        }
        validateErrorConstructorPositionalArgs(errorConstructorExpr);

        List<BType> expandedCandidates = getTypeCandidatesForErrorConstructor(errorConstructorExpr);

        List<BType> errorDetailTypes = new ArrayList<>();
        for (BType expandedCandidate : expandedCandidates) {
            BType detailType = ((BErrorType) expandedCandidate).detailType;
            errorDetailTypes.add(detailType);
        }

        BType detailCandidate;
        if (errorDetailTypes.size() == 1) {
            detailCandidate = errorDetailTypes.get(0);
        } else {
            detailCandidate = BUnionType.create(null, new LinkedHashSet<>(errorDetailTypes));
        }

        BLangRecordLiteral recordLiteral = createRecordLiteralForErrorConstructor(errorConstructorExpr);
        BType inferredDetailType = checkExprSilent(recordLiteral, detailCandidate, env);

        int index = errorDetailTypes.indexOf(inferredDetailType);
        BType selectedCandidate = index < 0 ? symTable.semanticError : expandedCandidates.get(index);

        if (selectedCandidate != symTable.semanticError
                && (userProvidedTypeRef == null || userProvidedTypeRef.getBType() == selectedCandidate)) {
            checkProvidedErrorDetails(errorConstructorExpr, inferredDetailType);
            resultType = types.checkType(errorConstructorExpr.pos, selectedCandidate, expType,
                    DiagnosticErrorCode.INCOMPATIBLE_TYPES);
            return;
        }

        if (userProvidedTypeRef == null && errorDetailTypes.size() > 1) {
            dlog.error(errorConstructorExpr.pos, DiagnosticErrorCode.CANNOT_INFER_ERROR_TYPE, expType);
        }

        // Error details provided does not match the contextually expected error type.
        // if type reference is not provided let's take the `ballerina/lang.error:error` as the expected type.
        BErrorType errorType;
        if (userProvidedTypeRef != null && userProvidedTypeRef.getBType().tag == TypeTags.ERROR) {
            errorType = (BErrorType) userProvidedTypeRef.getBType();
        } else if (expandedCandidates.size() == 1) {
            errorType = (BErrorType) expandedCandidates.get(0);
        } else {
            errorType = symTable.errorType;
        }
        List<BLangNamedArgsExpression> namedArgs =
                checkProvidedErrorDetails(errorConstructorExpr, errorType.detailType);

        BType detailType = errorType.detailType;

        if (detailType.tag == TypeTags.MAP) {
            BType errorDetailTypeConstraint = ((BMapType) detailType).constraint;
            for (BLangNamedArgsExpression namedArgExpr: namedArgs) {
                if (!types.isAssignable(namedArgExpr.expr.getBType(), errorDetailTypeConstraint)) {
                    dlog.error(namedArgExpr.pos, DiagnosticErrorCode.INVALID_ERROR_DETAIL_ARG_TYPE,
                               namedArgExpr.name, errorDetailTypeConstraint, namedArgExpr.expr.getBType());
                }
            }
        } else if (detailType.tag == TypeTags.RECORD) {
            BRecordType targetErrorDetailRec = (BRecordType) errorType.detailType;

            LinkedList<String> missingRequiredFields = targetErrorDetailRec.fields.values().stream()
                    .filter(f -> (f.symbol.flags & Flags.REQUIRED) == Flags.REQUIRED)
                    .map(f -> f.name.value)
                    .collect(Collectors.toCollection(LinkedList::new));

            LinkedHashMap<String, BField> targetFields = targetErrorDetailRec.fields;
            for (BLangNamedArgsExpression namedArg : namedArgs) {
                BField field = targetFields.get(namedArg.name.value);
                Location pos = namedArg.pos;
                if (field == null) {
                    if (targetErrorDetailRec.sealed) {
                        dlog.error(pos, DiagnosticErrorCode.UNKNOWN_DETAIL_ARG_TO_CLOSED_ERROR_DETAIL_REC,
                                namedArg.name, targetErrorDetailRec);
                    } else if (targetFields.isEmpty()
                            && !types.isAssignable(namedArg.expr.getBType(), targetErrorDetailRec.restFieldType)) {
                        dlog.error(pos, DiagnosticErrorCode.INVALID_ERROR_DETAIL_REST_ARG_TYPE,
                                namedArg.name, targetErrorDetailRec);
                    }
                } else {
                    missingRequiredFields.remove(namedArg.name.value);
                    if (!types.isAssignable(namedArg.expr.getBType(), field.type)) {
                        dlog.error(pos, DiagnosticErrorCode.INVALID_ERROR_DETAIL_ARG_TYPE,
                                   namedArg.name, field.type, namedArg.expr.getBType());
                    }
                }
            }

            for (String requiredField : missingRequiredFields) {
                dlog.error(errorConstructorExpr.pos, DiagnosticErrorCode.MISSING_ERROR_DETAIL_ARG, requiredField);
            }
        }

        if (userProvidedTypeRef != null) {
            errorConstructorExpr.setBType(userProvidedTypeRef.getBType());
        } else {
            errorConstructorExpr.setBType(errorType);
        }

        resultType = errorConstructorExpr.getBType();
    }

    private void validateErrorConstructorPositionalArgs(BLangErrorConstructorExpr errorConstructorExpr) {
        // Parser handle the missing error message case, and too many positional argument cases.
        if (errorConstructorExpr.positionalArgs.isEmpty()) {
            return;
        }

        checkExpr(errorConstructorExpr.positionalArgs.get(0), this.env, symTable.stringType);

        int positionalArgCount = errorConstructorExpr.positionalArgs.size();
        if (positionalArgCount > 1) {
            checkExpr(errorConstructorExpr.positionalArgs.get(1), this.env, symTable.errorOrNilType);
        }

        // todo: Need to add type-checking when fixing #29247 for positional args beyond second arg.
    }

    private BType checkExprSilent(BLangRecordLiteral recordLiteral, BType expType, SymbolEnv env) {
        boolean prevNonErrorLoggingCheck = this.nonErrorLoggingCheck;
        this.nonErrorLoggingCheck = true;
        int errorCount = this.dlog.errorCount();
        this.dlog.mute();

        BType type = checkExpr(recordLiteral, env, expType);

        this.nonErrorLoggingCheck = prevNonErrorLoggingCheck;
        dlog.setErrorCount(errorCount);
        if (!prevNonErrorLoggingCheck) {
            this.dlog.unmute();
        }

        return type;
    }

    private BLangRecordLiteral createRecordLiteralForErrorConstructor(BLangErrorConstructorExpr errorConstructorExpr) {
        BLangRecordLiteral recordLiteral = (BLangRecordLiteral) TreeBuilder.createRecordLiteralNode();
        for (NamedArgNode namedArg : errorConstructorExpr.getNamedArgs()) {
            BLangRecordKeyValueField field =
                    (BLangRecordKeyValueField) TreeBuilder.createRecordKeyValue();
            field.valueExpr = (BLangExpression) namedArg.getExpression();
            BLangLiteral expr = new BLangLiteral();
            expr.value = namedArg.getName().value;
            expr.setBType(symTable.stringType);
            field.key = new BLangRecordKey(expr);
            recordLiteral.fields.add(field);
        }
        return recordLiteral;
    }

    private List<BType> getTypeCandidatesForErrorConstructor(BLangErrorConstructorExpr errorConstructorExpr) {
        BLangUserDefinedType errorTypeRef = errorConstructorExpr.errorTypeRef;
        if (errorTypeRef == null) {
            // If contextually expected type for error constructor without type-ref contain errors take it.
            // Else take default error type as the contextually expected type.
            if (expType.tag == TypeTags.ERROR) {
                return List.of(expType);
            } else if (types.isAssignable(expType, symTable.errorType) || expType.tag == TypeTags.UNION) {
                return expandExpectedErrorTypes(expType);
            }
        } else {
            // if `errorTypeRef.type == semanticError` then an error is already logged.
            if (errorTypeRef.getBType().tag != TypeTags.ERROR) {
                if (errorTypeRef.getBType().tag != TypeTags.SEMANTIC_ERROR) {
                    dlog.error(errorTypeRef.pos, DiagnosticErrorCode.INVALID_ERROR_TYPE_REFERENCE, errorTypeRef);
                }
            } else {
                return List.of(errorTypeRef.getBType());
            }
        }

        return List.of(symTable.errorType);
    }

    private List<BType> expandExpectedErrorTypes(BType candidateType) {
        List<BType> expandedCandidates = new ArrayList<>();
        if (candidateType.tag == TypeTags.UNION) {
            for (BType memberType : ((BUnionType) candidateType).getMemberTypes()) {
                if (types.isAssignable(memberType, symTable.errorType)) {
                    if (memberType.tag == TypeTags.INTERSECTION) {
                        expandedCandidates.add(((BIntersectionType) memberType).effectiveType);
                    } else {
                        expandedCandidates.add(memberType);
                    }
                }
            }
        } else if (types.isAssignable(candidateType, symTable.errorType)) {
            if (candidateType.tag == TypeTags.INTERSECTION) {
                expandedCandidates.add(((BIntersectionType) candidateType).effectiveType);
            } else {
                expandedCandidates.add(candidateType);
            }
        }
        return expandedCandidates;
    }

    public void visit(BLangInvocation.BLangActionInvocation aInv) {
        // For an action invocation, this will only be satisfied when it's an async call of a function.
        // e.g., start foo();
        if (aInv.expr == null) {
            checkFunctionInvocationExpr(aInv);
            return;
        }

        // Module aliases cannot be used with remote method call actions
        if (invalidModuleAliasUsage(aInv)) {
            return;
        }

        // Find the variable reference expression type
        checkExpr(aInv.expr, this.env, symTable.noType);
        BLangExpression varRef = aInv.expr;

        switch (varRef.getBType().tag) {
            case TypeTags.OBJECT:
                checkActionInvocation(aInv, (BObjectType) varRef.getBType());
                break;
            case TypeTags.RECORD:
                checkFieldFunctionPointer(aInv, this.env);
                break;
            case TypeTags.NONE:
                dlog.error(aInv.pos, DiagnosticErrorCode.UNDEFINED_FUNCTION, aInv.name);
                resultType = symTable.semanticError;
                break;
            case TypeTags.SEMANTIC_ERROR:
            default:
                dlog.error(aInv.pos, DiagnosticErrorCode.INVALID_ACTION_INVOCATION, varRef.getBType());
                resultType = symTable.semanticError;
                break;
        }
    }

    private boolean invalidModuleAliasUsage(BLangInvocation invocation) {
        Name pkgAlias = names.fromIdNode(invocation.pkgAlias);
        if (pkgAlias != Names.EMPTY) {
            dlog.error(invocation.pos, DiagnosticErrorCode.PKG_ALIAS_NOT_ALLOWED_HERE);
            return true;
        }
        return false;
    }

    public void visit(BLangLetExpression letExpression) {
        BLetSymbol letSymbol = new BLetSymbol(SymTag.LET, Flags.asMask(new HashSet<>(Lists.of())),
                                              new Name(String.format("$let_symbol_%d$", letCount++)),
                                              env.enclPkg.symbol.pkgID, letExpression.getBType(), env.scope.owner,
                                              letExpression.pos);
        letExpression.env = SymbolEnv.createExprEnv(letExpression, env, letSymbol);
        for (BLangLetVariable letVariable : letExpression.letVarDeclarations) {
            semanticAnalyzer.analyzeDef((BLangNode) letVariable.definitionNode, letExpression.env);
        }
        BType exprType = checkExpr(letExpression.expr, letExpression.env, this.expType);
        types.checkType(letExpression, exprType, this.expType);
    }

    private void checkInLangLib(BLangInvocation iExpr, BType varRefType) {
        BSymbol langLibMethodSymbol = getLangLibMethod(iExpr, varRefType);
        if (langLibMethodSymbol == symTable.notFoundSymbol) {
            dlog.error(iExpr.name.pos, DiagnosticErrorCode.UNDEFINED_FUNCTION_IN_TYPE, iExpr.name.value,
                       iExpr.expr.getBType());
            resultType = symTable.semanticError;
            return;
        }

        if (checkInvalidImmutableValueUpdate(iExpr, varRefType, langLibMethodSymbol)) {
            return;
        }

        checkIllegalStorageSizeChangeMethodCall(iExpr, varRefType);
    }

    private boolean checkInvalidImmutableValueUpdate(BLangInvocation iExpr, BType varRefType,
                                                     BSymbol langLibMethodSymbol) {
        if (!Symbols.isFlagOn(varRefType.flags, Flags.READONLY)) {
            return false;
        }

        String packageId = langLibMethodSymbol.pkgID.name.value;

        if (!modifierFunctions.containsKey(packageId)) {
            return false;
        }

        String funcName = langLibMethodSymbol.name.value;
        if (!modifierFunctions.get(packageId).contains(funcName)) {
            return false;
        }

        if (funcName.equals("mergeJson") && varRefType.tag != TypeTags.MAP) {
            return false;
        }
        if (funcName.equals("strip") && TypeTags.isXMLTypeTag(varRefType.tag)) {
            return false;
        }

        dlog.error(iExpr.pos, DiagnosticErrorCode.CANNOT_UPDATE_READONLY_VALUE_OF_TYPE, varRefType);
        resultType = symTable.semanticError;
        return true;
    }

    private boolean isFixedLengthList(BType type) {
        switch(type.tag) {
            case TypeTags.ARRAY:
                return (((BArrayType) type).state != BArrayState.OPEN);
            case TypeTags.TUPLE:
                return (((BTupleType) type).restType == null);
            case TypeTags.UNION:
                BUnionType unionType = (BUnionType) type;
                for (BType member : unionType.getMemberTypes()) {
                    if (!isFixedLengthList(member)) {
                        return false;
                    }
                }
                return true;
            default:
                return false;
        }
    }

    private void checkIllegalStorageSizeChangeMethodCall(BLangInvocation iExpr, BType varRefType) {
        String invocationName = iExpr.name.getValue();
        if (!listLengthModifierFunctions.contains(invocationName)) {
            return;
        }

        if (isFixedLengthList(varRefType)) {
            dlog.error(iExpr.name.pos, DiagnosticErrorCode.ILLEGAL_FUNCTION_CHANGE_LIST_SIZE, invocationName,
                       varRefType);
            resultType = symTable.semanticError;
            return;
        }

        if (isShiftOnIncompatibleTuples(varRefType, invocationName)) {
            dlog.error(iExpr.name.pos, DiagnosticErrorCode.ILLEGAL_FUNCTION_CHANGE_TUPLE_SHAPE, invocationName,
                    varRefType);
            resultType = symTable.semanticError;
            return;
        }
    }

    private boolean isShiftOnIncompatibleTuples(BType varRefType, String invocationName) {
        if ((varRefType.tag == TypeTags.TUPLE) && (invocationName.compareTo(FUNCTION_NAME_SHIFT) == 0) &&
                hasDifferentTypeThanRest((BTupleType) varRefType)) {
            return true;
        }

        if ((varRefType.tag == TypeTags.UNION) && (invocationName.compareTo(FUNCTION_NAME_SHIFT) == 0)) {
            BUnionType unionVarRef = (BUnionType) varRefType;
            boolean allMemberAreFixedShapeTuples = true;
            for (BType member : unionVarRef.getMemberTypes()) {
                if (member.tag != TypeTags.TUPLE) {
                    allMemberAreFixedShapeTuples = false;
                    break;
                }
                if (!hasDifferentTypeThanRest((BTupleType) member)) {
                    allMemberAreFixedShapeTuples = false;
                    break;
                }
            }
            return allMemberAreFixedShapeTuples;
        }
        return false;
    }

    private boolean hasDifferentTypeThanRest(BTupleType tupleType) {
        if (tupleType.restType == null) {
            return false;
        }

        for (BType member : tupleType.getTupleTypes()) {
            if (!types.isSameType(tupleType.restType, member)) {
                return true;
            }
        }
        return false;
    }

    private void checkFieldFunctionPointer(BLangInvocation iExpr, SymbolEnv env) {
        BType type = checkExpr(iExpr.expr, env);
        if (type == symTable.semanticError) {
            return;
        }
<<<<<<< HEAD
        checkIfLangLibMethodExists(iExpr, type, iExpr.name.pos, DiagnosticErrorCode.INVALID_FUNCTION_INVOCATION, type);
=======

        iExpr.symbol = fieldSymbol;
        iExpr.setBType(((BInvokableSymbol) fieldSymbol).retType);
        checkInvocationParamAndReturnType(iExpr);
        iExpr.functionPointerInvocation = true;
        return true;
>>>>>>> 70df6661
    }

    private void checkIfLangLibMethodExists(BLangInvocation iExpr, BType varRefType, Location pos,
                                            DiagnosticErrorCode errCode, Object... diagMsgArgs) {
        BSymbol langLibMethodSymbol = getLangLibMethod(iExpr, varRefType);
        if (langLibMethodSymbol == symTable.notFoundSymbol) {
            dlog.error(pos, errCode, diagMsgArgs);
            resultType = symTable.semanticError;
        } else {
            checkInvalidImmutableValueUpdate(iExpr, varRefType, langLibMethodSymbol);
        }
    }

    @Override
    public void visit(BLangObjectConstructorExpression objectCtorExpression) {
        if (objectCtorExpression.referenceType == null && objectCtorExpression.expectedType != null) {
            BObjectType objectType = (BObjectType) objectCtorExpression.classNode.getBType();
            if (objectCtorExpression.expectedType.tag == TypeTags.OBJECT) {
                BObjectType expObjType = (BObjectType) objectCtorExpression.expectedType;
                objectType.typeIdSet = expObjType.typeIdSet;
            } else if (objectCtorExpression.expectedType.tag != TypeTags.NONE) {
                if (!checkAndLoadTypeIdSet(objectCtorExpression.expectedType, objectType)) {
                    dlog.error(objectCtorExpression.pos, DiagnosticErrorCode.INVALID_TYPE_OBJECT_CONSTRUCTOR,
                            objectCtorExpression.expectedType);
                    resultType = symTable.semanticError;
                    return;
                }
            }
        }
        visit(objectCtorExpression.typeInit);
    }

    private boolean isDefiniteObjectType(BType type, Set<BTypeIdSet> typeIdSets) {
        if (type.tag != TypeTags.OBJECT && type.tag != TypeTags.UNION) {
            return false;
        }

        Set<BType> visitedTypes = new HashSet<>();
        if (!collectObjectTypeIds(type, typeIdSets, visitedTypes)) {
            return false;
        }
        return typeIdSets.size() <= 1;
    }

    private boolean collectObjectTypeIds(BType type, Set<BTypeIdSet> typeIdSets, Set<BType> visitedTypes) {
        if (type.tag == TypeTags.OBJECT) {
            var objectType = (BObjectType) type;
            typeIdSets.add(objectType.typeIdSet);
            return true;
        }
        if (type.tag == TypeTags.UNION) {
            if (!visitedTypes.add(type)) {
                return true;
            }
            for (BType member : ((BUnionType) type).getMemberTypes()) {
                if (!collectObjectTypeIds(member, typeIdSets, visitedTypes)) {
                    return false;
                }
            }
            return true;
        }
        return false;
    }

    private boolean checkAndLoadTypeIdSet(BType type, BObjectType objectType) {
        Set<BTypeIdSet> typeIdSets = new HashSet<>();
        if (!isDefiniteObjectType(type, typeIdSets)) {
            return false;
        }
        if (typeIdSets.isEmpty()) {
            objectType.typeIdSet = BTypeIdSet.emptySet();
            return true;
        }
        var typeIdIterator = typeIdSets.iterator();
        if (typeIdIterator.hasNext()) {
            BTypeIdSet typeIdSet = typeIdIterator.next();
            objectType.typeIdSet = typeIdSet;
            return true;
        }
        return true;
    }

    public void visit(BLangTypeInit cIExpr) {
        if ((expType.tag == TypeTags.ANY && cIExpr.userDefinedType == null) || expType.tag == TypeTags.RECORD) {
            dlog.error(cIExpr.pos, DiagnosticErrorCode.INVALID_TYPE_NEW_LITERAL, expType);
            resultType = symTable.semanticError;
            return;
        }

        BType actualType;
        if (cIExpr.userDefinedType != null) {
            actualType = symResolver.resolveTypeNode(cIExpr.userDefinedType, env);
        } else {
            actualType = expType;
        }

        if (actualType == symTable.semanticError) {
            //TODO dlog error?
            resultType = symTable.semanticError;
            return;
        }

        if (actualType.tag == TypeTags.INTERSECTION) {
            actualType = ((BIntersectionType) actualType).effectiveType;
        }

        switch (actualType.tag) {
            case TypeTags.OBJECT:
                BObjectType actualObjectType = (BObjectType) actualType;

                if (isObjectConstructorExpr(cIExpr, actualObjectType)) {
                    BLangClassDefinition classDefForConstructor = getClassDefinitionForObjectConstructorExpr(cIExpr,
                                                                                                             env);
                    List<BLangType> typeRefs = classDefForConstructor.typeRefs;

                    SymbolEnv pkgEnv = symTable.pkgEnvMap.get(env.enclPkg.symbol);

                    if (Symbols.isFlagOn(expType.flags, Flags.READONLY)) {
                        handleObjectConstrExprForReadOnly(cIExpr, actualObjectType, classDefForConstructor, pkgEnv,
                                                          false);
                    } else if (!typeRefs.isEmpty() && Symbols.isFlagOn(typeRefs.get(0).getBType().flags,
                                                                       Flags.READONLY)) {
                        handleObjectConstrExprForReadOnly(cIExpr, actualObjectType, classDefForConstructor, pkgEnv,
                                                          true);
                    } else {
                        semanticAnalyzer.analyzeNode(classDefForConstructor, pkgEnv);
                    }

                    markConstructedObjectIsolatedness(actualObjectType);
                }

                if ((actualType.tsymbol.flags & Flags.CLASS) != Flags.CLASS) {
                    dlog.error(cIExpr.pos, DiagnosticErrorCode.CANNOT_INITIALIZE_ABSTRACT_OBJECT,
                            actualType.tsymbol);
                    cIExpr.initInvocation.argExprs.forEach(expr -> checkExpr(expr, env, symTable.noType));
                    resultType = symTable.semanticError;
                    return;
                }

                if (((BObjectTypeSymbol) actualType.tsymbol).initializerFunc != null) {
                    cIExpr.initInvocation.symbol = ((BObjectTypeSymbol) actualType.tsymbol).initializerFunc.symbol;
                    checkInvocationParam(cIExpr.initInvocation);
                    cIExpr.initInvocation.setBType(((BInvokableSymbol) cIExpr.initInvocation.symbol).retType);
                } else {
                    // If the initializerFunc is null then this is a default constructor invocation. Hence should not
                    // pass any arguments.
                    if (!isValidInitInvocation(cIExpr, (BObjectType) actualType)) {
                        return;
                    }
                }
                break;
            case TypeTags.STREAM:
                if (cIExpr.initInvocation.argExprs.size() > 1) {
                    dlog.error(cIExpr.pos, DiagnosticErrorCode.INVALID_STREAM_CONSTRUCTOR, cIExpr.initInvocation);
                    resultType = symTable.semanticError;
                    return;
                }

                BStreamType actualStreamType = (BStreamType) actualType;
                if (actualStreamType.completionType != null) {
                    BType completionType = actualStreamType.completionType;
                    if (completionType.tag != symTable.nilType.tag && !types.containsErrorType(completionType)) {
                        dlog.error(cIExpr.pos, DiagnosticErrorCode.ERROR_TYPE_EXPECTED, completionType.toString());
                        resultType = symTable.semanticError;
                        return;
                    }
                }

                if (!cIExpr.initInvocation.argExprs.isEmpty()) {
                    BLangExpression iteratorExpr = cIExpr.initInvocation.argExprs.get(0);
                    BType constructType = checkExpr(iteratorExpr, env, symTable.noType);
                    BUnionType expectedNextReturnType = createNextReturnType(cIExpr.pos, (BStreamType) actualType);
                    if (constructType.tag != TypeTags.OBJECT) {
                        dlog.error(iteratorExpr.pos, DiagnosticErrorCode.INVALID_STREAM_CONSTRUCTOR_ITERATOR,
                                expectedNextReturnType, constructType);
                        resultType = symTable.semanticError;
                        return;
                    }
                    BAttachedFunction closeFunc = types.getAttachedFuncFromObject((BObjectType) constructType,
                            BLangCompilerConstants.CLOSE_FUNC);
                    if (closeFunc != null) {
                        BType closeableIteratorType = symTable.langQueryModuleSymbol.scope
                                .lookup(Names.ABSTRACT_STREAM_CLOSEABLE_ITERATOR).symbol.type;
                        if (!types.isAssignable(constructType, closeableIteratorType)) {
                            dlog.error(iteratorExpr.pos,
                                       DiagnosticErrorCode.INVALID_STREAM_CONSTRUCTOR_CLOSEABLE_ITERATOR,
                                       expectedNextReturnType, constructType);
                            resultType = symTable.semanticError;
                            return;
                        }
                    } else {
                        BType iteratorType = symTable.langQueryModuleSymbol.scope
                                .lookup(Names.ABSTRACT_STREAM_ITERATOR).symbol.type;
                        if (!types.isAssignable(constructType, iteratorType)) {
                            dlog.error(iteratorExpr.pos, DiagnosticErrorCode.INVALID_STREAM_CONSTRUCTOR_ITERATOR,
                                    expectedNextReturnType, constructType);
                            resultType = symTable.semanticError;
                            return;
                        }
                    }
                    BUnionType nextReturnType = types.getVarTypeFromIteratorFuncReturnType(constructType);
                    if (nextReturnType != null) {
                        types.checkType(iteratorExpr.pos, nextReturnType, expectedNextReturnType,
                                DiagnosticErrorCode.INCOMPATIBLE_TYPES);
                    } else {
                        dlog.error(constructType.tsymbol.getPosition(),
                                DiagnosticErrorCode.INVALID_NEXT_METHOD_RETURN_TYPE, expectedNextReturnType);
                    }
                }
                if (this.expType.tag != TypeTags.NONE && !types.isAssignable(actualType, this.expType)) {
                    dlog.error(cIExpr.pos, DiagnosticErrorCode.INCOMPATIBLE_TYPES, this.expType,
                            actualType);
                    resultType = symTable.semanticError;
                    return;
                }
                resultType = actualType;
                return;
            case TypeTags.UNION:
                List<BType> matchingMembers = findMembersWithMatchingInitFunc(cIExpr, (BUnionType) actualType);
                BType matchedType = getMatchingType(matchingMembers, cIExpr, actualType);
                cIExpr.initInvocation.setBType(symTable.nilType);

                if (matchedType.tag == TypeTags.OBJECT) {
                    if (((BObjectTypeSymbol) matchedType.tsymbol).initializerFunc != null) {
                        cIExpr.initInvocation.symbol = ((BObjectTypeSymbol) matchedType.tsymbol).initializerFunc.symbol;
                        checkInvocationParam(cIExpr.initInvocation);
                        cIExpr.initInvocation.setBType(((BInvokableSymbol) cIExpr.initInvocation.symbol).retType);
                        actualType = matchedType;
                        break;
                    } else {
                        if (!isValidInitInvocation(cIExpr, (BObjectType) matchedType)) {
                            return;
                        }
                    }
                }
                types.checkType(cIExpr, matchedType, expType);
                cIExpr.setBType(matchedType);
                resultType = matchedType;
                return;
            default:
                dlog.error(cIExpr.pos, DiagnosticErrorCode.CANNOT_INFER_OBJECT_TYPE_FROM_LHS, actualType);
                resultType = symTable.semanticError;
                return;
        }

        if (cIExpr.initInvocation.getBType() == null) {
            cIExpr.initInvocation.setBType(symTable.nilType);
        }
        BType actualTypeInitType = getObjectConstructorReturnType(actualType, cIExpr.initInvocation.getBType());
        resultType = types.checkType(cIExpr, actualTypeInitType, expType);
    }

    private BUnionType createNextReturnType(Location pos, BStreamType streamType) {
        BRecordType recordType = new BRecordType(null, Flags.ANONYMOUS);
        recordType.restFieldType = symTable.noType;
        recordType.sealed = true;

        Name fieldName = Names.VALUE;
        BField field = new BField(fieldName, pos, new BVarSymbol(Flags.PUBLIC,
                                                                 fieldName, env.enclPkg.packageID,
                                                                 streamType.constraint, env.scope.owner, pos, VIRTUAL));
        field.type = streamType.constraint;
        recordType.fields.put(field.name.value, field);

        recordType.tsymbol = Symbols.createRecordSymbol(Flags.ANONYMOUS, Names.EMPTY, env.enclPkg.packageID,
                                                        recordType, env.scope.owner, pos, VIRTUAL);
        recordType.tsymbol.scope = new Scope(env.scope.owner);
        recordType.tsymbol.scope.define(fieldName, field.symbol);

        LinkedHashSet<BType> retTypeMembers = new LinkedHashSet<>();
        retTypeMembers.add(recordType);
        retTypeMembers.addAll(types.getAllTypes(streamType.completionType));
        retTypeMembers.add(symTable.nilType);

        BUnionType unionType = BUnionType.create(null);
        unionType.addAll(retTypeMembers);
        unionType.tsymbol = Symbols.createTypeSymbol(SymTag.UNION_TYPE, 0, Names.EMPTY,
                env.enclPkg.symbol.pkgID, unionType, env.scope.owner, pos, VIRTUAL);

        return unionType;
    }

    private boolean isValidInitInvocation(BLangTypeInit cIExpr, BObjectType objType) {

        if (!cIExpr.initInvocation.argExprs.isEmpty()
                && ((BObjectTypeSymbol) objType.tsymbol).initializerFunc == null) {
            dlog.error(cIExpr.pos, DiagnosticErrorCode.TOO_MANY_ARGS_FUNC_CALL,
                    cIExpr.initInvocation.name.value);
            cIExpr.initInvocation.argExprs.forEach(expr -> checkExpr(expr, env, symTable.noType));
            resultType = symTable.semanticError;
            return false;
        }
        return true;
    }

    private BType getObjectConstructorReturnType(BType objType, BType initRetType) {
        if (initRetType.tag == TypeTags.UNION) {
            LinkedHashSet<BType> retTypeMembers = new LinkedHashSet<>();
            retTypeMembers.add(objType);

            retTypeMembers.addAll(((BUnionType) initRetType).getMemberTypes());
            retTypeMembers.remove(symTable.nilType);

            BUnionType unionType = BUnionType.create(null, retTypeMembers);
            unionType.tsymbol = Symbols.createTypeSymbol(SymTag.UNION_TYPE, 0,
                                                         Names.EMPTY, env.enclPkg.symbol.pkgID, unionType,
                                                         env.scope.owner, symTable.builtinPos, VIRTUAL);
            return unionType;
        } else if (initRetType.tag == TypeTags.NIL) {
            return objType;
        }
        return symTable.semanticError;
    }

    private List<BType> findMembersWithMatchingInitFunc(BLangTypeInit cIExpr, BUnionType lhsUnionType) {
        int objectCount = 0;

        for (BType memberType : lhsUnionType.getMemberTypes()) {
            int tag = memberType.tag;

            if (tag == TypeTags.OBJECT) {
                objectCount++;
                continue;
            }

            if (tag != TypeTags.INTERSECTION) {
                continue;
            }

            if (((BIntersectionType) memberType).effectiveType.tag == TypeTags.OBJECT) {
                objectCount++;
            }
        }

        boolean containsSingleObject = objectCount == 1;

        List<BType> matchingLhsMemberTypes = new ArrayList<>();
        for (BType memberType : lhsUnionType.getMemberTypes()) {
            if (memberType.tag != TypeTags.OBJECT) {
                // member is not an object.
                continue;
            }
            if ((memberType.tsymbol.flags & Flags.CLASS) != Flags.CLASS) {
                dlog.error(cIExpr.pos, DiagnosticErrorCode.CANNOT_INITIALIZE_ABSTRACT_OBJECT,
                        lhsUnionType.tsymbol);
            }

            if (containsSingleObject) {
                return Collections.singletonList(memberType);
            }

            BAttachedFunction initializerFunc = ((BObjectTypeSymbol) memberType.tsymbol).initializerFunc;
            if (isArgsMatchesFunction(cIExpr.argsExpr, initializerFunc)) {
                matchingLhsMemberTypes.add(memberType);
            }
        }
        return matchingLhsMemberTypes;
    }

    private BType getMatchingType(List<BType> matchingLhsMembers, BLangTypeInit cIExpr, BType lhsUnion) {
        if (matchingLhsMembers.isEmpty()) {
            // No union type member found which matches with initializer expression.
            dlog.error(cIExpr.pos, DiagnosticErrorCode.CANNOT_INFER_OBJECT_TYPE_FROM_LHS, lhsUnion);
            resultType = symTable.semanticError;
            return symTable.semanticError;
        } else if (matchingLhsMembers.size() == 1) {
            // We have a correct match.
            return matchingLhsMembers.get(0).tsymbol.type;
        } else {
            // Multiple matches found.
            dlog.error(cIExpr.pos, DiagnosticErrorCode.AMBIGUOUS_TYPES, lhsUnion);
            resultType = symTable.semanticError;
            return symTable.semanticError;
        }
    }

    private boolean isArgsMatchesFunction(List<BLangExpression> invocationArguments, BAttachedFunction function) {
        invocationArguments.forEach(expr -> checkExpr(expr, env, symTable.noType));

        if (function == null) {
            return invocationArguments.isEmpty();
        }

        if (function.symbol.params.isEmpty() && invocationArguments.isEmpty()) {
            return true;
        }

        List<BLangNamedArgsExpression> namedArgs = new ArrayList<>();
        List<BLangExpression> positionalArgs = new ArrayList<>();
        for (BLangExpression argument : invocationArguments) {
            if (argument.getKind() == NodeKind.NAMED_ARGS_EXPR) {
                namedArgs.add((BLangNamedArgsExpression) argument);
            } else {
                positionalArgs.add(argument);
            }
        }

        List<BVarSymbol> requiredParams = function.symbol.params.stream()
                .filter(param -> !param.isDefaultable)
                .collect(Collectors.toList());
        // Given named and positional arguments are less than required parameters.
        if (requiredParams.size() > invocationArguments.size()) {
            return false;
        }

        List<BVarSymbol> defaultableParams = function.symbol.params.stream()
                .filter(param -> param.isDefaultable)
                .collect(Collectors.toList());

        int givenRequiredParamCount = 0;
        for (int i = 0; i < positionalArgs.size(); i++) {
            if (function.symbol.params.size() > i) {
                givenRequiredParamCount++;
                BVarSymbol functionParam = function.symbol.params.get(i);
                // check the type compatibility of positional args against function params.
                if (!types.isAssignable(positionalArgs.get(i).getBType(), functionParam.type)) {
                    return false;
                }
                requiredParams.remove(functionParam);
                defaultableParams.remove(functionParam);
                continue;
            }

            if (function.symbol.restParam != null) {
                BType restParamType = ((BArrayType) function.symbol.restParam.type).eType;
                if (!types.isAssignable(positionalArgs.get(i).getBType(), restParamType)) {
                    return false;
                }
                continue;
            }

            // additional positional args given for function with no rest param
            return false;
        }

        for (BLangNamedArgsExpression namedArg : namedArgs) {
            boolean foundNamedArg = false;
            // check the type compatibility of named args against function params.
            List<BVarSymbol> params = function.symbol.params;
            for (int i = givenRequiredParamCount; i < params.size(); i++) {
                BVarSymbol functionParam = params.get(i);
                if (!namedArg.name.value.equals(functionParam.name.value)) {
                    continue;
                }
                foundNamedArg = true;
                BType namedArgExprType = checkExpr(namedArg.expr, env);
                if (!types.isAssignable(functionParam.type, namedArgExprType)) {
                    // Name matched, type mismatched.
                    return false;
                }
                requiredParams.remove(functionParam);
                defaultableParams.remove(functionParam);
            }
            if (!foundNamedArg) {
                return false;
            }
        }

        // all required params are not given by positional or named args.
        return requiredParams.size() <= 0;
    }

    public void visit(BLangWaitForAllExpr waitForAllExpr) {
        switch (expType.tag) {
            case TypeTags.RECORD:
                checkTypesForRecords(waitForAllExpr);
                break;
            case TypeTags.MAP:
                checkTypesForMap(waitForAllExpr, ((BMapType) expType).constraint);
                LinkedHashSet<BType> memberTypesForMap = collectWaitExprTypes(waitForAllExpr.keyValuePairs);
                if (memberTypesForMap.size() == 1) {
                    resultType = new BMapType(TypeTags.MAP,
                            memberTypesForMap.iterator().next(), symTable.mapType.tsymbol);
                    break;
                }
                BUnionType constraintTypeForMap = BUnionType.create(null, memberTypesForMap);
                resultType = new BMapType(TypeTags.MAP, constraintTypeForMap, symTable.mapType.tsymbol);
                break;
            case TypeTags.NONE:
            case TypeTags.ANY:
                checkTypesForMap(waitForAllExpr, expType);
                LinkedHashSet<BType> memberTypes = collectWaitExprTypes(waitForAllExpr.keyValuePairs);
                if (memberTypes.size() == 1) {
                    resultType = new BMapType(TypeTags.MAP, memberTypes.iterator().next(), symTable.mapType.tsymbol);
                    break;
                }
                BUnionType constraintType = BUnionType.create(null, memberTypes);
                resultType = new BMapType(TypeTags.MAP, constraintType, symTable.mapType.tsymbol);
                break;
            default:
                dlog.error(waitForAllExpr.pos, DiagnosticErrorCode.INCOMPATIBLE_TYPES, expType,
                        getWaitForAllExprReturnType(waitForAllExpr, waitForAllExpr.pos));
                resultType = symTable.semanticError;
                break;
        }
        waitForAllExpr.setBType(resultType);

        if (resultType != null && resultType != symTable.semanticError) {
            types.setImplicitCastExpr(waitForAllExpr, waitForAllExpr.getBType(), expType);
        }
    }

    private BRecordType getWaitForAllExprReturnType(BLangWaitForAllExpr waitExpr,
                                                    Location pos) {
        BRecordType retType = new BRecordType(null, Flags.ANONYMOUS);
        List<BLangWaitForAllExpr.BLangWaitKeyValue> keyVals = waitExpr.keyValuePairs;

        for (BLangWaitForAllExpr.BLangWaitKeyValue keyVal : keyVals) {
            BLangIdentifier fieldName;
            if (keyVal.valueExpr == null || keyVal.valueExpr.getKind() != NodeKind.SIMPLE_VARIABLE_REF) {
                fieldName = keyVal.key;
            } else {
                fieldName = ((BLangSimpleVarRef) keyVal.valueExpr).variableName;
            }

            BSymbol symbol = symResolver.lookupSymbolInMainSpace(env, names.fromIdNode(fieldName));
            BType fieldType = symbol.type.tag == TypeTags.FUTURE ? ((BFutureType) symbol.type).constraint : symbol.type;
            BField field = new BField(names.fromIdNode(keyVal.key), null,
                                      new BVarSymbol(0, names.fromIdNode(keyVal.key), env.enclPkg.packageID,
                                                     fieldType, null, keyVal.pos, VIRTUAL));
            retType.fields.put(field.name.value, field);
        }

        retType.restFieldType = symTable.noType;
        retType.sealed = true;
        retType.tsymbol = Symbols.createRecordSymbol(Flags.ANONYMOUS, Names.EMPTY, env.enclPkg.packageID, retType, null,
                                                     pos, VIRTUAL);
        return retType;
    }

    private LinkedHashSet<BType> collectWaitExprTypes(List<BLangWaitForAllExpr.BLangWaitKeyValue> keyVals) {
        LinkedHashSet<BType> memberTypes = new LinkedHashSet<>();
        for (BLangWaitForAllExpr.BLangWaitKeyValue keyVal : keyVals) {
            BType bType = keyVal.keyExpr != null ? keyVal.keyExpr.getBType() : keyVal.valueExpr.getBType();
            if (bType.tag == TypeTags.FUTURE) {
                memberTypes.add(((BFutureType) bType).constraint);
            } else {
                memberTypes.add(bType);
            }
        }
        return memberTypes;
    }

    private void checkTypesForMap(BLangWaitForAllExpr waitForAllExpr, BType expType) {
        List<BLangWaitForAllExpr.BLangWaitKeyValue> keyValuePairs = waitForAllExpr.keyValuePairs;
        keyValuePairs.forEach(keyVal -> checkWaitKeyValExpr(keyVal, expType));
    }

    private void checkTypesForRecords(BLangWaitForAllExpr waitExpr) {
        List<BLangWaitForAllExpr.BLangWaitKeyValue> rhsFields = waitExpr.getKeyValuePairs();
        Map<String, BField> lhsFields = ((BRecordType) expType).fields;

        // check if the record is sealed, if so check if the fields in wait collection is more than the fields expected
        // by the lhs record
        if (((BRecordType) expType).sealed && rhsFields.size() > lhsFields.size()) {
            dlog.error(waitExpr.pos, DiagnosticErrorCode.INCOMPATIBLE_TYPES, expType,
                    getWaitForAllExprReturnType(waitExpr, waitExpr.pos));
            resultType = symTable.semanticError;
            return;
        }

        for (BLangWaitForAllExpr.BLangWaitKeyValue keyVal : rhsFields) {
            String key = keyVal.key.value;
            if (!lhsFields.containsKey(key)) {
                // Check if the field is sealed if so you cannot have dynamic fields
                if (((BRecordType) expType).sealed) {
                    dlog.error(waitExpr.pos, DiagnosticErrorCode.INVALID_FIELD_NAME_RECORD_LITERAL, key, expType);
                    resultType = symTable.semanticError;
                } else {
                    // Else if the record is an open record, then check if the rest field type matches the expression
                    BType restFieldType = ((BRecordType) expType).restFieldType;
                    checkWaitKeyValExpr(keyVal, restFieldType);
                }
            } else {
                checkWaitKeyValExpr(keyVal, lhsFields.get(key).type);
            }
        }
        // If the record literal is of record type and types are validated for the fields, check if there are any
        // required fields missing.
        checkMissingReqFieldsForWait(((BRecordType) expType), rhsFields, waitExpr.pos);

        if (symTable.semanticError != resultType) {
            resultType = expType;
        }
    }

    private void checkMissingReqFieldsForWait(BRecordType type, List<BLangWaitForAllExpr.BLangWaitKeyValue> keyValPairs,
                                              Location pos) {
        type.fields.values().forEach(field -> {
            // Check if `field` is explicitly assigned a value in the record literal
            boolean hasField = keyValPairs.stream().anyMatch(keyVal -> field.name.value.equals(keyVal.key.value));

            // If a required field is missing, it's a compile error
            if (!hasField && Symbols.isFlagOn(field.symbol.flags, Flags.REQUIRED)) {
                dlog.error(pos, DiagnosticErrorCode.MISSING_REQUIRED_RECORD_FIELD, field.name);
            }
        });
    }

    private void checkWaitKeyValExpr(BLangWaitForAllExpr.BLangWaitKeyValue keyVal, BType type) {
        BLangExpression expr;
        if (keyVal.keyExpr != null) {
            BSymbol symbol = symResolver.lookupSymbolInMainSpace(env, names.fromIdNode
                    (((BLangSimpleVarRef) keyVal.keyExpr).variableName));
            keyVal.keyExpr.setBType(symbol.type);
            expr = keyVal.keyExpr;
        } else {
            expr = keyVal.valueExpr;
        }
        BFutureType futureType = new BFutureType(TypeTags.FUTURE, type, null);
        checkExpr(expr, env, futureType);
        setEventualTypeForExpression(expr, type);
    }

    // eventual type if not directly referring a worker is T|error. future<T> --> T|error
    private void setEventualTypeForExpression(BLangExpression expression,
                                              BType currentExpectedType) {
        if (expression == null) {
            return;
        }
        if (isSimpleWorkerReference(expression)) {
            return;
        }
        BFutureType futureType = (BFutureType) expression.expectedType;
        BType currentType = futureType.constraint;
        if (types.containsErrorType(currentType)) {
            return;
        }

        BUnionType eventualType = BUnionType.create(null, currentType, symTable.errorType);
        if (((currentExpectedType.tag != TypeTags.NONE) && (currentExpectedType.tag != TypeTags.NIL)) &&
                !types.isAssignable(eventualType, currentExpectedType)) {
            dlog.error(expression.pos, DiagnosticErrorCode.INCOMPATIBLE_TYPE_WAIT_FUTURE_EXPR,
                    currentExpectedType, eventualType, expression);
        }
        futureType.constraint = eventualType;
    }

    private void setEventualTypeForWaitExpression(BLangExpression expression,
                                                  Location pos) {
        if ((resultType == symTable.semanticError) ||
                (types.containsErrorType(resultType))) {
            return;
        }
        if (isSimpleWorkerReference(expression)) {
            return;
        }
        BType currentExpectedType = ((BFutureType) expType).constraint;
        BUnionType eventualType = BUnionType.create(null, resultType, symTable.errorType);
        if ((currentExpectedType.tag == TypeTags.NONE) || (currentExpectedType.tag == TypeTags.NIL)) {
            resultType = eventualType;
            return;
        }

        if (!types.isAssignable(eventualType, currentExpectedType)) {
            dlog.error(pos, DiagnosticErrorCode.INCOMPATIBLE_TYPE_WAIT_FUTURE_EXPR, currentExpectedType,
                    eventualType, expression);
            resultType = symTable.semanticError;
            return;
        }
        if (resultType.tag == TypeTags.FUTURE) {
            ((BFutureType) resultType).constraint = eventualType;
        } else {
            resultType = eventualType;
        }
    }

    private void setEventualTypeForAlternateWaitExpression(BLangExpression expression, Location pos) {
        if ((resultType == symTable.semanticError) ||
                (expression.getKind() != NodeKind.BINARY_EXPR) ||
                (types.containsErrorType(resultType))) {
            return;
        }
        if (types.containsErrorType(resultType)) {
            return;
        }
        if (!isReferencingNonWorker((BLangBinaryExpr) expression)) {
            return;
        }

        BType currentExpectedType = ((BFutureType) expType).constraint;
        BUnionType eventualType = BUnionType.create(null, resultType, symTable.errorType);
        if ((currentExpectedType.tag == TypeTags.NONE) || (currentExpectedType.tag == TypeTags.NIL)) {
            resultType = eventualType;
            return;
        }

        if (!types.isAssignable(eventualType, currentExpectedType)) {
            dlog.error(pos, DiagnosticErrorCode.INCOMPATIBLE_TYPE_WAIT_FUTURE_EXPR, currentExpectedType,
                    eventualType, expression);
            resultType = symTable.semanticError;
            return;
        }
        if (resultType.tag == TypeTags.FUTURE) {
            ((BFutureType) resultType).constraint = eventualType;
        } else {
            resultType = eventualType;
        }
    }

    private boolean isSimpleWorkerReference(BLangExpression expression) {
        if (expression.getKind() != NodeKind.SIMPLE_VARIABLE_REF) {
            return false;
        }
        BLangSimpleVarRef simpleVarRef = ((BLangSimpleVarRef) expression);
        BSymbol varRefSymbol = simpleVarRef.symbol;
        if (varRefSymbol == null) {
            return false;
        }
        if (workerExists(env, simpleVarRef.variableName.value)) {
            return true;
        }
        return false;
    }

    private boolean isReferencingNonWorker(BLangBinaryExpr binaryExpr) {
        BLangExpression lhsExpr = binaryExpr.lhsExpr;
        BLangExpression rhsExpr = binaryExpr.rhsExpr;
        if (isReferencingNonWorker(lhsExpr)) {
            return true;
        }
        return isReferencingNonWorker(rhsExpr);
    }

    private boolean isReferencingNonWorker(BLangExpression expression) {
        if (expression.getKind() == NodeKind.BINARY_EXPR) {
            return isReferencingNonWorker((BLangBinaryExpr) expression);
        } else if (expression.getKind() == NodeKind.SIMPLE_VARIABLE_REF) {
            BLangSimpleVarRef simpleVarRef = (BLangSimpleVarRef) expression;
            BSymbol varRefSymbol = simpleVarRef.symbol;
            String varRefSymbolName = varRefSymbol.getName().value;
            if (workerExists(env, varRefSymbolName)) {
                return false;
            }
        }
        return true;
    }


    public void visit(BLangTernaryExpr ternaryExpr) {
        BType condExprType = checkExpr(ternaryExpr.expr, env, this.symTable.booleanType);

        SymbolEnv thenEnv = typeNarrower.evaluateTruth(ternaryExpr.expr, ternaryExpr.thenExpr, env);
        BType thenType = checkExpr(ternaryExpr.thenExpr, thenEnv, expType);

        SymbolEnv elseEnv = typeNarrower.evaluateFalsity(ternaryExpr.expr, ternaryExpr.elseExpr, env);
        BType elseType = checkExpr(ternaryExpr.elseExpr, elseEnv, expType);

        if (condExprType == symTable.semanticError || thenType == symTable.semanticError ||
                elseType == symTable.semanticError) {
            resultType = symTable.semanticError;
        } else if (expType == symTable.noType) {
            if (types.isAssignable(elseType, thenType)) {
                resultType = thenType;
            } else if (types.isAssignable(thenType, elseType)) {
                resultType = elseType;
            } else {
                dlog.error(ternaryExpr.pos, DiagnosticErrorCode.INCOMPATIBLE_TYPES, thenType, elseType);
                resultType = symTable.semanticError;
            }
        } else {
            resultType = expType;
        }
    }

    public void visit(BLangWaitExpr waitExpr) {
        expType = new BFutureType(TypeTags.FUTURE, expType, null);
        checkExpr(waitExpr.getExpression(), env, expType);
        // Handle union types in lhs
        if (resultType.tag == TypeTags.UNION) {
            LinkedHashSet<BType> memberTypes = collectMemberTypes((BUnionType) resultType, new LinkedHashSet<>());
            if (memberTypes.size() == 1) {
                resultType = memberTypes.toArray(new BType[0])[0];
            } else {
                resultType = BUnionType.create(null, memberTypes);
            }
        } else if (resultType != symTable.semanticError) {
            // Handle other types except for semantic errors
            resultType = ((BFutureType) resultType).constraint;
        }

        BLangExpression waitFutureExpression = waitExpr.getExpression();
        if (waitFutureExpression.getKind() == NodeKind.BINARY_EXPR) {
            setEventualTypeForAlternateWaitExpression(waitFutureExpression, waitExpr.pos);
        } else {
            setEventualTypeForWaitExpression(waitFutureExpression, waitExpr.pos);
        }
        waitExpr.setBType(resultType);

        if (resultType != null && resultType != symTable.semanticError) {
            types.setImplicitCastExpr(waitExpr, waitExpr.getBType(), ((BFutureType) expType).constraint);
        }
    }

    private LinkedHashSet<BType> collectMemberTypes(BUnionType unionType, LinkedHashSet<BType> memberTypes) {
        for (BType memberType : unionType.getMemberTypes()) {
            if (memberType.tag == TypeTags.FUTURE) {
                memberTypes.add(((BFutureType) memberType).constraint);
            } else {
                memberTypes.add(memberType);
            }
        }
        return memberTypes;
    }

    @Override
    public void visit(BLangTrapExpr trapExpr) {
        boolean firstVisit = trapExpr.expr.getBType() == null;
        BType actualType;
        BType exprType = checkExpr(trapExpr.expr, env, expType);
        boolean definedWithVar = expType == symTable.noType;

        if (trapExpr.expr.getKind() == NodeKind.WORKER_RECEIVE) {
            if (firstVisit) {
                isTypeChecked = false;
                resultType = expType;
                return;
            } else {
                expType = trapExpr.getBType();
                exprType = trapExpr.expr.getBType();
            }
        }

        if (expType == symTable.semanticError || exprType == symTable.semanticError) {
            actualType = symTable.semanticError;
        } else {
            LinkedHashSet<BType> resultTypes = new LinkedHashSet<>();
            if (exprType.tag == TypeTags.UNION) {
                resultTypes.addAll(((BUnionType) exprType).getMemberTypes());
            } else {
                resultTypes.add(exprType);
            }
            resultTypes.add(symTable.errorType);
            actualType = BUnionType.create(null, resultTypes);
        }

        resultType = types.checkType(trapExpr, actualType, expType);
        if (definedWithVar && resultType != null && resultType != symTable.semanticError) {
            types.setImplicitCastExpr(trapExpr.expr, trapExpr.expr.getBType(), resultType);
        }
    }

    public void visit(BLangBinaryExpr binaryExpr) {
        // Bitwise operator should be applied for the future types in the wait expression
        if (expType.tag == TypeTags.FUTURE && binaryExpr.opKind == OperatorKind.BITWISE_OR) {
            BType lhsResultType = checkExpr(binaryExpr.lhsExpr, env, expType);
            BType rhsResultType = checkExpr(binaryExpr.rhsExpr, env, expType);
            // Return if both or atleast one of lhs and rhs types are errors
            if (lhsResultType == symTable.semanticError || rhsResultType == symTable.semanticError) {
                resultType = symTable.semanticError;
                return;
            }
            resultType = BUnionType.create(null, lhsResultType, rhsResultType);
            return;
        }

        checkDecimalCompatibilityForBinaryArithmeticOverLiteralValues(binaryExpr);

        SymbolEnv rhsExprEnv;
        BType lhsType;
        if (binaryExpr.expectedType.tag == TypeTags.FLOAT || binaryExpr.expectedType.tag == TypeTags.DECIMAL) {
            lhsType = checkAndGetType(binaryExpr.lhsExpr, env, binaryExpr);
        } else {
            lhsType = checkExpr(binaryExpr.lhsExpr, env);
        }

        if (binaryExpr.opKind == OperatorKind.AND) {
            rhsExprEnv = typeNarrower.evaluateTruth(binaryExpr.lhsExpr, binaryExpr.rhsExpr, env, true);
        } else if (binaryExpr.opKind == OperatorKind.OR) {
            rhsExprEnv = typeNarrower.evaluateFalsity(binaryExpr.lhsExpr, binaryExpr.rhsExpr, env);
        } else {
            rhsExprEnv = env;
        }

        BType rhsType;

        if (binaryExpr.expectedType.tag == TypeTags.FLOAT || binaryExpr.expectedType.tag == TypeTags.DECIMAL) {
            rhsType = checkAndGetType(binaryExpr.rhsExpr, rhsExprEnv, binaryExpr);
        } else {
            rhsType = checkExpr(binaryExpr.rhsExpr, rhsExprEnv);
        }

        // Set error type as the actual type.
        BType actualType = symTable.semanticError;

        //noinspection SwitchStatementWithTooFewBranches
        switch (binaryExpr.opKind) {
            // Do not lookup operator symbol for xml sequence additions
            case ADD:
                BType leftConstituent = getXMLConstituents(lhsType);
                BType rightConstituent = getXMLConstituents(rhsType);

                if (leftConstituent != null && rightConstituent != null) {
                    actualType = new BXMLType(BUnionType.create(null, leftConstituent, rightConstituent), null);
                    break;
                }
                // Fall through
            default:
                if (lhsType != symTable.semanticError && rhsType != symTable.semanticError) {
                    // Look up operator symbol if both rhs and lhs types aren't error or xml types
                    BSymbol opSymbol = symResolver.resolveBinaryOperator(binaryExpr.opKind, lhsType, rhsType);

                    if (opSymbol == symTable.notFoundSymbol) {
                        opSymbol = symResolver.getBitwiseShiftOpsForTypeSets(binaryExpr.opKind, lhsType, rhsType);
                    }

                    if (opSymbol == symTable.notFoundSymbol) {
                        opSymbol = symResolver.getArithmeticOpsForTypeSets(binaryExpr.opKind, lhsType, rhsType);
                    }

                    if (opSymbol == symTable.notFoundSymbol) {
                        opSymbol = symResolver.getBinaryEqualityForTypeSets(binaryExpr.opKind, lhsType, rhsType,
                                binaryExpr);
                    }

                    if (opSymbol == symTable.notFoundSymbol) {
                        opSymbol = symResolver.getBinaryComparisonOpForTypeSets(binaryExpr.opKind, lhsType, rhsType);
                    }

                    if (opSymbol == symTable.notFoundSymbol) {
                        dlog.error(binaryExpr.pos, DiagnosticErrorCode.BINARY_OP_INCOMPATIBLE_TYPES, binaryExpr.opKind,
                                lhsType, rhsType);
                    } else {
                        if ((binaryExpr.opKind == OperatorKind.EQUAL || binaryExpr.opKind == OperatorKind.NOT_EQUAL) &&
                                (couldHoldTableValues(lhsType, new ArrayList<>()) &&
                                        couldHoldTableValues(rhsType, new ArrayList<>()))) {
                            dlog.error(binaryExpr.pos, DiagnosticErrorCode.EQUALITY_NOT_YET_SUPPORTED, TABLE_TNAME);
                        }

                        binaryExpr.opSymbol = (BOperatorSymbol) opSymbol;
                        actualType = opSymbol.type.getReturnType();
                    }
                }
        }

        resultType = types.checkType(binaryExpr, actualType, expType);
    }

    private BType checkAndGetType(BLangExpression expr, SymbolEnv env, BLangBinaryExpr binaryExpr) {
        boolean prevNonErrorLoggingCheck = this.nonErrorLoggingCheck;
        this.nonErrorLoggingCheck = true;
        int prevErrorCount = this.dlog.errorCount();
        this.dlog.resetErrorCount();
        this.dlog.mute();

        expr.cloneAttempt++;
        BType exprCompatibleType = checkExpr(nodeCloner.cloneNode(expr), env, binaryExpr.expectedType);
        this.nonErrorLoggingCheck = prevNonErrorLoggingCheck;
        int errorCount = this.dlog.errorCount();
        this.dlog.setErrorCount(prevErrorCount);
        if (!prevNonErrorLoggingCheck) {
            this.dlog.unmute();
        }
        if (errorCount == 0 && exprCompatibleType != symTable.semanticError) {
            return checkExpr(expr, env, binaryExpr.expectedType);
        } else {
            return checkExpr(expr, env);
        }
    }

    private SymbolEnv getEnvBeforeInputNode(SymbolEnv env, BLangNode node) {
        while (env != null && env.node != node) {
            env = env.enclEnv;
        }
        return env != null && env.enclEnv != null
                ? env.enclEnv.createClone()
                : new SymbolEnv(node, null);
    }

    private SymbolEnv getEnvAfterJoinNode(SymbolEnv env, BLangNode node) {
        SymbolEnv clone = env.createClone();
        while (clone != null && clone.node != node) {
            clone = clone.enclEnv;
        }
        if (clone != null) {
            clone.enclEnv = getEnvBeforeInputNode(clone.enclEnv, getLastInputNodeFromEnv(clone.enclEnv));
        } else {
            clone = new SymbolEnv(node, null);
        }
        return clone;
    }

    private BLangNode getLastInputNodeFromEnv(SymbolEnv env) {
        while (env != null && (env.node.getKind() != NodeKind.FROM && env.node.getKind() != NodeKind.JOIN)) {
            env = env.enclEnv;
        }
        return env != null ? env.node : null;
    }

    public void visit(BLangTransactionalExpr transactionalExpr) {
        resultType = types.checkType(transactionalExpr, symTable.booleanType, expType);
    }

    public void visit(BLangCommitExpr commitExpr) {
        BType actualType = BUnionType.create(null, symTable.errorType, symTable.nilType);
        resultType = types.checkType(commitExpr, actualType, expType);
    }

    private BType getXMLConstituents(BType type) {
        BType constituent = null;
        if (type.tag == TypeTags.XML) {
            constituent = ((BXMLType) type).constraint;
        } else if (TypeTags.isXMLNonSequenceType(type.tag)) {
            constituent = type;
        }
        return constituent;
    }

    private void checkDecimalCompatibilityForBinaryArithmeticOverLiteralValues(BLangBinaryExpr binaryExpr) {
        if (expType.tag != TypeTags.DECIMAL) {
            return;
        }

        switch (binaryExpr.opKind) {
            case ADD:
            case SUB:
            case MUL:
            case DIV:
                checkExpr(binaryExpr.lhsExpr, env, expType);
                checkExpr(binaryExpr.rhsExpr, env, expType);
                break;
            default:
                break;
        }
    }

    public void visit(BLangElvisExpr elvisExpr) {
        BType lhsType = checkExpr(elvisExpr.lhsExpr, env);
        BType actualType = symTable.semanticError;
        if (lhsType != symTable.semanticError) {
            if (lhsType.tag == TypeTags.UNION && lhsType.isNullable()) {
                BUnionType unionType = (BUnionType) lhsType;
                LinkedHashSet<BType> memberTypes = unionType.getMemberTypes().stream()
                        .filter(type -> type.tag != TypeTags.NIL)
                        .collect(Collectors.toCollection(LinkedHashSet::new));

                if (memberTypes.size() == 1) {
                    actualType = memberTypes.toArray(new BType[0])[0];
                } else {
                    actualType = BUnionType.create(null, memberTypes);
                }
            } else {
                dlog.error(elvisExpr.pos, DiagnosticErrorCode.OPERATOR_NOT_SUPPORTED, OperatorKind.ELVIS,
                        lhsType);
            }
        }
        BType rhsReturnType = checkExpr(elvisExpr.rhsExpr, env, expType);
        BType lhsReturnType = types.checkType(elvisExpr.lhsExpr.pos, actualType, expType,
                DiagnosticErrorCode.INCOMPATIBLE_TYPES);
        if (rhsReturnType == symTable.semanticError || lhsReturnType == symTable.semanticError) {
            resultType = symTable.semanticError;
        } else if (expType == symTable.noType) {
            if (types.isSameType(rhsReturnType, lhsReturnType)) {
                resultType = lhsReturnType;
            } else {
                dlog.error(elvisExpr.rhsExpr.pos, DiagnosticErrorCode.INCOMPATIBLE_TYPES, lhsReturnType,
                        rhsReturnType);
                resultType = symTable.semanticError;
            }
        } else {
            resultType = expType;
        }
    }

    @Override
    public void visit(BLangGroupExpr groupExpr) {
        resultType = checkExpr(groupExpr.expression, env, expType);
    }

    public void visit(BLangTypedescExpr accessExpr) {
        if (accessExpr.resolvedType == null) {
            accessExpr.resolvedType = symResolver.resolveTypeNode(accessExpr.typeNode, env);
        }

        int resolveTypeTag = accessExpr.resolvedType.tag;
        final BType actualType;
        if (resolveTypeTag != TypeTags.TYPEDESC && resolveTypeTag != TypeTags.NONE) {
            actualType = new BTypedescType(accessExpr.resolvedType, null);
        } else {
            actualType = accessExpr.resolvedType;
        }
        resultType = types.checkType(accessExpr, actualType, expType);
    }

    public void visit(BLangUnaryExpr unaryExpr) {
        BType exprType;
        BType actualType = symTable.semanticError;
        if (OperatorKind.UNTAINT.equals(unaryExpr.operator)) {
            exprType = checkExpr(unaryExpr.expr, env);
            if (exprType != symTable.semanticError) {
                actualType = exprType;
            }
        } else if (OperatorKind.TYPEOF.equals(unaryExpr.operator)) {
            exprType = checkExpr(unaryExpr.expr, env);
            if (exprType != symTable.semanticError) {
                actualType = new BTypedescType(exprType, null);
            }
        } else {
//            allow both addition and subtraction operators to get expected type as Decimal
            boolean decimalNegation = OperatorKind.SUB.equals(unaryExpr.operator) && expType.tag == TypeTags.DECIMAL;
            boolean isAdd = OperatorKind.ADD.equals(unaryExpr.operator);
            exprType = (decimalNegation || isAdd) ? checkExpr(unaryExpr.expr, env, expType) :
                    checkExpr(unaryExpr.expr, env);
            if (exprType != symTable.semanticError) {
                BSymbol symbol = symResolver.resolveUnaryOperator(unaryExpr.pos, unaryExpr.operator, exprType);
                if (symbol == symTable.notFoundSymbol) {
                    dlog.error(unaryExpr.pos, DiagnosticErrorCode.UNARY_OP_INCOMPATIBLE_TYPES,
                            unaryExpr.operator, exprType);
                } else {
                    unaryExpr.opSymbol = (BOperatorSymbol) symbol;
                    actualType = symbol.type.getReturnType();
                }
            }
        }

        resultType = types.checkType(unaryExpr, actualType, expType);
    }

    public void visit(BLangTypeConversionExpr conversionExpr) {
        // Set error type as the actual type.
        BType actualType = symTable.semanticError;

        for (BLangAnnotationAttachment annAttachment : conversionExpr.annAttachments) {
            annAttachment.attachPoints.add(AttachPoint.Point.TYPE);
            semanticAnalyzer.analyzeNode(annAttachment, this.env);
        }

        // Annotation such as <@untainted [T]>, where T is not provided,
        // it's merely a annotation on contextually expected type.
        BLangExpression expr = conversionExpr.expr;
        if (conversionExpr.typeNode == null) {
            if (!conversionExpr.annAttachments.isEmpty()) {
                resultType = checkExpr(expr, env, this.expType);
            }
            return;
        }

        BType targetType = getEffectiveReadOnlyType(conversionExpr.typeNode.pos,
                                                    symResolver.resolveTypeNode(conversionExpr.typeNode, env));

        conversionExpr.targetType = targetType;

        boolean prevNonErrorLoggingCheck = this.nonErrorLoggingCheck;
        this.nonErrorLoggingCheck = true;
        int prevErrorCount = this.dlog.errorCount();
        this.dlog.resetErrorCount();
        this.dlog.mute();

        BType exprCompatibleType = checkExpr(nodeCloner.cloneNode(expr), env, targetType);
        this.nonErrorLoggingCheck = prevNonErrorLoggingCheck;
        int errorCount = this.dlog.errorCount();
        this.dlog.setErrorCount(prevErrorCount);

        if (!prevNonErrorLoggingCheck) {
            this.dlog.unmute();
        }

        if ((errorCount == 0 && exprCompatibleType != symTable.semanticError) || requireTypeInference(expr, false)) {
            checkExpr(expr, env, targetType);
        } else {
            checkExpr(expr, env, symTable.noType);
        }

        BType exprType = expr.getBType();
        if (types.isTypeCastable(expr, exprType, targetType, this.env)) {
            // We reach this block only if the cast is valid, so we set the target type as the actual type.
            actualType = targetType;
        } else if (exprType != symTable.semanticError && exprType != symTable.noType) {
            dlog.error(conversionExpr.pos, DiagnosticErrorCode.INCOMPATIBLE_TYPES_CAST, exprType, targetType);
        }
        resultType = types.checkType(conversionExpr, actualType, this.expType);
    }

    @Override
    public void visit(BLangLambdaFunction bLangLambdaFunction) {
        bLangLambdaFunction.setBType(bLangLambdaFunction.function.getBType());
        // creating a copy of the env to visit the lambda function later
        bLangLambdaFunction.capturedClosureEnv = env.createClone();

        if (!this.nonErrorLoggingCheck) {
            env.enclPkg.lambdaFunctions.add(bLangLambdaFunction);
        }

        resultType = types.checkType(bLangLambdaFunction, bLangLambdaFunction.getBType(), expType);
    }

    @Override
    public void visit(BLangArrowFunction bLangArrowFunction) {
        BType expectedType = expType;
        if (expectedType.tag == TypeTags.UNION) {
            BUnionType unionType = (BUnionType) expectedType;
            BType invokableType = unionType.getMemberTypes().stream().filter(type -> type.tag == TypeTags.INVOKABLE)
                    .collect(Collectors.collectingAndThen(Collectors.toList(), list -> {
                                if (list.size() != 1) {
                                    return null;
                                }
                                return list.get(0);
                            }
                    ));

            if (invokableType != null) {
                expectedType = invokableType;
            }
        }
        if (expectedType.tag != TypeTags.INVOKABLE || Symbols.isFlagOn(expectedType.flags, Flags.ANY_FUNCTION)) {
            dlog.error(bLangArrowFunction.pos,
                    DiagnosticErrorCode.ARROW_EXPRESSION_CANNOT_INFER_TYPE_FROM_LHS);
            resultType = symTable.semanticError;
            return;
        }

        BInvokableType expectedInvocation = (BInvokableType) expectedType;
        populateArrowExprParamTypes(bLangArrowFunction, expectedInvocation.paramTypes);
        bLangArrowFunction.body.expr.setBType(populateArrowExprReturn(bLangArrowFunction, expectedInvocation.retType));
        // if function return type is none, assign the inferred return type
        if (expectedInvocation.retType.tag == TypeTags.NONE) {
            expectedInvocation.retType = bLangArrowFunction.body.expr.getBType();
        }
        resultType = bLangArrowFunction.funcType = expectedInvocation;
    }

    public void visit(BLangXMLQName bLangXMLQName) {
        String prefix = bLangXMLQName.prefix.value;
        resultType = types.checkType(bLangXMLQName, symTable.stringType, expType);
        // TODO: check isLHS

        if (env.node.getKind() == NodeKind.XML_ATTRIBUTE && prefix.isEmpty()
                && bLangXMLQName.localname.value.equals(XMLConstants.XMLNS_ATTRIBUTE)) {
            ((BLangXMLAttribute) env.node).isNamespaceDeclr = true;
            return;
        }

        if (env.node.getKind() == NodeKind.XML_ATTRIBUTE && prefix.equals(XMLConstants.XMLNS_ATTRIBUTE)) {
            ((BLangXMLAttribute) env.node).isNamespaceDeclr = true;
            return;
        }

        if (prefix.equals(XMLConstants.XMLNS_ATTRIBUTE)) {
            dlog.error(bLangXMLQName.pos, DiagnosticErrorCode.INVALID_NAMESPACE_PREFIX, prefix);
            bLangXMLQName.setBType(symTable.semanticError);
            return;
        }

        // XML attributes without a namespace prefix does not inherit default namespace
        // https://www.w3.org/TR/xml-names/#defaulting
        if (bLangXMLQName.prefix.value.isEmpty()) {
            return;
        }

        BSymbol xmlnsSymbol = symResolver.lookupSymbolInPrefixSpace(env, names.fromIdNode(bLangXMLQName.prefix));
        if (prefix.isEmpty() && xmlnsSymbol == symTable.notFoundSymbol) {
            return;
        }

        if (!prefix.isEmpty() && xmlnsSymbol == symTable.notFoundSymbol) {
            logUndefinedSymbolError(bLangXMLQName.pos, prefix);
            bLangXMLQName.setBType(symTable.semanticError);
            return;
        }

        if (xmlnsSymbol.getKind() == SymbolKind.PACKAGE) {
            xmlnsSymbol = findXMLNamespaceFromPackageConst(bLangXMLQName.localname.value, bLangXMLQName.prefix.value,
                    (BPackageSymbol) xmlnsSymbol, bLangXMLQName.pos);
        }

        if (xmlnsSymbol == null || xmlnsSymbol.getKind() != SymbolKind.XMLNS) {
            resultType = symTable.semanticError;
            return;
        }

        bLangXMLQName.nsSymbol = (BXMLNSSymbol) xmlnsSymbol;
        bLangXMLQName.namespaceURI = bLangXMLQName.nsSymbol.namespaceURI;
    }

    private BSymbol findXMLNamespaceFromPackageConst(String localname, String prefix,
                                                     BPackageSymbol pkgSymbol, Location pos) {
        // Resolve a const from module scope.
        BSymbol constSymbol = symResolver.lookupMemberSymbol(pos, pkgSymbol.scope, env,
                names.fromString(localname), SymTag.CONSTANT);
        if (constSymbol == symTable.notFoundSymbol) {
            if (!missingNodesHelper.isMissingNode(prefix) && !missingNodesHelper.isMissingNode(localname)) {
                dlog.error(pos, DiagnosticErrorCode.UNDEFINED_SYMBOL, prefix + ":" + localname);
            }
            return null;
        }

        // If Resolved const is not a string, it is an error.
        BConstantSymbol constantSymbol = (BConstantSymbol) constSymbol;
        if (constantSymbol.literalType.tag != TypeTags.STRING) {
            dlog.error(pos, DiagnosticErrorCode.INCOMPATIBLE_TYPES, symTable.stringType, constantSymbol.literalType);
            return null;
        }

        // If resolve const contain a string in {namespace url}local form extract namespace uri and local part.
        String constVal = (String) constantSymbol.value.value;
        int s = constVal.indexOf('{');
        int e = constVal.lastIndexOf('}');
        if (e > s + 1) {
            pkgSymbol.isUsed = true;
            String nsURI = constVal.substring(s + 1, e);
            String local = constVal.substring(e);
            return new BXMLNSSymbol(names.fromString(local), nsURI, constantSymbol.pkgID, constantSymbol.owner, pos,
                                    SOURCE);
        }

        // Resolved const string is not in valid format.
        dlog.error(pos, DiagnosticErrorCode.INVALID_ATTRIBUTE_REFERENCE, prefix + ":" + localname);
        return null;
    }

    public void visit(BLangXMLAttribute bLangXMLAttribute) {
        SymbolEnv xmlAttributeEnv = SymbolEnv.getXMLAttributeEnv(bLangXMLAttribute, env);

        // check attribute name
        BLangXMLQName name = (BLangXMLQName) bLangXMLAttribute.name;
        checkExpr(name, xmlAttributeEnv, symTable.stringType);
        // XML attributes without a prefix does not belong to enclosing elements default namespace.
        // https://www.w3.org/TR/xml-names/#uniqAttrs
        if (name.prefix.value.isEmpty()) {
            name.namespaceURI = null;
        }

        // check attribute value
        checkExpr(bLangXMLAttribute.value, xmlAttributeEnv, symTable.stringType);

        symbolEnter.defineNode(bLangXMLAttribute, env);
    }

    public void visit(BLangXMLElementLiteral bLangXMLElementLiteral) {
        SymbolEnv xmlElementEnv = SymbolEnv.getXMLElementEnv(bLangXMLElementLiteral, env);

        // Keep track of used namespace prefixes in this element and only add namespace attr for those used ones.
        Set<String> usedPrefixes = new HashSet<>();
        BLangIdentifier elemNamePrefix = ((BLangXMLQName) bLangXMLElementLiteral.startTagName).prefix;
        if (elemNamePrefix != null && !elemNamePrefix.value.isEmpty()) {
            usedPrefixes.add(elemNamePrefix.value);
        }

        // Visit in-line namespace declarations and define the namespace.
        for (BLangXMLAttribute attribute : bLangXMLElementLiteral.attributes) {
            if (attribute.name.getKind() == NodeKind.XML_QNAME && isXmlNamespaceAttribute(attribute)) {
                BLangXMLQuotedString value = attribute.value;
                if (value.getKind() == NodeKind.XML_QUOTED_STRING && value.textFragments.size() > 1) {
                    dlog.error(value.pos, DiagnosticErrorCode.INVALID_XML_NS_INTERPOLATION);
                }
                checkExpr(attribute, xmlElementEnv, symTable.noType);
            }
            BLangIdentifier prefix = ((BLangXMLQName) attribute.name).prefix;
            if (prefix != null && !prefix.value.isEmpty()) {
                usedPrefixes.add(prefix.value);
            }
        }

        // Visit attributes, this may depend on the namespace defined in previous attribute iteration.
        bLangXMLElementLiteral.attributes.forEach(attribute -> {
            if (!(attribute.name.getKind() == NodeKind.XML_QNAME && isXmlNamespaceAttribute(attribute))) {
                checkExpr(attribute, xmlElementEnv, symTable.noType);
            }
        });

        Map<Name, BXMLNSSymbol> namespaces = symResolver.resolveAllNamespaces(xmlElementEnv);
        Name defaultNs = names.fromString(XMLConstants.DEFAULT_NS_PREFIX);
        if (namespaces.containsKey(defaultNs)) {
            bLangXMLElementLiteral.defaultNsSymbol = namespaces.remove(defaultNs);
        }
        for (Map.Entry<Name, BXMLNSSymbol> nsEntry : namespaces.entrySet()) {
            if (usedPrefixes.contains(nsEntry.getKey().value)) {
                bLangXMLElementLiteral.namespacesInScope.put(nsEntry.getKey(), nsEntry.getValue());
            }
        }

        // Visit the tag names
        validateTags(bLangXMLElementLiteral, xmlElementEnv);

        // Visit the children
        bLangXMLElementLiteral.modifiedChildren =
                concatSimilarKindXMLNodes(bLangXMLElementLiteral.children, xmlElementEnv);

        if (expType == symTable.noType) {
            resultType = types.checkType(bLangXMLElementLiteral, symTable.xmlElementType, expType);
            return;
        }

        resultType = checkXmlSubTypeLiteralCompatibility(bLangXMLElementLiteral.pos, symTable.xmlElementType,
                                                         this.expType);

        if (Symbols.isFlagOn(resultType.flags, Flags.READONLY)) {
            markChildrenAsImmutable(bLangXMLElementLiteral);
        }
    }

    private boolean isXmlNamespaceAttribute(BLangXMLAttribute attribute) {
        BLangXMLQName attrName = (BLangXMLQName) attribute.name;
        return (attrName.prefix.value.isEmpty()
                    && attrName.localname.value.equals(XMLConstants.XMLNS_ATTRIBUTE))
                || attrName.prefix.value.equals(XMLConstants.XMLNS_ATTRIBUTE);
    }

    public BType getXMLTypeFromLiteralKind(BLangExpression childXMLExpressions) {
        if (childXMLExpressions.getKind() == NodeKind.XML_ELEMENT_LITERAL) {
            return symTable.xmlElementType;
        }
        if (childXMLExpressions.getKind() == NodeKind.XML_TEXT_LITERAL) {
            return symTable.xmlTextType;
        }
        if (childXMLExpressions.getKind() == NodeKind.XML_PI_LITERAL) {
            return symTable.xmlPIType;
        }
        return symTable.xmlCommentType;
    }

    public void muteErrorLog() {
        this.nonErrorLoggingCheck = true;
        this.dlog.mute();
    }

    public void unMuteErrorLog(boolean prevNonErrorLoggingCheck, int errorCount) {
        this.nonErrorLoggingCheck = prevNonErrorLoggingCheck;
        this.dlog.setErrorCount(errorCount);
        if (!prevNonErrorLoggingCheck) {
            this.dlog.unmute();
        }
    }

    public BType getXMLSequenceType(BType xmlSubType) {
        switch (xmlSubType.tag) {
            case TypeTags.XML_ELEMENT:
                return new BXMLType(symTable.xmlElementType,  null);
            case TypeTags.XML_COMMENT:
                return new BXMLType(symTable.xmlCommentType,  null);
            case TypeTags.XML_PI:
                return new BXMLType(symTable.xmlPIType,  null);
            default:
                // Since 'xml:Text is same as xml<'xml:Text>
                return symTable.xmlTextType;
        }
    }

    public void visit(BLangXMLSequenceLiteral bLangXMLSequenceLiteral) {
        if (expType.tag != TypeTags.XML && expType.tag != TypeTags.UNION && expType.tag != TypeTags.XML_TEXT
        && expType != symTable.noType) {
            dlog.error(bLangXMLSequenceLiteral.pos, DiagnosticErrorCode.INCOMPATIBLE_TYPES, expType,
                    "XML Sequence");
            resultType = symTable.semanticError;
            return;
        }

        List<BType> xmlTypesInSequence = new ArrayList<>();

        for (BLangExpression expressionItem : bLangXMLSequenceLiteral.xmlItems) {
            resultType = checkExpr(expressionItem, env, expType);
            if (!xmlTypesInSequence.contains(resultType)) {
                xmlTypesInSequence.add(resultType);
            }
        }

        // Set type according to items in xml sequence and expected type
        if (expType.tag == TypeTags.XML || expType == symTable.noType) {
            if (xmlTypesInSequence.size() == 1) {
                resultType = getXMLSequenceType(xmlTypesInSequence.get(0));
                return;
            }
            resultType = symTable.xmlType;
            return;
        }
        // Since 'xml:Text is same as xml<'xml:Text>
        if (expType.tag == TypeTags.XML_TEXT) {
            resultType = symTable.xmlTextType;
            return;
        }
        // Disallow unions with 'xml:T (singleton) items
         for (BType item : ((BUnionType) expType).getMemberTypes()) {
             if (item.tag != TypeTags.XML_TEXT && item.tag != TypeTags.XML) {
                 dlog.error(bLangXMLSequenceLiteral.pos, DiagnosticErrorCode.INCOMPATIBLE_TYPES,
                         expType, symTable.xmlType);
                 resultType = symTable.semanticError;
                 return;
             }
         }
        resultType = symTable.xmlType;
    }

    public void visit(BLangXMLTextLiteral bLangXMLTextLiteral) {
        List<BLangExpression> literalValues = bLangXMLTextLiteral.textFragments;
        checkStringTemplateExprs(literalValues);
        BLangExpression xmlExpression = literalValues.get(0);
        if (literalValues.size() == 1 && xmlExpression.getKind() == NodeKind.LITERAL &&
                ((String) ((BLangLiteral) xmlExpression).value).isEmpty()) {
            resultType = types.checkType(bLangXMLTextLiteral, symTable.xmlNeverType, expType);
            return;
        }
        resultType = types.checkType(bLangXMLTextLiteral, symTable.xmlTextType, expType);
    }

    public void visit(BLangXMLCommentLiteral bLangXMLCommentLiteral) {
        checkStringTemplateExprs(bLangXMLCommentLiteral.textFragments);

        if (expType == symTable.noType) {
            resultType = types.checkType(bLangXMLCommentLiteral, symTable.xmlCommentType, expType);
            return;
        }
        resultType = checkXmlSubTypeLiteralCompatibility(bLangXMLCommentLiteral.pos, symTable.xmlCommentType,
                                                         this.expType);
    }

    public void visit(BLangXMLProcInsLiteral bLangXMLProcInsLiteral) {
        checkExpr(bLangXMLProcInsLiteral.target, env, symTable.stringType);
        checkStringTemplateExprs(bLangXMLProcInsLiteral.dataFragments);
        if (expType == symTable.noType) {
            resultType = types.checkType(bLangXMLProcInsLiteral, symTable.xmlPIType, expType);
            return;
        }
        resultType = checkXmlSubTypeLiteralCompatibility(bLangXMLProcInsLiteral.pos, symTable.xmlPIType, this.expType);
    }

    public void visit(BLangXMLQuotedString bLangXMLQuotedString) {
        checkStringTemplateExprs(bLangXMLQuotedString.textFragments);
        resultType = types.checkType(bLangXMLQuotedString, symTable.stringType, expType);
    }

    public void visit(BLangXMLAttributeAccess xmlAttributeAccessExpr) {
        dlog.error(xmlAttributeAccessExpr.pos,
                DiagnosticErrorCode.DEPRECATED_XML_ATTRIBUTE_ACCESS);
        resultType = symTable.semanticError;
    }

    public void visit(BLangStringTemplateLiteral stringTemplateLiteral) {
        checkStringTemplateExprs(stringTemplateLiteral.exprs);
        resultType = types.checkType(stringTemplateLiteral, symTable.stringType, expType);
    }

    @Override
    public void visit(BLangRawTemplateLiteral rawTemplateLiteral) {
        // First, ensure that the contextually expected type is compatible with the RawTemplate type.
        // The RawTemplate type should have just two fields: strings and insertions. There shouldn't be any methods.
        BType type = determineRawTemplateLiteralType(rawTemplateLiteral, expType);

        if (type == symTable.semanticError) {
            resultType = type;
            return;
        }

        // Once we ensure the types are compatible, need to ensure that the types of the strings and insertions are
        // compatible with the types of the strings and insertions fields.
        BObjectType literalType = (BObjectType) type;
        BType stringsType = literalType.fields.get("strings").type;

        if (evaluateRawTemplateExprs(rawTemplateLiteral.strings, stringsType, INVALID_NUM_STRINGS,
                                     rawTemplateLiteral.pos)) {
            type = symTable.semanticError;
        }

        BType insertionsType = literalType.fields.get("insertions").type;

        if (evaluateRawTemplateExprs(rawTemplateLiteral.insertions, insertionsType, INVALID_NUM_INSERTIONS,
                                     rawTemplateLiteral.pos)) {
            type = symTable.semanticError;
        }

        resultType = type;
    }

    private BType determineRawTemplateLiteralType(BLangRawTemplateLiteral rawTemplateLiteral, BType expType) {
        // Contextually expected type is NoType when `var` is used. When `var` is used, the literal is considered to
        // be of type `RawTemplate`.
        if (expType == symTable.noType || containsAnyType(expType)) {
            return symTable.rawTemplateType;
        }

        BType compatibleType = getCompatibleRawTemplateType(expType, rawTemplateLiteral.pos);
        BType type = types.checkType(rawTemplateLiteral, compatibleType, symTable.rawTemplateType,
                DiagnosticErrorCode.INVALID_RAW_TEMPLATE_TYPE);

        if (type == symTable.semanticError) {
            return type;
        }

        // Raw template literals can be directly assigned only to abstract object types
        if (Symbols.isFlagOn(type.tsymbol.flags, Flags.CLASS)) {
            dlog.error(rawTemplateLiteral.pos, DiagnosticErrorCode.INVALID_RAW_TEMPLATE_ASSIGNMENT, type);
            return symTable.semanticError;
        }

        // Ensure that only the two fields, strings and insertions, are there
        BObjectType litObjType = (BObjectType) type;
        BObjectTypeSymbol objTSymbol = (BObjectTypeSymbol) litObjType.tsymbol;

        if (litObjType.fields.size() > 2) {
            dlog.error(rawTemplateLiteral.pos, DiagnosticErrorCode.INVALID_NUM_FIELDS, litObjType);
            type = symTable.semanticError;
        }

        if (!objTSymbol.attachedFuncs.isEmpty()) {
            dlog.error(rawTemplateLiteral.pos, DiagnosticErrorCode.METHODS_NOT_ALLOWED, litObjType);
            type = symTable.semanticError;
        }

        return type;
    }

    private boolean evaluateRawTemplateExprs(List<? extends BLangExpression> exprs, BType fieldType,
                                             DiagnosticCode code, Location pos) {
        BType listType = fieldType.tag != TypeTags.INTERSECTION ? fieldType :
                ((BIntersectionType) fieldType).effectiveType;
        boolean errored = false;

        if (listType.tag == TypeTags.ARRAY) {
            BArrayType arrayType = (BArrayType) listType;

            if (arrayType.state == BArrayState.CLOSED && (exprs.size() != arrayType.size)) {
                dlog.error(pos, code, arrayType.size, exprs.size());
                return false;
            }

            for (BLangExpression expr : exprs) {
                errored = (checkExpr(expr, env, arrayType.eType) == symTable.semanticError) || errored;
            }
        } else if (listType.tag == TypeTags.TUPLE) {
            BTupleType tupleType = (BTupleType) listType;
            final int size = exprs.size();
            final int requiredItems = tupleType.tupleTypes.size();

            if (size < requiredItems || (size > requiredItems && tupleType.restType == null)) {
                dlog.error(pos, code, requiredItems, size);
                return false;
            }

            int i;
            List<BType> memberTypes = tupleType.tupleTypes;
            for (i = 0; i < requiredItems; i++) {
                errored = (checkExpr(exprs.get(i), env, memberTypes.get(i)) == symTable.semanticError) || errored;
            }

            if (size > requiredItems) {
                for (; i < size; i++) {
                    errored = (checkExpr(exprs.get(i), env, tupleType.restType) == symTable.semanticError) || errored;
                }
            }
        } else {
            throw new IllegalStateException("Expected a list type, but found: " + listType);
        }

        return errored;
    }

    private boolean containsAnyType(BType type) {
        if (type == symTable.anyType) {
            return true;
        }

        if (type.tag == TypeTags.UNION) {
            return ((BUnionType) type).getMemberTypes().contains(symTable.anyType);
        }

        return false;
    }

    private BType getCompatibleRawTemplateType(BType expType, Location pos) {
        if (expType.tag != TypeTags.UNION) {
            return expType;
        }

        BUnionType unionType = (BUnionType) expType;
        List<BType> compatibleTypes = new ArrayList<>();

        for (BType type : unionType.getMemberTypes()) {
            if (types.isAssignable(type, symTable.rawTemplateType)) {
                compatibleTypes.add(type);
            }
        }

        if (compatibleTypes.size() == 0) {
            return expType;
        }

        if (compatibleTypes.size() > 1) {
            dlog.error(pos, DiagnosticErrorCode.MULTIPLE_COMPATIBLE_RAW_TEMPLATE_TYPES, symTable.rawTemplateType,
                       expType);
            return symTable.semanticError;
        }

        return compatibleTypes.get(0);
    }

    @Override
    public void visit(BLangIntRangeExpression intRangeExpression) {
        checkExpr(intRangeExpression.startExpr, env, symTable.intType);
        checkExpr(intRangeExpression.endExpr, env, symTable.intType);
        resultType = new BArrayType(symTable.intType);
    }

    @Override
    public void visit(BLangRestArgsExpression bLangRestArgExpression) {
        resultType = checkExpr(bLangRestArgExpression.expr, env, expType);
    }

    @Override
    public void visit(BLangInferredTypedescDefaultNode inferTypedescExpr) {
        if (expType.tag != TypeTags.TYPEDESC) {
            dlog.error(inferTypedescExpr.pos, DiagnosticErrorCode.INCOMPATIBLE_TYPES, expType, symTable.typeDesc);
            resultType = symTable.semanticError;
            return;
        }
        resultType = expType;
    }

    @Override
    public void visit(BLangNamedArgsExpression bLangNamedArgsExpression) {
        resultType = checkExpr(bLangNamedArgsExpression.expr, env, expType);
        bLangNamedArgsExpression.setBType(bLangNamedArgsExpression.expr.getBType());
    }

    @Override
    public void visit(BLangMatchExpression bLangMatchExpression) {
        SymbolEnv matchExprEnv = SymbolEnv.createBlockEnv((BLangBlockStmt) TreeBuilder.createBlockNode(), env);
        checkExpr(bLangMatchExpression.expr, matchExprEnv);

        // Type check and resolve patterns and their expressions
        bLangMatchExpression.patternClauses.forEach(pattern -> {
            if (!pattern.variable.name.value.endsWith(Names.IGNORE.value)) {
                symbolEnter.defineNode(pattern.variable, matchExprEnv);
            }
            checkExpr(pattern.expr, matchExprEnv, expType);
            pattern.variable.setBType(symResolver.resolveTypeNode(pattern.variable.typeNode, matchExprEnv));
        });

        LinkedHashSet<BType> matchExprTypes = getMatchExpressionTypes(bLangMatchExpression);

        BType actualType;
        if (matchExprTypes.contains(symTable.semanticError)) {
            actualType = symTable.semanticError;
        } else if (matchExprTypes.size() == 1) {
            actualType = matchExprTypes.toArray(new BType[0])[0];
        } else {
            actualType = BUnionType.create(null, matchExprTypes);
        }

        resultType = types.checkType(bLangMatchExpression, actualType, expType);
    }

    @Override
    public void visit(BLangCheckedExpr checkedExpr) {
        checkWithinQueryExpr = isWithinQuery();
        visitCheckAndCheckPanicExpr(checkedExpr);
    }

    @Override
    public void visit(BLangCheckPanickedExpr checkedExpr) {
        visitCheckAndCheckPanicExpr(checkedExpr);
    }

    @Override
    public void visit(BLangQueryExpr queryExpr) {
        boolean cleanPrevEnvs = false;
        if (prevEnvs.empty()) {
            prevEnvs.push(env);
            cleanPrevEnvs = true;
        }

        if (breakToParallelQueryEnv) {
            queryEnvs.push(prevEnvs.peek());
        } else {
            queryEnvs.push(env);
        }
        queryFinalClauses.push(queryExpr.getSelectClause());
        List<BLangNode> clauses = queryExpr.getQueryClauses();
        BLangExpression collectionNode = (BLangExpression) ((BLangFromClause) clauses.get(0)).getCollection();
        clauses.forEach(clause -> clause.accept(this));
        BType actualType = resolveQueryType(queryEnvs.peek(), ((BLangSelectClause) queryFinalClauses.peek()).expression,
                collectionNode.getBType(), expType, queryExpr);
        actualType = (actualType == symTable.semanticError) ? actualType :
                types.checkType(queryExpr.pos, actualType, expType, DiagnosticErrorCode.INCOMPATIBLE_TYPES);
        queryFinalClauses.pop();
        queryEnvs.pop();
        if (cleanPrevEnvs) {
            prevEnvs.pop();
        }

        if (actualType.tag == TypeTags.TABLE) {
            BTableType tableType = (BTableType) actualType;
            tableType.constraintPos = queryExpr.pos;
            tableType.isTypeInlineDefined = true;
            if (!validateTableType(tableType, null)) {
                resultType = symTable.semanticError;
                return;
            }
        }
        checkWithinQueryExpr = false;
        resultType = actualType;
    }

    private boolean isWithinQuery() {
        return !queryEnvs.isEmpty() && !queryFinalClauses.isEmpty();
    }

    private BType resolveQueryType(SymbolEnv env, BLangExpression selectExp, BType collectionType,
                                   BType targetType, BLangQueryExpr queryExpr) {
        List<BType> resultTypes = types.getAllTypes(targetType).stream()
                .filter(t -> !types.isAssignable(t, symTable.errorType))
                .filter(t -> !types.isAssignable(t, symTable.nilType))
                .collect(Collectors.toList());
        // resultTypes will be empty if the targetType is `error?`
        if (resultTypes.isEmpty()) {
            resultTypes.add(symTable.noType);
        }
        BType actualType = symTable.semanticError;
        List<BType> selectTypes = new ArrayList<>();
        List<BType> resolvedTypes = new ArrayList<>();
        BType selectType, resolvedType;
        for (BType type : resultTypes) {
            switch (type.tag) {
                case TypeTags.ARRAY:
                    selectType = checkExpr(selectExp, env, ((BArrayType) type).eType);
                    resolvedType = new BArrayType(selectType);
                    break;
                case TypeTags.TABLE:
                    selectType = checkExpr(selectExp, env, types.getSafeType(((BTableType) type).constraint,
                            true, true));
                    resolvedType = symTable.tableType;
                    break;
                case TypeTags.STREAM:
                    selectType = checkExpr(selectExp, env, types.getSafeType(((BStreamType) type).constraint,
                            true, true));
                    resolvedType = symTable.streamType;
                    break;
                case TypeTags.STRING:
                case TypeTags.XML:
                    selectType = checkExpr(selectExp, env, type);
                    resolvedType = selectType;
                    break;
                case TypeTags.NONE:
                default:
                    // contextually expected type not given (i.e var).
                    selectType = checkExpr(selectExp, env, type);
                    resolvedType = getNonContextualQueryType(selectType, collectionType);
                    break;
            }
            if (selectType != symTable.semanticError) {
                if (resolvedType.tag == TypeTags.STREAM) {
                    queryExpr.isStream = true;
                }
                if (resolvedType.tag == TypeTags.TABLE) {
                    queryExpr.isTable = true;
                }
                selectTypes.add(selectType);
                resolvedTypes.add(resolvedType);
            }
        }

        if (selectTypes.size() == 1) {
            BType errorType = getErrorType(collectionType, queryExpr);
            selectType = selectTypes.get(0);
            if (queryExpr.isStream) {
                return new BStreamType(TypeTags.STREAM, selectType, errorType, null);
            } else if (queryExpr.isTable) {
                actualType = getQueryTableType(queryExpr, selectType);
            } else {
                actualType = resolvedTypes.get(0);
            }

            if (errorType != null && errorType.tag != TypeTags.NIL) {
                return BUnionType.create(null, actualType, errorType);
            } else {
                return actualType;
            }
        } else if (selectTypes.size() > 1) {
            dlog.error(selectExp.pos, DiagnosticErrorCode.AMBIGUOUS_TYPES, selectTypes);
            return actualType;
        } else {
            return actualType;
        }
    }

    private BType getQueryTableType(BLangQueryExpr queryExpr, BType constraintType) {
        final BTableType tableType = new BTableType(TypeTags.TABLE, constraintType, null);
        if (!queryExpr.fieldNameIdentifierList.isEmpty()) {
            tableType.fieldNameList = queryExpr.fieldNameIdentifierList.stream()
                    .map(identifier -> ((BLangIdentifier) identifier).value).collect(Collectors.toList());
            return BUnionType.create(null, tableType, symTable.errorType);
        }
        return tableType;
    }


    private BType getErrorType(BType collectionType, BLangQueryExpr queryExpr) {
        if (collectionType.tag == TypeTags.SEMANTIC_ERROR) {
            return null;
        }
        BType returnType = null, errorType = null;
        switch (collectionType.tag) {
            case TypeTags.STREAM:
                errorType = ((BStreamType) collectionType).completionType;
                break;
            case TypeTags.OBJECT:
                returnType = types.getVarTypeFromIterableObject((BObjectType) collectionType);
                break;
            default:
                BSymbol itrSymbol = symResolver.lookupLangLibMethod(collectionType,
                        names.fromString(BLangCompilerConstants.ITERABLE_COLLECTION_ITERATOR_FUNC));
                if (itrSymbol == this.symTable.notFoundSymbol) {
                    return null;
                }
                BInvokableSymbol invokableSymbol = (BInvokableSymbol) itrSymbol;
                returnType = types.getResultTypeOfNextInvocation((BObjectType) invokableSymbol.retType);
        }
        List<BType> errorTypes = new ArrayList<>();
        if (returnType != null) {
            types.getAllTypes(returnType).stream()
                    .filter(t -> types.isAssignable(t, symTable.errorType))
                    .forEach(errorTypes::add);
        }
        if (checkWithinQueryExpr && queryExpr.isStream) {
            if (errorTypes.isEmpty()) {
                // if there's no completion type at this point,
                // then () gets added as a valid completion type for streams.
                errorTypes.add(symTable.nilType);
            }
            errorTypes.add(symTable.errorType);
        }
        if (!errorTypes.isEmpty()) {
            if (errorTypes.size() == 1) {
                errorType = errorTypes.get(0);
            } else {
                errorType = BUnionType.create(null, errorTypes.toArray(new BType[0]));
            }
        }
        return errorType;
    }

    private BType getNonContextualQueryType(BType staticType, BType basicType) {
        BType resultType;
        switch (basicType.tag) {
            case TypeTags.TABLE:
                resultType = symTable.tableType;
                break;
            case TypeTags.STREAM:
                resultType = symTable.streamType;
                break;
            case TypeTags.XML:
                resultType = new BXMLType(staticType, null);
                break;
            case TypeTags.STRING:
                resultType = symTable.stringType;
                break;
            default:
                resultType = new BArrayType(staticType);
                break;
        }
        return resultType;
    }

    @Override
    public void visit(BLangQueryAction queryAction) {
        if (prevEnvs.empty()) {
            prevEnvs.push(env);
        } else {
            prevEnvs.push(prevEnvs.peek());
        }
        queryEnvs.push(prevEnvs.peek());
        BLangDoClause doClause = queryAction.getDoClause();
        queryFinalClauses.push(doClause);
        List<BLangNode> clauses = queryAction.getQueryClauses();
        clauses.forEach(clause -> clause.accept(this));
        // Analyze foreach node's statements.
        semanticAnalyzer.analyzeStmt(doClause.body, SymbolEnv.createBlockEnv(doClause.body, queryEnvs.peek()));
        BType actualType = BUnionType.create(null, symTable.errorType, symTable.nilType);
        resultType = types.checkType(doClause.pos, actualType, expType, DiagnosticErrorCode.INCOMPATIBLE_TYPES);
        queryFinalClauses.pop();
        queryEnvs.pop();
        prevEnvs.pop();
    }

    @Override
    public void visit(BLangFromClause fromClause) {
        boolean prevBreakToParallelEnv = this.breakToParallelQueryEnv;
        this.breakToParallelQueryEnv = true;
        SymbolEnv fromEnv = SymbolEnv.createTypeNarrowedEnv(fromClause, queryEnvs.pop());
        fromClause.env = fromEnv;
        queryEnvs.push(fromEnv);
        checkExpr(fromClause.collection, queryEnvs.peek());
        // Set the type of the foreach node's type node.
        types.setInputClauseTypedBindingPatternType(fromClause);
        handleInputClauseVariables(fromClause, queryEnvs.peek());
        this.breakToParallelQueryEnv = prevBreakToParallelEnv;
    }

    @Override
    public void visit(BLangJoinClause joinClause) {
        boolean prevBreakEnv = this.breakToParallelQueryEnv;
        this.breakToParallelQueryEnv = true;
        SymbolEnv joinEnv = SymbolEnv.createTypeNarrowedEnv(joinClause, queryEnvs.pop());
        joinClause.env = joinEnv;
        queryEnvs.push(joinEnv);
        checkExpr(joinClause.collection, queryEnvs.peek());
        // Set the type of the foreach node's type node.
        types.setInputClauseTypedBindingPatternType(joinClause);
        handleInputClauseVariables(joinClause, queryEnvs.peek());
        if (joinClause.onClause != null) {
            ((BLangOnClause) joinClause.onClause).accept(this);
        }
        this.breakToParallelQueryEnv = prevBreakEnv;
    }

    @Override
    public void visit(BLangLetClause letClause) {
        SymbolEnv letEnv = SymbolEnv.createTypeNarrowedEnv(letClause, queryEnvs.pop());
        letClause.env = letEnv;
        queryEnvs.push(letEnv);
        for (BLangLetVariable letVariable : letClause.letVarDeclarations) {
            semanticAnalyzer.analyzeDef((BLangNode) letVariable.definitionNode, letEnv);
        }
    }

    @Override
    public void visit(BLangWhereClause whereClause) {
        whereClause.env = handleFilterClauses(whereClause.expression);
    }

    @Override
    public void visit(BLangSelectClause selectClause) {
        SymbolEnv selectEnv = SymbolEnv.createTypeNarrowedEnv(selectClause, queryEnvs.pop());
        selectClause.env = selectEnv;
        queryEnvs.push(selectEnv);
    }

    @Override
    public void visit(BLangDoClause doClause) {
        SymbolEnv letEnv = SymbolEnv.createTypeNarrowedEnv(doClause, queryEnvs.pop());
        doClause.env = letEnv;
        queryEnvs.push(letEnv);
    }

    @Override
    public void visit(BLangOnConflictClause onConflictClause) {
        BType exprType = checkExpr(onConflictClause.expression, queryEnvs.peek(), symTable.errorType);
        if (!types.isAssignable(exprType, symTable.errorType)) {
            dlog.error(onConflictClause.expression.pos, DiagnosticErrorCode.ERROR_TYPE_EXPECTED,
                    symTable.errorType, exprType);
        }
    }

    @Override
    public void visit(BLangLimitClause limitClause) {
        BType exprType = checkExpr(limitClause.expression, queryEnvs.peek());
        if (!types.isAssignable(exprType, symTable.intType)) {
            dlog.error(limitClause.expression.pos, DiagnosticErrorCode.INCOMPATIBLE_TYPES,
                    symTable.intType, exprType);
        }
    }

    @Override
    public void visit(BLangOnClause onClause) {
        BType lhsType, rhsType;
        BLangNode joinNode = getLastInputNodeFromEnv(queryEnvs.peek());
        // lhsExprEnv should only contain scope entries before join condition.
        onClause.lhsEnv = getEnvBeforeInputNode(queryEnvs.peek(), joinNode);
        lhsType = checkExpr(onClause.lhsExpr, onClause.lhsEnv);
        // rhsExprEnv should only contain scope entries after join condition.
        onClause.rhsEnv = getEnvAfterJoinNode(queryEnvs.peek(), joinNode);
        rhsType = checkExpr(onClause.rhsExpr, onClause.rhsEnv != null ? onClause.rhsEnv : queryEnvs.peek());
        if (!types.isAssignable(lhsType, rhsType)) {
            dlog.error(onClause.rhsExpr.pos, DiagnosticErrorCode.INCOMPATIBLE_TYPES, lhsType, rhsType);
        }
    }

    @Override
    public void visit(BLangOrderByClause orderByClause) {
        orderByClause.env = queryEnvs.peek();
        for (OrderKeyNode orderKeyNode : orderByClause.getOrderKeyList()) {
            BType exprType = checkExpr((BLangExpression) orderKeyNode.getOrderKey(), orderByClause.env);
            if (!types.isOrderedType(exprType, false)) {
                dlog.error(((BLangOrderKey) orderKeyNode).expression.pos, DiagnosticErrorCode.ORDER_BY_NOT_SUPPORTED);
            }
        }
    }

    @Override
    public void visit(BLangDo doNode) {
        if (doNode.onFailClause != null) {
            doNode.onFailClause.accept(this);
        }
    }

    public void visit(BLangOnFailClause onFailClause) {
        onFailClause.body.stmts.forEach(stmt -> stmt.accept(this));
    }

    private SymbolEnv handleFilterClauses (BLangExpression filterExpression) {
        checkExpr(filterExpression, queryEnvs.peek(), symTable.booleanType);
        BType actualType = filterExpression.getBType();
        if (TypeTags.TUPLE == actualType.tag) {
            dlog.error(filterExpression.pos, DiagnosticErrorCode.INCOMPATIBLE_TYPES,
                    symTable.booleanType, actualType);
        }
        SymbolEnv filterEnv = typeNarrower.evaluateTruth(filterExpression, queryFinalClauses.peek(), queryEnvs.pop());
        queryEnvs.push(filterEnv);
        return filterEnv;
    }

    private void handleInputClauseVariables(BLangInputClause bLangInputClause, SymbolEnv blockEnv) {
        if (bLangInputClause.variableDefinitionNode == null) {
            //not-possible
            return;
        }

        BLangVariable variableNode = (BLangVariable) bLangInputClause.variableDefinitionNode.getVariable();
        // Check whether the foreach node's variables are declared with var.
        if (bLangInputClause.isDeclaredWithVar) {
            // If the foreach node's variables are declared with var, type is `varType`.
            semanticAnalyzer.handleDeclaredVarInForeach(variableNode, bLangInputClause.varType, blockEnv);
            return;
        }
        // If the type node is available, we get the type from it.
        BType typeNodeType = symResolver.resolveTypeNode(variableNode.typeNode, blockEnv);
        // Then we need to check whether the RHS type is assignable to LHS type.
        if (types.isAssignable(bLangInputClause.varType, typeNodeType)) {
            // If assignable, we set types to the variables.
            semanticAnalyzer.handleDeclaredVarInForeach(variableNode, bLangInputClause.varType, blockEnv);
            return;
        }
        // Log an error and define a symbol with the node's type to avoid undeclared symbol errors.
        if (typeNodeType != symTable.semanticError) {
            dlog.error(variableNode.typeNode.pos, DiagnosticErrorCode.INCOMPATIBLE_TYPES,
                    bLangInputClause.varType, typeNodeType);
        }
        semanticAnalyzer.handleDeclaredVarInForeach(variableNode, typeNodeType, blockEnv);
    }

    private void visitCheckAndCheckPanicExpr(BLangCheckedExpr checkedExpr) {
        String operatorType = checkedExpr.getKind() == NodeKind.CHECK_EXPR ? "check" : "checkpanic";
        BLangExpression exprWithCheckingKeyword = checkedExpr.expr;
        boolean firstVisit = exprWithCheckingKeyword.getBType() == null;

        BType checkExprCandidateType;
        if (expType == symTable.noType) {
            checkExprCandidateType = symTable.noType;
        } else {
            BType exprType = getCandidateType(checkedExpr, expType);
            if (exprType == symTable.semanticError) {
                checkExprCandidateType = BUnionType.create(null, expType, symTable.errorType);
            } else {
                checkExprCandidateType = addDefaultErrorIfNoErrorComponentFound(expType);
            }
        }

        if (checkedExpr.getKind() == NodeKind.CHECK_EXPR && types.isUnionOfSimpleBasicTypes(expType)) {
            rewriteWithEnsureTypeFunc(checkedExpr, checkExprCandidateType);
        }

        BType exprType = checkExpr(checkedExpr.expr, env, checkExprCandidateType);
        if (checkedExpr.expr.getKind() == NodeKind.WORKER_RECEIVE) {
            if (firstVisit) {
                isTypeChecked = false;
                resultType = expType;
                return;
            } else {
                expType = checkedExpr.getBType();
                exprType = checkedExpr.expr.getBType();
            }
        }

        boolean isErrorType = types.isAssignable(exprType, symTable.errorType);
        if (exprType.tag != TypeTags.UNION && !isErrorType) {
            if (exprType.tag == TypeTags.READONLY) {
                checkedExpr.equivalentErrorTypeList = new ArrayList<>(1) {{
                    add(symTable.errorType);
                }};
                resultType = symTable.anyAndReadonly;
                return;
            } else if (exprType != symTable.semanticError) {
                dlog.error(checkedExpr.expr.pos,
                        DiagnosticErrorCode.CHECKED_EXPR_INVALID_USAGE_NO_ERROR_TYPE_IN_RHS,
                        operatorType);
            }
            checkedExpr.setBType(symTable.semanticError);
            return;
        }

        // Filter out the list of types which are not equivalent with the error type.
        List<BType> errorTypes = new ArrayList<>();
        List<BType> nonErrorTypes = new ArrayList<>();
        if (!isErrorType) {
            for (BType memberType : ((BUnionType) exprType).getMemberTypes()) {
                if (memberType.tag == TypeTags.READONLY) {
                    errorTypes.add(symTable.errorType);
                    nonErrorTypes.add(symTable.anyAndReadonly);
                    continue;
                }
                if (types.isAssignable(memberType, symTable.errorType)) {
                    errorTypes.add(memberType);
                    continue;
                }
                nonErrorTypes.add(memberType);
            }
        } else {
            errorTypes.add(exprType);
        }

        // This list will be used in the desugar phase
        checkedExpr.equivalentErrorTypeList = errorTypes;
        if (errorTypes.isEmpty()) {
            // No member types in this union is equivalent to the error type
            dlog.error(checkedExpr.expr.pos,
                    DiagnosticErrorCode.CHECKED_EXPR_INVALID_USAGE_NO_ERROR_TYPE_IN_RHS, operatorType);
            checkedExpr.setBType(symTable.semanticError);
            return;
        }

        BType actualType;
        if (nonErrorTypes.size() == 0) {
            actualType = symTable.neverType;
        } else if (nonErrorTypes.size() == 1) {
            actualType = nonErrorTypes.get(0);
        } else {
            actualType = BUnionType.create(null, new LinkedHashSet<>(nonErrorTypes));
        }

        if (actualType.tag == TypeTags.NEVER) {
            dlog.error(checkedExpr.pos, DiagnosticErrorCode.NEVER_TYPE_NOT_ALLOWED_WITH_CHECKED_EXPR,
                    operatorType);
        }

        resultType = types.checkType(checkedExpr, actualType, expType);
    }

    private void rewriteWithEnsureTypeFunc(BLangCheckedExpr checkedExpr, BType type) {
        BType rhsType = getCandidateType(checkedExpr, type);
        if (rhsType == symTable.semanticError) {
            rhsType = getCandidateType(checkedExpr, rhsType);
        }
        BType candidateLaxType = getCandidateLaxType(checkedExpr.expr, rhsType);
        if (!types.isLax(candidateLaxType)) {
            return;
        }
        ArrayList<BLangExpression> argExprs = new ArrayList<>();
        BType typedescType = new BTypedescType(expType, null);
        BLangTypedescExpr typedescExpr = new BLangTypedescExpr();
        typedescExpr.resolvedType = expType;
        typedescExpr.setBType(typedescType);
        argExprs.add(typedescExpr);
        BLangInvocation invocation = ASTBuilderUtil.createLangLibInvocationNode(FUNCTION_NAME_ENSURE_TYPE,
                argExprs, checkedExpr.expr, checkedExpr.pos);
        invocation.symbol = symResolver.lookupLangLibMethod(type,
                names.fromString(invocation.name.value));
        invocation.pkgAlias = (BLangIdentifier) TreeBuilder.createIdentifierNode();
        checkedExpr.expr = invocation;
    }

    private BType getCandidateLaxType(BLangNode expr, BType rhsType) {
        if (expr.getKind() == NodeKind.FIELD_BASED_ACCESS_EXPR) {
            return types.getSafeType(rhsType, false, true);
        }
        return rhsType;
    }

    private BType getCandidateType(BLangCheckedExpr checkedExpr, BType checkExprCandidateType) {
        boolean prevNonErrorLoggingCheck = this.nonErrorLoggingCheck;
        this.nonErrorLoggingCheck = true;
        int prevErrorCount = this.dlog.errorCount();
        this.dlog.resetErrorCount();
        this.dlog.mute();

        checkedExpr.expr.cloneAttempt++;
        BLangExpression clone = nodeCloner.cloneNode(checkedExpr.expr);
        BType rhsType;
        if (checkExprCandidateType == symTable.semanticError) {
            rhsType = checkExpr(clone, env);
        } else {
            rhsType = checkExpr(clone, env, checkExprCandidateType);
        }
        this.nonErrorLoggingCheck = prevNonErrorLoggingCheck;
        this.dlog.setErrorCount(prevErrorCount);
        if (!prevNonErrorLoggingCheck) {
            this.dlog.unmute();
        }
        return rhsType;
    }

    private BType addDefaultErrorIfNoErrorComponentFound(BType type) {
        for (BType t : types.getAllTypes(type)) {
            if (types.isAssignable(t, symTable.errorType)) {
                return type;
            }
        }
        return BUnionType.create(null, type, symTable.errorType);
    }

    @Override
    public void visit(BLangServiceConstructorExpr serviceConstructorExpr) {
        resultType = serviceConstructorExpr.serviceNode.symbol.type;
    }

    @Override
    public void visit(BLangTypeTestExpr typeTestExpr) {
        typeTestExpr.typeNode.setBType(symResolver.resolveTypeNode(typeTestExpr.typeNode, env));
        checkExpr(typeTestExpr.expr, env);

        resultType = types.checkType(typeTestExpr, symTable.booleanType, expType);
    }

    public void visit(BLangAnnotAccessExpr annotAccessExpr) {
        checkExpr(annotAccessExpr.expr, this.env, symTable.typeDesc);

        BType actualType = symTable.semanticError;
        BSymbol symbol =
                this.symResolver.resolveAnnotation(annotAccessExpr.pos, env,
                        names.fromString(annotAccessExpr.pkgAlias.getValue()),
                        names.fromString(annotAccessExpr.annotationName.getValue()));
        if (symbol == this.symTable.notFoundSymbol) {
            this.dlog.error(annotAccessExpr.pos, DiagnosticErrorCode.UNDEFINED_ANNOTATION,
                    annotAccessExpr.annotationName.getValue());
        } else {
            annotAccessExpr.annotationSymbol = (BAnnotationSymbol) symbol;
            BType annotType = ((BAnnotationSymbol) symbol).attachedType == null ? symTable.trueType :
                    ((BAnnotationSymbol) symbol).attachedType.type;
            actualType = BUnionType.create(null, annotType, symTable.nilType);
        }

        this.resultType = this.types.checkType(annotAccessExpr, actualType, this.expType);
    }

    // Private methods

    private boolean isValidVariableReference(BLangExpression varRef) {
        switch (varRef.getKind()) {
            case SIMPLE_VARIABLE_REF:
            case RECORD_VARIABLE_REF:
            case TUPLE_VARIABLE_REF:
            case ERROR_VARIABLE_REF:
            case FIELD_BASED_ACCESS_EXPR:
            case INDEX_BASED_ACCESS_EXPR:
            case XML_ATTRIBUTE_ACCESS_EXPR:
                return true;
            default:
                dlog.error(varRef.pos, DiagnosticErrorCode.INVALID_RECORD_BINDING_PATTERN, varRef.getBType());
                return false;
        }
    }

    private BType getEffectiveReadOnlyType(Location pos, BType origTargetType) {
        if (origTargetType == symTable.readonlyType) {
            if (types.isInherentlyImmutableType(expType) || !types.isSelectivelyImmutableType(expType)) {
                return origTargetType;
            }

            return ImmutableTypeCloner.getImmutableIntersectionType(pos, types,
                                                                    (SelectivelyImmutableReferenceType) expType,
                                                                    env, symTable, anonymousModelHelper, names,
                                                                    new HashSet<>());
        }

        if (origTargetType.tag != TypeTags.UNION) {
            return origTargetType;
        }

        boolean hasReadOnlyType = false;

        LinkedHashSet<BType> nonReadOnlyTypes = new LinkedHashSet<>();

        for (BType memberType : ((BUnionType) origTargetType).getMemberTypes()) {
            if (memberType == symTable.readonlyType) {
                hasReadOnlyType = true;
                continue;
            }

            nonReadOnlyTypes.add(memberType);
        }

        if (!hasReadOnlyType) {
            return origTargetType;
        }

        if (types.isInherentlyImmutableType(expType) || !types.isSelectivelyImmutableType(expType)) {
            return origTargetType;
        }

        BUnionType nonReadOnlyUnion = BUnionType.create(null, nonReadOnlyTypes);

        nonReadOnlyUnion.add(ImmutableTypeCloner.getImmutableIntersectionType(pos, types,
                                                                              (SelectivelyImmutableReferenceType)
                                                                                      expType,
                                                                              env, symTable, anonymousModelHelper,
                                                                              names, new HashSet<>()));
        return nonReadOnlyUnion;
    }

    private BType populateArrowExprReturn(BLangArrowFunction bLangArrowFunction, BType expectedRetType) {
        SymbolEnv arrowFunctionEnv = SymbolEnv.createArrowFunctionSymbolEnv(bLangArrowFunction, env);
        bLangArrowFunction.params.forEach(param -> symbolEnter.defineNode(param, arrowFunctionEnv));
        return checkExpr(bLangArrowFunction.body.expr, arrowFunctionEnv, expectedRetType);
    }

    private void populateArrowExprParamTypes(BLangArrowFunction bLangArrowFunction, List<BType> paramTypes) {
        if (paramTypes.size() != bLangArrowFunction.params.size()) {
            dlog.error(bLangArrowFunction.pos,
                    DiagnosticErrorCode.ARROW_EXPRESSION_MISMATCHED_PARAMETER_LENGTH,
                    paramTypes.size(), bLangArrowFunction.params.size());
            resultType = symTable.semanticError;
            bLangArrowFunction.params.forEach(param -> param.setBType(symTable.semanticError));
            return;
        }

        for (int i = 0; i < bLangArrowFunction.params.size(); i++) {
            BLangSimpleVariable paramIdentifier = bLangArrowFunction.params.get(i);
            BType bType = paramTypes.get(i);
            BLangValueType valueTypeNode = (BLangValueType) TreeBuilder.createValueTypeNode();
            valueTypeNode.setTypeKind(bType.getKind());
            valueTypeNode.pos = symTable.builtinPos;
            paramIdentifier.setTypeNode(valueTypeNode);
            paramIdentifier.setBType(bType);
        }
    }

    private void checkSelfReferences(Location pos, SymbolEnv env, BVarSymbol varSymbol) {
        if (env.enclVarSym == varSymbol) {
            dlog.error(pos, DiagnosticErrorCode.SELF_REFERENCE_VAR, varSymbol.name);
        }
    }

    public List<BType> getListWithErrorTypes(int count) {
        List<BType> list = new ArrayList<>(count);
        for (int i = 0; i < count; i++) {
            list.add(symTable.semanticError);
        }

        return list;
    }

    private void checkFunctionInvocationExpr(BLangInvocation iExpr) {
        Name funcName = names.fromIdNode(iExpr.name);
        Name pkgAlias = names.fromIdNode(iExpr.pkgAlias);
        BSymbol funcSymbol = symTable.notFoundSymbol;

        BSymbol pkgSymbol = symResolver.resolvePrefixSymbol(env, pkgAlias, getCurrentCompUnit(iExpr));
        if (pkgSymbol == symTable.notFoundSymbol) {
            dlog.error(iExpr.pos, DiagnosticErrorCode.UNDEFINED_MODULE, pkgAlias);
        } else {
            if (funcSymbol == symTable.notFoundSymbol) {
                BSymbol symbol = symResolver.lookupMainSpaceSymbolInPackage(iExpr.pos, env, pkgAlias, funcName);
                if ((symbol.tag & SymTag.VARIABLE) == SymTag.VARIABLE) {
                    funcSymbol = symbol;
                }
                if (symTable.rootPkgSymbol.pkgID.equals(symbol.pkgID) &&
                        (symbol.tag & SymTag.VARIABLE_NAME) == SymTag.VARIABLE_NAME) {
                    funcSymbol = symbol;
                }
            }
            if (funcSymbol == symTable.notFoundSymbol || ((funcSymbol.tag & SymTag.TYPE) == SymTag.TYPE)) {
                BSymbol ctor = symResolver.lookupConstructorSpaceSymbolInPackage(iExpr.pos, env, pkgAlias, funcName);
                funcSymbol = ctor != symTable.notFoundSymbol ? ctor : funcSymbol;
            }
        }

        if (funcSymbol == symTable.notFoundSymbol || isNotFunction(funcSymbol)) {
            if (!missingNodesHelper.isMissingNode(funcName)) {
                dlog.error(iExpr.pos, DiagnosticErrorCode.UNDEFINED_FUNCTION, funcName);
            }
            iExpr.argExprs.forEach(arg -> checkExpr(arg, env));
            resultType = symTable.semanticError;
            return;
        }
        if (isFunctionPointer(funcSymbol)) {
            iExpr.functionPointerInvocation = true;
            markAndRegisterClosureVariable(funcSymbol, iExpr.pos, env);
        }
        if (Symbols.isFlagOn(funcSymbol.flags, Flags.REMOTE)) {
            dlog.error(iExpr.pos, DiagnosticErrorCode.INVALID_ACTION_INVOCATION_SYNTAX, iExpr.name.value);
        }
        if (Symbols.isFlagOn(funcSymbol.flags, Flags.RESOURCE)) {
            dlog.error(iExpr.pos, DiagnosticErrorCode.INVALID_RESOURCE_FUNCTION_INVOCATION);
        }

        boolean langLibPackageID = PackageID.isLangLibPackageID(pkgSymbol.pkgID);

        if (langLibPackageID) {
            // This will enable, type param support, if the function is called directly.
            this.env = SymbolEnv.createInvocationEnv(iExpr, this.env);
        }
        // Set the resolved function symbol in the invocation expression.
        // This is used in the code generation phase.
        iExpr.symbol = funcSymbol;
        checkInvocationParamAndReturnType(iExpr);

        if (langLibPackageID && !iExpr.argExprs.isEmpty()) {
            checkInvalidImmutableValueUpdate(iExpr, iExpr.argExprs.get(0).getBType(), funcSymbol);
        }
    }

    protected void markAndRegisterClosureVariable(BSymbol symbol, Location pos, SymbolEnv env) {
        BLangInvokableNode encInvokable = env.enclInvokable;
        if (symbol.closure == true || (env.enclType != null && env.enclType.getKind() == NodeKind.FUNCTION_TYPE) ||
                (symbol.owner.tag & SymTag.PACKAGE) == SymTag.PACKAGE && env.node.getKind() != NodeKind.ARROW_EXPR) {
            return;
        }
        if (encInvokable != null && encInvokable.flagSet.contains(Flag.LAMBDA)
                && !isFunctionArgument(symbol, encInvokable.requiredParams)) {
            SymbolEnv encInvokableEnv = findEnclosingInvokableEnv(env, encInvokable);
            BSymbol resolvedSymbol = symResolver.lookupClosureVarSymbol(encInvokableEnv, symbol.name, SymTag.VARIABLE);
            if (resolvedSymbol != symTable.notFoundSymbol && !encInvokable.flagSet.contains(Flag.ATTACHED)) {
                resolvedSymbol.closure = true;
                ((BLangFunction) encInvokable).closureVarSymbols.add(new ClosureVarSymbol(resolvedSymbol, pos));
            }
        }
        if (env.node.getKind() == NodeKind.ARROW_EXPR
                && !isFunctionArgument(symbol, ((BLangArrowFunction) env.node).params)) {
            SymbolEnv encInvokableEnv = findEnclosingInvokableEnv(env, encInvokable);
            BSymbol resolvedSymbol = symResolver.lookupClosureVarSymbol(encInvokableEnv, symbol.name, SymTag.VARIABLE);
            if (resolvedSymbol != symTable.notFoundSymbol) {
                resolvedSymbol.closure = true;
                ((BLangArrowFunction) env.node).closureVarSymbols.add(new ClosureVarSymbol(resolvedSymbol, pos));
            }
        }
        if (env.enclType != null && env.enclType.getKind() == NodeKind.RECORD_TYPE) {
            SymbolEnv encInvokableEnv = findEnclosingInvokableEnv(env, (BLangRecordTypeNode) env.enclType);
            BSymbol resolvedSymbol = symResolver.lookupClosureVarSymbol(encInvokableEnv, symbol.name, SymTag.VARIABLE);
            if (resolvedSymbol != symTable.notFoundSymbol && !encInvokable.flagSet.contains(Flag.ATTACHED)) {
                resolvedSymbol.closure = true;
                ((BLangFunction) encInvokable).closureVarSymbols.add(new ClosureVarSymbol(resolvedSymbol, pos));
            }
        }
    }

    private boolean isNotFunction(BSymbol funcSymbol) {
        if ((funcSymbol.tag & SymTag.FUNCTION) == SymTag.FUNCTION
                || (funcSymbol.tag & SymTag.CONSTRUCTOR) == SymTag.CONSTRUCTOR) {
            return false;
        }

        if (isFunctionPointer(funcSymbol)) {
            return false;
        }

        return true;
    }

    private boolean isFunctionPointer(BSymbol funcSymbol) {
        if ((funcSymbol.tag & SymTag.FUNCTION) == SymTag.FUNCTION) {
            return false;
        }
        return (funcSymbol.tag & SymTag.FUNCTION) == SymTag.VARIABLE
                && funcSymbol.kind == SymbolKind.FUNCTION
                && (funcSymbol.flags & Flags.NATIVE) != Flags.NATIVE;
    }

    private List<BLangNamedArgsExpression> checkProvidedErrorDetails(BLangErrorConstructorExpr errorConstructorExpr,
                                                                     BType expectedType) {
        List<BLangNamedArgsExpression> namedArgs = new ArrayList<>();
        for (BLangNamedArgsExpression namedArgsExpression : errorConstructorExpr.namedArgs) {
            BType target = getErrorCtorNamedArgTargetType(namedArgsExpression, expectedType);

            BLangNamedArgsExpression clone = nodeCloner.cloneNode(namedArgsExpression);
            BType type = checkExpr(clone, env, target);
            if (type == symTable.semanticError) {
                checkExpr(namedArgsExpression, env);
            } else {
                checkExpr(namedArgsExpression, env, target);
            }
            namedArgs.add(namedArgsExpression);
        }
        return namedArgs;
    }

    private BType getErrorCtorNamedArgTargetType(BLangNamedArgsExpression namedArgsExpression, BType expectedType) {
        if (expectedType == symTable.semanticError) {
            return symTable.semanticError;
        }

        if (expectedType.tag == TypeTags.MAP) {
            return ((BMapType) expectedType).constraint;
        }

        if (expectedType.tag != TypeTags.RECORD) {
            return symTable.semanticError;
        }

        BRecordType recordType = (BRecordType) expectedType;
        BField targetField = recordType.fields.get(namedArgsExpression.name.value);
        if (targetField != null) {
            return targetField.type;
        }

        if (!recordType.sealed && !recordType.fields.isEmpty()) {
            dlog.error(namedArgsExpression.pos, DiagnosticErrorCode.INVALID_REST_DETAIL_ARG, namedArgsExpression.name,
                    recordType);
        }

        return recordType.sealed ? symTable.noType : recordType.restFieldType;
    }

    private void checkObjectFunctionInvocationExpr(BLangInvocation iExpr, BObjectType objectType) {
        if (objectType.getKind() == TypeKind.SERVICE &&
                !(iExpr.expr.getKind() == NodeKind.SIMPLE_VARIABLE_REF &&
                (Names.SELF.equals(((BLangSimpleVarRef) iExpr.expr).symbol.name)))) {
            dlog.error(iExpr.pos, DiagnosticErrorCode.SERVICE_FUNCTION_INVALID_INVOCATION);
            return;
        }
        // check for object attached function
        Name funcName =
                names.fromString(Symbols.getAttachedFuncSymbolName(objectType.tsymbol.name.value, iExpr.name.value));
        BSymbol funcSymbol =
                symResolver.resolveObjectMethod(iExpr.pos, env, funcName, (BObjectTypeSymbol) objectType.tsymbol);
        if (funcSymbol == symTable.notFoundSymbol || funcSymbol.type.tag != TypeTags.INVOKABLE) {
            if (!checkLangLibMethodInvocationExpr(iExpr, objectType)) {
                dlog.error(iExpr.name.pos, DiagnosticErrorCode.UNDEFINED_METHOD_IN_OBJECT, iExpr.name.value,
                        objectType);
                resultType = symTable.semanticError;
                return;
            }
        } else {
            iExpr.symbol = funcSymbol;
        }

        // init method can be called in a method-call-expr only when the expression
        // preceding the . is self
        if (iExpr.name.value.equals(Names.USER_DEFINED_INIT_SUFFIX.value) &&
                !(iExpr.expr.getKind() == NodeKind.SIMPLE_VARIABLE_REF &&
                (Names.SELF.equals(((BLangSimpleVarRef) iExpr.expr).symbol.name)))) {
            dlog.error(iExpr.pos, DiagnosticErrorCode.INVALID_INIT_INVOCATION);
        }

        if (Symbols.isFlagOn(funcSymbol.flags, Flags.REMOTE)) {
            dlog.error(iExpr.pos, DiagnosticErrorCode.INVALID_ACTION_INVOCATION_SYNTAX, iExpr.name.value);
        }
        if (Symbols.isFlagOn(funcSymbol.flags, Flags.RESOURCE)) {
            dlog.error(iExpr.pos, DiagnosticErrorCode.INVALID_RESOURCE_FUNCTION_INVOCATION);
        }
        checkInvocationParamAndReturnType(iExpr);
    }

    // Here, an action invocation can be either of the following two forms:
    // - foo->bar();
    // - start foo.bar(); or start foo->bar()
    private void checkActionInvocation(BLangInvocation.BLangActionInvocation aInv, BObjectType expType) {
        BLangValueExpression varRef = (BLangValueExpression) aInv.expr;

        if (((varRef.symbol.tag & SymTag.ENDPOINT) != SymTag.ENDPOINT) && !aInv.async) {
            dlog.error(aInv.pos, DiagnosticErrorCode.INVALID_ACTION_INVOCATION, varRef.getBType());
            this.resultType = symTable.semanticError;
            aInv.symbol = symTable.notFoundSymbol;
            return;
        }

        BVarSymbol epSymbol = (BVarSymbol) varRef.symbol;

        Name remoteMethodQName = names
                .fromString(Symbols.getAttachedFuncSymbolName(expType.tsymbol.name.value, aInv.name.value));
        Name actionName = names.fromIdNode(aInv.name);
        BSymbol remoteFuncSymbol = symResolver
                .lookupMemberSymbol(aInv.pos, epSymbol.type.tsymbol.scope, env, remoteMethodQName, SymTag.FUNCTION);

        if (remoteFuncSymbol == symTable.notFoundSymbol && !checkLangLibMethodInvocationExpr(aInv, expType)) {
            dlog.error(aInv.name.pos, DiagnosticErrorCode.UNDEFINED_METHOD_IN_OBJECT, aInv.name.value, expType);
            resultType = symTable.semanticError;
            return;
        }

        if (!Symbols.isFlagOn(remoteFuncSymbol.flags, Flags.REMOTE) && !aInv.async) {
            dlog.error(aInv.pos, DiagnosticErrorCode.INVALID_METHOD_INVOCATION_SYNTAX, actionName);
            this.resultType = symTable.semanticError;
            return;
        }
        if (Symbols.isFlagOn(remoteFuncSymbol.flags, Flags.REMOTE) &&
                Symbols.isFlagOn(expType.flags, Flags.CLIENT) &&
                types.isNeverTypeOrStructureTypeWithARequiredNeverMember
                        ((BType) ((InvokableSymbol) remoteFuncSymbol).getReturnType())) {
            dlog.error(aInv.pos, DiagnosticErrorCode.INVALID_CLIENT_REMOTE_METHOD_CALL);
        }

        aInv.symbol = remoteFuncSymbol;
        checkInvocationParamAndReturnType(aInv);
    }

    private boolean checkLangLibMethodInvocationExpr(BLangInvocation iExpr, BType bType) {
        return getLangLibMethod(iExpr, bType) != symTable.notFoundSymbol;
    }

    private BSymbol getLangLibMethod(BLangInvocation iExpr, BType bType) {

        Name funcName = names.fromString(iExpr.name.value);
        BSymbol funcSymbol = symResolver.lookupLangLibMethod(bType, funcName);

        if (funcSymbol == symTable.notFoundSymbol) {
            return symTable.notFoundSymbol;
        }

        iExpr.symbol = funcSymbol;
        iExpr.langLibInvocation = true;
        SymbolEnv enclEnv = this.env;
        this.env = SymbolEnv.createInvocationEnv(iExpr, this.env);
        iExpr.argExprs.add(0, iExpr.expr);
        checkInvocationParamAndReturnType(iExpr);
        this.env = enclEnv;

        return funcSymbol;
    }

    private void checkInvocationParamAndReturnType(BLangInvocation iExpr) {
        BType actualType = checkInvocationParam(iExpr);
        resultType = types.checkType(iExpr, actualType, this.expType);
    }

    private BVarSymbol incRecordParamAllowAdditionalFields(List<BVarSymbol> openIncRecordParams,
                                                           Set<String> requiredParamNames) {
        if (openIncRecordParams.size() != 1) {
            return null;
        }
        LinkedHashMap<String, BField> fields = ((BRecordType) openIncRecordParams.get(0).type).fields;
        for (String paramName : requiredParamNames) {
            if (!fields.containsKey(paramName)) {
                return null;
            }
        }
        return openIncRecordParams.get(0);
    }

    private BVarSymbol checkForIncRecordParamAllowAdditionalFields(BInvokableSymbol invokableSymbol,
                                                                   List<BVarSymbol> incRecordParams) {
        Set<String> requiredParamNames = new HashSet<>();
        List<BVarSymbol> openIncRecordParams = new ArrayList<>();
        for (BVarSymbol paramSymbol : invokableSymbol.params) {
            if (Symbols.isFlagOn(Flags.asMask(paramSymbol.getFlags()), Flags.INCLUDED) &&
                                                                        paramSymbol.type.getKind() == TypeKind.RECORD) {
                boolean recordWithDisallowFieldsOnly = true;
                LinkedHashMap<String, BField> fields = ((BRecordType) paramSymbol.type).fields;
                for (String fieldName : fields.keySet()) {
                    BField field = fields.get(fieldName);
                    if (field.symbol.type.tag != TypeTags.NEVER) {
                        recordWithDisallowFieldsOnly = false;
                        incRecordParams.add(field.symbol);
                        requiredParamNames.add(fieldName);
                    }
                }
                if (recordWithDisallowFieldsOnly && ((BRecordType) paramSymbol.type).restFieldType != symTable.noType) {
                    openIncRecordParams.add(paramSymbol);
                }
            } else {
                requiredParamNames.add(paramSymbol.name.value);
            }
        }
        return incRecordParamAllowAdditionalFields(openIncRecordParams, requiredParamNames);
    }

    private BType checkInvocationParam(BLangInvocation iExpr) {
        if (Symbols.isFlagOn(iExpr.symbol.type.flags, Flags.ANY_FUNCTION)) {
            dlog.error(iExpr.pos, DiagnosticErrorCode.INVALID_FUNCTION_POINTER_INVOCATION_WITH_TYPE);
            return symTable.semanticError;
        }
        if (iExpr.symbol.type.tag != TypeTags.INVOKABLE) {
            dlog.error(iExpr.pos, DiagnosticErrorCode.INVALID_FUNCTION_INVOCATION, iExpr.symbol.type);
            return symTable.noType;
        }

        BInvokableSymbol invokableSymbol = ((BInvokableSymbol) iExpr.symbol);
        List<BType> paramTypes = ((BInvokableType) invokableSymbol.type).getParameterTypes();
        List<BVarSymbol> incRecordParams = new ArrayList<>();
        BVarSymbol incRecordParamAllowAdditionalFields = checkForIncRecordParamAllowAdditionalFields(invokableSymbol,
                                                                                                     incRecordParams);
        int parameterCountForPositionalArgs = paramTypes.size();
        int parameterCountForNamedArgs = parameterCountForPositionalArgs + incRecordParams.size();
        iExpr.requiredArgs = new ArrayList<>();
        for (BVarSymbol symbol : invokableSymbol.params) {
            if (!Symbols.isFlagOn(Flags.asMask(symbol.getFlags()), Flags.INCLUDED) ||
                                                                            symbol.type.tag != TypeTags.RECORD) {
                continue;
            }
            LinkedHashMap<String, BField> fields = ((BRecordType) symbol.type).fields;
            if (fields.isEmpty()) {
                continue;
            }
            for (String field : fields.keySet()) {
                if (fields.get(field).type.tag != TypeTags.NEVER) {
                    parameterCountForNamedArgs = parameterCountForNamedArgs - 1;
                    break;
                }
            }
        }

        // Split the different argument types: required args, named args and rest args
        int i = 0;
        BLangExpression vararg = null;
        boolean foundNamedArg = false;
        for (BLangExpression expr : iExpr.argExprs) {
            switch (expr.getKind()) {
                case NAMED_ARGS_EXPR:
                    foundNamedArg = true;
                    if (i < parameterCountForNamedArgs || incRecordParamAllowAdditionalFields != null) {
                        iExpr.requiredArgs.add(expr);
                    } else {
                        // can not provide a rest parameters as named args
                        dlog.error(expr.pos, DiagnosticErrorCode.TOO_MANY_ARGS_FUNC_CALL, iExpr.name.value);
                    }
                    i++;
                    break;
                case REST_ARGS_EXPR:
                    if (foundNamedArg) {
                        dlog.error(expr.pos, DiagnosticErrorCode.REST_ARG_DEFINED_AFTER_NAMED_ARG);
                        continue;
                    }
                    vararg = expr;
                    break;
                default: // positional args
                    if (foundNamedArg) {
                        dlog.error(expr.pos, DiagnosticErrorCode.POSITIONAL_ARG_DEFINED_AFTER_NAMED_ARG);
                    }
                    if (i < parameterCountForPositionalArgs) {
                        iExpr.requiredArgs.add(expr);
                    } else {
                        iExpr.restArgs.add(expr);
                    }
                    i++;
                    break;
            }
        }

        return checkInvocationArgs(iExpr, paramTypes, vararg, incRecordParams,
                                    incRecordParamAllowAdditionalFields);
    }

    private BType checkInvocationArgs(BLangInvocation iExpr, List<BType> paramTypes, BLangExpression vararg,
                                      List<BVarSymbol> incRecordParams,
                                      BVarSymbol incRecordParamAllowAdditionalFields) {
        BInvokableSymbol invokableSymbol = (BInvokableSymbol) iExpr.symbol;
        BInvokableType bInvokableType = (BInvokableType) invokableSymbol.type;
        BInvokableTypeSymbol invokableTypeSymbol = (BInvokableTypeSymbol) bInvokableType.tsymbol;
        List<BVarSymbol> nonRestParams = new ArrayList<>(invokableTypeSymbol.params);

        List<BLangExpression> nonRestArgs = iExpr.requiredArgs;
        List<BVarSymbol> valueProvidedParams = new ArrayList<>();

        List<BVarSymbol> requiredParams = new ArrayList<>();
        List<BVarSymbol> requiredIncRecordParams = new ArrayList<>();

        for (BVarSymbol nonRestParam : nonRestParams) {
            if (nonRestParam.isDefaultable) {
                continue;
            }

            requiredParams.add(nonRestParam);
        }

        for (BVarSymbol incRecordParam : incRecordParams) {
            if (Symbols.isFlagOn(Flags.asMask(incRecordParam.getFlags()), Flags.REQUIRED)) {
                requiredIncRecordParams.add(incRecordParam);
            }
        }

        int i = 0;
        for (; i < nonRestArgs.size(); i++) {
            BLangExpression arg = nonRestArgs.get(i);

            // Special case handling for the first param because for parameterized invocations, we have added the
            // value on which the function is invoked as the first param of the function call. If we run checkExpr()
            // on it, it will recursively add the first param to argExprs again, resulting in a too many args in
            // function call error.
            if (i == 0 && arg.typeChecked && iExpr.expr != null && iExpr.expr == arg) {
                BType expectedType = paramTypes.get(i);
                types.checkType(arg.pos, arg.getBType(), expectedType, DiagnosticErrorCode.INCOMPATIBLE_TYPES);
                types.setImplicitCastExpr(arg, arg.getBType(), expectedType);
            }

            if (arg.getKind() != NodeKind.NAMED_ARGS_EXPR) {
                // if arg is positional, corresponding parameter in the same position should be of same type.
                if (i < nonRestParams.size()) {
                    BVarSymbol param = nonRestParams.get(i);
                    checkTypeParamExpr(arg, this.env, param.type, iExpr.langLibInvocation);
                    valueProvidedParams.add(param);
                    requiredParams.remove(param);
                    continue;
                }
                // Arg count > required + defaultable param count.
                break;
            }

            if (arg.getKind() == NodeKind.NAMED_ARGS_EXPR) {
                // if arg is named, function should have a parameter with this name.
                BLangIdentifier argName = ((NamedArgNode) arg).getName();
                BVarSymbol varSym = checkParameterNameForDefaultArgument(argName, ((BLangNamedArgsExpression) arg).expr,
                                            nonRestParams, incRecordParams, incRecordParamAllowAdditionalFields);

                if (varSym == null) {
                    dlog.error(arg.pos, DiagnosticErrorCode.UNDEFINED_PARAMETER, argName);
                    break;
                }
                requiredParams.remove(varSym);
                requiredIncRecordParams.remove(varSym);
                if (valueProvidedParams.contains(varSym)) {
                    dlog.error(arg.pos, DiagnosticErrorCode.DUPLICATE_NAMED_ARGS, varSym.name.value);
                    continue;
                }
                checkTypeParamExpr(arg, this.env, varSym.type, iExpr.langLibInvocation);
                valueProvidedParams.add(varSym);
            }
        }

        BVarSymbol restParam = invokableTypeSymbol.restParam;

        boolean errored = false;

        if (!requiredParams.isEmpty() && vararg == null) {
            // Log errors if any required parameters are not given as positional/named args and there is
            // no vararg either.
            for (BVarSymbol requiredParam : requiredParams) {
                if (!Symbols.isFlagOn(Flags.asMask(requiredParam.getFlags()), Flags.INCLUDED)) {
                    dlog.error(iExpr.pos, DiagnosticErrorCode.MISSING_REQUIRED_PARAMETER, requiredParam.name,
                            iExpr.name.value);
                    errored = true;
                }
            }
        }

        if (!requiredIncRecordParams.isEmpty() && !requiredParams.isEmpty()) {
            // Log errors if any non-defaultable required record fields of included record parameters are not given as
            // named args.
            for (BVarSymbol requiredIncRecordParam : requiredIncRecordParams) {
                for (BVarSymbol requiredParam : requiredParams) {
                    if (requiredParam.type == requiredIncRecordParam.owner.type) {
                        dlog.error(iExpr.pos, DiagnosticErrorCode.MISSING_REQUIRED_PARAMETER,
                                requiredIncRecordParam.name, iExpr.name.value);
                        errored = true;
                    }
                }
            }
        }

        if (restParam == null &&
                (!iExpr.restArgs.isEmpty() ||
                         (vararg != null && valueProvidedParams.size() == nonRestParams.size()))) {
            dlog.error(iExpr.pos, DiagnosticErrorCode.TOO_MANY_ARGS_FUNC_CALL, iExpr.name.value);
            errored = true;
        }

        if (errored) {
            return symTable.semanticError;
        }

        BType listTypeRestArg = restParam == null ? null : restParam.type;
        BRecordType mappingTypeRestArg = null;

        if (vararg != null && nonRestArgs.size() < nonRestParams.size()) {
            // We only reach here if there are no named args and there is a vararg, and part of the non-rest params
            // are provided via the vararg.
            // Create a new tuple type and a closed record type as the expected rest param type with expected
            // required/defaultable paramtypes as members.
            PackageID pkgID = env.enclPkg.symbol.pkgID;
            List<BType> tupleMemberTypes = new ArrayList<>();
            BRecordTypeSymbol recordSymbol = createRecordTypeSymbol(pkgID, null, VIRTUAL);
            mappingTypeRestArg = new BRecordType(recordSymbol);
            LinkedHashMap<String, BField> fields = new LinkedHashMap<>();
            BType tupleRestType = null;
            BVarSymbol fieldSymbol;

            for (int j = nonRestArgs.size(); j < nonRestParams.size(); j++) {
                BType paramType = paramTypes.get(j);
                BVarSymbol nonRestParam = nonRestParams.get(j);
                Name paramName = nonRestParam.name;
                tupleMemberTypes.add(paramType);
                boolean required = requiredParams.contains(nonRestParam);
                fieldSymbol = new BVarSymbol(Flags.asMask(new HashSet<Flag>() {{
                                             add(required ? Flag.REQUIRED : Flag.OPTIONAL); }}), paramName,
                                             pkgID, paramType, recordSymbol, null, VIRTUAL);
                fields.put(paramName.value, new BField(paramName, null, fieldSymbol));
            }

            if (listTypeRestArg != null) {
                if (listTypeRestArg.tag == TypeTags.ARRAY) {
                    tupleRestType = ((BArrayType) listTypeRestArg).eType;
                } else if (listTypeRestArg.tag == TypeTags.TUPLE) {
                    BTupleType restTupleType = (BTupleType) listTypeRestArg;
                    tupleMemberTypes.addAll(restTupleType.tupleTypes);
                    if (restTupleType.restType != null) {
                        tupleRestType = restTupleType.restType;
                    }
                }
            }

            BTupleType tupleType = new BTupleType(tupleMemberTypes);
            tupleType.restType = tupleRestType;
            listTypeRestArg = tupleType;
            mappingTypeRestArg.sealed = true;
            mappingTypeRestArg.restFieldType = symTable.noType;
            mappingTypeRestArg.fields = fields;
            recordSymbol.type = mappingTypeRestArg;
            mappingTypeRestArg.tsymbol = recordSymbol;
        }

        // Check whether the expected param count and the actual args counts are matching.
        if (listTypeRestArg == null && (vararg != null || !iExpr.restArgs.isEmpty())) {
            dlog.error(iExpr.pos, DiagnosticErrorCode.TOO_MANY_ARGS_FUNC_CALL, iExpr.name.value);
            return symTable.semanticError;
        }

        BType restType = null;
        if (vararg != null && !iExpr.restArgs.isEmpty()) {
            // We reach here if args are provided for the rest param as both individual rest args and a vararg.
            // Thus, the rest param type is the original rest param type which is an array type.
            BType elementType = ((BArrayType) listTypeRestArg).eType;

            for (BLangExpression restArg : iExpr.restArgs) {
                checkTypeParamExpr(restArg, this.env, elementType, true);
            }

            checkTypeParamExpr(vararg, this.env, listTypeRestArg, iExpr.langLibInvocation);
            iExpr.restArgs.add(vararg);
            restType = this.resultType;
        } else if (vararg != null) {
            iExpr.restArgs.add(vararg);
            if (mappingTypeRestArg != null) {
                LinkedHashSet<BType> restTypes = new LinkedHashSet<>();
                restTypes.add(listTypeRestArg);
                restTypes.add(mappingTypeRestArg);
                BType actualType = BUnionType.create(null, restTypes);
                checkTypeParamExpr(vararg, this.env, actualType, iExpr.langLibInvocation);
            } else {
                checkTypeParamExpr(vararg, this.env, listTypeRestArg, iExpr.langLibInvocation);
            }
            restType = this.resultType;
        } else if (!iExpr.restArgs.isEmpty()) {
            if (listTypeRestArg.tag == TypeTags.ARRAY) {
                BType elementType = ((BArrayType) listTypeRestArg).eType;
                for (BLangExpression restArg : iExpr.restArgs) {
                    checkTypeParamExpr(restArg, this.env, elementType, true);
                    if (restType != symTable.semanticError && this.resultType == symTable.semanticError) {
                        restType = this.resultType;
                    }
                }
            } else {
                BTupleType tupleType = (BTupleType) listTypeRestArg;
                List<BType> tupleMemberTypes = tupleType.tupleTypes;
                BType tupleRestType = tupleType.restType;

                int tupleMemCount = tupleMemberTypes.size();

                for (int j = 0; j < iExpr.restArgs.size(); j++) {
                    BLangExpression restArg = iExpr.restArgs.get(j);
                    BType memType = j < tupleMemCount ? tupleMemberTypes.get(j) : tupleRestType;
                    checkTypeParamExpr(restArg, this.env, memType, true);
                    if (restType != symTable.semanticError && this.resultType == symTable.semanticError) {
                        restType = this.resultType;
                    }
                }
            }
        }

        BType retType = typeParamAnalyzer.getReturnTypeParams(env, bInvokableType.getReturnType());
        if (restType != symTable.semanticError &&
                Symbols.isFlagOn(invokableSymbol.flags, Flags.NATIVE) &&
                Symbols.isFlagOn(retType.flags, Flags.PARAMETERIZED)) {
            retType = unifier.build(retType, expType, iExpr, types, symTable, dlog);
        }

        // check argument types in arr:sort function
        boolean langLibPackageID = PackageID.isLangLibPackageID(iExpr.symbol.pkgID);
        String sortFuncName = "sort";
        if (langLibPackageID && sortFuncName.equals(iExpr.name.value)) {
            checkArrayLibSortFuncArgs(iExpr);
        }

        if (iExpr instanceof ActionNode && ((BLangInvocation.BLangActionInvocation) iExpr).async) {
            return this.generateFutureType(invokableSymbol, retType);
        } else {
            return retType;
        }
    }

    private void checkArrayLibSortFuncArgs(BLangInvocation iExpr) {
        if (iExpr.argExprs.size() <= 2 && !types.isOrderedType(iExpr.argExprs.get(0).getBType(), false)) {
            dlog.error(iExpr.argExprs.get(0).pos, DiagnosticErrorCode.INVALID_SORT_ARRAY_MEMBER_TYPE,
                       iExpr.argExprs.get(0).getBType());
        }

        if (iExpr.argExprs.size() != 3) {
            return;
        }

        BLangExpression keyFunction = iExpr.argExprs.get(2);
        BType keyFunctionType = keyFunction.getBType();

        if (keyFunctionType.tag == TypeTags.SEMANTIC_ERROR) {
            return;
        }

        if (keyFunctionType.tag == TypeTags.NIL) {
            if (!types.isOrderedType(iExpr.argExprs.get(0).getBType(), false)) {
                dlog.error(iExpr.argExprs.get(0).pos, DiagnosticErrorCode.INVALID_SORT_ARRAY_MEMBER_TYPE,
                           iExpr.argExprs.get(0).getBType());
            }
            return;
        }

        Location pos;
        BType returnType;

        if (keyFunction.getKind() == NodeKind.SIMPLE_VARIABLE_REF) {
            pos = keyFunction.pos;
            returnType = keyFunction.getBType().getReturnType();
        } else if (keyFunction.getKind() == NodeKind.ARROW_EXPR) {
            BLangArrowFunction arrowFunction = ((BLangArrowFunction) keyFunction);
            pos = arrowFunction.body.expr.pos;
            returnType = arrowFunction.body.expr.getBType();
            if (returnType.tag == TypeTags.SEMANTIC_ERROR) {
                return;
            }
        } else {
            BLangLambdaFunction keyLambdaFunction = (BLangLambdaFunction) keyFunction;
            pos = keyLambdaFunction.function.pos;
            returnType = keyLambdaFunction.function.getBType().getReturnType();
        }

        if (!types.isOrderedType(returnType, false)) {
            dlog.error(pos, DiagnosticErrorCode.INVALID_SORT_FUNC_RETURN_TYPE, returnType);
        }
    }

    private BVarSymbol checkParameterNameForDefaultArgument(BLangIdentifier argName, BLangExpression expr,
                                                            List<BVarSymbol> nonRestParams,
                                                            List<BVarSymbol> incRecordParams,
                                                            BVarSymbol incRecordParamAllowAdditionalFields) {
        for (BVarSymbol nonRestParam : nonRestParams) {
            if (nonRestParam.getName().value.equals(argName.value)) {
                return nonRestParam;
            }
        }
        for (BVarSymbol incRecordParam : incRecordParams) {
            if (incRecordParam.getName().value.equals(argName.value)) {
                return incRecordParam;
            }
        }
        if (incRecordParamAllowAdditionalFields != null) {
            BRecordType incRecordType = (BRecordType) incRecordParamAllowAdditionalFields.type;
            checkExpr(expr, env, incRecordType.restFieldType);
            if (!incRecordType.fields.containsKey(argName.value)) {
                return new BVarSymbol(0, names.fromIdNode(argName), null, symTable.noType, null, argName.pos, VIRTUAL);
            }
        }
        return null;
    }

    private BFutureType generateFutureType(BInvokableSymbol invocableSymbol, BType retType) {

        boolean isWorkerStart = invocableSymbol.name.value.startsWith(WORKER_LAMBDA_VAR_PREFIX);
        return new BFutureType(TypeTags.FUTURE, retType, null, isWorkerStart);
    }

    private void checkTypeParamExpr(BLangExpression arg, SymbolEnv env, BType expectedType,
                                    boolean inferTypeForNumericLiteral) {
        checkTypeParamExpr(arg.pos, arg, env, expectedType, inferTypeForNumericLiteral);
    }

    private void checkTypeParamExpr(Location pos, BLangExpression arg, SymbolEnv env, BType expectedType,
                                    boolean inferTypeForNumericLiteral) {

        if (typeParamAnalyzer.notRequireTypeParams(env)) {
            checkExpr(arg, env, expectedType);
            return;
        }
        if (requireTypeInference(arg, inferTypeForNumericLiteral)) {
            // Need to infer the type. Calculate matching bound type, with no type.
            BType expType = typeParamAnalyzer.getMatchingBoundType(expectedType, env);
            BType inferredType = checkExpr(arg, env, expType);
            typeParamAnalyzer.checkForTypeParamsInArg(pos, inferredType, this.env, expectedType);
            return;
        }
        checkExpr(arg, env, expectedType);
        typeParamAnalyzer.checkForTypeParamsInArg(pos, arg.getBType(), this.env, expectedType);
    }

    private boolean requireTypeInference(BLangExpression expr, boolean inferTypeForNumericLiteral) {

        switch (expr.getKind()) {
            case GROUP_EXPR:
                return requireTypeInference(((BLangGroupExpr) expr).expression, inferTypeForNumericLiteral);
            case ARROW_EXPR:
            case LIST_CONSTRUCTOR_EXPR:
            case RECORD_LITERAL_EXPR:
                return true;
            case NUMERIC_LITERAL:
                return inferTypeForNumericLiteral;
            default:
                return false;
        }
    }

    private BType checkMappingField(RecordLiteralNode.RecordField field, BType mappingType) {
        BType fieldType = symTable.semanticError;
        boolean keyValueField = field.isKeyValueField();
        boolean spreadOpField = field.getKind() == NodeKind.RECORD_LITERAL_SPREAD_OP;

        boolean readOnlyConstructorField = false;
        String fieldName = null;
        Location pos = null;

        BLangExpression valueExpr = null;

        if (keyValueField) {
            valueExpr = ((BLangRecordKeyValueField) field).valueExpr;
        } else if (!spreadOpField) {
            valueExpr = (BLangRecordVarNameField) field;
        }

        switch (mappingType.tag) {
            case TypeTags.RECORD:
                if (keyValueField) {
                    BLangRecordKeyValueField keyValField = (BLangRecordKeyValueField) field;
                    BLangRecordKey key = keyValField.key;
                    fieldType = checkRecordLiteralKeyExpr(key.expr, key.computedKey, (BRecordType) mappingType);
                    readOnlyConstructorField = keyValField.readonly;
                    pos = key.expr.pos;
                    fieldName = getKeyValueFieldName(keyValField);
                } else if (spreadOpField) {
                    BLangExpression spreadExpr = ((BLangRecordLiteral.BLangRecordSpreadOperatorField) field).expr;
                    checkExpr(spreadExpr, this.env);

                    BType spreadExprType = spreadExpr.getBType();
                    if (spreadExprType.tag == TypeTags.MAP) {
                        return types.checkType(spreadExpr.pos, ((BMapType) spreadExprType).constraint,
                                getAllFieldType((BRecordType) mappingType),
                                DiagnosticErrorCode.INCOMPATIBLE_TYPES);
                    }

                    if (spreadExprType.tag != TypeTags.RECORD) {
                        dlog.error(spreadExpr.pos, DiagnosticErrorCode.INCOMPATIBLE_TYPES_SPREAD_OP,
                                spreadExprType);
                        return symTable.semanticError;
                    }

                    boolean errored = false;
                    for (BField bField : ((BRecordType) spreadExprType).fields.values()) {
                        BType specFieldType = bField.type;
                        BType expectedFieldType = checkRecordLiteralKeyByName(spreadExpr.pos, this.env, bField.name,
                                                                              (BRecordType) mappingType);
                        if (expectedFieldType != symTable.semanticError &&
                                !types.isAssignable(specFieldType, expectedFieldType)) {
                            dlog.error(spreadExpr.pos, DiagnosticErrorCode.INCOMPATIBLE_TYPES_FIELD,
                                    expectedFieldType, bField.name, specFieldType);
                            if (!errored) {
                                errored = true;
                            }
                        }
                    }
                    return errored ? symTable.semanticError : symTable.noType;
                } else {
                    BLangRecordVarNameField varNameField = (BLangRecordVarNameField) field;
                    fieldType = checkRecordLiteralKeyExpr(varNameField, false, (BRecordType) mappingType);
                    readOnlyConstructorField = varNameField.readonly;
                    pos = varNameField.pos;
                    fieldName = getVarNameFieldName(varNameField);
                }
                break;
            case TypeTags.MAP:
                if (spreadOpField) {
                    BLangExpression spreadExp = ((BLangRecordLiteral.BLangRecordSpreadOperatorField) field).expr;
                    BType spreadOpType = checkExpr(spreadExp, this.env);
                    BType spreadOpMemberType;

                    switch (spreadOpType.tag) {
                        case TypeTags.RECORD:
                            List<BType> types = new ArrayList<>();
                            BRecordType recordType = (BRecordType) spreadOpType;

                            for (BField recField : recordType.fields.values()) {
                                types.add(recField.type);
                            }

                            if (!recordType.sealed) {
                                types.add(recordType.restFieldType);
                            }

                            spreadOpMemberType = getRepresentativeBroadType(types);
                            break;
                        case TypeTags.MAP:
                            spreadOpMemberType = ((BMapType) spreadOpType).constraint;
                            break;
                        default:
                            dlog.error(spreadExp.pos, DiagnosticErrorCode.INCOMPATIBLE_TYPES_SPREAD_OP,
                                    spreadOpType);
                            return symTable.semanticError;
                    }

                    return types.checkType(spreadExp.pos, spreadOpMemberType, ((BMapType) mappingType).constraint,
                            DiagnosticErrorCode.INCOMPATIBLE_TYPES);
                }

                boolean validMapKey;
                if (keyValueField) {
                    BLangRecordKeyValueField keyValField = (BLangRecordKeyValueField) field;
                    BLangRecordKey key = keyValField.key;
                    validMapKey = checkValidJsonOrMapLiteralKeyExpr(key.expr, key.computedKey);
                    readOnlyConstructorField = keyValField.readonly;
                    pos = key.pos;
                    fieldName = getKeyValueFieldName(keyValField);
                } else {
                    BLangRecordVarNameField varNameField = (BLangRecordVarNameField) field;
                    validMapKey = checkValidJsonOrMapLiteralKeyExpr(varNameField, false);
                    readOnlyConstructorField = varNameField.readonly;
                    pos = varNameField.pos;
                    fieldName = getVarNameFieldName(varNameField);
                }

                fieldType = validMapKey ? ((BMapType) mappingType).constraint : symTable.semanticError;
                break;
        }


        if (readOnlyConstructorField) {
            if (types.isSelectivelyImmutableType(fieldType)) {
                fieldType =
                        ImmutableTypeCloner.getImmutableIntersectionType(pos, types,
                                                                         (SelectivelyImmutableReferenceType) fieldType,
                                                                         env, symTable, anonymousModelHelper, names,
                                                                         new HashSet<>());
            } else if (!types.isInherentlyImmutableType(fieldType)) {
                dlog.error(pos, DiagnosticErrorCode.INVALID_READONLY_MAPPING_FIELD, fieldName, fieldType);
                fieldType = symTable.semanticError;
            }
        }

        if (spreadOpField) {
            // If we reach this point for a spread operator it is due to the mapping type being a semantic error.
            // In such a scenario, valueExpr would be null here, and fieldType would be symTable.semanticError.
            // We set the spread op expression as the valueExpr here, to check it against symTable.semanticError.
            valueExpr = ((BLangRecordLiteral.BLangRecordSpreadOperatorField) field).expr;
        }

        BLangExpression exprToCheck = valueExpr;
        if (this.nonErrorLoggingCheck) {
            exprToCheck = nodeCloner.cloneNode(valueExpr);
        } else {
            ((BLangNode) field).setBType(fieldType);
        }

        return checkExpr(exprToCheck, this.env, fieldType);
    }

    private BType checkRecordLiteralKeyExpr(BLangExpression keyExpr, boolean computedKey, BRecordType recordType) {
        Name fieldName;

        if (computedKey) {
            checkExpr(keyExpr, this.env, symTable.stringType);

            if (keyExpr.getBType() == symTable.semanticError) {
                return symTable.semanticError;
            }

            LinkedHashSet<BType> fieldTypes = recordType.fields.values().stream()
                    .map(field -> field.type)
                    .collect(Collectors.toCollection(LinkedHashSet::new));

            if (recordType.restFieldType.tag != TypeTags.NONE) {
                fieldTypes.add(recordType.restFieldType);
            }

            return BUnionType.create(null, fieldTypes);
        } else if (keyExpr.getKind() == NodeKind.SIMPLE_VARIABLE_REF) {
            BLangSimpleVarRef varRef = (BLangSimpleVarRef) keyExpr;
            fieldName = names.fromIdNode(varRef.variableName);
        } else if (keyExpr.getKind() == NodeKind.LITERAL && keyExpr.getBType().tag == TypeTags.STRING) {
            fieldName = names.fromString((String) ((BLangLiteral) keyExpr).value);
        } else {
            dlog.error(keyExpr.pos, DiagnosticErrorCode.INVALID_RECORD_LITERAL_KEY);
            return symTable.semanticError;
        }

        // Check whether the struct field exists
        return checkRecordLiteralKeyByName(keyExpr.pos, this.env, fieldName, recordType);
    }

    private BType checkRecordLiteralKeyByName(Location location, SymbolEnv env, Name key,
                                              BRecordType recordType) {
        BSymbol fieldSymbol = symResolver.resolveStructField(location, env, key, recordType.tsymbol);
        if (fieldSymbol != symTable.notFoundSymbol) {
            return fieldSymbol.type;
        }

        if (recordType.sealed) {
            dlog.error(location, DiagnosticErrorCode.UNDEFINED_STRUCTURE_FIELD_WITH_TYPE, key,
                    recordType.tsymbol.type.getKind().typeName(), recordType);
            return symTable.semanticError;
        }

        return recordType.restFieldType;
    }

    private BType getAllFieldType(BRecordType recordType) {
        LinkedHashSet<BType> possibleTypes = new LinkedHashSet<>();

        for (BField field : recordType.fields.values()) {
            possibleTypes.add(field.type);
        }

        BType restFieldType = recordType.restFieldType;

        if (restFieldType != null && restFieldType != symTable.noType) {
            possibleTypes.add(restFieldType);
        }

        return BUnionType.create(null, possibleTypes);
    }

    private boolean checkValidJsonOrMapLiteralKeyExpr(BLangExpression keyExpr, boolean computedKey) {
        if (computedKey) {
            checkExpr(keyExpr, this.env, symTable.stringType);

            if (keyExpr.getBType() == symTable.semanticError) {
                return false;
            }
            return true;
        } else if (keyExpr.getKind() == NodeKind.SIMPLE_VARIABLE_REF ||
                (keyExpr.getKind() == NodeKind.LITERAL && ((BLangLiteral) keyExpr).getBType().tag == TypeTags.STRING)) {
            return true;
        }
        dlog.error(keyExpr.pos, DiagnosticErrorCode.INVALID_RECORD_LITERAL_KEY);
        return false;
    }

    private BType addNilForNillableAccessType(BType actualType) {
        // index based map/record access always returns a nil-able type for optional/rest fields.
        if (actualType.isNullable()) {
            return actualType;
        }

        return BUnionType.create(null, actualType, symTable.nilType);
    }

    private BType checkRecordRequiredFieldAccess(BLangAccessExpression varReferExpr, Name fieldName,
                                                 BRecordType recordType) {
        BSymbol fieldSymbol = symResolver.resolveStructField(varReferExpr.pos, this.env, fieldName, recordType.tsymbol);

        if (fieldSymbol == symTable.notFoundSymbol || Symbols.isOptional(fieldSymbol)) {
            return symTable.semanticError;
        }

        // Set the field symbol to use during the code generation phase.
        varReferExpr.symbol = fieldSymbol;
        return fieldSymbol.type;
    }

    private BType checkRecordOptionalFieldAccess(BLangAccessExpression varReferExpr, Name fieldName,
                                                 BRecordType recordType) {
        BSymbol fieldSymbol = symResolver.resolveStructField(varReferExpr.pos, this.env, fieldName, recordType.tsymbol);

        if (fieldSymbol == symTable.notFoundSymbol || !Symbols.isOptional(fieldSymbol)) {
            return symTable.semanticError;
        }

        // Set the field symbol to use during the code generation phase.
        varReferExpr.symbol = fieldSymbol;
        return fieldSymbol.type;
    }

    private BType checkRecordRestFieldAccess(BLangAccessExpression varReferExpr, Name fieldName,
                                             BRecordType recordType) {
        BSymbol fieldSymbol = symResolver.resolveStructField(varReferExpr.pos, this.env, fieldName, recordType.tsymbol);

        if (fieldSymbol != symTable.notFoundSymbol) {
            // The field should not exist as a required or optional field.
            return symTable.semanticError;
        }

        if (recordType.sealed) {
            return symTable.semanticError;
        }

        return recordType.restFieldType;
    }

    private BType checkObjectFieldAccess(BLangFieldBasedAccess bLangFieldBasedAccess,
                                         Name fieldName, BObjectType objectType) {
        BSymbol fieldSymbol = symResolver.resolveStructField(bLangFieldBasedAccess.pos,
                this.env, fieldName, objectType.tsymbol);

        if (fieldSymbol != symTable.notFoundSymbol) {
            // Setting the field symbol. This is used during the code generation phase
            bLangFieldBasedAccess.symbol = fieldSymbol;
            return fieldSymbol.type;
        }

        // check if it is an attached function pointer call
        Name objFuncName = names.fromString(Symbols.getAttachedFuncSymbolName(objectType.tsymbol.name.value,
                fieldName.value));
        fieldSymbol = symResolver.resolveObjectField(bLangFieldBasedAccess.pos, env, objFuncName, objectType.tsymbol);

        if (fieldSymbol == symTable.notFoundSymbol) {
            dlog.error(bLangFieldBasedAccess.field.pos,
                    DiagnosticErrorCode.UNDEFINED_STRUCTURE_FIELD_WITH_TYPE, fieldName,
                    objectType.tsymbol.type.getKind().typeName(), objectType.tsymbol);
            return symTable.semanticError;
        }

        if (Symbols.isFlagOn(fieldSymbol.type.flags, Flags.ISOLATED) &&
                !Symbols.isFlagOn(objectType.flags, Flags.ISOLATED)) {
            fieldSymbol = ASTBuilderUtil.duplicateInvokableSymbol((BInvokableSymbol) fieldSymbol);

            fieldSymbol.flags &= ~Flags.ISOLATED;
            fieldSymbol.type.flags &= ~Flags.ISOLATED;
        }

        // Setting the field symbol. This is used during the code generation phase
        bLangFieldBasedAccess.symbol = fieldSymbol;
        return fieldSymbol.type;
    }

    private BType checkTupleFieldType(BType tupleType, int indexValue) {
        BTupleType bTupleType = (BTupleType) tupleType;
        if (bTupleType.tupleTypes.size() <= indexValue && bTupleType.restType != null) {
            return bTupleType.restType;
        } else if (indexValue < 0 || bTupleType.tupleTypes.size() <= indexValue) {
            return symTable.semanticError;
        }
        return bTupleType.tupleTypes.get(indexValue);
    }

    private void validateTags(BLangXMLElementLiteral bLangXMLElementLiteral, SymbolEnv xmlElementEnv) {
        // check type for start and end tags
        BLangExpression startTagName = bLangXMLElementLiteral.startTagName;
        checkExpr(startTagName, xmlElementEnv, symTable.stringType);
        BLangExpression endTagName = bLangXMLElementLiteral.endTagName;
        if (endTagName == null) {
            return;
        }

        checkExpr(endTagName, xmlElementEnv, symTable.stringType);
        if (startTagName.getKind() == NodeKind.XML_QNAME && endTagName.getKind() == NodeKind.XML_QNAME &&
                startTagName.equals(endTagName)) {
            return;
        }

        if (startTagName.getKind() != NodeKind.XML_QNAME && endTagName.getKind() != NodeKind.XML_QNAME) {
            return;
        }

        dlog.error(bLangXMLElementLiteral.pos, DiagnosticErrorCode.XML_TAGS_MISMATCH);
    }

    private void checkStringTemplateExprs(List<? extends BLangExpression> exprs) {
        for (BLangExpression expr : exprs) {
            checkExpr(expr, env);

            BType type = expr.getBType();

            if (type == symTable.semanticError) {
                continue;
            }

            if (!types.isNonNilSimpleBasicTypeOrString(type)) {
                dlog.error(expr.pos, DiagnosticErrorCode.INCOMPATIBLE_TYPES,
                        BUnionType.create(null, symTable.intType, symTable.floatType,
                                symTable.decimalType, symTable.stringType,
                                symTable.booleanType), type);
            }
        }
    }

    /**
     * Concatenate the consecutive text type nodes, and get the reduced set of children.
     *
     * @param exprs         Child nodes
     * @param xmlElementEnv
     * @return Reduced set of children
     */
    private List<BLangExpression> concatSimilarKindXMLNodes(List<BLangExpression> exprs, SymbolEnv xmlElementEnv) {
        List<BLangExpression> newChildren = new ArrayList<>();
        List<BLangExpression> tempConcatExpressions = new ArrayList<>();

        for (BLangExpression expr : exprs) {
            BType exprType;
            if (expr.getKind() == NodeKind.QUERY_EXPR) {
                exprType = checkExpr(expr, xmlElementEnv, expType);
            } else {
                exprType = checkExpr(expr, xmlElementEnv);
            }
            if (TypeTags.isXMLTypeTag(exprType.tag)) {
                if (!tempConcatExpressions.isEmpty()) {
                    newChildren.add(getXMLTextLiteral(tempConcatExpressions));
                    tempConcatExpressions = new ArrayList<>();
                }
                newChildren.add(expr);
                continue;
            }

            BType type = expr.getBType();
            if (type.tag >= TypeTags.JSON) {
                if (type != symTable.semanticError && !TypeTags.isXMLTypeTag(type.tag)) {
                    dlog.error(expr.pos, DiagnosticErrorCode.INCOMPATIBLE_TYPES,
                            BUnionType.create(null, symTable.intType, symTable.floatType,
                                    symTable.decimalType, symTable.stringType,
                                    symTable.booleanType, symTable.xmlType), type);
                }
                continue;
            }

            tempConcatExpressions.add(expr);
        }

        // Add remaining concatenated text nodes as children
        if (!tempConcatExpressions.isEmpty()) {
            newChildren.add(getXMLTextLiteral(tempConcatExpressions));
        }

        return newChildren;
    }

    private BLangExpression getXMLTextLiteral(List<BLangExpression> exprs) {
        BLangXMLTextLiteral xmlTextLiteral = (BLangXMLTextLiteral) TreeBuilder.createXMLTextLiteralNode();
        xmlTextLiteral.textFragments = exprs;
        xmlTextLiteral.pos = exprs.get(0).pos;
        xmlTextLiteral.setBType(symTable.xmlType);
        return xmlTextLiteral;
    }

    private BType getAccessExprFinalType(BLangAccessExpression accessExpr, BType actualType) {

        // Cache the actual type of the field. This will be used in desuagr phase to create safe navigation.
        accessExpr.originalType = actualType;

        BUnionType unionType = BUnionType.create(null, actualType);

        if (returnsNull(accessExpr)) {
            unionType.add(symTable.nilType);
        }

        BType parentType = accessExpr.expr.getBType();
        if (accessExpr.errorSafeNavigation
                && (parentType.tag == TypeTags.SEMANTIC_ERROR || (parentType.tag == TypeTags.UNION
                && ((BUnionType) parentType).getMemberTypes().contains(symTable.errorType)))) {
            unionType.add(symTable.errorType);
        }

        // If there's only one member, and the one an only member is:
        //    a) nilType OR
        //    b) not-nullable
        // then return that only member, as the return type.
        if (unionType.getMemberTypes().size() == 1) {
            return unionType.getMemberTypes().toArray(new BType[0])[0];
        }

        return unionType;
    }

    private boolean returnsNull(BLangAccessExpression accessExpr) {
        BType parentType = accessExpr.expr.getBType();
        if (parentType.isNullable() && parentType.tag != TypeTags.JSON) {
            return true;
        }

        // Check whether this is a map access by index. If not, null is not a possible return type.
        if (parentType.tag != TypeTags.MAP) {
            return false;
        }

        // A map access with index, returns nullable type
        if (accessExpr.getKind() == NodeKind.INDEX_BASED_ACCESS_EXPR
                && accessExpr.expr.getBType().tag == TypeTags.MAP) {
            BType constraintType = ((BMapType) accessExpr.expr.getBType()).constraint;

            // JSON and any is special cased here, since those are two union types, with null within them.
            // Therefore return 'type' will not include null.
            return constraintType != null && constraintType.tag != TypeTags.ANY && constraintType.tag != TypeTags.JSON;
        }

        return false;
    }

    private BType checkObjectFieldAccessExpr(BLangFieldBasedAccess fieldAccessExpr, BType varRefType, Name fieldName) {
        if (varRefType.tag == TypeTags.OBJECT) {
            return checkObjectFieldAccess(fieldAccessExpr, fieldName, (BObjectType) varRefType);
        }

        // If the type is not an object, it needs to be a union of objects.
        // Resultant field type is calculated here.
        Set<BType> memberTypes = ((BUnionType) varRefType).getMemberTypes();

        LinkedHashSet<BType> fieldTypeMembers = new LinkedHashSet<>();

        for (BType memType : memberTypes) {
            BType individualFieldType = checkObjectFieldAccess(fieldAccessExpr, fieldName, (BObjectType) memType);

            if (individualFieldType == symTable.semanticError) {
                return individualFieldType;
            }

            fieldTypeMembers.add(individualFieldType);
        }

        if (fieldTypeMembers.size() == 1) {
            return fieldTypeMembers.iterator().next();
        }

        return BUnionType.create(null, fieldTypeMembers);
    }

    private BType checkRecordFieldAccessExpr(BLangFieldBasedAccess fieldAccessExpr, BType varRefType, Name fieldName) {
        if (varRefType.tag == TypeTags.RECORD) {
            return checkRecordRequiredFieldAccess(fieldAccessExpr, fieldName, (BRecordType) varRefType);
        }

        // If the type is not an record, it needs to be a union of records.
        // Resultant field type is calculated here.
        Set<BType> memberTypes = ((BUnionType) varRefType).getMemberTypes();

        LinkedHashSet<BType> fieldTypeMembers = new LinkedHashSet<>();

        for (BType memType : memberTypes) {
            BType individualFieldType = checkRecordFieldAccessExpr(fieldAccessExpr, memType, fieldName);

            if (individualFieldType == symTable.semanticError) {
                return individualFieldType;
            }

            fieldTypeMembers.add(individualFieldType);
        }

        if (fieldTypeMembers.size() == 1) {
            return fieldTypeMembers.iterator().next();
        }

        return BUnionType.create(null, fieldTypeMembers);
    }

    private BType checkRecordFieldAccessLhsExpr(BLangFieldBasedAccess fieldAccessExpr, BType varRefType,
                                                Name fieldName) {
        if (varRefType.tag == TypeTags.RECORD) {
            BType fieldType = checkRecordRequiredFieldAccess(fieldAccessExpr, fieldName, (BRecordType) varRefType);
            if (fieldType != symTable.semanticError) {
                return fieldType;
            }

            // For the LHS, the field could be optional.
            return checkRecordOptionalFieldAccess(fieldAccessExpr, fieldName, (BRecordType) varRefType);
        }

        // If the type is not an record, it needs to be a union of records.
        // Resultant field type is calculated here.
        Set<BType> memberTypes = ((BUnionType) varRefType).getMemberTypes();

        LinkedHashSet<BType> fieldTypeMembers = new LinkedHashSet<>();

        for (BType memType : memberTypes) {
            BType individualFieldType = checkRecordFieldAccessLhsExpr(fieldAccessExpr, memType, fieldName);

            if (individualFieldType == symTable.semanticError) {
                return symTable.semanticError;
            }

            fieldTypeMembers.add(individualFieldType);
        }

        if (fieldTypeMembers.size() == 1) {
            return fieldTypeMembers.iterator().next();
        }

        return BUnionType.create(null, fieldTypeMembers);
    }

    private BType checkOptionalRecordFieldAccessExpr(BLangFieldBasedAccess fieldAccessExpr, BType varRefType,
                                                     Name fieldName) {
        if (varRefType.tag == TypeTags.RECORD) {
            BType fieldType = checkRecordRequiredFieldAccess(fieldAccessExpr, fieldName, (BRecordType) varRefType);
            if (fieldType != symTable.semanticError) {
                return fieldType;
            }

            fieldType = checkRecordOptionalFieldAccess(fieldAccessExpr, fieldName, (BRecordType) varRefType);
            if (fieldType == symTable.semanticError) {
                return fieldType;
            }
            return BUnionType.create(null, fieldType, symTable.nilType);
        }

        // If the type is not an record, it needs to be a union of records.
        // Resultant field type is calculated here.
        Set<BType> memberTypes = ((BUnionType) varRefType).getMemberTypes();

        BType fieldType;

        boolean nonMatchedRecordExists = false;

        LinkedHashSet<BType> fieldTypeMembers = new LinkedHashSet<>();

        for (BType memType : memberTypes) {
            BType individualFieldType = checkOptionalRecordFieldAccessExpr(fieldAccessExpr, memType, fieldName);

            if (individualFieldType == symTable.semanticError) {
                nonMatchedRecordExists = true;
                continue;
            }

            fieldTypeMembers.add(individualFieldType);
        }

        if (fieldTypeMembers.isEmpty()) {
            return symTable.semanticError;
        }

        if (fieldTypeMembers.size() == 1) {
            fieldType = fieldTypeMembers.iterator().next();
        } else {
            fieldType = BUnionType.create(null, fieldTypeMembers);
        }

        return nonMatchedRecordExists ? addNilForNillableAccessType(fieldType) : fieldType;
    }

    private BType checkFieldAccessExpr(BLangFieldBasedAccess fieldAccessExpr, BType varRefType, Name fieldName) {
        BType actualType = symTable.semanticError;

        if (types.isSubTypeOfBaseType(varRefType, TypeTags.OBJECT)) {
            actualType = checkObjectFieldAccessExpr(fieldAccessExpr, varRefType, fieldName);
            fieldAccessExpr.originalType = actualType;
        } else if (types.isSubTypeOfBaseType(varRefType, TypeTags.RECORD)) {
            actualType = checkRecordFieldAccessExpr(fieldAccessExpr, varRefType, fieldName);

            if (actualType != symTable.semanticError) {
                fieldAccessExpr.originalType = actualType;
                return actualType;
            }

            if (!fieldAccessExpr.isLValue) {
                dlog.error(fieldAccessExpr.pos,
                        DiagnosticErrorCode.OPERATION_DOES_NOT_SUPPORT_FIELD_ACCESS_FOR_NON_REQUIRED_FIELD,
                        varRefType, fieldName);
                return actualType;
            }

            // If this is an LHS expression, check if there is a required and/ optional field by the specified field
            // name in all records.
            actualType = checkRecordFieldAccessLhsExpr(fieldAccessExpr, varRefType, fieldName);
            fieldAccessExpr.originalType = actualType;
            if (actualType == symTable.semanticError) {
                dlog.error(fieldAccessExpr.pos, DiagnosticErrorCode.UNDEFINED_STRUCTURE_FIELD_WITH_TYPE,
                        fieldName, varRefType.tsymbol.type.getKind().typeName(), varRefType);
            }
        } else if (types.isLax(varRefType)) {
            if (fieldAccessExpr.isLValue) {
                dlog.error(fieldAccessExpr.pos,
                        DiagnosticErrorCode.OPERATION_DOES_NOT_SUPPORT_FIELD_ACCESS_FOR_ASSIGNMENT,
                        varRefType);
                return symTable.semanticError;
            }
            if (fieldAccessExpr.fieldKind == FieldKind.WITH_NS) {
                resolveXMLNamespace((BLangFieldBasedAccess.BLangNSPrefixedFieldBasedAccess) fieldAccessExpr);
            }
            BType laxFieldAccessType = getLaxFieldAccessType(varRefType);
            actualType = BUnionType.create(null, laxFieldAccessType, symTable.errorType);
            fieldAccessExpr.originalType = laxFieldAccessType;
        } else if (fieldAccessExpr.expr.getKind() == NodeKind.FIELD_BASED_ACCESS_EXPR &&
                hasLaxOriginalType(((BLangFieldBasedAccess) fieldAccessExpr.expr))) {
            BType laxFieldAccessType =
                    getLaxFieldAccessType(((BLangFieldBasedAccess) fieldAccessExpr.expr).originalType);
            if (fieldAccessExpr.fieldKind == FieldKind.WITH_NS) {
                resolveXMLNamespace((BLangFieldBasedAccess.BLangNSPrefixedFieldBasedAccess) fieldAccessExpr);
            }
            actualType = BUnionType.create(null, laxFieldAccessType, symTable.errorType);
            fieldAccessExpr.errorSafeNavigation = true;
            fieldAccessExpr.originalType = laxFieldAccessType;
        } else if (TypeTags.isXMLTypeTag(varRefType.tag)) {
            if (fieldAccessExpr.isLValue) {
                dlog.error(fieldAccessExpr.pos, DiagnosticErrorCode.CANNOT_UPDATE_XML_SEQUENCE);
            }
            // todo: field access on a xml value is not attribute access, return type should be string?
            // `_` is a special field that refer to the element name.
            actualType = symTable.xmlType;
            fieldAccessExpr.originalType = actualType;
        } else if (varRefType.tag != TypeTags.SEMANTIC_ERROR) {
            dlog.error(fieldAccessExpr.pos, DiagnosticErrorCode.OPERATION_DOES_NOT_SUPPORT_FIELD_ACCESS,
                    varRefType);
        }

        return actualType;
    }

    private void resolveXMLNamespace(BLangFieldBasedAccess.BLangNSPrefixedFieldBasedAccess fieldAccessExpr) {
        BLangFieldBasedAccess.BLangNSPrefixedFieldBasedAccess nsPrefixedFieldAccess = fieldAccessExpr;
        String nsPrefix = nsPrefixedFieldAccess.nsPrefix.value;
        BSymbol nsSymbol = symResolver.lookupSymbolInPrefixSpace(env, names.fromString(nsPrefix));

        if (nsSymbol == symTable.notFoundSymbol) {
            dlog.error(nsPrefixedFieldAccess.nsPrefix.pos, DiagnosticErrorCode.CANNOT_FIND_XML_NAMESPACE,
                    nsPrefixedFieldAccess.nsPrefix);
        } else if (nsSymbol.getKind() == SymbolKind.PACKAGE) {
            nsPrefixedFieldAccess.nsSymbol = (BXMLNSSymbol) findXMLNamespaceFromPackageConst(
                    nsPrefixedFieldAccess.field.value, nsPrefixedFieldAccess.nsPrefix.value,
                    (BPackageSymbol) nsSymbol, fieldAccessExpr.pos);
        } else {
            nsPrefixedFieldAccess.nsSymbol = (BXMLNSSymbol) nsSymbol;
        }
    }

    private boolean hasLaxOriginalType(BLangFieldBasedAccess fieldBasedAccess) {
        return fieldBasedAccess.originalType != null && types.isLax(fieldBasedAccess.originalType);
    }

    private BType getLaxFieldAccessType(BType exprType) {
        switch (exprType.tag) {
            case TypeTags.JSON:
                return symTable.jsonType;
            case TypeTags.XML:
            case TypeTags.XML_ELEMENT:
                return symTable.stringType;
            case TypeTags.MAP:
                return ((BMapType) exprType).constraint;
            case TypeTags.UNION:
                BUnionType unionType = (BUnionType) exprType;
                if (types.isSameType(symTable.jsonType, unionType)) {
                    return symTable.jsonType;
                }
                LinkedHashSet<BType> memberTypes = new LinkedHashSet<>();
                unionType.getMemberTypes().forEach(bType -> memberTypes.add(getLaxFieldAccessType(bType)));
                return memberTypes.size() == 1 ? memberTypes.iterator().next() : BUnionType.create(null, memberTypes);
        }
        return symTable.semanticError;
    }

    private BType checkOptionalFieldAccessExpr(BLangFieldBasedAccess fieldAccessExpr, BType varRefType,
                                               Name fieldName) {
        BType actualType = symTable.semanticError;

        boolean nillableExprType = false;
        BType effectiveType = varRefType;

        if (varRefType.tag == TypeTags.UNION) {
            Set<BType> memTypes = ((BUnionType) varRefType).getMemberTypes();

            if (memTypes.contains(symTable.nilType)) {
                LinkedHashSet<BType> nilRemovedSet = new LinkedHashSet<>();
                for (BType bType : memTypes) {
                    if (bType != symTable.nilType) {
                        nilRemovedSet.add(bType);
                    } else {
                        nillableExprType = true;
                    }
                }

                effectiveType = nilRemovedSet.size() == 1 ? nilRemovedSet.iterator().next() :
                        BUnionType.create(null, nilRemovedSet);
            }
        }

        if (types.isSubTypeOfBaseType(effectiveType, TypeTags.RECORD)) {
            actualType = checkOptionalRecordFieldAccessExpr(fieldAccessExpr, effectiveType, fieldName);
            if (actualType == symTable.semanticError) {
                dlog.error(fieldAccessExpr.pos,
                        DiagnosticErrorCode.OPERATION_DOES_NOT_SUPPORT_OPTIONAL_FIELD_ACCESS_FOR_FIELD,
                        varRefType, fieldName);
            }
            fieldAccessExpr.nilSafeNavigation = nillableExprType;
            fieldAccessExpr.originalType = fieldAccessExpr.leafNode || !nillableExprType ? actualType :
                    types.getTypeWithoutNil(actualType);
        } else if (types.isLax(effectiveType)) {
            BType laxFieldAccessType = getLaxFieldAccessType(effectiveType);
            actualType = accessCouldResultInError(effectiveType) ?
                    BUnionType.create(null, laxFieldAccessType, symTable.errorType) : laxFieldAccessType;
            if (fieldAccessExpr.fieldKind == FieldKind.WITH_NS) {
                resolveXMLNamespace((BLangFieldBasedAccess.BLangNSPrefixedFieldBasedAccess) fieldAccessExpr);
            }
            fieldAccessExpr.originalType = laxFieldAccessType;
            fieldAccessExpr.nilSafeNavigation = true;
            nillableExprType = true;
        } else if (fieldAccessExpr.expr.getKind() == NodeKind.FIELD_BASED_ACCESS_EXPR &&
                hasLaxOriginalType(((BLangFieldBasedAccess) fieldAccessExpr.expr))) {
            BType laxFieldAccessType =
                    getLaxFieldAccessType(((BLangFieldBasedAccess) fieldAccessExpr.expr).originalType);
            actualType = accessCouldResultInError(effectiveType) ?
                    BUnionType.create(null, laxFieldAccessType, symTable.errorType) : laxFieldAccessType;
            if (fieldAccessExpr.fieldKind == FieldKind.WITH_NS) {
                resolveXMLNamespace((BLangFieldBasedAccess.BLangNSPrefixedFieldBasedAccess) fieldAccessExpr);
            }
            fieldAccessExpr.errorSafeNavigation = true;
            fieldAccessExpr.originalType = laxFieldAccessType;
            fieldAccessExpr.nilSafeNavigation = true;
            nillableExprType = true;
        } else if (varRefType.tag != TypeTags.SEMANTIC_ERROR) {
            dlog.error(fieldAccessExpr.pos,
                    DiagnosticErrorCode.OPERATION_DOES_NOT_SUPPORT_OPTIONAL_FIELD_ACCESS, varRefType);
        }

        if (nillableExprType && actualType != symTable.semanticError && !actualType.isNullable()) {
            actualType = BUnionType.create(null, actualType, symTable.nilType);
        }

        return actualType;
    }

    private boolean accessCouldResultInError(BType type) {
        if (type.tag == TypeTags.JSON) {
            return true;
        }

        if (type.tag == TypeTags.MAP) {
            return false;
        }

        if (type.tag == TypeTags.XML) {
            return true;
        }

        if (type.tag == TypeTags.UNION) {
            return ((BUnionType) type).getMemberTypes().stream().anyMatch(this::accessCouldResultInError);
        } else {
            return false;
        }
    }

    private BType checkIndexAccessExpr(BLangIndexBasedAccess indexBasedAccessExpr) {
        BType varRefType = types.getTypeWithEffectiveIntersectionTypes(indexBasedAccessExpr.expr.getBType());

        boolean nillableExprType = false;

        if (varRefType.tag == TypeTags.UNION) {
            Set<BType> memTypes = ((BUnionType) varRefType).getMemberTypes();

            if (memTypes.contains(symTable.nilType)) {
                LinkedHashSet<BType> nilRemovedSet = new LinkedHashSet<>();
                for (BType bType : memTypes) {
                    if (bType != symTable.nilType) {
                        nilRemovedSet.add(bType);
                    } else {
                        nillableExprType = true;
                    }
                }

                if (nillableExprType) {
                    varRefType = nilRemovedSet.size() == 1 ? nilRemovedSet.iterator().next() :
                            BUnionType.create(null, nilRemovedSet);

                    if (!types.isSubTypeOfMapping(varRefType)) {
                        // Member access is allowed on optional types only with mappings.
                        dlog.error(indexBasedAccessExpr.pos,
                                DiagnosticErrorCode.OPERATION_DOES_NOT_SUPPORT_MEMBER_ACCESS,
                                   indexBasedAccessExpr.expr.getBType());
                        return symTable.semanticError;
                    }

                    if (indexBasedAccessExpr.isLValue) {
                        dlog.error(indexBasedAccessExpr.pos,
                                DiagnosticErrorCode.OPERATION_DOES_NOT_SUPPORT_MEMBER_ACCESS_FOR_ASSIGNMENT,
                                   indexBasedAccessExpr.expr.getBType());
                        return symTable.semanticError;
                    }
                }
            }
        }


        BLangExpression indexExpr = indexBasedAccessExpr.indexExpr;
        BType actualType = symTable.semanticError;

        if (types.isSubTypeOfMapping(varRefType)) {
            checkExpr(indexExpr, this.env, symTable.stringType);

            if (indexExpr.getBType() == symTable.semanticError) {
                return symTable.semanticError;
            }

            actualType = checkMappingIndexBasedAccess(indexBasedAccessExpr, varRefType);

            if (actualType == symTable.semanticError) {
                if (indexExpr.getBType().tag == TypeTags.STRING && isConst(indexExpr)) {
                    String fieldName = getConstFieldName(indexExpr);
                    dlog.error(indexBasedAccessExpr.pos, DiagnosticErrorCode.UNDEFINED_STRUCTURE_FIELD,
                               fieldName, indexBasedAccessExpr.expr.getBType());
                    return actualType;
                }

                dlog.error(indexExpr.pos, DiagnosticErrorCode.INVALID_RECORD_MEMBER_ACCESS_EXPR, indexExpr.getBType());
                return actualType;
            }

            indexBasedAccessExpr.nilSafeNavigation = nillableExprType;
            indexBasedAccessExpr.originalType = indexBasedAccessExpr.leafNode || !nillableExprType ? actualType :
                    types.getTypeWithoutNil(actualType);
        } else if (types.isSubTypeOfList(varRefType)) {
            checkExpr(indexExpr, this.env, symTable.intType);

            if (indexExpr.getBType() == symTable.semanticError) {
                return symTable.semanticError;
            }

            actualType = checkListIndexBasedAccess(indexBasedAccessExpr, varRefType);
            indexBasedAccessExpr.originalType = actualType;

            if (actualType == symTable.semanticError) {
                if (indexExpr.getBType().tag == TypeTags.INT && isConst(indexExpr)) {
                    dlog.error(indexBasedAccessExpr.indexExpr.pos,
                            DiagnosticErrorCode.LIST_INDEX_OUT_OF_RANGE, getConstIndex(indexExpr));
                    return actualType;
                }
                dlog.error(indexExpr.pos, DiagnosticErrorCode.INVALID_LIST_MEMBER_ACCESS_EXPR, indexExpr.getBType());
                return actualType;
            }
        } else if (types.isAssignable(varRefType, symTable.stringType)) {
            if (indexBasedAccessExpr.isLValue) {
                dlog.error(indexBasedAccessExpr.pos,
                        DiagnosticErrorCode.OPERATION_DOES_NOT_SUPPORT_MEMBER_ACCESS_FOR_ASSIGNMENT,
                           indexBasedAccessExpr.expr.getBType());
                return symTable.semanticError;
            }

            checkExpr(indexExpr, this.env, symTable.intType);

            if (indexExpr.getBType() == symTable.semanticError) {
                return symTable.semanticError;
            }

            indexBasedAccessExpr.originalType = symTable.stringType;
            actualType = symTable.stringType;
        } else if (TypeTags.isXMLTypeTag(varRefType.tag)) {
            if (indexBasedAccessExpr.isLValue) {
                indexExpr.setBType(symTable.semanticError);
                dlog.error(indexBasedAccessExpr.pos, DiagnosticErrorCode.CANNOT_UPDATE_XML_SEQUENCE);
                return actualType;
            }

            BType type = checkExpr(indexExpr, this.env, symTable.intType);
            if (type == symTable.semanticError) {
                return type;
            }
            // Note: out of range member access returns empty xml value unlike lists
            // hence, this needs to be set to xml type
            indexBasedAccessExpr.originalType = varRefType;
            actualType = varRefType;
        } else if (varRefType.tag == TypeTags.TABLE) {
            if (indexBasedAccessExpr.isLValue) {
                dlog.error(indexBasedAccessExpr.pos, DiagnosticErrorCode.CANNOT_UPDATE_TABLE_USING_MEMBER_ACCESS,
                        varRefType);
                return symTable.semanticError;
            }
            BTableType tableType = (BTableType) indexBasedAccessExpr.expr.getBType();
            BType keyTypeConstraint = tableType.keyTypeConstraint;
            if (tableType.keyTypeConstraint == null) {
                keyTypeConstraint = createTableKeyConstraint(((BTableType) indexBasedAccessExpr.expr.getBType()).
                        fieldNameList, ((BTableType) indexBasedAccessExpr.expr.getBType()).constraint);

                if (keyTypeConstraint == symTable.semanticError) {
                    dlog.error(indexBasedAccessExpr.pos,
                               DiagnosticErrorCode.MEMBER_ACCESS_NOT_SUPPORT_FOR_KEYLESS_TABLE,
                               indexBasedAccessExpr.expr);
                    return symTable.semanticError;
                }
            }

            if (indexExpr.getKind() != NodeKind.TABLE_MULTI_KEY) {
                checkExpr(indexExpr, this.env, keyTypeConstraint);
                if (indexExpr.getBType() == symTable.semanticError) {
                    dlog.error(indexBasedAccessExpr.pos, DiagnosticErrorCode.INVALID_KEY_CONSTRAINT_PROVIDED_FOR_ACCESS,
                            keyTypeConstraint);
                    return symTable.semanticError;
                }
            } else {
                List<BLangExpression> multiKeyExpressionList = ((BLangTableMultiKeyExpr)
                        indexBasedAccessExpr.indexExpr).multiKeyIndexExprs;
                List<BType> keyConstraintTypes = ((BTupleType) keyTypeConstraint).tupleTypes;
                if (keyConstraintTypes.size() != multiKeyExpressionList.size()) {
                    dlog.error(indexBasedAccessExpr.pos, DiagnosticErrorCode.INVALID_KEY_CONSTRAINT_PROVIDED_FOR_ACCESS,
                            keyTypeConstraint);
                    return symTable.semanticError;
                }

                for (int i = 0; i < multiKeyExpressionList.size(); i++) {
                    BLangExpression keyExpr = multiKeyExpressionList.get(i);
                    checkExpr(keyExpr, this.env, keyConstraintTypes.get(i));
                    if (keyExpr.getBType() == symTable.semanticError) {
                        dlog.error(indexBasedAccessExpr.pos,
                                   DiagnosticErrorCode.INVALID_KEY_CONSTRAINT_PROVIDED_FOR_ACCESS,
                                   keyTypeConstraint);
                        return symTable.semanticError;
                    }
                }
            }

            if (expType.tag != TypeTags.NONE) {
                BType resultType = checkExpr(indexBasedAccessExpr.expr, env, expType);
                if (resultType == symTable.semanticError) {
                    return symTable.semanticError;
                }
            }
            BType constraint = tableType.constraint;
            actualType = addNilForNillableAccessType(constraint);
            indexBasedAccessExpr.originalType = indexBasedAccessExpr.leafNode || !nillableExprType ? actualType :
                    types.getTypeWithoutNil(actualType);
        } else if (varRefType == symTable.semanticError) {
            indexBasedAccessExpr.indexExpr.setBType(symTable.semanticError);
            return symTable.semanticError;
        } else {
            indexBasedAccessExpr.indexExpr.setBType(symTable.semanticError);
            dlog.error(indexBasedAccessExpr.pos, DiagnosticErrorCode.OPERATION_DOES_NOT_SUPPORT_MEMBER_ACCESS,
                       indexBasedAccessExpr.expr.getBType());
            return symTable.semanticError;
        }

        if (nillableExprType && !actualType.isNullable()) {
            actualType = BUnionType.create(null, actualType, symTable.nilType);
        }

        return actualType;
    }

    private Long getConstIndex(BLangExpression indexExpr) {
        return indexExpr.getKind() == NodeKind.NUMERIC_LITERAL ? (Long) ((BLangLiteral) indexExpr).value :
                (Long) ((BConstantSymbol) ((BLangSimpleVarRef) indexExpr).symbol).value.value;
    }

    private String getConstFieldName(BLangExpression indexExpr) {
        return indexExpr.getKind() == NodeKind.LITERAL ? (String) ((BLangLiteral) indexExpr).value :
                (String) ((BConstantSymbol) ((BLangSimpleVarRef) indexExpr).symbol).value.value;
    }

    private BType checkArrayIndexBasedAccess(BLangIndexBasedAccess indexBasedAccess, BType indexExprType,
                                             BArrayType arrayType) {
        BType actualType = symTable.semanticError;
        switch (indexExprType.tag) {
            case TypeTags.INT:
                BLangExpression indexExpr = indexBasedAccess.indexExpr;
                if (!isConst(indexExpr) || arrayType.state == BArrayState.OPEN) {
                    actualType = arrayType.eType;
                    break;
                }
                actualType = getConstIndex(indexExpr) >= arrayType.size ? symTable.semanticError : arrayType.eType;
                break;
            case TypeTags.FINITE:
                BFiniteType finiteIndexExpr = (BFiniteType) indexExprType;
                boolean validIndexExists = false;
                for (BLangExpression finiteMember : finiteIndexExpr.getValueSpace()) {
                    int indexValue = ((Long) ((BLangLiteral) finiteMember).value).intValue();
                    if (indexValue >= 0 &&
                            (arrayType.state == BArrayState.OPEN || indexValue < arrayType.size)) {
                        validIndexExists = true;
                        break;
                    }
                }
                if (!validIndexExists) {
                    return symTable.semanticError;
                }
                actualType = arrayType.eType;
                break;
            case TypeTags.UNION:
                // address the case where we have a union of finite types
                List<BFiniteType> finiteTypes = ((BUnionType) indexExprType).getMemberTypes().stream()
                        .filter(memType -> memType.tag == TypeTags.FINITE)
                        .map(matchedType -> (BFiniteType) matchedType)
                        .collect(Collectors.toList());

                BFiniteType finiteType;
                if (finiteTypes.size() == 1) {
                    finiteType = finiteTypes.get(0);
                } else {
                    Set<BLangExpression> valueSpace = new LinkedHashSet<>();
                    finiteTypes.forEach(constituent -> valueSpace.addAll(constituent.getValueSpace()));
                    finiteType = new BFiniteType(null, valueSpace);
                }

                BType elementType = checkArrayIndexBasedAccess(indexBasedAccess, finiteType, arrayType);
                if (elementType == symTable.semanticError) {
                    return symTable.semanticError;
                }
                actualType = arrayType.eType;
        }
        return actualType;
    }

    private BType checkListIndexBasedAccess(BLangIndexBasedAccess accessExpr, BType type) {
        if (type.tag == TypeTags.ARRAY) {
            return checkArrayIndexBasedAccess(accessExpr, accessExpr.indexExpr.getBType(), (BArrayType) type);
        }

        if (type.tag == TypeTags.TUPLE) {
            return checkTupleIndexBasedAccess(accessExpr, (BTupleType) type, accessExpr.indexExpr.getBType());
        }

        LinkedHashSet<BType> fieldTypeMembers = new LinkedHashSet<>();

        for (BType memType : ((BUnionType) type).getMemberTypes()) {
            BType individualFieldType = checkListIndexBasedAccess(accessExpr, memType);

            if (individualFieldType == symTable.semanticError) {
                continue;
            }

            fieldTypeMembers.add(individualFieldType);
        }

        if (fieldTypeMembers.size() == 0) {
            return symTable.semanticError;
        }

        if (fieldTypeMembers.size() == 1) {
            return fieldTypeMembers.iterator().next();
        }
        return BUnionType.create(null, fieldTypeMembers);
    }

    private BType checkTupleIndexBasedAccess(BLangIndexBasedAccess accessExpr, BTupleType tuple, BType currentType) {
        BType actualType = symTable.semanticError;
        BLangExpression indexExpr = accessExpr.indexExpr;
        switch (currentType.tag) {
            case TypeTags.INT:
                if (isConst(indexExpr)) {
                    actualType = checkTupleFieldType(tuple, getConstIndex(indexExpr).intValue());
                } else {
                    BTupleType tupleExpr = (BTupleType) accessExpr.expr.getBType();
                    LinkedHashSet<BType> tupleTypes = collectTupleFieldTypes(tupleExpr, new LinkedHashSet<>());
                    actualType = tupleTypes.size() == 1 ? tupleTypes.iterator().next() : BUnionType.create(null,
                                                                                                           tupleTypes);
                }
                break;
            case TypeTags.FINITE:
                BFiniteType finiteIndexExpr = (BFiniteType) currentType;
                LinkedHashSet<BType> possibleTypes = new LinkedHashSet<>();
                for (BLangExpression finiteMember : finiteIndexExpr.getValueSpace()) {
                    int indexValue = ((Long) ((BLangLiteral) finiteMember).value).intValue();
                    BType fieldType = checkTupleFieldType(tuple, indexValue);
                    if (fieldType.tag != TypeTags.SEMANTIC_ERROR) {
                        possibleTypes.add(fieldType);
                    }
                }
                if (possibleTypes.size() == 0) {
                    return symTable.semanticError;
                }
                actualType = possibleTypes.size() == 1 ? possibleTypes.iterator().next() :
                        BUnionType.create(null, possibleTypes);
                break;

            case TypeTags.UNION:
                LinkedHashSet<BType> possibleTypesByMember = new LinkedHashSet<>();
                List<BFiniteType> finiteTypes = new ArrayList<>();
                ((BUnionType) currentType).getMemberTypes().forEach(memType -> {
                    if (memType.tag == TypeTags.FINITE) {
                        finiteTypes.add((BFiniteType) memType);
                    } else {
                        BType possibleType = checkTupleIndexBasedAccess(accessExpr, tuple, memType);
                        if (possibleType.tag == TypeTags.UNION) {
                            possibleTypesByMember.addAll(((BUnionType) possibleType).getMemberTypes());
                        } else {
                            possibleTypesByMember.add(possibleType);
                        }
                    }
                });

                BFiniteType finiteType;
                if (finiteTypes.size() == 1) {
                    finiteType = finiteTypes.get(0);
                } else {
                    Set<BLangExpression> valueSpace = new LinkedHashSet<>();
                    finiteTypes.forEach(constituent -> valueSpace.addAll(constituent.getValueSpace()));
                    finiteType = new BFiniteType(null, valueSpace);
                }

                BType possibleType = checkTupleIndexBasedAccess(accessExpr, tuple, finiteType);
                if (possibleType.tag == TypeTags.UNION) {
                    possibleTypesByMember.addAll(((BUnionType) possibleType).getMemberTypes());
                } else {
                    possibleTypesByMember.add(possibleType);
                }

                if (possibleTypesByMember.contains(symTable.semanticError)) {
                    return symTable.semanticError;
                }
                actualType = possibleTypesByMember.size() == 1 ? possibleTypesByMember.iterator().next() :
                        BUnionType.create(null, possibleTypesByMember);
        }
        return actualType;
    }

    private LinkedHashSet<BType> collectTupleFieldTypes(BTupleType tupleType, LinkedHashSet<BType> memberTypes) {
        tupleType.tupleTypes
                .forEach(memberType -> {
                    if (memberType.tag == TypeTags.UNION) {
                        collectMemberTypes((BUnionType) memberType, memberTypes);
                    } else {
                        memberTypes.add(memberType);
                    }
                });
        return memberTypes;
    }

    private BType checkMappingIndexBasedAccess(BLangIndexBasedAccess accessExpr, BType type) {
        if (type.tag == TypeTags.MAP) {
            BType constraint = ((BMapType) type).constraint;
            return accessExpr.isLValue ? constraint : addNilForNillableAccessType(constraint);
        }

        if (type.tag == TypeTags.RECORD) {
            return checkRecordIndexBasedAccess(accessExpr, (BRecordType) type, accessExpr.indexExpr.getBType());
        }

        BType fieldType;

        boolean nonMatchedRecordExists = false;

        LinkedHashSet<BType> fieldTypeMembers = new LinkedHashSet<>();

        for (BType memType : ((BUnionType) type).getMemberTypes()) {
            BType individualFieldType = checkMappingIndexBasedAccess(accessExpr, memType);

            if (individualFieldType == symTable.semanticError) {
                nonMatchedRecordExists = true;
                continue;
            }

            fieldTypeMembers.add(individualFieldType);
        }

        if (fieldTypeMembers.size() == 0) {
            return symTable.semanticError;
        }

        if (fieldTypeMembers.size() == 1) {
            fieldType = fieldTypeMembers.iterator().next();
        } else {
            fieldType = BUnionType.create(null, fieldTypeMembers);
        }

        return nonMatchedRecordExists ? addNilForNillableAccessType(fieldType) : fieldType;
    }

    private BType checkRecordIndexBasedAccess(BLangIndexBasedAccess accessExpr, BRecordType record, BType currentType) {
        BType actualType = symTable.semanticError;
        BLangExpression indexExpr = accessExpr.indexExpr;
        switch (currentType.tag) {
            case TypeTags.STRING:
                if (isConst(indexExpr)) {
                    String fieldName = IdentifierUtils.escapeSpecialCharacters(getConstFieldName(indexExpr));
                    actualType = checkRecordRequiredFieldAccess(accessExpr, names.fromString(fieldName), record);
                    if (actualType != symTable.semanticError) {
                        return actualType;
                    }

                    actualType = checkRecordOptionalFieldAccess(accessExpr, names.fromString(fieldName), record);
                    if (actualType == symTable.semanticError) {
                        actualType = checkRecordRestFieldAccess(accessExpr, names.fromString(fieldName), record);
                        if (actualType == symTable.semanticError) {
                            return actualType;
                        }
                        if (actualType == symTable.neverType) {
                            return actualType;
                        }
                        return addNilForNillableAccessType(actualType);
                    }

                    if (accessExpr.isLValue) {
                        return actualType;
                    }
                    return addNilForNillableAccessType(actualType);
                }

                LinkedHashSet<BType> fieldTypes = record.fields.values().stream()
                        .map(field -> field.type)
                        .collect(Collectors.toCollection(LinkedHashSet::new));

                if (record.restFieldType.tag != TypeTags.NONE) {
                    fieldTypes.add(record.restFieldType);
                }

                if (fieldTypes.stream().noneMatch(BType::isNullable)) {
                    fieldTypes.add(symTable.nilType);
                }

                actualType = BUnionType.create(null, fieldTypes);
                break;
            case TypeTags.FINITE:
                BFiniteType finiteIndexExpr = (BFiniteType) currentType;
                LinkedHashSet<BType> possibleTypes = new LinkedHashSet<>();
                for (BLangExpression finiteMember : finiteIndexExpr.getValueSpace()) {
                    String fieldName = (String) ((BLangLiteral) finiteMember).value;
                    BType fieldType = checkRecordRequiredFieldAccess(accessExpr, names.fromString(fieldName), record);
                    if (fieldType == symTable.semanticError) {
                        fieldType = checkRecordOptionalFieldAccess(accessExpr, names.fromString(fieldName), record);
                        if (fieldType == symTable.semanticError) {
                            fieldType = checkRecordRestFieldAccess(accessExpr, names.fromString(fieldName), record);
                        }

                        if (fieldType != symTable.semanticError) {
                            fieldType = addNilForNillableAccessType(fieldType);
                        }
                    }

                    if (fieldType.tag == TypeTags.SEMANTIC_ERROR) {
                        continue;
                    }
                    possibleTypes.add(fieldType);
                }

                if (possibleTypes.isEmpty()) {
                    return symTable.semanticError;
                }

                if (possibleTypes.stream().noneMatch(BType::isNullable)) {
                    possibleTypes.add(symTable.nilType);
                }

                actualType = possibleTypes.size() == 1 ? possibleTypes.iterator().next() :
                        BUnionType.create(null, possibleTypes);
                break;
            case TypeTags.UNION:
                LinkedHashSet<BType> possibleTypesByMember = new LinkedHashSet<>();
                List<BFiniteType> finiteTypes = new ArrayList<>();
                ((BUnionType) currentType).getMemberTypes().forEach(memType -> {
                    if (memType.tag == TypeTags.FINITE) {
                        finiteTypes.add((BFiniteType) memType);
                    } else {
                        BType possibleType = checkRecordIndexBasedAccess(accessExpr, record, memType);
                        if (possibleType.tag == TypeTags.UNION) {
                            possibleTypesByMember.addAll(((BUnionType) possibleType).getMemberTypes());
                        } else {
                            possibleTypesByMember.add(possibleType);
                        }
                    }
                });

                BFiniteType finiteType;
                if (finiteTypes.size() == 1) {
                    finiteType = finiteTypes.get(0);
                } else {
                    Set<BLangExpression> valueSpace = new LinkedHashSet<>();
                    finiteTypes.forEach(constituent -> valueSpace.addAll(constituent.getValueSpace()));
                    finiteType = new BFiniteType(null, valueSpace);
                }

                BType possibleType = checkRecordIndexBasedAccess(accessExpr, record, finiteType);
                if (possibleType.tag == TypeTags.UNION) {
                    possibleTypesByMember.addAll(((BUnionType) possibleType).getMemberTypes());
                } else {
                    possibleTypesByMember.add(possibleType);
                }

                if (possibleTypesByMember.contains(symTable.semanticError)) {
                    return symTable.semanticError;
                }
                actualType = possibleTypesByMember.size() == 1 ? possibleTypesByMember.iterator().next() :
                        BUnionType.create(null, possibleTypesByMember);
        }
        return actualType;
    }

    private List<BType> getTypesList(BType type) {
        if (type.tag == TypeTags.UNION) {
            BUnionType unionType = (BUnionType) type;
            return new ArrayList<>(unionType.getMemberTypes());
        } else {
            return Lists.of(type);
        }
    }

    private LinkedHashSet<BType> getMatchExpressionTypes(BLangMatchExpression bLangMatchExpression) {
        List<BType> exprTypes = getTypesList(bLangMatchExpression.expr.getBType());
        LinkedHashSet<BType> matchExprTypes = new LinkedHashSet<>();
        for (BType type : exprTypes) {
            boolean assignable = false;
            for (BLangMatchExprPatternClause pattern : bLangMatchExpression.patternClauses) {
                BType patternExprType = pattern.expr.getBType();

                // Type of the pattern expression, becomes one of the types of the whole but expression
                matchExprTypes.addAll(getTypesList(patternExprType));

                if (type.tag == TypeTags.SEMANTIC_ERROR || patternExprType.tag == TypeTags.SEMANTIC_ERROR) {
                    return new LinkedHashSet<BType>() {
                        {
                            add(symTable.semanticError);
                        }
                    };
                }

                assignable = this.types.isAssignable(type, pattern.variable.getBType());
                if (assignable) {
                    break;
                }
            }

            // If the matching expr type is not matching to any pattern, it becomes one of the types
            // returned by the whole but expression
            if (!assignable) {
                matchExprTypes.add(type);
            }
        }

        return matchExprTypes;
    }

    private boolean couldHoldTableValues(BType type, List<BType> encounteredTypes) {
        if (encounteredTypes.contains(type)) {
            return false;
        }
        encounteredTypes.add(type);

        switch (type.tag) {
            case TypeTags.UNION:
                for (BType bType1 : ((BUnionType) type).getMemberTypes()) {
                    if (couldHoldTableValues(bType1, encounteredTypes)) {
                        return true;
                    }
                }
                return false;
            case TypeTags.MAP:
                return couldHoldTableValues(((BMapType) type).constraint, encounteredTypes);
            case TypeTags.RECORD:
                BRecordType recordType = (BRecordType) type;
                for (BField field : recordType.fields.values()) {
                    if (couldHoldTableValues(field.type, encounteredTypes)) {
                        return true;
                    }
                }
                return !recordType.sealed && couldHoldTableValues(recordType.restFieldType, encounteredTypes);
            case TypeTags.ARRAY:
                return couldHoldTableValues(((BArrayType) type).eType, encounteredTypes);
            case TypeTags.TUPLE:
                for (BType bType : ((BTupleType) type).getTupleTypes()) {
                    if (couldHoldTableValues(bType, encounteredTypes)) {
                        return true;
                    }
                }
                return false;
        }
        return false;
    }

    private boolean isConst(BLangExpression expression) {

        if (ConstantAnalyzer.isValidConstantExpressionNode(expression)) {
            return true;
        }

        if (expression.getKind() != NodeKind.SIMPLE_VARIABLE_REF) {
            return false;
        }

        return (((BLangSimpleVarRef) expression).symbol.tag & SymTag.CONSTANT) == SymTag.CONSTANT;
    }

    private Name getCurrentCompUnit(BLangNode node) {
        return names.fromString(node.pos.lineRange().filePath());
    }

    private BType getRepresentativeBroadType(List<BType> inferredTypeList) {
        for (int i = 0; i < inferredTypeList.size(); i++) {
            BType type = inferredTypeList.get(i);
            if (type.tag == TypeTags.SEMANTIC_ERROR) {
                return type;
            }

            for (int j = i + 1; j < inferredTypeList.size(); j++) {
                BType otherType = inferredTypeList.get(j);

                if (otherType.tag == TypeTags.SEMANTIC_ERROR) {
                    return otherType;
                }

                if (types.isAssignable(otherType, type)) {
                    inferredTypeList.remove(j);
                    j -= 1;
                    continue;
                }

                if (types.isAssignable(type, otherType)) {
                    inferredTypeList.remove(i);
                    i -= 1;
                    break;
                }
            }
        }

        if (inferredTypeList.size() == 1) {
            return inferredTypeList.get(0);
        }

        return BUnionType.create(null, inferredTypeList.toArray(new BType[0]));
    }

    private BType defineInferredRecordType(BLangRecordLiteral recordLiteral, BType expType) {
        PackageID pkgID = env.enclPkg.symbol.pkgID;
        BRecordTypeSymbol recordSymbol = createRecordTypeSymbol(pkgID, recordLiteral.pos, VIRTUAL);

        Map<String, FieldInfo> nonRestFieldTypes = new LinkedHashMap<>();
        List<BType> restFieldTypes = new ArrayList<>();

        for (RecordLiteralNode.RecordField field : recordLiteral.fields) {
            if (field.isKeyValueField()) {
                BLangRecordKeyValueField keyValue = (BLangRecordKeyValueField) field;
                BLangRecordKey key = keyValue.key;
                BLangExpression expression = keyValue.valueExpr;
                BLangExpression keyExpr = key.expr;
                if (key.computedKey) {
                    checkExpr(keyExpr, env, symTable.stringType);
                    BType exprType = checkExpr(expression, env, expType);
                    if (isUniqueType(restFieldTypes, exprType)) {
                        restFieldTypes.add(exprType);
                    }
                } else {
                    addToNonRestFieldTypes(nonRestFieldTypes, getKeyName(keyExpr),
                                           keyValue.readonly ? checkExpr(expression, env, symTable.readonlyType) :
                                                   checkExpr(expression, env, expType),
                                           true, keyValue.readonly);
                }
            } else if (field.getKind() == NodeKind.RECORD_LITERAL_SPREAD_OP) {
                BType type = checkExpr(((BLangRecordLiteral.BLangRecordSpreadOperatorField) field).expr, env, expType);
                int typeTag = type.tag;

                if (typeTag == TypeTags.MAP) {
                    BType constraintType = ((BMapType) type).constraint;

                    if (isUniqueType(restFieldTypes, constraintType)) {
                        restFieldTypes.add(constraintType);
                    }
                }

                if (type.tag != TypeTags.RECORD) {
                    continue;
                }

                BRecordType recordType = (BRecordType) type;
                for (BField recField : recordType.fields.values()) {
                    addToNonRestFieldTypes(nonRestFieldTypes, recField.name.value, recField.type,
                                           !Symbols.isOptional(recField.symbol), false);
                }

                if (!recordType.sealed) {
                    BType restFieldType = recordType.restFieldType;
                    if (isUniqueType(restFieldTypes, restFieldType)) {
                        restFieldTypes.add(restFieldType);
                    }
                }
            } else {
                BLangRecordVarNameField varNameField = (BLangRecordVarNameField) field;
                addToNonRestFieldTypes(nonRestFieldTypes, getKeyName(varNameField),
                                       varNameField.readonly ? checkExpr(varNameField, env, symTable.readonlyType) :
                                               checkExpr(varNameField, env, expType),
                                       true, varNameField.readonly);
            }
        }

        LinkedHashMap<String, BField> fields = new LinkedHashMap<>();
        boolean allReadOnlyNonRestFields = true;

        for (Map.Entry<String, FieldInfo> entry : nonRestFieldTypes.entrySet()) {
            FieldInfo fieldInfo = entry.getValue();
            List<BType> types = fieldInfo.types;

            if (types.contains(symTable.semanticError)) {
                return symTable.semanticError;
            }

            String key = entry.getKey();
            Name fieldName = names.fromString(key);
            BType type = types.size() == 1 ? types.get(0) : BUnionType.create(null, types.toArray(new BType[0]));

            Set<Flag> flags = new HashSet<>();

            if (fieldInfo.required) {
                flags.add(Flag.REQUIRED);
            } else {
                flags.add(Flag.OPTIONAL);
            }

            if (fieldInfo.readonly) {
                flags.add(Flag.READONLY);
            } else if (allReadOnlyNonRestFields) {
                allReadOnlyNonRestFields = false;
            }

            BVarSymbol fieldSymbol = new BVarSymbol(Flags.asMask(flags), fieldName, pkgID, type, recordSymbol,
                                                    symTable.builtinPos, VIRTUAL);
            fields.put(fieldName.value, new BField(fieldName, null, fieldSymbol));
            recordSymbol.scope.define(fieldName, fieldSymbol);
        }

        BRecordType recordType = new BRecordType(recordSymbol);
        recordType.fields = fields;

        if (restFieldTypes.contains(symTable.semanticError)) {
            return symTable.semanticError;
        }

        if (restFieldTypes.isEmpty()) {
            recordType.sealed = true;
            recordType.restFieldType = symTable.noType;
        } else if (restFieldTypes.size() == 1) {
            recordType.restFieldType = restFieldTypes.get(0);
        } else {
            recordType.restFieldType = BUnionType.create(null, restFieldTypes.toArray(new BType[0]));
        }
        recordSymbol.type = recordType;
        recordType.tsymbol = recordSymbol;

        if (expType == symTable.readonlyType || (recordType.sealed && allReadOnlyNonRestFields)) {
            recordType.flags |= Flags.READONLY;
            recordSymbol.flags |= Flags.READONLY;
        }

        BLangRecordTypeNode recordTypeNode = TypeDefBuilderHelper.createRecordTypeNode(recordType, pkgID, symTable,
                                                                                       recordLiteral.pos);
        recordTypeNode.initFunction = TypeDefBuilderHelper.createInitFunctionForRecordType(recordTypeNode, env,
                                                                                           names, symTable);
        TypeDefBuilderHelper.addTypeDefinition(recordType, recordSymbol, recordTypeNode, env);

        return recordType;
    }

    private BRecordTypeSymbol createRecordTypeSymbol(PackageID pkgID, Location location,
                                                     SymbolOrigin origin) {
        BRecordTypeSymbol recordSymbol =
                Symbols.createRecordSymbol(Flags.ANONYMOUS,
                                           names.fromString(anonymousModelHelper.getNextAnonymousTypeKey(pkgID)),
                                           pkgID, null, env.scope.owner, location, origin);

        BInvokableType bInvokableType = new BInvokableType(new ArrayList<>(), symTable.nilType, null);
        BInvokableSymbol initFuncSymbol = Symbols.createFunctionSymbol(
                Flags.PUBLIC, Names.EMPTY, env.enclPkg.symbol.pkgID, bInvokableType, env.scope.owner, false,
                symTable.builtinPos, VIRTUAL);
        initFuncSymbol.retType = symTable.nilType;
        recordSymbol.initializerFunc = new BAttachedFunction(Names.INIT_FUNCTION_SUFFIX, initFuncSymbol,
                                                             bInvokableType, location);

        recordSymbol.scope = new Scope(recordSymbol);
        recordSymbol.scope.define(
                names.fromString(recordSymbol.name.value + "." + recordSymbol.initializerFunc.funcName.value),
                recordSymbol.initializerFunc.symbol);
        return recordSymbol;
    }

    private String getKeyName(BLangExpression key) {
        return key.getKind() == NodeKind.SIMPLE_VARIABLE_REF ?
                ((BLangSimpleVarRef) key).variableName.value : (String) ((BLangLiteral) key).value;
    }

    private void addToNonRestFieldTypes(Map<String, FieldInfo> nonRestFieldTypes, String keyString,
                                        BType exprType, boolean required, boolean readonly) {
        if (!nonRestFieldTypes.containsKey(keyString)) {
            nonRestFieldTypes.put(keyString, new FieldInfo(new ArrayList<BType>() {{ add(exprType); }}, required,
                                                           readonly));
            return;
        }

        FieldInfo fieldInfo = nonRestFieldTypes.get(keyString);
        List<BType> typeList = fieldInfo.types;

        if (isUniqueType(typeList, exprType)) {
            typeList.add(exprType);
        }

        if (required && !fieldInfo.required) {
            fieldInfo.required = true;
        }
    }

    private boolean isUniqueType(List<BType> typeList, BType type) {
        boolean isRecord = type.tag == TypeTags.RECORD;

        for (BType bType : typeList) {

            if (isRecord) {
                if (type == bType) {
                    return false;
                }
            } else if (types.isSameType(type, bType)) {
                return false;
            }
        }
        return true;
    }

    private BType checkXmlSubTypeLiteralCompatibility(Location location, BXMLSubType mutableXmlSubType,
                                                      BType expType) {
        if (expType == symTable.semanticError) {
            return expType;
        }

        boolean unionExpType = expType.tag == TypeTags.UNION;

        if (expType == mutableXmlSubType) {
            return expType;
        }

        if (!unionExpType && types.isAssignable(mutableXmlSubType, expType)) {
            return mutableXmlSubType;
        }

        BXMLSubType immutableXmlSubType = (BXMLSubType)
                ImmutableTypeCloner.getEffectiveImmutableType(location, types, mutableXmlSubType, env, symTable,
                                                              anonymousModelHelper, names);

        if (expType == immutableXmlSubType) {
            return expType;
        }

        if (!unionExpType && types.isAssignable(immutableXmlSubType, expType)) {
            return immutableXmlSubType;
        }

        if (!unionExpType) {
            dlog.error(location, DiagnosticErrorCode.INCOMPATIBLE_TYPES, expType, mutableXmlSubType);
            return symTable.semanticError;
        }

        List<BType> compatibleTypes = new ArrayList<>();
        for (BType memberType : ((BUnionType) expType).getMemberTypes()) {
            if (compatibleTypes.contains(memberType)) {
                continue;
            }

            if (memberType == mutableXmlSubType || memberType == immutableXmlSubType) {
                compatibleTypes.add(memberType);
                continue;
            }

            if (types.isAssignable(mutableXmlSubType, memberType) && !compatibleTypes.contains(mutableXmlSubType)) {
                compatibleTypes.add(mutableXmlSubType);
                continue;
            }

            if (types.isAssignable(immutableXmlSubType, memberType) && !compatibleTypes.contains(immutableXmlSubType)) {
                compatibleTypes.add(immutableXmlSubType);
            }
        }

        if (compatibleTypes.isEmpty()) {
            dlog.error(location, DiagnosticErrorCode.INCOMPATIBLE_TYPES, expType, mutableXmlSubType);
            return symTable.semanticError;
        }

        if (compatibleTypes.size() == 1) {
            return compatibleTypes.get(0);
        }

        dlog.error(location, DiagnosticErrorCode.AMBIGUOUS_TYPES, expType);
        return symTable.semanticError;
    }

    private void markChildrenAsImmutable(BLangXMLElementLiteral bLangXMLElementLiteral) {
        for (BLangExpression modifiedChild : bLangXMLElementLiteral.modifiedChildren) {
            BType childType = modifiedChild.getBType();
            if (Symbols.isFlagOn(childType.flags, Flags.READONLY) || !types.isSelectivelyImmutableType(childType)) {
                continue;
            }
            modifiedChild.setBType(ImmutableTypeCloner.getEffectiveImmutableType(modifiedChild.pos, types,
                                                                         (SelectivelyImmutableReferenceType) childType,
                                                                         env, symTable, anonymousModelHelper, names));

            if (modifiedChild.getKind() == NodeKind.XML_ELEMENT_LITERAL) {
                markChildrenAsImmutable((BLangXMLElementLiteral) modifiedChild);
            }
        }
    }

    private void logUndefinedSymbolError(Location pos, String name) {
        if (!missingNodesHelper.isMissingNode(name)) {
            dlog.error(pos, DiagnosticErrorCode.UNDEFINED_SYMBOL, name);
        }
    }

    private void markTypeAsIsolated(BType actualType) {
        actualType.flags |= Flags.ISOLATED;
        actualType.tsymbol.flags |= Flags.ISOLATED;
    }

    private boolean isObjectConstructorExpr(BLangTypeInit cIExpr, BType actualType) {
        return cIExpr.getType() != null && Symbols.isFlagOn(actualType.tsymbol.flags, Flags.ANONYMOUS);
    }

    private BLangClassDefinition getClassDefinitionForObjectConstructorExpr(BLangTypeInit cIExpr, SymbolEnv env) {
        List<BLangClassDefinition> classDefinitions = env.enclPkg.classDefinitions;

        BLangUserDefinedType userDefinedType = (BLangUserDefinedType) cIExpr.getType();
        BSymbol symbol = symResolver.lookupMainSpaceSymbolInPackage(userDefinedType.pos, env,
                                                                    names.fromIdNode(userDefinedType.pkgAlias),
                                                                    names.fromIdNode(userDefinedType.typeName));

        for (BLangClassDefinition classDefinition : classDefinitions) {
            if (classDefinition.symbol == symbol) {
                return classDefinition;
            }
        }
        return null; // Won't reach here.
    }

    private void handleObjectConstrExprForReadOnly(BLangTypeInit cIExpr, BObjectType actualObjectType,
                                                   BLangClassDefinition classDefForConstructor, SymbolEnv env,
                                                   boolean logErrors) {
        boolean hasNeverReadOnlyField = false;

        for (BField field : actualObjectType.fields.values()) {
            BType fieldType = field.type;
            if (!types.isInherentlyImmutableType(fieldType) && !types.isSelectivelyImmutableType(fieldType, false)) {
                semanticAnalyzer.analyzeNode(classDefForConstructor, env);
                hasNeverReadOnlyField = true;

                if (!logErrors) {
                    return;
                }

                dlog.error(field.pos,
                           DiagnosticErrorCode.INVALID_FIELD_IN_OBJECT_CONSTUCTOR_EXPR_WITH_READONLY_REFERENCE,
                           fieldType);
            }
        }

        if (hasNeverReadOnlyField) {
            return;
        }

        classDefForConstructor.flagSet.add(Flag.READONLY);
        actualObjectType.flags |= Flags.READONLY;
        actualObjectType.tsymbol.flags |= Flags.READONLY;

        ImmutableTypeCloner.markFieldsAsImmutable(classDefForConstructor, env, actualObjectType, types,
                                                  anonymousModelHelper, symTable, names, cIExpr.pos);

        semanticAnalyzer.analyzeNode(classDefForConstructor, env);
    }

    private void markConstructedObjectIsolatedness(BObjectType actualObjectType) {
        if (Symbols.isFlagOn(actualObjectType.flags, Flags.READONLY)) {
            markTypeAsIsolated(actualObjectType);
            return;
        }

        for (BField field : actualObjectType.fields.values()) {
            if (!Symbols.isFlagOn(field.symbol.flags, Flags.FINAL) ||
                    !types.isSubTypeOfReadOnlyOrIsolatedObjectUnion(field.type)) {
                return;
            }
        }

        markTypeAsIsolated(actualObjectType);
    }

    private void markLeafNode(BLangAccessExpression accessExpression) {
        BLangNode parent = accessExpression.parent;
        if (parent == null) {
            accessExpression.leafNode = true;
            return;
        }

        NodeKind kind = parent.getKind();

        while (kind == NodeKind.GROUP_EXPR) {
            parent = parent.parent;

            if (parent == null) {
                accessExpression.leafNode = true;
                break;
            }

            kind = parent.getKind();
        }

        if (kind != NodeKind.FIELD_BASED_ACCESS_EXPR && kind != NodeKind.INDEX_BASED_ACCESS_EXPR) {
            accessExpression.leafNode = true;
        }
    }

    private static class FieldInfo {
        List<BType> types;
        boolean required;
        boolean readonly;

        private FieldInfo(List<BType> types, boolean required, boolean readonly) {
            this.types = types;
            this.required = required;
            this.readonly = readonly;
        }
    }
}<|MERGE_RESOLUTION|>--- conflicted
+++ resolved
@@ -3136,16 +3136,7 @@
         if (type == symTable.semanticError) {
             return;
         }
-<<<<<<< HEAD
         checkIfLangLibMethodExists(iExpr, type, iExpr.name.pos, DiagnosticErrorCode.INVALID_FUNCTION_INVOCATION, type);
-=======
-
-        iExpr.symbol = fieldSymbol;
-        iExpr.setBType(((BInvokableSymbol) fieldSymbol).retType);
-        checkInvocationParamAndReturnType(iExpr);
-        iExpr.functionPointerInvocation = true;
-        return true;
->>>>>>> 70df6661
     }
 
     private void checkIfLangLibMethodExists(BLangInvocation iExpr, BType varRefType, Location pos,
