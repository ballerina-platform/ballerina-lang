/*
 *  Copyright (c) 2017, WSO2 Inc. (http://www.wso2.org) All Rights Reserved.
 *
 *  WSO2 Inc. licenses this file to you under the Apache License,
 *  Version 2.0 (the "License"); you may not use this file except
 *  in compliance with the License.
 *  You may obtain a copy of the License at
 *
 *    http://www.apache.org/licenses/LICENSE-2.0
 *
 *  Unless required by applicable law or agreed to in writing,
 *  software distributed under the License is distributed on an
 *  "AS IS" BASIS, WITHOUT WARRANTIES OR CONDITIONS OF ANY
 *  KIND, either express or implied.  See the License for the
 *  specific language governing permissions and limitations
 *  under the License.
 */
package org.wso2.ballerinalang.compiler.semantics.analyzer;

import io.ballerina.runtime.api.utils.IdentifierUtils;
import io.ballerina.tools.diagnostics.DiagnosticCode;
import io.ballerina.tools.diagnostics.Location;
import org.ballerinalang.model.TreeBuilder;
import org.ballerinalang.model.clauses.OrderKeyNode;
import org.ballerinalang.model.elements.AttachPoint;
import org.ballerinalang.model.elements.Flag;
import org.ballerinalang.model.elements.PackageID;
import org.ballerinalang.model.symbols.InvokableSymbol;
import org.ballerinalang.model.symbols.SymbolKind;
import org.ballerinalang.model.symbols.SymbolOrigin;
import org.ballerinalang.model.tree.ActionNode;
import org.ballerinalang.model.tree.IdentifierNode;
import org.ballerinalang.model.tree.NodeKind;
import org.ballerinalang.model.tree.OperatorKind;
import org.ballerinalang.model.tree.expressions.NamedArgNode;
import org.ballerinalang.model.tree.expressions.RecordLiteralNode;
import org.ballerinalang.model.tree.expressions.XMLNavigationAccess;
import org.ballerinalang.model.types.SelectivelyImmutableReferenceType;
import org.ballerinalang.model.types.TupleType;
import org.ballerinalang.model.types.Type;
import org.ballerinalang.model.types.TypeKind;
import org.ballerinalang.util.BLangCompilerConstants;
import org.ballerinalang.util.diagnostic.DiagnosticErrorCode;
import org.wso2.ballerinalang.compiler.desugar.ASTBuilderUtil;
import org.wso2.ballerinalang.compiler.diagnostic.BLangDiagnosticLog;
import org.wso2.ballerinalang.compiler.parser.BLangAnonymousModelHelper;
import org.wso2.ballerinalang.compiler.parser.BLangMissingNodesHelper;
import org.wso2.ballerinalang.compiler.parser.NodeCloner;
import org.wso2.ballerinalang.compiler.semantics.model.Scope;
import org.wso2.ballerinalang.compiler.semantics.model.SymbolEnv;
import org.wso2.ballerinalang.compiler.semantics.model.SymbolTable;
import org.wso2.ballerinalang.compiler.semantics.model.symbols.BAnnotationSymbol;
import org.wso2.ballerinalang.compiler.semantics.model.symbols.BAttachedFunction;
import org.wso2.ballerinalang.compiler.semantics.model.symbols.BConstantSymbol;
import org.wso2.ballerinalang.compiler.semantics.model.symbols.BInvokableSymbol;
import org.wso2.ballerinalang.compiler.semantics.model.symbols.BInvokableTypeSymbol;
import org.wso2.ballerinalang.compiler.semantics.model.symbols.BLetSymbol;
import org.wso2.ballerinalang.compiler.semantics.model.symbols.BObjectTypeSymbol;
import org.wso2.ballerinalang.compiler.semantics.model.symbols.BOperatorSymbol;
import org.wso2.ballerinalang.compiler.semantics.model.symbols.BPackageSymbol;
import org.wso2.ballerinalang.compiler.semantics.model.symbols.BRecordTypeSymbol;
import org.wso2.ballerinalang.compiler.semantics.model.symbols.BSymbol;
import org.wso2.ballerinalang.compiler.semantics.model.symbols.BVarSymbol;
import org.wso2.ballerinalang.compiler.semantics.model.symbols.BXMLNSSymbol;
import org.wso2.ballerinalang.compiler.semantics.model.symbols.SymTag;
import org.wso2.ballerinalang.compiler.semantics.model.symbols.Symbols;
import org.wso2.ballerinalang.compiler.semantics.model.types.BArrayType;
import org.wso2.ballerinalang.compiler.semantics.model.types.BErrorType;
import org.wso2.ballerinalang.compiler.semantics.model.types.BField;
import org.wso2.ballerinalang.compiler.semantics.model.types.BFiniteType;
import org.wso2.ballerinalang.compiler.semantics.model.types.BFutureType;
import org.wso2.ballerinalang.compiler.semantics.model.types.BIntersectionType;
import org.wso2.ballerinalang.compiler.semantics.model.types.BInvokableType;
import org.wso2.ballerinalang.compiler.semantics.model.types.BMapType;
import org.wso2.ballerinalang.compiler.semantics.model.types.BObjectType;
import org.wso2.ballerinalang.compiler.semantics.model.types.BRecordType;
import org.wso2.ballerinalang.compiler.semantics.model.types.BStreamType;
import org.wso2.ballerinalang.compiler.semantics.model.types.BTableType;
import org.wso2.ballerinalang.compiler.semantics.model.types.BTupleType;
import org.wso2.ballerinalang.compiler.semantics.model.types.BType;
import org.wso2.ballerinalang.compiler.semantics.model.types.BTypeIdSet;
import org.wso2.ballerinalang.compiler.semantics.model.types.BTypedescType;
import org.wso2.ballerinalang.compiler.semantics.model.types.BUnionType;
import org.wso2.ballerinalang.compiler.semantics.model.types.BXMLSubType;
import org.wso2.ballerinalang.compiler.semantics.model.types.BXMLType;
import org.wso2.ballerinalang.compiler.tree.BLangAnnotationAttachment;
import org.wso2.ballerinalang.compiler.tree.BLangClassDefinition;
import org.wso2.ballerinalang.compiler.tree.BLangFunction;
import org.wso2.ballerinalang.compiler.tree.BLangIdentifier;
import org.wso2.ballerinalang.compiler.tree.BLangInvokableNode;
import org.wso2.ballerinalang.compiler.tree.BLangNode;
import org.wso2.ballerinalang.compiler.tree.BLangNodeVisitor;
import org.wso2.ballerinalang.compiler.tree.BLangSimpleVariable;
import org.wso2.ballerinalang.compiler.tree.BLangTableKeySpecifier;
import org.wso2.ballerinalang.compiler.tree.BLangVariable;
import org.wso2.ballerinalang.compiler.tree.clauses.BLangDoClause;
import org.wso2.ballerinalang.compiler.tree.clauses.BLangFromClause;
import org.wso2.ballerinalang.compiler.tree.clauses.BLangInputClause;
import org.wso2.ballerinalang.compiler.tree.clauses.BLangJoinClause;
import org.wso2.ballerinalang.compiler.tree.clauses.BLangLetClause;
import org.wso2.ballerinalang.compiler.tree.clauses.BLangLimitClause;
import org.wso2.ballerinalang.compiler.tree.clauses.BLangOnClause;
import org.wso2.ballerinalang.compiler.tree.clauses.BLangOnConflictClause;
import org.wso2.ballerinalang.compiler.tree.clauses.BLangOnFailClause;
import org.wso2.ballerinalang.compiler.tree.clauses.BLangOrderByClause;
import org.wso2.ballerinalang.compiler.tree.clauses.BLangOrderKey;
import org.wso2.ballerinalang.compiler.tree.clauses.BLangSelectClause;
import org.wso2.ballerinalang.compiler.tree.clauses.BLangWhereClause;
import org.wso2.ballerinalang.compiler.tree.expressions.BLangAccessExpression;
import org.wso2.ballerinalang.compiler.tree.expressions.BLangAnnotAccessExpr;
import org.wso2.ballerinalang.compiler.tree.expressions.BLangArrowFunction;
import org.wso2.ballerinalang.compiler.tree.expressions.BLangBinaryExpr;
import org.wso2.ballerinalang.compiler.tree.expressions.BLangCheckPanickedExpr;
import org.wso2.ballerinalang.compiler.tree.expressions.BLangCheckedExpr;
import org.wso2.ballerinalang.compiler.tree.expressions.BLangCommitExpr;
import org.wso2.ballerinalang.compiler.tree.expressions.BLangConstRef;
import org.wso2.ballerinalang.compiler.tree.expressions.BLangElvisExpr;
import org.wso2.ballerinalang.compiler.tree.expressions.BLangErrorConstructorExpr;
import org.wso2.ballerinalang.compiler.tree.expressions.BLangErrorVarRef;
import org.wso2.ballerinalang.compiler.tree.expressions.BLangExpression;
import org.wso2.ballerinalang.compiler.tree.expressions.BLangFieldBasedAccess;
import org.wso2.ballerinalang.compiler.tree.expressions.BLangGroupExpr;
import org.wso2.ballerinalang.compiler.tree.expressions.BLangIndexBasedAccess;
import org.wso2.ballerinalang.compiler.tree.expressions.BLangInferredTypedescDefaultNode;
import org.wso2.ballerinalang.compiler.tree.expressions.BLangIntRangeExpression;
import org.wso2.ballerinalang.compiler.tree.expressions.BLangInvocation;
import org.wso2.ballerinalang.compiler.tree.expressions.BLangLambdaFunction;
import org.wso2.ballerinalang.compiler.tree.expressions.BLangLetExpression;
import org.wso2.ballerinalang.compiler.tree.expressions.BLangListConstructorExpr;
import org.wso2.ballerinalang.compiler.tree.expressions.BLangLiteral;
import org.wso2.ballerinalang.compiler.tree.expressions.BLangMatchExpression;
import org.wso2.ballerinalang.compiler.tree.expressions.BLangMatchExpression.BLangMatchExprPatternClause;
import org.wso2.ballerinalang.compiler.tree.expressions.BLangNamedArgsExpression;
import org.wso2.ballerinalang.compiler.tree.expressions.BLangObjectConstructorExpression;
import org.wso2.ballerinalang.compiler.tree.expressions.BLangQueryAction;
import org.wso2.ballerinalang.compiler.tree.expressions.BLangQueryExpr;
import org.wso2.ballerinalang.compiler.tree.expressions.BLangRawTemplateLiteral;
import org.wso2.ballerinalang.compiler.tree.expressions.BLangRecordLiteral;
import org.wso2.ballerinalang.compiler.tree.expressions.BLangRecordLiteral.BLangRecordKey;
import org.wso2.ballerinalang.compiler.tree.expressions.BLangRecordLiteral.BLangRecordKeyValueField;
import org.wso2.ballerinalang.compiler.tree.expressions.BLangRecordLiteral.BLangRecordVarNameField;
import org.wso2.ballerinalang.compiler.tree.expressions.BLangRecordVarRef;
import org.wso2.ballerinalang.compiler.tree.expressions.BLangRestArgsExpression;
import org.wso2.ballerinalang.compiler.tree.expressions.BLangServiceConstructorExpr;
import org.wso2.ballerinalang.compiler.tree.expressions.BLangSimpleVarRef;
import org.wso2.ballerinalang.compiler.tree.expressions.BLangStringTemplateLiteral;
import org.wso2.ballerinalang.compiler.tree.expressions.BLangTableConstructorExpr;
import org.wso2.ballerinalang.compiler.tree.expressions.BLangTableMultiKeyExpr;
import org.wso2.ballerinalang.compiler.tree.expressions.BLangTernaryExpr;
import org.wso2.ballerinalang.compiler.tree.expressions.BLangTransactionalExpr;
import org.wso2.ballerinalang.compiler.tree.expressions.BLangTrapExpr;
import org.wso2.ballerinalang.compiler.tree.expressions.BLangTupleVarRef;
import org.wso2.ballerinalang.compiler.tree.expressions.BLangTypeConversionExpr;
import org.wso2.ballerinalang.compiler.tree.expressions.BLangTypeInit;
import org.wso2.ballerinalang.compiler.tree.expressions.BLangTypeTestExpr;
import org.wso2.ballerinalang.compiler.tree.expressions.BLangTypedescExpr;
import org.wso2.ballerinalang.compiler.tree.expressions.BLangUnaryExpr;
import org.wso2.ballerinalang.compiler.tree.expressions.BLangValueExpression;
import org.wso2.ballerinalang.compiler.tree.expressions.BLangVariableReference;
import org.wso2.ballerinalang.compiler.tree.expressions.BLangWaitExpr;
import org.wso2.ballerinalang.compiler.tree.expressions.BLangWaitForAllExpr;
import org.wso2.ballerinalang.compiler.tree.expressions.BLangWorkerFlushExpr;
import org.wso2.ballerinalang.compiler.tree.expressions.BLangWorkerReceive;
import org.wso2.ballerinalang.compiler.tree.expressions.BLangWorkerSyncSendExpr;
import org.wso2.ballerinalang.compiler.tree.expressions.BLangXMLAttribute;
import org.wso2.ballerinalang.compiler.tree.expressions.BLangXMLAttributeAccess;
import org.wso2.ballerinalang.compiler.tree.expressions.BLangXMLCommentLiteral;
import org.wso2.ballerinalang.compiler.tree.expressions.BLangXMLElementAccess;
import org.wso2.ballerinalang.compiler.tree.expressions.BLangXMLElementFilter;
import org.wso2.ballerinalang.compiler.tree.expressions.BLangXMLElementLiteral;
import org.wso2.ballerinalang.compiler.tree.expressions.BLangXMLNavigationAccess;
import org.wso2.ballerinalang.compiler.tree.expressions.BLangXMLProcInsLiteral;
import org.wso2.ballerinalang.compiler.tree.expressions.BLangXMLQName;
import org.wso2.ballerinalang.compiler.tree.expressions.BLangXMLQuotedString;
import org.wso2.ballerinalang.compiler.tree.expressions.BLangXMLSequenceLiteral;
import org.wso2.ballerinalang.compiler.tree.expressions.BLangXMLTextLiteral;
import org.wso2.ballerinalang.compiler.tree.statements.BLangBlockStmt;
import org.wso2.ballerinalang.compiler.tree.statements.BLangDo;
import org.wso2.ballerinalang.compiler.tree.types.BLangLetVariable;
import org.wso2.ballerinalang.compiler.tree.types.BLangRecordTypeNode;
import org.wso2.ballerinalang.compiler.tree.types.BLangType;
import org.wso2.ballerinalang.compiler.tree.types.BLangUserDefinedType;
import org.wso2.ballerinalang.compiler.tree.types.BLangValueType;
import org.wso2.ballerinalang.compiler.util.BArrayState;
import org.wso2.ballerinalang.compiler.util.ClosureVarSymbol;
import org.wso2.ballerinalang.compiler.util.CompilerContext;
import org.wso2.ballerinalang.compiler.util.FieldKind;
import org.wso2.ballerinalang.compiler.util.ImmutableTypeCloner;
import org.wso2.ballerinalang.compiler.util.Name;
import org.wso2.ballerinalang.compiler.util.Names;
import org.wso2.ballerinalang.compiler.util.NumericLiteralSupport;
import org.wso2.ballerinalang.compiler.util.TypeDefBuilderHelper;
import org.wso2.ballerinalang.compiler.util.TypeTags;
import org.wso2.ballerinalang.compiler.util.Unifier;
import org.wso2.ballerinalang.util.Flags;
import org.wso2.ballerinalang.util.Lists;

import java.util.ArrayList;
import java.util.Collections;
import java.util.EnumSet;
import java.util.HashMap;
import java.util.HashSet;
import java.util.Iterator;
import java.util.LinkedHashMap;
import java.util.LinkedHashSet;
import java.util.LinkedList;
import java.util.List;
import java.util.Map;
import java.util.Set;
import java.util.Stack;
import java.util.function.BinaryOperator;
import java.util.function.Function;
import java.util.stream.Collector;
import java.util.stream.Collectors;

import javax.xml.XMLConstants;

import static org.ballerinalang.model.symbols.SymbolOrigin.SOURCE;
import static org.ballerinalang.model.symbols.SymbolOrigin.VIRTUAL;
import static org.ballerinalang.util.diagnostic.DiagnosticErrorCode.INVALID_NUM_INSERTIONS;
import static org.ballerinalang.util.diagnostic.DiagnosticErrorCode.INVALID_NUM_STRINGS;
import static org.wso2.ballerinalang.compiler.tree.BLangInvokableNode.DEFAULT_WORKER_NAME;
import static org.wso2.ballerinalang.compiler.util.Constants.WORKER_LAMBDA_VAR_PREFIX;

/**
 * @since 0.94
 */
public class TypeChecker extends BLangNodeVisitor {

    private static final CompilerContext.Key<TypeChecker> TYPE_CHECKER_KEY = new CompilerContext.Key<>();
    private static Set<String> listLengthModifierFunctions = new HashSet<>();
    private static Map<String, HashSet<String>> modifierFunctions = new HashMap<>();

    private static final String LIST_LANG_LIB = "lang.array";
    private static final String MAP_LANG_LIB = "lang.map";
    private static final String TABLE_LANG_LIB = "lang.table";
    private static final String VALUE_LANG_LIB = "lang.value";
    private static final String XML_LANG_LIB = "lang.xml";

    private static final String FUNCTION_NAME_PUSH = "push";
    private static final String FUNCTION_NAME_POP = "pop";
    private static final String FUNCTION_NAME_SHIFT = "shift";
    private static final String FUNCTION_NAME_UNSHIFT = "unshift";
    private static final String FUNCTION_NAME_ENSURE_TYPE = "ensureType";

    private Names names;
    private SymbolTable symTable;
    private SymbolEnter symbolEnter;
    private SymbolResolver symResolver;
    private NodeCloner nodeCloner;
    private Types types;
    private BLangDiagnosticLog dlog;
    private SymbolEnv env;
    private boolean isTypeChecked;
    private TypeNarrower typeNarrower;
    private TypeParamAnalyzer typeParamAnalyzer;
    private BLangAnonymousModelHelper anonymousModelHelper;
    private SemanticAnalyzer semanticAnalyzer;
    private Unifier unifier;
    private boolean nonErrorLoggingCheck = false;
    private int letCount = 0;
    private Stack<SymbolEnv> queryEnvs, prevEnvs;
    private Stack<BLangNode> queryFinalClauses;
    private boolean checkWithinQueryExpr = false;
    private BLangMissingNodesHelper missingNodesHelper;
    private boolean breakToParallelQueryEnv = false;

    /**
     * Expected types or inherited types.
     */
    private BType expType;
    private BType resultType;

    private DiagnosticCode diagCode;

    static {
        listLengthModifierFunctions.add(FUNCTION_NAME_PUSH);
        listLengthModifierFunctions.add(FUNCTION_NAME_POP);
        listLengthModifierFunctions.add(FUNCTION_NAME_SHIFT);
        listLengthModifierFunctions.add(FUNCTION_NAME_UNSHIFT);

        modifierFunctions.put(LIST_LANG_LIB, new HashSet<String>() {{
            add("remove");
            add("removeAll");
            add("setLength");
            add("reverse");
            add("sort");
            add("pop");
            add("push");
            add("shift");
            add("unshift");
        }});

        modifierFunctions.put(MAP_LANG_LIB, new HashSet<String>() {{
            add("remove");
            add("removeIfHasKey");
            add("removeAll");
        }});

        modifierFunctions.put(TABLE_LANG_LIB, new HashSet<String>() {{
            add("put");
            add("add");
            add("remove");
            add("removeIfHasKey");
            add("removeAll");
        }});

        modifierFunctions.put(VALUE_LANG_LIB, new HashSet<String>() {{
            add("mergeJson");
        }});

        modifierFunctions.put(XML_LANG_LIB, new HashSet<String>() {{
            add("setName");
            add("setChildren");
            add("strip");
        }});
    }

    public static TypeChecker getInstance(CompilerContext context) {
        TypeChecker typeChecker = context.get(TYPE_CHECKER_KEY);
        if (typeChecker == null) {
            typeChecker = new TypeChecker(context);
        }

        return typeChecker;
    }

    public TypeChecker(CompilerContext context) {
        context.put(TYPE_CHECKER_KEY, this);

        this.names = Names.getInstance(context);
        this.symTable = SymbolTable.getInstance(context);
        this.symbolEnter = SymbolEnter.getInstance(context);
        this.symResolver = SymbolResolver.getInstance(context);
        this.nodeCloner = NodeCloner.getInstance(context);
        this.types = Types.getInstance(context);
        this.dlog = BLangDiagnosticLog.getInstance(context);
        this.typeNarrower = TypeNarrower.getInstance(context);
        this.typeParamAnalyzer = TypeParamAnalyzer.getInstance(context);
        this.anonymousModelHelper = BLangAnonymousModelHelper.getInstance(context);
        this.semanticAnalyzer = SemanticAnalyzer.getInstance(context);
        this.missingNodesHelper = BLangMissingNodesHelper.getInstance(context);
        this.queryFinalClauses = new Stack<>();
        this.queryEnvs = new Stack<>();
        this.prevEnvs = new Stack<>();
        this.unifier = new Unifier();
    }

    public BType checkExpr(BLangExpression expr, SymbolEnv env) {
        return checkExpr(expr, env, symTable.noType);
    }

    public BType checkExpr(BLangExpression expr, SymbolEnv env, BType expType) {
        return checkExpr(expr, env, expType, DiagnosticErrorCode.INCOMPATIBLE_TYPES);
    }

    public BType checkExpr(BLangExpression expr, SymbolEnv env, BType expType, DiagnosticCode diagCode) {
        if (expr.typeChecked) {
            return expr.getBType();
        }

        if (expType.tag == TypeTags.INTERSECTION) {
            expType = ((BIntersectionType) expType).effectiveType;
        }

        SymbolEnv prevEnv = this.env;
        BType preExpType = this.expType;
        DiagnosticCode preDiagCode = this.diagCode;
        this.env = env;
        this.diagCode = diagCode;
        this.expType = expType;
        this.isTypeChecked = true;
        expr.expectedType = expType;

        expr.accept(this);

        if (resultType.tag == TypeTags.INTERSECTION) {
            resultType = ((BIntersectionType) resultType).effectiveType;
        }

        expr.setTypeCheckedType(resultType);
        expr.typeChecked = isTypeChecked;
        this.env = prevEnv;
        this.expType = preExpType;
        this.diagCode = preDiagCode;

        validateAndSetExprExpectedType(expr);

        return resultType;
    }

    private void analyzeObjectConstructor(BLangNode node, SymbolEnv env) {
        if (!nonErrorLoggingCheck) {
            semanticAnalyzer.analyzeNode(node, env);
        }
    }

    private void validateAndSetExprExpectedType(BLangExpression expr) {
        if (resultType.tag == TypeTags.SEMANTIC_ERROR) {
            return;
        }

        // If the expected type is a map, but a record type is inferred due to the presence of `readonly` fields in
        // the mapping constructor expression, we don't override the expected type.
        if (expr.getKind() == NodeKind.RECORD_LITERAL_EXPR && expr.expectedType != null &&
                expr.expectedType.tag == TypeTags.MAP && expr.getBType().tag == TypeTags.RECORD) {
            return;
        }

        expr.expectedType = resultType;
    }


    // Expressions

    public void visit(BLangLiteral literalExpr) {

        BType literalType = setLiteralValueAndGetType(literalExpr, expType);
        if (literalType == symTable.semanticError || literalExpr.isFiniteContext) {
            return;
        }
        resultType = types.checkType(literalExpr, literalType, expType);
    }

    @Override
    public void visit(BLangXMLElementAccess xmlElementAccess) {
        // check for undeclared namespaces.
        checkXMLNamespacePrefixes(xmlElementAccess.filters);
        checkExpr(xmlElementAccess.expr, env, symTable.xmlType);
        resultType = types.checkType(xmlElementAccess, symTable.xmlElementSeqType, expType);
    }

    @Override
    public void visit(BLangXMLNavigationAccess xmlNavigation) {
        checkXMLNamespacePrefixes(xmlNavigation.filters);
        if (xmlNavigation.childIndex != null) {
            checkExpr(xmlNavigation.childIndex, env, symTable.intType);
        }
        BType exprType = checkExpr(xmlNavigation.expr, env, symTable.xmlType);

        if (exprType.tag == TypeTags.UNION) {
            dlog.error(xmlNavigation.pos, DiagnosticErrorCode.TYPE_DOES_NOT_SUPPORT_XML_NAVIGATION_ACCESS,
                       xmlNavigation.expr.getBType());
        }

        BType actualType = xmlNavigation.navAccessType == XMLNavigationAccess.NavAccessType.CHILDREN
                ? symTable.xmlType : symTable.xmlElementSeqType;

        types.checkType(xmlNavigation, actualType, expType);
        if (xmlNavigation.navAccessType == XMLNavigationAccess.NavAccessType.CHILDREN) {
            resultType = symTable.xmlType;
        } else {
            resultType = symTable.xmlElementSeqType;
        }
    }

    private void checkXMLNamespacePrefixes(List<BLangXMLElementFilter> filters) {
        for (BLangXMLElementFilter filter : filters) {
            if (!filter.namespace.isEmpty()) {
                Name nsName = names.fromString(filter.namespace);
                BSymbol nsSymbol = symResolver.lookupSymbolInPrefixSpace(env, nsName);
                filter.namespaceSymbol = nsSymbol;
                if (nsSymbol == symTable.notFoundSymbol) {
                    dlog.error(filter.nsPos, DiagnosticErrorCode.CANNOT_FIND_XML_NAMESPACE, nsName);
                }
            }
        }
    }

    private BType setLiteralValueAndGetType(BLangLiteral literalExpr, BType expType) {
        // Get the type matching to the tag from the symbol table.
        BType literalType = symTable.getTypeFromTag(literalExpr.getBType().tag);
        Object literalValue = literalExpr.value;

        if (literalType.tag == TypeTags.INT || literalType.tag == TypeTags.BYTE) {
            if (expType.tag == TypeTags.FLOAT) {
                literalType = symTable.floatType;
                literalExpr.value = ((Long) literalValue).doubleValue();
            } else if (expType.tag == TypeTags.DECIMAL &&
                    !NumericLiteralSupport.hasHexIndicator(literalExpr.originalValue)) {
                literalType = symTable.decimalType;
                literalExpr.value = String.valueOf(literalValue);
            } else if (TypeTags.isIntegerTypeTag(expType.tag) || expType.tag == TypeTags.BYTE) {
                literalType = getIntLiteralType(literalExpr.pos, expType, literalType, literalValue);
                if (literalType == symTable.semanticError) {
                    return symTable.semanticError;
                }
            } else if (expType.tag == TypeTags.FINITE && types.isAssignableToFiniteType(expType, literalExpr)) {
                BFiniteType finiteType = (BFiniteType) expType;
                if (literalAssignableToFiniteType(literalExpr, finiteType, TypeTags.INT)) {
                    BType valueType = setLiteralValueAndGetType(literalExpr, symTable.intType);
                    setLiteralValueForFiniteType(literalExpr, valueType);
                    return valueType;
                } else if (literalAssignableToFiniteType(literalExpr, finiteType, TypeTags.BYTE)) {
                    BType valueType = setLiteralValueAndGetType(literalExpr, symTable.byteType);
                    setLiteralValueForFiniteType(literalExpr, valueType);
                    return valueType;
                } else if (literalAssignableToFiniteType(literalExpr, finiteType, TypeTags.FLOAT)) {
                    BType valueType = setLiteralValueAndGetType(literalExpr, symTable.floatType);
                    setLiteralValueForFiniteType(literalExpr, valueType);
                    return valueType;
                } else if (literalAssignableToFiniteType(literalExpr, finiteType, TypeTags.DECIMAL)) {
                    BType valueType = setLiteralValueAndGetType(literalExpr, symTable.decimalType);
                    setLiteralValueForFiniteType(literalExpr, valueType);
                    return valueType;
                } else if (literalAssignableToFiniteType(literalExpr, finiteType, TypeTags.SIGNED32_INT)) {
                    BType valueType = setLiteralValueAndGetType(literalExpr, symTable.signed32IntType);
                    setLiteralValueForFiniteType(literalExpr, valueType);
                    return valueType;
                } else if (literalAssignableToFiniteType(literalExpr, finiteType, TypeTags.SIGNED16_INT)) {
                    BType valueType = setLiteralValueAndGetType(literalExpr, symTable.signed16IntType);
                    setLiteralValueForFiniteType(literalExpr, valueType);
                    return valueType;
                } else if (literalAssignableToFiniteType(literalExpr, finiteType, TypeTags.SIGNED8_INT)) {
                    BType valueType = setLiteralValueAndGetType(literalExpr, symTable.signed8IntType);
                    setLiteralValueForFiniteType(literalExpr, valueType);
                    return valueType;
                } else if (literalAssignableToFiniteType(literalExpr, finiteType, TypeTags.UNSIGNED32_INT)) {
                    BType valueType = setLiteralValueAndGetType(literalExpr, symTable.unsigned32IntType);
                    setLiteralValueForFiniteType(literalExpr, valueType);
                    return valueType;
                } else if (literalAssignableToFiniteType(literalExpr, finiteType, TypeTags.UNSIGNED16_INT)) {
                    BType valueType = setLiteralValueAndGetType(literalExpr, symTable.unsigned16IntType);
                    setLiteralValueForFiniteType(literalExpr, valueType);
                    return valueType;
                } else if (literalAssignableToFiniteType(literalExpr, finiteType, TypeTags.UNSIGNED8_INT)) {
                    BType valueType = setLiteralValueAndGetType(literalExpr, symTable.unsigned8IntType);
                    setLiteralValueForFiniteType(literalExpr, valueType);
                    return valueType;
                }
            } else if (expType.tag == TypeTags.UNION) {
                Set<BType> memberTypes = ((BUnionType) expType).getMemberTypes();
                BType intSubType = null;
                boolean intOrIntCompatibleTypeFound = false;
                for (BType memType : memberTypes) {
                    if ((memType.tag != TypeTags.INT && TypeTags.isIntegerTypeTag(memType.tag)) ||
                            memType.tag == TypeTags.BYTE) {
                        intSubType = memType;
                    } else if (memType.tag == TypeTags.INT || memType.tag == TypeTags.JSON ||
                            memType.tag == TypeTags.ANYDATA || memType.tag == TypeTags.ANY) {
                        intOrIntCompatibleTypeFound = true;
                    }
                }
                if (intOrIntCompatibleTypeFound) {
                    return setLiteralValueAndGetType(literalExpr, symTable.intType);
                }
                if (intSubType != null) {
                    return setLiteralValueAndGetType(literalExpr, intSubType);
                }

                BType finiteType = getFiniteTypeWithValuesOfSingleType((BUnionType) expType, symTable.intType);
                if (finiteType != symTable.semanticError) {
                    BType setType = setLiteralValueAndGetType(literalExpr, finiteType);
                    if (literalExpr.isFiniteContext) {
                        // i.e., a match was found for a finite type
                        return setType;
                    }
                }

                if (memberTypes.stream().anyMatch(memType -> memType.tag == TypeTags.BYTE)) {
                    return setLiteralValueAndGetType(literalExpr, symTable.byteType);
                }

                finiteType = getFiniteTypeWithValuesOfSingleType((BUnionType) expType, symTable.byteType);
                if (finiteType != symTable.semanticError) {
                    BType setType = setLiteralValueAndGetType(literalExpr, finiteType);
                    if (literalExpr.isFiniteContext) {
                        // i.e., a match was found for a finite type
                        return setType;
                    }
                }

                if (memberTypes.stream().anyMatch(memType -> memType.tag == TypeTags.FLOAT)) {
                    return setLiteralValueAndGetType(literalExpr, symTable.floatType);
                }

                finiteType = getFiniteTypeWithValuesOfSingleType((BUnionType) expType, symTable.floatType);
                if (finiteType != symTable.semanticError) {
                    BType setType = setLiteralValueAndGetType(literalExpr, finiteType);
                    if (literalExpr.isFiniteContext) {
                        // i.e., a match was found for a finite type
                        return setType;
                    }
                }

                if (memberTypes.stream().anyMatch(memType -> memType.tag == TypeTags.DECIMAL)) {
                    return setLiteralValueAndGetType(literalExpr, symTable.decimalType);
                }

                finiteType = getFiniteTypeWithValuesOfSingleType((BUnionType) expType, symTable.decimalType);
                if (finiteType != symTable.semanticError) {
                    BType setType = setLiteralValueAndGetType(literalExpr, finiteType);
                    if (literalExpr.isFiniteContext) {
                        // i.e., a match was found for a finite type
                        return setType;
                    }
                }
            }
        } else if (literalType.tag == TypeTags.FLOAT) {
            String literal = String.valueOf(literalValue);
            String numericLiteral = NumericLiteralSupport.stripDiscriminator(literal);
            boolean isDiscriminatedFloat = NumericLiteralSupport.isFloatDiscriminated(literal);

            if (expType.tag == TypeTags.DECIMAL) {
                // It's illegal to assign discriminated float literal or hex literal to a decimal LHS.
                if (isDiscriminatedFloat || NumericLiteralSupport.isHexLiteral(numericLiteral)) {
                    dlog.error(literalExpr.pos, DiagnosticErrorCode.INCOMPATIBLE_TYPES, expType,
                            symTable.floatType);
                    resultType = symTable.semanticError;
                    return resultType;
                }
                // LHS expecting decimal value and RHS offer non discriminated float, consider RHS as decimal.
                literalType = symTable.decimalType;
                literalExpr.value = numericLiteral;
            } else if (expType.tag == TypeTags.FLOAT) {
                literalExpr.value = Double.parseDouble(String.valueOf(numericLiteral));
            } else if (expType.tag == TypeTags.FINITE && types.isAssignableToFiniteType(expType, literalExpr)) {
                BFiniteType finiteType = (BFiniteType) expType;
                if (literalAssignableToFiniteType(literalExpr, finiteType, TypeTags.FLOAT)) {
                    BType valueType = setLiteralValueAndGetType(literalExpr, symTable.floatType);
                    setLiteralValueForFiniteType(literalExpr, valueType);
                    return valueType;
                } else if (!isDiscriminatedFloat
                        && literalAssignableToFiniteType(literalExpr, finiteType, TypeTags.DECIMAL)) {
                    BType valueType = setLiteralValueAndGetType(literalExpr, symTable.decimalType);
                    setLiteralValueForFiniteType(literalExpr, valueType);
                    return valueType;
                }
            } else if (expType.tag == TypeTags.UNION) {
                BUnionType unionType = (BUnionType) expType;
                BType unionMember = getAndSetAssignableUnionMember(literalExpr, unionType, symTable.floatType);
                if (unionMember != symTable.noType) {
                    return unionMember;
                }
            }
        } else if (literalType.tag == TypeTags.DECIMAL) {
            return decimalLiteral(literalValue, literalExpr, expType);
        } else if (literalType.tag == TypeTags.STRING && types.isCharLiteralValue((String) literalValue)) {
            if (expType.tag == TypeTags.CHAR_STRING) {
                return symTable.charStringType;
            }
            if (expType.tag == TypeTags.UNION) {
                Set<BType> memberTypes = ((BUnionType) expType).getMemberTypes();
                for (BType memType : memberTypes) {
                    if (TypeTags.isStringTypeTag(memType.tag)) {
                        return setLiteralValueAndGetType(literalExpr, memType);
                    } else if (memType.tag == TypeTags.JSON || memType.tag == TypeTags.ANYDATA ||
                            memType.tag == TypeTags.ANY) {
                        return setLiteralValueAndGetType(literalExpr, symTable.charStringType);
                    } else if (memType.tag == TypeTags.FINITE && types.isAssignableToFiniteType(memType,
                            literalExpr)) {
                        setLiteralValueForFiniteType(literalExpr, symTable.charStringType);
                        return literalType;
                    }
                }
            }
            boolean foundMember = types.isAssignableToFiniteType(expType, literalExpr);
            if (foundMember) {
                setLiteralValueForFiniteType(literalExpr, literalType);
                return literalType;
            }
        } else {
            if (this.expType.tag == TypeTags.FINITE) {
                boolean foundMember = types.isAssignableToFiniteType(this.expType, literalExpr);
                if (foundMember) {
                    setLiteralValueForFiniteType(literalExpr, literalType);
                    return literalType;
                }
            } else if (this.expType.tag == TypeTags.UNION) {
                BUnionType unionType = (BUnionType) this.expType;
                boolean foundMember = unionType.getMemberTypes()
                        .stream()
                        .anyMatch(memberType -> types.isAssignableToFiniteType(memberType, literalExpr));
                if (foundMember) {
                    setLiteralValueForFiniteType(literalExpr, literalType);
                    return literalType;
                }
            }
        }

        if (literalExpr.getBType().tag == TypeTags.BYTE_ARRAY) {
            // check whether this is a byte array
            literalType = new BArrayType(symTable.byteType);
        }

        return literalType;
    }

    private BType getAndSetAssignableUnionMember(BLangLiteral literalExpr, BUnionType expType, BType desiredType) {
        Set<BType> memberTypes = expType.getMemberTypes();
        if (memberTypes.stream()
                .anyMatch(memType -> memType.tag == desiredType.tag
                        || memType.tag == TypeTags.JSON
                        || memType.tag == TypeTags.ANYDATA
                        || memType.tag == TypeTags.ANY)) {
            return setLiteralValueAndGetType(literalExpr, desiredType);
        }

        BType finiteType = getFiniteTypeWithValuesOfSingleType(expType, symTable.floatType);
        if (finiteType != symTable.semanticError) {
            BType setType = setLiteralValueAndGetType(literalExpr, finiteType);
            if (literalExpr.isFiniteContext) {
                // i.e., a match was found for a finite type
                return setType;
            }
        }

        if (memberTypes.stream().anyMatch(memType -> memType.tag == TypeTags.DECIMAL)) {
            return setLiteralValueAndGetType(literalExpr, symTable.decimalType);
        }

        finiteType = getFiniteTypeWithValuesOfSingleType(expType, symTable.decimalType);
        if (finiteType != symTable.semanticError) {
            BType setType = setLiteralValueAndGetType(literalExpr, finiteType);
            if (literalExpr.isFiniteContext) {
                // i.e., a match was found for a finite type
                return setType;
            }
        }
        return symTable.noType;
    }

    private boolean literalAssignableToFiniteType(BLangLiteral literalExpr, BFiniteType finiteType,
                                                  int targetMemberTypeTag) {

        for (BLangExpression valueExpr : finiteType.getValueSpace()) {
            if (valueExpr.getBType().tag == targetMemberTypeTag &&
                    types.checkLiteralAssignabilityBasedOnType((BLangLiteral) valueExpr, literalExpr)) {
                return true;
            }
        }
        return false;
    }

    private BType decimalLiteral(Object literalValue, BLangLiteral literalExpr, BType expType) {
        String literal = String.valueOf(literalValue);
        if (expType.tag == TypeTags.FLOAT && NumericLiteralSupport.isDecimalDiscriminated(literal)) {
            dlog.error(literalExpr.pos, DiagnosticErrorCode.INCOMPATIBLE_TYPES, expType,
                    symTable.decimalType);
            resultType = symTable.semanticError;
            return resultType;
        }
        if (expType.tag == TypeTags.FINITE && types.isAssignableToFiniteType(expType, literalExpr)) {
            BFiniteType finiteType = (BFiniteType) expType;
            if (literalAssignableToFiniteType(literalExpr, finiteType, TypeTags.DECIMAL)) {
                BType valueType = setLiteralValueAndGetType(literalExpr, symTable.decimalType);
                setLiteralValueForFiniteType(literalExpr, valueType);
                return valueType;
            }
        } else if (expType.tag == TypeTags.UNION) {
            BUnionType unionType = (BUnionType) expType;
            BType unionMember = getAndSetAssignableUnionMember(literalExpr, unionType, symTable.decimalType);
            if (unionMember != symTable.noType) {
                return unionMember;
            }
        }
        literalExpr.value = NumericLiteralSupport.stripDiscriminator(literal);
        resultType = symTable.decimalType;
        return symTable.decimalType;
    }

    private void setLiteralValueForFiniteType(BLangLiteral literalExpr, BType type) {
        types.setImplicitCastExpr(literalExpr, type, this.expType);
        this.resultType = type;
        literalExpr.isFiniteContext = true;
    }

    private BType getFiniteTypeWithValuesOfSingleType(BUnionType unionType, BType matchType) {
        List<BFiniteType> finiteTypeMembers = unionType.getMemberTypes().stream()
                .filter(memType -> memType.tag == TypeTags.FINITE)
                .map(memFiniteType -> (BFiniteType) memFiniteType)
                .collect(Collectors.toList());

        if (finiteTypeMembers.isEmpty()) {
            return symTable.semanticError;
        }

        int tag = matchType.tag;
        Set<BLangExpression> matchedValueSpace = new LinkedHashSet<>();

        for (BFiniteType finiteType : finiteTypeMembers) {
            Set<BLangExpression> set = new HashSet<>();
            for (BLangExpression expression : finiteType.getValueSpace()) {
                if (expression.getBType().tag == tag) {
                    set.add(expression);
                }
            }
            matchedValueSpace.addAll(set);
        }

        if (matchedValueSpace.isEmpty()) {
            return symTable.semanticError;
        }

        return new BFiniteType(null, matchedValueSpace);
    }

    private BType getIntLiteralType(Location location, BType expType, BType literalType,
                                    Object literalValue) {

        switch (expType.tag) {
            case TypeTags.INT:
                return symTable.intType;
            case TypeTags.BYTE:
                if (types.isByteLiteralValue((Long) literalValue)) {
                    return symTable.byteType;
                }
                break;
            case TypeTags.SIGNED32_INT:
                if (types.isSigned32LiteralValue((Long) literalValue)) {
                    return symTable.signed32IntType;
                }
                break;
            case TypeTags.SIGNED16_INT:
                if (types.isSigned16LiteralValue((Long) literalValue)) {
                    return symTable.signed16IntType;
                }
                break;
            case TypeTags.SIGNED8_INT:
                if (types.isSigned8LiteralValue((Long) literalValue)) {
                    return symTable.signed8IntType;
                }
                break;
            case TypeTags.UNSIGNED32_INT:
                if (types.isUnsigned32LiteralValue((Long) literalValue)) {
                    return symTable.unsigned32IntType;
                }
                break;
            case TypeTags.UNSIGNED16_INT:
                if (types.isUnsigned16LiteralValue((Long) literalValue)) {
                    return symTable.unsigned16IntType;
                }
                break;
            case TypeTags.UNSIGNED8_INT:
                if (types.isUnsigned8LiteralValue((Long) literalValue)) {
                    return symTable.unsigned8IntType;
                }
                break;
            default:
        }
        dlog.error(location, DiagnosticErrorCode.INCOMPATIBLE_TYPES, expType, literalType);
        resultType = symTable.semanticError;
        return resultType;
    }

    @Override
    public void visit(BLangListConstructorExpr listConstructor) {
        if (expType.tag == TypeTags.NONE || expType.tag == TypeTags.READONLY) {
            BType inferredType = getInferredTupleType(listConstructor, expType);
            resultType = inferredType == symTable.semanticError ?
                    symTable.semanticError : types.checkType(listConstructor, inferredType, expType);
            return;
        }

        resultType = checkListConstructorCompatibility(expType, listConstructor);
    }

    @Override
    public void visit(BLangTableConstructorExpr tableConstructorExpr) {
        if (expType.tag == TypeTags.NONE || expType.tag == TypeTags.ANY || expType.tag == TypeTags.ANYDATA) {
            List<BType> memTypes = checkExprList(new ArrayList<>(tableConstructorExpr.recordLiteralList), env);
            for (BType memType : memTypes) {
                if (memType == symTable.semanticError) {
                    resultType = symTable.semanticError;
                    return;
                }
            }

            if (tableConstructorExpr.recordLiteralList.size() == 0) {
                dlog.error(tableConstructorExpr.pos, DiagnosticErrorCode.CANNOT_INFER_MEMBER_TYPE_FOR_TABLE);
                resultType = symTable.semanticError;
                return;
            }

            BType inherentMemberType = inferTableMemberType(memTypes, tableConstructorExpr);
            BTableType tableType = new BTableType(TypeTags.TABLE, inherentMemberType, null);
            for (BLangRecordLiteral recordLiteral : tableConstructorExpr.recordLiteralList) {
                recordLiteral.setBType(inherentMemberType);
            }

            if (!validateTableConstructorExpr(tableConstructorExpr, tableType)) {
                resultType = symTable.semanticError;
                return;
            }

            if (checkKeySpecifier(tableConstructorExpr, tableType)) {
                return;
            }
            resultType = tableType;
            return;
        }

        BType applicableExpType = expType.tag == TypeTags.INTERSECTION ?
                ((BIntersectionType) expType).effectiveType : expType;

        if (applicableExpType.tag == TypeTags.TABLE) {
            List<BType> memTypes = new ArrayList<>();
            for (BLangRecordLiteral recordLiteral : tableConstructorExpr.recordLiteralList) {
                BLangRecordLiteral clonedExpr = recordLiteral;
                if (this.nonErrorLoggingCheck) {
                    clonedExpr.cloneAttempt++;
                    clonedExpr = nodeCloner.cloneNode(recordLiteral);
                }
                BType recordType = checkExpr(clonedExpr, env, ((BTableType) applicableExpType).constraint);
                if (recordType == symTable.semanticError) {
                    resultType = symTable.semanticError;
                    return;
                }
                memTypes.add(recordType);
            }

            BTableType expectedTableType = (BTableType) applicableExpType;
            if (expectedTableType.constraint.tag == TypeTags.MAP && expectedTableType.isTypeInlineDefined) {
                validateMapConstraintTable(applicableExpType);
                return;
            }

            if (!(validateKeySpecifierInTableConstructor((BTableType) applicableExpType,
                    tableConstructorExpr.recordLiteralList) &&
                    validateTableConstructorExpr(tableConstructorExpr, (BTableType) applicableExpType))) {
                resultType = symTable.semanticError;
                return;
            }

            BTableType tableType = new BTableType(TypeTags.TABLE, inferTableMemberType(memTypes, applicableExpType),
                                                  null);

            if (Symbols.isFlagOn(applicableExpType.flags, Flags.READONLY)) {
                tableType.flags |= Flags.READONLY;
            }

            if (checkKeySpecifier(tableConstructorExpr, tableType)) {
                return;
            }

            if (expectedTableType.fieldNameList != null && tableType.fieldNameList == null) {
                tableType.fieldNameList = expectedTableType.fieldNameList;
            }
            resultType = tableType;
        } else if (applicableExpType.tag == TypeTags.UNION) {

            boolean prevNonErrorLoggingCheck = this.nonErrorLoggingCheck;
            this.nonErrorLoggingCheck = true;
            int errorCount = this.dlog.errorCount();
            this.dlog.mute();

            List<BType> matchingTypes = new ArrayList<>();
            BUnionType expectedType = (BUnionType) applicableExpType;
            for (BType memType : expectedType.getMemberTypes()) {
                dlog.resetErrorCount();

                BLangTableConstructorExpr clonedTableExpr = tableConstructorExpr;
                if (this.nonErrorLoggingCheck) {
                    tableConstructorExpr.cloneAttempt++;
                    clonedTableExpr = nodeCloner.cloneNode(tableConstructorExpr);
                }

                BType resultType = checkExpr(clonedTableExpr, env, memType);
                if (resultType != symTable.semanticError && dlog.errorCount() == 0 &&
                        isUniqueType(matchingTypes, resultType)) {
                    matchingTypes.add(resultType);
                }
            }

            this.nonErrorLoggingCheck = prevNonErrorLoggingCheck;
            this.dlog.setErrorCount(errorCount);
            if (!prevNonErrorLoggingCheck) {
                this.dlog.unmute();
            }

            if (matchingTypes.isEmpty()) {
                BLangTableConstructorExpr exprToLog = tableConstructorExpr;
                if (this.nonErrorLoggingCheck) {
                    tableConstructorExpr.cloneAttempt++;
                    exprToLog = nodeCloner.cloneNode(tableConstructorExpr);
                }

                dlog.error(tableConstructorExpr.pos, DiagnosticErrorCode.INCOMPATIBLE_TYPES, expType,
                        getInferredTableType(exprToLog));

            } else if (matchingTypes.size() != 1) {
                dlog.error(tableConstructorExpr.pos, DiagnosticErrorCode.AMBIGUOUS_TYPES,
                        expType);
            } else {
                resultType = checkExpr(tableConstructorExpr, env, matchingTypes.get(0));
                return;
            }
            resultType = symTable.semanticError;
        } else {
            resultType = symTable.semanticError;
        }
    }

    private BType getInferredTableType(BLangTableConstructorExpr exprToLog) {
        List<BType> memTypes = checkExprList(new ArrayList<>(exprToLog.recordLiteralList), env);
        for (BType memType : memTypes) {
            if (memType == symTable.semanticError) {
                return  symTable.semanticError;
            }
        }

        return new BTableType(TypeTags.TABLE, inferTableMemberType(memTypes, exprToLog), null);
    }

    private boolean checkKeySpecifier(BLangTableConstructorExpr tableConstructorExpr, BTableType tableType) {
        if (tableConstructorExpr.tableKeySpecifier != null) {
            if (!(validateTableKeyValue(getTableKeyNameList(tableConstructorExpr.
                    tableKeySpecifier), tableConstructorExpr.recordLiteralList))) {
                resultType = symTable.semanticError;
                return true;
            }
            tableType.fieldNameList = getTableKeyNameList(tableConstructorExpr.tableKeySpecifier);
        }
        return false;
    }

    private BType inferTableMemberType(List<BType> memTypes, BType expType) {

        if (memTypes.isEmpty()) {
            return ((BTableType) expType).constraint;
        }

        LinkedHashSet<BType> result = new LinkedHashSet<>();

        result.add(memTypes.get(0));

        BUnionType unionType = BUnionType.create(null, result);
        for (int i = 1; i < memTypes.size(); i++) {
            BType source = memTypes.get(i);
            if (!types.isAssignable(source, unionType)) {
                result.add(source);
                unionType = BUnionType.create(null, result);
            }
        }

        if (unionType.getMemberTypes().size() == 1) {
            return memTypes.get(0);
        }

        return unionType;
    }

    private BType inferTableMemberType(List<BType> memTypes, BLangTableConstructorExpr tableConstructorExpr) {
        BLangTableKeySpecifier keySpecifier = tableConstructorExpr.tableKeySpecifier;
        List<String> keySpecifierFieldNames = new ArrayList<>();
        Set<BField> allFieldSet = new LinkedHashSet<>();
        for (BType memType : memTypes) {
            allFieldSet.addAll(((BRecordType) memType).fields.values());
        }

        Set<BField> commonFieldSet = new LinkedHashSet<>(allFieldSet);
        for (BType memType : memTypes) {
            commonFieldSet.retainAll(((BRecordType) memType).fields.values());
        }

        List<String> requiredFieldNames = new ArrayList<>();
        if (keySpecifier != null) {
            for (IdentifierNode identifierNode : keySpecifier.fieldNameIdentifierList) {
                requiredFieldNames.add(((BLangIdentifier) identifierNode).value);
                keySpecifierFieldNames.add(((BLangIdentifier) identifierNode).value);
            }
        }

        List<String> fieldNames = new ArrayList<>();
        for (BField field : allFieldSet) {
            String fieldName = field.name.value;

            if (fieldNames.contains(fieldName)) {
                dlog.error(tableConstructorExpr.pos,
                        DiagnosticErrorCode.CANNOT_INFER_MEMBER_TYPE_FOR_TABLE_DUE_AMBIGUITY,
                        fieldName);
                return symTable.semanticError;
            }
            fieldNames.add(fieldName);

            boolean isOptional = true;
            for (BField commonField : commonFieldSet) {
                if (commonField.name.value.equals(fieldName)) {
                    isOptional = false;
                    requiredFieldNames.add(commonField.name.value);
                }
            }

            if (isOptional) {
                field.symbol.flags = Flags.asMask(EnumSet.of(Flag.OPTIONAL));
            } else if (requiredFieldNames.contains(fieldName) && keySpecifierFieldNames.contains(fieldName)) {
                field.symbol.flags = Flags.asMask(EnumSet.of(Flag.REQUIRED)) + Flags.asMask(EnumSet.of(Flag.READONLY));
            } else if (requiredFieldNames.contains(fieldName)) {
                field.symbol.flags = Flags.asMask(EnumSet.of(Flag.REQUIRED));
            }
        }

        return createTableConstraintRecordType(allFieldSet, tableConstructorExpr.pos);
    }

    private BRecordType createTableConstraintRecordType(Set<BField> allFieldSet, Location pos) {
        PackageID pkgID = env.enclPkg.symbol.pkgID;
        BRecordTypeSymbol recordSymbol = createRecordTypeSymbol(pkgID, pos, VIRTUAL);

        for (BField field : allFieldSet) {
            recordSymbol.scope.define(field.name, field.symbol);
        }

        BRecordType recordType = new BRecordType(recordSymbol);
        recordType.fields = allFieldSet.stream().collect(getFieldCollector());

        recordSymbol.type = recordType;
        recordType.tsymbol = recordSymbol;

        BLangRecordTypeNode recordTypeNode = TypeDefBuilderHelper.createRecordTypeNode(recordType, pkgID, symTable,
                pos);
        recordTypeNode.initFunction = TypeDefBuilderHelper.createInitFunctionForRecordType(recordTypeNode, env,
                                                                                           names, symTable);
        TypeDefBuilderHelper.addTypeDefinition(recordType, recordSymbol, recordTypeNode, env);
        recordType.sealed = true;
        recordType.restFieldType = symTable.noType;
        return recordType;
    }

    private Collector<BField, ?, LinkedHashMap<String, BField>> getFieldCollector() {
        BinaryOperator<BField> mergeFunc = (u, v) -> {
            throw new IllegalStateException(String.format("Duplicate key %s", u));
        };
        return Collectors.toMap(field -> field.name.value, Function.identity(), mergeFunc, LinkedHashMap::new);
    }

    private boolean validateTableType(BTableType tableType) {
        BType constraint = tableType.constraint;
        if (tableType.isTypeInlineDefined && !types.isAssignable(constraint, symTable.mapAllType)) {
            dlog.error(tableType.constraintPos, DiagnosticErrorCode.TABLE_CONSTRAINT_INVALID_SUBTYPE, constraint);
            resultType = symTable.semanticError;
            return false;
        }
        return true;
    }

    private boolean validateKeySpecifierInTableConstructor(BTableType tableType,
                                                         List<BLangRecordLiteral> recordLiterals) {
        List<String> fieldNameList = tableType.fieldNameList;
        if (fieldNameList != null) {
            return validateTableKeyValue(fieldNameList, recordLiterals);
        }
        return true;
    }

    private boolean validateTableKeyValue(List<String> keySpecifierFieldNames,
                                                           List<BLangRecordLiteral> recordLiterals) {

        for (String fieldName : keySpecifierFieldNames) {
            for (BLangRecordLiteral recordLiteral : recordLiterals) {
                BLangRecordKeyValueField recordKeyValueField = getRecordKeyValueField(recordLiteral, fieldName);
                if (recordKeyValueField != null && isConstExpression(recordKeyValueField.getValue())) {
                    continue;
                }

                dlog.error(recordLiteral.pos,
                        DiagnosticErrorCode.KEY_SPECIFIER_FIELD_VALUE_MUST_BE_CONSTANT_EXPR, fieldName);
                resultType = symTable.semanticError;
                return false;
            }
        }

        return true;
    }

    private boolean isConstExpression(BLangExpression expression) {
        switch(expression.getKind()) {
            case LITERAL:
            case NUMERIC_LITERAL:
            case STRING_TEMPLATE_LITERAL:
            case XML_ELEMENT_LITERAL:
            case XML_TEXT_LITERAL:
            case LIST_CONSTRUCTOR_EXPR:
            case TABLE_CONSTRUCTOR_EXPR:
            case RECORD_LITERAL_EXPR:
            case TYPE_CONVERSION_EXPR:
            case UNARY_EXPR:
            case BINARY_EXPR:
            case TYPE_TEST_EXPR:
            case TERNARY_EXPR:
                return true;
            case SIMPLE_VARIABLE_REF:
                return (((BLangSimpleVarRef) expression).symbol.tag & SymTag.CONSTANT) == SymTag.CONSTANT;
            case GROUP_EXPR:
                return isConstExpression(((BLangGroupExpr) expression).expression);
            default:
                return false;
        }
    }

    private BLangRecordKeyValueField getRecordKeyValueField(BLangRecordLiteral recordLiteral,
                                                            String fieldName) {
        for (RecordLiteralNode.RecordField recordField : recordLiteral.fields) {
            BLangRecordKeyValueField recordKeyValueField = (BLangRecordKeyValueField) recordField;
            if (fieldName.equals(recordKeyValueField.key.toString())) {
                return recordKeyValueField;
            }
        }

        return null;
    }

    public boolean validateKeySpecifier(List<String> fieldNameList, BType constraint,
                                         Location pos) {
        for (String fieldName : fieldNameList) {
            BField field = types.getTableConstraintField(constraint, fieldName);
            if (field == null) {
                dlog.error(pos,
                        DiagnosticErrorCode.INVALID_FIELD_NAMES_IN_KEY_SPECIFIER, fieldName, constraint);
                resultType = symTable.semanticError;
                return false;
            }

            if (!Symbols.isFlagOn(field.symbol.flags, Flags.READONLY)) {
                dlog.error(pos,
                        DiagnosticErrorCode.KEY_SPECIFIER_FIELD_MUST_BE_READONLY, fieldName);
                resultType = symTable.semanticError;
                return false;
            }

            if (!Symbols.isFlagOn(field.symbol.flags, Flags.REQUIRED)) {
                dlog.error(pos,
                        DiagnosticErrorCode.KEY_SPECIFIER_FIELD_MUST_BE_REQUIRED, fieldName);
                resultType = symTable.semanticError;
                return false;
            }

            if (!types.isAssignable(field.type, symTable.anydataType)) {
                dlog.error(pos,
                        DiagnosticErrorCode.KEY_SPECIFIER_FIELD_MUST_BE_ANYDATA, fieldName, constraint);
                resultType = symTable.semanticError;
                return false;
            }
        }
        return true;
    }

    private boolean validateTableConstructorExpr(BLangTableConstructorExpr tableConstructorExpr,
                                                 BTableType tableType) {
        BType constraintType = tableType.constraint;
        List<String> fieldNameList = new ArrayList<>();
        boolean isKeySpecifierEmpty = tableConstructorExpr.tableKeySpecifier == null;
        if (!isKeySpecifierEmpty) {
            fieldNameList.addAll(getTableKeyNameList(tableConstructorExpr.tableKeySpecifier));

            if (tableType.fieldNameList == null &&
                    !validateKeySpecifier(fieldNameList,
                                          constraintType.tag != TypeTags.INTERSECTION ? constraintType :
                                                  ((BIntersectionType) constraintType).effectiveType,
                                          tableConstructorExpr.tableKeySpecifier.pos)) {
                return false;
            }

            if (tableType.fieldNameList != null && !tableType.fieldNameList.equals(fieldNameList)) {
                dlog.error(tableConstructorExpr.tableKeySpecifier.pos, DiagnosticErrorCode.TABLE_KEY_SPECIFIER_MISMATCH,
                        tableType.fieldNameList.toString(), fieldNameList.toString());
                resultType = symTable.semanticError;
                return false;
            }
        }

        BType keyTypeConstraint = tableType.keyTypeConstraint;
        if (keyTypeConstraint != null) {
            List<BType> memberTypes = new ArrayList<>();

            switch (keyTypeConstraint.tag) {
                case TypeTags.TUPLE:
                    for (Type type : ((TupleType) keyTypeConstraint).getTupleTypes()) {
                        memberTypes.add((BType) type);
                    }
                    break;
                case TypeTags.RECORD:
                    Map<String, BField> fieldList = ((BRecordType) keyTypeConstraint).getFields();
                    memberTypes = fieldList.entrySet().stream()
                            .filter(e -> fieldNameList.contains(e.getKey())).map(entry -> entry.getValue().type)
                            .collect(Collectors.toList());
                    if (memberTypes.isEmpty()) {
                        memberTypes.add(keyTypeConstraint);
                    }
                    break;
                default:
                    memberTypes.add(keyTypeConstraint);
            }

            if (isKeySpecifierEmpty && keyTypeConstraint.tag == TypeTags.NEVER) {
                return true;
            }

            if (isKeySpecifierEmpty ||
                    tableConstructorExpr.tableKeySpecifier.fieldNameIdentifierList.size() != memberTypes.size()) {
                if (isKeySpecifierEmpty) {
                    dlog.error(tableConstructorExpr.pos,
                            DiagnosticErrorCode.KEY_SPECIFIER_EMPTY_FOR_PROVIDED_KEY_CONSTRAINT, memberTypes);
                } else {
                    dlog.error(tableConstructorExpr.pos,
                            DiagnosticErrorCode.KEY_SPECIFIER_SIZE_MISMATCH_WITH_KEY_CONSTRAINT,
                            memberTypes, tableConstructorExpr.tableKeySpecifier.fieldNameIdentifierList);
                }
                resultType = symTable.semanticError;
                return false;
            }

            List<IdentifierNode> fieldNameIdentifierList = tableConstructorExpr.tableKeySpecifier.
                    fieldNameIdentifierList;

            int index = 0;
            for (IdentifierNode identifier : fieldNameIdentifierList) {
                BField field = types.getTableConstraintField(constraintType, ((BLangIdentifier) identifier).value);
                if (field == null || !types.isAssignable(field.type, memberTypes.get(index))) {
                    dlog.error(tableConstructorExpr.tableKeySpecifier.pos,
                            DiagnosticErrorCode.KEY_SPECIFIER_MISMATCH_WITH_KEY_CONSTRAINT,
                            fieldNameIdentifierList.toString(), memberTypes.toString());
                    resultType = symTable.semanticError;
                    return false;
                }
                index++;
            }
        }

        return true;
    }

    public void validateMapConstraintTable(BType expType) {
        if (expType != null && (((BTableType) expType).fieldNameList != null ||
                ((BTableType) expType).keyTypeConstraint != null) &&
                !expType.tsymbol.owner.getFlags().contains(Flag.LANG_LIB)) {
            dlog.error(((BTableType) expType).keyPos,
                    DiagnosticErrorCode.KEY_CONSTRAINT_NOT_SUPPORTED_FOR_TABLE_WITH_MAP_CONSTRAINT);
            resultType = symTable.semanticError;
            return;
        }
        resultType = expType;
    }

    private List<String> getTableKeyNameList(BLangTableKeySpecifier tableKeySpecifier) {
        List<String> fieldNamesList = new ArrayList<>();
        for (IdentifierNode identifier : tableKeySpecifier.fieldNameIdentifierList) {
            fieldNamesList.add(((BLangIdentifier) identifier).value);
        }

        return fieldNamesList;
    }

    private BType createTableKeyConstraint(List<String> fieldNames, BType constraintType) {
        if (fieldNames == null) {
            return symTable.semanticError;
        }

        List<BType> memTypes = new ArrayList<>();
        for (String fieldName : fieldNames) {
            //null is not possible for field
            BField tableConstraintField = types.getTableConstraintField(constraintType, fieldName);

            if (tableConstraintField == null) {
                return symTable.semanticError;
            }

            BType fieldType = tableConstraintField.type;
            memTypes.add(fieldType);
        }

        if (memTypes.size() == 1) {
            return memTypes.get(0);
        }

        return new BTupleType(memTypes);
    }

    private BType checkListConstructorCompatibility(BType bType, BLangListConstructorExpr listConstructor) {
        int tag = bType.tag;
        if (tag == TypeTags.UNION) {
            boolean prevNonErrorLoggingCheck = this.nonErrorLoggingCheck;
            int errorCount = this.dlog.errorCount();
            this.nonErrorLoggingCheck = true;
            this.dlog.mute();

            List<BType> compatibleTypes = new ArrayList<>();
            boolean erroredExpType = false;
            for (BType memberType : ((BUnionType) bType).getMemberTypes()) {
                if (memberType == symTable.semanticError) {
                    if (!erroredExpType) {
                        erroredExpType = true;
                    }
                    continue;
                }

                BType listCompatibleMemType = getListConstructorCompatibleNonUnionType(memberType);
                if (listCompatibleMemType == symTable.semanticError) {
                    continue;
                }

                dlog.resetErrorCount();
                BType memCompatibiltyType = checkListConstructorCompatibility(listCompatibleMemType, listConstructor);
                if (memCompatibiltyType != symTable.semanticError && dlog.errorCount() == 0 &&
                        isUniqueType(compatibleTypes, memCompatibiltyType)) {
                    compatibleTypes.add(memCompatibiltyType);
                }
            }

            this.nonErrorLoggingCheck = prevNonErrorLoggingCheck;
            this.dlog.setErrorCount(errorCount);
            if (!prevNonErrorLoggingCheck) {
                this.dlog.unmute();
            }

            if (compatibleTypes.isEmpty()) {
                BLangListConstructorExpr exprToLog = listConstructor;
                if (this.nonErrorLoggingCheck) {
                    listConstructor.cloneAttempt++;
                    exprToLog = nodeCloner.cloneNode(listConstructor);
                }

                BType inferredTupleType = getInferredTupleType(exprToLog, symTable.noType);

                if (!erroredExpType && inferredTupleType != symTable.semanticError) {
                    dlog.error(listConstructor.pos, DiagnosticErrorCode.INCOMPATIBLE_TYPES, expType, inferredTupleType);
                }
                return symTable.semanticError;
            } else if (compatibleTypes.size() != 1) {
                dlog.error(listConstructor.pos, DiagnosticErrorCode.AMBIGUOUS_TYPES,
                        expType);
                return symTable.semanticError;
            }

            return checkListConstructorCompatibility(compatibleTypes.get(0), listConstructor);
        }

        if (tag == TypeTags.INTERSECTION) {
            return checkListConstructorCompatibility(((BIntersectionType) bType).effectiveType, listConstructor);
        }

        BType possibleType = getListConstructorCompatibleNonUnionType(bType);

        switch (possibleType.tag) {
            case TypeTags.ARRAY:
                return checkArrayType(listConstructor, (BArrayType) possibleType);
            case TypeTags.TUPLE:
                return checkTupleType(listConstructor, (BTupleType) possibleType);
            case TypeTags.READONLY:
                return checkReadOnlyListType(listConstructor);
            case TypeTags.TYPEDESC:
                // i.e typedesc t = [int, string]
                List<BType> results = new ArrayList<>();
                listConstructor.isTypedescExpr = true;
                for (int i = 0; i < listConstructor.exprs.size(); i++) {
                    results.add(checkExpr(listConstructor.exprs.get(i), env, symTable.noType));
                }
                List<BType> actualTypes = new ArrayList<>();
                for (int i = 0; i < listConstructor.exprs.size(); i++) {
                    final BLangExpression expr = listConstructor.exprs.get(i);
                    if (expr.getKind() == NodeKind.TYPEDESC_EXPRESSION) {
                        actualTypes.add(((BLangTypedescExpr) expr).resolvedType);
                    } else if (expr.getKind() == NodeKind.SIMPLE_VARIABLE_REF) {
                        actualTypes.add(((BLangSimpleVarRef) expr).symbol.type);
                    } else {
                        actualTypes.add(results.get(i));
                    }
                }
                if (actualTypes.size() == 1) {
                    listConstructor.typedescType = actualTypes.get(0);
                } else {
                    listConstructor.typedescType = new BTupleType(actualTypes);
                }
                return new BTypedescType(listConstructor.typedescType, null);
        }

        BLangListConstructorExpr exprToLog = listConstructor;
        if (this.nonErrorLoggingCheck) {
            listConstructor.cloneAttempt++;
            exprToLog = nodeCloner.cloneNode(listConstructor);
        }

        if (bType == symTable.semanticError) {
            // Ignore the return value, we only need to visit the expressions.
            getInferredTupleType(exprToLog, symTable.semanticError);
        } else {
            dlog.error(listConstructor.pos, DiagnosticErrorCode.INCOMPATIBLE_TYPES, bType,
                    getInferredTupleType(exprToLog, symTable.noType));
        }

        return symTable.semanticError;
    }

    private BType getListConstructorCompatibleNonUnionType(BType type) {
        switch (type.tag) {
            case TypeTags.ARRAY:
            case TypeTags.TUPLE:
            case TypeTags.READONLY:
            case TypeTags.TYPEDESC:
                return type;
            case TypeTags.JSON:
                return !Symbols.isFlagOn(type.flags, Flags.READONLY) ? symTable.arrayJsonType :
                        ImmutableTypeCloner.getEffectiveImmutableType(null, types, symTable.arrayJsonType,
                                                                      env, symTable, anonymousModelHelper, names);
            case TypeTags.ANYDATA:
                return !Symbols.isFlagOn(type.flags, Flags.READONLY) ? symTable.arrayAnydataType :
                        ImmutableTypeCloner.getEffectiveImmutableType(null, types, symTable.arrayAnydataType,
                                                                      env, symTable, anonymousModelHelper, names);
            case TypeTags.ANY:
                return !Symbols.isFlagOn(type.flags, Flags.READONLY) ? symTable.arrayType :
                        ImmutableTypeCloner.getEffectiveImmutableType(null, types, symTable.arrayType, env,
                                                                      symTable, anonymousModelHelper, names);
            case TypeTags.INTERSECTION:
                return ((BIntersectionType) type).effectiveType;
        }
        return symTable.semanticError;
    }

    private BType checkArrayType(BLangListConstructorExpr listConstructor, BArrayType arrayType) {
        BType eType = arrayType.eType;

        if (arrayType.state == BArrayState.INFERRED) {
            arrayType.size = listConstructor.exprs.size();
            arrayType.state = BArrayState.CLOSED;
        } else if ((arrayType.state != BArrayState.OPEN) && (arrayType.size != listConstructor.exprs.size())) {
            if (arrayType.size < listConstructor.exprs.size()) {
                dlog.error(listConstructor.pos,
                        DiagnosticErrorCode.MISMATCHING_ARRAY_LITERAL_VALUES, arrayType.size,
                        listConstructor.exprs.size());
                return symTable.semanticError;
            }

            if (!types.hasFillerValue(eType)) {
                dlog.error(listConstructor.pos,
                        DiagnosticErrorCode.INVALID_LIST_CONSTRUCTOR_ELEMENT_TYPE, expType);
                return symTable.semanticError;
            }
        }

        boolean errored = false;
        for (BLangExpression expr : listConstructor.exprs) {
            if (exprIncompatible(eType, expr) && !errored) {
                errored = true;
            }
        }

        return errored ? symTable.semanticError : arrayType;
    }

    private BType checkTupleType(BLangListConstructorExpr listConstructor, BTupleType tupleType) {
        List<BLangExpression> exprs = listConstructor.exprs;
        List<BType> memberTypes = tupleType.tupleTypes;
        BType restType = tupleType.restType;

        int listExprSize = exprs.size();
        int memberTypeSize = memberTypes.size();

        if (listExprSize < memberTypeSize) {
            for (int i = listExprSize; i < memberTypeSize; i++) {
                if (!types.hasFillerValue(memberTypes.get(i))) {
                    dlog.error(listConstructor.pos, DiagnosticErrorCode.SYNTAX_ERROR,
                            "tuple and expression size does not match");
                    return symTable.semanticError;
                }
            }
        } else if (listExprSize > memberTypeSize && restType == null) {
            dlog.error(listConstructor.pos, DiagnosticErrorCode.SYNTAX_ERROR,
                    "tuple and expression size does not match");
            return symTable.semanticError;
        }

        boolean errored = false;

        int nonRestCountToCheck = listExprSize < memberTypeSize ? listExprSize : memberTypeSize;

        for (int i = 0; i < nonRestCountToCheck; i++) {
            if (exprIncompatible(memberTypes.get(i), exprs.get(i)) && !errored) {
                errored = true;
            }
        }

        for (int i = nonRestCountToCheck; i < exprs.size(); i++) {
            if (exprIncompatible(restType, exprs.get(i)) && !errored) {
                errored = true;
            }
        }
        return errored ? symTable.semanticError : tupleType;
    }

    private BType checkReadOnlyListType(BLangListConstructorExpr listConstructor) {
        if (!this.nonErrorLoggingCheck) {
            BType inferredType = getInferredTupleType(listConstructor, symTable.readonlyType);

            if (inferredType == symTable.semanticError) {
                return symTable.semanticError;
            }
            return types.checkType(listConstructor, inferredType, symTable.readonlyType);
        }

        for (BLangExpression expr : listConstructor.exprs) {
            if (exprIncompatible(symTable.readonlyType, expr)) {
                return symTable.semanticError;
            }
        }

        return symTable.readonlyType;
    }

    private boolean exprIncompatible(BType eType, BLangExpression expr) {
        if (expr.typeChecked) {
            return expr.getBType() == symTable.semanticError;
        }

        BLangExpression exprToCheck = expr;

        if (this.nonErrorLoggingCheck) {
            expr.cloneAttempt++;
            exprToCheck = nodeCloner.cloneNode(expr);
        }

        return checkExpr(exprToCheck, this.env, eType) == symTable.semanticError;
    }

    private List<BType> checkExprList(List<BLangExpression> exprs, SymbolEnv env) {
        return checkExprList(exprs, env, symTable.noType);
    }

    private List<BType> checkExprList(List<BLangExpression> exprs, SymbolEnv env, BType expType) {
        List<BType> types = new ArrayList<>();
        SymbolEnv prevEnv = this.env;
        BType preExpType = this.expType;
        this.env = env;
        this.expType = expType;
        for (BLangExpression e : exprs) {
            checkExpr(e, this.env, expType);
            types.add(resultType);
        }
        this.env = prevEnv;
        this.expType = preExpType;
        return types;
    }

    private BType getInferredTupleType(BLangListConstructorExpr listConstructor, BType expType) {
        List<BType> memTypes = checkExprList(listConstructor.exprs, env, expType);

        for (BType memType : memTypes) {
            if (memType == symTable.semanticError) {
                return symTable.semanticError;
            }
        }

        BTupleType tupleType = new BTupleType(memTypes);

        if (expType.tag != TypeTags.READONLY) {
            return tupleType;
        }

        tupleType.flags |= Flags.READONLY;
        return tupleType;
    }

    public void visit(BLangRecordLiteral recordLiteral) {
        int expTypeTag = expType.tag;

        if (expTypeTag == TypeTags.NONE || expTypeTag == TypeTags.READONLY) {
            expType = defineInferredRecordType(recordLiteral, expType);
        } else if (expTypeTag == TypeTags.OBJECT) {
            dlog.error(recordLiteral.pos, DiagnosticErrorCode.INVALID_RECORD_LITERAL, expType);
            resultType = symTable.semanticError;
            return;
        }

        resultType = getEffectiveMappingType(recordLiteral,
                                             checkMappingConstructorCompatibility(expType, recordLiteral));
    }

    private BType getEffectiveMappingType(BLangRecordLiteral recordLiteral, BType applicableMappingType) {
        if (applicableMappingType == symTable.semanticError ||
                (applicableMappingType.tag == TypeTags.RECORD && Symbols.isFlagOn(applicableMappingType.flags,
                                                                                  Flags.READONLY))) {
            return applicableMappingType;
        }

        Map<String, RecordLiteralNode.RecordField> readOnlyFields = new LinkedHashMap<>();
        LinkedHashMap<String, BField> applicableTypeFields =
                applicableMappingType.tag == TypeTags.RECORD ? ((BRecordType) applicableMappingType).fields :
                        new LinkedHashMap<>();

        for (RecordLiteralNode.RecordField field : recordLiteral.fields) {
            if (field.getKind() == NodeKind.RECORD_LITERAL_SPREAD_OP) {
                continue;
            }

            String name;
            if (field.isKeyValueField()) {
                BLangRecordKeyValueField keyValueField = (BLangRecordKeyValueField) field;

                if (!keyValueField.readonly) {
                    continue;
                }

                BLangExpression keyExpr = keyValueField.key.expr;
                if (keyExpr.getKind() == NodeKind.SIMPLE_VARIABLE_REF) {
                    name = ((BLangSimpleVarRef) keyExpr).variableName.value;
                } else {
                    name = (String) ((BLangLiteral) keyExpr).value;
                }
            } else {
                BLangRecordVarNameField varNameField = (BLangRecordVarNameField) field;

                if (!varNameField.readonly) {
                    continue;
                }
                name = varNameField.variableName.value;
            }

            if (applicableTypeFields.containsKey(name) &&
                    Symbols.isFlagOn(applicableTypeFields.get(name).symbol.flags, Flags.READONLY)) {
                continue;
            }

            readOnlyFields.put(name, field);
        }

        if (readOnlyFields.isEmpty()) {
            return applicableMappingType;
        }

        PackageID pkgID = env.enclPkg.symbol.pkgID;
        BRecordTypeSymbol recordSymbol = createRecordTypeSymbol(pkgID, recordLiteral.pos, VIRTUAL);

        LinkedHashMap<String, BField> newFields = new LinkedHashMap<>();

        for (Map.Entry<String, RecordLiteralNode.RecordField> readOnlyEntry : readOnlyFields.entrySet()) {
            RecordLiteralNode.RecordField field = readOnlyEntry.getValue();

            String key = readOnlyEntry.getKey();
            Name fieldName = names.fromString(key);

            BType readOnlyFieldType;
            if (field.isKeyValueField()) {
                readOnlyFieldType = ((BLangRecordKeyValueField) field).valueExpr.getBType();
            } else {
                // Has to be a varname field.
                readOnlyFieldType = ((BLangRecordVarNameField) field).getBType();
            }

            BVarSymbol fieldSymbol = new BVarSymbol(Flags.asMask(new HashSet<Flag>() {{
                add(Flag.REQUIRED);
                add(Flag.READONLY);
            }}), fieldName, pkgID, readOnlyFieldType, recordSymbol,
                                                    ((BLangNode) field).pos, VIRTUAL);
            newFields.put(key, new BField(fieldName, null, fieldSymbol));
            recordSymbol.scope.define(fieldName, fieldSymbol);
        }

        BRecordType recordType = new BRecordType(recordSymbol, recordSymbol.flags);
        if (applicableMappingType.tag == TypeTags.MAP) {
            recordType.sealed = false;
            recordType.restFieldType = ((BMapType) applicableMappingType).constraint;
        } else {
            BRecordType applicableRecordType = (BRecordType) applicableMappingType;
            boolean allReadOnlyFields = true;

            for (Map.Entry<String, BField> origEntry : applicableRecordType.fields.entrySet()) {
                String fieldName = origEntry.getKey();
                BField field = origEntry.getValue();

                if (readOnlyFields.containsKey(fieldName)) {
                    // Already defined.
                    continue;
                }

                BVarSymbol origFieldSymbol = field.symbol;
                long origFieldFlags = origFieldSymbol.flags;

                if (allReadOnlyFields && !Symbols.isFlagOn(origFieldFlags, Flags.READONLY)) {
                    allReadOnlyFields = false;
                }

                BVarSymbol fieldSymbol = new BVarSymbol(origFieldFlags, field.name, pkgID,
                                                        origFieldSymbol.type, recordSymbol, field.pos, VIRTUAL);
                newFields.put(fieldName, new BField(field.name, null, fieldSymbol));
                recordSymbol.scope.define(field.name, fieldSymbol);
            }

            recordType.sealed = applicableRecordType.sealed;
            recordType.restFieldType = applicableRecordType.restFieldType;

            if (recordType.sealed && allReadOnlyFields) {
                recordType.flags |= Flags.READONLY;
                recordType.tsymbol.flags |= Flags.READONLY;
            }

        }

        recordType.fields = newFields;
        recordSymbol.type = recordType;
        recordType.tsymbol = recordSymbol;

        BLangRecordTypeNode recordTypeNode = TypeDefBuilderHelper.createRecordTypeNode(recordType, pkgID, symTable,
                                                                                       recordLiteral.pos);
        recordTypeNode.initFunction = TypeDefBuilderHelper.createInitFunctionForRecordType(recordTypeNode, env,
                                                                                           names, symTable);
        TypeDefBuilderHelper.addTypeDefinition(recordType, recordSymbol, recordTypeNode, env);

        if (applicableMappingType.tag == TypeTags.MAP) {
            recordLiteral.expectedType = applicableMappingType;
        }

        return recordType;
    }

    private BType checkMappingConstructorCompatibility(BType bType, BLangRecordLiteral mappingConstructor) {
        int tag = bType.tag;
        if (tag == TypeTags.UNION) {
            boolean prevNonErrorLoggingCheck = this.nonErrorLoggingCheck;
            this.nonErrorLoggingCheck = true;
            int errorCount = this.dlog.errorCount();
            this.dlog.mute();

            List<BType> compatibleTypes = new ArrayList<>();
            boolean erroredExpType = false;
            for (BType memberType : ((BUnionType) bType).getMemberTypes()) {
                if (memberType == symTable.semanticError) {
                    if (!erroredExpType) {
                        erroredExpType = true;
                    }
                    continue;
                }

                BType listCompatibleMemType = getMappingConstructorCompatibleNonUnionType(memberType);
                if (listCompatibleMemType == symTable.semanticError) {
                    continue;
                }

                dlog.resetErrorCount();
                BType memCompatibiltyType = checkMappingConstructorCompatibility(listCompatibleMemType,
                                                                                 mappingConstructor);

                if (memCompatibiltyType != symTable.semanticError && dlog.errorCount() == 0 &&
                        isUniqueType(compatibleTypes, memCompatibiltyType)) {
                    compatibleTypes.add(memCompatibiltyType);
                }
            }

            this.nonErrorLoggingCheck = prevNonErrorLoggingCheck;
            dlog.setErrorCount(errorCount);
            if (!prevNonErrorLoggingCheck) {
                this.dlog.unmute();
            }

            if (compatibleTypes.isEmpty()) {
                if (!erroredExpType) {
                    reportIncompatibleMappingConstructorError(mappingConstructor, bType);
                }
                validateSpecifiedFields(mappingConstructor, symTable.semanticError);
                return symTable.semanticError;
            } else if (compatibleTypes.size() != 1) {
                dlog.error(mappingConstructor.pos, DiagnosticErrorCode.AMBIGUOUS_TYPES, bType);
                validateSpecifiedFields(mappingConstructor, symTable.semanticError);
                return symTable.semanticError;
            }

            return checkMappingConstructorCompatibility(compatibleTypes.get(0), mappingConstructor);
        }

        if (tag == TypeTags.INTERSECTION) {
            return checkMappingConstructorCompatibility(((BIntersectionType) bType).effectiveType, mappingConstructor);
        }

        BType possibleType = getMappingConstructorCompatibleNonUnionType(bType);

        switch (possibleType.tag) {
            case TypeTags.MAP:
                return validateSpecifiedFields(mappingConstructor, possibleType) ? possibleType :
                        symTable.semanticError;
            case TypeTags.RECORD:
                boolean isSpecifiedFieldsValid = validateSpecifiedFields(mappingConstructor, possibleType);

                boolean hasAllRequiredFields = validateRequiredFields((BRecordType) possibleType,
                                                                      mappingConstructor.fields,
                                                                      mappingConstructor.pos);

                return isSpecifiedFieldsValid && hasAllRequiredFields ? possibleType : symTable.semanticError;
            case TypeTags.READONLY:
                return checkReadOnlyMappingType(mappingConstructor);
        }
        reportIncompatibleMappingConstructorError(mappingConstructor, bType);
        validateSpecifiedFields(mappingConstructor, symTable.semanticError);
        return symTable.semanticError;
    }

    private BType checkReadOnlyMappingType(BLangRecordLiteral mappingConstructor) {
        if (!this.nonErrorLoggingCheck) {
            BType inferredType = defineInferredRecordType(mappingConstructor, symTable.readonlyType);

            if (inferredType == symTable.semanticError) {
                return symTable.semanticError;
            }
            return checkMappingConstructorCompatibility(inferredType, mappingConstructor);
        }

        for (RecordLiteralNode.RecordField field : mappingConstructor.fields) {
            BLangExpression exprToCheck;

            if (field.isKeyValueField()) {
                exprToCheck = ((BLangRecordKeyValueField) field).valueExpr;
            } else if (field.getKind() == NodeKind.RECORD_LITERAL_SPREAD_OP) {
                exprToCheck = ((BLangRecordLiteral.BLangRecordSpreadOperatorField) field).expr;
            } else {
                exprToCheck = (BLangRecordVarNameField) field;
            }

            if (exprIncompatible(symTable.readonlyType, exprToCheck)) {
                return symTable.semanticError;
            }
        }

        return symTable.readonlyType;
    }

    private BType getMappingConstructorCompatibleNonUnionType(BType type) {
        switch (type.tag) {
            case TypeTags.MAP:
            case TypeTags.RECORD:
            case TypeTags.READONLY:
                return type;
            case TypeTags.JSON:
                return !Symbols.isFlagOn(type.flags, Flags.READONLY) ? symTable.mapJsonType :
                        ImmutableTypeCloner.getEffectiveImmutableType(null, types, symTable.mapJsonType, env,
                                                                      symTable, anonymousModelHelper, names);
            case TypeTags.ANYDATA:
                return !Symbols.isFlagOn(type.flags, Flags.READONLY) ? symTable.mapAnydataType :
                        ImmutableTypeCloner.getEffectiveImmutableType(null, types, symTable.mapAnydataType,
                                                                      env, symTable, anonymousModelHelper, names);
            case TypeTags.ANY:
                return !Symbols.isFlagOn(type.flags, Flags.READONLY) ? symTable.mapType :
                        ImmutableTypeCloner.getEffectiveImmutableType(null, types, symTable.mapType, env,
                                                                      symTable, anonymousModelHelper, names);
            case TypeTags.INTERSECTION:
                return ((BIntersectionType) type).effectiveType;
        }
        return symTable.semanticError;
    }

    private boolean isMappingConstructorCompatibleType(BType type) {
        return type.tag == TypeTags.RECORD || type.tag == TypeTags.MAP;
    }

    private void reportIncompatibleMappingConstructorError(BLangRecordLiteral mappingConstructorExpr, BType expType) {
        if (expType == symTable.semanticError) {
            return;
        }

        if (expType.tag != TypeTags.UNION) {
            dlog.error(mappingConstructorExpr.pos,
                    DiagnosticErrorCode.MAPPING_CONSTRUCTOR_COMPATIBLE_TYPE_NOT_FOUND, expType);
            return;
        }

        BUnionType unionType = (BUnionType) expType;
        BType[] memberTypes = unionType.getMemberTypes().toArray(new BType[0]);

        // Special case handling for `T?` where T is a record type. This is done to give more user friendly error
        // messages for this common scenario.
        if (memberTypes.length == 2) {
            BRecordType recType = null;

            if (memberTypes[0].tag == TypeTags.RECORD && memberTypes[1].tag == TypeTags.NIL) {
                recType = (BRecordType) memberTypes[0];
            } else if (memberTypes[1].tag == TypeTags.RECORD && memberTypes[0].tag == TypeTags.NIL) {
                recType = (BRecordType) memberTypes[1];
            }

            if (recType != null) {
                validateSpecifiedFields(mappingConstructorExpr, recType);
                validateRequiredFields(recType, mappingConstructorExpr.fields, mappingConstructorExpr.pos);
                return;
            }
        }

        // By this point, we know there aren't any types to which we can assign the mapping constructor. If this is
        // case where there is at least one type with which we can use mapping constructors, but this particular
        // mapping constructor is incompatible, we give an incompatible mapping constructor error.
        for (BType bType : memberTypes) {
            if (isMappingConstructorCompatibleType(bType)) {
                dlog.error(mappingConstructorExpr.pos, DiagnosticErrorCode.INCOMPATIBLE_MAPPING_CONSTRUCTOR,
                        unionType);
                return;
            }
        }

        dlog.error(mappingConstructorExpr.pos,
                DiagnosticErrorCode.MAPPING_CONSTRUCTOR_COMPATIBLE_TYPE_NOT_FOUND, unionType);
    }

    private boolean validateSpecifiedFields(BLangRecordLiteral mappingConstructor, BType possibleType) {
        boolean isFieldsValid = true;

        for (RecordLiteralNode.RecordField field : mappingConstructor.fields) {
            BType checkedType = checkMappingField(field, possibleType);
            if (isFieldsValid && checkedType == symTable.semanticError) {
                isFieldsValid = false;
            }
        }

        return isFieldsValid;
    }

    private boolean validateRequiredFields(BRecordType type, List<RecordLiteralNode.RecordField> specifiedFields,
                                           Location pos) {
        HashSet<String> specFieldNames = getFieldNames(specifiedFields);
        boolean hasAllRequiredFields = true;

        for (BField field : type.fields.values()) {
            String fieldName = field.name.value;
            if (!specFieldNames.contains(fieldName) && Symbols.isFlagOn(field.symbol.flags, Flags.REQUIRED)
                    && !types.isNeverTypeOrStructureTypeWithARequiredNeverMember(field.type)) {
                // Check if `field` is explicitly assigned a value in the record literal
                // If a required field is missing, it's a compile error
                dlog.error(pos, DiagnosticErrorCode.MISSING_REQUIRED_RECORD_FIELD, field.name);
                if (hasAllRequiredFields) {
                    hasAllRequiredFields = false;
                }
            }
        }
        return hasAllRequiredFields;
    }

    private HashSet<String> getFieldNames(List<RecordLiteralNode.RecordField> specifiedFields) {
        HashSet<String> fieldNames = new HashSet<>();

        for (RecordLiteralNode.RecordField specifiedField : specifiedFields) {
            if (specifiedField.isKeyValueField()) {
                String name = getKeyValueFieldName((BLangRecordKeyValueField) specifiedField);
                if (name == null) {
                    continue; // computed key
                }

                fieldNames.add(name);
            } else if (specifiedField.getKind() == NodeKind.SIMPLE_VARIABLE_REF) {
                fieldNames.add(getVarNameFieldName((BLangRecordVarNameField) specifiedField));
            } else {
                fieldNames.addAll(getSpreadOpFieldRequiredFieldNames(
                        (BLangRecordLiteral.BLangRecordSpreadOperatorField) specifiedField));
            }
        }

        return fieldNames;
    }

    private String getKeyValueFieldName(BLangRecordKeyValueField field) {
        BLangRecordKey key = field.key;
        if (key.computedKey) {
            return null;
        }

        BLangExpression keyExpr = key.expr;

        if (keyExpr.getKind() == NodeKind.SIMPLE_VARIABLE_REF) {
            return ((BLangSimpleVarRef) keyExpr).variableName.value;
        } else if (keyExpr.getKind() == NodeKind.LITERAL) {
            return (String) ((BLangLiteral) keyExpr).value;
        }
        return null;
    }

    private String getVarNameFieldName(BLangRecordVarNameField field) {
        return field.variableName.value;
    }

    private List<String> getSpreadOpFieldRequiredFieldNames(BLangRecordLiteral.BLangRecordSpreadOperatorField field) {
        BType spreadType = checkExpr(field.expr, env);

        if (spreadType.tag != TypeTags.RECORD) {
            return Collections.emptyList();
        }

        List<String> fieldNames = new ArrayList<>();
        for (BField bField : ((BRecordType) spreadType).getFields().values()) {
            if (!Symbols.isOptional(bField.symbol)) {
                fieldNames.add(bField.name.value);
            }
        }
        return fieldNames;
    }

    @Override
    public void visit(BLangWorkerFlushExpr workerFlushExpr) {
        if (workerFlushExpr.workerIdentifier != null) {
            String workerName = workerFlushExpr.workerIdentifier.getValue();
            if (!this.workerExists(this.env, workerName)) {
                this.dlog.error(workerFlushExpr.pos, DiagnosticErrorCode.UNDEFINED_WORKER, workerName);
            } else {
                BSymbol symbol = symResolver.lookupSymbolInMainSpace(env, names.fromString(workerName));
                if (symbol != symTable.notFoundSymbol) {
                    workerFlushExpr.workerSymbol = symbol;
                }
            }
        }
        BType actualType = BUnionType.create(null, symTable.errorType, symTable.nilType);
        resultType = types.checkType(workerFlushExpr, actualType, expType);
    }

    @Override
    public void visit(BLangWorkerSyncSendExpr syncSendExpr) {
        BSymbol symbol = symResolver.lookupSymbolInMainSpace(env, names.fromIdNode(syncSendExpr.workerIdentifier));

        if (symTable.notFoundSymbol.equals(symbol)) {
            syncSendExpr.workerType = symTable.semanticError;
        } else {
            syncSendExpr.workerType = symbol.type;
            syncSendExpr.workerSymbol = symbol;
        }

        // TODO Need to remove this cached env
        syncSendExpr.env = this.env;
        checkExpr(syncSendExpr.expr, this.env);

        // Validate if the send expression type is cloneableType
        if (!types.isAssignable(syncSendExpr.expr.getBType(), symTable.cloneableType)) {
            this.dlog.error(syncSendExpr.pos, DiagnosticErrorCode.INVALID_TYPE_FOR_SEND,
                            syncSendExpr.expr.getBType());
        }

        String workerName = syncSendExpr.workerIdentifier.getValue();
        if (!this.workerExists(this.env, workerName)) {
            this.dlog.error(syncSendExpr.pos, DiagnosticErrorCode.UNDEFINED_WORKER, workerName);
        }

        syncSendExpr.expectedType = expType;

        // Type checking against the matching receive is done during code analysis.
        // When the expected type is noType, set the result type as nil to avoid variable assignment is required errors.
        resultType = expType == symTable.noType ? symTable.nilType : expType;
    }

    @Override
    public void visit(BLangWorkerReceive workerReceiveExpr) {
        BSymbol symbol = symResolver.lookupSymbolInMainSpace(env, names.fromIdNode(workerReceiveExpr.workerIdentifier));

        // TODO Need to remove this cached env
        workerReceiveExpr.env = this.env;

        if (symTable.notFoundSymbol.equals(symbol)) {
            workerReceiveExpr.workerType = symTable.semanticError;
        } else {
            workerReceiveExpr.workerType = symbol.type;
            workerReceiveExpr.workerSymbol = symbol;
        }
        // The receive expression cannot be assigned to var, since we cannot infer the type.
        if (symTable.noType == this.expType) {
            this.dlog.error(workerReceiveExpr.pos, DiagnosticErrorCode.INVALID_USAGE_OF_RECEIVE_EXPRESSION);
        }
        // We cannot predict the type of the receive expression as it depends on the type of the data sent by the other
        // worker/channel. Since receive is an expression now we infer the type of it from the lhs of the statement.
        workerReceiveExpr.setBType(this.expType);
        resultType = this.expType;
    }

    private boolean workerExists(SymbolEnv env, String workerName) {
        //TODO: move this method to CodeAnalyzer
        if (workerName.equals(DEFAULT_WORKER_NAME)) {
           return true;
        }
        BSymbol symbol = this.symResolver.lookupSymbolInMainSpace(env, new Name(workerName));
        return symbol != this.symTable.notFoundSymbol &&
               symbol.type.tag == TypeTags.FUTURE &&
               ((BFutureType) symbol.type).workerDerivative;
    }

    @Override
    public void visit(BLangConstRef constRef) {
        constRef.symbol = symResolver.lookupMainSpaceSymbolInPackage(constRef.pos, env,
                names.fromIdNode(constRef.pkgAlias), names.fromIdNode(constRef.variableName));

        types.setImplicitCastExpr(constRef, constRef.getBType(), expType);
        resultType = constRef.getBType();
    }

    public void visit(BLangSimpleVarRef varRefExpr) {
        // Set error type as the actual type.
        BType actualType = symTable.semanticError;

        Name varName = names.fromIdNode(varRefExpr.variableName);
        if (varName == Names.IGNORE) {
            if (varRefExpr.isLValue) {
                varRefExpr.setBType(this.symTable.anyType);
            } else {
                varRefExpr.setBType(this.symTable.semanticError);
                dlog.error(varRefExpr.pos, DiagnosticErrorCode.UNDERSCORE_NOT_ALLOWED);
            }

            // If the variable name is a wildcard('_'), the symbol should be ignorable.
            varRefExpr.symbol = new BVarSymbol(0, true, varName,
                                               names.originalNameFromIdNode(varRefExpr.variableName),
                                               env.enclPkg.symbol.pkgID, varRefExpr.getBType(), env.scope.owner,
                                               varRefExpr.pos, VIRTUAL);

            resultType = varRefExpr.getBType();
            return;
        }

        Name compUnitName = getCurrentCompUnit(varRefExpr);
        varRefExpr.pkgSymbol =
                symResolver.resolvePrefixSymbol(env, names.fromIdNode(varRefExpr.pkgAlias), compUnitName);
        if (varRefExpr.pkgSymbol == symTable.notFoundSymbol) {
            varRefExpr.symbol = symTable.notFoundSymbol;
            dlog.error(varRefExpr.pos, DiagnosticErrorCode.UNDEFINED_MODULE, varRefExpr.pkgAlias);
        }

        if (varRefExpr.pkgSymbol.tag == SymTag.XMLNS) {
            actualType = symTable.stringType;
        } else if (varRefExpr.pkgSymbol != symTable.notFoundSymbol) {
            BSymbol symbol = symResolver.lookupMainSpaceSymbolInPackage(varRefExpr.pos, env,
                    names.fromIdNode(varRefExpr.pkgAlias), varName);
            // if no symbol, check same for object attached function
            if (symbol == symTable.notFoundSymbol && env.enclType != null) {
                Name objFuncName = names.fromString(Symbols
                        .getAttachedFuncSymbolName(env.enclType.getBType().tsymbol.name.value, varName.value));
                symbol = symResolver.resolveStructField(varRefExpr.pos, env, objFuncName,
                                                        env.enclType.getBType().tsymbol);
            }

            // TODO: call to isInLocallyDefinedRecord() is a temporary fix done to disallow local var references in
            //  locally defined record type defs. This check should be removed once local var referencing is supported.
            if (((symbol.tag & SymTag.VARIABLE) == SymTag.VARIABLE)) {
                BVarSymbol varSym = (BVarSymbol) symbol;
                checkSelfReferences(varRefExpr.pos, env, varSym);
                varRefExpr.symbol = varSym;
                actualType = varSym.type;
                markAndRegisterClosureVariable(symbol, varRefExpr.pos, env);
            } else if ((symbol.tag & SymTag.TYPE_DEF) == SymTag.TYPE_DEF) {
                actualType = symbol.type.tag == TypeTags.TYPEDESC ? symbol.type : new BTypedescType(symbol.type, null);
                varRefExpr.symbol = symbol;
            } else if ((symbol.tag & SymTag.CONSTANT) == SymTag.CONSTANT) {
                BConstantSymbol constSymbol = (BConstantSymbol) symbol;
                varRefExpr.symbol = constSymbol;
                BType symbolType = symbol.type;
                if (symbolType != symTable.noType && expType.tag == TypeTags.FINITE ||
                        (expType.tag == TypeTags.UNION && ((BUnionType) expType).getMemberTypes().stream()
                                .anyMatch(memType -> memType.tag == TypeTags.FINITE &&
                                        types.isAssignable(symbolType, memType)))) {
                    actualType = symbolType;
                } else {
                    actualType = constSymbol.literalType;
                }

                // If the constant is on the LHS, modifications are not allowed.
                // E.g. m.k = "10"; // where `m` is a constant.
                if (varRefExpr.isLValue || varRefExpr.isCompoundAssignmentLValue) {
                    actualType = symTable.semanticError;
                    dlog.error(varRefExpr.pos, DiagnosticErrorCode.CANNOT_UPDATE_CONSTANT_VALUE);
                }
            } else {
                varRefExpr.symbol = symbol; // Set notFoundSymbol
                logUndefinedSymbolError(varRefExpr.pos, varName.value);
            }
        }

        // Check type compatibility
        if (expType.tag == TypeTags.ARRAY && isArrayOpenSealedType((BArrayType) expType)) {
            dlog.error(varRefExpr.pos, DiagnosticErrorCode.CLOSED_ARRAY_TYPE_CAN_NOT_INFER_SIZE);
            return;

        }
        resultType = types.checkType(varRefExpr, actualType, expType);
    }

    @Override
    public void visit(BLangRecordVarRef varRefExpr) {
        LinkedHashMap<String, BField> fields = new LinkedHashMap<>();

        String recordName = this.anonymousModelHelper.getNextAnonymousTypeKey(env.enclPkg.symbol.pkgID);
        BRecordTypeSymbol recordSymbol = Symbols.createRecordSymbol(Flags.ANONYMOUS, names.fromString(recordName),
                                                                    env.enclPkg.symbol.pkgID, null, env.scope.owner,
                                                                    varRefExpr.pos, SOURCE);
        symbolEnter.defineSymbol(varRefExpr.pos, recordSymbol, env);

        boolean unresolvedReference = false;
        for (BLangRecordVarRef.BLangRecordVarRefKeyValue recordRefField : varRefExpr.recordRefFields) {
            BLangVariableReference bLangVarReference = (BLangVariableReference) recordRefField.variableReference;
            bLangVarReference.isLValue = true;
            checkExpr(recordRefField.variableReference, env);
            if (bLangVarReference.symbol == null || bLangVarReference.symbol == symTable.notFoundSymbol ||
                    !isValidVariableReference(recordRefField.variableReference)) {
                unresolvedReference = true;
                continue;
            }
            BVarSymbol bVarSymbol = (BVarSymbol) bLangVarReference.symbol;
            BField field = new BField(names.fromIdNode(recordRefField.variableName), varRefExpr.pos,
                                      new BVarSymbol(0, names.fromIdNode(recordRefField.variableName),
                                                     names.originalNameFromIdNode(recordRefField.variableName),
                                                     env.enclPkg.symbol.pkgID, bVarSymbol.type, recordSymbol,
                                                     varRefExpr.pos, SOURCE));
            fields.put(field.name.value, field);
        }

        BLangExpression restParam = (BLangExpression) varRefExpr.restParam;
        if (restParam != null) {
            checkExpr(restParam, env);
            unresolvedReference = !isValidVariableReference(restParam);
        }

        if (unresolvedReference) {
            resultType = symTable.semanticError;
            return;
        }

        BRecordType bRecordType = new BRecordType(recordSymbol);
        bRecordType.fields = fields;
        recordSymbol.type = bRecordType;
        varRefExpr.symbol = new BVarSymbol(0, recordSymbol.name, recordSymbol.getOriginalName(),
                                           env.enclPkg.symbol.pkgID, bRecordType, env.scope.owner, varRefExpr.pos,
                                           SOURCE);

        if (restParam == null) {
            bRecordType.sealed = true;
            bRecordType.restFieldType = symTable.noType;
        } else if (restParam.getBType() == symTable.semanticError) {
            bRecordType.restFieldType = symTable.mapType;
        } else {
            // Rest variable type of Record ref (record destructuring assignment) is a record where T is the broad
            // type of all fields that are not specified in the destructuring pattern. Here we set the rest type of
            // record type to T.
            BType restFieldType;
            if (restParam.getBType().tag == TypeTags.RECORD) {
                restFieldType = ((BRecordType) restParam.getBType()).restFieldType;
            } else if (restParam.getBType().tag == TypeTags.MAP) {
                restFieldType = ((BMapType) restParam.getBType()).constraint;
            } else {
                restFieldType = restParam.getBType();
            }
            bRecordType.restFieldType = restFieldType;
        }

        resultType = bRecordType;
    }

    @Override
    public void visit(BLangErrorVarRef varRefExpr) {
        if (varRefExpr.typeNode != null) {
            BType bType = symResolver.resolveTypeNode(varRefExpr.typeNode, env);
            varRefExpr.setBType(bType);
            checkIndirectErrorVarRef(varRefExpr);
            resultType = bType;
            return;
        }

        if (varRefExpr.message != null) {
            varRefExpr.message.isLValue = true;
            checkExpr(varRefExpr.message, env);
            if (!types.isAssignable(symTable.stringType, varRefExpr.message.getBType())) {
                dlog.error(varRefExpr.message.pos, DiagnosticErrorCode.INCOMPATIBLE_TYPES, symTable.stringType,
                           varRefExpr.message.getBType());
            }
        }

        if (varRefExpr.cause != null) {
            varRefExpr.cause.isLValue = true;
            checkExpr(varRefExpr.cause, env);
            if (!types.isAssignable(symTable.errorOrNilType, varRefExpr.cause.getBType())) {
                dlog.error(varRefExpr.cause.pos, DiagnosticErrorCode.INCOMPATIBLE_TYPES, symTable.errorOrNilType,
                           varRefExpr.cause.getBType());
            }
        }

        boolean unresolvedReference = false;

        for (BLangNamedArgsExpression detailItem : varRefExpr.detail) {
            BLangVariableReference refItem = (BLangVariableReference) detailItem.expr;
            refItem.isLValue = true;
            checkExpr(refItem, env);

            if (!isValidVariableReference(refItem)) {
                unresolvedReference = true;
                continue;
            }

            if (refItem.getKind() == NodeKind.FIELD_BASED_ACCESS_EXPR
                    || refItem.getKind() == NodeKind.INDEX_BASED_ACCESS_EXPR) {
                dlog.error(refItem.pos, DiagnosticErrorCode.INVALID_VARIABLE_REFERENCE_IN_BINDING_PATTERN,
                        refItem);
                unresolvedReference = true;
                continue;
            }

            if (refItem.symbol == null) {
                unresolvedReference = true;
            }
        }

        if (varRefExpr.restVar != null) {
            varRefExpr.restVar.isLValue = true;
            if (varRefExpr.restVar.getKind() == NodeKind.SIMPLE_VARIABLE_REF) {
                checkExpr(varRefExpr.restVar, env);
                unresolvedReference = unresolvedReference
                        || varRefExpr.restVar.symbol == null
                        || !isValidVariableReference(varRefExpr.restVar);
            }
        }

        if (unresolvedReference) {
            resultType = symTable.semanticError;
            return;
        }

        BType errorRefRestFieldType;
        if (varRefExpr.restVar == null) {
            errorRefRestFieldType = symTable.anydataOrReadonly;
        } else if (varRefExpr.restVar.getKind() == NodeKind.SIMPLE_VARIABLE_REF
                && ((BLangSimpleVarRef) varRefExpr.restVar).variableName.value.equals(Names.IGNORE.value)) {
            errorRefRestFieldType = symTable.anydataOrReadonly;
        } else if (varRefExpr.restVar.getKind() == NodeKind.INDEX_BASED_ACCESS_EXPR
            || varRefExpr.restVar.getKind() == NodeKind.FIELD_BASED_ACCESS_EXPR) {
            errorRefRestFieldType = varRefExpr.restVar.getBType();
        } else if (varRefExpr.restVar.getBType().tag == TypeTags.MAP) {
            errorRefRestFieldType = ((BMapType) varRefExpr.restVar.getBType()).constraint;
        } else {
            dlog.error(varRefExpr.restVar.pos, DiagnosticErrorCode.INCOMPATIBLE_TYPES,
                       varRefExpr.restVar.getBType(), symTable.detailType);
            resultType = symTable.semanticError;
            return;
        }

        BType errorDetailType = errorRefRestFieldType == symTable.anydataOrReadonly
                ? symTable.errorType.detailType
                : new BMapType(TypeTags.MAP, errorRefRestFieldType, null, Flags.PUBLIC);
        resultType = new BErrorType(symTable.errorType.tsymbol, errorDetailType);
    }

    private void checkIndirectErrorVarRef(BLangErrorVarRef varRefExpr) {
        for (BLangNamedArgsExpression detailItem : varRefExpr.detail) {
            checkExpr(detailItem.expr, env);
            checkExpr(detailItem, env, detailItem.expr.getBType());
        }

        if (varRefExpr.restVar != null) {
            checkExpr(varRefExpr.restVar, env);
        }

        if (varRefExpr.message != null) {
            varRefExpr.message.isLValue = true;
            checkExpr(varRefExpr.message, env);
        }

        if (varRefExpr.cause != null) {
            varRefExpr.cause.isLValue = true;
            checkExpr(varRefExpr.cause, env);
        }
    }

    @Override
    public void visit(BLangTupleVarRef varRefExpr) {
        List<BType> results = new ArrayList<>();
        for (int i = 0; i < varRefExpr.expressions.size(); i++) {
            ((BLangVariableReference) varRefExpr.expressions.get(i)).isLValue = true;
            results.add(checkExpr(varRefExpr.expressions.get(i), env, symTable.noType));
        }
        BTupleType actualType = new BTupleType(results);
        if (varRefExpr.restParam != null) {
            BLangExpression restExpr = (BLangExpression) varRefExpr.restParam;
            ((BLangVariableReference) restExpr).isLValue = true;
            BType checkedType = checkExpr(restExpr, env, symTable.noType);
            if (!(checkedType.tag == TypeTags.ARRAY || checkedType.tag == TypeTags.TUPLE)) {
                dlog.error(varRefExpr.pos, DiagnosticErrorCode.INVALID_TYPE_FOR_REST_DESCRIPTOR, checkedType);
                resultType = symTable.semanticError;
                return;
            }
            if (checkedType.tag == TypeTags.ARRAY) {
                actualType.restType = ((BArrayType) checkedType).eType;
            } else {
                actualType.restType = checkedType;
            }
        }
        resultType = types.checkType(varRefExpr, actualType, expType);
    }

    /**
     * This method will recursively check if a multidimensional array has at least one open sealed dimension.
     *
     * @param arrayType array to check if open sealed
     * @return true if at least one dimension is open sealed
     */
    public boolean isArrayOpenSealedType(BArrayType arrayType) {
        if (arrayType.state == BArrayState.INFERRED) {
            return true;
        }
        if (arrayType.eType.tag == TypeTags.ARRAY) {
            return isArrayOpenSealedType((BArrayType) arrayType.eType);
        }
        return false;
    }

    /**
     * This method will recursively traverse and find the symbol environment of a lambda node (which is given as the
     * enclosing invokable node) which is needed to lookup closure variables. The variable lookup will start from the
     * enclosing invokable node's environment, which are outside of the scope of a lambda function.
     */
    private SymbolEnv findEnclosingInvokableEnv(SymbolEnv env, BLangInvokableNode encInvokable) {
        if (env.enclEnv.node != null && env.enclEnv.node.getKind() == NodeKind.ARROW_EXPR) {
            // if enclosing env's node is arrow expression
            return env.enclEnv;
        }

        if (env.enclEnv.node != null && (env.enclEnv.node.getKind() == NodeKind.ON_FAIL)) {
            // if enclosing env's node is a transaction, retry or a on-fail
            return env.enclEnv;
        }

        if (env.enclInvokable != null && env.enclInvokable == encInvokable) {
            return findEnclosingInvokableEnv(env.enclEnv, encInvokable);
        }
        return env;
    }

    private SymbolEnv findEnclosingInvokableEnv(SymbolEnv env, BLangRecordTypeNode recordTypeNode) {
        if (env.enclEnv.node != null && env.enclEnv.node.getKind() == NodeKind.ARROW_EXPR) {
            // if enclosing env's node is arrow expression
            return env.enclEnv;
        }

        if (env.enclEnv.node != null && (env.enclEnv.node.getKind() == NodeKind.ON_FAIL)) {
            // if enclosing env's node is a transaction, retry or on-fail
            return env.enclEnv;
        }

        if (env.enclType != null && env.enclType == recordTypeNode) {
            return findEnclosingInvokableEnv(env.enclEnv, recordTypeNode);
        }
        return env;
    }

    private boolean isFunctionArgument(BSymbol symbol, List<BLangSimpleVariable> params) {
        return params.stream().anyMatch(param -> (param.symbol.name.equals(symbol.name) &&
                param.getBType().tag == symbol.type.tag));
    }

    @Override
    public void visit(BLangFieldBasedAccess.BLangNSPrefixedFieldBasedAccess nsPrefixedFieldBasedAccess) {
        checkFieldBasedAccess(nsPrefixedFieldBasedAccess, true);
    }

    public void visit(BLangFieldBasedAccess fieldAccessExpr) {
        checkFieldBasedAccess(fieldAccessExpr, false);
    }

    private void checkFieldBasedAccess(BLangFieldBasedAccess fieldAccessExpr, boolean isNsPrefixed) {
        markLeafNode(fieldAccessExpr);

        // First analyze the accessible expression.
        BLangExpression containerExpression = fieldAccessExpr.expr;

        if (containerExpression instanceof BLangValueExpression) {
            ((BLangValueExpression) containerExpression).isLValue = fieldAccessExpr.isLValue;
            ((BLangValueExpression) containerExpression).isCompoundAssignmentLValue =
                    fieldAccessExpr.isCompoundAssignmentLValue;
        }

        BType varRefType = types.getTypeWithEffectiveIntersectionTypes(checkExpr(containerExpression, env));

        // Disallow `expr.ns:attrname` syntax on non xml expressions.
        if (isNsPrefixed && !isXmlAccess(fieldAccessExpr)) {
            dlog.error(fieldAccessExpr.pos, DiagnosticErrorCode.INVALID_FIELD_ACCESS_EXPRESSION);
            resultType = symTable.semanticError;
            return;
        }

        BType actualType;
        if (fieldAccessExpr.optionalFieldAccess) {
            if (fieldAccessExpr.isLValue || fieldAccessExpr.isCompoundAssignmentLValue) {
                dlog.error(fieldAccessExpr.pos, DiagnosticErrorCode.OPTIONAL_FIELD_ACCESS_NOT_REQUIRED_ON_LHS);
                resultType = symTable.semanticError;
                return;
            }
            actualType = checkOptionalFieldAccessExpr(fieldAccessExpr, varRefType,
                    names.fromIdNode(fieldAccessExpr.field));
        } else {
            actualType = checkFieldAccessExpr(fieldAccessExpr, varRefType, names.fromIdNode(fieldAccessExpr.field));

            if (actualType != symTable.semanticError &&
                    (fieldAccessExpr.isLValue || fieldAccessExpr.isCompoundAssignmentLValue)) {
                if (isAllReadonlyTypes(varRefType)) {
                    if (varRefType.tag != TypeTags.OBJECT || !isInitializationInInit(varRefType)) {
                        dlog.error(fieldAccessExpr.pos, DiagnosticErrorCode.CANNOT_UPDATE_READONLY_VALUE_OF_TYPE,
                                varRefType);
                        resultType = symTable.semanticError;
                        return;
                    }

                } else if (types.isSubTypeOfBaseType(varRefType, TypeTags.RECORD) &&
                        isInvalidReadonlyFieldUpdate(varRefType, fieldAccessExpr.field.value)) {
                    dlog.error(fieldAccessExpr.pos, DiagnosticErrorCode.CANNOT_UPDATE_READONLY_RECORD_FIELD,
                            fieldAccessExpr.field.value, varRefType);
                    resultType = symTable.semanticError;
                    return;
                }
                // Object final field updates will be analyzed at dataflow analysis.
            }
        }

        resultType = types.checkType(fieldAccessExpr, actualType, this.expType);
    }

    private boolean isAllReadonlyTypes(BType type) {
        if (type.tag != TypeTags.UNION) {
            return Symbols.isFlagOn(type.flags, Flags.READONLY);
        }

        for (BType memberType : ((BUnionType) type).getMemberTypes()) {
            if (!isAllReadonlyTypes(memberType)) {
                return false;
            }
        }
        return true;
    }

    private boolean isInitializationInInit(BType type) {
        BObjectType objectType = (BObjectType) type;
        BObjectTypeSymbol objectTypeSymbol = (BObjectTypeSymbol) objectType.tsymbol;
        BAttachedFunction initializerFunc = objectTypeSymbol.initializerFunc;

        return env.enclInvokable != null && initializerFunc != null &&
                env.enclInvokable.symbol == initializerFunc.symbol;
    }

    private boolean isInvalidReadonlyFieldUpdate(BType type, String fieldName) {
        if (type.tag == TypeTags.RECORD) {
            if (Symbols.isFlagOn(type.flags, Flags.READONLY)) {
                return true;
            }

            BRecordType recordType = (BRecordType) type;
            for (BField field : recordType.fields.values()) {
                if (!field.name.value.equals(fieldName)) {
                    continue;
                }

                return Symbols.isFlagOn(field.symbol.flags, Flags.READONLY);
            }
            return recordType.sealed;
        }

        // For unions, we consider this an invalid update only if it is invalid for all member types. If for at least
        // one member this is valid, we allow this at compile time with the potential to fail at runtime.
        boolean allInvalidUpdates = true;
        for (BType memberType : ((BUnionType) type).getMemberTypes()) {
            if (!isInvalidReadonlyFieldUpdate(memberType, fieldName)) {
                allInvalidUpdates = false;
            }
        }
        return allInvalidUpdates;
    }

    private boolean isXmlAccess(BLangFieldBasedAccess fieldAccessExpr) {
        BLangExpression expr = fieldAccessExpr.expr;
        BType exprType = expr.getBType();

        if (exprType.tag == TypeTags.XML || exprType.tag == TypeTags.XML_ELEMENT) {
            return true;
        }

        if (expr.getKind() == NodeKind.FIELD_BASED_ACCESS_EXPR  && hasLaxOriginalType((BLangFieldBasedAccess) expr)
                && exprType.tag == TypeTags.UNION) {
            Set<BType> memberTypes = ((BUnionType) exprType).getMemberTypes();
            return memberTypes.contains(symTable.xmlType) || memberTypes.contains(symTable.xmlElementType);
          }

        return false;
    }

    public void visit(BLangIndexBasedAccess indexBasedAccessExpr) {
        markLeafNode(indexBasedAccessExpr);

        // First analyze the variable reference expression.
        BLangExpression containerExpression = indexBasedAccessExpr.expr;
        if (containerExpression.getKind() ==  NodeKind.TYPEDESC_EXPRESSION) {
            dlog.error(indexBasedAccessExpr.pos, DiagnosticErrorCode.OPERATION_DOES_NOT_SUPPORT_MEMBER_ACCESS,
                    ((BLangTypedescExpr) containerExpression).typeNode);
            resultType = symTable.semanticError;
            return;
        }

        if (containerExpression instanceof BLangValueExpression) {
            ((BLangValueExpression) containerExpression).isLValue = indexBasedAccessExpr.isLValue;
            ((BLangValueExpression) containerExpression).isCompoundAssignmentLValue =
                    indexBasedAccessExpr.isCompoundAssignmentLValue;
        }

        boolean isStringValue = containerExpression.getBType() != null
                && containerExpression.getBType().tag == TypeTags.STRING;
        if (!isStringValue) {
            checkExpr(containerExpression, this.env, symTable.noType);
        }

        if (indexBasedAccessExpr.indexExpr.getKind() == NodeKind.TABLE_MULTI_KEY &&
                containerExpression.getBType().tag != TypeTags.TABLE) {
            dlog.error(indexBasedAccessExpr.pos, DiagnosticErrorCode.MULTI_KEY_MEMBER_ACCESS_NOT_SUPPORTED,
                       containerExpression.getBType());
            resultType = symTable.semanticError;
            return;
        }

        BType actualType = checkIndexAccessExpr(indexBasedAccessExpr);

        BType exprType = containerExpression.getBType();
        BLangExpression indexExpr = indexBasedAccessExpr.indexExpr;

        if (actualType != symTable.semanticError &&
                (indexBasedAccessExpr.isLValue || indexBasedAccessExpr.isCompoundAssignmentLValue)) {
            if (isAllReadonlyTypes(exprType)) {
                dlog.error(indexBasedAccessExpr.pos, DiagnosticErrorCode.CANNOT_UPDATE_READONLY_VALUE_OF_TYPE,
                        exprType);
                resultType = symTable.semanticError;
                return;
            } else if (types.isSubTypeOfBaseType(exprType, TypeTags.RECORD) &&
                    (indexExpr.getKind() == NodeKind.LITERAL || isConst(indexExpr)) &&
                    isInvalidReadonlyFieldUpdate(exprType, getConstFieldName(indexExpr))) {
                dlog.error(indexBasedAccessExpr.pos, DiagnosticErrorCode.CANNOT_UPDATE_READONLY_RECORD_FIELD,
                        getConstFieldName(indexExpr), exprType);
                resultType = symTable.semanticError;
                return;
            }
        }

        // If this is on lhs, no need to do type checking further. And null/error
        // will not propagate from parent expressions
        if (indexBasedAccessExpr.isLValue) {
            indexBasedAccessExpr.originalType = actualType;
            indexBasedAccessExpr.setBType(actualType);
            resultType = actualType;
            return;
        }

        this.resultType = this.types.checkType(indexBasedAccessExpr, actualType, this.expType);
    }

    public void visit(BLangInvocation iExpr) {
        // Variable ref expression null means this is the leaf node of the variable ref expression tree
        // e.g. foo();, foo(), foo().k;
        if (iExpr.expr == null) {
            // This is a function invocation expression. e.g. foo()
            checkFunctionInvocationExpr(iExpr);
            return;
        }

        // Module aliases cannot be used with methods
        if (invalidModuleAliasUsage(iExpr)) {
            return;
        }

        // Find the variable reference expression type
        checkExpr(iExpr.expr, this.env, symTable.noType);

        BType varRefType = iExpr.expr.getBType();

        switch (varRefType.tag) {
            case TypeTags.OBJECT:
                // Invoking a function bound to an object
                // First check whether there exist a function with this name
                // Then perform arg and param matching
                checkObjectFunctionInvocationExpr(iExpr, (BObjectType) varRefType);
                break;
            case TypeTags.RECORD:
                checkFieldFunctionPointer(iExpr, this.env);
                break;
            case TypeTags.NONE:
                dlog.error(iExpr.pos, DiagnosticErrorCode.UNDEFINED_FUNCTION, iExpr.name);
                break;
            case TypeTags.SEMANTIC_ERROR:
                break;
            default:
                checkInLangLib(iExpr, varRefType);
        }
    }

    public void visit(BLangErrorConstructorExpr errorConstructorExpr) {
        BLangUserDefinedType userProvidedTypeRef = errorConstructorExpr.errorTypeRef;
        if (userProvidedTypeRef != null) {
            symResolver.resolveTypeNode(userProvidedTypeRef, env, DiagnosticErrorCode.UNDEFINED_ERROR_TYPE_DESCRIPTOR);
        }
        validateErrorConstructorPositionalArgs(errorConstructorExpr);

        List<BType> expandedCandidates = getTypeCandidatesForErrorConstructor(errorConstructorExpr);

        List<BType> errorDetailTypes = new ArrayList<>();
        for (BType expandedCandidate : expandedCandidates) {
            BType detailType = ((BErrorType) expandedCandidate).detailType;
            errorDetailTypes.add(detailType);
        }

        BType detailCandidate;
        if (errorDetailTypes.size() == 1) {
            detailCandidate = errorDetailTypes.get(0);
        } else {
            detailCandidate = BUnionType.create(null, new LinkedHashSet<>(errorDetailTypes));
        }

        BLangRecordLiteral recordLiteral = createRecordLiteralForErrorConstructor(errorConstructorExpr);
        BType inferredDetailType = checkExprSilent(recordLiteral, detailCandidate, env);

        int index = errorDetailTypes.indexOf(inferredDetailType);
        BType selectedCandidate = index < 0 ? symTable.semanticError : expandedCandidates.get(index);

        if (selectedCandidate != symTable.semanticError
                && (userProvidedTypeRef == null || userProvidedTypeRef.getBType() == selectedCandidate)) {
            checkProvidedErrorDetails(errorConstructorExpr, inferredDetailType);
            resultType = types.checkType(errorConstructorExpr.pos, selectedCandidate, expType,
                    DiagnosticErrorCode.INCOMPATIBLE_TYPES);
            return;
        }

        if (userProvidedTypeRef == null && errorDetailTypes.size() > 1) {
            dlog.error(errorConstructorExpr.pos, DiagnosticErrorCode.CANNOT_INFER_ERROR_TYPE, expType);
        }

        // Error details provided does not match the contextually expected error type.
        // if type reference is not provided let's take the `ballerina/lang.error:error` as the expected type.
        BErrorType errorType;
        if (userProvidedTypeRef != null && userProvidedTypeRef.getBType().tag == TypeTags.ERROR) {
            errorType = (BErrorType) userProvidedTypeRef.getBType();
        } else if (expandedCandidates.size() == 1) {
            errorType = (BErrorType) expandedCandidates.get(0);
        } else {
            errorType = symTable.errorType;
        }
        List<BLangNamedArgsExpression> namedArgs =
                checkProvidedErrorDetails(errorConstructorExpr, errorType.detailType);

        BType detailType = errorType.detailType;

        if (detailType.tag == TypeTags.MAP) {
            BType errorDetailTypeConstraint = ((BMapType) detailType).constraint;
            for (BLangNamedArgsExpression namedArgExpr: namedArgs) {
                if (!types.isAssignable(namedArgExpr.expr.getBType(), errorDetailTypeConstraint)) {
                    dlog.error(namedArgExpr.pos, DiagnosticErrorCode.INVALID_ERROR_DETAIL_ARG_TYPE,
                               namedArgExpr.name, errorDetailTypeConstraint, namedArgExpr.expr.getBType());
                }
            }
        } else if (detailType.tag == TypeTags.RECORD) {
            BRecordType targetErrorDetailRec = (BRecordType) errorType.detailType;

            LinkedList<String> missingRequiredFields = targetErrorDetailRec.fields.values().stream()
                    .filter(f -> (f.symbol.flags & Flags.REQUIRED) == Flags.REQUIRED)
                    .map(f -> f.name.value)
                    .collect(Collectors.toCollection(LinkedList::new));

            LinkedHashMap<String, BField> targetFields = targetErrorDetailRec.fields;
            for (BLangNamedArgsExpression namedArg : namedArgs) {
                BField field = targetFields.get(namedArg.name.value);
                Location pos = namedArg.pos;
                if (field == null) {
                    if (targetErrorDetailRec.sealed) {
                        dlog.error(pos, DiagnosticErrorCode.UNKNOWN_DETAIL_ARG_TO_CLOSED_ERROR_DETAIL_REC,
                                namedArg.name, targetErrorDetailRec);
                    } else if (targetFields.isEmpty()
                            && !types.isAssignable(namedArg.expr.getBType(), targetErrorDetailRec.restFieldType)) {
                        dlog.error(pos, DiagnosticErrorCode.INVALID_ERROR_DETAIL_REST_ARG_TYPE,
                                namedArg.name, targetErrorDetailRec);
                    }
                } else {
                    missingRequiredFields.remove(namedArg.name.value);
                    if (!types.isAssignable(namedArg.expr.getBType(), field.type)) {
                        dlog.error(pos, DiagnosticErrorCode.INVALID_ERROR_DETAIL_ARG_TYPE,
                                   namedArg.name, field.type, namedArg.expr.getBType());
                    }
                }
            }

            for (String requiredField : missingRequiredFields) {
                dlog.error(errorConstructorExpr.pos, DiagnosticErrorCode.MISSING_ERROR_DETAIL_ARG, requiredField);
            }
        }

        if (userProvidedTypeRef != null) {
            errorConstructorExpr.setBType(userProvidedTypeRef.getBType());
        } else {
            errorConstructorExpr.setBType(errorType);
        }

        resultType = errorConstructorExpr.getBType();
    }

    private void validateErrorConstructorPositionalArgs(BLangErrorConstructorExpr errorConstructorExpr) {
        // Parser handle the missing error message case, and too many positional argument cases.
        if (errorConstructorExpr.positionalArgs.isEmpty()) {
            return;
        }

        checkExpr(errorConstructorExpr.positionalArgs.get(0), this.env, symTable.stringType);

        int positionalArgCount = errorConstructorExpr.positionalArgs.size();
        if (positionalArgCount > 1) {
            checkExpr(errorConstructorExpr.positionalArgs.get(1), this.env, symTable.errorOrNilType);
        }

        // todo: Need to add type-checking when fixing #29247 for positional args beyond second arg.
    }

    private BType checkExprSilent(BLangExpression expr, BType expType, SymbolEnv env) {
        boolean prevNonErrorLoggingCheck = this.nonErrorLoggingCheck;
        this.nonErrorLoggingCheck = true;
        int errorCount = this.dlog.errorCount();
        this.dlog.mute();

        BType type = checkExpr(expr, env, expType);

        this.nonErrorLoggingCheck = prevNonErrorLoggingCheck;
        dlog.setErrorCount(errorCount);
        if (!prevNonErrorLoggingCheck) {
            this.dlog.unmute();
        }

        return type;
    }

    private BLangRecordLiteral createRecordLiteralForErrorConstructor(BLangErrorConstructorExpr errorConstructorExpr) {
        BLangRecordLiteral recordLiteral = (BLangRecordLiteral) TreeBuilder.createRecordLiteralNode();
        for (NamedArgNode namedArg : errorConstructorExpr.getNamedArgs()) {
            BLangRecordKeyValueField field =
                    (BLangRecordKeyValueField) TreeBuilder.createRecordKeyValue();
            field.valueExpr = (BLangExpression) namedArg.getExpression();
            BLangLiteral expr = new BLangLiteral();
            expr.value = namedArg.getName().value;
            expr.setBType(symTable.stringType);
            field.key = new BLangRecordKey(expr);
            recordLiteral.fields.add(field);
        }
        return recordLiteral;
    }

    private List<BType> getTypeCandidatesForErrorConstructor(BLangErrorConstructorExpr errorConstructorExpr) {
        BLangUserDefinedType errorTypeRef = errorConstructorExpr.errorTypeRef;
        if (errorTypeRef == null) {
            // If contextually expected type for error constructor without type-ref contain errors take it.
            // Else take default error type as the contextually expected type.
            if (expType.tag == TypeTags.ERROR) {
                return List.of(expType);
            } else if (types.isAssignable(expType, symTable.errorType) || expType.tag == TypeTags.UNION) {
                return expandExpectedErrorTypes(expType);
            }
        } else {
            // if `errorTypeRef.type == semanticError` then an error is already logged.
            if (errorTypeRef.getBType().tag != TypeTags.ERROR) {
                if (errorTypeRef.getBType().tag != TypeTags.SEMANTIC_ERROR) {
                    dlog.error(errorTypeRef.pos, DiagnosticErrorCode.INVALID_ERROR_TYPE_REFERENCE, errorTypeRef);
                }
            } else {
                return List.of(errorTypeRef.getBType());
            }
        }

        return List.of(symTable.errorType);
    }

    private List<BType> expandExpectedErrorTypes(BType candidateType) {
        List<BType> expandedCandidates = new ArrayList<>();
        if (candidateType.tag == TypeTags.UNION) {
            for (BType memberType : ((BUnionType) candidateType).getMemberTypes()) {
                if (types.isAssignable(memberType, symTable.errorType)) {
                    if (memberType.tag == TypeTags.INTERSECTION) {
                        expandedCandidates.add(((BIntersectionType) memberType).effectiveType);
                    } else {
                        expandedCandidates.add(memberType);
                    }
                }
            }
        } else if (types.isAssignable(candidateType, symTable.errorType)) {
            if (candidateType.tag == TypeTags.INTERSECTION) {
                expandedCandidates.add(((BIntersectionType) candidateType).effectiveType);
            } else {
                expandedCandidates.add(candidateType);
            }
        }
        return expandedCandidates;
    }

    public void visit(BLangInvocation.BLangActionInvocation aInv) {
        // For an action invocation, this will only be satisfied when it's an async call of a function.
        // e.g., start foo();
        if (aInv.expr == null) {
            checkFunctionInvocationExpr(aInv);
            return;
        }

        // Module aliases cannot be used with remote method call actions
        if (invalidModuleAliasUsage(aInv)) {
            return;
        }

        // Find the variable reference expression type
        checkExpr(aInv.expr, this.env, symTable.noType);
        BLangExpression varRef = aInv.expr;

        switch (varRef.getBType().tag) {
            case TypeTags.OBJECT:
                checkActionInvocation(aInv, (BObjectType) varRef.getBType());
                break;
            case TypeTags.RECORD:
                checkFieldFunctionPointer(aInv, this.env);
                break;
            case TypeTags.NONE:
                dlog.error(aInv.pos, DiagnosticErrorCode.UNDEFINED_FUNCTION, aInv.name);
                resultType = symTable.semanticError;
                break;
            case TypeTags.SEMANTIC_ERROR:
            default:
                dlog.error(aInv.pos, DiagnosticErrorCode.INVALID_ACTION_INVOCATION, varRef.getBType());
                resultType = symTable.semanticError;
                break;
        }
    }

    private boolean invalidModuleAliasUsage(BLangInvocation invocation) {
        Name pkgAlias = names.fromIdNode(invocation.pkgAlias);
        if (pkgAlias != Names.EMPTY) {
            dlog.error(invocation.pos, DiagnosticErrorCode.PKG_ALIAS_NOT_ALLOWED_HERE);
            return true;
        }
        return false;
    }

    public void visit(BLangLetExpression letExpression) {
        BLetSymbol letSymbol = new BLetSymbol(SymTag.LET, Flags.asMask(new HashSet<>(Lists.of())),
                                              new Name(String.format("$let_symbol_%d$", letCount++)),
                                              env.enclPkg.symbol.pkgID, letExpression.getBType(), env.scope.owner,
                                              letExpression.pos);
        letExpression.env = SymbolEnv.createExprEnv(letExpression, env, letSymbol);
        for (BLangLetVariable letVariable : letExpression.letVarDeclarations) {
            semanticAnalyzer.analyzeDef((BLangNode) letVariable.definitionNode, letExpression.env);
        }
        BType exprType = checkExpr(letExpression.expr, letExpression.env, this.expType);
        types.checkType(letExpression, exprType, this.expType);
    }

    private void checkInLangLib(BLangInvocation iExpr, BType varRefType) {
        BSymbol langLibMethodSymbol = getLangLibMethod(iExpr, varRefType);
        if (langLibMethodSymbol == symTable.notFoundSymbol) {
            dlog.error(iExpr.name.pos, DiagnosticErrorCode.UNDEFINED_FUNCTION_IN_TYPE, iExpr.name.value,
                       iExpr.expr.getBType());
            resultType = symTable.semanticError;
            return;
        }

        if (checkInvalidImmutableValueUpdate(iExpr, varRefType, langLibMethodSymbol)) {
            return;
        }

        checkIllegalStorageSizeChangeMethodCall(iExpr, varRefType);
    }

    private boolean checkInvalidImmutableValueUpdate(BLangInvocation iExpr, BType varRefType,
                                                     BSymbol langLibMethodSymbol) {
        if (!Symbols.isFlagOn(varRefType.flags, Flags.READONLY)) {
            return false;
        }

        String packageId = langLibMethodSymbol.pkgID.name.value;

        if (!modifierFunctions.containsKey(packageId)) {
            return false;
        }

        String funcName = langLibMethodSymbol.name.value;
        if (!modifierFunctions.get(packageId).contains(funcName)) {
            return false;
        }

        if (funcName.equals("mergeJson") && varRefType.tag != TypeTags.MAP) {
            return false;
        }
        if (funcName.equals("strip") && TypeTags.isXMLTypeTag(varRefType.tag)) {
            return false;
        }

        dlog.error(iExpr.pos, DiagnosticErrorCode.CANNOT_UPDATE_READONLY_VALUE_OF_TYPE, varRefType);
        resultType = symTable.semanticError;
        return true;
    }

    private boolean isFixedLengthList(BType type) {
        switch(type.tag) {
            case TypeTags.ARRAY:
                return (((BArrayType) type).state != BArrayState.OPEN);
            case TypeTags.TUPLE:
                return (((BTupleType) type).restType == null);
            case TypeTags.UNION:
                BUnionType unionType = (BUnionType) type;
                for (BType member : unionType.getMemberTypes()) {
                    if (!isFixedLengthList(member)) {
                        return false;
                    }
                }
                return true;
            default:
                return false;
        }
    }

    private void checkIllegalStorageSizeChangeMethodCall(BLangInvocation iExpr, BType varRefType) {
        String invocationName = iExpr.name.getValue();
        if (!listLengthModifierFunctions.contains(invocationName)) {
            return;
        }

        if (isFixedLengthList(varRefType)) {
            dlog.error(iExpr.name.pos, DiagnosticErrorCode.ILLEGAL_FUNCTION_CHANGE_LIST_SIZE, invocationName,
                       varRefType);
            resultType = symTable.semanticError;
            return;
        }

        if (isShiftOnIncompatibleTuples(varRefType, invocationName)) {
            dlog.error(iExpr.name.pos, DiagnosticErrorCode.ILLEGAL_FUNCTION_CHANGE_TUPLE_SHAPE, invocationName,
                    varRefType);
            resultType = symTable.semanticError;
            return;
        }
    }

    private boolean isShiftOnIncompatibleTuples(BType varRefType, String invocationName) {
        if ((varRefType.tag == TypeTags.TUPLE) && (invocationName.compareTo(FUNCTION_NAME_SHIFT) == 0) &&
                hasDifferentTypeThanRest((BTupleType) varRefType)) {
            return true;
        }

        if ((varRefType.tag == TypeTags.UNION) && (invocationName.compareTo(FUNCTION_NAME_SHIFT) == 0)) {
            BUnionType unionVarRef = (BUnionType) varRefType;
            boolean allMemberAreFixedShapeTuples = true;
            for (BType member : unionVarRef.getMemberTypes()) {
                if (member.tag != TypeTags.TUPLE) {
                    allMemberAreFixedShapeTuples = false;
                    break;
                }
                if (!hasDifferentTypeThanRest((BTupleType) member)) {
                    allMemberAreFixedShapeTuples = false;
                    break;
                }
            }
            return allMemberAreFixedShapeTuples;
        }
        return false;
    }

    private boolean hasDifferentTypeThanRest(BTupleType tupleType) {
        if (tupleType.restType == null) {
            return false;
        }

        for (BType member : tupleType.getTupleTypes()) {
            if (!types.isSameType(tupleType.restType, member)) {
                return true;
            }
        }
        return false;
    }

    private boolean checkFieldFunctionPointer(BLangInvocation iExpr, SymbolEnv env) {
        BType type = checkExpr(iExpr.expr, env);

        BLangIdentifier invocationIdentifier = iExpr.name;

        if (type == symTable.semanticError) {
            return false;
        }
        BSymbol fieldSymbol = symResolver.resolveStructField(iExpr.pos, env, names.fromIdNode(invocationIdentifier),
                                                             type.tsymbol);

        if (fieldSymbol == symTable.notFoundSymbol) {
            checkIfLangLibMethodExists(iExpr, type, iExpr.name.pos, DiagnosticErrorCode.UNDEFINED_FIELD_IN_RECORD,
                                       invocationIdentifier, type);
            return false;
        }

        if (fieldSymbol.kind != SymbolKind.FUNCTION) {
            checkIfLangLibMethodExists(iExpr, type, iExpr.pos, DiagnosticErrorCode.INVALID_METHOD_CALL_EXPR_ON_FIELD,
                                       fieldSymbol.type);
            return false;
        }

        iExpr.symbol = fieldSymbol;
        iExpr.setBType(((BInvokableSymbol) fieldSymbol).retType);
        checkInvocationParamAndReturnType(iExpr);
        iExpr.functionPointerInvocation = true;
        return true;
    }

    private void checkIfLangLibMethodExists(BLangInvocation iExpr, BType varRefType, Location pos,
                                            DiagnosticErrorCode errCode, Object... diagMsgArgs) {
        BSymbol langLibMethodSymbol = getLangLibMethod(iExpr, varRefType);
        if (langLibMethodSymbol == symTable.notFoundSymbol) {
            dlog.error(pos, errCode, diagMsgArgs);
            resultType = symTable.semanticError;
        } else {
            checkInvalidImmutableValueUpdate(iExpr, varRefType, langLibMethodSymbol);
        }
    }

    @Override
    public void visit(BLangObjectConstructorExpression objectCtorExpression) {
        if (objectCtorExpression.referenceType == null && objectCtorExpression.expectedType != null) {
            BObjectType objectType = (BObjectType) objectCtorExpression.classNode.getBType();
            if (objectCtorExpression.expectedType.tag == TypeTags.OBJECT) {
                BObjectType expObjType = (BObjectType) objectCtorExpression.expectedType;
                objectType.typeIdSet = expObjType.typeIdSet;
            } else if (objectCtorExpression.expectedType.tag != TypeTags.NONE) {
                if (!checkAndLoadTypeIdSet(objectCtorExpression.expectedType, objectType)) {
                    dlog.error(objectCtorExpression.pos, DiagnosticErrorCode.INVALID_TYPE_OBJECT_CONSTRUCTOR,
                            objectCtorExpression.expectedType);
                    resultType = symTable.semanticError;
                    return;
                }
            }
        }
        visit(objectCtorExpression.typeInit);
    }

    private boolean isDefiniteObjectType(BType type, Set<BTypeIdSet> typeIdSets) {
        if (type.tag != TypeTags.OBJECT && type.tag != TypeTags.UNION) {
            return false;
        }

        Set<BType> visitedTypes = new HashSet<>();
        if (!collectObjectTypeIds(type, typeIdSets, visitedTypes)) {
            return false;
        }
        return typeIdSets.size() <= 1;
    }

    private boolean collectObjectTypeIds(BType type, Set<BTypeIdSet> typeIdSets, Set<BType> visitedTypes) {
        if (type.tag == TypeTags.OBJECT) {
            var objectType = (BObjectType) type;
            typeIdSets.add(objectType.typeIdSet);
            return true;
        }
        if (type.tag == TypeTags.UNION) {
            if (!visitedTypes.add(type)) {
                return true;
            }
            for (BType member : ((BUnionType) type).getMemberTypes()) {
                if (!collectObjectTypeIds(member, typeIdSets, visitedTypes)) {
                    return false;
                }
            }
            return true;
        }
        return false;
    }

    private boolean checkAndLoadTypeIdSet(BType type, BObjectType objectType) {
        Set<BTypeIdSet> typeIdSets = new HashSet<>();
        if (!isDefiniteObjectType(type, typeIdSets)) {
            return false;
        }
        if (typeIdSets.isEmpty()) {
            objectType.typeIdSet = BTypeIdSet.emptySet();
            return true;
        }
        var typeIdIterator = typeIdSets.iterator();
        if (typeIdIterator.hasNext()) {
            BTypeIdSet typeIdSet = typeIdIterator.next();
            objectType.typeIdSet = typeIdSet;
            return true;
        }
        return true;
    }

    public void visit(BLangTypeInit cIExpr) {
        if ((expType.tag == TypeTags.ANY && cIExpr.userDefinedType == null) || expType.tag == TypeTags.RECORD) {
            dlog.error(cIExpr.pos, DiagnosticErrorCode.INVALID_TYPE_NEW_LITERAL, expType);
            resultType = symTable.semanticError;
            return;
        }

        BType actualType;
        if (cIExpr.userDefinedType != null) {
            actualType = symResolver.resolveTypeNode(cIExpr.userDefinedType, env);
        } else {
            actualType = expType;
        }

        if (actualType == symTable.semanticError) {
            //TODO dlog error?
            resultType = symTable.semanticError;
            return;
        }

        if (actualType.tag == TypeTags.INTERSECTION) {
            actualType = ((BIntersectionType) actualType).effectiveType;
        }

        switch (actualType.tag) {
            case TypeTags.OBJECT:
                BObjectType actualObjectType = (BObjectType) actualType;

                if (isObjectConstructorExpr(cIExpr, actualObjectType)) {
                    BLangClassDefinition classDefForConstructor = getClassDefinitionForObjectConstructorExpr(cIExpr,
                                                                                                             env);
                    List<BLangType> typeRefs = classDefForConstructor.typeRefs;

                    SymbolEnv pkgEnv = symTable.pkgEnvMap.get(env.enclPkg.symbol);

                    if (Symbols.isFlagOn(expType.flags, Flags.READONLY)) {
                        handleObjectConstrExprForReadOnly(cIExpr, actualObjectType, classDefForConstructor, pkgEnv,
                                                          false);
                    } else if (!typeRefs.isEmpty() && Symbols.isFlagOn(typeRefs.get(0).getBType().flags,
                                                                       Flags.READONLY)) {
                        handleObjectConstrExprForReadOnly(cIExpr, actualObjectType, classDefForConstructor, pkgEnv,
                                                          true);
                    } else {
                        analyzeObjectConstructor(classDefForConstructor, pkgEnv);
                    }

                    markConstructedObjectIsolatedness(actualObjectType);
                }

                if ((actualType.tsymbol.flags & Flags.CLASS) != Flags.CLASS) {
                    dlog.error(cIExpr.pos, DiagnosticErrorCode.CANNOT_INITIALIZE_ABSTRACT_OBJECT,
                            actualType.tsymbol);
                    cIExpr.initInvocation.argExprs.forEach(expr -> checkExpr(expr, env, symTable.noType));
                    resultType = symTable.semanticError;
                    return;
                }

                if (((BObjectTypeSymbol) actualType.tsymbol).initializerFunc != null) {
                    cIExpr.initInvocation.symbol = ((BObjectTypeSymbol) actualType.tsymbol).initializerFunc.symbol;
                    checkInvocationParam(cIExpr.initInvocation);
                    cIExpr.initInvocation.setBType(((BInvokableSymbol) cIExpr.initInvocation.symbol).retType);
                } else {
                    // If the initializerFunc is null then this is a default constructor invocation. Hence should not
                    // pass any arguments.
                    if (!isValidInitInvocation(cIExpr, (BObjectType) actualType)) {
                        return;
                    }
                }
                break;
            case TypeTags.STREAM:
                if (cIExpr.initInvocation.argExprs.size() > 1) {
                    dlog.error(cIExpr.pos, DiagnosticErrorCode.INVALID_STREAM_CONSTRUCTOR, cIExpr.initInvocation);
                    resultType = symTable.semanticError;
                    return;
                }

                BStreamType actualStreamType = (BStreamType) actualType;
                if (actualStreamType.completionType != null) {
                    BType completionType = actualStreamType.completionType;
                    if (completionType.tag != symTable.nilType.tag && !types.containsErrorType(completionType)) {
                        dlog.error(cIExpr.pos, DiagnosticErrorCode.ERROR_TYPE_EXPECTED, completionType.toString());
                        resultType = symTable.semanticError;
                        return;
                    }
                }

                if (!cIExpr.initInvocation.argExprs.isEmpty()) {
                    BLangExpression iteratorExpr = cIExpr.initInvocation.argExprs.get(0);
                    BType constructType = checkExpr(iteratorExpr, env, symTable.noType);
                    BUnionType expectedNextReturnType = createNextReturnType(cIExpr.pos, (BStreamType) actualType);
                    if (constructType.tag != TypeTags.OBJECT) {
                        dlog.error(iteratorExpr.pos, DiagnosticErrorCode.INVALID_STREAM_CONSTRUCTOR_ITERATOR,
                                expectedNextReturnType, constructType);
                        resultType = symTable.semanticError;
                        return;
                    }
                    BAttachedFunction closeFunc = types.getAttachedFuncFromObject((BObjectType) constructType,
                            BLangCompilerConstants.CLOSE_FUNC);
                    if (closeFunc != null) {
                        BType closeableIteratorType = symTable.langQueryModuleSymbol.scope
                                .lookup(Names.ABSTRACT_STREAM_CLOSEABLE_ITERATOR).symbol.type;
                        if (!types.isAssignable(constructType, closeableIteratorType)) {
                            dlog.error(iteratorExpr.pos,
                                       DiagnosticErrorCode.INVALID_STREAM_CONSTRUCTOR_CLOSEABLE_ITERATOR,
                                       expectedNextReturnType, constructType);
                            resultType = symTable.semanticError;
                            return;
                        }
                    } else {
                        BType iteratorType = symTable.langQueryModuleSymbol.scope
                                .lookup(Names.ABSTRACT_STREAM_ITERATOR).symbol.type;
                        if (!types.isAssignable(constructType, iteratorType)) {
                            dlog.error(iteratorExpr.pos, DiagnosticErrorCode.INVALID_STREAM_CONSTRUCTOR_ITERATOR,
                                    expectedNextReturnType, constructType);
                            resultType = symTable.semanticError;
                            return;
                        }
                    }
                    BUnionType nextReturnType = types.getVarTypeFromIteratorFuncReturnType(constructType);
                    if (nextReturnType != null) {
                        types.checkType(iteratorExpr.pos, nextReturnType, expectedNextReturnType,
                                DiagnosticErrorCode.INCOMPATIBLE_TYPES);
                    } else {
                        dlog.error(constructType.tsymbol.getPosition(),
                                DiagnosticErrorCode.INVALID_NEXT_METHOD_RETURN_TYPE, expectedNextReturnType);
                    }
                }
                if (this.expType.tag != TypeTags.NONE && !types.isAssignable(actualType, this.expType)) {
                    dlog.error(cIExpr.pos, DiagnosticErrorCode.INCOMPATIBLE_TYPES, this.expType,
                            actualType);
                    resultType = symTable.semanticError;
                    return;
                }
                resultType = actualType;
                return;
            case TypeTags.UNION:
                List<BType> matchingMembers = findMembersWithMatchingInitFunc(cIExpr, (BUnionType) actualType);
                BType matchedType = getMatchingType(matchingMembers, cIExpr, actualType);
                cIExpr.initInvocation.setBType(symTable.nilType);

                if (matchedType.tag == TypeTags.OBJECT) {
                    if (((BObjectTypeSymbol) matchedType.tsymbol).initializerFunc != null) {
                        cIExpr.initInvocation.symbol = ((BObjectTypeSymbol) matchedType.tsymbol).initializerFunc.symbol;
                        checkInvocationParam(cIExpr.initInvocation);
                        cIExpr.initInvocation.setBType(((BInvokableSymbol) cIExpr.initInvocation.symbol).retType);
                        actualType = matchedType;
                        break;
                    } else {
                        if (!isValidInitInvocation(cIExpr, (BObjectType) matchedType)) {
                            return;
                        }
                    }
                }
                types.checkType(cIExpr, matchedType, expType);
                cIExpr.setBType(matchedType);
                resultType = matchedType;
                return;
            default:
                dlog.error(cIExpr.pos, DiagnosticErrorCode.CANNOT_INFER_OBJECT_TYPE_FROM_LHS, actualType);
                resultType = symTable.semanticError;
                return;
        }

        if (cIExpr.initInvocation.getBType() == null) {
            cIExpr.initInvocation.setBType(symTable.nilType);
        }
        BType actualTypeInitType = getObjectConstructorReturnType(actualType, cIExpr.initInvocation.getBType());
        resultType = types.checkType(cIExpr, actualTypeInitType, expType);
    }

    private BUnionType createNextReturnType(Location pos, BStreamType streamType) {
        BRecordType recordType = new BRecordType(null, Flags.ANONYMOUS);
        recordType.restFieldType = symTable.noType;
        recordType.sealed = true;

        Name fieldName = Names.VALUE;
        BField field = new BField(fieldName, pos, new BVarSymbol(Flags.PUBLIC,
                                                                 fieldName, env.enclPkg.packageID,
                                                                 streamType.constraint, env.scope.owner, pos, VIRTUAL));
        field.type = streamType.constraint;
        recordType.fields.put(field.name.value, field);

        recordType.tsymbol = Symbols.createRecordSymbol(Flags.ANONYMOUS, Names.EMPTY, env.enclPkg.packageID,
                                                        recordType, env.scope.owner, pos, VIRTUAL);
        recordType.tsymbol.scope = new Scope(env.scope.owner);
        recordType.tsymbol.scope.define(fieldName, field.symbol);

        LinkedHashSet<BType> retTypeMembers = new LinkedHashSet<>();
        retTypeMembers.add(recordType);
        retTypeMembers.addAll(types.getAllTypes(streamType.completionType));

        BUnionType unionType = BUnionType.create(null);
        unionType.addAll(retTypeMembers);
        unionType.tsymbol = Symbols.createTypeSymbol(SymTag.UNION_TYPE, 0, Names.EMPTY,
                env.enclPkg.symbol.pkgID, unionType, env.scope.owner, pos, VIRTUAL);

        return unionType;
    }

    private boolean isValidInitInvocation(BLangTypeInit cIExpr, BObjectType objType) {

        if (!cIExpr.initInvocation.argExprs.isEmpty()
                && ((BObjectTypeSymbol) objType.tsymbol).initializerFunc == null) {
            dlog.error(cIExpr.pos, DiagnosticErrorCode.TOO_MANY_ARGS_FUNC_CALL,
                    cIExpr.initInvocation.name.value);
            cIExpr.initInvocation.argExprs.forEach(expr -> checkExpr(expr, env, symTable.noType));
            resultType = symTable.semanticError;
            return false;
        }
        return true;
    }

    private BType getObjectConstructorReturnType(BType objType, BType initRetType) {
        if (initRetType.tag == TypeTags.UNION) {
            LinkedHashSet<BType> retTypeMembers = new LinkedHashSet<>();
            retTypeMembers.add(objType);

            retTypeMembers.addAll(((BUnionType) initRetType).getMemberTypes());
            retTypeMembers.remove(symTable.nilType);

            BUnionType unionType = BUnionType.create(null, retTypeMembers);
            unionType.tsymbol = Symbols.createTypeSymbol(SymTag.UNION_TYPE, 0,
                                                         Names.EMPTY, env.enclPkg.symbol.pkgID, unionType,
                                                         env.scope.owner, symTable.builtinPos, VIRTUAL);
            return unionType;
        } else if (initRetType.tag == TypeTags.NIL) {
            return objType;
        }
        return symTable.semanticError;
    }

    private List<BType> findMembersWithMatchingInitFunc(BLangTypeInit cIExpr, BUnionType lhsUnionType) {
        int objectCount = 0;

        for (BType memberType : lhsUnionType.getMemberTypes()) {
            int tag = memberType.tag;

            if (tag == TypeTags.OBJECT) {
                objectCount++;
                continue;
            }

            if (tag != TypeTags.INTERSECTION) {
                continue;
            }

            if (((BIntersectionType) memberType).effectiveType.tag == TypeTags.OBJECT) {
                objectCount++;
            }
        }

        boolean containsSingleObject = objectCount == 1;

        List<BType> matchingLhsMemberTypes = new ArrayList<>();
        for (BType memberType : lhsUnionType.getMemberTypes()) {
            if (memberType.tag != TypeTags.OBJECT) {
                // member is not an object.
                continue;
            }
            if ((memberType.tsymbol.flags & Flags.CLASS) != Flags.CLASS) {
                dlog.error(cIExpr.pos, DiagnosticErrorCode.CANNOT_INITIALIZE_ABSTRACT_OBJECT,
                        lhsUnionType.tsymbol);
            }

            if (containsSingleObject) {
                return Collections.singletonList(memberType);
            }

            BAttachedFunction initializerFunc = ((BObjectTypeSymbol) memberType.tsymbol).initializerFunc;
            if (isArgsMatchesFunction(cIExpr.argsExpr, initializerFunc)) {
                matchingLhsMemberTypes.add(memberType);
            }
        }
        return matchingLhsMemberTypes;
    }

    private BType getMatchingType(List<BType> matchingLhsMembers, BLangTypeInit cIExpr, BType lhsUnion) {
        if (matchingLhsMembers.isEmpty()) {
            // No union type member found which matches with initializer expression.
            dlog.error(cIExpr.pos, DiagnosticErrorCode.CANNOT_INFER_OBJECT_TYPE_FROM_LHS, lhsUnion);
            resultType = symTable.semanticError;
            return symTable.semanticError;
        } else if (matchingLhsMembers.size() == 1) {
            // We have a correct match.
            return matchingLhsMembers.get(0).tsymbol.type;
        } else {
            // Multiple matches found.
            dlog.error(cIExpr.pos, DiagnosticErrorCode.AMBIGUOUS_TYPES, lhsUnion);
            resultType = symTable.semanticError;
            return symTable.semanticError;
        }
    }

    private boolean isArgsMatchesFunction(List<BLangExpression> invocationArguments, BAttachedFunction function) {
        invocationArguments.forEach(expr -> checkExpr(expr, env, symTable.noType));

        if (function == null) {
            return invocationArguments.isEmpty();
        }

        if (function.symbol.params.isEmpty() && invocationArguments.isEmpty()) {
            return true;
        }

        List<BLangNamedArgsExpression> namedArgs = new ArrayList<>();
        List<BLangExpression> positionalArgs = new ArrayList<>();
        for (BLangExpression argument : invocationArguments) {
            if (argument.getKind() == NodeKind.NAMED_ARGS_EXPR) {
                namedArgs.add((BLangNamedArgsExpression) argument);
            } else {
                positionalArgs.add(argument);
            }
        }

        List<BVarSymbol> requiredParams = function.symbol.params.stream()
                .filter(param -> !param.isDefaultable)
                .collect(Collectors.toList());
        // Given named and positional arguments are less than required parameters.
        if (requiredParams.size() > invocationArguments.size()) {
            return false;
        }

        List<BVarSymbol> defaultableParams = function.symbol.params.stream()
                .filter(param -> param.isDefaultable)
                .collect(Collectors.toList());

        int givenRequiredParamCount = 0;
        for (int i = 0; i < positionalArgs.size(); i++) {
            if (function.symbol.params.size() > i) {
                givenRequiredParamCount++;
                BVarSymbol functionParam = function.symbol.params.get(i);
                // check the type compatibility of positional args against function params.
                if (!types.isAssignable(positionalArgs.get(i).getBType(), functionParam.type)) {
                    return false;
                }
                requiredParams.remove(functionParam);
                defaultableParams.remove(functionParam);
                continue;
            }

            if (function.symbol.restParam != null) {
                BType restParamType = ((BArrayType) function.symbol.restParam.type).eType;
                if (!types.isAssignable(positionalArgs.get(i).getBType(), restParamType)) {
                    return false;
                }
                continue;
            }

            // additional positional args given for function with no rest param
            return false;
        }

        for (BLangNamedArgsExpression namedArg : namedArgs) {
            boolean foundNamedArg = false;
            // check the type compatibility of named args against function params.
            List<BVarSymbol> params = function.symbol.params;
            for (int i = givenRequiredParamCount; i < params.size(); i++) {
                BVarSymbol functionParam = params.get(i);
                if (!namedArg.name.value.equals(functionParam.name.value)) {
                    continue;
                }
                foundNamedArg = true;
                BType namedArgExprType = checkExpr(namedArg.expr, env);
                if (!types.isAssignable(functionParam.type, namedArgExprType)) {
                    // Name matched, type mismatched.
                    return false;
                }
                requiredParams.remove(functionParam);
                defaultableParams.remove(functionParam);
            }
            if (!foundNamedArg) {
                return false;
            }
        }

        // all required params are not given by positional or named args.
        return requiredParams.size() <= 0;
    }

    public void visit(BLangWaitForAllExpr waitForAllExpr) {
        switch (expType.tag) {
            case TypeTags.RECORD:
                checkTypesForRecords(waitForAllExpr);
                break;
            case TypeTags.MAP:
                checkTypesForMap(waitForAllExpr, ((BMapType) expType).constraint);
                LinkedHashSet<BType> memberTypesForMap = collectWaitExprTypes(waitForAllExpr.keyValuePairs);
                if (memberTypesForMap.size() == 1) {
                    resultType = new BMapType(TypeTags.MAP,
                            memberTypesForMap.iterator().next(), symTable.mapType.tsymbol);
                    break;
                }
                BUnionType constraintTypeForMap = BUnionType.create(null, memberTypesForMap);
                resultType = new BMapType(TypeTags.MAP, constraintTypeForMap, symTable.mapType.tsymbol);
                break;
            case TypeTags.NONE:
            case TypeTags.ANY:
                checkTypesForMap(waitForAllExpr, expType);
                LinkedHashSet<BType> memberTypes = collectWaitExprTypes(waitForAllExpr.keyValuePairs);
                if (memberTypes.size() == 1) {
                    resultType = new BMapType(TypeTags.MAP, memberTypes.iterator().next(), symTable.mapType.tsymbol);
                    break;
                }
                BUnionType constraintType = BUnionType.create(null, memberTypes);
                resultType = new BMapType(TypeTags.MAP, constraintType, symTable.mapType.tsymbol);
                break;
            default:
                dlog.error(waitForAllExpr.pos, DiagnosticErrorCode.INCOMPATIBLE_TYPES, expType,
                        getWaitForAllExprReturnType(waitForAllExpr, waitForAllExpr.pos));
                resultType = symTable.semanticError;
                break;
        }
        waitForAllExpr.setBType(resultType);

        if (resultType != null && resultType != symTable.semanticError) {
            types.setImplicitCastExpr(waitForAllExpr, waitForAllExpr.getBType(), expType);
        }
    }

    private BRecordType getWaitForAllExprReturnType(BLangWaitForAllExpr waitExpr,
                                                    Location pos) {
        BRecordType retType = new BRecordType(null, Flags.ANONYMOUS);
        List<BLangWaitForAllExpr.BLangWaitKeyValue> keyVals = waitExpr.keyValuePairs;

        for (BLangWaitForAllExpr.BLangWaitKeyValue keyVal : keyVals) {
            BLangIdentifier fieldName;
            if (keyVal.valueExpr == null || keyVal.valueExpr.getKind() != NodeKind.SIMPLE_VARIABLE_REF) {
                fieldName = keyVal.key;
            } else {
                fieldName = ((BLangSimpleVarRef) keyVal.valueExpr).variableName;
            }

            BSymbol symbol = symResolver.lookupSymbolInMainSpace(env, names.fromIdNode(fieldName));
            BType fieldType = symbol.type.tag == TypeTags.FUTURE ? ((BFutureType) symbol.type).constraint : symbol.type;
            BField field = new BField(names.fromIdNode(keyVal.key), null,
                                      new BVarSymbol(0, names.fromIdNode(keyVal.key),
                                                     names.originalNameFromIdNode(keyVal.key), env.enclPkg.packageID,
                                                     fieldType, null, keyVal.pos, VIRTUAL));
            retType.fields.put(field.name.value, field);
        }

        retType.restFieldType = symTable.noType;
        retType.sealed = true;
        retType.tsymbol = Symbols.createRecordSymbol(Flags.ANONYMOUS, Names.EMPTY, env.enclPkg.packageID, retType, null,
                                                     pos, VIRTUAL);
        return retType;
    }

    private LinkedHashSet<BType> collectWaitExprTypes(List<BLangWaitForAllExpr.BLangWaitKeyValue> keyVals) {
        LinkedHashSet<BType> memberTypes = new LinkedHashSet<>();
        for (BLangWaitForAllExpr.BLangWaitKeyValue keyVal : keyVals) {
            BType bType = keyVal.keyExpr != null ? keyVal.keyExpr.getBType() : keyVal.valueExpr.getBType();
            if (bType.tag == TypeTags.FUTURE) {
                memberTypes.add(((BFutureType) bType).constraint);
            } else {
                memberTypes.add(bType);
            }
        }
        return memberTypes;
    }

    private void checkTypesForMap(BLangWaitForAllExpr waitForAllExpr, BType expType) {
        List<BLangWaitForAllExpr.BLangWaitKeyValue> keyValuePairs = waitForAllExpr.keyValuePairs;
        keyValuePairs.forEach(keyVal -> checkWaitKeyValExpr(keyVal, expType));
    }

    private void checkTypesForRecords(BLangWaitForAllExpr waitExpr) {
        List<BLangWaitForAllExpr.BLangWaitKeyValue> rhsFields = waitExpr.getKeyValuePairs();
        Map<String, BField> lhsFields = ((BRecordType) expType).fields;

        // check if the record is sealed, if so check if the fields in wait collection is more than the fields expected
        // by the lhs record
        if (((BRecordType) expType).sealed && rhsFields.size() > lhsFields.size()) {
            dlog.error(waitExpr.pos, DiagnosticErrorCode.INCOMPATIBLE_TYPES, expType,
                    getWaitForAllExprReturnType(waitExpr, waitExpr.pos));
            resultType = symTable.semanticError;
            return;
        }

        for (BLangWaitForAllExpr.BLangWaitKeyValue keyVal : rhsFields) {
            String key = keyVal.key.value;
            if (!lhsFields.containsKey(key)) {
                // Check if the field is sealed if so you cannot have dynamic fields
                if (((BRecordType) expType).sealed) {
                    dlog.error(waitExpr.pos, DiagnosticErrorCode.INVALID_FIELD_NAME_RECORD_LITERAL, key, expType);
                    resultType = symTable.semanticError;
                } else {
                    // Else if the record is an open record, then check if the rest field type matches the expression
                    BType restFieldType = ((BRecordType) expType).restFieldType;
                    checkWaitKeyValExpr(keyVal, restFieldType);
                }
            } else {
                checkWaitKeyValExpr(keyVal, lhsFields.get(key).type);
            }
        }
        // If the record literal is of record type and types are validated for the fields, check if there are any
        // required fields missing.
        checkMissingReqFieldsForWait(((BRecordType) expType), rhsFields, waitExpr.pos);

        if (symTable.semanticError != resultType) {
            resultType = expType;
        }
    }

    private void checkMissingReqFieldsForWait(BRecordType type, List<BLangWaitForAllExpr.BLangWaitKeyValue> keyValPairs,
                                              Location pos) {
        type.fields.values().forEach(field -> {
            // Check if `field` is explicitly assigned a value in the record literal
            boolean hasField = keyValPairs.stream().anyMatch(keyVal -> field.name.value.equals(keyVal.key.value));

            // If a required field is missing, it's a compile error
            if (!hasField && Symbols.isFlagOn(field.symbol.flags, Flags.REQUIRED)) {
                dlog.error(pos, DiagnosticErrorCode.MISSING_REQUIRED_RECORD_FIELD, field.name);
            }
        });
    }

    private void checkWaitKeyValExpr(BLangWaitForAllExpr.BLangWaitKeyValue keyVal, BType type) {
        BLangExpression expr;
        if (keyVal.keyExpr != null) {
            BSymbol symbol = symResolver.lookupSymbolInMainSpace(env, names.fromIdNode
                    (((BLangSimpleVarRef) keyVal.keyExpr).variableName));
            keyVal.keyExpr.setBType(symbol.type);
            expr = keyVal.keyExpr;
        } else {
            expr = keyVal.valueExpr;
        }
        BFutureType futureType = new BFutureType(TypeTags.FUTURE, type, null);
        checkExpr(expr, env, futureType);
        setEventualTypeForExpression(expr, type);
    }

    // eventual type if not directly referring a worker is T|error. future<T> --> T|error
    private void setEventualTypeForExpression(BLangExpression expression,
                                              BType currentExpectedType) {
        if (expression == null) {
            return;
        }
        if (isSimpleWorkerReference(expression)) {
            return;
        }
        BFutureType futureType = (BFutureType) expression.expectedType;
        BType currentType = futureType.constraint;
        if (types.containsErrorType(currentType)) {
            return;
        }

        BUnionType eventualType = BUnionType.create(null, currentType, symTable.errorType);
        if (((currentExpectedType.tag != TypeTags.NONE) && (currentExpectedType.tag != TypeTags.NIL)) &&
                !types.isAssignable(eventualType, currentExpectedType)) {
            dlog.error(expression.pos, DiagnosticErrorCode.INCOMPATIBLE_TYPE_WAIT_FUTURE_EXPR,
                    currentExpectedType, eventualType, expression);
        }
        futureType.constraint = eventualType;
    }

    private void setEventualTypeForWaitExpression(BLangExpression expression,
                                                  Location pos) {
        if ((resultType == symTable.semanticError) ||
                (types.containsErrorType(resultType))) {
            return;
        }
        if (isSimpleWorkerReference(expression)) {
            return;
        }
        BType currentExpectedType = ((BFutureType) expType).constraint;
        BUnionType eventualType = BUnionType.create(null, resultType, symTable.errorType);
        if ((currentExpectedType.tag == TypeTags.NONE) || (currentExpectedType.tag == TypeTags.NIL)) {
            resultType = eventualType;
            return;
        }

        if (!types.isAssignable(eventualType, currentExpectedType)) {
            dlog.error(pos, DiagnosticErrorCode.INCOMPATIBLE_TYPE_WAIT_FUTURE_EXPR, currentExpectedType,
                    eventualType, expression);
            resultType = symTable.semanticError;
            return;
        }
        if (resultType.tag == TypeTags.FUTURE) {
            ((BFutureType) resultType).constraint = eventualType;
        } else {
            resultType = eventualType;
        }
    }

    private void setEventualTypeForAlternateWaitExpression(BLangExpression expression, Location pos) {
        if ((resultType == symTable.semanticError) ||
                (expression.getKind() != NodeKind.BINARY_EXPR) ||
                (types.containsErrorType(resultType))) {
            return;
        }
        if (types.containsErrorType(resultType)) {
            return;
        }
        if (!isReferencingNonWorker((BLangBinaryExpr) expression)) {
            return;
        }

        BType currentExpectedType = ((BFutureType) expType).constraint;
        BUnionType eventualType = BUnionType.create(null, resultType, symTable.errorType);
        if ((currentExpectedType.tag == TypeTags.NONE) || (currentExpectedType.tag == TypeTags.NIL)) {
            resultType = eventualType;
            return;
        }

        if (!types.isAssignable(eventualType, currentExpectedType)) {
            dlog.error(pos, DiagnosticErrorCode.INCOMPATIBLE_TYPE_WAIT_FUTURE_EXPR, currentExpectedType,
                    eventualType, expression);
            resultType = symTable.semanticError;
            return;
        }
        if (resultType.tag == TypeTags.FUTURE) {
            ((BFutureType) resultType).constraint = eventualType;
        } else {
            resultType = eventualType;
        }
    }

    private boolean isSimpleWorkerReference(BLangExpression expression) {
        if (expression.getKind() != NodeKind.SIMPLE_VARIABLE_REF) {
            return false;
        }
        BLangSimpleVarRef simpleVarRef = ((BLangSimpleVarRef) expression);
        BSymbol varRefSymbol = simpleVarRef.symbol;
        if (varRefSymbol == null) {
            return false;
        }
        if (workerExists(env, simpleVarRef.variableName.value)) {
            return true;
        }
        return false;
    }

    private boolean isReferencingNonWorker(BLangBinaryExpr binaryExpr) {
        BLangExpression lhsExpr = binaryExpr.lhsExpr;
        BLangExpression rhsExpr = binaryExpr.rhsExpr;
        if (isReferencingNonWorker(lhsExpr)) {
            return true;
        }
        return isReferencingNonWorker(rhsExpr);
    }

    private boolean isReferencingNonWorker(BLangExpression expression) {
        if (expression.getKind() == NodeKind.BINARY_EXPR) {
            return isReferencingNonWorker((BLangBinaryExpr) expression);
        } else if (expression.getKind() == NodeKind.SIMPLE_VARIABLE_REF) {
            BLangSimpleVarRef simpleVarRef = (BLangSimpleVarRef) expression;
            BSymbol varRefSymbol = simpleVarRef.symbol;
            String varRefSymbolName = varRefSymbol.getName().value;
            if (workerExists(env, varRefSymbolName)) {
                return false;
            }
        }
        return true;
    }


    public void visit(BLangTernaryExpr ternaryExpr) {
        BType condExprType = checkExpr(ternaryExpr.expr, env, this.symTable.booleanType);

        SymbolEnv thenEnv = typeNarrower.evaluateTruth(ternaryExpr.expr, ternaryExpr.thenExpr, env);
        BType thenType = checkExpr(ternaryExpr.thenExpr, thenEnv, expType);

        SymbolEnv elseEnv = typeNarrower.evaluateFalsity(ternaryExpr.expr, ternaryExpr.elseExpr, env);
        BType elseType = checkExpr(ternaryExpr.elseExpr, elseEnv, expType);

        if (condExprType == symTable.semanticError || thenType == symTable.semanticError ||
                elseType == symTable.semanticError) {
            resultType = symTable.semanticError;
        } else if (expType == symTable.noType) {
            if (types.isAssignable(elseType, thenType)) {
                resultType = thenType;
            } else if (types.isAssignable(thenType, elseType)) {
                resultType = elseType;
            } else {
                dlog.error(ternaryExpr.pos, DiagnosticErrorCode.INCOMPATIBLE_TYPES, thenType, elseType);
                resultType = symTable.semanticError;
            }
        } else {
            resultType = expType;
        }
    }

    public void visit(BLangWaitExpr waitExpr) {
        expType = new BFutureType(TypeTags.FUTURE, expType, null);
        checkExpr(waitExpr.getExpression(), env, expType);
        // Handle union types in lhs
        if (resultType.tag == TypeTags.UNION) {
            LinkedHashSet<BType> memberTypes = collectMemberTypes((BUnionType) resultType, new LinkedHashSet<>());
            if (memberTypes.size() == 1) {
                resultType = memberTypes.toArray(new BType[0])[0];
            } else {
                resultType = BUnionType.create(null, memberTypes);
            }
        } else if (resultType != symTable.semanticError) {
            // Handle other types except for semantic errors
            resultType = ((BFutureType) resultType).constraint;
        }

        BLangExpression waitFutureExpression = waitExpr.getExpression();
        if (waitFutureExpression.getKind() == NodeKind.BINARY_EXPR) {
            setEventualTypeForAlternateWaitExpression(waitFutureExpression, waitExpr.pos);
        } else {
            setEventualTypeForWaitExpression(waitFutureExpression, waitExpr.pos);
        }
        waitExpr.setBType(resultType);

        if (resultType != null && resultType != symTable.semanticError) {
            types.setImplicitCastExpr(waitExpr, waitExpr.getBType(), ((BFutureType) expType).constraint);
        }
    }

    private LinkedHashSet<BType> collectMemberTypes(BUnionType unionType, LinkedHashSet<BType> memberTypes) {
        for (BType memberType : unionType.getMemberTypes()) {
            if (memberType.tag == TypeTags.FUTURE) {
                memberTypes.add(((BFutureType) memberType).constraint);
            } else {
                memberTypes.add(memberType);
            }
        }
        return memberTypes;
    }

    @Override
    public void visit(BLangTrapExpr trapExpr) {
        boolean firstVisit = trapExpr.expr.getBType() == null;
        BType actualType;
        BType exprType = checkExpr(trapExpr.expr, env, expType);
        boolean definedWithVar = expType == symTable.noType;

        if (trapExpr.expr.getKind() == NodeKind.WORKER_RECEIVE) {
            if (firstVisit) {
                isTypeChecked = false;
                resultType = expType;
                return;
            } else {
                expType = trapExpr.getBType();
                exprType = trapExpr.expr.getBType();
            }
        }

        if (expType == symTable.semanticError || exprType == symTable.semanticError) {
            actualType = symTable.semanticError;
        } else {
            LinkedHashSet<BType> resultTypes = new LinkedHashSet<>();
            if (exprType.tag == TypeTags.UNION) {
                resultTypes.addAll(((BUnionType) exprType).getMemberTypes());
            } else {
                resultTypes.add(exprType);
            }
            resultTypes.add(symTable.errorType);
            actualType = BUnionType.create(null, resultTypes);
        }

        resultType = types.checkType(trapExpr, actualType, expType);
        if (definedWithVar && resultType != null && resultType != symTable.semanticError) {
            types.setImplicitCastExpr(trapExpr.expr, trapExpr.expr.getBType(), resultType);
        }
    }

    public void visit(BLangBinaryExpr binaryExpr) {
        // Bitwise operator should be applied for the future types in the wait expression
        if (expType.tag == TypeTags.FUTURE && binaryExpr.opKind == OperatorKind.BITWISE_OR) {
            BType lhsResultType = checkExpr(binaryExpr.lhsExpr, env, expType);
            BType rhsResultType = checkExpr(binaryExpr.rhsExpr, env, expType);
            // Return if both or atleast one of lhs and rhs types are errors
            if (lhsResultType == symTable.semanticError || rhsResultType == symTable.semanticError) {
                resultType = symTable.semanticError;
                return;
            }
            resultType = BUnionType.create(null, lhsResultType, rhsResultType);
            return;
        }

        checkDecimalCompatibilityForBinaryArithmeticOverLiteralValues(binaryExpr);

        BType nilLiftType = null;

        if (isNullableBinaryExpr(binaryExpr)) {
            BUnionType exprBType = (BUnionType) binaryExpr.expectedType;
            nilLiftType = exprBType.getMemberTypes().iterator().next();
        }

        SymbolEnv rhsExprEnv;
        BType lhsType;
        if (binaryExpr.expectedType.tag == TypeTags.FLOAT || binaryExpr.expectedType.tag == TypeTags.DECIMAL ||
<<<<<<< HEAD
                (isNullableBinaryExpr(binaryExpr) &&
                        (nilLiftType.tag == TypeTags.FLOAT || nilLiftType.tag == TypeTags.DECIMAL))) {
=======
                isOptionalFloatOrDecimal(binaryExpr.expectedType)) {
>>>>>>> 4a62753b
            lhsType = checkAndGetType(binaryExpr.lhsExpr, env, binaryExpr);
        } else {
            lhsType = checkExpr(binaryExpr.lhsExpr, env);
        }

        if (binaryExpr.opKind == OperatorKind.AND) {
            rhsExprEnv = typeNarrower.evaluateTruth(binaryExpr.lhsExpr, binaryExpr.rhsExpr, env, true);
        } else if (binaryExpr.opKind == OperatorKind.OR) {
            rhsExprEnv = typeNarrower.evaluateFalsity(binaryExpr.lhsExpr, binaryExpr.rhsExpr, env);
        } else {
            rhsExprEnv = env;
        }

        BType rhsType;

        if (binaryExpr.expectedType.tag == TypeTags.FLOAT || binaryExpr.expectedType.tag == TypeTags.DECIMAL ||
<<<<<<< HEAD
                (isNullableBinaryExpr(binaryExpr) &&
                        (nilLiftType.tag == TypeTags.FLOAT || nilLiftType.tag == TypeTags.DECIMAL))) {
=======
                isOptionalFloatOrDecimal(binaryExpr.expectedType)) {
>>>>>>> 4a62753b
            rhsType = checkAndGetType(binaryExpr.rhsExpr, rhsExprEnv, binaryExpr);
        } else {
            rhsType = checkExpr(binaryExpr.rhsExpr, rhsExprEnv);
        }

        // Set error type as the actual type.
        BType actualType = symTable.semanticError;

        //noinspection SwitchStatementWithTooFewBranches
        switch (binaryExpr.opKind) {
            // Do not lookup operator symbol for xml sequence additions
            case ADD:
                BType leftConstituent = getXMLConstituents(lhsType);
                BType rightConstituent = getXMLConstituents(rhsType);

                if (leftConstituent != null && rightConstituent != null) {
                    actualType = new BXMLType(BUnionType.create(null, leftConstituent, rightConstituent), null);
                    break;
                }
                // Fall through
            default:
                if (lhsType != symTable.semanticError && rhsType != symTable.semanticError) {
                    // Look up operator symbol if both rhs and lhs types aren't error or xml types
                    BSymbol opSymbol = symResolver.resolveBinaryOperator(binaryExpr.opKind, lhsType, rhsType);

                    if (opSymbol == symTable.notFoundSymbol) {
                        opSymbol = symResolver.getBitwiseShiftOpsForTypeSets(binaryExpr.opKind, lhsType, rhsType);
                    }

                    if (opSymbol == symTable.notFoundSymbol) {
                        opSymbol = symResolver.getBinaryBitwiseOpsForTypeSets(binaryExpr.opKind, lhsType, rhsType);
                    }

                    if (opSymbol == symTable.notFoundSymbol) {
                        opSymbol = symResolver.getArithmeticOpsForTypeSets(binaryExpr.opKind, lhsType, rhsType);
                    }

                    if (opSymbol == symTable.notFoundSymbol) {
                        opSymbol = symResolver.getBinaryEqualityForTypeSets(binaryExpr.opKind, lhsType, rhsType,
                                binaryExpr, env);
                    }

                    if (opSymbol == symTable.notFoundSymbol) {
                        opSymbol = symResolver.getBinaryComparisonOpForTypeSets(binaryExpr.opKind, lhsType, rhsType);
                    }

                    if (opSymbol == symTable.notFoundSymbol) {
                        dlog.error(binaryExpr.pos, DiagnosticErrorCode.BINARY_OP_INCOMPATIBLE_TYPES, binaryExpr.opKind,
                                lhsType, rhsType);
                    } else {
                        binaryExpr.opSymbol = (BOperatorSymbol) opSymbol;
                        actualType = opSymbol.type.getReturnType();
                    }
                }
        }

        resultType = types.checkType(binaryExpr, actualType, expType);
    }

<<<<<<< HEAD
    private boolean isNullableBinaryExpr(BLangBinaryExpr binaryExpr) {
        if (binaryExpr.expectedType.isNullable() && binaryExpr.expectedType.tag != TypeTags.ANY) {
            switch (binaryExpr.getOperatorKind()) {
                case ADD:
                case SUB:
                case MUL:
                case DIV:
                case MOD:
                    return true;
            }
=======
    private boolean isOptionalFloatOrDecimal(BType expectedType) {
        if (expectedType.tag == TypeTags.UNION && expectedType.isNullable() && expectedType.tag != TypeTags.ANY) {
            Iterator<BType> memberTypeIterator = ((BUnionType) expectedType).getMemberTypes().iterator();
            while (memberTypeIterator.hasNext()) {
                BType memberType = memberTypeIterator.next();
                if (memberType.tag == TypeTags.FLOAT || memberType.tag == TypeTags.DECIMAL) {
                    return true;
                }
            }

>>>>>>> 4a62753b
        }
        return false;
    }

    private BType checkAndGetType(BLangExpression expr, SymbolEnv env, BLangBinaryExpr binaryExpr) {
        boolean prevNonErrorLoggingCheck = this.nonErrorLoggingCheck;
        this.nonErrorLoggingCheck = true;
        int prevErrorCount = this.dlog.errorCount();
        this.dlog.resetErrorCount();
        this.dlog.mute();

        expr.cloneAttempt++;
        BType exprCompatibleType = checkExpr(nodeCloner.cloneNode(expr), env, binaryExpr.expectedType);
        this.nonErrorLoggingCheck = prevNonErrorLoggingCheck;
        int errorCount = this.dlog.errorCount();
        this.dlog.setErrorCount(prevErrorCount);
        if (!prevNonErrorLoggingCheck) {
            this.dlog.unmute();
        }
        if (errorCount == 0 && exprCompatibleType != symTable.semanticError) {
            return checkExpr(expr, env, binaryExpr.expectedType);
        } else {
            return checkExpr(expr, env);
        }
    }

    private SymbolEnv getEnvBeforeInputNode(SymbolEnv env, BLangNode node) {
        while (env != null && env.node != node) {
            env = env.enclEnv;
        }
        return env != null && env.enclEnv != null
                ? env.enclEnv.createClone()
                : new SymbolEnv(node, null);
    }

    private SymbolEnv getEnvAfterJoinNode(SymbolEnv env, BLangNode node) {
        SymbolEnv clone = env.createClone();
        while (clone != null && clone.node != node) {
            clone = clone.enclEnv;
        }
        if (clone != null) {
            clone.enclEnv = getEnvBeforeInputNode(clone.enclEnv, getLastInputNodeFromEnv(clone.enclEnv));
        } else {
            clone = new SymbolEnv(node, null);
        }
        return clone;
    }

    private BLangNode getLastInputNodeFromEnv(SymbolEnv env) {
        while (env != null && (env.node.getKind() != NodeKind.FROM && env.node.getKind() != NodeKind.JOIN)) {
            env = env.enclEnv;
        }
        return env != null ? env.node : null;
    }

    public void visit(BLangTransactionalExpr transactionalExpr) {
        resultType = types.checkType(transactionalExpr, symTable.booleanType, expType);
    }

    public void visit(BLangCommitExpr commitExpr) {
        BType actualType = BUnionType.create(null, symTable.errorType, symTable.nilType);
        resultType = types.checkType(commitExpr, actualType, expType);
    }

    private BType getXMLConstituents(BType type) {
        BType constituent = null;
        if (type.tag == TypeTags.XML) {
            constituent = ((BXMLType) type).constraint;
        } else if (TypeTags.isXMLNonSequenceType(type.tag)) {
            constituent = type;
        }
        return constituent;
    }

    private void checkDecimalCompatibilityForBinaryArithmeticOverLiteralValues(BLangBinaryExpr binaryExpr) {
        if (expType.tag != TypeTags.DECIMAL) {
            return;
        }

        switch (binaryExpr.opKind) {
            case ADD:
            case SUB:
            case MUL:
            case DIV:
                checkExpr(binaryExpr.lhsExpr, env, expType);
                checkExpr(binaryExpr.rhsExpr, env, expType);
                break;
            default:
                break;
        }
    }

    public void visit(BLangElvisExpr elvisExpr) {
        BType lhsType = checkExpr(elvisExpr.lhsExpr, env);
        BType actualType = symTable.semanticError;
        if (lhsType != symTable.semanticError) {
            if (lhsType.tag == TypeTags.UNION && lhsType.isNullable()) {
                BUnionType unionType = (BUnionType) lhsType;
                LinkedHashSet<BType> memberTypes = unionType.getMemberTypes().stream()
                        .filter(type -> type.tag != TypeTags.NIL)
                        .collect(Collectors.toCollection(LinkedHashSet::new));

                if (memberTypes.size() == 1) {
                    actualType = memberTypes.toArray(new BType[0])[0];
                } else {
                    actualType = BUnionType.create(null, memberTypes);
                }
            } else {
                dlog.error(elvisExpr.pos, DiagnosticErrorCode.OPERATOR_NOT_SUPPORTED, OperatorKind.ELVIS,
                        lhsType);
            }
        }
        BType rhsReturnType = checkExpr(elvisExpr.rhsExpr, env, expType);
        BType lhsReturnType = types.checkType(elvisExpr.lhsExpr.pos, actualType, expType,
                DiagnosticErrorCode.INCOMPATIBLE_TYPES);
        if (rhsReturnType == symTable.semanticError || lhsReturnType == symTable.semanticError) {
            resultType = symTable.semanticError;
        } else if (expType == symTable.noType) {
            if (types.isSameType(rhsReturnType, lhsReturnType)) {
                resultType = lhsReturnType;
            } else {
                dlog.error(elvisExpr.rhsExpr.pos, DiagnosticErrorCode.INCOMPATIBLE_TYPES, lhsReturnType,
                        rhsReturnType);
                resultType = symTable.semanticError;
            }
        } else {
            resultType = expType;
        }
    }

    @Override
    public void visit(BLangGroupExpr groupExpr) {
        resultType = checkExpr(groupExpr.expression, env, expType);
    }

    public void visit(BLangTypedescExpr accessExpr) {
        if (accessExpr.resolvedType == null) {
            accessExpr.resolvedType = symResolver.resolveTypeNode(accessExpr.typeNode, env);
        }

        int resolveTypeTag = accessExpr.resolvedType.tag;
        final BType actualType;
        if (resolveTypeTag != TypeTags.TYPEDESC && resolveTypeTag != TypeTags.NONE) {
            actualType = new BTypedescType(accessExpr.resolvedType, null);
        } else {
            actualType = accessExpr.resolvedType;
        }
        resultType = types.checkType(accessExpr, actualType, expType);
    }

    public void visit(BLangUnaryExpr unaryExpr) {
        BType exprType;
        BType actualType = symTable.semanticError;
        if (OperatorKind.UNTAINT.equals(unaryExpr.operator)) {
            exprType = checkExpr(unaryExpr.expr, env);
            if (exprType != symTable.semanticError) {
                actualType = exprType;
            }
        } else if (OperatorKind.TYPEOF.equals(unaryExpr.operator)) {
            exprType = checkExpr(unaryExpr.expr, env);
            if (exprType != symTable.semanticError) {
                actualType = new BTypedescType(exprType, null);
            }
        } else {
            //allow both addition and subtraction operators to get expected type as Decimal
            boolean decimalAddNegate = expType.tag == TypeTags.DECIMAL &&
                    (OperatorKind.ADD.equals(unaryExpr.operator) || OperatorKind.SUB.equals(unaryExpr.operator));
            exprType = decimalAddNegate ? checkExpr(unaryExpr.expr, env, expType) : checkExpr(unaryExpr.expr, env);
            if (exprType != symTable.semanticError) {
                BSymbol symbol = symResolver.resolveUnaryOperator(unaryExpr.pos, unaryExpr.operator, exprType);
                if (symbol == symTable.notFoundSymbol) {
                    dlog.error(unaryExpr.pos, DiagnosticErrorCode.UNARY_OP_INCOMPATIBLE_TYPES,
                            unaryExpr.operator, exprType);
                } else {
                    unaryExpr.opSymbol = (BOperatorSymbol) symbol;
                    actualType = symbol.type.getReturnType();
                }
            }
        }

        resultType = types.checkType(unaryExpr, actualType, expType);
    }

    public void visit(BLangTypeConversionExpr conversionExpr) {
        // Set error type as the actual type.
        BType actualType = symTable.semanticError;

        for (BLangAnnotationAttachment annAttachment : conversionExpr.annAttachments) {
            annAttachment.attachPoints.add(AttachPoint.Point.TYPE);
            semanticAnalyzer.analyzeNode(annAttachment, this.env);
        }

        // Annotation such as <@untainted [T]>, where T is not provided,
        // it's merely a annotation on contextually expected type.
        BLangExpression expr = conversionExpr.expr;
        if (conversionExpr.typeNode == null) {
            if (!conversionExpr.annAttachments.isEmpty()) {
                resultType = checkExpr(expr, env, this.expType);
            }
            return;
        }

        BType targetType = getEffectiveReadOnlyType(conversionExpr.typeNode.pos,
                                                    symResolver.resolveTypeNode(conversionExpr.typeNode, env));

        conversionExpr.targetType = targetType;

        boolean prevNonErrorLoggingCheck = this.nonErrorLoggingCheck;
        this.nonErrorLoggingCheck = true;
        int prevErrorCount = this.dlog.errorCount();
        this.dlog.resetErrorCount();
        this.dlog.mute();

        BType exprCompatibleType = checkExpr(nodeCloner.cloneNode(expr), env, targetType);
        this.nonErrorLoggingCheck = prevNonErrorLoggingCheck;
        int errorCount = this.dlog.errorCount();
        this.dlog.setErrorCount(prevErrorCount);

        if (!prevNonErrorLoggingCheck) {
            this.dlog.unmute();
        }

        if ((errorCount == 0 && exprCompatibleType != symTable.semanticError) || requireTypeInference(expr, false)) {
            checkExpr(expr, env, targetType);
        } else {
            checkExpr(expr, env, symTable.noType);
        }

        BType exprType = expr.getBType();
        if (types.isTypeCastable(expr, exprType, targetType, this.env)) {
            // We reach this block only if the cast is valid, so we set the target type as the actual type.
            actualType = targetType;
        } else if (exprType != symTable.semanticError && exprType != symTable.noType) {
            dlog.error(conversionExpr.pos, DiagnosticErrorCode.INCOMPATIBLE_TYPES_CAST, exprType, targetType);
        }
        resultType = types.checkType(conversionExpr, actualType, this.expType);
    }

    @Override
    public void visit(BLangLambdaFunction bLangLambdaFunction) {
        bLangLambdaFunction.setBType(bLangLambdaFunction.function.getBType());
        // creating a copy of the env to visit the lambda function later
        bLangLambdaFunction.capturedClosureEnv = env.createClone();

        if (!this.nonErrorLoggingCheck) {
            env.enclPkg.lambdaFunctions.add(bLangLambdaFunction);
        }

        resultType = types.checkType(bLangLambdaFunction, bLangLambdaFunction.getBType(), expType);
    }

    @Override
    public void visit(BLangArrowFunction bLangArrowFunction) {
        BType expectedType = expType;
        if (expectedType.tag == TypeTags.UNION) {
            BUnionType unionType = (BUnionType) expectedType;
            BType invokableType = unionType.getMemberTypes().stream().filter(type -> type.tag == TypeTags.INVOKABLE)
                    .collect(Collectors.collectingAndThen(Collectors.toList(), list -> {
                                if (list.size() != 1) {
                                    return null;
                                }
                                return list.get(0);
                            }
                    ));

            if (invokableType != null) {
                expectedType = invokableType;
            }
        }
        if (expectedType.tag != TypeTags.INVOKABLE || Symbols.isFlagOn(expectedType.flags, Flags.ANY_FUNCTION)) {
            dlog.error(bLangArrowFunction.pos,
                    DiagnosticErrorCode.ARROW_EXPRESSION_CANNOT_INFER_TYPE_FROM_LHS);
            resultType = symTable.semanticError;
            return;
        }

        BInvokableType expectedInvocation = (BInvokableType) expectedType;
        populateArrowExprParamTypes(bLangArrowFunction, expectedInvocation.paramTypes);
        bLangArrowFunction.body.expr.setBType(populateArrowExprReturn(bLangArrowFunction, expectedInvocation.retType));
        // if function return type is none, assign the inferred return type
        if (expectedInvocation.retType.tag == TypeTags.NONE) {
            expectedInvocation.retType = bLangArrowFunction.body.expr.getBType();
        }
        resultType = bLangArrowFunction.funcType = expectedInvocation;
    }

    public void visit(BLangXMLQName bLangXMLQName) {
        String prefix = bLangXMLQName.prefix.value;
        resultType = types.checkType(bLangXMLQName, symTable.stringType, expType);
        // TODO: check isLHS

        if (env.node.getKind() == NodeKind.XML_ATTRIBUTE && prefix.isEmpty()
                && bLangXMLQName.localname.value.equals(XMLConstants.XMLNS_ATTRIBUTE)) {
            ((BLangXMLAttribute) env.node).isNamespaceDeclr = true;
            return;
        }

        if (env.node.getKind() == NodeKind.XML_ATTRIBUTE && prefix.equals(XMLConstants.XMLNS_ATTRIBUTE)) {
            ((BLangXMLAttribute) env.node).isNamespaceDeclr = true;
            return;
        }

        if (prefix.equals(XMLConstants.XMLNS_ATTRIBUTE)) {
            dlog.error(bLangXMLQName.pos, DiagnosticErrorCode.INVALID_NAMESPACE_PREFIX, prefix);
            bLangXMLQName.setBType(symTable.semanticError);
            return;
        }

        // XML attributes without a namespace prefix does not inherit default namespace
        // https://www.w3.org/TR/xml-names/#defaulting
        if (bLangXMLQName.prefix.value.isEmpty()) {
            return;
        }

        BSymbol xmlnsSymbol = symResolver.lookupSymbolInPrefixSpace(env, names.fromIdNode(bLangXMLQName.prefix));
        if (prefix.isEmpty() && xmlnsSymbol == symTable.notFoundSymbol) {
            return;
        }

        if (!prefix.isEmpty() && xmlnsSymbol == symTable.notFoundSymbol) {
            logUndefinedSymbolError(bLangXMLQName.pos, prefix);
            bLangXMLQName.setBType(symTable.semanticError);
            return;
        }

        if (xmlnsSymbol.getKind() == SymbolKind.PACKAGE) {
            xmlnsSymbol = findXMLNamespaceFromPackageConst(bLangXMLQName.localname.value, bLangXMLQName.prefix.value,
                    (BPackageSymbol) xmlnsSymbol, bLangXMLQName.pos);
        }

        if (xmlnsSymbol == null || xmlnsSymbol.getKind() != SymbolKind.XMLNS) {
            resultType = symTable.semanticError;
            return;
        }

        bLangXMLQName.nsSymbol = (BXMLNSSymbol) xmlnsSymbol;
        bLangXMLQName.namespaceURI = bLangXMLQName.nsSymbol.namespaceURI;
    }

    private BSymbol findXMLNamespaceFromPackageConst(String localname, String prefix,
                                                     BPackageSymbol pkgSymbol, Location pos) {
        // Resolve a const from module scope.
        BSymbol constSymbol = symResolver.lookupMemberSymbol(pos, pkgSymbol.scope, env,
                names.fromString(localname), SymTag.CONSTANT);
        if (constSymbol == symTable.notFoundSymbol) {
            if (!missingNodesHelper.isMissingNode(prefix) && !missingNodesHelper.isMissingNode(localname)) {
                dlog.error(pos, DiagnosticErrorCode.UNDEFINED_SYMBOL, prefix + ":" + localname);
            }
            return null;
        }

        // If Resolved const is not a string, it is an error.
        BConstantSymbol constantSymbol = (BConstantSymbol) constSymbol;
        if (constantSymbol.literalType.tag != TypeTags.STRING) {
            dlog.error(pos, DiagnosticErrorCode.INCOMPATIBLE_TYPES, symTable.stringType, constantSymbol.literalType);
            return null;
        }

        // If resolve const contain a string in {namespace url}local form extract namespace uri and local part.
        String constVal = (String) constantSymbol.value.value;
        int s = constVal.indexOf('{');
        int e = constVal.lastIndexOf('}');
        if (e > s + 1) {
            pkgSymbol.isUsed = true;
            String nsURI = constVal.substring(s + 1, e);
            String local = constVal.substring(e);
            return new BXMLNSSymbol(names.fromString(local), nsURI, constantSymbol.pkgID, constantSymbol.owner, pos,
                                    SOURCE);
        }

        // Resolved const string is not in valid format.
        dlog.error(pos, DiagnosticErrorCode.INVALID_ATTRIBUTE_REFERENCE, prefix + ":" + localname);
        return null;
    }

    public void visit(BLangXMLAttribute bLangXMLAttribute) {
        SymbolEnv xmlAttributeEnv = SymbolEnv.getXMLAttributeEnv(bLangXMLAttribute, env);

        // check attribute name
        BLangXMLQName name = (BLangXMLQName) bLangXMLAttribute.name;
        checkExpr(name, xmlAttributeEnv, symTable.stringType);
        // XML attributes without a prefix does not belong to enclosing elements default namespace.
        // https://www.w3.org/TR/xml-names/#uniqAttrs
        if (name.prefix.value.isEmpty()) {
            name.namespaceURI = null;
        }

        // check attribute value
        checkExpr(bLangXMLAttribute.value, xmlAttributeEnv, symTable.stringType);

        symbolEnter.defineNode(bLangXMLAttribute, env);
    }

    public void visit(BLangXMLElementLiteral bLangXMLElementLiteral) {
        SymbolEnv xmlElementEnv = SymbolEnv.getXMLElementEnv(bLangXMLElementLiteral, env);

        // Keep track of used namespace prefixes in this element and only add namespace attr for those used ones.
        Set<String> usedPrefixes = new HashSet<>();
        BLangIdentifier elemNamePrefix = ((BLangXMLQName) bLangXMLElementLiteral.startTagName).prefix;
        if (elemNamePrefix != null && !elemNamePrefix.value.isEmpty()) {
            usedPrefixes.add(elemNamePrefix.value);
        }

        // Visit in-line namespace declarations and define the namespace.
        for (BLangXMLAttribute attribute : bLangXMLElementLiteral.attributes) {
            if (attribute.name.getKind() == NodeKind.XML_QNAME && isXmlNamespaceAttribute(attribute)) {
                BLangXMLQuotedString value = attribute.value;
                if (value.getKind() == NodeKind.XML_QUOTED_STRING && value.textFragments.size() > 1) {
                    dlog.error(value.pos, DiagnosticErrorCode.INVALID_XML_NS_INTERPOLATION);
                }
                checkExpr(attribute, xmlElementEnv, symTable.noType);
            }
            BLangIdentifier prefix = ((BLangXMLQName) attribute.name).prefix;
            if (prefix != null && !prefix.value.isEmpty()) {
                usedPrefixes.add(prefix.value);
            }
        }

        // Visit attributes, this may depend on the namespace defined in previous attribute iteration.
        bLangXMLElementLiteral.attributes.forEach(attribute -> {
            if (!(attribute.name.getKind() == NodeKind.XML_QNAME && isXmlNamespaceAttribute(attribute))) {
                checkExpr(attribute, xmlElementEnv, symTable.noType);
            }
        });

        Map<Name, BXMLNSSymbol> namespaces = symResolver.resolveAllNamespaces(xmlElementEnv);
        Name defaultNs = names.fromString(XMLConstants.DEFAULT_NS_PREFIX);
        if (namespaces.containsKey(defaultNs)) {
            bLangXMLElementLiteral.defaultNsSymbol = namespaces.remove(defaultNs);
        }
        for (Map.Entry<Name, BXMLNSSymbol> nsEntry : namespaces.entrySet()) {
            if (usedPrefixes.contains(nsEntry.getKey().value)) {
                bLangXMLElementLiteral.namespacesInScope.put(nsEntry.getKey(), nsEntry.getValue());
            }
        }

        // Visit the tag names
        validateTags(bLangXMLElementLiteral, xmlElementEnv);

        // Visit the children
        bLangXMLElementLiteral.modifiedChildren =
                concatSimilarKindXMLNodes(bLangXMLElementLiteral.children, xmlElementEnv);

        if (expType == symTable.noType) {
            resultType = types.checkType(bLangXMLElementLiteral, symTable.xmlElementType, expType);
            return;
        }

        resultType = checkXmlSubTypeLiteralCompatibility(bLangXMLElementLiteral.pos, symTable.xmlElementType,
                                                         this.expType);

        if (Symbols.isFlagOn(resultType.flags, Flags.READONLY)) {
            markChildrenAsImmutable(bLangXMLElementLiteral);
        }
    }

    private boolean isXmlNamespaceAttribute(BLangXMLAttribute attribute) {
        BLangXMLQName attrName = (BLangXMLQName) attribute.name;
        return (attrName.prefix.value.isEmpty()
                    && attrName.localname.value.equals(XMLConstants.XMLNS_ATTRIBUTE))
                || attrName.prefix.value.equals(XMLConstants.XMLNS_ATTRIBUTE);
    }

    public BType getXMLTypeFromLiteralKind(BLangExpression childXMLExpressions) {
        if (childXMLExpressions.getKind() == NodeKind.XML_ELEMENT_LITERAL) {
            return symTable.xmlElementType;
        }
        if (childXMLExpressions.getKind() == NodeKind.XML_TEXT_LITERAL) {
            return symTable.xmlTextType;
        }
        if (childXMLExpressions.getKind() == NodeKind.XML_PI_LITERAL) {
            return symTable.xmlPIType;
        }
        return symTable.xmlCommentType;
    }

    public void muteErrorLog() {
        this.nonErrorLoggingCheck = true;
        this.dlog.mute();
    }

    public void unMuteErrorLog(boolean prevNonErrorLoggingCheck, int errorCount) {
        this.nonErrorLoggingCheck = prevNonErrorLoggingCheck;
        this.dlog.setErrorCount(errorCount);
        if (!prevNonErrorLoggingCheck) {
            this.dlog.unmute();
        }
    }

    public BType getXMLSequenceType(BType xmlSubType) {
        switch (xmlSubType.tag) {
            case TypeTags.XML_ELEMENT:
                return new BXMLType(symTable.xmlElementType,  null);
            case TypeTags.XML_COMMENT:
                return new BXMLType(symTable.xmlCommentType,  null);
            case TypeTags.XML_PI:
                return new BXMLType(symTable.xmlPIType,  null);
            default:
                // Since 'xml:Text is same as xml<'xml:Text>
                return symTable.xmlTextType;
        }
    }

    public void visit(BLangXMLSequenceLiteral bLangXMLSequenceLiteral) {
        if (expType.tag != TypeTags.XML && expType.tag != TypeTags.UNION && expType.tag != TypeTags.XML_TEXT
        && expType != symTable.noType) {
            dlog.error(bLangXMLSequenceLiteral.pos, DiagnosticErrorCode.INCOMPATIBLE_TYPES, expType,
                    "XML Sequence");
            resultType = symTable.semanticError;
            return;
        }

        List<BType> xmlTypesInSequence = new ArrayList<>();

        for (BLangExpression expressionItem : bLangXMLSequenceLiteral.xmlItems) {
            resultType = checkExpr(expressionItem, env, expType);
            if (!xmlTypesInSequence.contains(resultType)) {
                xmlTypesInSequence.add(resultType);
            }
        }

        // Set type according to items in xml sequence and expected type
        if (expType.tag == TypeTags.XML || expType == symTable.noType) {
            if (xmlTypesInSequence.size() == 1) {
                resultType = getXMLSequenceType(xmlTypesInSequence.get(0));
                return;
            }
            resultType = symTable.xmlType;
            return;
        }
        // Since 'xml:Text is same as xml<'xml:Text>
        if (expType.tag == TypeTags.XML_TEXT) {
            resultType = symTable.xmlTextType;
            return;
        }
        // Disallow unions with 'xml:T (singleton) items
         for (BType item : ((BUnionType) expType).getMemberTypes()) {
             if (item.tag != TypeTags.XML_TEXT && item.tag != TypeTags.XML) {
                 dlog.error(bLangXMLSequenceLiteral.pos, DiagnosticErrorCode.INCOMPATIBLE_TYPES,
                         expType, symTable.xmlType);
                 resultType = symTable.semanticError;
                 return;
             }
         }
        resultType = symTable.xmlType;
    }

    public void visit(BLangXMLTextLiteral bLangXMLTextLiteral) {
        List<BLangExpression> literalValues = bLangXMLTextLiteral.textFragments;
        checkStringTemplateExprs(literalValues);
        BLangExpression xmlExpression = literalValues.get(0);
        if (literalValues.size() == 1 && xmlExpression.getKind() == NodeKind.LITERAL &&
                ((String) ((BLangLiteral) xmlExpression).value).isEmpty()) {
            resultType = types.checkType(bLangXMLTextLiteral, symTable.xmlNeverType, expType);
            return;
        }
        resultType = types.checkType(bLangXMLTextLiteral, symTable.xmlTextType, expType);
    }

    public void visit(BLangXMLCommentLiteral bLangXMLCommentLiteral) {
        checkStringTemplateExprs(bLangXMLCommentLiteral.textFragments);

        if (expType == symTable.noType) {
            resultType = types.checkType(bLangXMLCommentLiteral, symTable.xmlCommentType, expType);
            return;
        }
        resultType = checkXmlSubTypeLiteralCompatibility(bLangXMLCommentLiteral.pos, symTable.xmlCommentType,
                                                         this.expType);
    }

    public void visit(BLangXMLProcInsLiteral bLangXMLProcInsLiteral) {
        checkExpr(bLangXMLProcInsLiteral.target, env, symTable.stringType);
        checkStringTemplateExprs(bLangXMLProcInsLiteral.dataFragments);
        if (expType == symTable.noType) {
            resultType = types.checkType(bLangXMLProcInsLiteral, symTable.xmlPIType, expType);
            return;
        }
        resultType = checkXmlSubTypeLiteralCompatibility(bLangXMLProcInsLiteral.pos, symTable.xmlPIType, this.expType);
    }

    public void visit(BLangXMLQuotedString bLangXMLQuotedString) {
        checkStringTemplateExprs(bLangXMLQuotedString.textFragments);
        resultType = types.checkType(bLangXMLQuotedString, symTable.stringType, expType);
    }

    public void visit(BLangXMLAttributeAccess xmlAttributeAccessExpr) {
        dlog.error(xmlAttributeAccessExpr.pos,
                DiagnosticErrorCode.DEPRECATED_XML_ATTRIBUTE_ACCESS);
        resultType = symTable.semanticError;
    }

    public void visit(BLangStringTemplateLiteral stringTemplateLiteral) {
        checkStringTemplateExprs(stringTemplateLiteral.exprs);
        resultType = types.checkType(stringTemplateLiteral, symTable.stringType, expType);
    }

    @Override
    public void visit(BLangRawTemplateLiteral rawTemplateLiteral) {
        // First, ensure that the contextually expected type is compatible with the RawTemplate type.
        // The RawTemplate type should have just two fields: strings and insertions. There shouldn't be any methods.
        BType type = determineRawTemplateLiteralType(rawTemplateLiteral, expType);

        if (type == symTable.semanticError) {
            resultType = type;
            return;
        }

        // Once we ensure the types are compatible, need to ensure that the types of the strings and insertions are
        // compatible with the types of the strings and insertions fields.
        BObjectType literalType = (BObjectType) type;
        BType stringsType = literalType.fields.get("strings").type;

        if (evaluateRawTemplateExprs(rawTemplateLiteral.strings, stringsType, INVALID_NUM_STRINGS,
                                     rawTemplateLiteral.pos)) {
            type = symTable.semanticError;
        }

        BType insertionsType = literalType.fields.get("insertions").type;

        if (evaluateRawTemplateExprs(rawTemplateLiteral.insertions, insertionsType, INVALID_NUM_INSERTIONS,
                                     rawTemplateLiteral.pos)) {
            type = symTable.semanticError;
        }

        resultType = type;
    }

    private BType determineRawTemplateLiteralType(BLangRawTemplateLiteral rawTemplateLiteral, BType expType) {
        // Contextually expected type is NoType when `var` is used. When `var` is used, the literal is considered to
        // be of type `RawTemplate`.
        if (expType == symTable.noType || containsAnyType(expType)) {
            return symTable.rawTemplateType;
        }

        BType compatibleType = getCompatibleRawTemplateType(expType, rawTemplateLiteral.pos);
        BType type = types.checkType(rawTemplateLiteral, compatibleType, symTable.rawTemplateType,
                DiagnosticErrorCode.INVALID_RAW_TEMPLATE_TYPE);

        if (type == symTable.semanticError) {
            return type;
        }

        // Raw template literals can be directly assigned only to abstract object types
        if (Symbols.isFlagOn(type.tsymbol.flags, Flags.CLASS)) {
            dlog.error(rawTemplateLiteral.pos, DiagnosticErrorCode.INVALID_RAW_TEMPLATE_ASSIGNMENT, type);
            return symTable.semanticError;
        }

        // Ensure that only the two fields, strings and insertions, are there
        BObjectType litObjType = (BObjectType) type;
        BObjectTypeSymbol objTSymbol = (BObjectTypeSymbol) litObjType.tsymbol;

        if (litObjType.fields.size() > 2) {
            dlog.error(rawTemplateLiteral.pos, DiagnosticErrorCode.INVALID_NUM_FIELDS, litObjType);
            type = symTable.semanticError;
        }

        if (!objTSymbol.attachedFuncs.isEmpty()) {
            dlog.error(rawTemplateLiteral.pos, DiagnosticErrorCode.METHODS_NOT_ALLOWED, litObjType);
            type = symTable.semanticError;
        }

        return type;
    }

    private boolean evaluateRawTemplateExprs(List<? extends BLangExpression> exprs, BType fieldType,
                                             DiagnosticCode code, Location pos) {
        BType listType = fieldType.tag != TypeTags.INTERSECTION ? fieldType :
                ((BIntersectionType) fieldType).effectiveType;
        boolean errored = false;

        if (listType.tag == TypeTags.ARRAY) {
            BArrayType arrayType = (BArrayType) listType;

            if (arrayType.state == BArrayState.CLOSED && (exprs.size() != arrayType.size)) {
                dlog.error(pos, code, arrayType.size, exprs.size());
                return false;
            }

            for (BLangExpression expr : exprs) {
                errored = (checkExpr(expr, env, arrayType.eType) == symTable.semanticError) || errored;
            }
        } else if (listType.tag == TypeTags.TUPLE) {
            BTupleType tupleType = (BTupleType) listType;
            final int size = exprs.size();
            final int requiredItems = tupleType.tupleTypes.size();

            if (size < requiredItems || (size > requiredItems && tupleType.restType == null)) {
                dlog.error(pos, code, requiredItems, size);
                return false;
            }

            int i;
            List<BType> memberTypes = tupleType.tupleTypes;
            for (i = 0; i < requiredItems; i++) {
                errored = (checkExpr(exprs.get(i), env, memberTypes.get(i)) == symTable.semanticError) || errored;
            }

            if (size > requiredItems) {
                for (; i < size; i++) {
                    errored = (checkExpr(exprs.get(i), env, tupleType.restType) == symTable.semanticError) || errored;
                }
            }
        } else {
            throw new IllegalStateException("Expected a list type, but found: " + listType);
        }

        return errored;
    }

    private boolean containsAnyType(BType type) {
        if (type == symTable.anyType) {
            return true;
        }

        if (type.tag == TypeTags.UNION) {
            return ((BUnionType) type).getMemberTypes().contains(symTable.anyType);
        }

        return false;
    }

    private BType getCompatibleRawTemplateType(BType expType, Location pos) {
        if (expType.tag != TypeTags.UNION) {
            return expType;
        }

        BUnionType unionType = (BUnionType) expType;
        List<BType> compatibleTypes = new ArrayList<>();

        for (BType type : unionType.getMemberTypes()) {
            if (types.isAssignable(type, symTable.rawTemplateType)) {
                compatibleTypes.add(type);
            }
        }

        if (compatibleTypes.size() == 0) {
            return expType;
        }

        if (compatibleTypes.size() > 1) {
            dlog.error(pos, DiagnosticErrorCode.MULTIPLE_COMPATIBLE_RAW_TEMPLATE_TYPES, symTable.rawTemplateType,
                       expType);
            return symTable.semanticError;
        }

        return compatibleTypes.get(0);
    }

    @Override
    public void visit(BLangIntRangeExpression intRangeExpression) {
        checkExpr(intRangeExpression.startExpr, env, symTable.intType);
        checkExpr(intRangeExpression.endExpr, env, symTable.intType);
        resultType = new BArrayType(symTable.intType);
    }

    @Override
    public void visit(BLangRestArgsExpression bLangRestArgExpression) {
        resultType = checkExpr(bLangRestArgExpression.expr, env, expType);
    }

    @Override
    public void visit(BLangInferredTypedescDefaultNode inferTypedescExpr) {
        if (expType.tag != TypeTags.TYPEDESC) {
            dlog.error(inferTypedescExpr.pos, DiagnosticErrorCode.INCOMPATIBLE_TYPES, expType, symTable.typeDesc);
            resultType = symTable.semanticError;
            return;
        }
        resultType = expType;
    }

    @Override
    public void visit(BLangNamedArgsExpression bLangNamedArgsExpression) {
        resultType = checkExpr(bLangNamedArgsExpression.expr, env, expType);
        bLangNamedArgsExpression.setBType(bLangNamedArgsExpression.expr.getBType());
    }

    @Override
    public void visit(BLangMatchExpression bLangMatchExpression) {
        SymbolEnv matchExprEnv = SymbolEnv.createBlockEnv((BLangBlockStmt) TreeBuilder.createBlockNode(), env);
        checkExpr(bLangMatchExpression.expr, matchExprEnv);

        // Type check and resolve patterns and their expressions
        bLangMatchExpression.patternClauses.forEach(pattern -> {
            if (!pattern.variable.name.value.endsWith(Names.IGNORE.value)) {
                symbolEnter.defineNode(pattern.variable, matchExprEnv);
            }
            checkExpr(pattern.expr, matchExprEnv, expType);
            pattern.variable.setBType(symResolver.resolveTypeNode(pattern.variable.typeNode, matchExprEnv));
        });

        LinkedHashSet<BType> matchExprTypes = getMatchExpressionTypes(bLangMatchExpression);

        BType actualType;
        if (matchExprTypes.contains(symTable.semanticError)) {
            actualType = symTable.semanticError;
        } else if (matchExprTypes.size() == 1) {
            actualType = matchExprTypes.toArray(new BType[0])[0];
        } else {
            actualType = BUnionType.create(null, matchExprTypes);
        }

        resultType = types.checkType(bLangMatchExpression, actualType, expType);
    }

    @Override
    public void visit(BLangCheckedExpr checkedExpr) {
        checkWithinQueryExpr = isWithinQuery();
        visitCheckAndCheckPanicExpr(checkedExpr);
    }

    @Override
    public void visit(BLangCheckPanickedExpr checkedExpr) {
        visitCheckAndCheckPanicExpr(checkedExpr);
    }

    @Override
    public void visit(BLangQueryExpr queryExpr) {
        boolean cleanPrevEnvs = false;
        if (prevEnvs.empty()) {
            prevEnvs.push(env);
            cleanPrevEnvs = true;
        }

        if (breakToParallelQueryEnv) {
            queryEnvs.push(prevEnvs.peek());
        } else {
            queryEnvs.push(env);
        }
        queryFinalClauses.push(queryExpr.getSelectClause());
        List<BLangNode> clauses = queryExpr.getQueryClauses();
        BLangExpression collectionNode = (BLangExpression) ((BLangFromClause) clauses.get(0)).getCollection();
        clauses.forEach(clause -> clause.accept(this));
        BType actualType = resolveQueryType(queryEnvs.peek(), ((BLangSelectClause) queryFinalClauses.peek()).expression,
                collectionNode.getBType(), expType, queryExpr);
        actualType = (actualType == symTable.semanticError) ? actualType :
                types.checkType(queryExpr.pos, actualType, expType, DiagnosticErrorCode.INCOMPATIBLE_TYPES);
        queryFinalClauses.pop();
        queryEnvs.pop();
        if (cleanPrevEnvs) {
            prevEnvs.pop();
        }

        if (actualType.tag == TypeTags.TABLE) {
            BTableType tableType = (BTableType) actualType;
            tableType.constraintPos = queryExpr.pos;
            tableType.isTypeInlineDefined = true;
            if (!validateTableType(tableType)) {
                resultType = symTable.semanticError;
                return;
            }
        }
        checkWithinQueryExpr = false;
        resultType = actualType;
    }

    private boolean isWithinQuery() {
        return !queryEnvs.isEmpty() && !queryFinalClauses.isEmpty();
    }

    private BType resolveQueryType(SymbolEnv env, BLangExpression selectExp, BType collectionType,
                                   BType targetType, BLangQueryExpr queryExpr) {
        List<BType> resultTypes = types.getAllTypes(targetType).stream()
                .filter(t -> !types.isAssignable(t, symTable.errorType))
                .filter(t -> !types.isAssignable(t, symTable.nilType))
                .collect(Collectors.toList());
        // resultTypes will be empty if the targetType is `error?`
        if (resultTypes.isEmpty()) {
            resultTypes.add(symTable.noType);
        }
        BType actualType = symTable.semanticError;
        List<BType> selectTypes = new ArrayList<>();
        List<BType> resolvedTypes = new ArrayList<>();
        BType selectType, resolvedType;
        for (BType type : resultTypes) {
            switch (type.tag) {
                case TypeTags.ARRAY:
                    selectType = checkExpr(selectExp, env, ((BArrayType) type).eType);
                    resolvedType = new BArrayType(selectType);
                    break;
                case TypeTags.TABLE:
                    selectType = checkExpr(selectExp, env, types.getSafeType(((BTableType) type).constraint,
                            true, true));
                    resolvedType = symTable.tableType;
                    break;
                case TypeTags.STREAM:
                    selectType = checkExpr(selectExp, env, types.getSafeType(((BStreamType) type).constraint,
                            true, true));
                    resolvedType = symTable.streamType;
                    break;
                case TypeTags.STRING:
                case TypeTags.XML:
                    selectType = checkExpr(selectExp, env, type);
                    resolvedType = selectType;
                    break;
                case TypeTags.NONE:
                default:
                    // contextually expected type not given (i.e var).
                    selectType = checkExpr(selectExp, env, type);
                    resolvedType = getNonContextualQueryType(selectType, collectionType);
                    break;
            }
            if (selectType != symTable.semanticError) {
                if (resolvedType.tag == TypeTags.STREAM) {
                    queryExpr.isStream = true;
                }
                if (resolvedType.tag == TypeTags.TABLE) {
                    queryExpr.isTable = true;
                }
                selectTypes.add(selectType);
                resolvedTypes.add(resolvedType);
            }
        }

        if (selectTypes.size() == 1) {
            BType errorType = getErrorType(collectionType, queryExpr);
            selectType = selectTypes.get(0);
            if (queryExpr.isStream) {
                return new BStreamType(TypeTags.STREAM, selectType, errorType, null);
            } else if (queryExpr.isTable) {
                actualType = getQueryTableType(queryExpr, selectType);
            } else {
                actualType = resolvedTypes.get(0);
            }

            if (errorType != null && errorType.tag != TypeTags.NIL) {
                return BUnionType.create(null, actualType, errorType);
            } else {
                return actualType;
            }
        } else if (selectTypes.size() > 1) {
            dlog.error(selectExp.pos, DiagnosticErrorCode.AMBIGUOUS_TYPES, selectTypes);
            return actualType;
        } else {
            return actualType;
        }
    }

    private BType getQueryTableType(BLangQueryExpr queryExpr, BType constraintType) {
        final BTableType tableType = new BTableType(TypeTags.TABLE, constraintType, null);
        if (!queryExpr.fieldNameIdentifierList.isEmpty()) {
            validateKeySpecifier(queryExpr.fieldNameIdentifierList, constraintType);
            markReadOnlyForConstraintType(constraintType);
            tableType.fieldNameList = queryExpr.fieldNameIdentifierList.stream()
                    .map(identifier -> ((BLangIdentifier) identifier).value).collect(Collectors.toList());
            return BUnionType.create(null, tableType, symTable.errorType);
        }
        return tableType;
    }

    private void validateKeySpecifier(List<IdentifierNode> fieldList, BType constraintType) {
        for (IdentifierNode identifier : fieldList) {
            BField field = types.getTableConstraintField(constraintType, identifier.getValue());
            if (field == null) {
                dlog.error(identifier.getPosition(), DiagnosticErrorCode.INVALID_FIELD_NAMES_IN_KEY_SPECIFIER,
                        identifier.getValue(), constraintType);
            } else if (!Symbols.isFlagOn(field.symbol.flags, Flags.READONLY)) {
                field.symbol.flags |= Flags.READONLY;
            }
        }
    }

    private void markReadOnlyForConstraintType(BType constraintType) {
        if (constraintType.tag != TypeTags.RECORD) {
            return;
        }
        BRecordType recordType = (BRecordType) constraintType;
        for (BField field : recordType.fields.values()) {
            if (!Symbols.isFlagOn(field.symbol.flags, Flags.READONLY)) {
                return;
            }
        }
        if (recordType.sealed) {
            recordType.flags |= Flags.READONLY;
            recordType.tsymbol.flags |= Flags.READONLY;
        }
    }

    private BType getErrorType(BType collectionType, BLangQueryExpr queryExpr) {
        if (collectionType.tag == TypeTags.SEMANTIC_ERROR) {
            return null;
        }
        BType returnType = null, errorType = null;
        switch (collectionType.tag) {
            case TypeTags.STREAM:
                errorType = ((BStreamType) collectionType).completionType;
                break;
            case TypeTags.OBJECT:
                returnType = types.getVarTypeFromIterableObject((BObjectType) collectionType);
                break;
            default:
                BSymbol itrSymbol = symResolver.lookupLangLibMethod(collectionType,
                        names.fromString(BLangCompilerConstants.ITERABLE_COLLECTION_ITERATOR_FUNC));
                if (itrSymbol == this.symTable.notFoundSymbol) {
                    return null;
                }
                BInvokableSymbol invokableSymbol = (BInvokableSymbol) itrSymbol;
                returnType = types.getResultTypeOfNextInvocation((BObjectType) invokableSymbol.retType);
        }
        List<BType> errorTypes = new ArrayList<>();
        if (returnType != null) {
            types.getAllTypes(returnType).stream()
                    .filter(t -> types.isAssignable(t, symTable.errorType))
                    .forEach(errorTypes::add);
        }
        if (checkWithinQueryExpr && queryExpr.isStream) {
            if (errorTypes.isEmpty()) {
                // if there's no completion type at this point,
                // then () gets added as a valid completion type for streams.
                errorTypes.add(symTable.nilType);
            }
            errorTypes.add(symTable.errorType);
        }
        if (!errorTypes.isEmpty()) {
            if (errorTypes.size() == 1) {
                errorType = errorTypes.get(0);
            } else {
                errorType = BUnionType.create(null, errorTypes.toArray(new BType[0]));
            }
        }
        return errorType;
    }

    private BType getNonContextualQueryType(BType staticType, BType basicType) {
        BType resultType;
        switch (basicType.tag) {
            case TypeTags.TABLE:
                resultType = symTable.tableType;
                break;
            case TypeTags.STREAM:
                resultType = symTable.streamType;
                break;
            case TypeTags.XML:
                resultType = new BXMLType(staticType, null);
                break;
            case TypeTags.STRING:
                resultType = symTable.stringType;
                break;
            default:
                resultType = new BArrayType(staticType);
                break;
        }
        return resultType;
    }

    @Override
    public void visit(BLangQueryAction queryAction) {
        if (prevEnvs.empty()) {
            prevEnvs.push(env);
        } else {
            prevEnvs.push(prevEnvs.peek());
        }
        queryEnvs.push(prevEnvs.peek());
        BLangDoClause doClause = queryAction.getDoClause();
        queryFinalClauses.push(doClause);
        List<BLangNode> clauses = queryAction.getQueryClauses();
        clauses.forEach(clause -> clause.accept(this));
        // Analyze foreach node's statements.
        semanticAnalyzer.analyzeStmt(doClause.body, SymbolEnv.createBlockEnv(doClause.body, queryEnvs.peek()));
        BType actualType = BUnionType.create(null, symTable.errorType, symTable.nilType);
        resultType = types.checkType(doClause.pos, actualType, expType, DiagnosticErrorCode.INCOMPATIBLE_TYPES);
        queryFinalClauses.pop();
        queryEnvs.pop();
        prevEnvs.pop();
    }

    @Override
    public void visit(BLangFromClause fromClause) {
        boolean prevBreakToParallelEnv = this.breakToParallelQueryEnv;
        this.breakToParallelQueryEnv = true;
        SymbolEnv fromEnv = SymbolEnv.createTypeNarrowedEnv(fromClause, queryEnvs.pop());
        fromClause.env = fromEnv;
        queryEnvs.push(fromEnv);
        checkExpr(fromClause.collection, queryEnvs.peek());
        // Set the type of the foreach node's type node.
        types.setInputClauseTypedBindingPatternType(fromClause);
        handleInputClauseVariables(fromClause, queryEnvs.peek());
        this.breakToParallelQueryEnv = prevBreakToParallelEnv;
    }

    @Override
    public void visit(BLangJoinClause joinClause) {
        boolean prevBreakEnv = this.breakToParallelQueryEnv;
        this.breakToParallelQueryEnv = true;
        SymbolEnv joinEnv = SymbolEnv.createTypeNarrowedEnv(joinClause, queryEnvs.pop());
        joinClause.env = joinEnv;
        queryEnvs.push(joinEnv);
        checkExpr(joinClause.collection, queryEnvs.peek());
        // Set the type of the foreach node's type node.
        types.setInputClauseTypedBindingPatternType(joinClause);
        handleInputClauseVariables(joinClause, queryEnvs.peek());
        if (joinClause.onClause != null) {
            ((BLangOnClause) joinClause.onClause).accept(this);
        }
        this.breakToParallelQueryEnv = prevBreakEnv;
    }

    @Override
    public void visit(BLangLetClause letClause) {
        SymbolEnv letEnv = SymbolEnv.createTypeNarrowedEnv(letClause, queryEnvs.pop());
        letClause.env = letEnv;
        queryEnvs.push(letEnv);
        for (BLangLetVariable letVariable : letClause.letVarDeclarations) {
            semanticAnalyzer.analyzeDef((BLangNode) letVariable.definitionNode, letEnv);
        }
    }

    @Override
    public void visit(BLangWhereClause whereClause) {
        whereClause.env = handleFilterClauses(whereClause.expression);
    }

    @Override
    public void visit(BLangSelectClause selectClause) {
        SymbolEnv selectEnv = SymbolEnv.createTypeNarrowedEnv(selectClause, queryEnvs.pop());
        selectClause.env = selectEnv;
        queryEnvs.push(selectEnv);
    }

    @Override
    public void visit(BLangDoClause doClause) {
        SymbolEnv letEnv = SymbolEnv.createTypeNarrowedEnv(doClause, queryEnvs.pop());
        doClause.env = letEnv;
        queryEnvs.push(letEnv);
    }

    @Override
    public void visit(BLangOnConflictClause onConflictClause) {
        BType exprType = checkExpr(onConflictClause.expression, queryEnvs.peek(), symTable.errorType);
        if (!types.isAssignable(exprType, symTable.errorType)) {
            dlog.error(onConflictClause.expression.pos, DiagnosticErrorCode.ERROR_TYPE_EXPECTED,
                    symTable.errorType, exprType);
        }
    }

    @Override
    public void visit(BLangLimitClause limitClause) {
        BType exprType = checkExpr(limitClause.expression, queryEnvs.peek());
        if (!types.isAssignable(exprType, symTable.intType)) {
            dlog.error(limitClause.expression.pos, DiagnosticErrorCode.INCOMPATIBLE_TYPES,
                    symTable.intType, exprType);
        }
    }

    @Override
    public void visit(BLangOnClause onClause) {
        BType lhsType, rhsType;
        BLangNode joinNode = getLastInputNodeFromEnv(queryEnvs.peek());
        // lhsExprEnv should only contain scope entries before join condition.
        onClause.lhsEnv = getEnvBeforeInputNode(queryEnvs.peek(), joinNode);
        lhsType = checkExpr(onClause.lhsExpr, onClause.lhsEnv);
        // rhsExprEnv should only contain scope entries after join condition.
        onClause.rhsEnv = getEnvAfterJoinNode(queryEnvs.peek(), joinNode);
        rhsType = checkExpr(onClause.rhsExpr, onClause.rhsEnv != null ? onClause.rhsEnv : queryEnvs.peek());
        if (!types.isAssignable(lhsType, rhsType)) {
            dlog.error(onClause.rhsExpr.pos, DiagnosticErrorCode.INCOMPATIBLE_TYPES, lhsType, rhsType);
        }
    }

    @Override
    public void visit(BLangOrderByClause orderByClause) {
        orderByClause.env = queryEnvs.peek();
        for (OrderKeyNode orderKeyNode : orderByClause.getOrderKeyList()) {
            BType exprType = checkExpr((BLangExpression) orderKeyNode.getOrderKey(), orderByClause.env);
            if (!types.isOrderedType(exprType, false)) {
                dlog.error(((BLangOrderKey) orderKeyNode).expression.pos, DiagnosticErrorCode.ORDER_BY_NOT_SUPPORTED);
            }
        }
    }

    @Override
    public void visit(BLangDo doNode) {
        if (doNode.onFailClause != null) {
            doNode.onFailClause.accept(this);
        }
    }

    public void visit(BLangOnFailClause onFailClause) {
        onFailClause.body.stmts.forEach(stmt -> stmt.accept(this));
    }

    private SymbolEnv handleFilterClauses (BLangExpression filterExpression) {
        checkExpr(filterExpression, queryEnvs.peek(), symTable.booleanType);
        BType actualType = filterExpression.getBType();
        if (TypeTags.TUPLE == actualType.tag) {
            dlog.error(filterExpression.pos, DiagnosticErrorCode.INCOMPATIBLE_TYPES,
                    symTable.booleanType, actualType);
        }
        SymbolEnv filterEnv = typeNarrower.evaluateTruth(filterExpression, queryFinalClauses.peek(), queryEnvs.pop());
        queryEnvs.push(filterEnv);
        return filterEnv;
    }

    private void handleInputClauseVariables(BLangInputClause bLangInputClause, SymbolEnv blockEnv) {
        if (bLangInputClause.variableDefinitionNode == null) {
            //not-possible
            return;
        }

        BLangVariable variableNode = (BLangVariable) bLangInputClause.variableDefinitionNode.getVariable();
        // Check whether the foreach node's variables are declared with var.
        if (bLangInputClause.isDeclaredWithVar) {
            // If the foreach node's variables are declared with var, type is `varType`.
            semanticAnalyzer.handleDeclaredVarInForeach(variableNode, bLangInputClause.varType, blockEnv);
            return;
        }
        // If the type node is available, we get the type from it.
        BType typeNodeType = symResolver.resolveTypeNode(variableNode.typeNode, blockEnv);
        // Then we need to check whether the RHS type is assignable to LHS type.
        if (types.isAssignable(bLangInputClause.varType, typeNodeType)) {
            // If assignable, we set types to the variables.
            semanticAnalyzer.handleDeclaredVarInForeach(variableNode, bLangInputClause.varType, blockEnv);
            return;
        }
        // Log an error and define a symbol with the node's type to avoid undeclared symbol errors.
        if (typeNodeType != symTable.semanticError) {
            dlog.error(variableNode.typeNode.pos, DiagnosticErrorCode.INCOMPATIBLE_TYPES,
                    bLangInputClause.varType, typeNodeType);
        }
        semanticAnalyzer.handleDeclaredVarInForeach(variableNode, typeNodeType, blockEnv);
    }

    private void visitCheckAndCheckPanicExpr(BLangCheckedExpr checkedExpr) {
        String operatorType = checkedExpr.getKind() == NodeKind.CHECK_EXPR ? "check" : "checkpanic";
        BLangExpression exprWithCheckingKeyword = checkedExpr.expr;
        boolean firstVisit = exprWithCheckingKeyword.getBType() == null;

        BType checkExprCandidateType;
        if (expType == symTable.noType) {
            checkExprCandidateType = symTable.noType;
        } else {
            BType exprType = getCandidateType(checkedExpr, expType);
            if (exprType == symTable.semanticError) {
                checkExprCandidateType = BUnionType.create(null, expType, symTable.errorType);
            } else {
                checkExprCandidateType = addDefaultErrorIfNoErrorComponentFound(expType);
            }
        }

        if (checkedExpr.getKind() == NodeKind.CHECK_EXPR && types.isUnionOfSimpleBasicTypes(expType)) {
            rewriteWithEnsureTypeFunc(checkedExpr, checkExprCandidateType);
        }

        BType exprType = checkExpr(checkedExpr.expr, env, checkExprCandidateType);
        if (checkedExpr.expr.getKind() == NodeKind.WORKER_RECEIVE) {
            if (firstVisit) {
                isTypeChecked = false;
                resultType = expType;
                return;
            } else {
                expType = checkedExpr.getBType();
                exprType = checkedExpr.expr.getBType();
            }
        }

        boolean isErrorType = types.isAssignable(exprType, symTable.errorType);
        if (exprType.tag != TypeTags.UNION && !isErrorType) {
            if (exprType.tag == TypeTags.READONLY) {
                checkedExpr.equivalentErrorTypeList = new ArrayList<>(1) {{
                    add(symTable.errorType);
                }};
                resultType = symTable.anyAndReadonly;
                return;
            } else if (exprType != symTable.semanticError) {
                dlog.error(checkedExpr.expr.pos,
                        DiagnosticErrorCode.CHECKED_EXPR_INVALID_USAGE_NO_ERROR_TYPE_IN_RHS,
                        operatorType);
            }
            checkedExpr.setBType(symTable.semanticError);
            return;
        }

        // Filter out the list of types which are not equivalent with the error type.
        List<BType> errorTypes = new ArrayList<>();
        List<BType> nonErrorTypes = new ArrayList<>();
        if (!isErrorType) {
            for (BType memberType : ((BUnionType) exprType).getMemberTypes()) {
                if (memberType.tag == TypeTags.READONLY) {
                    errorTypes.add(symTable.errorType);
                    nonErrorTypes.add(symTable.anyAndReadonly);
                    continue;
                }
                if (types.isAssignable(memberType, symTable.errorType)) {
                    errorTypes.add(memberType);
                    continue;
                }
                nonErrorTypes.add(memberType);
            }
        } else {
            errorTypes.add(exprType);
        }

        // This list will be used in the desugar phase
        checkedExpr.equivalentErrorTypeList = errorTypes;
        if (errorTypes.isEmpty()) {
            // No member types in this union is equivalent to the error type
            dlog.error(checkedExpr.expr.pos,
                    DiagnosticErrorCode.CHECKED_EXPR_INVALID_USAGE_NO_ERROR_TYPE_IN_RHS, operatorType);
            checkedExpr.setBType(symTable.semanticError);
            return;
        }

        BType actualType;
        if (nonErrorTypes.size() == 0) {
            actualType = symTable.neverType;
        } else if (nonErrorTypes.size() == 1) {
            actualType = nonErrorTypes.get(0);
        } else {
            actualType = BUnionType.create(null, new LinkedHashSet<>(nonErrorTypes));
        }

        resultType = types.checkType(checkedExpr, actualType, expType);
    }

    private void rewriteWithEnsureTypeFunc(BLangCheckedExpr checkedExpr, BType type) {
        BType rhsType = getCandidateType(checkedExpr, type);
        if (rhsType == symTable.semanticError) {
            rhsType = getCandidateType(checkedExpr, rhsType);
        }
        BType candidateLaxType = getCandidateLaxType(checkedExpr.expr, rhsType);
        if (!types.isLax(candidateLaxType)) {
            return;
        }
        ArrayList<BLangExpression> argExprs = new ArrayList<>();
        BType typedescType = new BTypedescType(expType, null);
        BLangTypedescExpr typedescExpr = new BLangTypedescExpr();
        typedescExpr.resolvedType = expType;
        typedescExpr.setBType(typedescType);
        argExprs.add(typedescExpr);
        BLangInvocation invocation = ASTBuilderUtil.createLangLibInvocationNode(FUNCTION_NAME_ENSURE_TYPE,
                argExprs, checkedExpr.expr, checkedExpr.pos);
        invocation.symbol = symResolver.lookupLangLibMethod(type,
                names.fromString(invocation.name.value));
        invocation.pkgAlias = (BLangIdentifier) TreeBuilder.createIdentifierNode();
        checkedExpr.expr = invocation;
    }

    private BType getCandidateLaxType(BLangNode expr, BType rhsType) {
        if (expr.getKind() == NodeKind.FIELD_BASED_ACCESS_EXPR) {
            return types.getSafeType(rhsType, false, true);
        }
        return rhsType;
    }

    private BType getCandidateType(BLangCheckedExpr checkedExpr, BType checkExprCandidateType) {
        boolean prevNonErrorLoggingCheck = this.nonErrorLoggingCheck;
        this.nonErrorLoggingCheck = true;
        int prevErrorCount = this.dlog.errorCount();
        this.dlog.resetErrorCount();
        this.dlog.mute();

        checkedExpr.expr.cloneAttempt++;
        BLangExpression clone = nodeCloner.cloneNode(checkedExpr.expr);
        BType rhsType;
        if (checkExprCandidateType == symTable.semanticError) {
            rhsType = checkExpr(clone, env);
        } else {
            rhsType = checkExpr(clone, env, checkExprCandidateType);
        }
        this.nonErrorLoggingCheck = prevNonErrorLoggingCheck;
        this.dlog.setErrorCount(prevErrorCount);
        if (!prevNonErrorLoggingCheck) {
            this.dlog.unmute();
        }
        return rhsType;
    }

    private BType addDefaultErrorIfNoErrorComponentFound(BType type) {
        for (BType t : types.getAllTypes(type)) {
            if (types.isAssignable(t, symTable.errorType)) {
                return type;
            }
        }
        return BUnionType.create(null, type, symTable.errorType);
    }

    @Override
    public void visit(BLangServiceConstructorExpr serviceConstructorExpr) {
        resultType = serviceConstructorExpr.serviceNode.symbol.type;
    }

    @Override
    public void visit(BLangTypeTestExpr typeTestExpr) {
        typeTestExpr.typeNode.setBType(symResolver.resolveTypeNode(typeTestExpr.typeNode, env));
        checkExpr(typeTestExpr.expr, env);

        resultType = types.checkType(typeTestExpr, symTable.booleanType, expType);
    }

    public void visit(BLangAnnotAccessExpr annotAccessExpr) {
        checkExpr(annotAccessExpr.expr, this.env, symTable.typeDesc);

        BType actualType = symTable.semanticError;
        BSymbol symbol =
                this.symResolver.resolveAnnotation(annotAccessExpr.pos, env,
                        names.fromString(annotAccessExpr.pkgAlias.getValue()),
                        names.fromString(annotAccessExpr.annotationName.getValue()));
        if (symbol == this.symTable.notFoundSymbol) {
            this.dlog.error(annotAccessExpr.pos, DiagnosticErrorCode.UNDEFINED_ANNOTATION,
                    annotAccessExpr.annotationName.getValue());
        } else {
            annotAccessExpr.annotationSymbol = (BAnnotationSymbol) symbol;
            BType annotType = ((BAnnotationSymbol) symbol).attachedType == null ? symTable.trueType :
                    ((BAnnotationSymbol) symbol).attachedType.type;
            actualType = BUnionType.create(null, annotType, symTable.nilType);
        }

        this.resultType = this.types.checkType(annotAccessExpr, actualType, this.expType);
    }

    // Private methods

    private boolean isValidVariableReference(BLangExpression varRef) {
        switch (varRef.getKind()) {
            case SIMPLE_VARIABLE_REF:
            case RECORD_VARIABLE_REF:
            case TUPLE_VARIABLE_REF:
            case ERROR_VARIABLE_REF:
            case FIELD_BASED_ACCESS_EXPR:
            case INDEX_BASED_ACCESS_EXPR:
            case XML_ATTRIBUTE_ACCESS_EXPR:
                return true;
            default:
                dlog.error(varRef.pos, DiagnosticErrorCode.INVALID_RECORD_BINDING_PATTERN, varRef.getBType());
                return false;
        }
    }

    private BType getEffectiveReadOnlyType(Location pos, BType origTargetType) {
        if (origTargetType == symTable.readonlyType) {
            if (types.isInherentlyImmutableType(expType) || !types.isSelectivelyImmutableType(expType)) {
                return origTargetType;
            }

            return ImmutableTypeCloner.getImmutableIntersectionType(pos, types,
                                                                    (SelectivelyImmutableReferenceType) expType,
                                                                    env, symTable, anonymousModelHelper, names,
                                                                    new HashSet<>());
        }

        if (origTargetType.tag != TypeTags.UNION) {
            return origTargetType;
        }

        boolean hasReadOnlyType = false;

        LinkedHashSet<BType> nonReadOnlyTypes = new LinkedHashSet<>();

        for (BType memberType : ((BUnionType) origTargetType).getMemberTypes()) {
            if (memberType == symTable.readonlyType) {
                hasReadOnlyType = true;
                continue;
            }

            nonReadOnlyTypes.add(memberType);
        }

        if (!hasReadOnlyType) {
            return origTargetType;
        }

        if (types.isInherentlyImmutableType(expType) || !types.isSelectivelyImmutableType(expType)) {
            return origTargetType;
        }

        BUnionType nonReadOnlyUnion = BUnionType.create(null, nonReadOnlyTypes);

        nonReadOnlyUnion.add(ImmutableTypeCloner.getImmutableIntersectionType(pos, types,
                                                                              (SelectivelyImmutableReferenceType)
                                                                                      expType,
                                                                              env, symTable, anonymousModelHelper,
                                                                              names, new HashSet<>()));
        return nonReadOnlyUnion;
    }

    private BType populateArrowExprReturn(BLangArrowFunction bLangArrowFunction, BType expectedRetType) {
        SymbolEnv arrowFunctionEnv = SymbolEnv.createArrowFunctionSymbolEnv(bLangArrowFunction, env);
        bLangArrowFunction.params.forEach(param -> symbolEnter.defineNode(param, arrowFunctionEnv));
        return checkExpr(bLangArrowFunction.body.expr, arrowFunctionEnv, expectedRetType);
    }

    private void populateArrowExprParamTypes(BLangArrowFunction bLangArrowFunction, List<BType> paramTypes) {
        if (paramTypes.size() != bLangArrowFunction.params.size()) {
            dlog.error(bLangArrowFunction.pos,
                    DiagnosticErrorCode.ARROW_EXPRESSION_MISMATCHED_PARAMETER_LENGTH,
                    paramTypes.size(), bLangArrowFunction.params.size());
            resultType = symTable.semanticError;
            bLangArrowFunction.params.forEach(param -> param.setBType(symTable.semanticError));
            return;
        }

        for (int i = 0; i < bLangArrowFunction.params.size(); i++) {
            BLangSimpleVariable paramIdentifier = bLangArrowFunction.params.get(i);
            BType bType = paramTypes.get(i);
            BLangValueType valueTypeNode = (BLangValueType) TreeBuilder.createValueTypeNode();
            valueTypeNode.setTypeKind(bType.getKind());
            valueTypeNode.pos = symTable.builtinPos;
            paramIdentifier.setTypeNode(valueTypeNode);
            paramIdentifier.setBType(bType);
        }
    }

    public void checkSelfReferences(Location pos, SymbolEnv env, BVarSymbol varSymbol) {
        if (env.enclVarSym == varSymbol) {
            dlog.error(pos, DiagnosticErrorCode.SELF_REFERENCE_VAR, varSymbol.name);
        }
    }

    public List<BType> getListWithErrorTypes(int count) {
        List<BType> list = new ArrayList<>(count);
        for (int i = 0; i < count; i++) {
            list.add(symTable.semanticError);
        }

        return list;
    }

    private void checkFunctionInvocationExpr(BLangInvocation iExpr) {
        Name funcName = names.fromIdNode(iExpr.name);
        Name pkgAlias = names.fromIdNode(iExpr.pkgAlias);
        BSymbol funcSymbol = symTable.notFoundSymbol;

        BSymbol pkgSymbol = symResolver.resolvePrefixSymbol(env, pkgAlias, getCurrentCompUnit(iExpr));
        if (pkgSymbol == symTable.notFoundSymbol) {
            dlog.error(iExpr.pos, DiagnosticErrorCode.UNDEFINED_MODULE, pkgAlias);
        } else {
            if (funcSymbol == symTable.notFoundSymbol) {
                BSymbol symbol = symResolver.lookupMainSpaceSymbolInPackage(iExpr.pos, env, pkgAlias, funcName);
                if ((symbol.tag & SymTag.VARIABLE) == SymTag.VARIABLE) {
                    funcSymbol = symbol;
                }
                if (symTable.rootPkgSymbol.pkgID.equals(symbol.pkgID) &&
                        (symbol.tag & SymTag.VARIABLE_NAME) == SymTag.VARIABLE_NAME) {
                    funcSymbol = symbol;
                }
            }
            if (funcSymbol == symTable.notFoundSymbol || ((funcSymbol.tag & SymTag.TYPE) == SymTag.TYPE)) {
                BSymbol ctor = symResolver.lookupConstructorSpaceSymbolInPackage(iExpr.pos, env, pkgAlias, funcName);
                funcSymbol = ctor != symTable.notFoundSymbol ? ctor : funcSymbol;
            }
        }

        if (funcSymbol == symTable.notFoundSymbol || isNotFunction(funcSymbol)) {
            if (!missingNodesHelper.isMissingNode(funcName)) {
                dlog.error(iExpr.pos, DiagnosticErrorCode.UNDEFINED_FUNCTION, funcName);
            }
            iExpr.argExprs.forEach(arg -> checkExpr(arg, env));
            resultType = symTable.semanticError;
            return;
        }
        if (isFunctionPointer(funcSymbol)) {
            iExpr.functionPointerInvocation = true;
            markAndRegisterClosureVariable(funcSymbol, iExpr.pos, env);
        }
        if (Symbols.isFlagOn(funcSymbol.flags, Flags.REMOTE)) {
            dlog.error(iExpr.pos, DiagnosticErrorCode.INVALID_ACTION_INVOCATION_SYNTAX, iExpr.name.value);
        }
        if (Symbols.isFlagOn(funcSymbol.flags, Flags.RESOURCE)) {
            dlog.error(iExpr.pos, DiagnosticErrorCode.INVALID_RESOURCE_FUNCTION_INVOCATION);
        }

        boolean langLibPackageID = PackageID.isLangLibPackageID(pkgSymbol.pkgID);

        if (langLibPackageID) {
            // This will enable, type param support, if the function is called directly.
            this.env = SymbolEnv.createInvocationEnv(iExpr, this.env);
        }
        // Set the resolved function symbol in the invocation expression.
        // This is used in the code generation phase.
        iExpr.symbol = funcSymbol;
        checkInvocationParamAndReturnType(iExpr);

        if (langLibPackageID && !iExpr.argExprs.isEmpty()) {
            checkInvalidImmutableValueUpdate(iExpr, iExpr.argExprs.get(0).getBType(), funcSymbol);
        }
    }

    protected void markAndRegisterClosureVariable(BSymbol symbol, Location pos, SymbolEnv env) {
        BLangInvokableNode encInvokable = env.enclInvokable;
        if (symbol.closure || (symbol.owner.tag & SymTag.PACKAGE) == SymTag.PACKAGE &&
                env.node.getKind() != NodeKind.ARROW_EXPR && env.node.getKind() != NodeKind.EXPR_FUNCTION_BODY &&
                encInvokable != null && !encInvokable.flagSet.contains(Flag.LAMBDA)) {
            return;
        }
        if (encInvokable != null && encInvokable.flagSet.contains(Flag.LAMBDA)
                && !isFunctionArgument(symbol, encInvokable.requiredParams)) {
            SymbolEnv encInvokableEnv = findEnclosingInvokableEnv(env, encInvokable);
            BSymbol resolvedSymbol = symResolver.lookupClosureVarSymbol(encInvokableEnv, symbol.name, SymTag.VARIABLE);
            if (resolvedSymbol != symTable.notFoundSymbol && !encInvokable.flagSet.contains(Flag.ATTACHED)) {
                resolvedSymbol.closure = true;
                ((BLangFunction) encInvokable).closureVarSymbols.add(new ClosureVarSymbol(resolvedSymbol, pos));
            }
        }
        if (env.node.getKind() == NodeKind.ARROW_EXPR
                && !isFunctionArgument(symbol, ((BLangArrowFunction) env.node).params)) {
            SymbolEnv encInvokableEnv = findEnclosingInvokableEnv(env, encInvokable);
            BSymbol resolvedSymbol = symResolver.lookupClosureVarSymbol(encInvokableEnv, symbol.name, SymTag.VARIABLE);
            if (resolvedSymbol != symTable.notFoundSymbol) {
                resolvedSymbol.closure = true;
                ((BLangArrowFunction) env.node).closureVarSymbols.add(new ClosureVarSymbol(resolvedSymbol, pos));
            }
        }
        if (env.enclType != null && env.enclType.getKind() == NodeKind.RECORD_TYPE) {
            SymbolEnv encInvokableEnv = findEnclosingInvokableEnv(env, (BLangRecordTypeNode) env.enclType);
            BSymbol resolvedSymbol = symResolver.lookupClosureVarSymbol(encInvokableEnv, symbol.name, SymTag.VARIABLE);
            if (resolvedSymbol != symTable.notFoundSymbol && encInvokable != null &&
                    !encInvokable.flagSet.contains(Flag.ATTACHED)) {
                resolvedSymbol.closure = true;
                ((BLangFunction) encInvokable).closureVarSymbols.add(new ClosureVarSymbol(resolvedSymbol, pos));
            }
        }
    }

    private boolean isNotFunction(BSymbol funcSymbol) {
        if ((funcSymbol.tag & SymTag.FUNCTION) == SymTag.FUNCTION
                || (funcSymbol.tag & SymTag.CONSTRUCTOR) == SymTag.CONSTRUCTOR) {
            return false;
        }

        if (isFunctionPointer(funcSymbol)) {
            return false;
        }

        return true;
    }

    private boolean isFunctionPointer(BSymbol funcSymbol) {
        if ((funcSymbol.tag & SymTag.FUNCTION) == SymTag.FUNCTION) {
            return false;
        }
        return (funcSymbol.tag & SymTag.FUNCTION) == SymTag.VARIABLE
                && funcSymbol.kind == SymbolKind.FUNCTION
                && (funcSymbol.flags & Flags.NATIVE) != Flags.NATIVE;
    }

    private List<BLangNamedArgsExpression> checkProvidedErrorDetails(BLangErrorConstructorExpr errorConstructorExpr,
                                                                     BType expectedType) {
        List<BLangNamedArgsExpression> namedArgs = new ArrayList<>();
        for (BLangNamedArgsExpression namedArgsExpression : errorConstructorExpr.namedArgs) {
            BType target = checkErrCtrTargetTypeAndSetSymbol(namedArgsExpression, expectedType);

            BLangNamedArgsExpression clone = nodeCloner.cloneNode(namedArgsExpression);
            BType type = checkExpr(clone, env, target);
            if (type == symTable.semanticError) {
                checkExpr(namedArgsExpression, env);
            } else {
                checkExpr(namedArgsExpression, env, target);
            }

            namedArgs.add(namedArgsExpression);
        }
        return namedArgs;
    }

    private BType checkErrCtrTargetTypeAndSetSymbol(BLangNamedArgsExpression namedArgsExpression, BType expectedType) {
        if (expectedType == symTable.semanticError) {
            return symTable.semanticError;
        }

        if (expectedType.tag == TypeTags.MAP) {
            return ((BMapType) expectedType).constraint;
        }

        if (expectedType.tag != TypeTags.RECORD) {
            return symTable.semanticError;
        }

        BRecordType recordType = (BRecordType) expectedType;
        BField targetField = recordType.fields.get(namedArgsExpression.name.value);
        if (targetField != null) {
            // Set the symbol of the namedArgsExpression, with the matching record field symbol.
            namedArgsExpression.varSymbol = targetField.symbol;
            return targetField.type;
        }

        if (!recordType.sealed && !recordType.fields.isEmpty()) {
            dlog.error(namedArgsExpression.pos, DiagnosticErrorCode.INVALID_REST_DETAIL_ARG, namedArgsExpression.name,
                    recordType);
        }

        return recordType.sealed ? symTable.noType : recordType.restFieldType;
    }

    private void checkObjectFunctionInvocationExpr(BLangInvocation iExpr, BObjectType objectType) {
        if (objectType.getKind() == TypeKind.SERVICE &&
                !(iExpr.expr.getKind() == NodeKind.SIMPLE_VARIABLE_REF &&
                (Names.SELF.equals(((BLangSimpleVarRef) iExpr.expr).symbol.name)))) {
            dlog.error(iExpr.pos, DiagnosticErrorCode.SERVICE_FUNCTION_INVALID_INVOCATION);
            return;
        }
        // check for object attached function
        Name funcName =
                names.fromString(Symbols.getAttachedFuncSymbolName(objectType.tsymbol.name.value, iExpr.name.value));
        BSymbol funcSymbol =
                symResolver.resolveObjectMethod(iExpr.pos, env, funcName, (BObjectTypeSymbol) objectType.tsymbol);

        if (funcSymbol == symTable.notFoundSymbol) {
            BSymbol invocableField = symResolver.resolveInvocableObjectField(
                    iExpr.pos, env, names.fromIdNode(iExpr.name), (BObjectTypeSymbol) objectType.tsymbol);

            if (invocableField != symTable.notFoundSymbol && invocableField.kind == SymbolKind.FUNCTION) {
                funcSymbol = invocableField;
                iExpr.functionPointerInvocation = true;
            }
        }

        if (funcSymbol == symTable.notFoundSymbol || funcSymbol.type.tag != TypeTags.INVOKABLE) {
            if (!checkLangLibMethodInvocationExpr(iExpr, objectType)) {
                dlog.error(iExpr.name.pos, DiagnosticErrorCode.UNDEFINED_METHOD_IN_OBJECT, iExpr.name.value,
                        objectType);
                resultType = symTable.semanticError;
                return;
            }
        } else {
            iExpr.symbol = funcSymbol;
        }

        // init method can be called in a method-call-expr only when the expression
        // preceding the . is self
        if (iExpr.name.value.equals(Names.USER_DEFINED_INIT_SUFFIX.value) &&
                !(iExpr.expr.getKind() == NodeKind.SIMPLE_VARIABLE_REF &&
                (Names.SELF.equals(((BLangSimpleVarRef) iExpr.expr).symbol.name)))) {
            dlog.error(iExpr.pos, DiagnosticErrorCode.INVALID_INIT_INVOCATION);
        }

        if (Symbols.isFlagOn(funcSymbol.flags, Flags.REMOTE)) {
            dlog.error(iExpr.pos, DiagnosticErrorCode.INVALID_ACTION_INVOCATION_SYNTAX, iExpr.name.value);
        }
        if (Symbols.isFlagOn(funcSymbol.flags, Flags.RESOURCE)) {
            dlog.error(iExpr.pos, DiagnosticErrorCode.INVALID_RESOURCE_FUNCTION_INVOCATION);
        }
        checkInvocationParamAndReturnType(iExpr);
    }

    // Here, an action invocation can be either of the following three forms:
    // - foo->bar();
    // - start foo.bar(); or start foo->bar(); or start (new Foo()).foo();
    private void checkActionInvocation(BLangInvocation.BLangActionInvocation aInv, BObjectType expType) {

        if (checkInvalidActionInvocation(aInv)) {
            dlog.error(aInv.pos, DiagnosticErrorCode.INVALID_ACTION_INVOCATION, aInv.expr.getBType());
            this.resultType = symTable.semanticError;
            aInv.symbol = symTable.notFoundSymbol;
            return;
        }

        Name remoteMethodQName = names
                .fromString(Symbols.getAttachedFuncSymbolName(expType.tsymbol.name.value, aInv.name.value));
        Name actionName = names.fromIdNode(aInv.name);
        BSymbol remoteFuncSymbol = symResolver
                .resolveObjectMethod(aInv.pos, env, remoteMethodQName, (BObjectTypeSymbol) expType.tsymbol);

        if (remoteFuncSymbol == symTable.notFoundSymbol) {
            BSymbol invocableField = symResolver.resolveInvocableObjectField(
                    aInv.pos, env, names.fromIdNode(aInv.name), (BObjectTypeSymbol) expType.tsymbol);

            if (invocableField != symTable.notFoundSymbol && invocableField.kind == SymbolKind.FUNCTION) {
                remoteFuncSymbol = invocableField;
                aInv.functionPointerInvocation = true;
            }
        }

        if (remoteFuncSymbol == symTable.notFoundSymbol && !checkLangLibMethodInvocationExpr(aInv, expType)) {
            dlog.error(aInv.name.pos, DiagnosticErrorCode.UNDEFINED_METHOD_IN_OBJECT, aInv.name.value, expType);
            resultType = symTable.semanticError;
            return;
        }

        if (!Symbols.isFlagOn(remoteFuncSymbol.flags, Flags.REMOTE) && !aInv.async) {
            dlog.error(aInv.pos, DiagnosticErrorCode.INVALID_METHOD_INVOCATION_SYNTAX, actionName);
            this.resultType = symTable.semanticError;
            return;
        }
        if (Symbols.isFlagOn(remoteFuncSymbol.flags, Flags.REMOTE) &&
                Symbols.isFlagOn(expType.flags, Flags.CLIENT) &&
                types.isNeverTypeOrStructureTypeWithARequiredNeverMember
                        ((BType) ((InvokableSymbol) remoteFuncSymbol).getReturnType())) {
            dlog.error(aInv.pos, DiagnosticErrorCode.INVALID_CLIENT_REMOTE_METHOD_CALL);
        }

        aInv.symbol = remoteFuncSymbol;
        checkInvocationParamAndReturnType(aInv);
    }

    private boolean checkInvalidActionInvocation(BLangInvocation.BLangActionInvocation aInv) {
        return aInv.expr.getKind() == NodeKind.SIMPLE_VARIABLE_REF &&
                (((((BLangSimpleVarRef) aInv.expr).symbol.tag & SymTag.ENDPOINT) !=
                        SymTag.ENDPOINT) && !aInv.async);
    }

    private boolean checkLangLibMethodInvocationExpr(BLangInvocation iExpr, BType bType) {
        return getLangLibMethod(iExpr, bType) != symTable.notFoundSymbol;
    }

    private BSymbol getLangLibMethod(BLangInvocation iExpr, BType bType) {

        Name funcName = names.fromString(iExpr.name.value);
        BSymbol funcSymbol = symResolver.lookupLangLibMethod(bType, funcName);

        if (funcSymbol == symTable.notFoundSymbol) {
            return symTable.notFoundSymbol;
        }

        iExpr.symbol = funcSymbol;
        iExpr.langLibInvocation = true;
        SymbolEnv enclEnv = this.env;
        this.env = SymbolEnv.createInvocationEnv(iExpr, this.env);
        iExpr.argExprs.add(0, iExpr.expr);
        checkInvocationParamAndReturnType(iExpr);
        this.env = enclEnv;

        return funcSymbol;
    }

    private void checkInvocationParamAndReturnType(BLangInvocation iExpr) {
        BType actualType = checkInvocationParam(iExpr);
        resultType = types.checkType(iExpr, actualType, this.expType);
    }

    private BVarSymbol incRecordParamAllowAdditionalFields(List<BVarSymbol> openIncRecordParams,
                                                           Set<String> requiredParamNames) {
        if (openIncRecordParams.size() != 1) {
            return null;
        }
        LinkedHashMap<String, BField> fields = ((BRecordType) openIncRecordParams.get(0).type).fields;
        for (String paramName : requiredParamNames) {
            if (!fields.containsKey(paramName)) {
                return null;
            }
        }
        return openIncRecordParams.get(0);
    }

    private BVarSymbol checkForIncRecordParamAllowAdditionalFields(BInvokableSymbol invokableSymbol,
                                                                   List<BVarSymbol> incRecordParams) {
        Set<String> requiredParamNames = new HashSet<>();
        List<BVarSymbol> openIncRecordParams = new ArrayList<>();
        for (BVarSymbol paramSymbol : invokableSymbol.params) {
            if (Symbols.isFlagOn(Flags.asMask(paramSymbol.getFlags()), Flags.INCLUDED) &&
                                                                        paramSymbol.type.getKind() == TypeKind.RECORD) {
                boolean recordWithDisallowFieldsOnly = true;
                LinkedHashMap<String, BField> fields = ((BRecordType) paramSymbol.type).fields;
                for (String fieldName : fields.keySet()) {
                    BField field = fields.get(fieldName);
                    if (field.symbol.type.tag != TypeTags.NEVER) {
                        recordWithDisallowFieldsOnly = false;
                        incRecordParams.add(field.symbol);
                        requiredParamNames.add(fieldName);
                    }
                }
                if (recordWithDisallowFieldsOnly && ((BRecordType) paramSymbol.type).restFieldType != symTable.noType) {
                    openIncRecordParams.add(paramSymbol);
                }
            } else {
                requiredParamNames.add(paramSymbol.name.value);
            }
        }
        return incRecordParamAllowAdditionalFields(openIncRecordParams, requiredParamNames);
    }

    private BType checkInvocationParam(BLangInvocation iExpr) {
        if (Symbols.isFlagOn(iExpr.symbol.type.flags, Flags.ANY_FUNCTION)) {
            dlog.error(iExpr.pos, DiagnosticErrorCode.INVALID_FUNCTION_POINTER_INVOCATION_WITH_TYPE);
            return symTable.semanticError;
        }
        if (iExpr.symbol.type.tag != TypeTags.INVOKABLE) {
            dlog.error(iExpr.pos, DiagnosticErrorCode.INVALID_FUNCTION_INVOCATION, iExpr.symbol.type);
            return symTable.noType;
        }

        BInvokableSymbol invokableSymbol = ((BInvokableSymbol) iExpr.symbol);
        List<BType> paramTypes = ((BInvokableType) invokableSymbol.type).getParameterTypes();
        List<BVarSymbol> incRecordParams = new ArrayList<>();
        BVarSymbol incRecordParamAllowAdditionalFields = checkForIncRecordParamAllowAdditionalFields(invokableSymbol,
                                                                                                     incRecordParams);
        int parameterCountForPositionalArgs = paramTypes.size();
        int parameterCountForNamedArgs = parameterCountForPositionalArgs + incRecordParams.size();
        iExpr.requiredArgs = new ArrayList<>();
        for (BVarSymbol symbol : invokableSymbol.params) {
            if (!Symbols.isFlagOn(Flags.asMask(symbol.getFlags()), Flags.INCLUDED) ||
                                                                            symbol.type.tag != TypeTags.RECORD) {
                continue;
            }
            LinkedHashMap<String, BField> fields = ((BRecordType) symbol.type).fields;
            if (fields.isEmpty()) {
                continue;
            }
            for (String field : fields.keySet()) {
                if (fields.get(field).type.tag != TypeTags.NEVER) {
                    parameterCountForNamedArgs = parameterCountForNamedArgs - 1;
                    break;
                }
            }
        }

        // Split the different argument types: required args, named args and rest args
        int i = 0;
        BLangExpression vararg = null;
        boolean foundNamedArg = false;
        for (BLangExpression expr : iExpr.argExprs) {
            switch (expr.getKind()) {
                case NAMED_ARGS_EXPR:
                    foundNamedArg = true;
                    if (i < parameterCountForNamedArgs || incRecordParamAllowAdditionalFields != null) {
                        iExpr.requiredArgs.add(expr);
                    } else {
                        // can not provide a rest parameters as named args
                        dlog.error(expr.pos, DiagnosticErrorCode.TOO_MANY_ARGS_FUNC_CALL, iExpr.name.value);
                    }
                    i++;
                    break;
                case REST_ARGS_EXPR:
                    if (foundNamedArg) {
                        dlog.error(expr.pos, DiagnosticErrorCode.REST_ARG_DEFINED_AFTER_NAMED_ARG);
                        continue;
                    }
                    vararg = expr;
                    break;
                default: // positional args
                    if (foundNamedArg) {
                        dlog.error(expr.pos, DiagnosticErrorCode.POSITIONAL_ARG_DEFINED_AFTER_NAMED_ARG);
                    }
                    if (i < parameterCountForPositionalArgs) {
                        iExpr.requiredArgs.add(expr);
                    } else {
                        iExpr.restArgs.add(expr);
                    }
                    i++;
                    break;
            }
        }

        return checkInvocationArgs(iExpr, paramTypes, vararg, incRecordParams,
                                    incRecordParamAllowAdditionalFields);
    }

    private BType checkInvocationArgs(BLangInvocation iExpr, List<BType> paramTypes, BLangExpression vararg,
                                      List<BVarSymbol> incRecordParams,
                                      BVarSymbol incRecordParamAllowAdditionalFields) {
        BInvokableSymbol invokableSymbol = (BInvokableSymbol) iExpr.symbol;
        BInvokableType bInvokableType = (BInvokableType) invokableSymbol.type;
        BInvokableTypeSymbol invokableTypeSymbol = (BInvokableTypeSymbol) bInvokableType.tsymbol;
        List<BVarSymbol> nonRestParams = new ArrayList<>(invokableTypeSymbol.params);

        List<BLangExpression> nonRestArgs = iExpr.requiredArgs;
        List<BVarSymbol> valueProvidedParams = new ArrayList<>();

        List<BVarSymbol> requiredParams = new ArrayList<>();
        List<BVarSymbol> requiredIncRecordParams = new ArrayList<>();

        for (BVarSymbol nonRestParam : nonRestParams) {
            if (nonRestParam.isDefaultable) {
                continue;
            }

            requiredParams.add(nonRestParam);
        }

        for (BVarSymbol incRecordParam : incRecordParams) {
            if (Symbols.isFlagOn(Flags.asMask(incRecordParam.getFlags()), Flags.REQUIRED)) {
                requiredIncRecordParams.add(incRecordParam);
            }
        }

        int i = 0;
        for (; i < nonRestArgs.size(); i++) {
            BLangExpression arg = nonRestArgs.get(i);

            // Special case handling for the first param because for parameterized invocations, we have added the
            // value on which the function is invoked as the first param of the function call. If we run checkExpr()
            // on it, it will recursively add the first param to argExprs again, resulting in a too many args in
            // function call error.
            if (i == 0 && arg.typeChecked && iExpr.expr != null && iExpr.expr == arg) {
                BType expectedType = paramTypes.get(i);
                BType actualType = arg.getBType();
                if (expectedType == symTable.charStringType) {
                    arg.cloneAttempt++;
                    BLangExpression clonedArg = nodeCloner.cloneNode(arg);
                    BType argType = checkExprSilent(clonedArg, expectedType, env);
                    if (argType != symTable.semanticError) {
                        actualType = argType;
                    }
                }
                types.checkType(arg.pos, actualType, expectedType, DiagnosticErrorCode.INCOMPATIBLE_TYPES);
                types.setImplicitCastExpr(arg, arg.getBType(), expectedType);
            }

            if (arg.getKind() != NodeKind.NAMED_ARGS_EXPR) {
                // if arg is positional, corresponding parameter in the same position should be of same type.
                if (i < nonRestParams.size()) {
                    BVarSymbol param = nonRestParams.get(i);
                    checkTypeParamExpr(arg, this.env, param.type, iExpr.langLibInvocation);
                    valueProvidedParams.add(param);
                    requiredParams.remove(param);
                    continue;
                }
                // Arg count > required + defaultable param count.
                break;
            }

            if (arg.getKind() == NodeKind.NAMED_ARGS_EXPR) {
                // if arg is named, function should have a parameter with this name.
                BLangIdentifier argName = ((NamedArgNode) arg).getName();
                BVarSymbol varSym = checkParameterNameForDefaultArgument(argName, ((BLangNamedArgsExpression) arg).expr,
                                            nonRestParams, incRecordParams, incRecordParamAllowAdditionalFields);

                if (varSym == null) {
                    dlog.error(arg.pos, DiagnosticErrorCode.UNDEFINED_PARAMETER, argName);
                    break;
                }
                requiredParams.remove(varSym);
                requiredIncRecordParams.remove(varSym);
                if (valueProvidedParams.contains(varSym)) {
                    dlog.error(arg.pos, DiagnosticErrorCode.DUPLICATE_NAMED_ARGS, varSym.name.value);
                    continue;
                }
                checkTypeParamExpr(arg, this.env, varSym.type, iExpr.langLibInvocation);
                ((BLangNamedArgsExpression) arg).varSymbol = varSym;
                valueProvidedParams.add(varSym);
            }
        }

        BVarSymbol restParam = invokableTypeSymbol.restParam;

        boolean errored = false;

        if (!requiredParams.isEmpty() && vararg == null) {
            // Log errors if any required parameters are not given as positional/named args and there is
            // no vararg either.
            for (BVarSymbol requiredParam : requiredParams) {
                if (!Symbols.isFlagOn(Flags.asMask(requiredParam.getFlags()), Flags.INCLUDED)) {
                    dlog.error(iExpr.pos, DiagnosticErrorCode.MISSING_REQUIRED_PARAMETER, requiredParam.name,
                            iExpr.name.value);
                    errored = true;
                }
            }
        }

        if (!requiredIncRecordParams.isEmpty() && !requiredParams.isEmpty()) {
            // Log errors if any non-defaultable required record fields of included record parameters are not given as
            // named args.
            for (BVarSymbol requiredIncRecordParam : requiredIncRecordParams) {
                for (BVarSymbol requiredParam : requiredParams) {
                    if (requiredParam.type == requiredIncRecordParam.owner.type) {
                        dlog.error(iExpr.pos, DiagnosticErrorCode.MISSING_REQUIRED_PARAMETER,
                                requiredIncRecordParam.name, iExpr.name.value);
                        errored = true;
                    }
                }
            }
        }

        if (restParam == null &&
                (!iExpr.restArgs.isEmpty() ||
                         (vararg != null && valueProvidedParams.size() == nonRestParams.size()))) {
            dlog.error(iExpr.pos, DiagnosticErrorCode.TOO_MANY_ARGS_FUNC_CALL, iExpr.name.value);
            errored = true;
        }

        if (errored) {
            return symTable.semanticError;
        }

        BType listTypeRestArg = restParam == null ? null : restParam.type;
        BRecordType mappingTypeRestArg = null;

        if (vararg != null && nonRestArgs.size() < nonRestParams.size()) {
            // We only reach here if there are no named args and there is a vararg, and part of the non-rest params
            // are provided via the vararg.
            // Create a new tuple type and a closed record type as the expected rest param type with expected
            // required/defaultable paramtypes as members.
            PackageID pkgID = env.enclPkg.symbol.pkgID;
            List<BType> tupleMemberTypes = new ArrayList<>();
            BRecordTypeSymbol recordSymbol = createRecordTypeSymbol(pkgID, null, VIRTUAL);
            mappingTypeRestArg = new BRecordType(recordSymbol);
            LinkedHashMap<String, BField> fields = new LinkedHashMap<>();
            BType tupleRestType = null;
            BVarSymbol fieldSymbol;

            for (int j = nonRestArgs.size(); j < nonRestParams.size(); j++) {
                BType paramType = paramTypes.get(j);
                BVarSymbol nonRestParam = nonRestParams.get(j);
                Name paramName = nonRestParam.name;
                tupleMemberTypes.add(paramType);
                boolean required = requiredParams.contains(nonRestParam);
                fieldSymbol = new BVarSymbol(Flags.asMask(new HashSet<Flag>() {{
                                            add(required ? Flag.REQUIRED : Flag.OPTIONAL); }}), paramName,
                                            nonRestParam.getOriginalName(), pkgID, paramType, recordSymbol,
                                            symTable.builtinPos, VIRTUAL);
                fields.put(paramName.value, new BField(paramName, null, fieldSymbol));
            }

            if (listTypeRestArg != null) {
                if (listTypeRestArg.tag == TypeTags.ARRAY) {
                    tupleRestType = ((BArrayType) listTypeRestArg).eType;
                } else if (listTypeRestArg.tag == TypeTags.TUPLE) {
                    BTupleType restTupleType = (BTupleType) listTypeRestArg;
                    tupleMemberTypes.addAll(restTupleType.tupleTypes);
                    if (restTupleType.restType != null) {
                        tupleRestType = restTupleType.restType;
                    }
                }
            }

            BTupleType tupleType = new BTupleType(tupleMemberTypes);
            tupleType.restType = tupleRestType;
            listTypeRestArg = tupleType;
            mappingTypeRestArg.sealed = true;
            mappingTypeRestArg.restFieldType = symTable.noType;
            mappingTypeRestArg.fields = fields;
            recordSymbol.type = mappingTypeRestArg;
            mappingTypeRestArg.tsymbol = recordSymbol;
        }

        // Check whether the expected param count and the actual args counts are matching.
        if (listTypeRestArg == null && (vararg != null || !iExpr.restArgs.isEmpty())) {
            dlog.error(iExpr.pos, DiagnosticErrorCode.TOO_MANY_ARGS_FUNC_CALL, iExpr.name.value);
            return symTable.semanticError;
        }

        BType restType = null;
        if (vararg != null && !iExpr.restArgs.isEmpty()) {
            // We reach here if args are provided for the rest param as both individual rest args and a vararg.
            // Thus, the rest param type is the original rest param type which is an array type.
            BType elementType = ((BArrayType) listTypeRestArg).eType;

            for (BLangExpression restArg : iExpr.restArgs) {
                checkTypeParamExpr(restArg, this.env, elementType, true);
            }

            checkTypeParamExpr(vararg, this.env, listTypeRestArg, iExpr.langLibInvocation);
            iExpr.restArgs.add(vararg);
            restType = this.resultType;
        } else if (vararg != null) {
            iExpr.restArgs.add(vararg);
            if (mappingTypeRestArg != null) {
                LinkedHashSet<BType> restTypes = new LinkedHashSet<>();
                restTypes.add(listTypeRestArg);
                restTypes.add(mappingTypeRestArg);
                BType actualType = BUnionType.create(null, restTypes);
                checkTypeParamExpr(vararg, this.env, actualType, iExpr.langLibInvocation);
            } else {
                checkTypeParamExpr(vararg, this.env, listTypeRestArg, iExpr.langLibInvocation);
            }
            restType = this.resultType;
        } else if (!iExpr.restArgs.isEmpty()) {
            if (listTypeRestArg.tag == TypeTags.ARRAY) {
                BType elementType = ((BArrayType) listTypeRestArg).eType;
                for (BLangExpression restArg : iExpr.restArgs) {
                    checkTypeParamExpr(restArg, this.env, elementType, true);
                    if (restType != symTable.semanticError && this.resultType == symTable.semanticError) {
                        restType = this.resultType;
                    }
                }
            } else {
                BTupleType tupleType = (BTupleType) listTypeRestArg;
                List<BType> tupleMemberTypes = tupleType.tupleTypes;
                BType tupleRestType = tupleType.restType;

                int tupleMemCount = tupleMemberTypes.size();

                for (int j = 0; j < iExpr.restArgs.size(); j++) {
                    BLangExpression restArg = iExpr.restArgs.get(j);
                    BType memType = j < tupleMemCount ? tupleMemberTypes.get(j) : tupleRestType;
                    checkTypeParamExpr(restArg, this.env, memType, true);
                    if (restType != symTable.semanticError && this.resultType == symTable.semanticError) {
                        restType = this.resultType;
                    }
                }
            }
        }

        BType retType = typeParamAnalyzer.getReturnTypeParams(env, bInvokableType.getReturnType());
        if (restType != symTable.semanticError &&
                Symbols.isFlagOn(invokableSymbol.flags, Flags.NATIVE) &&
                Symbols.isFlagOn(retType.flags, Flags.PARAMETERIZED)) {
            retType = unifier.build(retType, expType, iExpr, types, symTable, dlog);
        }

        // check argument types in arr:sort function
        boolean langLibPackageID = PackageID.isLangLibPackageID(iExpr.symbol.pkgID);
        String sortFuncName = "sort";
        if (langLibPackageID && sortFuncName.equals(iExpr.name.value)) {
            checkArrayLibSortFuncArgs(iExpr);
        }

        if (iExpr instanceof ActionNode && ((BLangInvocation.BLangActionInvocation) iExpr).async) {
            return this.generateFutureType(invokableSymbol, retType);
        } else {
            return retType;
        }
    }

    private void checkArrayLibSortFuncArgs(BLangInvocation iExpr) {
        if (iExpr.argExprs.size() <= 2 && !types.isOrderedType(iExpr.argExprs.get(0).getBType(), false)) {
            dlog.error(iExpr.argExprs.get(0).pos, DiagnosticErrorCode.INVALID_SORT_ARRAY_MEMBER_TYPE,
                       iExpr.argExprs.get(0).getBType());
        }

        if (iExpr.argExprs.size() != 3) {
            return;
        }

        BLangExpression keyFunction = iExpr.argExprs.get(2);
        BType keyFunctionType = keyFunction.getBType();

        if (keyFunctionType.tag == TypeTags.SEMANTIC_ERROR) {
            return;
        }

        if (keyFunctionType.tag == TypeTags.NIL) {
            if (!types.isOrderedType(iExpr.argExprs.get(0).getBType(), false)) {
                dlog.error(iExpr.argExprs.get(0).pos, DiagnosticErrorCode.INVALID_SORT_ARRAY_MEMBER_TYPE,
                           iExpr.argExprs.get(0).getBType());
            }
            return;
        }

        Location pos;
        BType returnType;

        if (keyFunction.getKind() == NodeKind.SIMPLE_VARIABLE_REF) {
            pos = keyFunction.pos;
            returnType = keyFunction.getBType().getReturnType();
        } else if (keyFunction.getKind() == NodeKind.ARROW_EXPR) {
            BLangArrowFunction arrowFunction = ((BLangArrowFunction) keyFunction);
            pos = arrowFunction.body.expr.pos;
            returnType = arrowFunction.body.expr.getBType();
            if (returnType.tag == TypeTags.SEMANTIC_ERROR) {
                return;
            }
        } else {
            BLangLambdaFunction keyLambdaFunction = (BLangLambdaFunction) keyFunction;
            pos = keyLambdaFunction.function.pos;
            returnType = keyLambdaFunction.function.getBType().getReturnType();
        }

        if (!types.isOrderedType(returnType, false)) {
            dlog.error(pos, DiagnosticErrorCode.INVALID_SORT_FUNC_RETURN_TYPE, returnType);
        }
    }

    private BVarSymbol checkParameterNameForDefaultArgument(BLangIdentifier argName, BLangExpression expr,
                                                            List<BVarSymbol> nonRestParams,
                                                            List<BVarSymbol> incRecordParams,
                                                            BVarSymbol incRecordParamAllowAdditionalFields) {
        for (BVarSymbol nonRestParam : nonRestParams) {
            if (nonRestParam.getName().value.equals(argName.value)) {
                return nonRestParam;
            }
        }
        for (BVarSymbol incRecordParam : incRecordParams) {
            if (incRecordParam.getName().value.equals(argName.value)) {
                return incRecordParam;
            }
        }
        if (incRecordParamAllowAdditionalFields != null) {
            BRecordType incRecordType = (BRecordType) incRecordParamAllowAdditionalFields.type;
            checkExpr(expr, env, incRecordType.restFieldType);
            if (!incRecordType.fields.containsKey(argName.value)) {
                return new BVarSymbol(0, names.fromIdNode(argName), names.originalNameFromIdNode(argName),
                                      null, symTable.noType, null, argName.pos, VIRTUAL);
            }
        }
        return null;
    }

    private BFutureType generateFutureType(BInvokableSymbol invocableSymbol, BType retType) {

        boolean isWorkerStart = invocableSymbol.name.value.startsWith(WORKER_LAMBDA_VAR_PREFIX);
        return new BFutureType(TypeTags.FUTURE, retType, null, isWorkerStart);
    }

    private void checkTypeParamExpr(BLangExpression arg, SymbolEnv env, BType expectedType,
                                    boolean inferTypeForNumericLiteral) {
        checkTypeParamExpr(arg.pos, arg, env, expectedType, inferTypeForNumericLiteral);
    }

    private void checkTypeParamExpr(Location pos, BLangExpression arg, SymbolEnv env, BType expectedType,
                                    boolean inferTypeForNumericLiteral) {

        if (typeParamAnalyzer.notRequireTypeParams(env)) {
            checkExpr(arg, env, expectedType);
            return;
        }
        if (requireTypeInference(arg, inferTypeForNumericLiteral)) {
            // Need to infer the type. Calculate matching bound type, with no type.
            BType expType = typeParamAnalyzer.getMatchingBoundType(expectedType, env);
            BType inferredType = checkExpr(arg, env, expType);
            typeParamAnalyzer.checkForTypeParamsInArg(pos, inferredType, this.env, expectedType);
            return;
        }
        checkExpr(arg, env, expectedType);
        typeParamAnalyzer.checkForTypeParamsInArg(pos, arg.getBType(), this.env, expectedType);
    }

    private boolean requireTypeInference(BLangExpression expr, boolean inferTypeForNumericLiteral) {

        switch (expr.getKind()) {
            case GROUP_EXPR:
                return requireTypeInference(((BLangGroupExpr) expr).expression, inferTypeForNumericLiteral);
            case ARROW_EXPR:
            case LIST_CONSTRUCTOR_EXPR:
            case RECORD_LITERAL_EXPR:
                return true;
            case ELVIS_EXPR:
            case TERNARY_EXPR:
            case NUMERIC_LITERAL:
                return inferTypeForNumericLiteral;
            default:
                return false;
        }
    }

    private BType checkMappingField(RecordLiteralNode.RecordField field, BType mappingType) {
        BType fieldType = symTable.semanticError;
        boolean keyValueField = field.isKeyValueField();
        boolean spreadOpField = field.getKind() == NodeKind.RECORD_LITERAL_SPREAD_OP;

        boolean readOnlyConstructorField = false;
        String fieldName = null;
        Location pos = null;

        BLangExpression valueExpr = null;

        if (keyValueField) {
            valueExpr = ((BLangRecordKeyValueField) field).valueExpr;
        } else if (!spreadOpField) {
            valueExpr = (BLangRecordVarNameField) field;
        }

        switch (mappingType.tag) {
            case TypeTags.RECORD:
                if (keyValueField) {
                    BLangRecordKeyValueField keyValField = (BLangRecordKeyValueField) field;
                    BLangRecordKey key = keyValField.key;
                    TypeSymbolPair typeSymbolPair = checkRecordLiteralKeyExpr(key.expr, key.computedKey,
                                                                              (BRecordType) mappingType);
                    fieldType = typeSymbolPair.determinedType;
                    key.fieldSymbol = typeSymbolPair.fieldSymbol;
                    readOnlyConstructorField = keyValField.readonly;
                    pos = key.expr.pos;
                    fieldName = getKeyValueFieldName(keyValField);
                } else if (spreadOpField) {
                    BLangExpression spreadExpr = ((BLangRecordLiteral.BLangRecordSpreadOperatorField) field).expr;
                    checkExpr(spreadExpr, this.env);

                    BType spreadExprType = spreadExpr.getBType();
                    if (spreadExprType.tag == TypeTags.MAP) {
                        return types.checkType(spreadExpr.pos, ((BMapType) spreadExprType).constraint,
                                getAllFieldType((BRecordType) mappingType),
                                DiagnosticErrorCode.INCOMPATIBLE_TYPES);
                    }

                    if (spreadExprType.tag != TypeTags.RECORD) {
                        dlog.error(spreadExpr.pos, DiagnosticErrorCode.INCOMPATIBLE_TYPES_SPREAD_OP,
                                spreadExprType);
                        return symTable.semanticError;
                    }

                    boolean errored = false;
                    for (BField bField : ((BRecordType) spreadExprType).fields.values()) {
                        BType specFieldType = bField.type;
                        BSymbol fieldSymbol = symResolver.resolveStructField(spreadExpr.pos, this.env, bField.name,
                                                                             mappingType.tsymbol);
                        BType expectedFieldType = checkRecordLiteralKeyByName(spreadExpr.pos, fieldSymbol, bField.name,
                                                                              (BRecordType) mappingType);
                        if (expectedFieldType != symTable.semanticError &&
                                !types.isAssignable(specFieldType, expectedFieldType)) {
                            dlog.error(spreadExpr.pos, DiagnosticErrorCode.INCOMPATIBLE_TYPES_FIELD,
                                       expectedFieldType, bField.name, specFieldType);
                            if (!errored) {
                                errored = true;
                            }
                        }
                    }
                    return errored ? symTable.semanticError : symTable.noType;
                } else {
                    BLangRecordVarNameField varNameField = (BLangRecordVarNameField) field;
                    TypeSymbolPair typeSymbolPair = checkRecordLiteralKeyExpr(varNameField, false,
                                                                              (BRecordType) mappingType);
                    fieldType = typeSymbolPair.determinedType;
                    readOnlyConstructorField = varNameField.readonly;
                    pos = varNameField.pos;
                    fieldName = getVarNameFieldName(varNameField);
                }
                break;
            case TypeTags.MAP:
                if (spreadOpField) {
                    BLangExpression spreadExp = ((BLangRecordLiteral.BLangRecordSpreadOperatorField) field).expr;
                    BType spreadOpType = checkExpr(spreadExp, this.env);
                    BType spreadOpMemberType;

                    switch (spreadOpType.tag) {
                        case TypeTags.RECORD:
                            List<BType> types = new ArrayList<>();
                            BRecordType recordType = (BRecordType) spreadOpType;

                            for (BField recField : recordType.fields.values()) {
                                types.add(recField.type);
                            }

                            if (!recordType.sealed) {
                                types.add(recordType.restFieldType);
                            }

                            spreadOpMemberType = getRepresentativeBroadType(types);
                            break;
                        case TypeTags.MAP:
                            spreadOpMemberType = ((BMapType) spreadOpType).constraint;
                            break;
                        default:
                            dlog.error(spreadExp.pos, DiagnosticErrorCode.INCOMPATIBLE_TYPES_SPREAD_OP,
                                    spreadOpType);
                            return symTable.semanticError;
                    }

                    return types.checkType(spreadExp.pos, spreadOpMemberType, ((BMapType) mappingType).constraint,
                            DiagnosticErrorCode.INCOMPATIBLE_TYPES);
                }

                boolean validMapKey;
                if (keyValueField) {
                    BLangRecordKeyValueField keyValField = (BLangRecordKeyValueField) field;
                    BLangRecordKey key = keyValField.key;
                    validMapKey = checkValidJsonOrMapLiteralKeyExpr(key.expr, key.computedKey);
                    readOnlyConstructorField = keyValField.readonly;
                    pos = key.pos;
                    fieldName = getKeyValueFieldName(keyValField);
                } else {
                    BLangRecordVarNameField varNameField = (BLangRecordVarNameField) field;
                    validMapKey = checkValidJsonOrMapLiteralKeyExpr(varNameField, false);
                    readOnlyConstructorField = varNameField.readonly;
                    pos = varNameField.pos;
                    fieldName = getVarNameFieldName(varNameField);
                }

                fieldType = validMapKey ? ((BMapType) mappingType).constraint : symTable.semanticError;
                break;
        }


        if (readOnlyConstructorField) {
            if (types.isSelectivelyImmutableType(fieldType)) {
                fieldType =
                        ImmutableTypeCloner.getImmutableIntersectionType(pos, types,
                                                                         (SelectivelyImmutableReferenceType) fieldType,
                                                                         env, symTable, anonymousModelHelper, names,
                                                                         new HashSet<>());
            } else if (!types.isInherentlyImmutableType(fieldType)) {
                dlog.error(pos, DiagnosticErrorCode.INVALID_READONLY_MAPPING_FIELD, fieldName, fieldType);
                fieldType = symTable.semanticError;
            }
        }

        if (spreadOpField) {
            // If we reach this point for a spread operator it is due to the mapping type being a semantic error.
            // In such a scenario, valueExpr would be null here, and fieldType would be symTable.semanticError.
            // We set the spread op expression as the valueExpr here, to check it against symTable.semanticError.
            valueExpr = ((BLangRecordLiteral.BLangRecordSpreadOperatorField) field).expr;
        }

        BLangExpression exprToCheck = valueExpr;
        if (this.nonErrorLoggingCheck) {
            exprToCheck = nodeCloner.cloneNode(valueExpr);
        } else {
            ((BLangNode) field).setBType(fieldType);
        }

        return checkExpr(exprToCheck, this.env, fieldType);
    }

    private TypeSymbolPair checkRecordLiteralKeyExpr(BLangExpression keyExpr, boolean computedKey,
                                                     BRecordType recordType) {
        Name fieldName;

        if (computedKey) {
            checkExpr(keyExpr, this.env, symTable.stringType);

            if (keyExpr.getBType() == symTable.semanticError) {
                return new TypeSymbolPair(null, symTable.semanticError);
            }

            LinkedHashSet<BType> fieldTypes = recordType.fields.values().stream()
                    .map(field -> field.type)
                    .collect(Collectors.toCollection(LinkedHashSet::new));

            if (recordType.restFieldType.tag != TypeTags.NONE) {
                fieldTypes.add(recordType.restFieldType);
            }

            return new TypeSymbolPair(null, BUnionType.create(null, fieldTypes));
        } else if (keyExpr.getKind() == NodeKind.SIMPLE_VARIABLE_REF) {
            BLangSimpleVarRef varRef = (BLangSimpleVarRef) keyExpr;
            fieldName = names.fromIdNode(varRef.variableName);
        } else if (keyExpr.getKind() == NodeKind.LITERAL && keyExpr.getBType().tag == TypeTags.STRING) {
            fieldName = names.fromString((String) ((BLangLiteral) keyExpr).value);
        } else {
            dlog.error(keyExpr.pos, DiagnosticErrorCode.INVALID_RECORD_LITERAL_KEY);
            return new TypeSymbolPair(null, symTable.semanticError);
        }

        // Check whether the struct field exists
        BSymbol fieldSymbol = symResolver.resolveStructField(keyExpr.pos, this.env, fieldName, recordType.tsymbol);
        BType type = checkRecordLiteralKeyByName(keyExpr.pos, fieldSymbol, fieldName, recordType);

        return new TypeSymbolPair(fieldSymbol instanceof BVarSymbol ? (BVarSymbol) fieldSymbol : null, type);
    }

    private BType checkRecordLiteralKeyByName(Location location, BSymbol fieldSymbol, Name key,
                                              BRecordType recordType) {
        if (fieldSymbol != symTable.notFoundSymbol) {
            return fieldSymbol.type;
        }

        if (recordType.sealed) {
            dlog.error(location, DiagnosticErrorCode.UNDEFINED_STRUCTURE_FIELD_WITH_TYPE, key,
                       recordType.tsymbol.type.getKind().typeName(), recordType);
            return symTable.semanticError;
        }

        return recordType.restFieldType;
    }

    private BType getAllFieldType(BRecordType recordType) {
        LinkedHashSet<BType> possibleTypes = new LinkedHashSet<>();

        for (BField field : recordType.fields.values()) {
            possibleTypes.add(field.type);
        }

        BType restFieldType = recordType.restFieldType;

        if (restFieldType != null && restFieldType != symTable.noType) {
            possibleTypes.add(restFieldType);
        }

        return BUnionType.create(null, possibleTypes);
    }

    private boolean checkValidJsonOrMapLiteralKeyExpr(BLangExpression keyExpr, boolean computedKey) {
        if (computedKey) {
            checkExpr(keyExpr, this.env, symTable.stringType);

            if (keyExpr.getBType() == symTable.semanticError) {
                return false;
            }
            return true;
        } else if (keyExpr.getKind() == NodeKind.SIMPLE_VARIABLE_REF ||
                (keyExpr.getKind() == NodeKind.LITERAL && ((BLangLiteral) keyExpr).getBType().tag == TypeTags.STRING)) {
            return true;
        }
        dlog.error(keyExpr.pos, DiagnosticErrorCode.INVALID_RECORD_LITERAL_KEY);
        return false;
    }

    private BType addNilForNillableAccessType(BType actualType) {
        // index based map/record access always returns a nil-able type for optional/rest fields.
        if (actualType.isNullable()) {
            return actualType;
        }

        return BUnionType.create(null, actualType, symTable.nilType);
    }

    private BType checkRecordRequiredFieldAccess(BLangAccessExpression varReferExpr, Name fieldName,
                                                 BRecordType recordType) {
        BSymbol fieldSymbol = symResolver.resolveStructField(varReferExpr.pos, this.env, fieldName, recordType.tsymbol);

        if (fieldSymbol == symTable.notFoundSymbol || Symbols.isOptional(fieldSymbol)) {
            return symTable.semanticError;
        }

        // Set the field symbol to use during the code generation phase.
        varReferExpr.symbol = fieldSymbol;
        return fieldSymbol.type;
    }

    private BType checkRecordOptionalFieldAccess(BLangAccessExpression varReferExpr, Name fieldName,
                                                 BRecordType recordType) {
        BSymbol fieldSymbol = symResolver.resolveStructField(varReferExpr.pos, this.env, fieldName, recordType.tsymbol);

        if (fieldSymbol == symTable.notFoundSymbol || !Symbols.isOptional(fieldSymbol)) {
            return symTable.semanticError;
        }

        // Set the field symbol to use during the code generation phase.
        varReferExpr.symbol = fieldSymbol;
        return fieldSymbol.type;
    }

    private BType checkRecordRestFieldAccess(BLangAccessExpression varReferExpr, Name fieldName,
                                             BRecordType recordType) {
        BSymbol fieldSymbol = symResolver.resolveStructField(varReferExpr.pos, this.env, fieldName, recordType.tsymbol);

        if (fieldSymbol != symTable.notFoundSymbol) {
            // The field should not exist as a required or optional field.
            return symTable.semanticError;
        }

        if (recordType.sealed) {
            return symTable.semanticError;
        }

        return recordType.restFieldType;
    }

    private BType checkObjectFieldAccess(BLangFieldBasedAccess bLangFieldBasedAccess,
                                         Name fieldName, BObjectType objectType) {
        BSymbol fieldSymbol = symResolver.resolveStructField(bLangFieldBasedAccess.pos,
                this.env, fieldName, objectType.tsymbol);

        if (fieldSymbol != symTable.notFoundSymbol) {
            // Setting the field symbol. This is used during the code generation phase
            bLangFieldBasedAccess.symbol = fieldSymbol;
            return fieldSymbol.type;
        }

        // check if it is an attached function pointer call
        Name objFuncName = names.fromString(Symbols.getAttachedFuncSymbolName(objectType.tsymbol.name.value,
                fieldName.value));
        fieldSymbol = symResolver.resolveObjectField(bLangFieldBasedAccess.pos, env, objFuncName, objectType.tsymbol);

        if (fieldSymbol == symTable.notFoundSymbol) {
            dlog.error(bLangFieldBasedAccess.field.pos,
                    DiagnosticErrorCode.UNDEFINED_STRUCTURE_FIELD_WITH_TYPE, fieldName,
                    objectType.tsymbol.type.getKind().typeName(), objectType.tsymbol);
            return symTable.semanticError;
        }

        if (Symbols.isFlagOn(fieldSymbol.type.flags, Flags.ISOLATED) &&
                !Symbols.isFlagOn(objectType.flags, Flags.ISOLATED)) {
            fieldSymbol = ASTBuilderUtil.duplicateInvokableSymbol((BInvokableSymbol) fieldSymbol);

            fieldSymbol.flags &= ~Flags.ISOLATED;
            fieldSymbol.type.flags &= ~Flags.ISOLATED;
        }

        // Setting the field symbol. This is used during the code generation phase
        bLangFieldBasedAccess.symbol = fieldSymbol;
        return fieldSymbol.type;
    }

    private BType checkTupleFieldType(BType tupleType, int indexValue) {
        BTupleType bTupleType = (BTupleType) tupleType;
        if (bTupleType.tupleTypes.size() <= indexValue && bTupleType.restType != null) {
            return bTupleType.restType;
        } else if (indexValue < 0 || bTupleType.tupleTypes.size() <= indexValue) {
            return symTable.semanticError;
        }
        return bTupleType.tupleTypes.get(indexValue);
    }

    private void validateTags(BLangXMLElementLiteral bLangXMLElementLiteral, SymbolEnv xmlElementEnv) {
        // check type for start and end tags
        BLangExpression startTagName = bLangXMLElementLiteral.startTagName;
        checkExpr(startTagName, xmlElementEnv, symTable.stringType);
        BLangExpression endTagName = bLangXMLElementLiteral.endTagName;
        if (endTagName == null) {
            return;
        }

        checkExpr(endTagName, xmlElementEnv, symTable.stringType);
        if (startTagName.getKind() == NodeKind.XML_QNAME && endTagName.getKind() == NodeKind.XML_QNAME &&
                startTagName.equals(endTagName)) {
            return;
        }

        if (startTagName.getKind() != NodeKind.XML_QNAME && endTagName.getKind() != NodeKind.XML_QNAME) {
            return;
        }

        dlog.error(bLangXMLElementLiteral.pos, DiagnosticErrorCode.XML_TAGS_MISMATCH);
    }

    private void checkStringTemplateExprs(List<? extends BLangExpression> exprs) {
        for (BLangExpression expr : exprs) {
            checkExpr(expr, env);

            BType type = expr.getBType();

            if (type == symTable.semanticError) {
                continue;
            }

            if (!types.isNonNilSimpleBasicTypeOrString(type)) {
                dlog.error(expr.pos, DiagnosticErrorCode.INCOMPATIBLE_TYPES,
                        BUnionType.create(null, symTable.intType, symTable.floatType,
                                symTable.decimalType, symTable.stringType,
                                symTable.booleanType), type);
            }
        }
    }

    /**
     * Concatenate the consecutive text type nodes, and get the reduced set of children.
     *
     * @param exprs         Child nodes
     * @param xmlElementEnv
     * @return Reduced set of children
     */
    private List<BLangExpression> concatSimilarKindXMLNodes(List<BLangExpression> exprs, SymbolEnv xmlElementEnv) {
        List<BLangExpression> newChildren = new ArrayList<>();
        List<BLangExpression> tempConcatExpressions = new ArrayList<>();

        for (BLangExpression expr : exprs) {
            BType exprType;
            if (expr.getKind() == NodeKind.QUERY_EXPR) {
                exprType = checkExpr(expr, xmlElementEnv, expType);
            } else {
                exprType = checkExpr(expr, xmlElementEnv);
            }
            if (TypeTags.isXMLTypeTag(exprType.tag)) {
                if (!tempConcatExpressions.isEmpty()) {
                    newChildren.add(getXMLTextLiteral(tempConcatExpressions));
                    tempConcatExpressions = new ArrayList<>();
                }
                newChildren.add(expr);
                continue;
            }

            BType type = expr.getBType();
            if (type.tag >= TypeTags.JSON &&
                    !TypeTags.isIntegerTypeTag(type.tag) && !TypeTags.isStringTypeTag(type.tag)) {
                if (type != symTable.semanticError && !TypeTags.isXMLTypeTag(type.tag)) {
                    dlog.error(expr.pos, DiagnosticErrorCode.INCOMPATIBLE_TYPES,
                            BUnionType.create(null, symTable.intType, symTable.floatType,
                                    symTable.decimalType, symTable.stringType,
                                    symTable.booleanType, symTable.xmlType), type);
                }
                continue;
            }

            tempConcatExpressions.add(expr);
        }

        // Add remaining concatenated text nodes as children
        if (!tempConcatExpressions.isEmpty()) {
            newChildren.add(getXMLTextLiteral(tempConcatExpressions));
        }

        return newChildren;
    }

    private BLangExpression getXMLTextLiteral(List<BLangExpression> exprs) {
        BLangXMLTextLiteral xmlTextLiteral = (BLangXMLTextLiteral) TreeBuilder.createXMLTextLiteralNode();
        xmlTextLiteral.textFragments = exprs;
        xmlTextLiteral.pos = exprs.get(0).pos;
        xmlTextLiteral.setBType(symTable.xmlType);
        return xmlTextLiteral;
    }

    private BType getAccessExprFinalType(BLangAccessExpression accessExpr, BType actualType) {

        // Cache the actual type of the field. This will be used in desuagr phase to create safe navigation.
        accessExpr.originalType = actualType;

        BUnionType unionType = BUnionType.create(null, actualType);

        if (returnsNull(accessExpr)) {
            unionType.add(symTable.nilType);
        }

        BType parentType = accessExpr.expr.getBType();
        if (accessExpr.errorSafeNavigation
                && (parentType.tag == TypeTags.SEMANTIC_ERROR || (parentType.tag == TypeTags.UNION
                && ((BUnionType) parentType).getMemberTypes().contains(symTable.errorType)))) {
            unionType.add(symTable.errorType);
        }

        // If there's only one member, and the one an only member is:
        //    a) nilType OR
        //    b) not-nullable
        // then return that only member, as the return type.
        if (unionType.getMemberTypes().size() == 1) {
            return unionType.getMemberTypes().toArray(new BType[0])[0];
        }

        return unionType;
    }

    private boolean returnsNull(BLangAccessExpression accessExpr) {
        BType parentType = accessExpr.expr.getBType();
        if (parentType.isNullable() && parentType.tag != TypeTags.JSON) {
            return true;
        }

        // Check whether this is a map access by index. If not, null is not a possible return type.
        if (parentType.tag != TypeTags.MAP) {
            return false;
        }

        // A map access with index, returns nullable type
        if (accessExpr.getKind() == NodeKind.INDEX_BASED_ACCESS_EXPR
                && accessExpr.expr.getBType().tag == TypeTags.MAP) {
            BType constraintType = ((BMapType) accessExpr.expr.getBType()).constraint;

            // JSON and any is special cased here, since those are two union types, with null within them.
            // Therefore return 'type' will not include null.
            return constraintType != null && constraintType.tag != TypeTags.ANY && constraintType.tag != TypeTags.JSON;
        }

        return false;
    }

    private BType checkObjectFieldAccessExpr(BLangFieldBasedAccess fieldAccessExpr, BType varRefType, Name fieldName) {
        if (varRefType.tag == TypeTags.OBJECT) {
            return checkObjectFieldAccess(fieldAccessExpr, fieldName, (BObjectType) varRefType);
        }

        // If the type is not an object, it needs to be a union of objects.
        // Resultant field type is calculated here.
        Set<BType> memberTypes = ((BUnionType) varRefType).getMemberTypes();

        LinkedHashSet<BType> fieldTypeMembers = new LinkedHashSet<>();

        for (BType memType : memberTypes) {
            BType individualFieldType = checkObjectFieldAccess(fieldAccessExpr, fieldName, (BObjectType) memType);

            if (individualFieldType == symTable.semanticError) {
                return individualFieldType;
            }

            fieldTypeMembers.add(individualFieldType);
        }

        if (fieldTypeMembers.size() == 1) {
            return fieldTypeMembers.iterator().next();
        }

        return BUnionType.create(null, fieldTypeMembers);
    }

    private BType checkRecordFieldAccessExpr(BLangFieldBasedAccess fieldAccessExpr, BType varRefType, Name fieldName) {
        if (varRefType.tag == TypeTags.RECORD) {
            return checkRecordRequiredFieldAccess(fieldAccessExpr, fieldName, (BRecordType) varRefType);
        }

        // If the type is not a record, it needs to be a union of records.
        // Resultant field type is calculated here.
        Set<BType> memberTypes = ((BUnionType) varRefType).getMemberTypes();

        LinkedHashSet<BType> fieldTypeMembers = new LinkedHashSet<>();

        for (BType memType : memberTypes) {
            BType individualFieldType = checkRecordFieldAccessExpr(fieldAccessExpr, memType, fieldName);

            if (individualFieldType == symTable.semanticError) {
                return individualFieldType;
            }

            fieldTypeMembers.add(individualFieldType);
        }

        if (fieldTypeMembers.size() == 1) {
            return fieldTypeMembers.iterator().next();
        }

        return BUnionType.create(null, fieldTypeMembers);
    }

    private BType checkRecordFieldAccessLhsExpr(BLangFieldBasedAccess fieldAccessExpr, BType varRefType,
                                                Name fieldName) {
        if (varRefType.tag == TypeTags.RECORD) {
            BType fieldType = checkRecordRequiredFieldAccess(fieldAccessExpr, fieldName, (BRecordType) varRefType);
            if (fieldType != symTable.semanticError) {
                return fieldType;
            }

            // For the LHS, the field could be optional.
            return checkRecordOptionalFieldAccess(fieldAccessExpr, fieldName, (BRecordType) varRefType);
        }

        // If the type is not an record, it needs to be a union of records.
        // Resultant field type is calculated here.
        Set<BType> memberTypes = ((BUnionType) varRefType).getMemberTypes();

        LinkedHashSet<BType> fieldTypeMembers = new LinkedHashSet<>();

        for (BType memType : memberTypes) {
            BType individualFieldType = checkRecordFieldAccessLhsExpr(fieldAccessExpr, memType, fieldName);

            if (individualFieldType == symTable.semanticError) {
                return symTable.semanticError;
            }

            fieldTypeMembers.add(individualFieldType);
        }

        if (fieldTypeMembers.size() == 1) {
            return fieldTypeMembers.iterator().next();
        }

        return BUnionType.create(null, fieldTypeMembers);
    }

    private BType checkOptionalRecordFieldAccessExpr(BLangFieldBasedAccess fieldAccessExpr, BType varRefType,
                                                     Name fieldName) {
        if (varRefType.tag == TypeTags.RECORD) {
            BType fieldType = checkRecordRequiredFieldAccess(fieldAccessExpr, fieldName, (BRecordType) varRefType);
            if (fieldType != symTable.semanticError) {
                return fieldType;
            }

            fieldType = checkRecordOptionalFieldAccess(fieldAccessExpr, fieldName, (BRecordType) varRefType);
            if (fieldType == symTable.semanticError) {
                return fieldType;
            }
            return addNilForNillableAccessType(fieldType);
        }

        // If the type is not an record, it needs to be a union of records.
        // Resultant field type is calculated here.
        Set<BType> memberTypes = ((BUnionType) varRefType).getMemberTypes();

        BType fieldType;

        boolean nonMatchedRecordExists = false;

        LinkedHashSet<BType> fieldTypeMembers = new LinkedHashSet<>();

        for (BType memType : memberTypes) {
            BType individualFieldType = checkOptionalRecordFieldAccessExpr(fieldAccessExpr, memType, fieldName);

            if (individualFieldType == symTable.semanticError) {
                nonMatchedRecordExists = true;
                continue;
            }

            fieldTypeMembers.add(individualFieldType);
        }

        if (fieldTypeMembers.isEmpty()) {
            return symTable.semanticError;
        }

        if (fieldTypeMembers.size() == 1) {
            fieldType = fieldTypeMembers.iterator().next();
        } else {
            fieldType = BUnionType.create(null, fieldTypeMembers);
        }

        return nonMatchedRecordExists ? addNilForNillableAccessType(fieldType) : fieldType;
    }

    private RecordUnionDiagnostics checkRecordUnion(BLangFieldBasedAccess fieldAccessExpr, Set<BType> memberTypes,
                                                    Name fieldName) {

        RecordUnionDiagnostics recordUnionDiagnostics = new RecordUnionDiagnostics();

        for (BType memberType : memberTypes) {
            BRecordType recordMember = (BRecordType) memberType;

            if (recordMember.getFields().containsKey(fieldName.getValue())) {
                // If the field being accessed is declared, checks if it is a required field in this record member type
                BType individualFieldType = checkRecordRequiredFieldAccess(fieldAccessExpr, fieldName, recordMember);

                if (individualFieldType == symTable.semanticError) {
                    // If the field being accessed is declared as an optional field in this record member type
                    recordUnionDiagnostics.optionalInRecords.add(recordMember);
                }

            } else {
                // The field being accessed is not declared in this record member type
                recordUnionDiagnostics.undeclaredInRecords.add(recordMember);
            }

        }

        return recordUnionDiagnostics;
    }

    private void logRhsFieldAccExprErrors(BLangFieldBasedAccess fieldAccessExpr, BType varRefType, Name fieldName) {
        if (varRefType.tag == TypeTags.RECORD) {

            BRecordType recordVarRefType = (BRecordType) varRefType;
            boolean isFieldDeclared = recordVarRefType.getFields().containsKey(fieldName.getValue());

            if (isFieldDeclared) {
                // The field being accessed using the field access expression is declared as an optional field
                dlog.error(fieldAccessExpr.pos,
                        DiagnosticErrorCode.FIELD_ACCESS_CANNOT_BE_USED_TO_ACCESS_OPTIONAL_FIELDS);
            } else if (recordVarRefType.sealed) {
                // Accessing an undeclared field in a close record
                dlog.error(fieldAccessExpr.pos, DiagnosticErrorCode.UNDECLARED_FIELD_IN_RECORD, fieldName, varRefType);

            } else {
                // The field accessed is either not declared or maybe declared as a rest field in an open record
                dlog.error(fieldAccessExpr.pos, DiagnosticErrorCode.INVALID_FIELD_ACCESS_IN_RECORD_TYPE, fieldName,
                        varRefType);
            }

        } else {
            // If the type is not a record, it needs to be a union of records
            LinkedHashSet<BType> memberTypes = ((BUnionType) varRefType).getMemberTypes();
            RecordUnionDiagnostics recUnionInfo = checkRecordUnion(fieldAccessExpr, memberTypes, fieldName);

            if (recUnionInfo.hasUndeclaredAndOptional()) {

                dlog.error(fieldAccessExpr.pos,
                        DiagnosticErrorCode.UNDECLARED_AND_OPTIONAL_FIELDS_IN_UNION_OF_RECORDS, fieldName,
                        recUnionInfo.recordsToString(recUnionInfo.undeclaredInRecords),
                        recUnionInfo.recordsToString(recUnionInfo.optionalInRecords));
            } else if (recUnionInfo.hasUndeclared()) {

                dlog.error(fieldAccessExpr.pos, DiagnosticErrorCode.UNDECLARED_FIELD_IN_UNION_OF_RECORDS, fieldName,
                        recUnionInfo.recordsToString(recUnionInfo.undeclaredInRecords));
            } else if (recUnionInfo.hasOptional()) {

                dlog.error(fieldAccessExpr.pos, DiagnosticErrorCode.OPTIONAL_FIELD_IN_UNION_OF_RECORDS, fieldName,
                        recUnionInfo.recordsToString(recUnionInfo.optionalInRecords));
            }
        }
    }

    private BType checkFieldAccessExpr(BLangFieldBasedAccess fieldAccessExpr, BType varRefType, Name fieldName) {
        BType actualType = symTable.semanticError;

        if (types.isSubTypeOfBaseType(varRefType, TypeTags.OBJECT)) {
            actualType = checkObjectFieldAccessExpr(fieldAccessExpr, varRefType, fieldName);
            fieldAccessExpr.originalType = actualType;
        } else if (types.isSubTypeOfBaseType(varRefType, TypeTags.RECORD)) {
            actualType = checkRecordFieldAccessExpr(fieldAccessExpr, varRefType, fieldName);

            if (actualType != symTable.semanticError) {
                fieldAccessExpr.originalType = actualType;
                return actualType;
            }

            if (!fieldAccessExpr.isLValue) {
                logRhsFieldAccExprErrors(fieldAccessExpr, varRefType, fieldName);
                return actualType;
            }

            // If this is an LHS expression, check if there is a required and/ optional field by the specified field
            // name in all records.
            actualType = checkRecordFieldAccessLhsExpr(fieldAccessExpr, varRefType, fieldName);
            fieldAccessExpr.originalType = actualType;
            if (actualType == symTable.semanticError) {
                dlog.error(fieldAccessExpr.pos, DiagnosticErrorCode.UNDEFINED_STRUCTURE_FIELD_WITH_TYPE,
                        fieldName, varRefType.tsymbol.type.getKind().typeName(), varRefType);
            }
        } else if (types.isLax(varRefType)) {
            if (fieldAccessExpr.isLValue) {
                dlog.error(fieldAccessExpr.pos,
                        DiagnosticErrorCode.OPERATION_DOES_NOT_SUPPORT_FIELD_ACCESS_FOR_ASSIGNMENT,
                        varRefType);
                return symTable.semanticError;
            }
            if (fieldAccessExpr.fieldKind == FieldKind.WITH_NS) {
                resolveXMLNamespace((BLangFieldBasedAccess.BLangNSPrefixedFieldBasedAccess) fieldAccessExpr);
            }
            BType laxFieldAccessType = getLaxFieldAccessType(varRefType);
            actualType = BUnionType.create(null, laxFieldAccessType, symTable.errorType);
            fieldAccessExpr.originalType = laxFieldAccessType;
        } else if (fieldAccessExpr.expr.getKind() == NodeKind.FIELD_BASED_ACCESS_EXPR &&
                hasLaxOriginalType(((BLangFieldBasedAccess) fieldAccessExpr.expr))) {
            BType laxFieldAccessType =
                    getLaxFieldAccessType(((BLangFieldBasedAccess) fieldAccessExpr.expr).originalType);
            if (fieldAccessExpr.fieldKind == FieldKind.WITH_NS) {
                resolveXMLNamespace((BLangFieldBasedAccess.BLangNSPrefixedFieldBasedAccess) fieldAccessExpr);
            }
            actualType = BUnionType.create(null, laxFieldAccessType, symTable.errorType);
            fieldAccessExpr.errorSafeNavigation = true;
            fieldAccessExpr.originalType = laxFieldAccessType;
        } else if (TypeTags.isXMLTypeTag(varRefType.tag)) {
            if (fieldAccessExpr.isLValue) {
                dlog.error(fieldAccessExpr.pos, DiagnosticErrorCode.CANNOT_UPDATE_XML_SEQUENCE);
            }
            // todo: field access on a xml value is not attribute access, return type should be string?
            // `_` is a special field that refer to the element name.
            actualType = symTable.xmlType;
            fieldAccessExpr.originalType = actualType;
        } else if (varRefType.tag != TypeTags.SEMANTIC_ERROR) {
            dlog.error(fieldAccessExpr.pos, DiagnosticErrorCode.OPERATION_DOES_NOT_SUPPORT_FIELD_ACCESS,
                    varRefType);
        }

        return actualType;
    }

    private void resolveXMLNamespace(BLangFieldBasedAccess.BLangNSPrefixedFieldBasedAccess fieldAccessExpr) {
        BLangFieldBasedAccess.BLangNSPrefixedFieldBasedAccess nsPrefixedFieldAccess = fieldAccessExpr;
        String nsPrefix = nsPrefixedFieldAccess.nsPrefix.value;
        BSymbol nsSymbol = symResolver.lookupSymbolInPrefixSpace(env, names.fromString(nsPrefix));

        if (nsSymbol == symTable.notFoundSymbol) {
            dlog.error(nsPrefixedFieldAccess.nsPrefix.pos, DiagnosticErrorCode.CANNOT_FIND_XML_NAMESPACE,
                    nsPrefixedFieldAccess.nsPrefix);
        } else if (nsSymbol.getKind() == SymbolKind.PACKAGE) {
            nsPrefixedFieldAccess.nsSymbol = (BXMLNSSymbol) findXMLNamespaceFromPackageConst(
                    nsPrefixedFieldAccess.field.value, nsPrefixedFieldAccess.nsPrefix.value,
                    (BPackageSymbol) nsSymbol, fieldAccessExpr.pos);
        } else {
            nsPrefixedFieldAccess.nsSymbol = (BXMLNSSymbol) nsSymbol;
        }
    }

    private boolean hasLaxOriginalType(BLangFieldBasedAccess fieldBasedAccess) {
        return fieldBasedAccess.originalType != null && types.isLax(fieldBasedAccess.originalType);
    }

    private BType getLaxFieldAccessType(BType exprType) {
        switch (exprType.tag) {
            case TypeTags.JSON:
                return symTable.jsonType;
            case TypeTags.XML:
            case TypeTags.XML_ELEMENT:
                return symTable.stringType;
            case TypeTags.MAP:
                return ((BMapType) exprType).constraint;
            case TypeTags.UNION:
                BUnionType unionType = (BUnionType) exprType;
                if (types.isSameType(symTable.jsonType, unionType)) {
                    return symTable.jsonType;
                }
                LinkedHashSet<BType> memberTypes = new LinkedHashSet<>();
                unionType.getMemberTypes().forEach(bType -> memberTypes.add(getLaxFieldAccessType(bType)));
                return memberTypes.size() == 1 ? memberTypes.iterator().next() : BUnionType.create(null, memberTypes);
        }
        return symTable.semanticError;
    }

    private BType checkOptionalFieldAccessExpr(BLangFieldBasedAccess fieldAccessExpr, BType varRefType,
                                               Name fieldName) {
        BType actualType = symTable.semanticError;

        boolean nillableExprType = false;
        BType effectiveType = varRefType;

        if (varRefType.tag == TypeTags.UNION) {
            Set<BType> memTypes = ((BUnionType) varRefType).getMemberTypes();

            if (memTypes.contains(symTable.nilType)) {
                LinkedHashSet<BType> nilRemovedSet = new LinkedHashSet<>();
                for (BType bType : memTypes) {
                    if (bType != symTable.nilType) {
                        nilRemovedSet.add(bType);
                    } else {
                        nillableExprType = true;
                    }
                }

                effectiveType = nilRemovedSet.size() == 1 ? nilRemovedSet.iterator().next() :
                        BUnionType.create(null, nilRemovedSet);
            }
        }

        if (types.isSubTypeOfBaseType(effectiveType, TypeTags.RECORD)) {
            actualType = checkOptionalRecordFieldAccessExpr(fieldAccessExpr, effectiveType, fieldName);
            if (actualType == symTable.semanticError) {
                dlog.error(fieldAccessExpr.pos,
                        DiagnosticErrorCode.OPERATION_DOES_NOT_SUPPORT_OPTIONAL_FIELD_ACCESS_FOR_FIELD,
                        varRefType, fieldName);
            }
            fieldAccessExpr.nilSafeNavigation = nillableExprType;
            fieldAccessExpr.originalType = fieldAccessExpr.leafNode || !nillableExprType ? actualType :
                    types.getTypeWithoutNil(actualType);
        } else if (types.isLax(effectiveType)) {
            BType laxFieldAccessType = getLaxFieldAccessType(effectiveType);
            actualType = accessCouldResultInError(effectiveType) ?
                    BUnionType.create(null, laxFieldAccessType, symTable.errorType) : laxFieldAccessType;
            if (fieldAccessExpr.fieldKind == FieldKind.WITH_NS) {
                resolveXMLNamespace((BLangFieldBasedAccess.BLangNSPrefixedFieldBasedAccess) fieldAccessExpr);
            }
            fieldAccessExpr.originalType = laxFieldAccessType;
            fieldAccessExpr.nilSafeNavigation = true;
            nillableExprType = true;
        } else if (fieldAccessExpr.expr.getKind() == NodeKind.FIELD_BASED_ACCESS_EXPR &&
                hasLaxOriginalType(((BLangFieldBasedAccess) fieldAccessExpr.expr))) {
            BType laxFieldAccessType =
                    getLaxFieldAccessType(((BLangFieldBasedAccess) fieldAccessExpr.expr).originalType);
            actualType = accessCouldResultInError(effectiveType) ?
                    BUnionType.create(null, laxFieldAccessType, symTable.errorType) : laxFieldAccessType;
            if (fieldAccessExpr.fieldKind == FieldKind.WITH_NS) {
                resolveXMLNamespace((BLangFieldBasedAccess.BLangNSPrefixedFieldBasedAccess) fieldAccessExpr);
            }
            fieldAccessExpr.errorSafeNavigation = true;
            fieldAccessExpr.originalType = laxFieldAccessType;
            fieldAccessExpr.nilSafeNavigation = true;
            nillableExprType = true;
        } else if (varRefType.tag != TypeTags.SEMANTIC_ERROR) {
            dlog.error(fieldAccessExpr.pos,
                    DiagnosticErrorCode.OPERATION_DOES_NOT_SUPPORT_OPTIONAL_FIELD_ACCESS, varRefType);
        }

        if (nillableExprType && actualType != symTable.semanticError && !actualType.isNullable()) {
            actualType = BUnionType.create(null, actualType, symTable.nilType);
        }

        return actualType;
    }

    private boolean accessCouldResultInError(BType type) {
        if (type.tag == TypeTags.JSON) {
            return true;
        }

        if (type.tag == TypeTags.MAP) {
            return false;
        }

        if (type.tag == TypeTags.XML) {
            return true;
        }

        if (type.tag == TypeTags.UNION) {
            return ((BUnionType) type).getMemberTypes().stream().anyMatch(this::accessCouldResultInError);
        } else {
            return false;
        }
    }

    private BType checkIndexAccessExpr(BLangIndexBasedAccess indexBasedAccessExpr) {
        BType varRefType = types.getTypeWithEffectiveIntersectionTypes(indexBasedAccessExpr.expr.getBType());

        boolean nillableExprType = false;

        if (varRefType.tag == TypeTags.UNION) {
            Set<BType> memTypes = ((BUnionType) varRefType).getMemberTypes();

            if (memTypes.contains(symTable.nilType)) {
                LinkedHashSet<BType> nilRemovedSet = new LinkedHashSet<>();
                for (BType bType : memTypes) {
                    if (bType != symTable.nilType) {
                        nilRemovedSet.add(bType);
                    } else {
                        nillableExprType = true;
                    }
                }

                if (nillableExprType) {
                    varRefType = nilRemovedSet.size() == 1 ? nilRemovedSet.iterator().next() :
                            BUnionType.create(null, nilRemovedSet);

                    if (!types.isSubTypeOfMapping(varRefType)) {
                        // Member access is allowed on optional types only with mappings.
                        dlog.error(indexBasedAccessExpr.pos,
                                DiagnosticErrorCode.OPERATION_DOES_NOT_SUPPORT_MEMBER_ACCESS,
                                   indexBasedAccessExpr.expr.getBType());
                        return symTable.semanticError;
                    }

                    if (indexBasedAccessExpr.isLValue) {
                        dlog.error(indexBasedAccessExpr.pos,
                                DiagnosticErrorCode.OPERATION_DOES_NOT_SUPPORT_MEMBER_ACCESS_FOR_ASSIGNMENT,
                                   indexBasedAccessExpr.expr.getBType());
                        return symTable.semanticError;
                    }
                }
            }
        }


        BLangExpression indexExpr = indexBasedAccessExpr.indexExpr;
        BType actualType = symTable.semanticError;

        if (types.isSubTypeOfMapping(varRefType)) {
            checkExpr(indexExpr, this.env, symTable.stringType);

            if (indexExpr.getBType() == symTable.semanticError) {
                return symTable.semanticError;
            }

            actualType = checkMappingIndexBasedAccess(indexBasedAccessExpr, varRefType);

            if (actualType == symTable.semanticError) {
                if (indexExpr.getBType().tag == TypeTags.STRING && isConst(indexExpr)) {
                    String fieldName = getConstFieldName(indexExpr);
                    dlog.error(indexBasedAccessExpr.pos, DiagnosticErrorCode.UNDEFINED_STRUCTURE_FIELD,
                               fieldName, indexBasedAccessExpr.expr.getBType());
                    return actualType;
                }

                dlog.error(indexExpr.pos, DiagnosticErrorCode.INVALID_RECORD_MEMBER_ACCESS_EXPR, indexExpr.getBType());
                return actualType;
            }

            indexBasedAccessExpr.nilSafeNavigation = nillableExprType;
            indexBasedAccessExpr.originalType = indexBasedAccessExpr.leafNode || !nillableExprType ? actualType :
                    types.getTypeWithoutNil(actualType);
        } else if (types.isSubTypeOfList(varRefType)) {
            checkExpr(indexExpr, this.env, symTable.intType);

            if (indexExpr.getBType() == symTable.semanticError) {
                return symTable.semanticError;
            }

            actualType = checkListIndexBasedAccess(indexBasedAccessExpr, varRefType);
            indexBasedAccessExpr.originalType = actualType;

            if (actualType == symTable.semanticError) {
                if (indexExpr.getBType().tag == TypeTags.INT && isConst(indexExpr)) {
                    dlog.error(indexBasedAccessExpr.indexExpr.pos,
                            DiagnosticErrorCode.LIST_INDEX_OUT_OF_RANGE, getConstIndex(indexExpr));
                    return actualType;
                }
                dlog.error(indexExpr.pos, DiagnosticErrorCode.INVALID_LIST_MEMBER_ACCESS_EXPR, indexExpr.getBType());
                return actualType;
            }
        } else if (types.isAssignable(varRefType, symTable.stringType)) {
            if (indexBasedAccessExpr.isLValue) {
                dlog.error(indexBasedAccessExpr.pos,
                        DiagnosticErrorCode.OPERATION_DOES_NOT_SUPPORT_MEMBER_ACCESS_FOR_ASSIGNMENT,
                           indexBasedAccessExpr.expr.getBType());
                return symTable.semanticError;
            }

            checkExpr(indexExpr, this.env, symTable.intType);

            if (indexExpr.getBType() == symTable.semanticError) {
                return symTable.semanticError;
            }

            indexBasedAccessExpr.originalType = symTable.charStringType;
            actualType = symTable.charStringType;
        } else if (TypeTags.isXMLTypeTag(varRefType.tag)) {
            if (indexBasedAccessExpr.isLValue) {
                indexExpr.setBType(symTable.semanticError);
                dlog.error(indexBasedAccessExpr.pos, DiagnosticErrorCode.CANNOT_UPDATE_XML_SEQUENCE);
                return actualType;
            }

            BType type = checkExpr(indexExpr, this.env, symTable.intType);
            if (type == symTable.semanticError) {
                return type;
            }
            // Note: out of range member access returns empty xml value unlike lists
            // hence, this needs to be set to xml type
            indexBasedAccessExpr.originalType = varRefType;
            actualType = varRefType;
        } else if (varRefType.tag == TypeTags.TABLE) {
            if (indexBasedAccessExpr.isLValue) {
                dlog.error(indexBasedAccessExpr.pos, DiagnosticErrorCode.CANNOT_UPDATE_TABLE_USING_MEMBER_ACCESS,
                        varRefType);
                return symTable.semanticError;
            }
            BTableType tableType = (BTableType) indexBasedAccessExpr.expr.getBType();
            BType keyTypeConstraint = tableType.keyTypeConstraint;
            if (tableType.keyTypeConstraint == null) {
                keyTypeConstraint = createTableKeyConstraint(((BTableType) indexBasedAccessExpr.expr.getBType()).
                        fieldNameList, ((BTableType) indexBasedAccessExpr.expr.getBType()).constraint);

                if (keyTypeConstraint == symTable.semanticError) {
                    dlog.error(indexBasedAccessExpr.pos,
                               DiagnosticErrorCode.MEMBER_ACCESS_NOT_SUPPORT_FOR_KEYLESS_TABLE,
                               indexBasedAccessExpr.expr);
                    return symTable.semanticError;
                }
            }

            if (indexExpr.getKind() != NodeKind.TABLE_MULTI_KEY) {
                checkExpr(indexExpr, this.env, keyTypeConstraint);
                if (indexExpr.getBType() == symTable.semanticError) {
                    dlog.error(indexBasedAccessExpr.pos, DiagnosticErrorCode.INVALID_KEY_CONSTRAINT_PROVIDED_FOR_ACCESS,
                            keyTypeConstraint);
                    return symTable.semanticError;
                }
            } else {
                List<BLangExpression> multiKeyExpressionList = ((BLangTableMultiKeyExpr)
                        indexBasedAccessExpr.indexExpr).multiKeyIndexExprs;
                List<BType> keyConstraintTypes = ((BTupleType) keyTypeConstraint).tupleTypes;
                if (keyConstraintTypes.size() != multiKeyExpressionList.size()) {
                    dlog.error(indexBasedAccessExpr.pos, DiagnosticErrorCode.INVALID_KEY_CONSTRAINT_PROVIDED_FOR_ACCESS,
                            keyTypeConstraint);
                    return symTable.semanticError;
                }

                for (int i = 0; i < multiKeyExpressionList.size(); i++) {
                    BLangExpression keyExpr = multiKeyExpressionList.get(i);
                    checkExpr(keyExpr, this.env, keyConstraintTypes.get(i));
                    if (keyExpr.getBType() == symTable.semanticError) {
                        dlog.error(indexBasedAccessExpr.pos,
                                   DiagnosticErrorCode.INVALID_KEY_CONSTRAINT_PROVIDED_FOR_ACCESS,
                                   keyTypeConstraint);
                        return symTable.semanticError;
                    }
                }
            }

            if (expType.tag != TypeTags.NONE) {
                BType resultType = checkExpr(indexBasedAccessExpr.expr, env, expType);
                if (resultType == symTable.semanticError) {
                    return symTable.semanticError;
                }
            }
            BType constraint = tableType.constraint;
            actualType = addNilForNillableAccessType(constraint);
            indexBasedAccessExpr.originalType = indexBasedAccessExpr.leafNode || !nillableExprType ? actualType :
                    types.getTypeWithoutNil(actualType);
        } else if (varRefType == symTable.semanticError) {
            indexBasedAccessExpr.indexExpr.setBType(symTable.semanticError);
            return symTable.semanticError;
        } else {
            indexBasedAccessExpr.indexExpr.setBType(symTable.semanticError);
            dlog.error(indexBasedAccessExpr.pos, DiagnosticErrorCode.OPERATION_DOES_NOT_SUPPORT_MEMBER_ACCESS,
                       indexBasedAccessExpr.expr.getBType());
            return symTable.semanticError;
        }

        if (nillableExprType && !actualType.isNullable()) {
            actualType = BUnionType.create(null, actualType, symTable.nilType);
        }

        return actualType;
    }

    private Long getConstIndex(BLangExpression indexExpr) {
        return indexExpr.getKind() == NodeKind.NUMERIC_LITERAL ? (Long) ((BLangLiteral) indexExpr).value :
                (Long) ((BConstantSymbol) ((BLangSimpleVarRef) indexExpr).symbol).value.value;
    }

    private String getConstFieldName(BLangExpression indexExpr) {
        return indexExpr.getKind() == NodeKind.LITERAL ? (String) ((BLangLiteral) indexExpr).value :
                (String) ((BConstantSymbol) ((BLangSimpleVarRef) indexExpr).symbol).value.value;
    }

    private BType checkArrayIndexBasedAccess(BLangIndexBasedAccess indexBasedAccess, BType indexExprType,
                                             BArrayType arrayType) {
        BType actualType = symTable.semanticError;
        switch (indexExprType.tag) {
            case TypeTags.INT:
                BLangExpression indexExpr = indexBasedAccess.indexExpr;
                if (!isConst(indexExpr) || arrayType.state == BArrayState.OPEN) {
                    actualType = arrayType.eType;
                    break;
                }
                actualType = getConstIndex(indexExpr) >= arrayType.size ? symTable.semanticError : arrayType.eType;
                break;
            case TypeTags.FINITE:
                BFiniteType finiteIndexExpr = (BFiniteType) indexExprType;
                boolean validIndexExists = false;
                for (BLangExpression finiteMember : finiteIndexExpr.getValueSpace()) {
                    int indexValue = ((Long) ((BLangLiteral) finiteMember).value).intValue();
                    if (indexValue >= 0 &&
                            (arrayType.state == BArrayState.OPEN || indexValue < arrayType.size)) {
                        validIndexExists = true;
                        break;
                    }
                }
                if (!validIndexExists) {
                    return symTable.semanticError;
                }
                actualType = arrayType.eType;
                break;
            case TypeTags.UNION:
                // address the case where we have a union of finite types
                List<BFiniteType> finiteTypes = ((BUnionType) indexExprType).getMemberTypes().stream()
                        .filter(memType -> memType.tag == TypeTags.FINITE)
                        .map(matchedType -> (BFiniteType) matchedType)
                        .collect(Collectors.toList());

                BFiniteType finiteType;
                if (finiteTypes.size() == 1) {
                    finiteType = finiteTypes.get(0);
                } else {
                    Set<BLangExpression> valueSpace = new LinkedHashSet<>();
                    finiteTypes.forEach(constituent -> valueSpace.addAll(constituent.getValueSpace()));
                    finiteType = new BFiniteType(null, valueSpace);
                }

                BType elementType = checkArrayIndexBasedAccess(indexBasedAccess, finiteType, arrayType);
                if (elementType == symTable.semanticError) {
                    return symTable.semanticError;
                }
                actualType = arrayType.eType;
        }
        return actualType;
    }

    private BType checkListIndexBasedAccess(BLangIndexBasedAccess accessExpr, BType type) {
        if (type.tag == TypeTags.ARRAY) {
            return checkArrayIndexBasedAccess(accessExpr, accessExpr.indexExpr.getBType(), (BArrayType) type);
        }

        if (type.tag == TypeTags.TUPLE) {
            return checkTupleIndexBasedAccess(accessExpr, (BTupleType) type, accessExpr.indexExpr.getBType());
        }

        LinkedHashSet<BType> fieldTypeMembers = new LinkedHashSet<>();

        for (BType memType : ((BUnionType) type).getMemberTypes()) {
            BType individualFieldType = checkListIndexBasedAccess(accessExpr, memType);

            if (individualFieldType == symTable.semanticError) {
                continue;
            }

            fieldTypeMembers.add(individualFieldType);
        }

        if (fieldTypeMembers.size() == 0) {
            return symTable.semanticError;
        }

        if (fieldTypeMembers.size() == 1) {
            return fieldTypeMembers.iterator().next();
        }
        return BUnionType.create(null, fieldTypeMembers);
    }

    private BType checkTupleIndexBasedAccess(BLangIndexBasedAccess accessExpr, BTupleType tuple, BType currentType) {
        BType actualType = symTable.semanticError;
        BLangExpression indexExpr = accessExpr.indexExpr;
        switch (currentType.tag) {
            case TypeTags.INT:
                if (isConst(indexExpr)) {
                    actualType = checkTupleFieldType(tuple, getConstIndex(indexExpr).intValue());
                } else {
                    BTupleType tupleExpr = (BTupleType) accessExpr.expr.getBType();
                    LinkedHashSet<BType> tupleTypes = collectTupleFieldTypes(tupleExpr, new LinkedHashSet<>());
                    actualType = tupleTypes.size() == 1 ? tupleTypes.iterator().next() : BUnionType.create(null,
                                                                                                           tupleTypes);
                }
                break;
            case TypeTags.FINITE:
                BFiniteType finiteIndexExpr = (BFiniteType) currentType;
                LinkedHashSet<BType> possibleTypes = new LinkedHashSet<>();
                for (BLangExpression finiteMember : finiteIndexExpr.getValueSpace()) {
                    int indexValue = ((Long) ((BLangLiteral) finiteMember).value).intValue();
                    BType fieldType = checkTupleFieldType(tuple, indexValue);
                    if (fieldType.tag != TypeTags.SEMANTIC_ERROR) {
                        possibleTypes.add(fieldType);
                    }
                }
                if (possibleTypes.size() == 0) {
                    return symTable.semanticError;
                }
                actualType = possibleTypes.size() == 1 ? possibleTypes.iterator().next() :
                        BUnionType.create(null, possibleTypes);
                break;

            case TypeTags.UNION:
                LinkedHashSet<BType> possibleTypesByMember = new LinkedHashSet<>();
                List<BFiniteType> finiteTypes = new ArrayList<>();
                ((BUnionType) currentType).getMemberTypes().forEach(memType -> {
                    if (memType.tag == TypeTags.FINITE) {
                        finiteTypes.add((BFiniteType) memType);
                    } else {
                        BType possibleType = checkTupleIndexBasedAccess(accessExpr, tuple, memType);
                        if (possibleType.tag == TypeTags.UNION) {
                            possibleTypesByMember.addAll(((BUnionType) possibleType).getMemberTypes());
                        } else {
                            possibleTypesByMember.add(possibleType);
                        }
                    }
                });

                BFiniteType finiteType;
                if (finiteTypes.size() == 1) {
                    finiteType = finiteTypes.get(0);
                } else {
                    Set<BLangExpression> valueSpace = new LinkedHashSet<>();
                    finiteTypes.forEach(constituent -> valueSpace.addAll(constituent.getValueSpace()));
                    finiteType = new BFiniteType(null, valueSpace);
                }

                BType possibleType = checkTupleIndexBasedAccess(accessExpr, tuple, finiteType);
                if (possibleType.tag == TypeTags.UNION) {
                    possibleTypesByMember.addAll(((BUnionType) possibleType).getMemberTypes());
                } else {
                    possibleTypesByMember.add(possibleType);
                }

                if (possibleTypesByMember.contains(symTable.semanticError)) {
                    return symTable.semanticError;
                }
                actualType = possibleTypesByMember.size() == 1 ? possibleTypesByMember.iterator().next() :
                        BUnionType.create(null, possibleTypesByMember);
        }
        return actualType;
    }

    private LinkedHashSet<BType> collectTupleFieldTypes(BTupleType tupleType, LinkedHashSet<BType> memberTypes) {
        tupleType.tupleTypes
                .forEach(memberType -> {
                    if (memberType.tag == TypeTags.UNION) {
                        collectMemberTypes((BUnionType) memberType, memberTypes);
                    } else {
                        memberTypes.add(memberType);
                    }
                });
        return memberTypes;
    }

    private BType checkMappingIndexBasedAccess(BLangIndexBasedAccess accessExpr, BType type) {
        if (type.tag == TypeTags.MAP) {
            BType constraint = ((BMapType) type).constraint;
            return accessExpr.isLValue ? constraint : addNilForNillableAccessType(constraint);
        }

        if (type.tag == TypeTags.RECORD) {
            return checkRecordIndexBasedAccess(accessExpr, (BRecordType) type, accessExpr.indexExpr.getBType());
        }

        BType fieldType;

        boolean nonMatchedRecordExists = false;

        LinkedHashSet<BType> fieldTypeMembers = new LinkedHashSet<>();

        for (BType memType : ((BUnionType) type).getMemberTypes()) {
            BType individualFieldType = checkMappingIndexBasedAccess(accessExpr, memType);

            if (individualFieldType == symTable.semanticError) {
                nonMatchedRecordExists = true;
                continue;
            }

            fieldTypeMembers.add(individualFieldType);
        }

        if (fieldTypeMembers.size() == 0) {
            return symTable.semanticError;
        }

        if (fieldTypeMembers.size() == 1) {
            fieldType = fieldTypeMembers.iterator().next();
        } else {
            fieldType = BUnionType.create(null, fieldTypeMembers);
        }

        return nonMatchedRecordExists ? addNilForNillableAccessType(fieldType) : fieldType;
    }

    private BType checkRecordIndexBasedAccess(BLangIndexBasedAccess accessExpr, BRecordType record, BType currentType) {
        BType actualType = symTable.semanticError;
        BLangExpression indexExpr = accessExpr.indexExpr;
        switch (currentType.tag) {
            case TypeTags.STRING:
                if (isConst(indexExpr)) {
                    String fieldName = IdentifierUtils.escapeSpecialCharacters(getConstFieldName(indexExpr));
                    actualType = checkRecordRequiredFieldAccess(accessExpr, names.fromString(fieldName), record);
                    if (actualType != symTable.semanticError) {
                        return actualType;
                    }

                    actualType = checkRecordOptionalFieldAccess(accessExpr, names.fromString(fieldName), record);
                    if (actualType == symTable.semanticError) {
                        actualType = checkRecordRestFieldAccess(accessExpr, names.fromString(fieldName), record);
                        if (actualType == symTable.semanticError) {
                            return actualType;
                        }
                        if (actualType == symTable.neverType) {
                            return actualType;
                        }
                        return addNilForNillableAccessType(actualType);
                    }

                    if (accessExpr.isLValue) {
                        return actualType;
                    }
                    return addNilForNillableAccessType(actualType);
                }

                LinkedHashSet<BType> fieldTypes = record.fields.values().stream()
                        .map(field -> field.type)
                        .collect(Collectors.toCollection(LinkedHashSet::new));

                if (record.restFieldType.tag != TypeTags.NONE) {
                    fieldTypes.add(record.restFieldType);
                }

                if (fieldTypes.stream().noneMatch(BType::isNullable)) {
                    fieldTypes.add(symTable.nilType);
                }

                actualType = BUnionType.create(null, fieldTypes);
                break;
            case TypeTags.FINITE:
                BFiniteType finiteIndexExpr = (BFiniteType) currentType;
                LinkedHashSet<BType> possibleTypes = new LinkedHashSet<>();
                for (BLangExpression finiteMember : finiteIndexExpr.getValueSpace()) {
                    String fieldName = (String) ((BLangLiteral) finiteMember).value;
                    BType fieldType = checkRecordRequiredFieldAccess(accessExpr, names.fromString(fieldName), record);
                    if (fieldType == symTable.semanticError) {
                        fieldType = checkRecordOptionalFieldAccess(accessExpr, names.fromString(fieldName), record);
                        if (fieldType == symTable.semanticError) {
                            fieldType = checkRecordRestFieldAccess(accessExpr, names.fromString(fieldName), record);
                        }

                        if (fieldType != symTable.semanticError) {
                            fieldType = addNilForNillableAccessType(fieldType);
                        }
                    }

                    if (fieldType.tag == TypeTags.SEMANTIC_ERROR) {
                        continue;
                    }
                    possibleTypes.add(fieldType);
                }

                if (possibleTypes.isEmpty()) {
                    return symTable.semanticError;
                }

                if (possibleTypes.stream().noneMatch(BType::isNullable)) {
                    possibleTypes.add(symTable.nilType);
                }

                actualType = possibleTypes.size() == 1 ? possibleTypes.iterator().next() :
                        BUnionType.create(null, possibleTypes);
                break;
            case TypeTags.UNION:
                LinkedHashSet<BType> possibleTypesByMember = new LinkedHashSet<>();
                List<BFiniteType> finiteTypes = new ArrayList<>();
                ((BUnionType) currentType).getMemberTypes().forEach(memType -> {
                    if (memType.tag == TypeTags.FINITE) {
                        finiteTypes.add((BFiniteType) memType);
                    } else {
                        BType possibleType = checkRecordIndexBasedAccess(accessExpr, record, memType);
                        if (possibleType.tag == TypeTags.UNION) {
                            possibleTypesByMember.addAll(((BUnionType) possibleType).getMemberTypes());
                        } else {
                            possibleTypesByMember.add(possibleType);
                        }
                    }
                });

                BFiniteType finiteType;
                if (finiteTypes.size() == 1) {
                    finiteType = finiteTypes.get(0);
                } else {
                    Set<BLangExpression> valueSpace = new LinkedHashSet<>();
                    finiteTypes.forEach(constituent -> valueSpace.addAll(constituent.getValueSpace()));
                    finiteType = new BFiniteType(null, valueSpace);
                }

                BType possibleType = checkRecordIndexBasedAccess(accessExpr, record, finiteType);
                if (possibleType.tag == TypeTags.UNION) {
                    possibleTypesByMember.addAll(((BUnionType) possibleType).getMemberTypes());
                } else {
                    possibleTypesByMember.add(possibleType);
                }

                if (possibleTypesByMember.contains(symTable.semanticError)) {
                    return symTable.semanticError;
                }
                actualType = possibleTypesByMember.size() == 1 ? possibleTypesByMember.iterator().next() :
                        BUnionType.create(null, possibleTypesByMember);
        }
        return actualType;
    }

    private List<BType> getTypesList(BType type) {
        if (type.tag == TypeTags.UNION) {
            BUnionType unionType = (BUnionType) type;
            return new ArrayList<>(unionType.getMemberTypes());
        } else {
            return Lists.of(type);
        }
    }

    private LinkedHashSet<BType> getMatchExpressionTypes(BLangMatchExpression bLangMatchExpression) {
        List<BType> exprTypes = getTypesList(bLangMatchExpression.expr.getBType());
        LinkedHashSet<BType> matchExprTypes = new LinkedHashSet<>();
        for (BType type : exprTypes) {
            boolean assignable = false;
            for (BLangMatchExprPatternClause pattern : bLangMatchExpression.patternClauses) {
                BType patternExprType = pattern.expr.getBType();

                // Type of the pattern expression, becomes one of the types of the whole but expression
                matchExprTypes.addAll(getTypesList(patternExprType));

                if (type.tag == TypeTags.SEMANTIC_ERROR || patternExprType.tag == TypeTags.SEMANTIC_ERROR) {
                    return new LinkedHashSet<BType>() {
                        {
                            add(symTable.semanticError);
                        }
                    };
                }

                assignable = this.types.isAssignable(type, pattern.variable.getBType());
                if (assignable) {
                    break;
                }
            }

            // If the matching expr type is not matching to any pattern, it becomes one of the types
            // returned by the whole but expression
            if (!assignable) {
                matchExprTypes.add(type);
            }
        }

        return matchExprTypes;
    }

    private boolean couldHoldTableValues(BType type, List<BType> encounteredTypes) {
        if (encounteredTypes.contains(type)) {
            return false;
        }
        encounteredTypes.add(type);

        switch (type.tag) {
            case TypeTags.UNION:
                for (BType bType1 : ((BUnionType) type).getMemberTypes()) {
                    if (couldHoldTableValues(bType1, encounteredTypes)) {
                        return true;
                    }
                }
                return false;
            case TypeTags.MAP:
                return couldHoldTableValues(((BMapType) type).constraint, encounteredTypes);
            case TypeTags.RECORD:
                BRecordType recordType = (BRecordType) type;
                for (BField field : recordType.fields.values()) {
                    if (couldHoldTableValues(field.type, encounteredTypes)) {
                        return true;
                    }
                }
                return !recordType.sealed && couldHoldTableValues(recordType.restFieldType, encounteredTypes);
            case TypeTags.ARRAY:
                return couldHoldTableValues(((BArrayType) type).eType, encounteredTypes);
            case TypeTags.TUPLE:
                for (BType bType : ((BTupleType) type).getTupleTypes()) {
                    if (couldHoldTableValues(bType, encounteredTypes)) {
                        return true;
                    }
                }
                return false;
        }
        return false;
    }

    private boolean isConst(BLangExpression expression) {

        if (ConstantAnalyzer.isValidConstantExpressionNode(expression)) {
            return true;
        }

        if (expression.getKind() != NodeKind.SIMPLE_VARIABLE_REF) {
            return false;
        }

        return (((BLangSimpleVarRef) expression).symbol.tag & SymTag.CONSTANT) == SymTag.CONSTANT;
    }

    private Name getCurrentCompUnit(BLangNode node) {
        return names.fromString(node.pos.lineRange().filePath());
    }

    private BType getRepresentativeBroadType(List<BType> inferredTypeList) {
        for (int i = 0; i < inferredTypeList.size(); i++) {
            BType type = inferredTypeList.get(i);
            if (type.tag == TypeTags.SEMANTIC_ERROR) {
                return type;
            }

            for (int j = i + 1; j < inferredTypeList.size(); j++) {
                BType otherType = inferredTypeList.get(j);

                if (otherType.tag == TypeTags.SEMANTIC_ERROR) {
                    return otherType;
                }

                if (types.isAssignable(otherType, type)) {
                    inferredTypeList.remove(j);
                    j -= 1;
                    continue;
                }

                if (types.isAssignable(type, otherType)) {
                    inferredTypeList.remove(i);
                    i -= 1;
                    break;
                }
            }
        }

        if (inferredTypeList.size() == 1) {
            return inferredTypeList.get(0);
        }

        return BUnionType.create(null, inferredTypeList.toArray(new BType[0]));
    }

    private BType defineInferredRecordType(BLangRecordLiteral recordLiteral, BType expType) {
        PackageID pkgID = env.enclPkg.symbol.pkgID;
        BRecordTypeSymbol recordSymbol = createRecordTypeSymbol(pkgID, recordLiteral.pos, VIRTUAL);

        Map<String, FieldInfo> nonRestFieldTypes = new LinkedHashMap<>();
        List<BType> restFieldTypes = new ArrayList<>();

        for (RecordLiteralNode.RecordField field : recordLiteral.fields) {
            if (field.isKeyValueField()) {
                BLangRecordKeyValueField keyValue = (BLangRecordKeyValueField) field;
                BLangRecordKey key = keyValue.key;
                BLangExpression expression = keyValue.valueExpr;
                BLangExpression keyExpr = key.expr;
                if (key.computedKey) {
                    checkExpr(keyExpr, env, symTable.stringType);
                    BType exprType = checkExpr(expression, env, expType);
                    if (isUniqueType(restFieldTypes, exprType)) {
                        restFieldTypes.add(exprType);
                    }
                } else {
                    addToNonRestFieldTypes(nonRestFieldTypes, getKeyName(keyExpr),
                                           keyValue.readonly ? checkExpr(expression, env, symTable.readonlyType) :
                                                   checkExpr(expression, env, expType),
                                           true, keyValue.readonly);
                }
            } else if (field.getKind() == NodeKind.RECORD_LITERAL_SPREAD_OP) {
                BType type = checkExpr(((BLangRecordLiteral.BLangRecordSpreadOperatorField) field).expr, env, expType);
                int typeTag = type.tag;

                if (typeTag == TypeTags.MAP) {
                    BType constraintType = ((BMapType) type).constraint;

                    if (isUniqueType(restFieldTypes, constraintType)) {
                        restFieldTypes.add(constraintType);
                    }
                }

                if (type.tag != TypeTags.RECORD) {
                    continue;
                }

                BRecordType recordType = (BRecordType) type;
                for (BField recField : recordType.fields.values()) {
                    addToNonRestFieldTypes(nonRestFieldTypes, recField.name.value, recField.type,
                                           !Symbols.isOptional(recField.symbol), false);
                }

                if (!recordType.sealed) {
                    BType restFieldType = recordType.restFieldType;
                    if (isUniqueType(restFieldTypes, restFieldType)) {
                        restFieldTypes.add(restFieldType);
                    }
                }
            } else {
                BLangRecordVarNameField varNameField = (BLangRecordVarNameField) field;
                addToNonRestFieldTypes(nonRestFieldTypes, getKeyName(varNameField),
                                       varNameField.readonly ? checkExpr(varNameField, env, symTable.readonlyType) :
                                               checkExpr(varNameField, env, expType),
                                       true, varNameField.readonly);
            }
        }

        LinkedHashMap<String, BField> fields = new LinkedHashMap<>();
        boolean allReadOnlyNonRestFields = true;

        for (Map.Entry<String, FieldInfo> entry : nonRestFieldTypes.entrySet()) {
            FieldInfo fieldInfo = entry.getValue();
            List<BType> types = fieldInfo.types;

            if (types.contains(symTable.semanticError)) {
                return symTable.semanticError;
            }

            String key = entry.getKey();
            Name fieldName = names.fromString(key);
            BType type = types.size() == 1 ? types.get(0) : BUnionType.create(null, types.toArray(new BType[0]));

            Set<Flag> flags = new HashSet<>();

            if (fieldInfo.required) {
                flags.add(Flag.REQUIRED);
            } else {
                flags.add(Flag.OPTIONAL);
            }

            if (fieldInfo.readonly) {
                flags.add(Flag.READONLY);
            } else if (allReadOnlyNonRestFields) {
                allReadOnlyNonRestFields = false;
            }

            BVarSymbol fieldSymbol = new BVarSymbol(Flags.asMask(flags), fieldName, pkgID, type, recordSymbol,
                                                    symTable.builtinPos, VIRTUAL);
            fields.put(fieldName.value, new BField(fieldName, null, fieldSymbol));
            recordSymbol.scope.define(fieldName, fieldSymbol);
        }

        BRecordType recordType = new BRecordType(recordSymbol);
        recordType.fields = fields;

        if (restFieldTypes.contains(symTable.semanticError)) {
            return symTable.semanticError;
        }

        if (restFieldTypes.isEmpty()) {
            recordType.sealed = true;
            recordType.restFieldType = symTable.noType;
        } else if (restFieldTypes.size() == 1) {
            recordType.restFieldType = restFieldTypes.get(0);
        } else {
            recordType.restFieldType = BUnionType.create(null, restFieldTypes.toArray(new BType[0]));
        }
        recordSymbol.type = recordType;
        recordType.tsymbol = recordSymbol;

        if (expType == symTable.readonlyType || (recordType.sealed && allReadOnlyNonRestFields)) {
            recordType.flags |= Flags.READONLY;
            recordSymbol.flags |= Flags.READONLY;
        }

        BLangRecordTypeNode recordTypeNode = TypeDefBuilderHelper.createRecordTypeNode(recordType, pkgID, symTable,
                                                                                       recordLiteral.pos);
        recordTypeNode.initFunction = TypeDefBuilderHelper.createInitFunctionForRecordType(recordTypeNode, env,
                                                                                           names, symTable);
        TypeDefBuilderHelper.addTypeDefinition(recordType, recordSymbol, recordTypeNode, env);

        return recordType;
    }

    private BRecordTypeSymbol createRecordTypeSymbol(PackageID pkgID, Location location,
                                                     SymbolOrigin origin) {
        BRecordTypeSymbol recordSymbol =
                Symbols.createRecordSymbol(Flags.ANONYMOUS,
                                           names.fromString(anonymousModelHelper.getNextAnonymousTypeKey(pkgID)),
                                           pkgID, null, env.scope.owner, location, origin);

        BInvokableType bInvokableType = new BInvokableType(new ArrayList<>(), symTable.nilType, null);
        BInvokableSymbol initFuncSymbol = Symbols.createFunctionSymbol(
                Flags.PUBLIC, Names.EMPTY, Names.EMPTY, env.enclPkg.symbol.pkgID, bInvokableType, env.scope.owner,
                false, symTable.builtinPos, VIRTUAL);
        initFuncSymbol.retType = symTable.nilType;
        recordSymbol.initializerFunc = new BAttachedFunction(Names.INIT_FUNCTION_SUFFIX, initFuncSymbol,
                                                             bInvokableType, location);

        recordSymbol.scope = new Scope(recordSymbol);
        recordSymbol.scope.define(
                names.fromString(recordSymbol.name.value + "." + recordSymbol.initializerFunc.funcName.value),
                recordSymbol.initializerFunc.symbol);
        return recordSymbol;
    }

    private String getKeyName(BLangExpression key) {
        return key.getKind() == NodeKind.SIMPLE_VARIABLE_REF ?
                ((BLangSimpleVarRef) key).variableName.value : (String) ((BLangLiteral) key).value;
    }

    private void addToNonRestFieldTypes(Map<String, FieldInfo> nonRestFieldTypes, String keyString,
                                        BType exprType, boolean required, boolean readonly) {
        if (!nonRestFieldTypes.containsKey(keyString)) {
            nonRestFieldTypes.put(keyString, new FieldInfo(new ArrayList<BType>() {{ add(exprType); }}, required,
                                                           readonly));
            return;
        }

        FieldInfo fieldInfo = nonRestFieldTypes.get(keyString);
        List<BType> typeList = fieldInfo.types;

        if (isUniqueType(typeList, exprType)) {
            typeList.add(exprType);
        }

        if (required && !fieldInfo.required) {
            fieldInfo.required = true;
        }
    }

    private boolean isUniqueType(List<BType> typeList, BType type) {
        boolean isRecord = type.tag == TypeTags.RECORD;

        for (BType bType : typeList) {

            if (isRecord) {
                if (type == bType) {
                    return false;
                }
            } else if (types.isSameType(type, bType)) {
                return false;
            }
        }
        return true;
    }

    private BType checkXmlSubTypeLiteralCompatibility(Location location, BXMLSubType mutableXmlSubType,
                                                      BType expType) {
        if (expType == symTable.semanticError) {
            return expType;
        }

        boolean unionExpType = expType.tag == TypeTags.UNION;

        if (expType == mutableXmlSubType) {
            return expType;
        }

        if (!unionExpType && types.isAssignable(mutableXmlSubType, expType)) {
            return mutableXmlSubType;
        }

        BXMLSubType immutableXmlSubType = (BXMLSubType)
                ImmutableTypeCloner.getEffectiveImmutableType(location, types, mutableXmlSubType, env, symTable,
                                                              anonymousModelHelper, names);

        if (expType == immutableXmlSubType) {
            return expType;
        }

        if (!unionExpType && types.isAssignable(immutableXmlSubType, expType)) {
            return immutableXmlSubType;
        }

        if (!unionExpType) {
            dlog.error(location, DiagnosticErrorCode.INCOMPATIBLE_TYPES, expType, mutableXmlSubType);
            return symTable.semanticError;
        }

        List<BType> compatibleTypes = new ArrayList<>();
        for (BType memberType : ((BUnionType) expType).getMemberTypes()) {
            if (compatibleTypes.contains(memberType)) {
                continue;
            }

            if (memberType == mutableXmlSubType || memberType == immutableXmlSubType) {
                compatibleTypes.add(memberType);
                continue;
            }

            if (types.isAssignable(mutableXmlSubType, memberType) && !compatibleTypes.contains(mutableXmlSubType)) {
                compatibleTypes.add(mutableXmlSubType);
                continue;
            }

            if (types.isAssignable(immutableXmlSubType, memberType) && !compatibleTypes.contains(immutableXmlSubType)) {
                compatibleTypes.add(immutableXmlSubType);
            }
        }

        if (compatibleTypes.isEmpty()) {
            dlog.error(location, DiagnosticErrorCode.INCOMPATIBLE_TYPES, expType, mutableXmlSubType);
            return symTable.semanticError;
        }

        if (compatibleTypes.size() == 1) {
            return compatibleTypes.get(0);
        }

        dlog.error(location, DiagnosticErrorCode.AMBIGUOUS_TYPES, expType);
        return symTable.semanticError;
    }

    private void markChildrenAsImmutable(BLangXMLElementLiteral bLangXMLElementLiteral) {
        for (BLangExpression modifiedChild : bLangXMLElementLiteral.modifiedChildren) {
            BType childType = modifiedChild.getBType();
            if (Symbols.isFlagOn(childType.flags, Flags.READONLY) || !types.isSelectivelyImmutableType(childType)) {
                continue;
            }
            modifiedChild.setBType(ImmutableTypeCloner.getEffectiveImmutableType(modifiedChild.pos, types,
                                                                         (SelectivelyImmutableReferenceType) childType,
                                                                         env, symTable, anonymousModelHelper, names));

            if (modifiedChild.getKind() == NodeKind.XML_ELEMENT_LITERAL) {
                markChildrenAsImmutable((BLangXMLElementLiteral) modifiedChild);
            }
        }
    }

    private void logUndefinedSymbolError(Location pos, String name) {
        if (!missingNodesHelper.isMissingNode(name)) {
            dlog.error(pos, DiagnosticErrorCode.UNDEFINED_SYMBOL, name);
        }
    }

    private void markTypeAsIsolated(BType actualType) {
        actualType.flags |= Flags.ISOLATED;
        actualType.tsymbol.flags |= Flags.ISOLATED;
    }

    private boolean isObjectConstructorExpr(BLangTypeInit cIExpr, BType actualType) {
        return cIExpr.getType() != null && Symbols.isFlagOn(actualType.tsymbol.flags, Flags.ANONYMOUS);
    }

    private BLangClassDefinition getClassDefinitionForObjectConstructorExpr(BLangTypeInit cIExpr, SymbolEnv env) {
        List<BLangClassDefinition> classDefinitions = env.enclPkg.classDefinitions;

        BLangUserDefinedType userDefinedType = (BLangUserDefinedType) cIExpr.getType();
        BSymbol symbol = symResolver.lookupMainSpaceSymbolInPackage(userDefinedType.pos, env,
                                                                    names.fromIdNode(userDefinedType.pkgAlias),
                                                                    names.fromIdNode(userDefinedType.typeName));

        for (BLangClassDefinition classDefinition : classDefinitions) {
            if (classDefinition.symbol == symbol) {
                return classDefinition;
            }
        }
        return null; // Won't reach here.
    }

    private void handleObjectConstrExprForReadOnly(BLangTypeInit cIExpr, BObjectType actualObjectType,
                                                   BLangClassDefinition classDefForConstructor, SymbolEnv env,
                                                   boolean logErrors) {
        boolean hasNeverReadOnlyField = false;

        for (BField field : actualObjectType.fields.values()) {
            BType fieldType = field.type;
            if (!types.isInherentlyImmutableType(fieldType) && !types.isSelectivelyImmutableType(fieldType, false)) {
                analyzeObjectConstructor(classDefForConstructor, env);
                hasNeverReadOnlyField = true;

                if (!logErrors) {
                    return;
                }

                dlog.error(field.pos,
                           DiagnosticErrorCode.INVALID_FIELD_IN_OBJECT_CONSTUCTOR_EXPR_WITH_READONLY_REFERENCE,
                           fieldType);
            }
        }

        if (hasNeverReadOnlyField) {
            return;
        }

        classDefForConstructor.flagSet.add(Flag.READONLY);
        actualObjectType.flags |= Flags.READONLY;
        actualObjectType.tsymbol.flags |= Flags.READONLY;

        ImmutableTypeCloner.markFieldsAsImmutable(classDefForConstructor, env, actualObjectType, types,
                                                  anonymousModelHelper, symTable, names, cIExpr.pos);

        analyzeObjectConstructor(classDefForConstructor, env);
    }

    private void markConstructedObjectIsolatedness(BObjectType actualObjectType) {
        if (Symbols.isFlagOn(actualObjectType.flags, Flags.READONLY)) {
            markTypeAsIsolated(actualObjectType);
            return;
        }

        for (BField field : actualObjectType.fields.values()) {
            if (!Symbols.isFlagOn(field.symbol.flags, Flags.FINAL) ||
                    !types.isSubTypeOfReadOnlyOrIsolatedObjectUnion(field.type)) {
                return;
            }
        }

        markTypeAsIsolated(actualObjectType);
    }

    private void markLeafNode(BLangAccessExpression accessExpression) {
        BLangNode parent = accessExpression.parent;
        if (parent == null) {
            accessExpression.leafNode = true;
            return;
        }

        NodeKind kind = parent.getKind();

        while (kind == NodeKind.GROUP_EXPR) {
            parent = parent.parent;

            if (parent == null) {
                accessExpression.leafNode = true;
                break;
            }

            kind = parent.getKind();
        }

        if (kind != NodeKind.FIELD_BASED_ACCESS_EXPR && kind != NodeKind.INDEX_BASED_ACCESS_EXPR) {
            accessExpression.leafNode = true;
        }
    }

    private static class FieldInfo {
        List<BType> types;
        boolean required;
        boolean readonly;

        private FieldInfo(List<BType> types, boolean required, boolean readonly) {
            this.types = types;
            this.required = required;
            this.readonly = readonly;
        }
    }

    private static class TypeSymbolPair {
        private BVarSymbol fieldSymbol;
        private BType determinedType;

        public TypeSymbolPair(BVarSymbol fieldSymbol, BType determinedType) {
            this.fieldSymbol = fieldSymbol;
            this.determinedType = determinedType;
        }
    }

    private static class RecordUnionDiagnostics {
        // Set of record types which doesn't have the field name declared
        Set<BRecordType> undeclaredInRecords = new LinkedHashSet<>();

        // Set of record types which has the field name declared as optional
        Set<BRecordType> optionalInRecords = new LinkedHashSet<>();

        boolean hasUndeclaredAndOptional() {
            return undeclaredInRecords.size() > 0 && optionalInRecords.size() > 0;
        }

        boolean hasUndeclared() {
            return undeclaredInRecords.size() > 0;
        }

        boolean hasOptional() {
            return optionalInRecords.size() > 0;
        }

        String recordsToString(Set<BRecordType> recordTypeSet) {
            StringBuilder recordNames = new StringBuilder();
            int recordSetSize = recordTypeSet.size();
            int index = 0;

            for (BRecordType recordType : recordTypeSet) {
                index++;
                recordNames.append(recordType.tsymbol.getName().getValue());

                if (recordSetSize > 1) {

                    if (index == recordSetSize - 1) {
                        recordNames.append("', and '");
                    } else if (index < recordSetSize) {
                        recordNames.append("', '");
                    }
                }
            }

            return recordNames.toString();
        }
    }
}<|MERGE_RESOLUTION|>--- conflicted
+++ resolved
@@ -4032,22 +4032,10 @@
 
         checkDecimalCompatibilityForBinaryArithmeticOverLiteralValues(binaryExpr);
 
-        BType nilLiftType = null;
-
-        if (isNullableBinaryExpr(binaryExpr)) {
-            BUnionType exprBType = (BUnionType) binaryExpr.expectedType;
-            nilLiftType = exprBType.getMemberTypes().iterator().next();
-        }
-
         SymbolEnv rhsExprEnv;
         BType lhsType;
         if (binaryExpr.expectedType.tag == TypeTags.FLOAT || binaryExpr.expectedType.tag == TypeTags.DECIMAL ||
-<<<<<<< HEAD
-                (isNullableBinaryExpr(binaryExpr) &&
-                        (nilLiftType.tag == TypeTags.FLOAT || nilLiftType.tag == TypeTags.DECIMAL))) {
-=======
                 isOptionalFloatOrDecimal(binaryExpr.expectedType)) {
->>>>>>> 4a62753b
             lhsType = checkAndGetType(binaryExpr.lhsExpr, env, binaryExpr);
         } else {
             lhsType = checkExpr(binaryExpr.lhsExpr, env);
@@ -4064,12 +4052,7 @@
         BType rhsType;
 
         if (binaryExpr.expectedType.tag == TypeTags.FLOAT || binaryExpr.expectedType.tag == TypeTags.DECIMAL ||
-<<<<<<< HEAD
-                (isNullableBinaryExpr(binaryExpr) &&
-                        (nilLiftType.tag == TypeTags.FLOAT || nilLiftType.tag == TypeTags.DECIMAL))) {
-=======
                 isOptionalFloatOrDecimal(binaryExpr.expectedType)) {
->>>>>>> 4a62753b
             rhsType = checkAndGetType(binaryExpr.rhsExpr, rhsExprEnv, binaryExpr);
         } else {
             rhsType = checkExpr(binaryExpr.rhsExpr, rhsExprEnv);
@@ -4129,18 +4112,6 @@
         resultType = types.checkType(binaryExpr, actualType, expType);
     }
 
-<<<<<<< HEAD
-    private boolean isNullableBinaryExpr(BLangBinaryExpr binaryExpr) {
-        if (binaryExpr.expectedType.isNullable() && binaryExpr.expectedType.tag != TypeTags.ANY) {
-            switch (binaryExpr.getOperatorKind()) {
-                case ADD:
-                case SUB:
-                case MUL:
-                case DIV:
-                case MOD:
-                    return true;
-            }
-=======
     private boolean isOptionalFloatOrDecimal(BType expectedType) {
         if (expectedType.tag == TypeTags.UNION && expectedType.isNullable() && expectedType.tag != TypeTags.ANY) {
             Iterator<BType> memberTypeIterator = ((BUnionType) expectedType).getMemberTypes().iterator();
@@ -4151,7 +4122,6 @@
                 }
             }
 
->>>>>>> 4a62753b
         }
         return false;
     }
