--- conflicted
+++ resolved
@@ -1064,7 +1064,7 @@
             }
             checkExpr(pattern.expr, matchExprEnv, expType);
             pattern.variable.type = symResolver.resolveTypeNode(pattern.variable.typeNode, matchExprEnv);
-            matchExprTypes.add(getActualType(pattern.expr));
+            matchExprTypes.addAll(getMatchExprTypes(getActualType(pattern.expr)));
         });
 
         BType actualType;
@@ -1077,6 +1077,20 @@
         }
 
         resultType = types.checkType(bLangMatchExpression, actualType, expType);
+    }
+
+    private Set<BType> getMatchExprTypes(BType t) {
+        Set<BType> matchExprTypes = new LinkedHashSet<>();
+        if (t.tag == TypeTags.UNION) {
+            BUnionType ut = (BUnionType) t;
+            ut.getMemberTypes().forEach(mt -> {
+                matchExprTypes.addAll(getMatchExprTypes(mt));
+            });
+
+        } else {
+            matchExprTypes.add(t);
+        }
+        return matchExprTypes;
     }
 
     @Override
@@ -1952,11 +1966,8 @@
         return new BUnionType(null, new LinkedHashSet<>(lhsTypes), false);
     }
 
-<<<<<<< HEAD
-=======
     private BType getActualType(BLangExpression expr) {
         return expr.impConversionExpr == null ? expr.type : getActualType(expr.impConversionExpr);
     }
 
->>>>>>> ade6ec6d
 }