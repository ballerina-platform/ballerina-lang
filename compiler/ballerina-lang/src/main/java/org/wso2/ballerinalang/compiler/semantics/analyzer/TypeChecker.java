/*
 *  Copyright (c) 2017, WSO2 Inc. (http://www.wso2.org) All Rights Reserved.
 *
 *  WSO2 Inc. licenses this file to you under the Apache License,
 *  Version 2.0 (the "License"); you may not use this file except
 *  in compliance with the License.
 *  You may obtain a copy of the License at
 *
 *    http://www.apache.org/licenses/LICENSE-2.0
 *
 *  Unless required by applicable law or agreed to in writing,
 *  software distributed under the License is distributed on an
 *  "AS IS" BASIS, WITHOUT WARRANTIES OR CONDITIONS OF ANY
 *  KIND, either express or implied.  See the License for the
 *  specific language governing permissions and limitations
 *  under the License.
 */
package org.wso2.ballerinalang.compiler.semantics.analyzer;

import io.ballerina.runtime.api.utils.IdentifierUtils;
import io.ballerina.tools.diagnostics.DiagnosticCode;
import io.ballerina.tools.diagnostics.Location;
import org.ballerinalang.model.TreeBuilder;
import org.ballerinalang.model.clauses.OrderKeyNode;
import org.ballerinalang.model.elements.AttachPoint;
import org.ballerinalang.model.elements.Flag;
import org.ballerinalang.model.elements.PackageID;
import org.ballerinalang.model.symbols.InvokableSymbol;
import org.ballerinalang.model.symbols.SymbolKind;
import org.ballerinalang.model.symbols.SymbolOrigin;
import org.ballerinalang.model.tree.ActionNode;
import org.ballerinalang.model.tree.IdentifierNode;
import org.ballerinalang.model.tree.NodeKind;
import org.ballerinalang.model.tree.OperatorKind;
import org.ballerinalang.model.tree.expressions.NamedArgNode;
import org.ballerinalang.model.tree.expressions.RecordLiteralNode;
import org.ballerinalang.model.tree.expressions.XMLNavigationAccess;
import org.ballerinalang.model.types.TupleType;
import org.ballerinalang.model.types.Type;
import org.ballerinalang.model.types.TypeKind;
import org.ballerinalang.util.BLangCompilerConstants;
import org.ballerinalang.util.diagnostic.DiagnosticErrorCode;
import org.wso2.ballerinalang.compiler.desugar.ASTBuilderUtil;
import org.wso2.ballerinalang.compiler.diagnostic.BLangDiagnosticLog;
import org.wso2.ballerinalang.compiler.parser.BLangAnonymousModelHelper;
import org.wso2.ballerinalang.compiler.parser.BLangMissingNodesHelper;
import org.wso2.ballerinalang.compiler.parser.NodeCloner;
import org.wso2.ballerinalang.compiler.semantics.model.Scope;
import org.wso2.ballerinalang.compiler.semantics.model.SymbolEnv;
import org.wso2.ballerinalang.compiler.semantics.model.SymbolTable;
import org.wso2.ballerinalang.compiler.semantics.model.symbols.BAnnotationSymbol;
import org.wso2.ballerinalang.compiler.semantics.model.symbols.BAttachedFunction;
import org.wso2.ballerinalang.compiler.semantics.model.symbols.BConstantSymbol;
import org.wso2.ballerinalang.compiler.semantics.model.symbols.BInvokableSymbol;
import org.wso2.ballerinalang.compiler.semantics.model.symbols.BInvokableTypeSymbol;
import org.wso2.ballerinalang.compiler.semantics.model.symbols.BLetSymbol;
import org.wso2.ballerinalang.compiler.semantics.model.symbols.BObjectTypeSymbol;
import org.wso2.ballerinalang.compiler.semantics.model.symbols.BOperatorSymbol;
import org.wso2.ballerinalang.compiler.semantics.model.symbols.BPackageSymbol;
import org.wso2.ballerinalang.compiler.semantics.model.symbols.BRecordTypeSymbol;
import org.wso2.ballerinalang.compiler.semantics.model.symbols.BSymbol;
import org.wso2.ballerinalang.compiler.semantics.model.symbols.BTypeSymbol;
import org.wso2.ballerinalang.compiler.semantics.model.symbols.BVarSymbol;
import org.wso2.ballerinalang.compiler.semantics.model.symbols.BXMLNSSymbol;
import org.wso2.ballerinalang.compiler.semantics.model.symbols.SymTag;
import org.wso2.ballerinalang.compiler.semantics.model.symbols.Symbols;
import org.wso2.ballerinalang.compiler.semantics.model.types.BArrayType;
import org.wso2.ballerinalang.compiler.semantics.model.types.BErrorType;
import org.wso2.ballerinalang.compiler.semantics.model.types.BField;
import org.wso2.ballerinalang.compiler.semantics.model.types.BFiniteType;
import org.wso2.ballerinalang.compiler.semantics.model.types.BFutureType;
import org.wso2.ballerinalang.compiler.semantics.model.types.BIntersectionType;
import org.wso2.ballerinalang.compiler.semantics.model.types.BInvokableType;
import org.wso2.ballerinalang.compiler.semantics.model.types.BMapType;
import org.wso2.ballerinalang.compiler.semantics.model.types.BObjectType;
import org.wso2.ballerinalang.compiler.semantics.model.types.BRecordType;
import org.wso2.ballerinalang.compiler.semantics.model.types.BStreamType;
import org.wso2.ballerinalang.compiler.semantics.model.types.BTableType;
import org.wso2.ballerinalang.compiler.semantics.model.types.BTupleType;
import org.wso2.ballerinalang.compiler.semantics.model.types.BType;
import org.wso2.ballerinalang.compiler.semantics.model.types.BTypeIdSet;
import org.wso2.ballerinalang.compiler.semantics.model.types.BTypedescType;
import org.wso2.ballerinalang.compiler.semantics.model.types.BUnionType;
import org.wso2.ballerinalang.compiler.semantics.model.types.BXMLSubType;
import org.wso2.ballerinalang.compiler.semantics.model.types.BXMLType;
import org.wso2.ballerinalang.compiler.tree.BLangAnnotationAttachment;
import org.wso2.ballerinalang.compiler.tree.BLangClassDefinition;
import org.wso2.ballerinalang.compiler.tree.BLangFunction;
import org.wso2.ballerinalang.compiler.tree.BLangIdentifier;
import org.wso2.ballerinalang.compiler.tree.BLangInvokableNode;
import org.wso2.ballerinalang.compiler.tree.BLangNode;
import org.wso2.ballerinalang.compiler.tree.BLangNodeVisitor;
import org.wso2.ballerinalang.compiler.tree.BLangSimpleVariable;
import org.wso2.ballerinalang.compiler.tree.BLangTableKeySpecifier;
import org.wso2.ballerinalang.compiler.tree.BLangVariable;
import org.wso2.ballerinalang.compiler.tree.clauses.BLangDoClause;
import org.wso2.ballerinalang.compiler.tree.clauses.BLangFromClause;
import org.wso2.ballerinalang.compiler.tree.clauses.BLangInputClause;
import org.wso2.ballerinalang.compiler.tree.clauses.BLangJoinClause;
import org.wso2.ballerinalang.compiler.tree.clauses.BLangLetClause;
import org.wso2.ballerinalang.compiler.tree.clauses.BLangLimitClause;
import org.wso2.ballerinalang.compiler.tree.clauses.BLangOnClause;
import org.wso2.ballerinalang.compiler.tree.clauses.BLangOnConflictClause;
import org.wso2.ballerinalang.compiler.tree.clauses.BLangOnFailClause;
import org.wso2.ballerinalang.compiler.tree.clauses.BLangOrderByClause;
import org.wso2.ballerinalang.compiler.tree.clauses.BLangOrderKey;
import org.wso2.ballerinalang.compiler.tree.clauses.BLangSelectClause;
import org.wso2.ballerinalang.compiler.tree.clauses.BLangWhereClause;
import org.wso2.ballerinalang.compiler.tree.expressions.BLangAccessExpression;
import org.wso2.ballerinalang.compiler.tree.expressions.BLangAnnotAccessExpr;
import org.wso2.ballerinalang.compiler.tree.expressions.BLangArrowFunction;
import org.wso2.ballerinalang.compiler.tree.expressions.BLangBinaryExpr;
import org.wso2.ballerinalang.compiler.tree.expressions.BLangCheckPanickedExpr;
import org.wso2.ballerinalang.compiler.tree.expressions.BLangCheckedExpr;
import org.wso2.ballerinalang.compiler.tree.expressions.BLangCommitExpr;
import org.wso2.ballerinalang.compiler.tree.expressions.BLangConstRef;
import org.wso2.ballerinalang.compiler.tree.expressions.BLangElvisExpr;
import org.wso2.ballerinalang.compiler.tree.expressions.BLangErrorConstructorExpr;
import org.wso2.ballerinalang.compiler.tree.expressions.BLangErrorVarRef;
import org.wso2.ballerinalang.compiler.tree.expressions.BLangExpression;
import org.wso2.ballerinalang.compiler.tree.expressions.BLangFieldBasedAccess;
import org.wso2.ballerinalang.compiler.tree.expressions.BLangGroupExpr;
import org.wso2.ballerinalang.compiler.tree.expressions.BLangIndexBasedAccess;
import org.wso2.ballerinalang.compiler.tree.expressions.BLangInferredTypedescDefaultNode;
import org.wso2.ballerinalang.compiler.tree.expressions.BLangIntRangeExpression;
import org.wso2.ballerinalang.compiler.tree.expressions.BLangInvocation;
import org.wso2.ballerinalang.compiler.tree.expressions.BLangLambdaFunction;
import org.wso2.ballerinalang.compiler.tree.expressions.BLangLetExpression;
import org.wso2.ballerinalang.compiler.tree.expressions.BLangListConstructorExpr;
import org.wso2.ballerinalang.compiler.tree.expressions.BLangLiteral;
import org.wso2.ballerinalang.compiler.tree.expressions.BLangMatchExpression;
import org.wso2.ballerinalang.compiler.tree.expressions.BLangMatchExpression.BLangMatchExprPatternClause;
import org.wso2.ballerinalang.compiler.tree.expressions.BLangNamedArgsExpression;
import org.wso2.ballerinalang.compiler.tree.expressions.BLangNumericLiteral;
import org.wso2.ballerinalang.compiler.tree.expressions.BLangObjectConstructorExpression;
import org.wso2.ballerinalang.compiler.tree.expressions.BLangQueryAction;
import org.wso2.ballerinalang.compiler.tree.expressions.BLangQueryExpr;
import org.wso2.ballerinalang.compiler.tree.expressions.BLangRawTemplateLiteral;
import org.wso2.ballerinalang.compiler.tree.expressions.BLangRecordLiteral;
import org.wso2.ballerinalang.compiler.tree.expressions.BLangRecordLiteral.BLangRecordKey;
import org.wso2.ballerinalang.compiler.tree.expressions.BLangRecordLiteral.BLangRecordKeyValueField;
import org.wso2.ballerinalang.compiler.tree.expressions.BLangRecordLiteral.BLangRecordVarNameField;
import org.wso2.ballerinalang.compiler.tree.expressions.BLangRecordVarRef;
import org.wso2.ballerinalang.compiler.tree.expressions.BLangRestArgsExpression;
import org.wso2.ballerinalang.compiler.tree.expressions.BLangServiceConstructorExpr;
import org.wso2.ballerinalang.compiler.tree.expressions.BLangSimpleVarRef;
import org.wso2.ballerinalang.compiler.tree.expressions.BLangStringTemplateLiteral;
import org.wso2.ballerinalang.compiler.tree.expressions.BLangTableConstructorExpr;
import org.wso2.ballerinalang.compiler.tree.expressions.BLangTableMultiKeyExpr;
import org.wso2.ballerinalang.compiler.tree.expressions.BLangTernaryExpr;
import org.wso2.ballerinalang.compiler.tree.expressions.BLangTransactionalExpr;
import org.wso2.ballerinalang.compiler.tree.expressions.BLangTrapExpr;
import org.wso2.ballerinalang.compiler.tree.expressions.BLangTupleVarRef;
import org.wso2.ballerinalang.compiler.tree.expressions.BLangTypeConversionExpr;
import org.wso2.ballerinalang.compiler.tree.expressions.BLangTypeInit;
import org.wso2.ballerinalang.compiler.tree.expressions.BLangTypeTestExpr;
import org.wso2.ballerinalang.compiler.tree.expressions.BLangTypedescExpr;
import org.wso2.ballerinalang.compiler.tree.expressions.BLangUnaryExpr;
import org.wso2.ballerinalang.compiler.tree.expressions.BLangValueExpression;
import org.wso2.ballerinalang.compiler.tree.expressions.BLangVariableReference;
import org.wso2.ballerinalang.compiler.tree.expressions.BLangWaitExpr;
import org.wso2.ballerinalang.compiler.tree.expressions.BLangWaitForAllExpr;
import org.wso2.ballerinalang.compiler.tree.expressions.BLangWorkerFlushExpr;
import org.wso2.ballerinalang.compiler.tree.expressions.BLangWorkerReceive;
import org.wso2.ballerinalang.compiler.tree.expressions.BLangWorkerSyncSendExpr;
import org.wso2.ballerinalang.compiler.tree.expressions.BLangXMLAttribute;
import org.wso2.ballerinalang.compiler.tree.expressions.BLangXMLAttributeAccess;
import org.wso2.ballerinalang.compiler.tree.expressions.BLangXMLCommentLiteral;
import org.wso2.ballerinalang.compiler.tree.expressions.BLangXMLElementAccess;
import org.wso2.ballerinalang.compiler.tree.expressions.BLangXMLElementFilter;
import org.wso2.ballerinalang.compiler.tree.expressions.BLangXMLElementLiteral;
import org.wso2.ballerinalang.compiler.tree.expressions.BLangXMLNavigationAccess;
import org.wso2.ballerinalang.compiler.tree.expressions.BLangXMLProcInsLiteral;
import org.wso2.ballerinalang.compiler.tree.expressions.BLangXMLQName;
import org.wso2.ballerinalang.compiler.tree.expressions.BLangXMLQuotedString;
import org.wso2.ballerinalang.compiler.tree.expressions.BLangXMLSequenceLiteral;
import org.wso2.ballerinalang.compiler.tree.expressions.BLangXMLTextLiteral;
import org.wso2.ballerinalang.compiler.tree.statements.BLangBlockStmt;
import org.wso2.ballerinalang.compiler.tree.statements.BLangDo;
import org.wso2.ballerinalang.compiler.tree.types.BLangLetVariable;
import org.wso2.ballerinalang.compiler.tree.types.BLangRecordTypeNode;
import org.wso2.ballerinalang.compiler.tree.types.BLangType;
import org.wso2.ballerinalang.compiler.tree.types.BLangUserDefinedType;
import org.wso2.ballerinalang.compiler.tree.types.BLangValueType;
import org.wso2.ballerinalang.compiler.util.BArrayState;
import org.wso2.ballerinalang.compiler.util.ClosureVarSymbol;
import org.wso2.ballerinalang.compiler.util.CompilerContext;
import org.wso2.ballerinalang.compiler.util.FieldKind;
import org.wso2.ballerinalang.compiler.util.ImmutableTypeCloner;
import org.wso2.ballerinalang.compiler.util.Name;
import org.wso2.ballerinalang.compiler.util.Names;
import org.wso2.ballerinalang.compiler.util.NumericLiteralSupport;
import org.wso2.ballerinalang.compiler.util.TypeDefBuilderHelper;
import org.wso2.ballerinalang.compiler.util.TypeTags;
import org.wso2.ballerinalang.compiler.util.Unifier;
import org.wso2.ballerinalang.util.Flags;
import org.wso2.ballerinalang.util.Lists;

import java.util.ArrayList;
import java.util.Collections;
import java.util.EnumSet;
import java.util.HashMap;
import java.util.HashSet;
import java.util.Iterator;
import java.util.LinkedHashMap;
import java.util.LinkedHashSet;
import java.util.LinkedList;
import java.util.List;
import java.util.Map;
import java.util.Set;
import java.util.Stack;
import java.util.function.BinaryOperator;
import java.util.function.Function;
import java.util.stream.Collector;
import java.util.stream.Collectors;

import javax.xml.XMLConstants;

import static org.ballerinalang.model.symbols.SymbolOrigin.SOURCE;
import static org.ballerinalang.model.symbols.SymbolOrigin.VIRTUAL;
import static org.ballerinalang.util.diagnostic.DiagnosticErrorCode.INVALID_NUM_INSERTIONS;
import static org.ballerinalang.util.diagnostic.DiagnosticErrorCode.INVALID_NUM_STRINGS;
import static org.wso2.ballerinalang.compiler.tree.BLangInvokableNode.DEFAULT_WORKER_NAME;
import static org.wso2.ballerinalang.compiler.util.Constants.WORKER_LAMBDA_VAR_PREFIX;

/**
 * @since 0.94
 */
public class TypeChecker extends BLangNodeVisitor {

    private static final CompilerContext.Key<TypeChecker> TYPE_CHECKER_KEY = new CompilerContext.Key<>();
    private static Set<String> listLengthModifierFunctions = new HashSet<>();
    private static Map<String, HashSet<String>> modifierFunctions = new HashMap<>();

    private static final String LIST_LANG_LIB = "lang.array";
    private static final String MAP_LANG_LIB = "lang.map";
    private static final String TABLE_LANG_LIB = "lang.table";
    private static final String VALUE_LANG_LIB = "lang.value";
    private static final String XML_LANG_LIB = "lang.xml";

    private static final String FUNCTION_NAME_PUSH = "push";
    private static final String FUNCTION_NAME_POP = "pop";
    private static final String FUNCTION_NAME_SHIFT = "shift";
    private static final String FUNCTION_NAME_UNSHIFT = "unshift";
    private static final String FUNCTION_NAME_ENSURE_TYPE = "ensureType";

    private Names names;
    private SymbolTable symTable;
    private SymbolEnter symbolEnter;
    private SymbolResolver symResolver;
    private NodeCloner nodeCloner;
    private Types types;
    private BLangDiagnosticLog dlog;
    private SymbolEnv env;
    private boolean isTypeChecked;
    private TypeNarrower typeNarrower;
    private TypeParamAnalyzer typeParamAnalyzer;
    private BLangAnonymousModelHelper anonymousModelHelper;
    private SemanticAnalyzer semanticAnalyzer;
    private Unifier unifier;
    private boolean nonErrorLoggingCheck = false;
    private int letCount = 0;
    private Stack<SymbolEnv> queryEnvs, prevEnvs;
    private Stack<BLangNode> queryFinalClauses;
    private boolean checkWithinQueryExpr = false;
    private BLangMissingNodesHelper missingNodesHelper;
    private boolean breakToParallelQueryEnv = false;

    /**
     * Expected types or inherited types.
     */
    private BType expType;
    private BType resultType;

    private DiagnosticCode diagCode;

    static {
        listLengthModifierFunctions.add(FUNCTION_NAME_PUSH);
        listLengthModifierFunctions.add(FUNCTION_NAME_POP);
        listLengthModifierFunctions.add(FUNCTION_NAME_SHIFT);
        listLengthModifierFunctions.add(FUNCTION_NAME_UNSHIFT);

        modifierFunctions.put(LIST_LANG_LIB, new HashSet<String>() {{
            add("remove");
            add("removeAll");
            add("setLength");
            add("reverse");
            add("sort");
            add("pop");
            add("push");
            add("shift");
            add("unshift");
        }});

        modifierFunctions.put(MAP_LANG_LIB, new HashSet<String>() {{
            add("remove");
            add("removeIfHasKey");
            add("removeAll");
        }});

        modifierFunctions.put(TABLE_LANG_LIB, new HashSet<String>() {{
            add("put");
            add("add");
            add("remove");
            add("removeIfHasKey");
            add("removeAll");
        }});

        modifierFunctions.put(VALUE_LANG_LIB, new HashSet<String>() {{
            add("mergeJson");
        }});

        modifierFunctions.put(XML_LANG_LIB, new HashSet<String>() {{
            add("setName");
            add("setChildren");
            add("strip");
        }});
    }

    public static TypeChecker getInstance(CompilerContext context) {
        TypeChecker typeChecker = context.get(TYPE_CHECKER_KEY);
        if (typeChecker == null) {
            typeChecker = new TypeChecker(context);
        }

        return typeChecker;
    }

    public TypeChecker(CompilerContext context) {
        context.put(TYPE_CHECKER_KEY, this);

        this.names = Names.getInstance(context);
        this.symTable = SymbolTable.getInstance(context);
        this.symbolEnter = SymbolEnter.getInstance(context);
        this.symResolver = SymbolResolver.getInstance(context);
        this.nodeCloner = NodeCloner.getInstance(context);
        this.types = Types.getInstance(context);
        this.dlog = BLangDiagnosticLog.getInstance(context);
        this.typeNarrower = TypeNarrower.getInstance(context);
        this.typeParamAnalyzer = TypeParamAnalyzer.getInstance(context);
        this.anonymousModelHelper = BLangAnonymousModelHelper.getInstance(context);
        this.semanticAnalyzer = SemanticAnalyzer.getInstance(context);
        this.missingNodesHelper = BLangMissingNodesHelper.getInstance(context);
        this.queryFinalClauses = new Stack<>();
        this.queryEnvs = new Stack<>();
        this.prevEnvs = new Stack<>();
        this.unifier = new Unifier();
    }

    public BType checkExpr(BLangExpression expr, SymbolEnv env) {
        return checkExpr(expr, env, symTable.noType);
    }

    public BType checkExpr(BLangExpression expr, SymbolEnv env, BType expType) {
        return checkExpr(expr, env, expType, DiagnosticErrorCode.INCOMPATIBLE_TYPES);
    }

    public BType checkExpr(BLangExpression expr, SymbolEnv env, BType expType, DiagnosticCode diagCode) {
        if (expr.typeChecked) {
            return expr.getBType();
        }

        if (expType.tag == TypeTags.INTERSECTION) {
            expType = ((BIntersectionType) expType).effectiveType;
        }

        SymbolEnv prevEnv = this.env;
        BType preExpType = this.expType;
        DiagnosticCode preDiagCode = this.diagCode;
        this.env = env;
        this.diagCode = diagCode;
        this.expType = expType;
        this.isTypeChecked = true;
        expr.expectedType = expType;

        expr.accept(this);

        BType resultRefType = types.getReferredType(resultType);
        if (resultRefType.tag == TypeTags.INTERSECTION) {
            resultType = ((BIntersectionType) resultRefType).effectiveType;
        }

        expr.setTypeCheckedType(resultType);
        expr.typeChecked = isTypeChecked;
        this.env = prevEnv;
        this.expType = preExpType;
        this.diagCode = preDiagCode;

        validateAndSetExprExpectedType(expr);

        return resultType;
    }

    private void analyzeObjectConstructor(BLangNode node, SymbolEnv env) {
        if (!nonErrorLoggingCheck) {
            semanticAnalyzer.analyzeNode(node, env);
        }
    }

    private void validateAndSetExprExpectedType(BLangExpression expr) {
        if (resultType.tag == TypeTags.SEMANTIC_ERROR) {
            return;
        }

        // If the expected type is a map, but a record type is inferred due to the presence of `readonly` fields in
        // the mapping constructor expression, we don't override the expected type.
        if (expr.getKind() == NodeKind.RECORD_LITERAL_EXPR && expr.expectedType != null &&
                types.getReferredType(expr.expectedType).tag == TypeTags.MAP
                && types.getReferredType(expr.getBType()).tag == TypeTags.RECORD) {
            return;
        }

        expr.expectedType = resultType;
    }


    // Expressions

    public void visit(BLangLiteral literalExpr) {

        BType literalType = setLiteralValueAndGetType(literalExpr, expType);
        if (literalType == symTable.semanticError || literalExpr.isFiniteContext) {
            return;
        }
        resultType = types.checkType(literalExpr, literalType, expType);
    }

    @Override
    public void visit(BLangXMLElementAccess xmlElementAccess) {
        // check for undeclared namespaces.
        checkXMLNamespacePrefixes(xmlElementAccess.filters);
        checkExpr(xmlElementAccess.expr, env, symTable.xmlType);
        resultType = types.checkType(xmlElementAccess, symTable.xmlElementSeqType, expType);
    }

    @Override
    public void visit(BLangXMLNavigationAccess xmlNavigation) {
        checkXMLNamespacePrefixes(xmlNavigation.filters);
        if (xmlNavigation.childIndex != null) {
            checkExpr(xmlNavigation.childIndex, env, symTable.intType);
        }
        BType exprType = checkExpr(xmlNavigation.expr, env, symTable.xmlType);

        if (types.getReferredType(exprType).tag == TypeTags.UNION) {
            dlog.error(xmlNavigation.pos, DiagnosticErrorCode.TYPE_DOES_NOT_SUPPORT_XML_NAVIGATION_ACCESS,
                       xmlNavigation.expr.getBType());
        }

        BType actualType = xmlNavigation.navAccessType == XMLNavigationAccess.NavAccessType.CHILDREN
                ? symTable.xmlType : symTable.xmlElementSeqType;

        types.checkType(xmlNavigation, actualType, expType);
        if (xmlNavigation.navAccessType == XMLNavigationAccess.NavAccessType.CHILDREN) {
            resultType = symTable.xmlType;
        } else {
            resultType = symTable.xmlElementSeqType;
        }
    }

    private void checkXMLNamespacePrefixes(List<BLangXMLElementFilter> filters) {
        for (BLangXMLElementFilter filter : filters) {
            if (!filter.namespace.isEmpty()) {
                Name nsName = names.fromString(filter.namespace);
                BSymbol nsSymbol = symResolver.lookupSymbolInPrefixSpace(env, nsName);
                filter.namespaceSymbol = nsSymbol;
                if (nsSymbol == symTable.notFoundSymbol) {
                    dlog.error(filter.nsPos, DiagnosticErrorCode.CANNOT_FIND_XML_NAMESPACE, nsName);
                }
            }
        }
    }

<<<<<<< HEAD
    private int getPreferredMemberTypeTag(BFiniteType finiteType) {
        for (BLangExpression valueExpr : finiteType.getValueSpace()) {
            int typeTag = valueExpr.getBType().tag;
            if (typeTag > TypeTags.DECIMAL) {
                continue;
            }
            for (int i = TypeTags.INT; i <= TypeTags.DECIMAL; i++) {
                if (typeTag == i) {
                    return i;
=======
    private BType setLiteralValueAndGetType(BLangLiteral literalExpr, BType expType) {
        // Get the type matching to the tag from the symbol table.
        BType literalType = symTable.getTypeFromTag(literalExpr.getBType().tag);
        Object literalValue = literalExpr.value;
        BType expectedType = types.getReferredType(expType);
        if (literalType.tag == TypeTags.INT || literalType.tag == TypeTags.BYTE) {
            if (expectedType.tag == TypeTags.FLOAT) {
                literalType = symTable.floatType;
                literalExpr.value = ((Long) literalValue).doubleValue();
            } else if (expectedType.tag == TypeTags.DECIMAL &&
                    !NumericLiteralSupport.hasHexIndicator(literalExpr.originalValue)) {
                literalType = symTable.decimalType;
                literalExpr.value = String.valueOf(literalValue);
            } else if (TypeTags.isIntegerTypeTag(expectedType.tag) || expectedType.tag == TypeTags.BYTE) {
                BType intLiteralType = getIntLiteralType(literalExpr.pos, expType, literalType, literalValue);
                if (intLiteralType == symTable.semanticError) {
                    dlog.error(literalExpr.pos, DiagnosticErrorCode.INCOMPATIBLE_TYPES, expType, literalType);
                    return symTable.semanticError;
                }
                literalType = intLiteralType;
            } else if (expectedType.tag == TypeTags.FINITE
                    && types.isAssignableToFiniteType(expType, literalExpr)) {
                BFiniteType finiteType = (BFiniteType) expectedType;
                if (literalAssignableToFiniteType(literalExpr, finiteType, TypeTags.INT)) {
                    BType valueType = setLiteralValueAndGetType(literalExpr, symTable.intType);
                    setLiteralValueForFiniteType(literalExpr, valueType);
                    return valueType;
                } else if (literalAssignableToFiniteType(literalExpr, finiteType, TypeTags.BYTE)) {
                    BType valueType = setLiteralValueAndGetType(literalExpr, symTable.byteType);
                    setLiteralValueForFiniteType(literalExpr, valueType);
                    return valueType;
                } else if (literalAssignableToFiniteType(literalExpr, finiteType, TypeTags.FLOAT)) {
                    BType valueType = setLiteralValueAndGetType(literalExpr, symTable.floatType);
                    setLiteralValueForFiniteType(literalExpr, valueType);
                    return valueType;
                } else if (literalAssignableToFiniteType(literalExpr, finiteType, TypeTags.DECIMAL)) {
                    BType valueType = setLiteralValueAndGetType(literalExpr, symTable.decimalType);
                    setLiteralValueForFiniteType(literalExpr, valueType);
                    return valueType;
                } else if (literalAssignableToFiniteType(literalExpr, finiteType, TypeTags.SIGNED32_INT)) {
                    BType valueType = setLiteralValueAndGetType(literalExpr, symTable.signed32IntType);
                    setLiteralValueForFiniteType(literalExpr, valueType);
                    return valueType;
                } else if (literalAssignableToFiniteType(literalExpr, finiteType, TypeTags.SIGNED16_INT)) {
                    BType valueType = setLiteralValueAndGetType(literalExpr, symTable.signed16IntType);
                    setLiteralValueForFiniteType(literalExpr, valueType);
                    return valueType;
                } else if (literalAssignableToFiniteType(literalExpr, finiteType, TypeTags.SIGNED8_INT)) {
                    BType valueType = setLiteralValueAndGetType(literalExpr, symTable.signed8IntType);
                    setLiteralValueForFiniteType(literalExpr, valueType);
                    return valueType;
                } else if (literalAssignableToFiniteType(literalExpr, finiteType, TypeTags.UNSIGNED32_INT)) {
                    BType valueType = setLiteralValueAndGetType(literalExpr, symTable.unsigned32IntType);
                    setLiteralValueForFiniteType(literalExpr, valueType);
                    return valueType;
                } else if (literalAssignableToFiniteType(literalExpr, finiteType, TypeTags.UNSIGNED16_INT)) {
                    BType valueType = setLiteralValueAndGetType(literalExpr, symTable.unsigned16IntType);
                    setLiteralValueForFiniteType(literalExpr, valueType);
                    return valueType;
                } else if (literalAssignableToFiniteType(literalExpr, finiteType, TypeTags.UNSIGNED8_INT)) {
                    BType valueType = setLiteralValueAndGetType(literalExpr, symTable.unsigned8IntType);
                    setLiteralValueForFiniteType(literalExpr, valueType);
                    return valueType;
                }
            } else if (expectedType.tag == TypeTags.UNION) {
                Set<BType> memberTypes = new LinkedHashSet<>(types.getAllTypes(expectedType, true));
                BType intSubType = null;
                boolean intOrIntCompatibleTypeFound = false;
                for (BType memType : memberTypes) {
                    memType = types.getReferredType(memType);
                    if ((memType.tag != TypeTags.INT && TypeTags.isIntegerTypeTag(memType.tag)) ||
                            memType.tag == TypeTags.BYTE) {
                        intSubType = memType;
                    } else if (memType.tag == TypeTags.INT || memType.tag == TypeTags.JSON ||
                            memType.tag == TypeTags.ANYDATA || memType.tag == TypeTags.ANY) {
                        intOrIntCompatibleTypeFound = true;
                    }
                }
                if (intOrIntCompatibleTypeFound) {
                    return setLiteralValueAndGetType(literalExpr, symTable.intType);
                }
                if (intSubType != null) {
                    return setLiteralValueAndGetType(literalExpr, intSubType);
>>>>>>> e436dcb0
                }
            }
        }
        return TypeTags.NONE;
    }

<<<<<<< HEAD
    private BType getFiniteTypeMatchWithIntType(BLangLiteral literalExpr, BFiniteType finiteType) {
        if (literalAssignableToFiniteType(literalExpr, finiteType, TypeTags.INT)) {
            setLiteralValueForFiniteType(literalExpr, symTable.intType);
            return symTable.intType;
        } else if (literalAssignableToFiniteType(literalExpr, finiteType, TypeTags.BYTE)) {
            setLiteralValueForFiniteType(literalExpr, symTable.byteType);
            return symTable.byteType;
        } else {
            for (int tag = TypeTags.SIGNED32_INT; tag <= TypeTags.UNSIGNED8_INT; tag++) {
                if (literalAssignableToFiniteType(literalExpr, finiteType, tag)) {
                    setLiteralValueForFiniteType(literalExpr, symTable.getTypeFromTag(tag));
                    return symTable.getTypeFromTag(tag);
=======
                BType finiteType = getFiniteTypeWithValuesOfSingleType((BUnionType) expectedType, symTable.intType);
                if (finiteType != symTable.semanticError) {
                    BType setType = setLiteralValueAndGetType(literalExpr, finiteType);
                    if (literalExpr.isFiniteContext) {
                        // i.e., a match was found for a finite type
                        return setType;
                    }
>>>>>>> e436dcb0
                }
            }
        }
        return symTable.noType;
    }

    private BType getFiniteTypeMatchWithIntLiteral(BLangLiteral literalExpr, BFiniteType finiteType,
                                                   Object literalValue) {
        BType intLiteralType = getFiniteTypeMatchWithIntType(literalExpr, finiteType);
        if (intLiteralType != symTable.noType) {
            return intLiteralType;
        }
        int typeTag = getPreferredMemberTypeTag(finiteType);
        if (typeTag == TypeTags.NONE) {
            return symTable.intType;
        }
        if (literalAssignableToFiniteType(literalExpr, finiteType, typeTag)) {
            BType type = symTable.getTypeFromTag(typeTag);
            setLiteralValueForFiniteType(literalExpr, type);
            literalExpr.value = String.valueOf(literalValue);
            return type;
        }
        return symTable.intType;
    }

<<<<<<< HEAD
    private BType getIntegerLiteralType(BLangLiteral literalExpr, Object literalValue, BType expType) {
        if (expType.tag == TypeTags.BYTE || TypeTags.isIntegerTypeTag(expType.tag)) {
            return getIntLiteralType(expType, literalValue);
        } else if (expType.tag == TypeTags.FLOAT) {
            literalExpr.value = ((Long) literalValue).doubleValue();
            return symTable.floatType;
        } else if (expType.tag == TypeTags.DECIMAL) {
            literalExpr.value = String.valueOf(literalValue);
            return symTable.decimalType;
        } else if (expType.tag == TypeTags.FINITE) {
            BFiniteType finiteType = (BFiniteType) expType;
            return getFiniteTypeMatchWithIntLiteral(literalExpr, finiteType, literalValue);
        } else if (expType.tag == TypeTags.UNION) {
            Set<BType> memberTypes = ((BUnionType) expType).getMemberTypes();
            for (BType memType : memberTypes) {
                if (TypeTags.isIntegerTypeTag(memType.tag) || memType.tag == TypeTags.BYTE) {
                    BType intLiteralType = getIntLiteralType(memType, literalValue);
                    if (intLiteralType == memType) {
                        return intLiteralType;
=======
                finiteType = getFiniteTypeWithValuesOfSingleType((BUnionType) expectedType, symTable.byteType);
                if (finiteType != symTable.semanticError) {
                    BType setType = setLiteralValueAndGetType(literalExpr, finiteType);
                    if (literalExpr.isFiniteContext) {
                        // i.e., a match was found for a finite type
                        return setType;
>>>>>>> e436dcb0
                    }
                } else if (memType.tag == TypeTags.JSON || memType.tag == TypeTags.ANYDATA ||
                           memType.tag == TypeTags.ANY) {
                    return symTable.intType;
                }
            }

            BType finiteType = getFiniteTypeWithValuesOfSingleType((BUnionType) expType, symTable.intType);
            if (finiteType != symTable.semanticError) {
                BType setType = setLiteralValueAndGetType(literalExpr, finiteType);
                if (literalExpr.isFiniteContext) {
                    // i.e., a match was found for a finite type
                    return setType;
                }
            }

<<<<<<< HEAD
            BType finiteTypeMatchingByte = getFiniteTypeWithValuesOfSingleType((BUnionType) expType, symTable.byteType);
            if (finiteTypeMatchingByte != symTable.semanticError) {
                finiteType = finiteTypeMatchingByte;
                BType setType = setLiteralValueAndGetType(literalExpr, finiteType);
                if (literalExpr.isFiniteContext) {
                    // i.e., a match was found for a finite type
                    return setType;
=======
                finiteType = getFiniteTypeWithValuesOfSingleType((BUnionType) expectedType, symTable.floatType);
                if (finiteType != symTable.semanticError) {
                    BType setType = setLiteralValueAndGetType(literalExpr, finiteType);
                    if (literalExpr.isFiniteContext) {
                        // i.e., a match was found for a finite type
                        return setType;
                    }
>>>>>>> e436dcb0
                }
            }

            return getTypeMatchingFloatOrDecimal(finiteType, memberTypes, literalExpr);
        }
        return symTable.intType;
    }

<<<<<<< HEAD
    private BType getTypeOfLiteralWithFloatDiscriminator(BLangLiteral literalExpr, Object literalValue, BType expType) {
        String numericLiteral = NumericLiteralSupport.stripDiscriminator(String.valueOf(literalValue));
        if (!types.validateFloatLiteral(literalExpr.pos, numericLiteral)) {
            resultType = symTable.semanticError;
            return resultType;
        }
        literalExpr.value = Double.parseDouble(numericLiteral);
        if (expType.tag == TypeTags.FINITE) {
            BFiniteType finiteType = (BFiniteType) expType;
            if (literalAssignableToFiniteType(literalExpr, finiteType, TypeTags.FLOAT)) {
                setLiteralValueForFiniteType(literalExpr, symTable.floatType);
                return symTable.floatType;
            }
        } else if (expType.tag == TypeTags.UNION) {
            BUnionType unionType = (BUnionType) expType;
            BType unionMember = getAndSetAssignableUnionMember(literalExpr, unionType, symTable.floatType);
            if (unionMember != symTable.noType) {
                return unionMember;
=======
                finiteType = getFiniteTypeWithValuesOfSingleType((BUnionType) expectedType, symTable.decimalType);
                if (finiteType != symTable.semanticError) {
                    BType setType = setLiteralValueAndGetType(literalExpr, finiteType);
                    if (literalExpr.isFiniteContext) {
                        // i.e., a match was found for a finite type
                        return setType;
                    }
                }
>>>>>>> e436dcb0
            }
        }
        return symTable.floatType;
    }

<<<<<<< HEAD
    private BType getTypeOfLiteralWithDecimalDiscriminator(BLangLiteral literalExpr, Object literalValue,
                                                           BType expType) {
        literalExpr.value = NumericLiteralSupport.stripDiscriminator(String.valueOf(literalValue));
        if (expType.tag == TypeTags.FINITE) {
            BFiniteType finiteType = (BFiniteType) expType;
            if (literalAssignableToFiniteType(literalExpr, finiteType, TypeTags.DECIMAL)) {
                setLiteralValueForFiniteType(literalExpr, symTable.decimalType);
                return symTable.decimalType;
            }
        } else if (expType.tag == TypeTags.UNION) {
            BUnionType unionType = (BUnionType) expType;
            BType unionMember = getAndSetAssignableUnionMember(literalExpr, unionType, symTable.decimalType);
            if (unionMember != symTable.noType) {
                return unionMember;
            }
        }
        return symTable.decimalType;
    }

    private BType getTypeOfDecimalFloatingPointLiteral(BLangLiteral literalExpr, Object literalValue, BType expType) {
        String numericLiteral = String.valueOf(literalValue);
        if (expType.tag == TypeTags.DECIMAL) {
            return symTable.decimalType;
        } else if (expType.tag == TypeTags.FLOAT) {
            if (!types.validateFloatLiteral(literalExpr.pos, numericLiteral)) {
                resultType = symTable.semanticError;
                return resultType;
            }
            return symTable.floatType;
        } else if (expType.tag == TypeTags.FINITE) {
            BFiniteType finiteType = (BFiniteType) expType;
            for (int tag = TypeTags.FLOAT; tag <= TypeTags.DECIMAL; tag++) {
                if (literalAssignableToFiniteType(literalExpr, finiteType, tag)) {
                    BType valueType = setLiteralValueAndGetType(literalExpr,  symTable.getTypeFromTag(tag));
                    setLiteralValueForFiniteType(literalExpr, valueType);
                    return valueType;
                }
            }
        } else if (expType.tag == TypeTags.UNION) {
            BUnionType unionType = (BUnionType) expType;
            for (int tag = TypeTags.FLOAT; tag <= TypeTags.DECIMAL; tag++) {
                BType unionMember =
                        getAndSetAssignableUnionMember(literalExpr, unionType, symTable.getTypeFromTag(tag));
                if (unionMember == symTable.floatType && !types.validateFloatLiteral(literalExpr.pos, numericLiteral)) {
                    resultType = symTable.semanticError;
                    return resultType;
                } else if (unionMember != symTable.noType) {
                    return unionMember;
                }
            }
        }
        if (!types.validateFloatLiteral(literalExpr.pos, numericLiteral)) {
            resultType = symTable.semanticError;
            return resultType;
        }
        return symTable.floatType;
    }

    private BType getTypeOfHexFloatingPointLiteral(BLangLiteral literalExpr, Object literalValue, BType expType) {
        String numericLiteral = String.valueOf(literalValue);
        if (!types.validateFloatLiteral(literalExpr.pos, numericLiteral)) {
            resultType = symTable.semanticError;
            return resultType;
        }
        literalExpr.value = Double.parseDouble(numericLiteral);
        if (expType.tag == TypeTags.FINITE) {
            BFiniteType finiteType = (BFiniteType) expType;
            if (literalAssignableToFiniteType(literalExpr, finiteType, TypeTags.FLOAT)) {
                setLiteralValueForFiniteType(literalExpr, symTable.floatType);
                return symTable.floatType;
            }
        } else if (expType.tag == TypeTags.UNION) {
            BUnionType unionType = (BUnionType) expType;
            BType unionMember = getAndSetAssignableUnionMember(literalExpr, unionType, symTable.floatType);
            if (unionMember != symTable.noType) {
                return unionMember;
            }
        }
        return symTable.floatType;
    }

        public BType setLiteralValueAndGetType(BLangLiteral literalExpr, BType expType) {
        Object literalValue = literalExpr.value;

        if (literalExpr.getKind() == NodeKind.NUMERIC_LITERAL) {
            NodeKind kind = ((BLangNumericLiteral) literalExpr).kind;
            if (kind == NodeKind.INTEGER_LITERAL) {
                return getIntegerLiteralType(literalExpr, literalValue, expType);
            } else if (kind == NodeKind.DECIMAL_FLOATING_POINT_LITERAL) {
                if (NumericLiteralSupport.isFloatDiscriminated(literalExpr.originalValue)) {
                    return getTypeOfLiteralWithFloatDiscriminator(literalExpr, literalValue, expType);
                } else if (NumericLiteralSupport.isDecimalDiscriminated(literalExpr.originalValue)) {
                    return getTypeOfLiteralWithDecimalDiscriminator(literalExpr, literalValue, expType);
                } else {
                    return getTypeOfDecimalFloatingPointLiteral(literalExpr, literalValue, expType);
                }
            } else {
                return getTypeOfHexFloatingPointLiteral(literalExpr, literalValue, expType);
            }
        }

        // Get the type matching to the tag from the symbol table.
        BType literalType = symTable.getTypeFromTag(literalExpr.getBType().tag);
        if (literalType.tag == TypeTags.STRING && types.isCharLiteralValue((String) literalValue)) {
            if (expType.tag == TypeTags.CHAR_STRING) {
=======
            if (expectedType.tag == TypeTags.DECIMAL) {
                // It's illegal to assign discriminated float literal or hex literal to a decimal LHS.
                if (isDiscriminatedFloat || NumericLiteralSupport.isHexLiteral(numericLiteral)) {
                    dlog.error(literalExpr.pos, DiagnosticErrorCode.INCOMPATIBLE_TYPES, expectedType,
                            symTable.floatType);
                    resultType = symTable.semanticError;
                    return resultType;
                }
                // LHS expecting decimal value and RHS offer non discriminated float, consider RHS as decimal.
                literalType = symTable.decimalType;
                literalExpr.value = numericLiteral;
            } else if (expectedType.tag == TypeTags.FLOAT) {
                literalExpr.value = Double.parseDouble(String.valueOf(numericLiteral));
            } else if (expectedType.tag == TypeTags.FINITE
                    && types.isAssignableToFiniteType(expectedType, literalExpr)) {
                BFiniteType finiteType = (BFiniteType) expectedType;
                if (literalAssignableToFiniteType(literalExpr, finiteType, TypeTags.FLOAT)) {
                    BType valueType = setLiteralValueAndGetType(literalExpr, symTable.floatType);
                    setLiteralValueForFiniteType(literalExpr, valueType);
                    return valueType;
                } else if (!isDiscriminatedFloat
                        && literalAssignableToFiniteType(literalExpr, finiteType, TypeTags.DECIMAL)) {
                    BType valueType = setLiteralValueAndGetType(literalExpr, symTable.decimalType);
                    setLiteralValueForFiniteType(literalExpr, valueType);
                    return valueType;
                }
            } else if (expectedType.tag == TypeTags.UNION) {
                BUnionType unionType = (BUnionType) expectedType;
                BType unionMember = getAndSetAssignableUnionMember(literalExpr, unionType, symTable.floatType);
                if (unionMember != symTable.noType) {
                    return unionMember;
                }
            }
        } else if (literalType.tag == TypeTags.DECIMAL) {
            return decimalLiteral(literalValue, literalExpr, expectedType);
        } else if (literalType.tag == TypeTags.STRING && types.isCharLiteralValue((String) literalValue)) {
            if (expectedType.tag == TypeTags.CHAR_STRING) {
>>>>>>> e436dcb0
                return symTable.charStringType;
            }
            if (expectedType.tag == TypeTags.UNION) {
                Set<BType> memberTypes = new HashSet<>(types.getAllTypes(expectedType, true));
                for (BType memType : memberTypes) {
                    memType = types.getReferredType(memType);
                    if (TypeTags.isStringTypeTag(memType.tag)) {
                        return setLiteralValueAndGetType(literalExpr, memType);
                    } else if (memType.tag == TypeTags.JSON || memType.tag == TypeTags.ANYDATA ||
                            memType.tag == TypeTags.ANY) {
                        return setLiteralValueAndGetType(literalExpr, symTable.charStringType);
                    } else if (memType.tag == TypeTags.FINITE && types.isAssignableToFiniteType(memType,
                            literalExpr)) {
                        setLiteralValueForFiniteType(literalExpr, symTable.charStringType);
                        return literalType;
                    }
                }
            }
            boolean foundMember = types.isAssignableToFiniteType(expectedType, literalExpr);
            if (foundMember) {
                setLiteralValueForFiniteType(literalExpr, literalType);
                return literalType;
            }
        } else {
            if (expectedType.tag == TypeTags.FINITE) {
                boolean foundMember = types.isAssignableToFiniteType(expectedType, literalExpr);
                if (foundMember) {
                    setLiteralValueForFiniteType(literalExpr, literalType);
                    return literalType;
                }
            } else if (expectedType.tag == TypeTags.UNION) {
                BUnionType unionType = (BUnionType) expectedType;
                boolean foundMember = types.getAllTypes(unionType, true)
                        .stream()
                        .anyMatch(memberType -> types.isAssignableToFiniteType(memberType, literalExpr));
                if (foundMember) {
                    setLiteralValueForFiniteType(literalExpr, literalType);
                    return literalType;
                }
            }
        }

        if (literalExpr.getBType().tag == TypeTags.BYTE_ARRAY) {
            // check whether this is a byte array
            literalType = new BArrayType(symTable.byteType);
        }

        return literalType;
    }

    private BType getTypeMatchingFloatOrDecimal(BType finiteType, Set<BType> memberTypes,
                                                BLangLiteral literalExpr) {
        for (int tag = TypeTags.FLOAT; tag <= TypeTags.DECIMAL; tag++) {
            if (finiteType == symTable.semanticError) {
                BType type = symTable.getTypeFromTag(tag);
                for (BType memType : memberTypes) {
                    if (memType.tag == tag) {
                        return setLiteralValueAndGetType(literalExpr, type);
                    }
                }

                finiteType = getFiniteTypeWithValuesOfSingleType((BUnionType) expType, type);
                if (finiteType != symTable.semanticError) {
                    BType setType = setLiteralValueAndGetType(literalExpr, finiteType);
                    if (literalExpr.isFiniteContext) {
                        // i.e., a match was found for a finite type
                        return setType;
                    }
                }
            }
        }
        return symTable.intType;
    }

    private BType getAndSetAssignableUnionMember(BLangLiteral literalExpr, BUnionType expType, BType desiredType) {
        List<BType> members = types.getAllTypes(expType, true);
        Set<BType> memberTypes = new HashSet<>();
        members.forEach(member -> memberTypes.addAll(members));
        if (memberTypes.stream()
                .anyMatch(memType -> memType.tag == desiredType.tag
                        || memType.tag == TypeTags.JSON
                        || memType.tag == TypeTags.ANYDATA
                        || memType.tag == TypeTags.ANY)) {
            return desiredType;
        }

        BType finiteType = getFiniteTypeWithValuesOfSingleType(expType, desiredType);
        if (finiteType != symTable.semanticError) {
            BType setType = setLiteralValueAndGetType(literalExpr, finiteType);
            if (literalExpr.isFiniteContext) {
                // i.e., a match was found for a finite type
                return setType;
            }
        }
        return symTable.noType;
    }

    private boolean literalAssignableToFiniteType(BLangLiteral literalExpr, BFiniteType finiteType,
                                                  int targetMemberTypeTag) {
        for (BLangExpression valueExpr : finiteType.getValueSpace()) {
            if (valueExpr.getBType().tag == targetMemberTypeTag &&
                    types.checkLiteralAssignabilityBasedOnType((BLangLiteral) valueExpr, literalExpr)) {
                return true;
            }
        }
        return false;
    }

    private void setLiteralValueForFiniteType(BLangLiteral literalExpr, BType type) {
        types.setImplicitCastExpr(literalExpr, type, this.expType);
        this.resultType = type;
        literalExpr.isFiniteContext = true;
    }

    private BType getFiniteTypeWithValuesOfSingleType(BUnionType unionType, BType matchType) {
        List<BFiniteType> finiteTypeMembers = types.getAllTypes(unionType, true).stream()
                .filter(memType -> memType.tag == TypeTags.FINITE)
                .map(memFiniteType -> (BFiniteType) memFiniteType)
                .collect(Collectors.toList());

        if (finiteTypeMembers.isEmpty()) {
            return symTable.semanticError;
        }

        int tag = matchType.tag;
        Set<BLangExpression> matchedValueSpace = new LinkedHashSet<>();

        for (BFiniteType finiteType : finiteTypeMembers) {
            Set<BLangExpression> set = new HashSet<>();
            for (BLangExpression expression : finiteType.getValueSpace()) {
                if (expression.getBType().tag == tag) {
                    set.add(expression);
                }
            }
            matchedValueSpace.addAll(set);
        }

        if (matchedValueSpace.isEmpty()) {
            return symTable.semanticError;
        }

        return new BFiniteType(null, matchedValueSpace);
    }

<<<<<<< HEAD
    private BType getIntLiteralType(BType expType, Object literalValue) {

=======
    private BType getIntLiteralType(Location location, BType expType, BType literalType,
                                    Object literalValue) {
>>>>>>> e436dcb0
        switch (expType.tag) {
            case TypeTags.INT:
                return symTable.intType;
            case TypeTags.BYTE:
                if (types.isByteLiteralValue((Long) literalValue)) {
                    return symTable.byteType;
                }
                break;
            case TypeTags.SIGNED32_INT:
                if (types.isSigned32LiteralValue((Long) literalValue)) {
                    return symTable.signed32IntType;
                }
                break;
            case TypeTags.SIGNED16_INT:
                if (types.isSigned16LiteralValue((Long) literalValue)) {
                    return symTable.signed16IntType;
                }
                break;
            case TypeTags.SIGNED8_INT:
                if (types.isSigned8LiteralValue((Long) literalValue)) {
                    return symTable.signed8IntType;
                }
                break;
            case TypeTags.UNSIGNED32_INT:
                if (types.isUnsigned32LiteralValue((Long) literalValue)) {
                    return symTable.unsigned32IntType;
                }
                break;
            case TypeTags.UNSIGNED16_INT:
                if (types.isUnsigned16LiteralValue((Long) literalValue)) {
                    return symTable.unsigned16IntType;
                }
                break;
            case TypeTags.UNSIGNED8_INT:
                if (types.isUnsigned8LiteralValue((Long) literalValue)) {
                    return symTable.unsigned8IntType;
                }
                break;
            case TypeTags.TYPEREFDESC:
                return getIntLiteralType(location, types.getReferredType(expType),
                        literalType, literalValue);
            default:
        }
<<<<<<< HEAD
        return symTable.intType;
=======
        resultType = symTable.semanticError;
        return resultType;
>>>>>>> e436dcb0
    }

    @Override
    public void visit(BLangListConstructorExpr listConstructor) {
        if (expType.tag == TypeTags.NONE || expType.tag == TypeTags.READONLY) {
            BType inferredType = getInferredTupleType(listConstructor, expType);
            resultType = inferredType == symTable.semanticError ?
                    symTable.semanticError : types.checkType(listConstructor, inferredType, expType);
            return;
        }

        resultType = checkListConstructorCompatibility(expType, listConstructor);
    }

    @Override
    public void visit(BLangTableConstructorExpr tableConstructorExpr) {
        if (expType.tag == TypeTags.NONE || expType.tag == TypeTags.ANY || expType.tag == TypeTags.ANYDATA) {
            List<BType> memTypes = checkExprList(new ArrayList<>(tableConstructorExpr.recordLiteralList), env);
            for (BType memType : memTypes) {
                if (memType == symTable.semanticError) {
                    resultType = symTable.semanticError;
                    return;
                }
            }

            if (tableConstructorExpr.recordLiteralList.size() == 0) {
                dlog.error(tableConstructorExpr.pos, DiagnosticErrorCode.CANNOT_INFER_MEMBER_TYPE_FOR_TABLE);
                resultType = symTable.semanticError;
                return;
            }

            BType inherentMemberType = inferTableMemberType(memTypes, tableConstructorExpr);
            BTableType tableType = new BTableType(TypeTags.TABLE, inherentMemberType, null);
            for (BLangRecordLiteral recordLiteral : tableConstructorExpr.recordLiteralList) {
                recordLiteral.setBType(inherentMemberType);
            }

            if (!validateTableConstructorExpr(tableConstructorExpr, tableType)) {
                resultType = symTable.semanticError;
                return;
            }

            if (checkKeySpecifier(tableConstructorExpr, tableType)) {
                return;
            }
            resultType = tableType;
            return;
        }

        BType applicableExpType = types.getReferredType(expType);

        applicableExpType = applicableExpType.tag == TypeTags.INTERSECTION ?
                ((BIntersectionType) applicableExpType).effectiveType : applicableExpType;

        if (applicableExpType.tag == TypeTags.TABLE) {
            List<BType> memTypes = new ArrayList<>();
            for (BLangRecordLiteral recordLiteral : tableConstructorExpr.recordLiteralList) {
                BLangRecordLiteral clonedExpr = recordLiteral;
                if (this.nonErrorLoggingCheck) {
                    clonedExpr.cloneAttempt++;
                    clonedExpr = nodeCloner.cloneNode(recordLiteral);
                }
                BType recordType = checkExpr(clonedExpr, env, ((BTableType) applicableExpType).constraint);
                if (recordType == symTable.semanticError) {
                    resultType = symTable.semanticError;
                    return;
                }
                memTypes.add(recordType);
            }

            BTableType expectedTableType = (BTableType) applicableExpType;
            if (expectedTableType.constraint.tag == TypeTags.MAP && expectedTableType.isTypeInlineDefined) {
                validateMapConstraintTable(applicableExpType);
                return;
            }

            if (!(validateKeySpecifierInTableConstructor((BTableType) applicableExpType,
                    tableConstructorExpr.recordLiteralList) &&
                    validateTableConstructorExpr(tableConstructorExpr, (BTableType) applicableExpType))) {
                resultType = symTable.semanticError;
                return;
            }

            BTableType tableType = new BTableType(TypeTags.TABLE, inferTableMemberType(memTypes, applicableExpType),
                                                  null);

            if (Symbols.isFlagOn(applicableExpType.flags, Flags.READONLY)) {
                tableType.flags |= Flags.READONLY;
            }

            if (checkKeySpecifier(tableConstructorExpr, tableType)) {
                return;
            }

            if (expectedTableType.fieldNameList != null && tableType.fieldNameList == null) {
                tableType.fieldNameList = expectedTableType.fieldNameList;
            }
            resultType = tableType;
        } else if (applicableExpType.tag == TypeTags.UNION) {

            boolean prevNonErrorLoggingCheck = this.nonErrorLoggingCheck;
            this.nonErrorLoggingCheck = true;
            int errorCount = this.dlog.errorCount();
            this.dlog.mute();

            List<BType> matchingTypes = new ArrayList<>();
            BUnionType expectedType = (BUnionType) applicableExpType;
            for (BType memType : expectedType.getMemberTypes()) {
                dlog.resetErrorCount();

                BLangTableConstructorExpr clonedTableExpr = tableConstructorExpr;
                if (this.nonErrorLoggingCheck) {
                    tableConstructorExpr.cloneAttempt++;
                    clonedTableExpr = nodeCloner.cloneNode(tableConstructorExpr);
                }

                BType resultType = checkExpr(clonedTableExpr, env, memType);
                if (resultType != symTable.semanticError && dlog.errorCount() == 0 &&
                        isUniqueType(matchingTypes, resultType)) {
                    matchingTypes.add(resultType);
                }
            }

            this.nonErrorLoggingCheck = prevNonErrorLoggingCheck;
            this.dlog.setErrorCount(errorCount);
            if (!prevNonErrorLoggingCheck) {
                this.dlog.unmute();
            }

            if (matchingTypes.isEmpty()) {
                BLangTableConstructorExpr exprToLog = tableConstructorExpr;
                if (this.nonErrorLoggingCheck) {
                    tableConstructorExpr.cloneAttempt++;
                    exprToLog = nodeCloner.cloneNode(tableConstructorExpr);
                }

                dlog.error(tableConstructorExpr.pos, DiagnosticErrorCode.INCOMPATIBLE_TYPES, expType,
                        getInferredTableType(exprToLog));

            } else if (matchingTypes.size() != 1) {
                dlog.error(tableConstructorExpr.pos, DiagnosticErrorCode.AMBIGUOUS_TYPES,
                        expType);
            } else {
                resultType = checkExpr(tableConstructorExpr, env, matchingTypes.get(0));
                return;
            }
            resultType = symTable.semanticError;
        } else {
            resultType = symTable.semanticError;
        }
    }

    private BType getInferredTableType(BLangTableConstructorExpr exprToLog) {
        List<BType> memTypes = checkExprList(new ArrayList<>(exprToLog.recordLiteralList), env);
        for (BType memType : memTypes) {
            if (memType == symTable.semanticError) {
                return  symTable.semanticError;
            }
        }

        return new BTableType(TypeTags.TABLE, inferTableMemberType(memTypes, exprToLog), null);
    }

    private boolean checkKeySpecifier(BLangTableConstructorExpr tableConstructorExpr, BTableType tableType) {
        if (tableConstructorExpr.tableKeySpecifier != null) {
            if (!(validateTableKeyValue(getTableKeyNameList(tableConstructorExpr.
                    tableKeySpecifier), tableConstructorExpr.recordLiteralList))) {
                resultType = symTable.semanticError;
                return true;
            }
            tableType.fieldNameList = getTableKeyNameList(tableConstructorExpr.tableKeySpecifier);
        }
        return false;
    }

    private BType inferTableMemberType(List<BType> memTypes, BType expType) {

        if (memTypes.isEmpty()) {
            return ((BTableType) expType).constraint;
        }

        LinkedHashSet<BType> result = new LinkedHashSet<>();

        result.add(memTypes.get(0));

        BUnionType unionType = BUnionType.create(null, result);
        for (int i = 1; i < memTypes.size(); i++) {
            BType source = memTypes.get(i);
            if (!types.isAssignable(source, unionType)) {
                result.add(source);
                unionType = BUnionType.create(null, result);
            }
        }

        if (unionType.getMemberTypes().size() == 1) {
            return memTypes.get(0);
        }

        return unionType;
    }

    private BType inferTableMemberType(List<BType> memTypes, BLangTableConstructorExpr tableConstructorExpr) {
        BLangTableKeySpecifier keySpecifier = tableConstructorExpr.tableKeySpecifier;
        List<String> keySpecifierFieldNames = new ArrayList<>();
        Set<BField> allFieldSet = new LinkedHashSet<>();
        for (BType memType : memTypes) {
            allFieldSet.addAll(((BRecordType) memType).fields.values());
        }

        Set<BField> commonFieldSet = new LinkedHashSet<>(allFieldSet);
        for (BType memType : memTypes) {
            commonFieldSet.retainAll(((BRecordType) memType).fields.values());
        }

        List<String> requiredFieldNames = new ArrayList<>();
        if (keySpecifier != null) {
            for (IdentifierNode identifierNode : keySpecifier.fieldNameIdentifierList) {
                requiredFieldNames.add(((BLangIdentifier) identifierNode).value);
                keySpecifierFieldNames.add(((BLangIdentifier) identifierNode).value);
            }
        }

        List<String> fieldNames = new ArrayList<>();
        for (BField field : allFieldSet) {
            String fieldName = field.name.value;

            if (fieldNames.contains(fieldName)) {
                dlog.error(tableConstructorExpr.pos,
                        DiagnosticErrorCode.CANNOT_INFER_MEMBER_TYPE_FOR_TABLE_DUE_AMBIGUITY,
                        fieldName);
                return symTable.semanticError;
            }
            fieldNames.add(fieldName);

            boolean isOptional = true;
            for (BField commonField : commonFieldSet) {
                if (commonField.name.value.equals(fieldName)) {
                    isOptional = false;
                    requiredFieldNames.add(commonField.name.value);
                }
            }

            if (isOptional) {
                field.symbol.flags = Flags.asMask(EnumSet.of(Flag.OPTIONAL));
            } else if (requiredFieldNames.contains(fieldName) && keySpecifierFieldNames.contains(fieldName)) {
                field.symbol.flags = Flags.asMask(EnumSet.of(Flag.REQUIRED)) + Flags.asMask(EnumSet.of(Flag.READONLY));
            } else if (requiredFieldNames.contains(fieldName)) {
                field.symbol.flags = Flags.asMask(EnumSet.of(Flag.REQUIRED));
            }
        }

        return createTableConstraintRecordType(allFieldSet, tableConstructorExpr.pos);
    }

    private BRecordType createTableConstraintRecordType(Set<BField> allFieldSet, Location pos) {
        PackageID pkgID = env.enclPkg.symbol.pkgID;
        BRecordTypeSymbol recordSymbol = createRecordTypeSymbol(pkgID, pos, VIRTUAL);

        for (BField field : allFieldSet) {
            recordSymbol.scope.define(field.name, field.symbol);
        }

        BRecordType recordType = new BRecordType(recordSymbol);
        recordType.fields = allFieldSet.stream().collect(getFieldCollector());

        recordSymbol.type = recordType;
        recordType.tsymbol = recordSymbol;

        BLangRecordTypeNode recordTypeNode = TypeDefBuilderHelper.createRecordTypeNode(recordType, pkgID, symTable,
                pos);
        recordTypeNode.initFunction = TypeDefBuilderHelper.createInitFunctionForRecordType(recordTypeNode, env,
                                                                                           names, symTable);
        TypeDefBuilderHelper.createTypeDefinitionForTSymbol(recordType, recordSymbol, recordTypeNode, env);
        recordType.sealed = true;
        recordType.restFieldType = symTable.noType;
        return recordType;
    }

    private Collector<BField, ?, LinkedHashMap<String, BField>> getFieldCollector() {
        BinaryOperator<BField> mergeFunc = (u, v) -> {
            throw new IllegalStateException(String.format("Duplicate key %s", u));
        };
        return Collectors.toMap(field -> field.name.value, Function.identity(), mergeFunc, LinkedHashMap::new);
    }

    private boolean validateTableType(BTableType tableType) {
        BType constraint = types.getReferredType(tableType.constraint);
        if (tableType.isTypeInlineDefined && !types.isAssignable(constraint, symTable.mapAllType)) {
            dlog.error(tableType.constraintPos, DiagnosticErrorCode.TABLE_CONSTRAINT_INVALID_SUBTYPE, constraint);
            resultType = symTable.semanticError;
            return false;
        }
        return true;
    }

    private boolean validateKeySpecifierInTableConstructor(BTableType tableType,
                                                         List<BLangRecordLiteral> recordLiterals) {
        List<String> fieldNameList = tableType.fieldNameList;
        if (fieldNameList != null) {
            return validateTableKeyValue(fieldNameList, recordLiterals);
        }
        return true;
    }

    private boolean validateTableKeyValue(List<String> keySpecifierFieldNames,
                                                           List<BLangRecordLiteral> recordLiterals) {

        for (String fieldName : keySpecifierFieldNames) {
            for (BLangRecordLiteral recordLiteral : recordLiterals) {
                BLangExpression recordKeyValueField = getRecordKeyValueField(recordLiteral, fieldName);
                if (recordKeyValueField != null && isConstExpression(recordKeyValueField)) {
                    continue;
                }

                dlog.error(recordLiteral.pos,
                        DiagnosticErrorCode.KEY_SPECIFIER_FIELD_VALUE_MUST_BE_CONSTANT_EXPR, fieldName);
                resultType = symTable.semanticError;
                return false;
            }
        }

        return true;
    }

    private boolean isConstExpression(BLangExpression expression) {
        switch(expression.getKind()) {
            case LITERAL:
            case NUMERIC_LITERAL:
            case STRING_TEMPLATE_LITERAL:
            case XML_ELEMENT_LITERAL:
            case XML_TEXT_LITERAL:
            case LIST_CONSTRUCTOR_EXPR:
            case TABLE_CONSTRUCTOR_EXPR:
            case RECORD_LITERAL_EXPR:
            case TYPE_CONVERSION_EXPR:
            case UNARY_EXPR:
            case BINARY_EXPR:
            case TYPE_TEST_EXPR:
            case TERNARY_EXPR:
                return true;
            case SIMPLE_VARIABLE_REF:
                return (((BLangSimpleVarRef) expression).symbol.tag & SymTag.CONSTANT) == SymTag.CONSTANT;
            case GROUP_EXPR:
                return isConstExpression(((BLangGroupExpr) expression).expression);
            default:
                return false;
        }
    }

    private BLangExpression getRecordKeyValueField(BLangRecordLiteral recordLiteral,
                                                            String fieldName) {
        for (RecordLiteralNode.RecordField recordField : recordLiteral.fields) {
            if (recordField.isKeyValueField()) {
                BLangRecordLiteral.BLangRecordKeyValueField recordKeyValueField =
                        (BLangRecordLiteral.BLangRecordKeyValueField) recordField;
                if (fieldName.equals(recordKeyValueField.key.toString())) {
                    return recordKeyValueField.valueExpr;
                }
            } else if (recordField.getKind() == NodeKind.SIMPLE_VARIABLE_REF) {
                if (fieldName.equals(((BLangRecordVarNameField) recordField).variableName.value)) {
                    return (BLangRecordLiteral.BLangRecordVarNameField) recordField;
                }
            } else if (recordField.getKind() == NodeKind.RECORD_LITERAL_SPREAD_OP) {
                BLangRecordLiteral.BLangRecordSpreadOperatorField spreadOperatorField =
                        (BLangRecordLiteral.BLangRecordSpreadOperatorField) recordField;
                BType spreadOpExprType = types.getReferredType(spreadOperatorField.expr.getBType());
                if (spreadOpExprType.tag != TypeTags.RECORD) {
                    continue;
                }
                BRecordType recordType = (BRecordType) spreadOpExprType;
                for (BField recField : recordType.fields.values()) {
                    if (fieldName.equals(recField.name.value)) {
                        return recordLiteral;
                    }
                }
            }
        }

        return null;
    }

    public boolean validateKeySpecifier(List<String> fieldNameList, BType constraint,
                                         Location pos) {
        for (String fieldName : fieldNameList) {
            BField field = types.getTableConstraintField(constraint, fieldName);
            if (field == null) {
                dlog.error(pos,
                        DiagnosticErrorCode.INVALID_FIELD_NAMES_IN_KEY_SPECIFIER, fieldName, constraint);
                resultType = symTable.semanticError;
                return false;
            }

            if (!Symbols.isFlagOn(field.symbol.flags, Flags.READONLY)) {
                dlog.error(pos,
                        DiagnosticErrorCode.KEY_SPECIFIER_FIELD_MUST_BE_READONLY, fieldName);
                resultType = symTable.semanticError;
                return false;
            }

            if (!Symbols.isFlagOn(field.symbol.flags, Flags.REQUIRED)) {
                dlog.error(pos,
                        DiagnosticErrorCode.KEY_SPECIFIER_FIELD_MUST_BE_REQUIRED, fieldName);
                resultType = symTable.semanticError;
                return false;
            }

            if (!types.isAssignable(field.type, symTable.anydataType)) {
                dlog.error(pos,
                        DiagnosticErrorCode.KEY_SPECIFIER_FIELD_MUST_BE_ANYDATA, fieldName, constraint);
                resultType = symTable.semanticError;
                return false;
            }
        }
        return true;
    }

    private boolean validateTableConstructorExpr(BLangTableConstructorExpr tableConstructorExpr,
                                                 BTableType tableType) {
        BType constraintType = types.getReferredType(tableType.constraint);
        List<String> fieldNameList = new ArrayList<>();
        boolean isKeySpecifierEmpty = tableConstructorExpr.tableKeySpecifier == null;
        if (!isKeySpecifierEmpty) {
            fieldNameList.addAll(getTableKeyNameList(tableConstructorExpr.tableKeySpecifier));

            if (tableType.fieldNameList == null &&
                    !validateKeySpecifier(fieldNameList,
                                          constraintType.tag != TypeTags.INTERSECTION ? constraintType :
                                                  ((BIntersectionType) constraintType).effectiveType,
                                          tableConstructorExpr.tableKeySpecifier.pos)) {
                return false;
            }

            if (tableType.fieldNameList != null && !tableType.fieldNameList.equals(fieldNameList)) {
                dlog.error(tableConstructorExpr.tableKeySpecifier.pos, DiagnosticErrorCode.TABLE_KEY_SPECIFIER_MISMATCH,
                        tableType.fieldNameList.toString(), fieldNameList.toString());
                resultType = symTable.semanticError;
                return false;
            }
        }

        BType keyTypeConstraint = tableType.keyTypeConstraint;
        if (keyTypeConstraint != null) {
            keyTypeConstraint = types.getReferredType(keyTypeConstraint);
            List<BType> memberTypes = new ArrayList<>();

            switch (keyTypeConstraint.tag) {
                case TypeTags.TUPLE:
                    for (Type type : ((TupleType) keyTypeConstraint).getTupleTypes()) {
                        memberTypes.add((BType) type);
                    }
                    break;
                case TypeTags.RECORD:
                    Map<String, BField> fieldList = ((BRecordType) keyTypeConstraint).getFields();
                    memberTypes = fieldList.entrySet().stream()
                            .filter(e -> fieldNameList.contains(e.getKey())).map(entry -> entry.getValue().type)
                            .collect(Collectors.toList());
                    if (memberTypes.isEmpty()) {
                        memberTypes.add(keyTypeConstraint);
                    }
                    break;
                default:
                    memberTypes.add(keyTypeConstraint);
            }

            if (isKeySpecifierEmpty && keyTypeConstraint.tag == TypeTags.NEVER) {
                return true;
            }

            if (isKeySpecifierEmpty ||
                    tableConstructorExpr.tableKeySpecifier.fieldNameIdentifierList.size() != memberTypes.size()) {
                if (isKeySpecifierEmpty) {
                    dlog.error(tableConstructorExpr.pos,
                            DiagnosticErrorCode.KEY_SPECIFIER_EMPTY_FOR_PROVIDED_KEY_CONSTRAINT, memberTypes);
                } else {
                    dlog.error(tableConstructorExpr.pos,
                            DiagnosticErrorCode.KEY_SPECIFIER_SIZE_MISMATCH_WITH_KEY_CONSTRAINT,
                            memberTypes, tableConstructorExpr.tableKeySpecifier.fieldNameIdentifierList);
                }
                resultType = symTable.semanticError;
                return false;
            }

            List<IdentifierNode> fieldNameIdentifierList = tableConstructorExpr.tableKeySpecifier.
                    fieldNameIdentifierList;

            int index = 0;
            for (IdentifierNode identifier : fieldNameIdentifierList) {
                BField field = types.getTableConstraintField(constraintType, ((BLangIdentifier) identifier).value);
                if (field == null || !types.isAssignable(field.type, memberTypes.get(index))) {
                    dlog.error(tableConstructorExpr.tableKeySpecifier.pos,
                            DiagnosticErrorCode.KEY_SPECIFIER_MISMATCH_WITH_KEY_CONSTRAINT,
                            fieldNameIdentifierList.toString(), memberTypes.toString());
                    resultType = symTable.semanticError;
                    return false;
                }
                index++;
            }
        }

        return true;
    }

    public void validateMapConstraintTable(BType expType) {
        if (expType != null && (((BTableType) expType).fieldNameList != null ||
                ((BTableType) expType).keyTypeConstraint != null) &&
                !expType.tsymbol.owner.getFlags().contains(Flag.LANG_LIB)) {
            dlog.error(((BTableType) expType).keyPos,
                    DiagnosticErrorCode.KEY_CONSTRAINT_NOT_SUPPORTED_FOR_TABLE_WITH_MAP_CONSTRAINT);
            resultType = symTable.semanticError;
            return;
        }
        resultType = expType;
    }

    private List<String> getTableKeyNameList(BLangTableKeySpecifier tableKeySpecifier) {
        List<String> fieldNamesList = new ArrayList<>();
        for (IdentifierNode identifier : tableKeySpecifier.fieldNameIdentifierList) {
            fieldNamesList.add(((BLangIdentifier) identifier).value);
        }

        return fieldNamesList;
    }

    private BType createTableKeyConstraint(List<String> fieldNames, BType constraintType) {
        if (fieldNames == null) {
            return symTable.semanticError;
        }

        List<BType> memTypes = new ArrayList<>();
        for (String fieldName : fieldNames) {
            //null is not possible for field
            BField tableConstraintField = types.getTableConstraintField(constraintType, fieldName);

            if (tableConstraintField == null) {
                return symTable.semanticError;
            }

            BType fieldType = tableConstraintField.type;
            memTypes.add(fieldType);
        }

        if (memTypes.size() == 1) {
            return memTypes.get(0);
        }

        return new BTupleType(memTypes);
    }

    private BType checkListConstructorCompatibility(BType bType, BLangListConstructorExpr listConstructor) {
        int tag = bType.tag;
        if (tag == TypeTags.UNION) {
            boolean prevNonErrorLoggingCheck = this.nonErrorLoggingCheck;
            int errorCount = this.dlog.errorCount();
            this.nonErrorLoggingCheck = true;
            this.dlog.mute();

            List<BType> compatibleTypes = new ArrayList<>();
            boolean erroredExpType = false;
            for (BType memberType : ((BUnionType) bType).getMemberTypes()) {
                if (memberType == symTable.semanticError) {
                    if (!erroredExpType) {
                        erroredExpType = true;
                    }
                    continue;
                }

                BType listCompatibleMemType = getListConstructorCompatibleNonUnionType(memberType);
                if (listCompatibleMemType == symTable.semanticError) {
                    continue;
                }

                dlog.resetErrorCount();
                BType memCompatibiltyType = checkListConstructorCompatibility(listCompatibleMemType, listConstructor);
                if (memCompatibiltyType != symTable.semanticError && dlog.errorCount() == 0 &&
                        isUniqueType(compatibleTypes, memCompatibiltyType)) {
                    compatibleTypes.add(memCompatibiltyType);
                }
            }

            this.nonErrorLoggingCheck = prevNonErrorLoggingCheck;
            this.dlog.setErrorCount(errorCount);
            if (!prevNonErrorLoggingCheck) {
                this.dlog.unmute();
            }

            if (compatibleTypes.isEmpty()) {
                BLangListConstructorExpr exprToLog = listConstructor;
                if (this.nonErrorLoggingCheck) {
                    listConstructor.cloneAttempt++;
                    exprToLog = nodeCloner.cloneNode(listConstructor);
                }

                BType inferredTupleType = getInferredTupleType(exprToLog, symTable.noType);

                if (!erroredExpType && inferredTupleType != symTable.semanticError) {
                    dlog.error(listConstructor.pos, DiagnosticErrorCode.INCOMPATIBLE_TYPES, expType, inferredTupleType);
                }
                return symTable.semanticError;
            } else if (compatibleTypes.size() != 1) {
                dlog.error(listConstructor.pos, DiagnosticErrorCode.AMBIGUOUS_TYPES,
                        expType);
                return symTable.semanticError;
            }

            return checkListConstructorCompatibility(compatibleTypes.get(0), listConstructor);
        }

        if (tag == TypeTags.TYPEREFDESC) {
            return checkListConstructorCompatibility(types.getReferredType(bType), listConstructor);
        }

        if (tag == TypeTags.INTERSECTION) {
            return checkListConstructorCompatibility(((BIntersectionType) bType).effectiveType, listConstructor);
        }

        BType possibleType = getListConstructorCompatibleNonUnionType(bType);

        switch (possibleType.tag) {
            case TypeTags.ARRAY:
                return checkArrayType(listConstructor, (BArrayType) possibleType);
            case TypeTags.TUPLE:
                return checkTupleType(listConstructor, (BTupleType) possibleType);
            case TypeTags.READONLY:
                return checkReadOnlyListType(listConstructor);
            case TypeTags.TYPEDESC:
                // i.e typedesc t = [int, string]
                List<BType> results = new ArrayList<>();
                listConstructor.isTypedescExpr = true;
                for (int i = 0; i < listConstructor.exprs.size(); i++) {
                    results.add(checkExpr(listConstructor.exprs.get(i), env, symTable.noType));
                }
                List<BType> actualTypes = new ArrayList<>();
                for (int i = 0; i < listConstructor.exprs.size(); i++) {
                    final BLangExpression expr = listConstructor.exprs.get(i);
                    if (expr.getKind() == NodeKind.TYPEDESC_EXPRESSION) {
                        actualTypes.add(((BLangTypedescExpr) expr).resolvedType);
                    } else if (expr.getKind() == NodeKind.SIMPLE_VARIABLE_REF) {
                        actualTypes.add(((BLangSimpleVarRef) expr).symbol.type);
                    } else {
                        actualTypes.add(results.get(i));
                    }
                }
                if (actualTypes.size() == 1) {
                    listConstructor.typedescType = actualTypes.get(0);
                } else {
                    listConstructor.typedescType = new BTupleType(actualTypes);
                }
                return new BTypedescType(listConstructor.typedescType, null);
        }

        BLangListConstructorExpr exprToLog = listConstructor;
        if (this.nonErrorLoggingCheck) {
            listConstructor.cloneAttempt++;
            exprToLog = nodeCloner.cloneNode(listConstructor);
        }

        if (bType == symTable.semanticError) {
            // Ignore the return value, we only need to visit the expressions.
            getInferredTupleType(exprToLog, symTable.semanticError);
        } else {
            dlog.error(listConstructor.pos, DiagnosticErrorCode.INCOMPATIBLE_TYPES, bType,
                    getInferredTupleType(exprToLog, symTable.noType));
        }

        return symTable.semanticError;
    }

    private BType getListConstructorCompatibleNonUnionType(BType type) {
        switch (type.tag) {
            case TypeTags.ARRAY:
            case TypeTags.TUPLE:
            case TypeTags.READONLY:
            case TypeTags.TYPEDESC:
                return type;
            case TypeTags.JSON:
                return !Symbols.isFlagOn(type.flags, Flags.READONLY) ? symTable.arrayJsonType :
                        ImmutableTypeCloner.getEffectiveImmutableType(null, types, symTable.arrayJsonType,
                                                                      env, symTable, anonymousModelHelper, names);
            case TypeTags.ANYDATA:
                return !Symbols.isFlagOn(type.flags, Flags.READONLY) ? symTable.arrayAnydataType :
                        ImmutableTypeCloner.getEffectiveImmutableType(null, types, symTable.arrayAnydataType,
                                                                      env, symTable, anonymousModelHelper, names);
            case TypeTags.ANY:
                return !Symbols.isFlagOn(type.flags, Flags.READONLY) ? symTable.arrayType :
                        ImmutableTypeCloner.getEffectiveImmutableType(null, types, symTable.arrayType, env,
                                                                      symTable, anonymousModelHelper, names);
            case TypeTags.INTERSECTION:
                return ((BIntersectionType) type).effectiveType;
            case TypeTags.TYPEREFDESC:
                return types.getReferredType(type);
        }
        return symTable.semanticError;
    }

    private BType checkArrayType(BLangListConstructorExpr listConstructor, BArrayType arrayType) {
        BType eType = arrayType.eType;

        if (arrayType.state == BArrayState.INFERRED) {
            arrayType.size = listConstructor.exprs.size();
            arrayType.state = BArrayState.CLOSED;
        } else if ((arrayType.state != BArrayState.OPEN) && (arrayType.size != listConstructor.exprs.size())) {
            if (arrayType.size < listConstructor.exprs.size()) {
                dlog.error(listConstructor.pos,
                        DiagnosticErrorCode.MISMATCHING_ARRAY_LITERAL_VALUES, arrayType.size,
                        listConstructor.exprs.size());
                return symTable.semanticError;
            }

            if (!types.hasFillerValue(eType)) {
                dlog.error(listConstructor.pos,
                        DiagnosticErrorCode.INVALID_LIST_CONSTRUCTOR_ELEMENT_TYPE, expType);
                return symTable.semanticError;
            }
        }

        boolean errored = false;
        for (BLangExpression expr : listConstructor.exprs) {
            if (exprIncompatible(eType, expr) && !errored) {
                errored = true;
            }
        }

        return errored ? symTable.semanticError : arrayType;
    }

    private BType checkTupleType(BLangListConstructorExpr listConstructor, BTupleType tupleType) {
        List<BLangExpression> exprs = listConstructor.exprs;
        List<BType> memberTypes = tupleType.tupleTypes;
        BType restType = tupleType.restType;

        int listExprSize = exprs.size();
        int memberTypeSize = memberTypes.size();

        if (listExprSize < memberTypeSize) {
            for (int i = listExprSize; i < memberTypeSize; i++) {
                if (!types.hasFillerValue(memberTypes.get(i))) {
                    dlog.error(listConstructor.pos, DiagnosticErrorCode.SYNTAX_ERROR,
                            "tuple and expression size does not match");
                    return symTable.semanticError;
                }
            }
        } else if (listExprSize > memberTypeSize && restType == null) {
            dlog.error(listConstructor.pos, DiagnosticErrorCode.SYNTAX_ERROR,
                    "tuple and expression size does not match");
            return symTable.semanticError;
        }

        boolean errored = false;

        int nonRestCountToCheck = listExprSize < memberTypeSize ? listExprSize : memberTypeSize;

        for (int i = 0; i < nonRestCountToCheck; i++) {
            if (exprIncompatible(memberTypes.get(i), exprs.get(i)) && !errored) {
                errored = true;
            }
        }

        for (int i = nonRestCountToCheck; i < exprs.size(); i++) {
            if (exprIncompatible(restType, exprs.get(i)) && !errored) {
                errored = true;
            }
        }
        return errored ? symTable.semanticError : tupleType;
    }

    private BType checkReadOnlyListType(BLangListConstructorExpr listConstructor) {
        if (!this.nonErrorLoggingCheck) {
            BType inferredType = getInferredTupleType(listConstructor, symTable.readonlyType);

            if (inferredType == symTable.semanticError) {
                return symTable.semanticError;
            }
            return types.checkType(listConstructor, inferredType, symTable.readonlyType);
        }

        for (BLangExpression expr : listConstructor.exprs) {
            if (exprIncompatible(symTable.readonlyType, expr)) {
                return symTable.semanticError;
            }
        }

        return symTable.readonlyType;
    }

    private boolean exprIncompatible(BType eType, BLangExpression expr) {
        if (expr.typeChecked) {
            return expr.getBType() == symTable.semanticError;
        }

        BLangExpression exprToCheck = expr;

        if (this.nonErrorLoggingCheck) {
            expr.cloneAttempt++;
            exprToCheck = nodeCloner.cloneNode(expr);
        }

        return checkExpr(exprToCheck, this.env, eType) == symTable.semanticError;
    }

    private List<BType> checkExprList(List<BLangExpression> exprs, SymbolEnv env) {
        return checkExprList(exprs, env, symTable.noType);
    }

    private List<BType> checkExprList(List<BLangExpression> exprs, SymbolEnv env, BType expType) {
        List<BType> types = new ArrayList<>();
        SymbolEnv prevEnv = this.env;
        BType preExpType = this.expType;
        this.env = env;
        this.expType = expType;
        for (BLangExpression e : exprs) {
            checkExpr(e, this.env, expType);
            types.add(resultType);
        }
        this.env = prevEnv;
        this.expType = preExpType;
        return types;
    }

    private BType getInferredTupleType(BLangListConstructorExpr listConstructor, BType expType) {
        List<BType> memTypes = checkExprList(listConstructor.exprs, env, expType);

        for (BType memType : memTypes) {
            if (memType == symTable.semanticError) {
                return symTable.semanticError;
            }
        }

        BTupleType tupleType = new BTupleType(memTypes);

        if (expType.tag != TypeTags.READONLY) {
            return tupleType;
        }

        tupleType.flags |= Flags.READONLY;
        return tupleType;
    }

    public void visit(BLangRecordLiteral recordLiteral) {
        int expTypeTag = types.getReferredType(expType).tag;

        if (expTypeTag == TypeTags.NONE || expTypeTag == TypeTags.READONLY) {
            expType = defineInferredRecordType(recordLiteral, expType);
        } else if (expTypeTag == TypeTags.OBJECT) {
            dlog.error(recordLiteral.pos, DiagnosticErrorCode.INVALID_RECORD_LITERAL, expType);
            resultType = symTable.semanticError;
            return;
        }

        resultType = getEffectiveMappingType(recordLiteral,
                                             checkMappingConstructorCompatibility(expType, recordLiteral));
    }

    private BType getEffectiveMappingType(BLangRecordLiteral recordLiteral, BType applicableMappingType) {
        BType refType = types.getReferredType(applicableMappingType);
        if (applicableMappingType == symTable.semanticError ||
                (refType.tag == TypeTags.RECORD && Symbols.isFlagOn(applicableMappingType.flags,
                                                                                  Flags.READONLY))) {
            return applicableMappingType;
        }

        Map<String, RecordLiteralNode.RecordField> readOnlyFields = new LinkedHashMap<>();
        LinkedHashMap<String, BField> applicableTypeFields =
                refType.tag == TypeTags.RECORD ? ((BRecordType) refType).fields :
                        new LinkedHashMap<>();

        for (RecordLiteralNode.RecordField field : recordLiteral.fields) {
            if (field.getKind() == NodeKind.RECORD_LITERAL_SPREAD_OP) {
                continue;
            }

            String name;
            if (field.isKeyValueField()) {
                BLangRecordKeyValueField keyValueField = (BLangRecordKeyValueField) field;

                if (!keyValueField.readonly) {
                    continue;
                }

                BLangExpression keyExpr = keyValueField.key.expr;
                if (keyExpr.getKind() == NodeKind.SIMPLE_VARIABLE_REF) {
                    name = ((BLangSimpleVarRef) keyExpr).variableName.value;
                } else {
                    name = (String) ((BLangLiteral) keyExpr).value;
                }
            } else {
                BLangRecordVarNameField varNameField = (BLangRecordVarNameField) field;

                if (!varNameField.readonly) {
                    continue;
                }
                name = varNameField.variableName.value;
            }

            if (applicableTypeFields.containsKey(name) &&
                    Symbols.isFlagOn(applicableTypeFields.get(name).symbol.flags, Flags.READONLY)) {
                continue;
            }

            readOnlyFields.put(name, field);
        }

        if (readOnlyFields.isEmpty()) {
            return applicableMappingType;
        }

        PackageID pkgID = env.enclPkg.symbol.pkgID;
        Location pos = recordLiteral.pos;
        BRecordTypeSymbol recordSymbol = createRecordTypeSymbol(pkgID, pos, VIRTUAL);

        LinkedHashMap<String, BField> newFields = new LinkedHashMap<>();

        for (Map.Entry<String, RecordLiteralNode.RecordField> readOnlyEntry : readOnlyFields.entrySet()) {
            RecordLiteralNode.RecordField field = readOnlyEntry.getValue();

            String key = readOnlyEntry.getKey();
            Name fieldName = names.fromString(key);

            BType readOnlyFieldType;
            if (field.isKeyValueField()) {
                readOnlyFieldType = ((BLangRecordKeyValueField) field).valueExpr.getBType();
            } else {
                // Has to be a varname field.
                readOnlyFieldType = ((BLangRecordVarNameField) field).getBType();
            }

            BVarSymbol fieldSymbol = new BVarSymbol(Flags.asMask(new HashSet<Flag>() {{
                add(Flag.REQUIRED);
                add(Flag.READONLY);
            }}), fieldName, pkgID, readOnlyFieldType, recordSymbol,
                                                    ((BLangNode) field).pos, VIRTUAL);
            newFields.put(key, new BField(fieldName, null, fieldSymbol));
            recordSymbol.scope.define(fieldName, fieldSymbol);
        }

        BRecordType recordType = new BRecordType(recordSymbol, recordSymbol.flags);
        if (refType.tag == TypeTags.MAP) {
            recordType.sealed = false;
            recordType.restFieldType = ((BMapType) refType).constraint;
        } else {
            BRecordType applicableRecordType = (BRecordType) refType;
            boolean allReadOnlyFields = true;

            for (Map.Entry<String, BField> origEntry : applicableRecordType.fields.entrySet()) {
                String fieldName = origEntry.getKey();
                BField field = origEntry.getValue();

                if (readOnlyFields.containsKey(fieldName)) {
                    // Already defined.
                    continue;
                }

                BVarSymbol origFieldSymbol = field.symbol;
                long origFieldFlags = origFieldSymbol.flags;

                if (allReadOnlyFields && !Symbols.isFlagOn(origFieldFlags, Flags.READONLY)) {
                    allReadOnlyFields = false;
                }

                BVarSymbol fieldSymbol = new BVarSymbol(origFieldFlags, field.name, pkgID,
                                                        origFieldSymbol.type, recordSymbol, field.pos, VIRTUAL);
                newFields.put(fieldName, new BField(field.name, null, fieldSymbol));
                recordSymbol.scope.define(field.name, fieldSymbol);
            }

            recordType.sealed = applicableRecordType.sealed;
            recordType.restFieldType = applicableRecordType.restFieldType;

            if (recordType.sealed && allReadOnlyFields) {
                recordType.flags |= Flags.READONLY;
                recordType.tsymbol.flags |= Flags.READONLY;
            }

        }

        recordType.fields = newFields;
        recordSymbol.type = recordType;
        recordType.tsymbol = recordSymbol;

        BLangRecordTypeNode recordTypeNode = TypeDefBuilderHelper.createRecordTypeNode(recordType, pkgID, symTable,
                                                                                       pos);
        recordTypeNode.initFunction = TypeDefBuilderHelper.createInitFunctionForRecordType(recordTypeNode, env,
                                                                                           names, symTable);
        TypeDefBuilderHelper.createTypeDefinitionForTSymbol(recordType, recordSymbol, recordTypeNode, env);

        if (refType.tag == TypeTags.RECORD) {
            BRecordType applicableRecordType = (BRecordType) refType;
            BTypeSymbol applicableRecordTypeSymbol = applicableRecordType.tsymbol;
            BLangUserDefinedType origTypeRef = new BLangUserDefinedType(
                    ASTBuilderUtil.createIdentifier(
                            pos,
                            TypeDefBuilderHelper.getPackageAlias(env, pos.lineRange().filePath(),
                                                                 applicableRecordTypeSymbol.pkgID)),
                    ASTBuilderUtil.createIdentifier(pos, applicableRecordTypeSymbol.name.value));
            origTypeRef.pos = pos;
            origTypeRef.setBType(applicableRecordType);
            recordTypeNode.typeRefs.add(origTypeRef);
        } else if (refType.tag == TypeTags.MAP) {
            recordLiteral.expectedType = applicableMappingType;
        }

        return recordType;
    }

    private BType checkMappingConstructorCompatibility(BType bType, BLangRecordLiteral mappingConstructor) {
        int tag = bType.tag;
        if (tag == TypeTags.UNION) {
            boolean prevNonErrorLoggingCheck = this.nonErrorLoggingCheck;
            this.nonErrorLoggingCheck = true;
            int errorCount = this.dlog.errorCount();
            this.dlog.mute();

            List<BType> compatibleTypes = new ArrayList<>();
            boolean erroredExpType = false;
            for (BType memberType : ((BUnionType) bType).getMemberTypes()) {
                if (memberType == symTable.semanticError) {
                    if (!erroredExpType) {
                        erroredExpType = true;
                    }
                    continue;
                }

                BType listCompatibleMemType = getMappingConstructorCompatibleNonUnionType(memberType);
                if (listCompatibleMemType == symTable.semanticError) {
                    continue;
                }

                dlog.resetErrorCount();
                BType memCompatibiltyType = checkMappingConstructorCompatibility(listCompatibleMemType,
                                                                                 mappingConstructor);

                if (memCompatibiltyType != symTable.semanticError && dlog.errorCount() == 0 &&
                        isUniqueType(compatibleTypes, memCompatibiltyType)) {
                    compatibleTypes.add(memCompatibiltyType);
                }
            }

            this.nonErrorLoggingCheck = prevNonErrorLoggingCheck;
            dlog.setErrorCount(errorCount);
            if (!prevNonErrorLoggingCheck) {
                this.dlog.unmute();
            }

            if (compatibleTypes.isEmpty()) {
                if (!erroredExpType) {
                    reportIncompatibleMappingConstructorError(mappingConstructor, bType);
                }
                validateSpecifiedFields(mappingConstructor, symTable.semanticError);
                return symTable.semanticError;
            } else if (compatibleTypes.size() != 1) {
                dlog.error(mappingConstructor.pos, DiagnosticErrorCode.AMBIGUOUS_TYPES, bType);
                validateSpecifiedFields(mappingConstructor, symTable.semanticError);
                return symTable.semanticError;
            }

            return checkMappingConstructorCompatibility(compatibleTypes.get(0), mappingConstructor);
        }

        if (tag == TypeTags.TYPEREFDESC) {
            BType refType = types.getReferredType(bType);
            BType compatibleType = checkMappingConstructorCompatibility(refType, mappingConstructor);
            return (refType.tag != TypeTags.UNION && refType.tag != TypeTags.INTERSECTION) ? bType : compatibleType;
        }

        if (tag == TypeTags.INTERSECTION) {
            return checkMappingConstructorCompatibility(((BIntersectionType) bType).effectiveType, mappingConstructor);
        }

        BType possibleType = getMappingConstructorCompatibleNonUnionType(bType);

        switch (possibleType.tag) {
            case TypeTags.MAP:
                return validateSpecifiedFields(mappingConstructor, possibleType) ? possibleType :
                        symTable.semanticError;
            case TypeTags.RECORD:
                boolean isSpecifiedFieldsValid = validateSpecifiedFields(mappingConstructor, possibleType);

                boolean hasAllRequiredFields = validateRequiredFields((BRecordType) possibleType,
                                                                      mappingConstructor.fields,
                                                                      mappingConstructor.pos);

                return isSpecifiedFieldsValid && hasAllRequiredFields ? possibleType : symTable.semanticError;
            case TypeTags.READONLY:
                return checkReadOnlyMappingType(mappingConstructor);
        }
        reportIncompatibleMappingConstructorError(mappingConstructor, bType);
        validateSpecifiedFields(mappingConstructor, symTable.semanticError);
        return symTable.semanticError;
    }

    private BType checkReadOnlyMappingType(BLangRecordLiteral mappingConstructor) {
        if (!this.nonErrorLoggingCheck) {
            BType inferredType = defineInferredRecordType(mappingConstructor, symTable.readonlyType);

            if (inferredType == symTable.semanticError) {
                return symTable.semanticError;
            }
            return checkMappingConstructorCompatibility(inferredType, mappingConstructor);
        }

        for (RecordLiteralNode.RecordField field : mappingConstructor.fields) {
            BLangExpression exprToCheck;

            if (field.isKeyValueField()) {
                exprToCheck = ((BLangRecordKeyValueField) field).valueExpr;
            } else if (field.getKind() == NodeKind.RECORD_LITERAL_SPREAD_OP) {
                exprToCheck = ((BLangRecordLiteral.BLangRecordSpreadOperatorField) field).expr;
            } else {
                exprToCheck = (BLangRecordVarNameField) field;
            }

            if (exprIncompatible(symTable.readonlyType, exprToCheck)) {
                return symTable.semanticError;
            }
        }

        return symTable.readonlyType;
    }

    private BType getMappingConstructorCompatibleNonUnionType(BType type) {
        switch (type.tag) {
            case TypeTags.MAP:
            case TypeTags.RECORD:
            case TypeTags.READONLY:
                return type;
            case TypeTags.JSON:
                return !Symbols.isFlagOn(type.flags, Flags.READONLY) ? symTable.mapJsonType :
                        ImmutableTypeCloner.getEffectiveImmutableType(null, types, symTable.mapJsonType, env,
                                                                      symTable, anonymousModelHelper, names);
            case TypeTags.ANYDATA:
                return !Symbols.isFlagOn(type.flags, Flags.READONLY) ? symTable.mapAnydataType :
                        ImmutableTypeCloner.getEffectiveImmutableType(null, types, symTable.mapAnydataType,
                                                                      env, symTable, anonymousModelHelper, names);
            case TypeTags.ANY:
                return !Symbols.isFlagOn(type.flags, Flags.READONLY) ? symTable.mapType :
                        ImmutableTypeCloner.getEffectiveImmutableType(null, types, symTable.mapType, env,
                                                                      symTable, anonymousModelHelper, names);
            case TypeTags.INTERSECTION:
                return ((BIntersectionType) type).effectiveType;
            case TypeTags.TYPEREFDESC:
                return types.getReferredType(type);
        }
        return symTable.semanticError;
    }

    private boolean isMappingConstructorCompatibleType(BType type) {
        return types.getReferredType(type).tag == TypeTags.RECORD
                || types.getReferredType(type).tag == TypeTags.MAP;
    }

    private void reportIncompatibleMappingConstructorError(BLangRecordLiteral mappingConstructorExpr, BType expType) {
        if (expType == symTable.semanticError) {
            return;
        }

        if (expType.tag != TypeTags.UNION) {
            dlog.error(mappingConstructorExpr.pos,
                    DiagnosticErrorCode.MAPPING_CONSTRUCTOR_COMPATIBLE_TYPE_NOT_FOUND, expType);
            return;
        }

        BUnionType unionType = (BUnionType) expType;
        BType[] memberTypes = types.getAllTypes(unionType, true).toArray(new BType[0]);

        // Special case handling for `T?` where T is a record type. This is done to give more user friendly error
        // messages for this common scenario.
        if (memberTypes.length == 2) {
            BRecordType recType = null;

            if (memberTypes[0].tag == TypeTags.RECORD && memberTypes[1].tag == TypeTags.NIL) {
                recType = (BRecordType) memberTypes[0];
            } else if (memberTypes[1].tag == TypeTags.RECORD && memberTypes[0].tag == TypeTags.NIL) {
                recType = (BRecordType) memberTypes[1];
            }

            if (recType != null) {
                validateSpecifiedFields(mappingConstructorExpr, recType);
                validateRequiredFields(recType, mappingConstructorExpr.fields, mappingConstructorExpr.pos);
                return;
            }
        }

        // By this point, we know there aren't any types to which we can assign the mapping constructor. If this is
        // case where there is at least one type with which we can use mapping constructors, but this particular
        // mapping constructor is incompatible, we give an incompatible mapping constructor error.
        for (BType bType : memberTypes) {
            if (isMappingConstructorCompatibleType(bType)) {
                dlog.error(mappingConstructorExpr.pos, DiagnosticErrorCode.INCOMPATIBLE_MAPPING_CONSTRUCTOR,
                        unionType);
                return;
            }
        }

        dlog.error(mappingConstructorExpr.pos,
                DiagnosticErrorCode.MAPPING_CONSTRUCTOR_COMPATIBLE_TYPE_NOT_FOUND, unionType);
    }

    private boolean validateSpecifiedFields(BLangRecordLiteral mappingConstructor, BType possibleType) {
        boolean isFieldsValid = true;

        for (RecordLiteralNode.RecordField field : mappingConstructor.fields) {
            BType checkedType = checkMappingField(field, types.getReferredType(possibleType));
            if (isFieldsValid && checkedType == symTable.semanticError) {
                isFieldsValid = false;
            }
        }

        return isFieldsValid;
    }

    private boolean validateRequiredFields(BRecordType type, List<RecordLiteralNode.RecordField> specifiedFields,
                                           Location pos) {
        HashSet<String> specFieldNames = getFieldNames(specifiedFields);
        boolean hasAllRequiredFields = true;

        for (BField field : type.fields.values()) {
            String fieldName = field.name.value;
            if (!specFieldNames.contains(fieldName) && Symbols.isFlagOn(field.symbol.flags, Flags.REQUIRED)
                    && !types.isNeverTypeOrStructureTypeWithARequiredNeverMember(field.type)) {
                // Check if `field` is explicitly assigned a value in the record literal
                // If a required field is missing, it's a compile error
                dlog.error(pos, DiagnosticErrorCode.MISSING_REQUIRED_RECORD_FIELD, field.name);
                if (hasAllRequiredFields) {
                    hasAllRequiredFields = false;
                }
            }
        }
        return hasAllRequiredFields;
    }

    private HashSet<String> getFieldNames(List<RecordLiteralNode.RecordField> specifiedFields) {
        HashSet<String> fieldNames = new HashSet<>();

        for (RecordLiteralNode.RecordField specifiedField : specifiedFields) {
            if (specifiedField.isKeyValueField()) {
                String name = getKeyValueFieldName((BLangRecordKeyValueField) specifiedField);
                if (name == null) {
                    continue; // computed key
                }

                fieldNames.add(name);
            } else if (specifiedField.getKind() == NodeKind.SIMPLE_VARIABLE_REF) {
                fieldNames.add(getVarNameFieldName((BLangRecordVarNameField) specifiedField));
            } else {
                fieldNames.addAll(getSpreadOpFieldRequiredFieldNames(
                        (BLangRecordLiteral.BLangRecordSpreadOperatorField) specifiedField));
            }
        }

        return fieldNames;
    }

    private String getKeyValueFieldName(BLangRecordKeyValueField field) {
        BLangRecordKey key = field.key;
        if (key.computedKey) {
            return null;
        }

        BLangExpression keyExpr = key.expr;

        if (keyExpr.getKind() == NodeKind.SIMPLE_VARIABLE_REF) {
            return ((BLangSimpleVarRef) keyExpr).variableName.value;
        } else if (keyExpr.getKind() == NodeKind.LITERAL) {
            return (String) ((BLangLiteral) keyExpr).value;
        }
        return null;
    }

    private String getVarNameFieldName(BLangRecordVarNameField field) {
        return field.variableName.value;
    }

    private List<String> getSpreadOpFieldRequiredFieldNames(BLangRecordLiteral.BLangRecordSpreadOperatorField field) {
        BType spreadType = types.getReferredType(checkExpr(field.expr, env));

        if (spreadType.tag != TypeTags.RECORD) {
            return Collections.emptyList();
        }

        List<String> fieldNames = new ArrayList<>();
        for (BField bField : ((BRecordType) spreadType).getFields().values()) {
            if (!Symbols.isOptional(bField.symbol)) {
                fieldNames.add(bField.name.value);
            }
        }
        return fieldNames;
    }

    @Override
    public void visit(BLangWorkerFlushExpr workerFlushExpr) {
        if (workerFlushExpr.workerIdentifier != null) {
            String workerName = workerFlushExpr.workerIdentifier.getValue();
            if (!this.workerExists(this.env, workerName)) {
                this.dlog.error(workerFlushExpr.pos, DiagnosticErrorCode.UNDEFINED_WORKER, workerName);
            } else {
                BSymbol symbol = symResolver.lookupSymbolInMainSpace(env, names.fromString(workerName));
                if (symbol != symTable.notFoundSymbol) {
                    workerFlushExpr.workerSymbol = symbol;
                }
            }
        }
        BType actualType = BUnionType.create(null, symTable.errorType, symTable.nilType);
        resultType = types.checkType(workerFlushExpr, actualType, expType);
    }

    @Override
    public void visit(BLangWorkerSyncSendExpr syncSendExpr) {
        BSymbol symbol = symResolver.lookupSymbolInMainSpace(env, names.fromIdNode(syncSendExpr.workerIdentifier));

        if (symTable.notFoundSymbol.equals(symbol)) {
            syncSendExpr.workerType = symTable.semanticError;
        } else {
            syncSendExpr.workerType = symbol.type;
            syncSendExpr.workerSymbol = symbol;
        }

        // TODO Need to remove this cached env
        syncSendExpr.env = this.env;
        checkExpr(syncSendExpr.expr, this.env);

        // Validate if the send expression type is cloneableType
        if (!types.isAssignable(syncSendExpr.expr.getBType(), symTable.cloneableType)) {
            this.dlog.error(syncSendExpr.pos, DiagnosticErrorCode.INVALID_TYPE_FOR_SEND,
                            syncSendExpr.expr.getBType());
        }

        String workerName = syncSendExpr.workerIdentifier.getValue();
        if (!this.workerExists(this.env, workerName)) {
            this.dlog.error(syncSendExpr.pos, DiagnosticErrorCode.UNDEFINED_WORKER, workerName);
        }

        syncSendExpr.expectedType = expType;

        // Type checking against the matching receive is done during code analysis.
        // When the expected type is noType, set the result type as nil to avoid variable assignment is required errors.
        resultType = expType == symTable.noType ? symTable.nilType : expType;
    }

    @Override
    public void visit(BLangWorkerReceive workerReceiveExpr) {
        BSymbol symbol = symResolver.lookupSymbolInMainSpace(env, names.fromIdNode(workerReceiveExpr.workerIdentifier));

        // TODO Need to remove this cached env
        workerReceiveExpr.env = this.env;

        if (symTable.notFoundSymbol.equals(symbol)) {
            workerReceiveExpr.workerType = symTable.semanticError;
        } else {
            workerReceiveExpr.workerType = symbol.type;
            workerReceiveExpr.workerSymbol = symbol;
        }
        // The receive expression cannot be assigned to var, since we cannot infer the type.
        if (symTable.noType == this.expType) {
            this.dlog.error(workerReceiveExpr.pos, DiagnosticErrorCode.INVALID_USAGE_OF_RECEIVE_EXPRESSION);
        }
        // We cannot predict the type of the receive expression as it depends on the type of the data sent by the other
        // worker/channel. Since receive is an expression now we infer the type of it from the lhs of the statement.
        workerReceiveExpr.setBType(this.expType);
        resultType = this.expType;
    }

    private boolean workerExists(SymbolEnv env, String workerName) {
        //TODO: move this method to CodeAnalyzer
        if (workerName.equals(DEFAULT_WORKER_NAME)) {
           return true;
        }
        BSymbol symbol = this.symResolver.lookupSymbolInMainSpace(env, new Name(workerName));
        return symbol != this.symTable.notFoundSymbol &&
               symbol.type.tag == TypeTags.FUTURE &&
               ((BFutureType) symbol.type).workerDerivative;
    }

    @Override
    public void visit(BLangConstRef constRef) {
        constRef.symbol = symResolver.lookupMainSpaceSymbolInPackage(constRef.pos, env,
                names.fromIdNode(constRef.pkgAlias), names.fromIdNode(constRef.variableName));

        types.setImplicitCastExpr(constRef, constRef.getBType(), expType);
        resultType = constRef.getBType();
    }

    public void visit(BLangSimpleVarRef varRefExpr) {
        // Set error type as the actual type.
        BType actualType = symTable.semanticError;

        Name varName = names.fromIdNode(varRefExpr.variableName);
        if (varName == Names.IGNORE) {
            varRefExpr.setBType(this.symTable.anyType);

            // If the variable name is a wildcard('_'), the symbol should be ignorable.
            varRefExpr.symbol = new BVarSymbol(0, true, varName,
                                               names.originalNameFromIdNode(varRefExpr.variableName),
                                               env.enclPkg.symbol.pkgID, varRefExpr.getBType(), env.scope.owner,
                                               varRefExpr.pos, VIRTUAL);

            resultType = varRefExpr.getBType();
            return;
        }

        Name compUnitName = getCurrentCompUnit(varRefExpr);
        varRefExpr.pkgSymbol =
                symResolver.resolvePrefixSymbol(env, names.fromIdNode(varRefExpr.pkgAlias), compUnitName);
        if (varRefExpr.pkgSymbol == symTable.notFoundSymbol) {
            varRefExpr.symbol = symTable.notFoundSymbol;
            dlog.error(varRefExpr.pos, DiagnosticErrorCode.UNDEFINED_MODULE, varRefExpr.pkgAlias);
        }

        if (varRefExpr.pkgSymbol.tag == SymTag.XMLNS) {
            actualType = symTable.stringType;
        } else if (varRefExpr.pkgSymbol != symTable.notFoundSymbol) {
            BSymbol symbol = symResolver.lookupMainSpaceSymbolInPackage(varRefExpr.pos, env,
                    names.fromIdNode(varRefExpr.pkgAlias), varName);
            // if no symbol, check same for object attached function
            if (symbol == symTable.notFoundSymbol && env.enclType != null) {
                Name objFuncName = names.fromString(Symbols
                        .getAttachedFuncSymbolName(env.enclType.getBType().tsymbol.name.value, varName.value));
                symbol = symResolver.resolveStructField(varRefExpr.pos, env, objFuncName,
                                                        env.enclType.getBType().tsymbol);
            }

            // TODO: call to isInLocallyDefinedRecord() is a temporary fix done to disallow local var references in
            //  locally defined record type defs. This check should be removed once local var referencing is supported.
            if (((symbol.tag & SymTag.VARIABLE) == SymTag.VARIABLE)) {
                BVarSymbol varSym = (BVarSymbol) symbol;
                checkSelfReferences(varRefExpr.pos, env, varSym);
                varRefExpr.symbol = varSym;
                actualType = varSym.type;
                markAndRegisterClosureVariable(symbol, varRefExpr.pos, env);
            } else if ((symbol.tag & SymTag.TYPE_DEF) == SymTag.TYPE_DEF) {
                actualType = symbol.type.tag == TypeTags.TYPEDESC ? symbol.type : new BTypedescType(symbol.type, null);
                varRefExpr.symbol = symbol;
            } else if ((symbol.tag & SymTag.CONSTANT) == SymTag.CONSTANT) {
                BConstantSymbol constSymbol = (BConstantSymbol) symbol;
                varRefExpr.symbol = constSymbol;
                BType symbolType = symbol.type;
                BType expectedType = types.getReferredType(expType);
                if (symbolType != symTable.noType && expectedType.tag == TypeTags.FINITE ||
                        (expectedType.tag == TypeTags.UNION && types.getAllTypes(expectedType, true).stream()
                                .anyMatch(memType -> memType.tag == TypeTags.FINITE &&
                                        types.isAssignable(symbolType, memType)))) {
                    actualType = symbolType;
                } else {
                    actualType = constSymbol.literalType;
                }

                // If the constant is on the LHS, modifications are not allowed.
                // E.g. m.k = "10"; // where `m` is a constant.
                if (varRefExpr.isLValue || varRefExpr.isCompoundAssignmentLValue) {
                    actualType = symTable.semanticError;
                    dlog.error(varRefExpr.pos, DiagnosticErrorCode.CANNOT_UPDATE_CONSTANT_VALUE);
                }
            } else {
                varRefExpr.symbol = symbol; // Set notFoundSymbol
                logUndefinedSymbolError(varRefExpr.pos, varName.value);
            }
        }

        // Check type compatibility
        if (expType.tag == TypeTags.ARRAY && isArrayOpenSealedType((BArrayType) expType)) {
            dlog.error(varRefExpr.pos, DiagnosticErrorCode.CLOSED_ARRAY_TYPE_CAN_NOT_INFER_SIZE);
            return;

        }
        resultType = types.checkType(varRefExpr, actualType, expType);
    }

    @Override
    public void visit(BLangRecordVarRef varRefExpr) {
        LinkedHashMap<String, BField> fields = new LinkedHashMap<>();

        String recordName = this.anonymousModelHelper.getNextAnonymousTypeKey(env.enclPkg.symbol.pkgID);
        BRecordTypeSymbol recordSymbol = Symbols.createRecordSymbol(Flags.ANONYMOUS, names.fromString(recordName),
                                                                    env.enclPkg.symbol.pkgID, null, env.scope.owner,
                                                                    varRefExpr.pos, SOURCE);
        symbolEnter.defineSymbol(varRefExpr.pos, recordSymbol, env);

        boolean unresolvedReference = false;
        for (BLangRecordVarRef.BLangRecordVarRefKeyValue recordRefField : varRefExpr.recordRefFields) {
            BLangVariableReference bLangVarReference = (BLangVariableReference) recordRefField.variableReference;
            bLangVarReference.isLValue = true;
            checkExpr(recordRefField.variableReference, env);
            if (bLangVarReference.symbol == null || bLangVarReference.symbol == symTable.notFoundSymbol ||
                    !isValidVariableReference(recordRefField.variableReference)) {
                unresolvedReference = true;
                continue;
            }
            BVarSymbol bVarSymbol = (BVarSymbol) bLangVarReference.symbol;
            BField field = new BField(names.fromIdNode(recordRefField.variableName), varRefExpr.pos,
                                      new BVarSymbol(0, names.fromIdNode(recordRefField.variableName),
                                                     names.originalNameFromIdNode(recordRefField.variableName),
                                                     env.enclPkg.symbol.pkgID, bVarSymbol.type, recordSymbol,
                                                     varRefExpr.pos, SOURCE));
            fields.put(field.name.value, field);
        }

        BLangExpression restParam = (BLangExpression) varRefExpr.restParam;
        if (restParam != null) {
            checkExpr(restParam, env);
            unresolvedReference = !isValidVariableReference(restParam);
        }

        if (unresolvedReference) {
            resultType = symTable.semanticError;
            return;
        }

        BRecordType bRecordType = new BRecordType(recordSymbol);
        bRecordType.fields = fields;
        recordSymbol.type = bRecordType;
        varRefExpr.symbol = new BVarSymbol(0, recordSymbol.name, recordSymbol.getOriginalName(),
                                           env.enclPkg.symbol.pkgID, bRecordType, env.scope.owner, varRefExpr.pos,
                                           SOURCE);

        if (restParam == null) {
            bRecordType.sealed = true;
            bRecordType.restFieldType = symTable.noType;
        } else if (restParam.getBType() == symTable.semanticError) {
            bRecordType.restFieldType = symTable.mapType;
        } else {
            // Rest variable type of Record ref (record destructuring assignment) is a record where T is the broad
            // type of all fields that are not specified in the destructuring pattern. Here we set the rest type of
            // record type to T.
            BType restFieldType;
            if (restParam.getBType().tag == TypeTags.RECORD) {
                restFieldType = ((BRecordType) restParam.getBType()).restFieldType;
            } else if (restParam.getBType().tag == TypeTags.MAP) {
                restFieldType = ((BMapType) restParam.getBType()).constraint;
            } else {
                restFieldType = restParam.getBType();
            }
            bRecordType.restFieldType = restFieldType;
        }

        resultType = bRecordType;
    }

    @Override
    public void visit(BLangErrorVarRef varRefExpr) {
        if (varRefExpr.typeNode != null) {
            BType bType = symResolver.resolveTypeNode(varRefExpr.typeNode, env);
            varRefExpr.setBType(bType);
            checkIndirectErrorVarRef(varRefExpr);
            resultType = bType;
            return;
        }

        if (varRefExpr.message != null) {
            varRefExpr.message.isLValue = true;
            checkExpr(varRefExpr.message, env);
            if (!types.isAssignable(symTable.stringType, varRefExpr.message.getBType())) {
                dlog.error(varRefExpr.message.pos, DiagnosticErrorCode.INCOMPATIBLE_TYPES, symTable.stringType,
                           varRefExpr.message.getBType());
            }
        }

        if (varRefExpr.cause != null) {
            varRefExpr.cause.isLValue = true;
            checkExpr(varRefExpr.cause, env);
            if (!types.isAssignable(symTable.errorOrNilType, varRefExpr.cause.getBType())) {
                dlog.error(varRefExpr.cause.pos, DiagnosticErrorCode.INCOMPATIBLE_TYPES, symTable.errorOrNilType,
                           varRefExpr.cause.getBType());
            }
        }

        boolean unresolvedReference = false;

        for (BLangNamedArgsExpression detailItem : varRefExpr.detail) {
            BLangVariableReference refItem = (BLangVariableReference) detailItem.expr;
            refItem.isLValue = true;
            checkExpr(refItem, env);

            if (!isValidVariableReference(refItem)) {
                unresolvedReference = true;
                continue;
            }

            if (refItem.getKind() == NodeKind.FIELD_BASED_ACCESS_EXPR
                    || refItem.getKind() == NodeKind.INDEX_BASED_ACCESS_EXPR) {
                dlog.error(refItem.pos, DiagnosticErrorCode.INVALID_VARIABLE_REFERENCE_IN_BINDING_PATTERN,
                        refItem);
                unresolvedReference = true;
                continue;
            }

            if (refItem.symbol == null) {
                unresolvedReference = true;
            }
        }

        if (varRefExpr.restVar != null) {
            varRefExpr.restVar.isLValue = true;
            if (varRefExpr.restVar.getKind() == NodeKind.SIMPLE_VARIABLE_REF) {
                checkExpr(varRefExpr.restVar, env);
                unresolvedReference = unresolvedReference
                        || varRefExpr.restVar.symbol == null
                        || !isValidVariableReference(varRefExpr.restVar);
            }
        }

        if (unresolvedReference) {
            resultType = symTable.semanticError;
            return;
        }

        BType errorRefRestFieldType;
        if (varRefExpr.restVar == null) {
            errorRefRestFieldType = symTable.anydataOrReadonly;
        } else if (varRefExpr.restVar.getKind() == NodeKind.SIMPLE_VARIABLE_REF
                && ((BLangSimpleVarRef) varRefExpr.restVar).variableName.value.equals(Names.IGNORE.value)) {
            errorRefRestFieldType = symTable.anydataOrReadonly;
        } else if (varRefExpr.restVar.getKind() == NodeKind.INDEX_BASED_ACCESS_EXPR
            || varRefExpr.restVar.getKind() == NodeKind.FIELD_BASED_ACCESS_EXPR) {
            errorRefRestFieldType = varRefExpr.restVar.getBType();
        } else if (varRefExpr.restVar.getBType().tag == TypeTags.MAP) {
            errorRefRestFieldType = ((BMapType) varRefExpr.restVar.getBType()).constraint;
        } else {
            dlog.error(varRefExpr.restVar.pos, DiagnosticErrorCode.INCOMPATIBLE_TYPES,
                       varRefExpr.restVar.getBType(), symTable.detailType);
            resultType = symTable.semanticError;
            return;
        }

        BType errorDetailType = errorRefRestFieldType == symTable.anydataOrReadonly
                ? symTable.errorType.detailType
                : new BMapType(TypeTags.MAP, errorRefRestFieldType, null, Flags.PUBLIC);
        resultType = new BErrorType(symTable.errorType.tsymbol, errorDetailType);
    }

    private void checkIndirectErrorVarRef(BLangErrorVarRef varRefExpr) {
        for (BLangNamedArgsExpression detailItem : varRefExpr.detail) {
            checkExpr(detailItem.expr, env);
            checkExpr(detailItem, env, detailItem.expr.getBType());
        }

        if (varRefExpr.restVar != null) {
            checkExpr(varRefExpr.restVar, env);
        }

        if (varRefExpr.message != null) {
            varRefExpr.message.isLValue = true;
            checkExpr(varRefExpr.message, env);
        }

        if (varRefExpr.cause != null) {
            varRefExpr.cause.isLValue = true;
            checkExpr(varRefExpr.cause, env);
        }
    }

    @Override
    public void visit(BLangTupleVarRef varRefExpr) {
        List<BType> results = new ArrayList<>();
        for (int i = 0; i < varRefExpr.expressions.size(); i++) {
            ((BLangVariableReference) varRefExpr.expressions.get(i)).isLValue = true;
            results.add(checkExpr(varRefExpr.expressions.get(i), env, symTable.noType));
        }
        BTupleType actualType = new BTupleType(results);
        if (varRefExpr.restParam != null) {
            BLangExpression restExpr = (BLangExpression) varRefExpr.restParam;
            ((BLangVariableReference) restExpr).isLValue = true;
            BType checkedType = checkExpr(restExpr, env, symTable.noType);
            if (!(checkedType.tag == TypeTags.ARRAY || checkedType.tag == TypeTags.TUPLE)) {
                dlog.error(varRefExpr.pos, DiagnosticErrorCode.INVALID_TYPE_FOR_REST_DESCRIPTOR, checkedType);
                resultType = symTable.semanticError;
                return;
            }
            if (checkedType.tag == TypeTags.ARRAY) {
                actualType.restType = ((BArrayType) checkedType).eType;
            } else {
                actualType.restType = checkedType;
            }
        }
        resultType = types.checkType(varRefExpr, actualType, expType);
    }

    /**
     * This method will recursively check if a multidimensional array has at least one open sealed dimension.
     *
     * @param arrayType array to check if open sealed
     * @return true if at least one dimension is open sealed
     */
    public boolean isArrayOpenSealedType(BArrayType arrayType) {
        if (arrayType.state == BArrayState.INFERRED) {
            return true;
        }
        if (arrayType.eType.tag == TypeTags.ARRAY) {
            return isArrayOpenSealedType((BArrayType) arrayType.eType);
        }
        return false;
    }

    /**
     * This method will recursively traverse and find the symbol environment of a lambda node (which is given as the
     * enclosing invokable node) which is needed to lookup closure variables. The variable lookup will start from the
     * enclosing invokable node's environment, which are outside of the scope of a lambda function.
     */
    private SymbolEnv findEnclosingInvokableEnv(SymbolEnv env, BLangInvokableNode encInvokable) {
        if (env.enclEnv.node != null && env.enclEnv.node.getKind() == NodeKind.ARROW_EXPR) {
            // if enclosing env's node is arrow expression
            return env.enclEnv;
        }

        if (env.enclEnv.node != null && (env.enclEnv.node.getKind() == NodeKind.ON_FAIL)) {
            // if enclosing env's node is a transaction, retry or a on-fail
            return env.enclEnv;
        }

        if (env.enclInvokable != null && env.enclInvokable == encInvokable) {
            return findEnclosingInvokableEnv(env.enclEnv, encInvokable);
        }
        return env;
    }

    private SymbolEnv findEnclosingInvokableEnv(SymbolEnv env, BLangRecordTypeNode recordTypeNode) {
        if (env.enclEnv.node != null && env.enclEnv.node.getKind() == NodeKind.ARROW_EXPR) {
            // if enclosing env's node is arrow expression
            return env.enclEnv;
        }

        if (env.enclEnv.node != null && (env.enclEnv.node.getKind() == NodeKind.ON_FAIL)) {
            // if enclosing env's node is a transaction, retry or on-fail
            return env.enclEnv;
        }

        if (env.enclType != null && env.enclType == recordTypeNode) {
            return findEnclosingInvokableEnv(env.enclEnv, recordTypeNode);
        }
        return env;
    }

    private boolean isFunctionArgument(BSymbol symbol, List<BLangSimpleVariable> params) {
        return params.stream().anyMatch(param -> (param.symbol.name.equals(symbol.name) &&
                param.getBType().tag == symbol.type.tag));
    }

    @Override
    public void visit(BLangFieldBasedAccess.BLangNSPrefixedFieldBasedAccess nsPrefixedFieldBasedAccess) {
        checkFieldBasedAccess(nsPrefixedFieldBasedAccess, true);
    }

    public void visit(BLangFieldBasedAccess fieldAccessExpr) {
        checkFieldBasedAccess(fieldAccessExpr, false);
    }

    private void checkFieldBasedAccess(BLangFieldBasedAccess fieldAccessExpr, boolean isNsPrefixed) {
        markLeafNode(fieldAccessExpr);

        // First analyze the accessible expression.
        BLangExpression containerExpression = fieldAccessExpr.expr;

        if (containerExpression instanceof BLangValueExpression) {
            ((BLangValueExpression) containerExpression).isLValue = fieldAccessExpr.isLValue;
            ((BLangValueExpression) containerExpression).isCompoundAssignmentLValue =
                    fieldAccessExpr.isCompoundAssignmentLValue;
        }

        BType varRefType = types.getTypeWithEffectiveIntersectionTypes(checkExpr(containerExpression, env));

        // Disallow `expr.ns:attrname` syntax on non xml expressions.
        if (isNsPrefixed && !isXmlAccess(fieldAccessExpr)) {
            dlog.error(fieldAccessExpr.pos, DiagnosticErrorCode.INVALID_FIELD_ACCESS_EXPRESSION);
            resultType = symTable.semanticError;
            return;
        }

        BType actualType;
        if (fieldAccessExpr.optionalFieldAccess) {
            if (fieldAccessExpr.isLValue || fieldAccessExpr.isCompoundAssignmentLValue) {
                dlog.error(fieldAccessExpr.pos, DiagnosticErrorCode.OPTIONAL_FIELD_ACCESS_NOT_REQUIRED_ON_LHS);
                resultType = symTable.semanticError;
                return;
            }
            actualType = checkOptionalFieldAccessExpr(fieldAccessExpr, varRefType,
                    names.fromIdNode(fieldAccessExpr.field));
        } else {
            actualType = checkFieldAccessExpr(fieldAccessExpr, varRefType, names.fromIdNode(fieldAccessExpr.field));

            if (actualType != symTable.semanticError &&
                    (fieldAccessExpr.isLValue || fieldAccessExpr.isCompoundAssignmentLValue)) {
                if (isAllReadonlyTypes(varRefType)) {
                    if (varRefType.tag != TypeTags.OBJECT || !isInitializationInInit(varRefType)) {
                        dlog.error(fieldAccessExpr.pos, DiagnosticErrorCode.CANNOT_UPDATE_READONLY_VALUE_OF_TYPE,
                                varRefType);
                        resultType = symTable.semanticError;
                        return;
                    }

                } else if (types.isSubTypeOfBaseType(varRefType, TypeTags.RECORD) &&
                        isInvalidReadonlyFieldUpdate(varRefType, fieldAccessExpr.field.value)) {
                    dlog.error(fieldAccessExpr.pos, DiagnosticErrorCode.CANNOT_UPDATE_READONLY_RECORD_FIELD,
                            fieldAccessExpr.field.value, varRefType);
                    resultType = symTable.semanticError;
                    return;
                }
                // Object final field updates will be analyzed at dataflow analysis.
            }
        }

        resultType = types.checkType(fieldAccessExpr, actualType, this.expType);
    }

    private boolean isAllReadonlyTypes(BType type) {
        if (type.tag != TypeTags.UNION) {
            return Symbols.isFlagOn(type.flags, Flags.READONLY);
        }

        for (BType memberType : ((BUnionType) type).getMemberTypes()) {
            if (!isAllReadonlyTypes(memberType)) {
                return false;
            }
        }
        return true;
    }

    private boolean isInitializationInInit(BType type) {
        BObjectType objectType = (BObjectType) type;
        BObjectTypeSymbol objectTypeSymbol = (BObjectTypeSymbol) objectType.tsymbol;
        BAttachedFunction initializerFunc = objectTypeSymbol.initializerFunc;

        return env.enclInvokable != null && initializerFunc != null &&
                env.enclInvokable.symbol == initializerFunc.symbol;
    }

    private boolean isInvalidReadonlyFieldUpdate(BType type, String fieldName) {
        if (types.getReferredType(type).tag == TypeTags.RECORD) {
            if (Symbols.isFlagOn(type.flags, Flags.READONLY)) {
                return true;
            }

            BRecordType recordType = (BRecordType) types.getReferredType(type);
            for (BField field : recordType.fields.values()) {
                if (!field.name.value.equals(fieldName)) {
                    continue;
                }

                return Symbols.isFlagOn(field.symbol.flags, Flags.READONLY);
            }
            return recordType.sealed;
        }

        // For unions, we consider this an invalid update only if it is invalid for all member types. If for at least
        // one member this is valid, we allow this at compile time with the potential to fail at runtime.
        boolean allInvalidUpdates = true;
        for (BType memberType : ((BUnionType) types.getReferredType(type)).getMemberTypes()) {
            if (!isInvalidReadonlyFieldUpdate(memberType, fieldName)) {
                allInvalidUpdates = false;
            }
        }
        return allInvalidUpdates;
    }

    private boolean isXmlAccess(BLangFieldBasedAccess fieldAccessExpr) {
        BLangExpression expr = fieldAccessExpr.expr;
        BType exprType = types.getReferredType(expr.getBType());

        if (exprType.tag == TypeTags.XML || exprType.tag == TypeTags.XML_ELEMENT) {
            return true;
        }

        if (expr.getKind() == NodeKind.FIELD_BASED_ACCESS_EXPR  && hasLaxOriginalType((BLangFieldBasedAccess) expr)
                && exprType.tag == TypeTags.UNION) {
            Set<BType> memberTypes = ((BUnionType) exprType).getMemberTypes();
            return memberTypes.contains(symTable.xmlType) || memberTypes.contains(symTable.xmlElementType);
          }

        return false;
    }

    public void visit(BLangIndexBasedAccess indexBasedAccessExpr) {
        markLeafNode(indexBasedAccessExpr);

        // First analyze the variable reference expression.
        BLangExpression containerExpression = indexBasedAccessExpr.expr;
        if (containerExpression.getKind() ==  NodeKind.TYPEDESC_EXPRESSION) {
            dlog.error(indexBasedAccessExpr.pos, DiagnosticErrorCode.OPERATION_DOES_NOT_SUPPORT_MEMBER_ACCESS,
                    ((BLangTypedescExpr) containerExpression).typeNode);
            resultType = symTable.semanticError;
            return;
        }

        if (containerExpression instanceof BLangValueExpression) {
            ((BLangValueExpression) containerExpression).isLValue = indexBasedAccessExpr.isLValue;
            ((BLangValueExpression) containerExpression).isCompoundAssignmentLValue =
                    indexBasedAccessExpr.isCompoundAssignmentLValue;
        }

        boolean isStringValue = containerExpression.getBType() != null
                && types.getReferredType(containerExpression.getBType()).tag == TypeTags.STRING;
        if (!isStringValue) {
            checkExpr(containerExpression, this.env, symTable.noType);
        }

        if (indexBasedAccessExpr.indexExpr.getKind() == NodeKind.TABLE_MULTI_KEY &&
                types.getReferredType(containerExpression.getBType()).tag != TypeTags.TABLE) {
            dlog.error(indexBasedAccessExpr.pos, DiagnosticErrorCode.MULTI_KEY_MEMBER_ACCESS_NOT_SUPPORTED,
                       containerExpression.getBType());
            resultType = symTable.semanticError;
            return;
        }

        BType actualType = checkIndexAccessExpr(indexBasedAccessExpr);

        BType exprType = containerExpression.getBType();
        BLangExpression indexExpr = indexBasedAccessExpr.indexExpr;

        if (actualType != symTable.semanticError &&
                (indexBasedAccessExpr.isLValue || indexBasedAccessExpr.isCompoundAssignmentLValue)) {
            if (isAllReadonlyTypes(exprType)) {
                dlog.error(indexBasedAccessExpr.pos, DiagnosticErrorCode.CANNOT_UPDATE_READONLY_VALUE_OF_TYPE,
                        exprType);
                resultType = symTable.semanticError;
                return;
            } else if (types.isSubTypeOfBaseType(exprType, TypeTags.RECORD) &&
                    (indexExpr.getKind() == NodeKind.LITERAL || isConst(indexExpr)) &&
                    isInvalidReadonlyFieldUpdate(exprType, getConstFieldName(indexExpr))) {
                dlog.error(indexBasedAccessExpr.pos, DiagnosticErrorCode.CANNOT_UPDATE_READONLY_RECORD_FIELD,
                        getConstFieldName(indexExpr), exprType);
                resultType = symTable.semanticError;
                return;
            }
        }

        // If this is on lhs, no need to do type checking further. And null/error
        // will not propagate from parent expressions
        if (indexBasedAccessExpr.isLValue) {
            indexBasedAccessExpr.originalType = actualType;
            indexBasedAccessExpr.setBType(actualType);
            resultType = actualType;
            return;
        }

        this.resultType = this.types.checkType(indexBasedAccessExpr, actualType, this.expType);
    }

    public void visit(BLangInvocation iExpr) {
        // Variable ref expression null means this is the leaf node of the variable ref expression tree
        // e.g. foo();, foo(), foo().k;
        if (iExpr.expr == null) {
            // This is a function invocation expression. e.g. foo()
            checkFunctionInvocationExpr(iExpr);
            return;
        }

        // Module aliases cannot be used with methods
        if (invalidModuleAliasUsage(iExpr)) {
            return;
        }

        // Find the variable reference expression type
        checkExpr(iExpr.expr, this.env, symTable.noType);

        BType varRefType = iExpr.expr.getBType();
        visitInvocation(iExpr, varRefType);
    }

    private void visitInvocation(BLangInvocation iExpr, BType varRefType) {
        switch (varRefType.tag) {
            case TypeTags.OBJECT:
                // Invoking a function bound to an object
                // First check whether there exist a function with this name
                // Then perform arg and param matching
                checkObjectFunctionInvocationExpr(iExpr, (BObjectType) varRefType);
                break;
            case TypeTags.RECORD:
                checkFieldFunctionPointer(iExpr, this.env);
                break;
            case TypeTags.NONE:
                dlog.error(iExpr.pos, DiagnosticErrorCode.UNDEFINED_FUNCTION, iExpr.name);
                break;
            case TypeTags.TYPEREFDESC:
                visitInvocation(iExpr, types.getReferredType(varRefType));
                break;
            case TypeTags.INTERSECTION:
                visitInvocation(iExpr, ((BIntersectionType) varRefType).effectiveType);
                break;
            case TypeTags.SEMANTIC_ERROR:
                break;
            default:
                checkInLangLib(iExpr, varRefType);
        }
    }

    public void visit(BLangErrorConstructorExpr errorConstructorExpr) {
        BLangUserDefinedType userProvidedTypeRef = errorConstructorExpr.errorTypeRef;
        if (userProvidedTypeRef != null) {
            symResolver.resolveTypeNode(userProvidedTypeRef, env, DiagnosticErrorCode.UNDEFINED_ERROR_TYPE_DESCRIPTOR);
        }
        validateErrorConstructorPositionalArgs(errorConstructorExpr);

        List<BType> expandedCandidates = getTypeCandidatesForErrorConstructor(errorConstructorExpr);

        List<BType> errorDetailTypes = new ArrayList<>(expandedCandidates.size());
        for (BType expandedCandidate : expandedCandidates) {
            BType detailType = ((BErrorType) types.getReferredType(expandedCandidate)).detailType;
            errorDetailTypes.add(types.getReferredType(detailType));
        }

        BType detailCandidate;
        if (errorDetailTypes.size() == 1) {
            detailCandidate = errorDetailTypes.get(0);
        } else {
            detailCandidate = BUnionType.create(null, new LinkedHashSet<>(errorDetailTypes));
        }

        BLangRecordLiteral recordLiteral = createRecordLiteralForErrorConstructor(errorConstructorExpr);
        BType inferredDetailType = checkExprSilent(recordLiteral, detailCandidate, env);

        int index = errorDetailTypes.indexOf(inferredDetailType);
        BType selectedCandidate = index < 0 ? symTable.semanticError : expandedCandidates.get(index);

        if (selectedCandidate != symTable.semanticError
                && (userProvidedTypeRef == null
                || types.getReferredType(userProvidedTypeRef.getBType()) == types.getReferredType(selectedCandidate))) {
            checkProvidedErrorDetails(errorConstructorExpr, inferredDetailType);
            // TODO: When the `userProvidedTypeRef` is present diagnostic message is provided for just `error`
            // https://github.com/ballerina-platform/ballerina-lang/issues/33574
            resultType = types.checkType(errorConstructorExpr.pos, selectedCandidate, expType,
                    DiagnosticErrorCode.INCOMPATIBLE_TYPES);
            return;
        }

        if (userProvidedTypeRef == null && errorDetailTypes.size() > 1) {
            dlog.error(errorConstructorExpr.pos, DiagnosticErrorCode.CANNOT_INFER_ERROR_TYPE, expType);
        }

        boolean validTypeRefFound = false;
        // Error details provided does not match the contextually expected error type.
        // if type reference is not provided let's take the `ballerina/lang.error:error` as the expected type.
        BErrorType errorType;
<<<<<<< HEAD
        if (userProvidedTypeRef != null && userProvidedTypeRef.getBType().tag == TypeTags.ERROR) {
            errorType = (BErrorType) userProvidedTypeRef.getBType();
            validTypeRefFound = true;
=======
        if (userProvidedTypeRef != null
                && types.getReferredType(userProvidedTypeRef.getBType()).tag == TypeTags.ERROR) {
            errorType = (BErrorType) types.getReferredType(userProvidedTypeRef.getBType());
>>>>>>> e436dcb0
        } else if (expandedCandidates.size() == 1) {
            errorType = (BErrorType) types.getReferredType(expandedCandidates.get(0));
        } else {
            errorType = symTable.errorType;
        }
        List<BLangNamedArgsExpression> namedArgs =
                checkProvidedErrorDetails(errorConstructorExpr, errorType.detailType);

        BType detailType = errorType.detailType;

        if (types.getReferredType(detailType).tag == TypeTags.MAP) {
            BType errorDetailTypeConstraint = ((BMapType) types.getReferredType(detailType)).constraint;
            for (BLangNamedArgsExpression namedArgExpr: namedArgs) {
                if (!types.isAssignable(namedArgExpr.expr.getBType(), errorDetailTypeConstraint)) {
                    dlog.error(namedArgExpr.pos, DiagnosticErrorCode.INVALID_ERROR_DETAIL_ARG_TYPE,
                               namedArgExpr.name, errorDetailTypeConstraint, namedArgExpr.expr.getBType());
                }
            }
        } else if (types.getReferredType(detailType).tag == TypeTags.RECORD) {
            BRecordType targetErrorDetailRec = (BRecordType) types.getReferredType(errorType.detailType);

            LinkedList<String> missingRequiredFields = targetErrorDetailRec.fields.values().stream()
                    .filter(f -> (f.symbol.flags & Flags.REQUIRED) == Flags.REQUIRED)
                    .map(f -> f.name.value)
                    .collect(Collectors.toCollection(LinkedList::new));

            LinkedHashMap<String, BField> targetFields = targetErrorDetailRec.fields;
            for (BLangNamedArgsExpression namedArg : namedArgs) {
                BField field = targetFields.get(namedArg.name.value);
                Location pos = namedArg.pos;
                if (field == null) {
                    if (targetErrorDetailRec.sealed) {
                        dlog.error(pos, DiagnosticErrorCode.UNKNOWN_DETAIL_ARG_TO_CLOSED_ERROR_DETAIL_REC,
                                namedArg.name, targetErrorDetailRec);
                    } else if (targetFields.isEmpty()
                            && !types.isAssignable(namedArg.expr.getBType(), targetErrorDetailRec.restFieldType)) {
                        dlog.error(pos, DiagnosticErrorCode.INVALID_ERROR_DETAIL_REST_ARG_TYPE,
                                namedArg.name, targetErrorDetailRec);
                    }
                } else {
                    missingRequiredFields.remove(namedArg.name.value);
                    if (!types.isAssignable(namedArg.expr.getBType(), field.type)) {
                        dlog.error(pos, DiagnosticErrorCode.INVALID_ERROR_DETAIL_ARG_TYPE,
                                   namedArg.name, field.type, namedArg.expr.getBType());
                    }
                }
            }

            for (String requiredField : missingRequiredFields) {
                dlog.error(errorConstructorExpr.pos, DiagnosticErrorCode.MISSING_ERROR_DETAIL_ARG, requiredField);
            }
        }

        if (userProvidedTypeRef != null) {
            errorConstructorExpr.setBType(types.getReferredType(userProvidedTypeRef.getBType()));
        } else {
            errorConstructorExpr.setBType(errorType);
        }

        BType resolvedType = errorConstructorExpr.getBType();
        if (resolvedType != symTable.semanticError && expType != symTable.noType &&
                !types.isAssignable(resolvedType, expType)) {
            if (validTypeRefFound) {
                dlog.error(errorConstructorExpr.pos, DiagnosticErrorCode.INCOMPATIBLE_TYPES,
                        expType, userProvidedTypeRef);
            } else {
                dlog.error(errorConstructorExpr.pos,
                        DiagnosticErrorCode.ERROR_CONSTRUCTOR_COMPATIBLE_TYPE_NOT_FOUND, expType);
            }
            resultType = symTable.semanticError;
            return;
        }
        resultType = resolvedType;
    }

    private void validateErrorConstructorPositionalArgs(BLangErrorConstructorExpr errorConstructorExpr) {
        // Parser handle the missing error message case, and too many positional argument cases.
        if (errorConstructorExpr.positionalArgs.isEmpty()) {
            return;
        }

        checkExpr(errorConstructorExpr.positionalArgs.get(0), this.env, symTable.stringType);

        int positionalArgCount = errorConstructorExpr.positionalArgs.size();
        if (positionalArgCount > 1) {
            checkExpr(errorConstructorExpr.positionalArgs.get(1), this.env, symTable.errorOrNilType);
        }

        // todo: Need to add type-checking when fixing #29247 for positional args beyond second arg.
    }

    private BType checkExprSilent(BLangExpression expr, BType expType, SymbolEnv env) {
        boolean prevNonErrorLoggingCheck = this.nonErrorLoggingCheck;
        this.nonErrorLoggingCheck = true;
        int errorCount = this.dlog.errorCount();
        this.dlog.mute();

        BType type = checkExpr(expr, env, expType);

        this.nonErrorLoggingCheck = prevNonErrorLoggingCheck;
        dlog.setErrorCount(errorCount);
        if (!prevNonErrorLoggingCheck) {
            this.dlog.unmute();
        }

        return type;
    }

    private BLangRecordLiteral createRecordLiteralForErrorConstructor(BLangErrorConstructorExpr errorConstructorExpr) {
        BLangRecordLiteral recordLiteral = (BLangRecordLiteral) TreeBuilder.createRecordLiteralNode();
        for (NamedArgNode namedArg : errorConstructorExpr.getNamedArgs()) {
            BLangRecordKeyValueField field =
                    (BLangRecordKeyValueField) TreeBuilder.createRecordKeyValue();
            field.valueExpr = (BLangExpression) namedArg.getExpression();
            BLangLiteral expr = new BLangLiteral();
            expr.value = namedArg.getName().value;
            expr.setBType(symTable.stringType);
            field.key = new BLangRecordKey(expr);
            recordLiteral.fields.add(field);
        }
        return recordLiteral;
    }

    private List<BType> getTypeCandidatesForErrorConstructor(BLangErrorConstructorExpr errorConstructorExpr) {
        BLangUserDefinedType errorTypeRef = errorConstructorExpr.errorTypeRef;
        if (errorTypeRef == null) {
            // If contextually expected type for error constructor without type-ref contain errors take it.
            // Else take default error type as the contextually expected type.
            if (types.getReferredType(expType).tag == TypeTags.ERROR) {
                return List.of(expType);
            } else if (types.isAssignable(expType, symTable.errorType) || expType.tag == TypeTags.UNION) {
                return expandExpectedErrorTypes(expType);
            }
        } else {
            // if `errorTypeRef.type == semanticError` then an error is already logged.
            BType errorType = types.getReferredType(errorTypeRef.getBType());
            if (errorType.tag != TypeTags.ERROR) {
                if (errorType.tag != TypeTags.SEMANTIC_ERROR) {
                    dlog.error(errorTypeRef.pos, DiagnosticErrorCode.INVALID_ERROR_TYPE_REFERENCE, errorTypeRef);
                    errorConstructorExpr.errorTypeRef.setBType(symTable.semanticError);
                }
            } else {
                return List.of(errorTypeRef.getBType());
            }
        }

        return List.of(symTable.errorType);
    }

    private List<BType> expandExpectedErrorTypes(BType candidateType) {
        BType referredType = types.getReferredType(candidateType);
        List<BType> expandedCandidates = new ArrayList<>();
        if (referredType.tag == TypeTags.UNION) {
            for (BType memberType : ((BUnionType) referredType).getMemberTypes()) {
                memberType = types.getReferredType(memberType);
                if (types.isAssignable(memberType, symTable.errorType)) {
                    if (memberType.tag == TypeTags.INTERSECTION) {
                        expandedCandidates.add(((BIntersectionType) memberType).effectiveType);
                    } else {
                        expandedCandidates.add(memberType);
                    }
                }
            }
        } else if (types.isAssignable(candidateType, symTable.errorType)) {
            if (referredType.tag == TypeTags.INTERSECTION) {
                expandedCandidates.add(((BIntersectionType) referredType).effectiveType);
            } else {
                expandedCandidates.add(candidateType);
            }
        }
        return expandedCandidates;
    }

    public void visit(BLangInvocation.BLangActionInvocation aInv) {
        // For an action invocation, this will only be satisfied when it's an async call of a function.
        // e.g., start foo();
        if (aInv.expr == null) {
            checkFunctionInvocationExpr(aInv);
            return;
        }

        // Module aliases cannot be used with remote method call actions
        if (invalidModuleAliasUsage(aInv)) {
            return;
        }

        // Find the variable reference expression type
        checkExpr(aInv.expr, this.env, symTable.noType);
        BLangExpression varRef = aInv.expr;

        checkActionInvocation(aInv, varRef.getBType());
    }

    private void checkActionInvocation(BLangInvocation.BLangActionInvocation aInv, BType type) {
        switch (type.tag) {
            case TypeTags.OBJECT:
                checkActionInvocation(aInv, (BObjectType) type);
                break;
            case TypeTags.RECORD:
                checkFieldFunctionPointer(aInv, this.env);
                break;
            case TypeTags.NONE:
                dlog.error(aInv.pos, DiagnosticErrorCode.UNDEFINED_FUNCTION, aInv.name);
                resultType = symTable.semanticError;
                break;
            case TypeTags.TYPEREFDESC:
                checkActionInvocation(aInv, types.getReferredType(type));
                break;
            case TypeTags.SEMANTIC_ERROR:
            default:
                dlog.error(aInv.pos, DiagnosticErrorCode.INVALID_ACTION_INVOCATION, type);
                resultType = symTable.semanticError;
                break;
        }
    }

    private boolean invalidModuleAliasUsage(BLangInvocation invocation) {
        Name pkgAlias = names.fromIdNode(invocation.pkgAlias);
        if (pkgAlias != Names.EMPTY) {
            dlog.error(invocation.pos, DiagnosticErrorCode.PKG_ALIAS_NOT_ALLOWED_HERE);
            return true;
        }
        return false;
    }

    public void visit(BLangLetExpression letExpression) {
        BLetSymbol letSymbol = new BLetSymbol(SymTag.LET, Flags.asMask(new HashSet<>(Lists.of())),
                                              new Name(String.format("$let_symbol_%d$", letCount++)),
                                              env.enclPkg.symbol.pkgID, letExpression.getBType(), env.scope.owner,
                                              letExpression.pos);
        letExpression.env = SymbolEnv.createExprEnv(letExpression, env, letSymbol);
        for (BLangLetVariable letVariable : letExpression.letVarDeclarations) {
            semanticAnalyzer.analyzeDef((BLangNode) letVariable.definitionNode, letExpression.env);
        }
        BType exprType = checkExpr(letExpression.expr, letExpression.env, this.expType);
        types.checkType(letExpression, exprType, this.expType);
    }

    private void checkInLangLib(BLangInvocation iExpr, BType varRefType) {
        BSymbol langLibMethodSymbol = getLangLibMethod(iExpr, types.getReferredType(varRefType));
        if (langLibMethodSymbol == symTable.notFoundSymbol) {
            dlog.error(iExpr.name.pos, DiagnosticErrorCode.UNDEFINED_FUNCTION_IN_TYPE, iExpr.name.value,
                       iExpr.expr.getBType());
            resultType = symTable.semanticError;
            return;
        }

        if (checkInvalidImmutableValueUpdate(iExpr, varRefType, langLibMethodSymbol)) {
            return;
        }

        checkIllegalStorageSizeChangeMethodCall(iExpr, varRefType);
    }

    private boolean checkInvalidImmutableValueUpdate(BLangInvocation iExpr, BType varRefType,
                                                     BSymbol langLibMethodSymbol) {
        if (!Symbols.isFlagOn(varRefType.flags, Flags.READONLY)) {
            return false;
        }

        String packageId = langLibMethodSymbol.pkgID.name.value;

        if (!modifierFunctions.containsKey(packageId)) {
            return false;
        }

        String funcName = langLibMethodSymbol.name.value;
        if (!modifierFunctions.get(packageId).contains(funcName)) {
            return false;
        }

        if (funcName.equals("mergeJson") && types.getReferredType(varRefType).tag != TypeTags.MAP) {
            return false;
        }
        if (funcName.equals("strip") && TypeTags.isXMLTypeTag(types.getReferredType(varRefType).tag)) {
            return false;
        }

        dlog.error(iExpr.pos, DiagnosticErrorCode.CANNOT_UPDATE_READONLY_VALUE_OF_TYPE, varRefType);
        resultType = symTable.semanticError;
        return true;
    }

    private boolean isFixedLengthList(BType type) {
        switch(type.tag) {
            case TypeTags.ARRAY:
                return (((BArrayType) type).state != BArrayState.OPEN);
            case TypeTags.TUPLE:
                return (((BTupleType) type).restType == null);
            case TypeTags.UNION:
                BUnionType unionType = (BUnionType) type;
                for (BType member : unionType.getMemberTypes()) {
                    if (!isFixedLengthList(member)) {
                        return false;
                    }
                }
                return true;
            default:
                return false;
        }
    }

    private void checkIllegalStorageSizeChangeMethodCall(BLangInvocation iExpr, BType varRefType) {
        String invocationName = iExpr.name.getValue();
        if (!listLengthModifierFunctions.contains(invocationName)) {
            return;
        }

        if (isFixedLengthList(varRefType)) {
            dlog.error(iExpr.name.pos, DiagnosticErrorCode.ILLEGAL_FUNCTION_CHANGE_LIST_SIZE, invocationName,
                       varRefType);
            resultType = symTable.semanticError;
            return;
        }

        if (isShiftOnIncompatibleTuples(varRefType, invocationName)) {
            dlog.error(iExpr.name.pos, DiagnosticErrorCode.ILLEGAL_FUNCTION_CHANGE_TUPLE_SHAPE, invocationName,
                    varRefType);
            resultType = symTable.semanticError;
            return;
        }
    }

    private boolean isShiftOnIncompatibleTuples(BType varRefType, String invocationName) {
        if ((varRefType.tag == TypeTags.TUPLE) && (invocationName.compareTo(FUNCTION_NAME_SHIFT) == 0) &&
                hasDifferentTypeThanRest((BTupleType) varRefType)) {
            return true;
        }

        if ((varRefType.tag == TypeTags.UNION) && (invocationName.compareTo(FUNCTION_NAME_SHIFT) == 0)) {
            BUnionType unionVarRef = (BUnionType) varRefType;
            boolean allMemberAreFixedShapeTuples = true;
            for (BType member : unionVarRef.getMemberTypes()) {
                if (member.tag != TypeTags.TUPLE) {
                    allMemberAreFixedShapeTuples = false;
                    break;
                }
                if (!hasDifferentTypeThanRest((BTupleType) member)) {
                    allMemberAreFixedShapeTuples = false;
                    break;
                }
            }
            return allMemberAreFixedShapeTuples;
        }
        return false;
    }

    private boolean hasDifferentTypeThanRest(BTupleType tupleType) {
        if (tupleType.restType == null) {
            return false;
        }

        for (BType member : tupleType.getTupleTypes()) {
            if (!types.isSameType(tupleType.restType, member)) {
                return true;
            }
        }
        return false;
    }

    private boolean checkFieldFunctionPointer(BLangInvocation iExpr, SymbolEnv env) {
        BType type = checkExpr(iExpr.expr, env);

        BLangIdentifier invocationIdentifier = iExpr.name;

        if (type == symTable.semanticError) {
            return false;
        }
        BSymbol fieldSymbol = symResolver.resolveStructField(iExpr.pos, env, names.fromIdNode(invocationIdentifier),
                                                             types.getReferredType(type).tsymbol);

        if (fieldSymbol == symTable.notFoundSymbol) {
            checkIfLangLibMethodExists(iExpr, type, iExpr.name.pos, DiagnosticErrorCode.UNDEFINED_FIELD_IN_RECORD,
                                       invocationIdentifier, type);
            return false;
        }

        if (fieldSymbol.kind != SymbolKind.FUNCTION) {
            checkIfLangLibMethodExists(iExpr, type, iExpr.pos, DiagnosticErrorCode.INVALID_METHOD_CALL_EXPR_ON_FIELD,
                                       fieldSymbol.type);
            return false;
        }

        iExpr.symbol = fieldSymbol;
        iExpr.setBType(((BInvokableSymbol) fieldSymbol).retType);
        checkInvocationParamAndReturnType(iExpr);
        iExpr.functionPointerInvocation = true;
        return true;
    }

    private void checkIfLangLibMethodExists(BLangInvocation iExpr, BType varRefType, Location pos,
                                            DiagnosticErrorCode errCode, Object... diagMsgArgs) {
        BSymbol langLibMethodSymbol = getLangLibMethod(iExpr, varRefType);
        if (langLibMethodSymbol == symTable.notFoundSymbol) {
            dlog.error(pos, errCode, diagMsgArgs);
            resultType = symTable.semanticError;
        } else {
            checkInvalidImmutableValueUpdate(iExpr, varRefType, langLibMethodSymbol);
        }
    }

    @Override
    public void visit(BLangObjectConstructorExpression objectCtorExpression) {
        if (objectCtorExpression.referenceType == null && objectCtorExpression.expectedType != null) {
            BObjectType objectType = (BObjectType) objectCtorExpression.classNode.getBType();
            if (types.getReferredType(objectCtorExpression.expectedType).tag == TypeTags.OBJECT) {
                BObjectType expObjType = (BObjectType) types
                        .getReferredType(objectCtorExpression.expectedType);
                objectType.typeIdSet = expObjType.typeIdSet;
            } else if (objectCtorExpression.expectedType.tag != TypeTags.NONE) {
                if (!checkAndLoadTypeIdSet(objectCtorExpression.expectedType, objectType)) {
                    dlog.error(objectCtorExpression.pos, DiagnosticErrorCode.INVALID_TYPE_OBJECT_CONSTRUCTOR,
                            objectCtorExpression.expectedType);
                    resultType = symTable.semanticError;
                    return;
                }
            }
        }
        visit(objectCtorExpression.typeInit);
    }

    private boolean isDefiniteObjectType(BType bType, Set<BTypeIdSet> typeIdSets) {
        BType type = types.getReferredType(bType);
        if (type.tag != TypeTags.OBJECT && type.tag != TypeTags.UNION) {
            return false;
        }

        Set<BType> visitedTypes = new HashSet<>();
        if (!collectObjectTypeIds(type, typeIdSets, visitedTypes)) {
            return false;
        }
        return typeIdSets.size() <= 1;
    }

    private boolean collectObjectTypeIds(BType type, Set<BTypeIdSet> typeIdSets, Set<BType> visitedTypes) {
        if (type.tag == TypeTags.OBJECT) {
            var objectType = (BObjectType) type;
            typeIdSets.add(objectType.typeIdSet);
            return true;
        }
        if (type.tag == TypeTags.UNION) {
            if (!visitedTypes.add(type)) {
                return true;
            }
            for (BType member : ((BUnionType) type).getMemberTypes()) {
                if (!collectObjectTypeIds(member, typeIdSets, visitedTypes)) {
                    return false;
                }
            }
            return true;
        }
        return false;
    }

    private boolean checkAndLoadTypeIdSet(BType type, BObjectType objectType) {
        Set<BTypeIdSet> typeIdSets = new HashSet<>();
        if (!isDefiniteObjectType(type, typeIdSets)) {
            return false;
        }
        if (typeIdSets.isEmpty()) {
            objectType.typeIdSet = BTypeIdSet.emptySet();
            return true;
        }
        var typeIdIterator = typeIdSets.iterator();
        if (typeIdIterator.hasNext()) {
            BTypeIdSet typeIdSet = typeIdIterator.next();
            objectType.typeIdSet = typeIdSet;
            return true;
        }
        return true;
    }

    public void visit(BLangTypeInit cIExpr) {
        if ((expType.tag == TypeTags.ANY && cIExpr.userDefinedType == null) || expType.tag == TypeTags.RECORD) {
            dlog.error(cIExpr.pos, DiagnosticErrorCode.INVALID_TYPE_NEW_LITERAL, expType);
            resultType = symTable.semanticError;
            return;
        }

        BType actualType;
        if (cIExpr.userDefinedType != null) {
            actualType = symResolver.resolveTypeNode(cIExpr.userDefinedType, env);
        } else {
            actualType = expType;
        }

        if (actualType == symTable.semanticError) {
            //TODO dlog error?
            resultType = symTable.semanticError;
            return;
        }

        actualType = types.getReferredType(actualType);

        if (actualType.tag == TypeTags.INTERSECTION) {
            actualType = ((BIntersectionType) actualType).effectiveType;
        }

        switch (actualType.tag) {
            case TypeTags.OBJECT:
                BObjectType actualObjectType = (BObjectType) actualType;

                if (isObjectConstructorExpr(cIExpr, actualObjectType)) {
                    BLangClassDefinition classDefForConstructor = getClassDefinitionForObjectConstructorExpr(cIExpr,
                                                                                                             env);
                    List<BLangType> typeRefs = classDefForConstructor.typeRefs;

                    SymbolEnv pkgEnv = symTable.pkgEnvMap.get(env.enclPkg.symbol);

                    if (Symbols.isFlagOn(expType.flags, Flags.READONLY)) {
                        handleObjectConstrExprForReadOnly(cIExpr, actualObjectType, classDefForConstructor, pkgEnv,
                                                          false);
                    } else if (!typeRefs.isEmpty() && Symbols.isFlagOn(typeRefs.get(0).getBType().flags,
                                                                       Flags.READONLY)) {
                        handleObjectConstrExprForReadOnly(cIExpr, actualObjectType, classDefForConstructor, pkgEnv,
                                                          true);
                    } else {
                        analyzeObjectConstructor(classDefForConstructor, pkgEnv);
                    }

                    markConstructedObjectIsolatedness(actualObjectType);
                }

                if ((actualType.tsymbol.flags & Flags.CLASS) != Flags.CLASS) {
                    dlog.error(cIExpr.pos, DiagnosticErrorCode.CANNOT_INITIALIZE_ABSTRACT_OBJECT,
                            actualType.tsymbol);
                    cIExpr.initInvocation.argExprs.forEach(expr -> checkExpr(expr, env, symTable.noType));
                    resultType = symTable.semanticError;
                    return;
                }

                if (((BObjectTypeSymbol) actualType.tsymbol).initializerFunc != null) {
                    cIExpr.initInvocation.symbol = ((BObjectTypeSymbol) actualType.tsymbol).initializerFunc.symbol;
                    checkInvocationParam(cIExpr.initInvocation);
                    cIExpr.initInvocation.setBType(((BInvokableSymbol) cIExpr.initInvocation.symbol).retType);
                } else {
                    // If the initializerFunc is null then this is a default constructor invocation. Hence should not
                    // pass any arguments.
                    if (!isValidInitInvocation(cIExpr, (BObjectType) actualType)) {
                        return;
                    }
                }
                break;
            case TypeTags.STREAM:
                if (cIExpr.initInvocation.argExprs.size() > 1) {
                    dlog.error(cIExpr.pos, DiagnosticErrorCode.INVALID_STREAM_CONSTRUCTOR, cIExpr.initInvocation);
                    resultType = symTable.semanticError;
                    return;
                }

                BStreamType actualStreamType = (BStreamType) actualType;
                if (actualStreamType.completionType != null) {
                    BType completionType = actualStreamType.completionType;
                    if (completionType.tag != symTable.nilType.tag && !types.containsErrorType(completionType)) {
                        dlog.error(cIExpr.pos, DiagnosticErrorCode.ERROR_TYPE_EXPECTED, completionType.toString());
                        resultType = symTable.semanticError;
                        return;
                    }
                }

                if (!cIExpr.initInvocation.argExprs.isEmpty()) {
                    BLangExpression iteratorExpr = cIExpr.initInvocation.argExprs.get(0);
                    BType constructType = checkExpr(iteratorExpr, env, symTable.noType);
                    BUnionType expectedNextReturnType = createNextReturnType(cIExpr.pos, (BStreamType) actualType);
                    if (constructType.tag != TypeTags.OBJECT) {
                        dlog.error(iteratorExpr.pos, DiagnosticErrorCode.INVALID_STREAM_CONSTRUCTOR_ITERATOR,
                                expectedNextReturnType, constructType);
                        resultType = symTable.semanticError;
                        return;
                    }
                    BAttachedFunction closeFunc = types.getAttachedFuncFromObject((BObjectType) constructType,
                            BLangCompilerConstants.CLOSE_FUNC);
                    if (closeFunc != null) {
                        BType closeableIteratorType = symTable.langQueryModuleSymbol.scope
                                .lookup(Names.ABSTRACT_STREAM_CLOSEABLE_ITERATOR).symbol.type;
                        if (!types.isAssignable(constructType, closeableIteratorType)) {
                            dlog.error(iteratorExpr.pos,
                                       DiagnosticErrorCode.INVALID_STREAM_CONSTRUCTOR_CLOSEABLE_ITERATOR,
                                       expectedNextReturnType, constructType);
                            resultType = symTable.semanticError;
                            return;
                        }
                    } else {
                        BType iteratorType = symTable.langQueryModuleSymbol.scope
                                .lookup(Names.ABSTRACT_STREAM_ITERATOR).symbol.type;
                        if (!types.isAssignable(constructType, iteratorType)) {
                            dlog.error(iteratorExpr.pos, DiagnosticErrorCode.INVALID_STREAM_CONSTRUCTOR_ITERATOR,
                                    expectedNextReturnType, constructType);
                            resultType = symTable.semanticError;
                            return;
                        }
                    }
                    BUnionType nextReturnType = types.getVarTypeFromIteratorFuncReturnType(constructType);
                    if (nextReturnType != null) {
                        types.checkType(iteratorExpr.pos, nextReturnType, expectedNextReturnType,
                                DiagnosticErrorCode.INCOMPATIBLE_TYPES);
                    } else {
                        dlog.error(constructType.tsymbol.getPosition(),
                                DiagnosticErrorCode.INVALID_NEXT_METHOD_RETURN_TYPE, expectedNextReturnType);
                    }
                }
                if (this.expType.tag != TypeTags.NONE && !types.isAssignable(actualType, this.expType)) {
                    dlog.error(cIExpr.pos, DiagnosticErrorCode.INCOMPATIBLE_TYPES, this.expType,
                            actualType);
                    resultType = symTable.semanticError;
                    return;
                }
                resultType = actualType;
                return;
            case TypeTags.UNION:
                List<BType> matchingMembers = findMembersWithMatchingInitFunc(cIExpr, (BUnionType) actualType);
                BType matchedType = getMatchingType(matchingMembers, cIExpr, actualType);
                cIExpr.initInvocation.setBType(symTable.nilType);

                if (matchedType.tag == TypeTags.OBJECT) {
                    if (((BObjectTypeSymbol) matchedType.tsymbol).initializerFunc != null) {
                        cIExpr.initInvocation.symbol = ((BObjectTypeSymbol) matchedType.tsymbol).initializerFunc.symbol;
                        checkInvocationParam(cIExpr.initInvocation);
                        cIExpr.initInvocation.setBType(((BInvokableSymbol) cIExpr.initInvocation.symbol).retType);
                        actualType = matchedType;
                        break;
                    } else {
                        if (!isValidInitInvocation(cIExpr, (BObjectType) matchedType)) {
                            return;
                        }
                    }
                }
                types.checkType(cIExpr, matchedType, expType);
                cIExpr.setBType(matchedType);
                resultType = matchedType;
                return;
            default:
                dlog.error(cIExpr.pos, DiagnosticErrorCode.CANNOT_INFER_OBJECT_TYPE_FROM_LHS, actualType);
                resultType = symTable.semanticError;
                return;
        }

        if (cIExpr.initInvocation.getBType() == null) {
            cIExpr.initInvocation.setBType(symTable.nilType);
        }
        BType actualTypeInitType = getObjectConstructorReturnType(actualType, cIExpr.initInvocation.getBType());
        resultType = types.checkType(cIExpr, actualTypeInitType, expType);
    }

    private BUnionType createNextReturnType(Location pos, BStreamType streamType) {
        BRecordType recordType = new BRecordType(null, Flags.ANONYMOUS);
        recordType.restFieldType = symTable.noType;
        recordType.sealed = true;

        Name fieldName = Names.VALUE;
        BField field = new BField(fieldName, pos, new BVarSymbol(Flags.PUBLIC,
                                                                 fieldName, env.enclPkg.packageID,
                                                                 streamType.constraint, env.scope.owner, pos, VIRTUAL));
        field.type = streamType.constraint;
        recordType.fields.put(field.name.value, field);

        recordType.tsymbol = Symbols.createRecordSymbol(Flags.ANONYMOUS, Names.EMPTY, env.enclPkg.packageID,
                                                        recordType, env.scope.owner, pos, VIRTUAL);
        recordType.tsymbol.scope = new Scope(env.scope.owner);
        recordType.tsymbol.scope.define(fieldName, field.symbol);

        LinkedHashSet<BType> retTypeMembers = new LinkedHashSet<>();
        retTypeMembers.add(recordType);
        retTypeMembers.addAll(types.getAllTypes(streamType.completionType, false));

        BUnionType unionType = BUnionType.create(null);
        unionType.addAll(retTypeMembers);
        unionType.tsymbol = Symbols.createTypeSymbol(SymTag.UNION_TYPE, 0, Names.EMPTY,
                env.enclPkg.symbol.pkgID, unionType, env.scope.owner, pos, VIRTUAL);

        return unionType;
    }

    private boolean isValidInitInvocation(BLangTypeInit cIExpr, BObjectType objType) {

        if (!cIExpr.initInvocation.argExprs.isEmpty()
                && ((BObjectTypeSymbol) objType.tsymbol).initializerFunc == null) {
            dlog.error(cIExpr.pos, DiagnosticErrorCode.TOO_MANY_ARGS_FUNC_CALL,
                    cIExpr.initInvocation.name.value);
            cIExpr.initInvocation.argExprs.forEach(expr -> checkExpr(expr, env, symTable.noType));
            resultType = symTable.semanticError;
            return false;
        }
        return true;
    }

    private BType getObjectConstructorReturnType(BType objType, BType initRetType) {
        if (initRetType.tag == TypeTags.UNION) {
            LinkedHashSet<BType> retTypeMembers = new LinkedHashSet<>();
            retTypeMembers.add(objType);

            retTypeMembers.addAll(((BUnionType) initRetType).getMemberTypes());
            retTypeMembers.remove(symTable.nilType);

            BUnionType unionType = BUnionType.create(null, retTypeMembers);
            unionType.tsymbol = Symbols.createTypeSymbol(SymTag.UNION_TYPE, 0,
                                                         Names.EMPTY, env.enclPkg.symbol.pkgID, unionType,
                                                         env.scope.owner, symTable.builtinPos, VIRTUAL);
            return unionType;
        } else if (initRetType.tag == TypeTags.NIL) {
            return objType;
        }
        return symTable.semanticError;
    }

    private List<BType> findMembersWithMatchingInitFunc(BLangTypeInit cIExpr, BUnionType lhsUnionType) {
        int objectCount = 0;

        for (BType type : lhsUnionType.getMemberTypes()) {
            BType memberType = types.getReferredType(type);
            int tag = memberType.tag;

            if (tag == TypeTags.OBJECT) {
                objectCount++;
                continue;
            }

            if (tag != TypeTags.INTERSECTION) {
                continue;
            }

            if (((BIntersectionType) memberType).effectiveType.tag == TypeTags.OBJECT) {
                objectCount++;
            }
        }

        boolean containsSingleObject = objectCount == 1;

        List<BType> matchingLhsMemberTypes = new ArrayList<>();
        for (BType type : lhsUnionType.getMemberTypes()) {
            BType memberType = types.getReferredType(type);
            if (memberType.tag != TypeTags.OBJECT) {
                // member is not an object.
                continue;
            }
            if ((memberType.tsymbol.flags & Flags.CLASS) != Flags.CLASS) {
                dlog.error(cIExpr.pos, DiagnosticErrorCode.CANNOT_INITIALIZE_ABSTRACT_OBJECT,
                        lhsUnionType.tsymbol);
            }

            if (containsSingleObject) {
                return Collections.singletonList(memberType);
            }

            BAttachedFunction initializerFunc = ((BObjectTypeSymbol) memberType.tsymbol).initializerFunc;
            if (isArgsMatchesFunction(cIExpr.argsExpr, initializerFunc)) {
                matchingLhsMemberTypes.add(memberType);
            }
        }
        return matchingLhsMemberTypes;
    }

    private BType getMatchingType(List<BType> matchingLhsMembers, BLangTypeInit cIExpr, BType lhsUnion) {
        if (matchingLhsMembers.isEmpty()) {
            // No union type member found which matches with initializer expression.
            dlog.error(cIExpr.pos, DiagnosticErrorCode.CANNOT_INFER_OBJECT_TYPE_FROM_LHS, lhsUnion);
            resultType = symTable.semanticError;
            return symTable.semanticError;
        } else if (matchingLhsMembers.size() == 1) {
            // We have a correct match.
            return matchingLhsMembers.get(0).tsymbol.type;
        } else {
            // Multiple matches found.
            dlog.error(cIExpr.pos, DiagnosticErrorCode.AMBIGUOUS_TYPES, lhsUnion);
            resultType = symTable.semanticError;
            return symTable.semanticError;
        }
    }

    private boolean isArgsMatchesFunction(List<BLangExpression> invocationArguments, BAttachedFunction function) {
        invocationArguments.forEach(expr -> checkExpr(expr, env, symTable.noType));

        if (function == null) {
            return invocationArguments.isEmpty();
        }

        if (function.symbol.params.isEmpty() && invocationArguments.isEmpty()) {
            return true;
        }

        List<BLangNamedArgsExpression> namedArgs = new ArrayList<>();
        List<BLangExpression> positionalArgs = new ArrayList<>();
        for (BLangExpression argument : invocationArguments) {
            if (argument.getKind() == NodeKind.NAMED_ARGS_EXPR) {
                namedArgs.add((BLangNamedArgsExpression) argument);
            } else {
                positionalArgs.add(argument);
            }
        }

        List<BVarSymbol> requiredParams = function.symbol.params.stream()
                .filter(param -> !param.isDefaultable)
                .collect(Collectors.toList());
        // Given named and positional arguments are less than required parameters.
        if (requiredParams.size() > invocationArguments.size()) {
            return false;
        }

        List<BVarSymbol> defaultableParams = function.symbol.params.stream()
                .filter(param -> param.isDefaultable)
                .collect(Collectors.toList());

        int givenRequiredParamCount = 0;
        for (int i = 0; i < positionalArgs.size(); i++) {
            if (function.symbol.params.size() > i) {
                givenRequiredParamCount++;
                BVarSymbol functionParam = function.symbol.params.get(i);
                // check the type compatibility of positional args against function params.
                if (!types.isAssignable(positionalArgs.get(i).getBType(), functionParam.type)) {
                    return false;
                }
                requiredParams.remove(functionParam);
                defaultableParams.remove(functionParam);
                continue;
            }

            if (function.symbol.restParam != null) {
                BType restParamType = ((BArrayType) function.symbol.restParam.type).eType;
                if (!types.isAssignable(positionalArgs.get(i).getBType(), restParamType)) {
                    return false;
                }
                continue;
            }

            // additional positional args given for function with no rest param
            return false;
        }

        for (BLangNamedArgsExpression namedArg : namedArgs) {
            boolean foundNamedArg = false;
            // check the type compatibility of named args against function params.
            List<BVarSymbol> params = function.symbol.params;
            for (int i = givenRequiredParamCount; i < params.size(); i++) {
                BVarSymbol functionParam = params.get(i);
                if (!namedArg.name.value.equals(functionParam.name.value)) {
                    continue;
                }
                foundNamedArg = true;
                BType namedArgExprType = checkExpr(namedArg.expr, env);
                if (!types.isAssignable(functionParam.type, namedArgExprType)) {
                    // Name matched, type mismatched.
                    return false;
                }
                requiredParams.remove(functionParam);
                defaultableParams.remove(functionParam);
            }
            if (!foundNamedArg) {
                return false;
            }
        }

        // all required params are not given by positional or named args.
        return requiredParams.size() <= 0;
    }

    public void visit(BLangWaitForAllExpr waitForAllExpr) {
        setResultTypeForWaitForAllExpr(waitForAllExpr, expType);
        waitForAllExpr.setBType(resultType);

        if (resultType != null && resultType != symTable.semanticError) {
            types.setImplicitCastExpr(waitForAllExpr, waitForAllExpr.getBType(), expType);
        }
    }

    private void setResultTypeForWaitForAllExpr(BLangWaitForAllExpr waitForAllExpr, BType expType) {
        switch (expType.tag) {
            case TypeTags.RECORD:
                checkTypesForRecords(waitForAllExpr);
                break;
            case TypeTags.MAP:
                checkTypesForMap(waitForAllExpr, ((BMapType) expType).constraint);
                LinkedHashSet<BType> memberTypesForMap = collectWaitExprTypes(waitForAllExpr.keyValuePairs);
                if (memberTypesForMap.size() == 1) {
                    resultType = new BMapType(TypeTags.MAP,
                            memberTypesForMap.iterator().next(), symTable.mapType.tsymbol);
                    break;
                }
                BUnionType constraintTypeForMap = BUnionType.create(null, memberTypesForMap);
                resultType = new BMapType(TypeTags.MAP, constraintTypeForMap, symTable.mapType.tsymbol);
                break;
            case TypeTags.NONE:
            case TypeTags.ANY:
                checkTypesForMap(waitForAllExpr, expType);
                LinkedHashSet<BType> memberTypes = collectWaitExprTypes(waitForAllExpr.keyValuePairs);
                if (memberTypes.size() == 1) {
                    resultType = new BMapType(TypeTags.MAP, memberTypes.iterator().next(), symTable.mapType.tsymbol);
                    break;
                }
                BUnionType constraintType = BUnionType.create(null, memberTypes);
                resultType = new BMapType(TypeTags.MAP, constraintType, symTable.mapType.tsymbol);
                break;
            case TypeTags.TYPEREFDESC:
                setResultTypeForWaitForAllExpr(waitForAllExpr, types.getReferredType(expType));
                break;
            default:
                dlog.error(waitForAllExpr.pos, DiagnosticErrorCode.INCOMPATIBLE_TYPES, expType,
                        getWaitForAllExprReturnType(waitForAllExpr, waitForAllExpr.pos));
                resultType = symTable.semanticError;
                break;
        }
    }

    private BRecordType getWaitForAllExprReturnType(BLangWaitForAllExpr waitExpr,
                                                    Location pos) {
        BRecordType retType = new BRecordType(null, Flags.ANONYMOUS);
        List<BLangWaitForAllExpr.BLangWaitKeyValue> keyVals = waitExpr.keyValuePairs;

        for (BLangWaitForAllExpr.BLangWaitKeyValue keyVal : keyVals) {
            BLangIdentifier fieldName;
            if (keyVal.valueExpr == null || keyVal.valueExpr.getKind() != NodeKind.SIMPLE_VARIABLE_REF) {
                fieldName = keyVal.key;
            } else {
                fieldName = ((BLangSimpleVarRef) keyVal.valueExpr).variableName;
            }

            BSymbol symbol = symResolver.lookupSymbolInMainSpace(env, names.fromIdNode(fieldName));
            BType fieldType = symbol.type.tag == TypeTags.FUTURE ? ((BFutureType) symbol.type).constraint : symbol.type;
            BField field = new BField(names.fromIdNode(keyVal.key), null,
                                      new BVarSymbol(0, names.fromIdNode(keyVal.key),
                                                     names.originalNameFromIdNode(keyVal.key), env.enclPkg.packageID,
                                                     fieldType, null, keyVal.pos, VIRTUAL));
            retType.fields.put(field.name.value, field);
        }

        retType.restFieldType = symTable.noType;
        retType.sealed = true;
        retType.tsymbol = Symbols.createRecordSymbol(Flags.ANONYMOUS, Names.EMPTY, env.enclPkg.packageID, retType, null,
                                                     pos, VIRTUAL);
        return retType;
    }

    private LinkedHashSet<BType> collectWaitExprTypes(List<BLangWaitForAllExpr.BLangWaitKeyValue> keyVals) {
        LinkedHashSet<BType> memberTypes = new LinkedHashSet<>();
        for (BLangWaitForAllExpr.BLangWaitKeyValue keyVal : keyVals) {
            BType bType = keyVal.keyExpr != null ? keyVal.keyExpr.getBType() : keyVal.valueExpr.getBType();
            if (bType.tag == TypeTags.FUTURE) {
                memberTypes.add(((BFutureType) bType).constraint);
            } else {
                memberTypes.add(bType);
            }
        }
        return memberTypes;
    }

    private void checkTypesForMap(BLangWaitForAllExpr waitForAllExpr, BType expType) {
        List<BLangWaitForAllExpr.BLangWaitKeyValue> keyValuePairs = waitForAllExpr.keyValuePairs;
        keyValuePairs.forEach(keyVal -> checkWaitKeyValExpr(keyVal, expType));
    }

    private void checkTypesForRecords(BLangWaitForAllExpr waitExpr) {
        List<BLangWaitForAllExpr.BLangWaitKeyValue> rhsFields = waitExpr.getKeyValuePairs();
        Map<String, BField> lhsFields = ((BRecordType) types.getReferredType(expType)).fields;

        // check if the record is sealed, if so check if the fields in wait collection is more than the fields expected
        // by the lhs record
        if (((BRecordType) types.getReferredType(expType)).sealed &&
                rhsFields.size() > lhsFields.size()) {
            dlog.error(waitExpr.pos, DiagnosticErrorCode.INCOMPATIBLE_TYPES, expType,
                    getWaitForAllExprReturnType(waitExpr, waitExpr.pos));
            resultType = symTable.semanticError;
            return;
        }

        for (BLangWaitForAllExpr.BLangWaitKeyValue keyVal : rhsFields) {
            String key = keyVal.key.value;
            if (!lhsFields.containsKey(key)) {
                // Check if the field is sealed if so you cannot have dynamic fields
                if (((BRecordType) types.getReferredType(expType)).sealed) {
                    dlog.error(waitExpr.pos, DiagnosticErrorCode.INVALID_FIELD_NAME_RECORD_LITERAL, key, expType);
                    resultType = symTable.semanticError;
                } else {
                    // Else if the record is an open record, then check if the rest field type matches the expression
                    BType restFieldType = ((BRecordType) types.getReferredType(expType)).restFieldType;
                    checkWaitKeyValExpr(keyVal, restFieldType);
                }
            } else {
                checkWaitKeyValExpr(keyVal, lhsFields.get(key).type);
            }
        }
        // If the record literal is of record type and types are validated for the fields, check if there are any
        // required fields missing.
        checkMissingReqFieldsForWait(((BRecordType) types.getReferredType(expType)),
                rhsFields, waitExpr.pos);

        if (symTable.semanticError != resultType) {
            resultType = expType;
        }
    }

    private void checkMissingReqFieldsForWait(BRecordType type, List<BLangWaitForAllExpr.BLangWaitKeyValue> keyValPairs,
                                              Location pos) {
        type.fields.values().forEach(field -> {
            // Check if `field` is explicitly assigned a value in the record literal
            boolean hasField = keyValPairs.stream().anyMatch(keyVal -> field.name.value.equals(keyVal.key.value));

            // If a required field is missing, it's a compile error
            if (!hasField && Symbols.isFlagOn(field.symbol.flags, Flags.REQUIRED)) {
                dlog.error(pos, DiagnosticErrorCode.MISSING_REQUIRED_RECORD_FIELD, field.name);
            }
        });
    }

    private void checkWaitKeyValExpr(BLangWaitForAllExpr.BLangWaitKeyValue keyVal, BType type) {
        BLangExpression expr;
        if (keyVal.keyExpr != null) {
            BSymbol symbol = symResolver.lookupSymbolInMainSpace(env, names.fromIdNode
                    (((BLangSimpleVarRef) keyVal.keyExpr).variableName));
            keyVal.keyExpr.setBType(symbol.type);
            expr = keyVal.keyExpr;
        } else {
            expr = keyVal.valueExpr;
        }
        BFutureType futureType = new BFutureType(TypeTags.FUTURE, type, null);
        checkExpr(expr, env, futureType);
        setEventualTypeForExpression(expr, type);
    }

    // eventual type if not directly referring a worker is T|error. future<T> --> T|error
    private void setEventualTypeForExpression(BLangExpression expression,
                                              BType currentExpectedType) {
        if (expression == null) {
            return;
        }
        if (isSimpleWorkerReference(expression)) {
            return;
        }
        BFutureType futureType = (BFutureType) expression.expectedType;
        BType currentType = futureType.constraint;
        if (types.containsErrorType(currentType)) {
            return;
        }

        BUnionType eventualType = BUnionType.create(null, currentType, symTable.errorType);
        if (((currentExpectedType.tag != TypeTags.NONE) && (currentExpectedType.tag != TypeTags.NIL)) &&
                !types.isAssignable(eventualType, currentExpectedType)) {
            dlog.error(expression.pos, DiagnosticErrorCode.INCOMPATIBLE_TYPE_WAIT_FUTURE_EXPR,
                    currentExpectedType, eventualType, expression);
        }
        futureType.constraint = eventualType;
    }

    private void setEventualTypeForWaitExpression(BLangExpression expression,
                                                  Location pos) {
        if ((resultType == symTable.semanticError) ||
                (types.containsErrorType(resultType))) {
            return;
        }
        if (isSimpleWorkerReference(expression)) {
            return;
        }
        BType currentExpectedType = ((BFutureType) expType).constraint;
        BUnionType eventualType = BUnionType.create(null, resultType, symTable.errorType);
        if ((currentExpectedType.tag == TypeTags.NONE) || (currentExpectedType.tag == TypeTags.NIL)) {
            resultType = eventualType;
            return;
        }

        if (!types.isAssignable(eventualType, currentExpectedType)) {
            dlog.error(pos, DiagnosticErrorCode.INCOMPATIBLE_TYPE_WAIT_FUTURE_EXPR, currentExpectedType,
                    eventualType, expression);
            resultType = symTable.semanticError;
            return;
        }
        if (resultType.tag == TypeTags.FUTURE) {
            ((BFutureType) resultType).constraint = eventualType;
        } else {
            resultType = eventualType;
        }
    }

    private void setEventualTypeForAlternateWaitExpression(BLangExpression expression, Location pos) {
        if ((resultType == symTable.semanticError) ||
                (expression.getKind() != NodeKind.BINARY_EXPR) ||
                (types.containsErrorType(resultType))) {
            return;
        }
        if (types.containsErrorType(resultType)) {
            return;
        }
        if (!isReferencingNonWorker((BLangBinaryExpr) expression)) {
            return;
        }

        BType currentExpectedType = ((BFutureType) expType).constraint;
        BUnionType eventualType = BUnionType.create(null, resultType, symTable.errorType);
        if ((currentExpectedType.tag == TypeTags.NONE) || (currentExpectedType.tag == TypeTags.NIL)) {
            resultType = eventualType;
            return;
        }

        if (!types.isAssignable(eventualType, currentExpectedType)) {
            dlog.error(pos, DiagnosticErrorCode.INCOMPATIBLE_TYPE_WAIT_FUTURE_EXPR, currentExpectedType,
                    eventualType, expression);
            resultType = symTable.semanticError;
            return;
        }
        if (resultType.tag == TypeTags.FUTURE) {
            ((BFutureType) resultType).constraint = eventualType;
        } else {
            resultType = eventualType;
        }
    }

    private boolean isSimpleWorkerReference(BLangExpression expression) {
        if (expression.getKind() != NodeKind.SIMPLE_VARIABLE_REF) {
            return false;
        }
        BLangSimpleVarRef simpleVarRef = ((BLangSimpleVarRef) expression);
        BSymbol varRefSymbol = simpleVarRef.symbol;
        if (varRefSymbol == null) {
            return false;
        }
        if (workerExists(env, simpleVarRef.variableName.value)) {
            return true;
        }
        return false;
    }

    private boolean isReferencingNonWorker(BLangBinaryExpr binaryExpr) {
        BLangExpression lhsExpr = binaryExpr.lhsExpr;
        BLangExpression rhsExpr = binaryExpr.rhsExpr;
        if (isReferencingNonWorker(lhsExpr)) {
            return true;
        }
        return isReferencingNonWorker(rhsExpr);
    }

    private boolean isReferencingNonWorker(BLangExpression expression) {
        if (expression.getKind() == NodeKind.BINARY_EXPR) {
            return isReferencingNonWorker((BLangBinaryExpr) expression);
        } else if (expression.getKind() == NodeKind.SIMPLE_VARIABLE_REF) {
            BLangSimpleVarRef simpleVarRef = (BLangSimpleVarRef) expression;
            BSymbol varRefSymbol = simpleVarRef.symbol;
            String varRefSymbolName = varRefSymbol.getName().value;
            if (workerExists(env, varRefSymbolName)) {
                return false;
            }
        }
        return true;
    }


    public void visit(BLangTernaryExpr ternaryExpr) {
        BType condExprType = checkExpr(ternaryExpr.expr, env, this.symTable.booleanType);

        SymbolEnv thenEnv = typeNarrower.evaluateTruth(ternaryExpr.expr, ternaryExpr.thenExpr, env);
        BType thenType = checkExpr(ternaryExpr.thenExpr, thenEnv, expType);

        SymbolEnv elseEnv = typeNarrower.evaluateFalsity(ternaryExpr.expr, ternaryExpr.elseExpr, env, false);
        BType elseType = checkExpr(ternaryExpr.elseExpr, elseEnv, expType);

        if (condExprType == symTable.semanticError || thenType == symTable.semanticError ||
                elseType == symTable.semanticError) {
            resultType = symTable.semanticError;
        } else if (expType == symTable.noType) {
            if (types.isAssignable(elseType, thenType)) {
                resultType = thenType;
            } else if (types.isAssignable(thenType, elseType)) {
                resultType = elseType;
            } else {
                resultType = BUnionType.create(null, thenType, elseType);
            }
        } else {
            resultType = expType;
        }
    }

    public void visit(BLangWaitExpr waitExpr) {
        expType = new BFutureType(TypeTags.FUTURE, expType, null);
        checkExpr(waitExpr.getExpression(), env, expType);
        // Handle union types in lhs
        if (resultType.tag == TypeTags.UNION) {
            LinkedHashSet<BType> memberTypes = collectMemberTypes((BUnionType) resultType, new LinkedHashSet<>());
            if (memberTypes.size() == 1) {
                resultType = memberTypes.toArray(new BType[0])[0];
            } else {
                resultType = BUnionType.create(null, memberTypes);
            }
        } else if (resultType != symTable.semanticError) {
            // Handle other types except for semantic errors
            resultType = ((BFutureType) resultType).constraint;
        }

        BLangExpression waitFutureExpression = waitExpr.getExpression();
        if (waitFutureExpression.getKind() == NodeKind.BINARY_EXPR) {
            setEventualTypeForAlternateWaitExpression(waitFutureExpression, waitExpr.pos);
        } else {
            setEventualTypeForWaitExpression(waitFutureExpression, waitExpr.pos);
        }
        waitExpr.setBType(resultType);

        if (resultType != null && resultType != symTable.semanticError) {
            types.setImplicitCastExpr(waitExpr, waitExpr.getBType(), ((BFutureType) expType).constraint);
        }
    }

    private LinkedHashSet<BType> collectMemberTypes(BUnionType unionType, LinkedHashSet<BType> memberTypes) {
        for (BType memberType : unionType.getMemberTypes()) {
            if (memberType.tag == TypeTags.FUTURE) {
                memberTypes.add(((BFutureType) memberType).constraint);
            } else {
                memberTypes.add(memberType);
            }
        }
        return memberTypes;
    }

    @Override
    public void visit(BLangTrapExpr trapExpr) {
        boolean firstVisit = trapExpr.expr.getBType() == null;
        BType actualType;
        BType exprType = checkExpr(trapExpr.expr, env, expType);
        boolean definedWithVar = expType == symTable.noType;

        if (trapExpr.expr.getKind() == NodeKind.WORKER_RECEIVE) {
            if (firstVisit) {
                isTypeChecked = false;
                resultType = expType;
                return;
            } else {
                expType = trapExpr.getBType();
                exprType = trapExpr.expr.getBType();
            }
        }

        if (expType == symTable.semanticError || exprType == symTable.semanticError) {
            actualType = symTable.semanticError;
        } else {
            LinkedHashSet<BType> resultTypes = new LinkedHashSet<>();
            if (exprType.tag == TypeTags.UNION) {
                resultTypes.addAll(((BUnionType) exprType).getMemberTypes());
            } else {
                resultTypes.add(exprType);
            }
            resultTypes.add(symTable.errorType);
            actualType = BUnionType.create(null, resultTypes);
        }

        resultType = types.checkType(trapExpr, actualType, expType);
        if (definedWithVar && resultType != null && resultType != symTable.semanticError) {
            types.setImplicitCastExpr(trapExpr.expr, trapExpr.expr.getBType(), resultType);
        }
    }

    public void visit(BLangBinaryExpr binaryExpr) {
        // Bitwise operator should be applied for the future types in the wait expression
        if (expType.tag == TypeTags.FUTURE && binaryExpr.opKind == OperatorKind.BITWISE_OR) {
            BType lhsResultType = checkExpr(binaryExpr.lhsExpr, env, expType);
            BType rhsResultType = checkExpr(binaryExpr.rhsExpr, env, expType);
            // Return if both or atleast one of lhs and rhs types are errors
            if (lhsResultType == symTable.semanticError || rhsResultType == symTable.semanticError) {
                resultType = symTable.semanticError;
                return;
            }
            resultType = BUnionType.create(null, lhsResultType, rhsResultType);
            return;
        }

        checkDecimalCompatibilityForBinaryArithmeticOverLiteralValues(binaryExpr);

        SymbolEnv rhsExprEnv;
        BType lhsType;
        if (binaryExpr.expectedType.tag == TypeTags.FLOAT || binaryExpr.expectedType.tag == TypeTags.DECIMAL ||
                isOptionalFloatOrDecimal(binaryExpr.expectedType)) {
            lhsType = checkAndGetType(binaryExpr.lhsExpr, env, binaryExpr);
        } else {
            lhsType = checkExpr(binaryExpr.lhsExpr, env);
        }

        if (binaryExpr.opKind == OperatorKind.AND) {
            rhsExprEnv = typeNarrower.evaluateTruth(binaryExpr.lhsExpr, binaryExpr.rhsExpr, env, true);
        } else if (binaryExpr.opKind == OperatorKind.OR) {
            rhsExprEnv = typeNarrower.evaluateFalsity(binaryExpr.lhsExpr, binaryExpr.rhsExpr, env, true);
        } else {
            rhsExprEnv = env;
        }

        BType rhsType;

        if (binaryExpr.expectedType.tag == TypeTags.FLOAT || binaryExpr.expectedType.tag == TypeTags.DECIMAL ||
                isOptionalFloatOrDecimal(binaryExpr.expectedType)) {
            rhsType = checkAndGetType(binaryExpr.rhsExpr, rhsExprEnv, binaryExpr);
        } else {
            rhsType = checkExpr(binaryExpr.rhsExpr, rhsExprEnv);
        }

        // Set error type as the actual type.
        BType actualType = symTable.semanticError;

        //noinspection SwitchStatementWithTooFewBranches
        switch (binaryExpr.opKind) {
            // Do not lookup operator symbol for xml sequence additions
            case ADD:
                BType leftConstituent = getXMLConstituents(lhsType);
                BType rightConstituent = getXMLConstituents(rhsType);

                if (leftConstituent != null && rightConstituent != null) {
                    actualType = new BXMLType(BUnionType.create(null, leftConstituent, rightConstituent), null);
                    break;
                }
                // Fall through
            default:
                if (lhsType != symTable.semanticError && rhsType != symTable.semanticError) {
                    // Look up operator symbol if both rhs and lhs types aren't error or xml types
                    BSymbol opSymbol = symResolver.resolveBinaryOperator(binaryExpr.opKind, lhsType, rhsType);

                    if (opSymbol == symTable.notFoundSymbol) {
                        opSymbol = symResolver.getBitwiseShiftOpsForTypeSets(binaryExpr.opKind, lhsType, rhsType);
                    }

                    if (opSymbol == symTable.notFoundSymbol) {
                        opSymbol = symResolver.getBinaryBitwiseOpsForTypeSets(binaryExpr.opKind, lhsType, rhsType);
                    }

                    if (opSymbol == symTable.notFoundSymbol) {
                        opSymbol = symResolver.getArithmeticOpsForTypeSets(binaryExpr.opKind, lhsType, rhsType);
                    }

                    if (opSymbol == symTable.notFoundSymbol) {
                        opSymbol = symResolver.getBinaryEqualityForTypeSets(binaryExpr.opKind, lhsType, rhsType,
                                binaryExpr, env);
                    }

                    if (opSymbol == symTable.notFoundSymbol) {
                        opSymbol = symResolver.getBinaryComparisonOpForTypeSets(binaryExpr.opKind, lhsType, rhsType);
                    }

                    if (opSymbol == symTable.notFoundSymbol) {
                        dlog.error(binaryExpr.pos, DiagnosticErrorCode.BINARY_OP_INCOMPATIBLE_TYPES, binaryExpr.opKind,
                                lhsType, rhsType);
                    } else {
                        binaryExpr.opSymbol = (BOperatorSymbol) opSymbol;
                        actualType = opSymbol.type.getReturnType();
                    }
                }
        }

        resultType = types.checkType(binaryExpr, actualType, expType);
    }

    private boolean isOptionalFloatOrDecimal(BType expectedType) {
        if (expectedType.tag == TypeTags.UNION && expectedType.isNullable() && expectedType.tag != TypeTags.ANY) {
            Iterator<BType> memberTypeIterator = ((BUnionType) expectedType).getMemberTypes().iterator();
            while (memberTypeIterator.hasNext()) {
                BType memberType = memberTypeIterator.next();
                if (memberType.tag == TypeTags.FLOAT || memberType.tag == TypeTags.DECIMAL) {
                    return true;
                }
            }

        }
        return false;
    }

    private BType checkAndGetType(BLangExpression expr, SymbolEnv env, BLangBinaryExpr binaryExpr) {
        boolean prevNonErrorLoggingCheck = this.nonErrorLoggingCheck;
        this.nonErrorLoggingCheck = true;
        int prevErrorCount = this.dlog.errorCount();
        this.dlog.resetErrorCount();
        this.dlog.mute();

        expr.cloneAttempt++;
        BType exprCompatibleType = checkExpr(nodeCloner.cloneNode(expr), env, binaryExpr.expectedType);
        this.nonErrorLoggingCheck = prevNonErrorLoggingCheck;
        int errorCount = this.dlog.errorCount();
        this.dlog.setErrorCount(prevErrorCount);
        if (!prevNonErrorLoggingCheck) {
            this.dlog.unmute();
        }
        if (errorCount == 0 && exprCompatibleType != symTable.semanticError) {
            return checkExpr(expr, env, binaryExpr.expectedType);
        } else {
            return checkExpr(expr, env);
        }
    }

    private SymbolEnv getEnvBeforeInputNode(SymbolEnv env, BLangNode node) {
        while (env != null && env.node != node) {
            env = env.enclEnv;
        }
        return env != null && env.enclEnv != null
                ? env.enclEnv.createClone()
                : new SymbolEnv(node, null);
    }

    private SymbolEnv getEnvAfterJoinNode(SymbolEnv env, BLangNode node) {
        SymbolEnv clone = env.createClone();
        while (clone != null && clone.node != node) {
            clone = clone.enclEnv;
        }
        if (clone != null) {
            clone.enclEnv = getEnvBeforeInputNode(clone.enclEnv, getLastInputNodeFromEnv(clone.enclEnv));
        } else {
            clone = new SymbolEnv(node, null);
        }
        return clone;
    }

    private BLangNode getLastInputNodeFromEnv(SymbolEnv env) {
        while (env != null && (env.node.getKind() != NodeKind.FROM && env.node.getKind() != NodeKind.JOIN)) {
            env = env.enclEnv;
        }
        return env != null ? env.node : null;
    }

    public void visit(BLangTransactionalExpr transactionalExpr) {
        resultType = types.checkType(transactionalExpr, symTable.booleanType, expType);
    }

    public void visit(BLangCommitExpr commitExpr) {
        BType actualType = BUnionType.create(null, symTable.errorType, symTable.nilType);
        resultType = types.checkType(commitExpr, actualType, expType);
    }

    private BType getXMLConstituents(BType bType) {
        BType type = types.getReferredType(bType);
        BType constituent = null;
        if (type.tag == TypeTags.XML) {
            constituent = ((BXMLType) type).constraint;
        } else if (TypeTags.isXMLNonSequenceType(type.tag)) {
            constituent = type;
        }
        return constituent;
    }

    private void checkDecimalCompatibilityForBinaryArithmeticOverLiteralValues(BLangBinaryExpr binaryExpr) {
        if (expType.tag != TypeTags.DECIMAL) {
            return;
        }

        switch (binaryExpr.opKind) {
            case ADD:
            case SUB:
            case MUL:
            case DIV:
                checkExpr(binaryExpr.lhsExpr, env, expType);
                checkExpr(binaryExpr.rhsExpr, env, expType);
                break;
            default:
                break;
        }
    }

    public void visit(BLangElvisExpr elvisExpr) {
        BType lhsType = checkExpr(elvisExpr.lhsExpr, env);
        BType actualType = symTable.semanticError;
        if (lhsType != symTable.semanticError) {
            if (lhsType.tag == TypeTags.UNION && lhsType.isNullable()) {
                BUnionType unionType = (BUnionType) lhsType;
                LinkedHashSet<BType> memberTypes = unionType.getMemberTypes().stream()
                        .filter(type -> type.tag != TypeTags.NIL)
                        .collect(Collectors.toCollection(LinkedHashSet::new));

                if (memberTypes.size() == 1) {
                    actualType = memberTypes.toArray(new BType[0])[0];
                } else {
                    actualType = BUnionType.create(null, memberTypes);
                }
            } else {
                dlog.error(elvisExpr.pos, DiagnosticErrorCode.OPERATOR_NOT_SUPPORTED, OperatorKind.ELVIS,
                        lhsType);
            }
        }
        BType rhsReturnType = checkExpr(elvisExpr.rhsExpr, env, expType);
        BType lhsReturnType = types.checkType(elvisExpr.lhsExpr.pos, actualType, expType,
                DiagnosticErrorCode.INCOMPATIBLE_TYPES);
        if (rhsReturnType == symTable.semanticError || lhsReturnType == symTable.semanticError) {
            resultType = symTable.semanticError;
        } else if (expType == symTable.noType) {
            if (types.isAssignable(rhsReturnType, lhsReturnType)) {
                resultType = lhsReturnType;
            } else if (types.isAssignable(lhsReturnType, rhsReturnType)) {
                resultType = rhsReturnType;
            } else {
                resultType = BUnionType.create(null, lhsReturnType, rhsReturnType);
            }
        } else {
            resultType = expType;
        }
    }

    @Override
    public void visit(BLangGroupExpr groupExpr) {
        resultType = checkExpr(groupExpr.expression, env, expType);
    }

    public void visit(BLangTypedescExpr accessExpr) {
        if (accessExpr.resolvedType == null) {
            accessExpr.resolvedType = symResolver.resolveTypeNode(accessExpr.typeNode, env);
        }

        int resolveTypeTag = accessExpr.resolvedType.tag;
        final BType actualType;
        if (resolveTypeTag != TypeTags.TYPEDESC && resolveTypeTag != TypeTags.NONE) {
            actualType = new BTypedescType(accessExpr.resolvedType, null);
        } else {
            actualType = accessExpr.resolvedType;
        }
        resultType = types.checkType(accessExpr, actualType, expType);
    }

    public void visit(BLangUnaryExpr unaryExpr) {
        BType exprType;
        BType actualType = symTable.semanticError;
        if (OperatorKind.UNTAINT.equals(unaryExpr.operator)) {
            exprType = checkExpr(unaryExpr.expr, env);
            if (exprType != symTable.semanticError) {
                actualType = exprType;
            }
        } else if (OperatorKind.TYPEOF.equals(unaryExpr.operator)) {
            exprType = checkExpr(unaryExpr.expr, env);
            if (exprType != symTable.semanticError) {
                actualType = new BTypedescType(exprType, null);
            }
        } else {
            //allow both addition and subtraction operators to get expected type as Decimal
            boolean decimalAddNegate = expType.tag == TypeTags.DECIMAL &&
                    (OperatorKind.ADD.equals(unaryExpr.operator) || OperatorKind.SUB.equals(unaryExpr.operator));
            exprType = decimalAddNegate ? checkExpr(unaryExpr.expr, env, expType) : checkExpr(unaryExpr.expr, env);
            if (exprType != symTable.semanticError) {
                BSymbol symbol = symResolver.resolveUnaryOperator(unaryExpr.pos, unaryExpr.operator, exprType);
                if (symbol == symTable.notFoundSymbol) {
                    dlog.error(unaryExpr.pos, DiagnosticErrorCode.UNARY_OP_INCOMPATIBLE_TYPES,
                            unaryExpr.operator, exprType);
                } else {
                    unaryExpr.opSymbol = (BOperatorSymbol) symbol;
                    actualType = symbol.type.getReturnType();
                }
            }
        }

        resultType = types.checkType(unaryExpr, actualType, expType);
    }

    public void visit(BLangTypeConversionExpr conversionExpr) {
        // Set error type as the actual type.
        BType actualType = symTable.semanticError;

        for (BLangAnnotationAttachment annAttachment : conversionExpr.annAttachments) {
            annAttachment.attachPoints.add(AttachPoint.Point.TYPE);
            semanticAnalyzer.analyzeNode(annAttachment, this.env);
        }

        // Annotation such as <@untainted [T]>, where T is not provided,
        // it's merely a annotation on contextually expected type.
        BLangExpression expr = conversionExpr.expr;
        if (conversionExpr.typeNode == null) {
            if (!conversionExpr.annAttachments.isEmpty()) {
                resultType = checkExpr(expr, env, this.expType);
            }
            return;
        }

        BType targetType = getEffectiveReadOnlyType(conversionExpr.typeNode.pos,
                                                    symResolver.resolveTypeNode(conversionExpr.typeNode, env));

        conversionExpr.targetType = targetType;

        boolean prevNonErrorLoggingCheck = this.nonErrorLoggingCheck;
        this.nonErrorLoggingCheck = true;
        int prevErrorCount = this.dlog.errorCount();
        this.dlog.resetErrorCount();
        this.dlog.mute();

        BType exprCompatibleType = checkExpr(nodeCloner.cloneNode(expr), env, targetType);
        this.nonErrorLoggingCheck = prevNonErrorLoggingCheck;
        int errorCount = this.dlog.errorCount();
        this.dlog.setErrorCount(prevErrorCount);

        if (!prevNonErrorLoggingCheck) {
            this.dlog.unmute();
        }

        if ((errorCount == 0 && exprCompatibleType != symTable.semanticError) || requireTypeInference(expr, false)) {
            checkExpr(expr, env, targetType);
        } else {
            checkExpr(expr, env, symTable.noType);
        }

        BType exprType = expr.getBType();
        if (types.isTypeCastable(expr, exprType, targetType, this.env)) {
            // We reach this block only if the cast is valid, so we set the target type as the actual type.
            actualType = targetType;
        } else if (exprType != symTable.semanticError && exprType != symTable.noType) {
            dlog.error(conversionExpr.pos, DiagnosticErrorCode.INCOMPATIBLE_TYPES_CAST, exprType, targetType);
        }
        resultType = types.checkType(conversionExpr, actualType, this.expType);
    }

    @Override
    public void visit(BLangLambdaFunction bLangLambdaFunction) {
        bLangLambdaFunction.setBType(bLangLambdaFunction.function.getBType());
        // creating a copy of the env to visit the lambda function later
        bLangLambdaFunction.capturedClosureEnv = env.createClone();

        if (!this.nonErrorLoggingCheck) {
            env.enclPkg.lambdaFunctions.add(bLangLambdaFunction);
        }

        resultType = types.checkType(bLangLambdaFunction, bLangLambdaFunction.getBType(), expType);
    }

    @Override
    public void visit(BLangArrowFunction bLangArrowFunction) {
        BType expectedType = types.getReferredType(expType);
        if (expectedType.tag == TypeTags.UNION) {
            BUnionType unionType = (BUnionType) expectedType;
            BType invokableType = unionType.getMemberTypes().stream().filter(type -> type.tag == TypeTags.INVOKABLE)
                    .collect(Collectors.collectingAndThen(Collectors.toList(), list -> {
                                if (list.size() != 1) {
                                    return null;
                                }
                                return list.get(0);
                            }
                    ));

            if (invokableType != null) {
                expectedType = invokableType;
            }
        }
        if (expectedType.tag != TypeTags.INVOKABLE || Symbols.isFlagOn(expectedType.flags, Flags.ANY_FUNCTION)) {
            dlog.error(bLangArrowFunction.pos,
                    DiagnosticErrorCode.ARROW_EXPRESSION_CANNOT_INFER_TYPE_FROM_LHS);
            resultType = symTable.semanticError;
            return;
        }

        BInvokableType expectedInvocation = (BInvokableType) expectedType;
        populateArrowExprParamTypes(bLangArrowFunction, expectedInvocation.paramTypes);
        bLangArrowFunction.body.expr.setBType(populateArrowExprReturn(bLangArrowFunction, expectedInvocation.retType));
        // if function return type is none, assign the inferred return type
        if (expectedInvocation.retType.tag == TypeTags.NONE) {
            expectedInvocation.retType = bLangArrowFunction.body.expr.getBType();
        }
        resultType = bLangArrowFunction.funcType = expectedInvocation;
    }

    public void visit(BLangXMLQName bLangXMLQName) {
        String prefix = bLangXMLQName.prefix.value;
        resultType = types.checkType(bLangXMLQName, symTable.stringType, expType);
        // TODO: check isLHS

        if (env.node.getKind() == NodeKind.XML_ATTRIBUTE && prefix.isEmpty()
                && bLangXMLQName.localname.value.equals(XMLConstants.XMLNS_ATTRIBUTE)) {
            ((BLangXMLAttribute) env.node).isNamespaceDeclr = true;
            return;
        }

        if (env.node.getKind() == NodeKind.XML_ATTRIBUTE && prefix.equals(XMLConstants.XMLNS_ATTRIBUTE)) {
            ((BLangXMLAttribute) env.node).isNamespaceDeclr = true;
            return;
        }

        if (prefix.equals(XMLConstants.XMLNS_ATTRIBUTE)) {
            dlog.error(bLangXMLQName.pos, DiagnosticErrorCode.INVALID_NAMESPACE_PREFIX, prefix);
            bLangXMLQName.setBType(symTable.semanticError);
            return;
        }

        // XML attributes without a namespace prefix does not inherit default namespace
        // https://www.w3.org/TR/xml-names/#defaulting
        if (bLangXMLQName.prefix.value.isEmpty()) {
            return;
        }

        BSymbol xmlnsSymbol = symResolver.lookupSymbolInPrefixSpace(env, names.fromIdNode(bLangXMLQName.prefix));
        if (prefix.isEmpty() && xmlnsSymbol == symTable.notFoundSymbol) {
            return;
        }

        if (!prefix.isEmpty() && xmlnsSymbol == symTable.notFoundSymbol) {
            logUndefinedSymbolError(bLangXMLQName.pos, prefix);
            bLangXMLQName.setBType(symTable.semanticError);
            return;
        }

        if (xmlnsSymbol.getKind() == SymbolKind.PACKAGE) {
            xmlnsSymbol = findXMLNamespaceFromPackageConst(bLangXMLQName.localname.value, bLangXMLQName.prefix.value,
                    (BPackageSymbol) xmlnsSymbol, bLangXMLQName.pos);
        }

        if (xmlnsSymbol == null || xmlnsSymbol.getKind() != SymbolKind.XMLNS) {
            resultType = symTable.semanticError;
            return;
        }

        bLangXMLQName.nsSymbol = (BXMLNSSymbol) xmlnsSymbol;
        bLangXMLQName.namespaceURI = bLangXMLQName.nsSymbol.namespaceURI;
    }

    private BSymbol findXMLNamespaceFromPackageConst(String localname, String prefix,
                                                     BPackageSymbol pkgSymbol, Location pos) {
        // Resolve a const from module scope.
        BSymbol constSymbol = symResolver.lookupMemberSymbol(pos, pkgSymbol.scope, env,
                names.fromString(localname), SymTag.CONSTANT);
        if (constSymbol == symTable.notFoundSymbol) {
            if (!missingNodesHelper.isMissingNode(prefix) && !missingNodesHelper.isMissingNode(localname)) {
                dlog.error(pos, DiagnosticErrorCode.UNDEFINED_SYMBOL, prefix + ":" + localname);
            }
            return null;
        }

        // If Resolved const is not a string, it is an error.
        BConstantSymbol constantSymbol = (BConstantSymbol) constSymbol;
        if (constantSymbol.literalType.tag != TypeTags.STRING) {
            dlog.error(pos, DiagnosticErrorCode.INCOMPATIBLE_TYPES, symTable.stringType, constantSymbol.literalType);
            return null;
        }

        // If resolve const contain a string in {namespace url}local form extract namespace uri and local part.
        String constVal = (String) constantSymbol.value.value;
        int s = constVal.indexOf('{');
        int e = constVal.lastIndexOf('}');
        if (e > s + 1) {
            pkgSymbol.isUsed = true;
            String nsURI = constVal.substring(s + 1, e);
            String local = constVal.substring(e);
            return new BXMLNSSymbol(names.fromString(local), nsURI, constantSymbol.pkgID, constantSymbol.owner, pos,
                                    SOURCE);
        }

        // Resolved const string is not in valid format.
        dlog.error(pos, DiagnosticErrorCode.INVALID_ATTRIBUTE_REFERENCE, prefix + ":" + localname);
        return null;
    }

    public void visit(BLangXMLAttribute bLangXMLAttribute) {
        SymbolEnv xmlAttributeEnv = SymbolEnv.getXMLAttributeEnv(bLangXMLAttribute, env);

        // check attribute name
        BLangXMLQName name = (BLangXMLQName) bLangXMLAttribute.name;
        checkExpr(name, xmlAttributeEnv, symTable.stringType);
        // XML attributes without a prefix does not belong to enclosing elements default namespace.
        // https://www.w3.org/TR/xml-names/#uniqAttrs
        if (name.prefix.value.isEmpty()) {
            name.namespaceURI = null;
        }

        // check attribute value
        checkExpr(bLangXMLAttribute.value, xmlAttributeEnv, symTable.stringType);

        symbolEnter.defineNode(bLangXMLAttribute, env);
    }

    public void visit(BLangXMLElementLiteral bLangXMLElementLiteral) {
        SymbolEnv xmlElementEnv = SymbolEnv.getXMLElementEnv(bLangXMLElementLiteral, env);

        // Keep track of used namespace prefixes in this element and only add namespace attr for those used ones.
        Set<String> usedPrefixes = new HashSet<>();
        BLangIdentifier elemNamePrefix = ((BLangXMLQName) bLangXMLElementLiteral.startTagName).prefix;
        if (elemNamePrefix != null && !elemNamePrefix.value.isEmpty()) {
            usedPrefixes.add(elemNamePrefix.value);
        }

        // Visit in-line namespace declarations and define the namespace.
        for (BLangXMLAttribute attribute : bLangXMLElementLiteral.attributes) {
            if (attribute.name.getKind() == NodeKind.XML_QNAME && isXmlNamespaceAttribute(attribute)) {
                BLangXMLQuotedString value = attribute.value;
                if (value.getKind() == NodeKind.XML_QUOTED_STRING && value.textFragments.size() > 1) {
                    dlog.error(value.pos, DiagnosticErrorCode.INVALID_XML_NS_INTERPOLATION);
                }
                checkExpr(attribute, xmlElementEnv, symTable.noType);
            }
            BLangIdentifier prefix = ((BLangXMLQName) attribute.name).prefix;
            if (prefix != null && !prefix.value.isEmpty()) {
                usedPrefixes.add(prefix.value);
            }
        }

        // Visit attributes, this may depend on the namespace defined in previous attribute iteration.
        bLangXMLElementLiteral.attributes.forEach(attribute -> {
            if (!(attribute.name.getKind() == NodeKind.XML_QNAME && isXmlNamespaceAttribute(attribute))) {
                checkExpr(attribute, xmlElementEnv, symTable.noType);
            }
        });

        Map<Name, BXMLNSSymbol> namespaces = symResolver.resolveAllNamespaces(xmlElementEnv);
        Name defaultNs = names.fromString(XMLConstants.DEFAULT_NS_PREFIX);
        if (namespaces.containsKey(defaultNs)) {
            bLangXMLElementLiteral.defaultNsSymbol = namespaces.remove(defaultNs);
        }
        for (Map.Entry<Name, BXMLNSSymbol> nsEntry : namespaces.entrySet()) {
            if (usedPrefixes.contains(nsEntry.getKey().value)) {
                bLangXMLElementLiteral.namespacesInScope.put(nsEntry.getKey(), nsEntry.getValue());
            }
        }

        // Visit the tag names
        validateTags(bLangXMLElementLiteral, xmlElementEnv);

        // Visit the children
        bLangXMLElementLiteral.modifiedChildren =
                concatSimilarKindXMLNodes(bLangXMLElementLiteral.children, xmlElementEnv);

        if (expType == symTable.noType) {
            resultType = types.checkType(bLangXMLElementLiteral, symTable.xmlElementType, expType);
            return;
        }

        resultType = checkXmlSubTypeLiteralCompatibility(bLangXMLElementLiteral.pos, symTable.xmlElementType,
                                                         this.expType);

        if (Symbols.isFlagOn(resultType.flags, Flags.READONLY)) {
            markChildrenAsImmutable(bLangXMLElementLiteral);
        }
    }

    private boolean isXmlNamespaceAttribute(BLangXMLAttribute attribute) {
        BLangXMLQName attrName = (BLangXMLQName) attribute.name;
        return (attrName.prefix.value.isEmpty()
                    && attrName.localname.value.equals(XMLConstants.XMLNS_ATTRIBUTE))
                || attrName.prefix.value.equals(XMLConstants.XMLNS_ATTRIBUTE);
    }

    public BType getXMLTypeFromLiteralKind(BLangExpression childXMLExpressions) {
        if (childXMLExpressions.getKind() == NodeKind.XML_ELEMENT_LITERAL) {
            return symTable.xmlElementType;
        }
        if (childXMLExpressions.getKind() == NodeKind.XML_TEXT_LITERAL) {
            return symTable.xmlTextType;
        }
        if (childXMLExpressions.getKind() == NodeKind.XML_PI_LITERAL) {
            return symTable.xmlPIType;
        }
        return symTable.xmlCommentType;
    }

    public void muteErrorLog() {
        this.nonErrorLoggingCheck = true;
        this.dlog.mute();
    }

    public void unMuteErrorLog(boolean prevNonErrorLoggingCheck, int errorCount) {
        this.nonErrorLoggingCheck = prevNonErrorLoggingCheck;
        this.dlog.setErrorCount(errorCount);
        if (!prevNonErrorLoggingCheck) {
            this.dlog.unmute();
        }
    }

    public BType getXMLSequenceType(BType xmlSubType) {
        switch (xmlSubType.tag) {
            case TypeTags.XML_ELEMENT:
                return new BXMLType(symTable.xmlElementType,  null);
            case TypeTags.XML_COMMENT:
                return new BXMLType(symTable.xmlCommentType,  null);
            case TypeTags.XML_PI:
                return new BXMLType(symTable.xmlPIType,  null);
            default:
                // Since 'xml:Text is same as xml<'xml:Text>
                return symTable.xmlTextType;
        }
    }

    public void visit(BLangXMLSequenceLiteral bLangXMLSequenceLiteral) {
        BType expType = types.getReferredType(this.expType);
        if (expType.tag != TypeTags.XML && expType.tag != TypeTags.UNION && expType.tag != TypeTags.XML_TEXT
        && expType != symTable.noType) {
            dlog.error(bLangXMLSequenceLiteral.pos, DiagnosticErrorCode.INCOMPATIBLE_TYPES, this.expType,
                    "XML Sequence");
            resultType = symTable.semanticError;
            return;
        }

        List<BType> xmlTypesInSequence = new ArrayList<>();

        for (BLangExpression expressionItem : bLangXMLSequenceLiteral.xmlItems) {
            resultType = checkExpr(expressionItem, env, this.expType);
            if (!xmlTypesInSequence.contains(resultType)) {
                xmlTypesInSequence.add(resultType);
            }
        }

        // Set type according to items in xml sequence and expected type
        if (expType.tag == TypeTags.XML || expType == symTable.noType) {
            if (xmlTypesInSequence.size() == 1) {
                resultType = getXMLSequenceType(xmlTypesInSequence.get(0));
                return;
            }
            resultType = symTable.xmlType;
            return;
        }
        // Since 'xml:Text is same as xml<'xml:Text>
        if (expType.tag == TypeTags.XML_TEXT) {
            resultType = symTable.xmlTextType;
            return;
        }
        // Disallow unions with 'xml:T (singleton) items
         for (BType item : ((BUnionType) expType).getMemberTypes()) {
             item = types.getReferredType(item);
             if (item.tag != TypeTags.XML_TEXT && item.tag != TypeTags.XML) {
                 dlog.error(bLangXMLSequenceLiteral.pos, DiagnosticErrorCode.INCOMPATIBLE_TYPES,
                         expType, symTable.xmlType);
                 resultType = symTable.semanticError;
                 return;
             }
         }
        resultType = symTable.xmlType;
    }

    public void visit(BLangXMLTextLiteral bLangXMLTextLiteral) {
        List<BLangExpression> literalValues = bLangXMLTextLiteral.textFragments;
        checkStringTemplateExprs(literalValues);
        BLangExpression xmlExpression = literalValues.get(0);
        if (literalValues.size() == 1 && xmlExpression.getKind() == NodeKind.LITERAL &&
                ((String) ((BLangLiteral) xmlExpression).value).isEmpty()) {
            resultType = types.checkType(bLangXMLTextLiteral, symTable.xmlNeverType, expType);
            return;
        }
        resultType = types.checkType(bLangXMLTextLiteral, symTable.xmlTextType, expType);
    }

    public void visit(BLangXMLCommentLiteral bLangXMLCommentLiteral) {
        checkStringTemplateExprs(bLangXMLCommentLiteral.textFragments);

        if (expType == symTable.noType) {
            resultType = types.checkType(bLangXMLCommentLiteral, symTable.xmlCommentType, expType);
            return;
        }
        resultType = checkXmlSubTypeLiteralCompatibility(bLangXMLCommentLiteral.pos, symTable.xmlCommentType,
                                                         this.expType);
    }

    public void visit(BLangXMLProcInsLiteral bLangXMLProcInsLiteral) {
        checkExpr(bLangXMLProcInsLiteral.target, env, symTable.stringType);
        checkStringTemplateExprs(bLangXMLProcInsLiteral.dataFragments);
        if (expType == symTable.noType) {
            resultType = types.checkType(bLangXMLProcInsLiteral, symTable.xmlPIType, expType);
            return;
        }
        resultType = checkXmlSubTypeLiteralCompatibility(bLangXMLProcInsLiteral.pos, symTable.xmlPIType, this.expType);
    }

    public void visit(BLangXMLQuotedString bLangXMLQuotedString) {
        checkStringTemplateExprs(bLangXMLQuotedString.textFragments);
        resultType = types.checkType(bLangXMLQuotedString, symTable.stringType, expType);
    }

    public void visit(BLangXMLAttributeAccess xmlAttributeAccessExpr) {
        dlog.error(xmlAttributeAccessExpr.pos,
                DiagnosticErrorCode.DEPRECATED_XML_ATTRIBUTE_ACCESS);
        resultType = symTable.semanticError;
    }

    public void visit(BLangStringTemplateLiteral stringTemplateLiteral) {
        checkStringTemplateExprs(stringTemplateLiteral.exprs);
        resultType = types.checkType(stringTemplateLiteral, symTable.stringType, expType);
    }

    @Override
    public void visit(BLangRawTemplateLiteral rawTemplateLiteral) {
        // First, ensure that the contextually expected type is compatible with the RawTemplate type.
        // The RawTemplate type should have just two fields: strings and insertions. There shouldn't be any methods.
        BType type = determineRawTemplateLiteralType(rawTemplateLiteral, expType);

        if (type == symTable.semanticError) {
            resultType = type;
            return;
        }

        // Once we ensure the types are compatible, need to ensure that the types of the strings and insertions are
        // compatible with the types of the strings and insertions fields.
        BObjectType literalType = (BObjectType) types.getReferredType(type);
        BType stringsType = literalType.fields.get("strings").type;

        if (evaluateRawTemplateExprs(rawTemplateLiteral.strings, stringsType, INVALID_NUM_STRINGS,
                                     rawTemplateLiteral.pos)) {
            type = symTable.semanticError;
        }

        BType insertionsType = literalType.fields.get("insertions").type;

        if (evaluateRawTemplateExprs(rawTemplateLiteral.insertions, insertionsType, INVALID_NUM_INSERTIONS,
                                     rawTemplateLiteral.pos)) {
            type = symTable.semanticError;
        }

        resultType = type;
    }

    private BType determineRawTemplateLiteralType(BLangRawTemplateLiteral rawTemplateLiteral, BType expType) {
        // Contextually expected type is NoType when `var` is used. When `var` is used, the literal is considered to
        // be of type `RawTemplate`.
        if (expType == symTable.noType || containsAnyType(expType)) {
            return symTable.rawTemplateType;
        }

        BType compatibleType = getCompatibleRawTemplateType(expType, rawTemplateLiteral.pos);
        BType type = types.checkType(rawTemplateLiteral, compatibleType, symTable.rawTemplateType,
                DiagnosticErrorCode.INVALID_RAW_TEMPLATE_TYPE);

        if (type == symTable.semanticError) {
            return type;
        }

        // Raw template literals can be directly assigned only to abstract object types
        if (Symbols.isFlagOn(type.tsymbol.flags, Flags.CLASS)) {
            dlog.error(rawTemplateLiteral.pos, DiagnosticErrorCode.INVALID_RAW_TEMPLATE_ASSIGNMENT, type);
            return symTable.semanticError;
        }

        // Ensure that only the two fields, strings and insertions, are there
        BObjectType litObjType = (BObjectType) types.getReferredType(type);
        BObjectTypeSymbol objTSymbol = (BObjectTypeSymbol) litObjType.tsymbol;

        if (litObjType.fields.size() > 2) {
            dlog.error(rawTemplateLiteral.pos, DiagnosticErrorCode.INVALID_NUM_FIELDS, litObjType);
            type = symTable.semanticError;
        }

        if (!objTSymbol.attachedFuncs.isEmpty()) {
            dlog.error(rawTemplateLiteral.pos, DiagnosticErrorCode.METHODS_NOT_ALLOWED, litObjType);
            type = symTable.semanticError;
        }

        return type;
    }

    private boolean evaluateRawTemplateExprs(List<? extends BLangExpression> exprs, BType fieldType,
                                             DiagnosticCode code, Location pos) {
        BType listType = types.getReferredType(fieldType);

        listType = listType.tag != TypeTags.INTERSECTION ? listType :
                ((BIntersectionType) listType).effectiveType;

        boolean errored = false;

        if (listType.tag == TypeTags.ARRAY) {
            BArrayType arrayType = (BArrayType) listType;

            if (arrayType.state == BArrayState.CLOSED && (exprs.size() != arrayType.size)) {
                dlog.error(pos, code, arrayType.size, exprs.size());
                return false;
            }

            for (BLangExpression expr : exprs) {
                errored = (checkExpr(expr, env, arrayType.eType) == symTable.semanticError) || errored;
            }
        } else if (listType.tag == TypeTags.TUPLE) {
            BTupleType tupleType = (BTupleType) listType;
            final int size = exprs.size();
            final int requiredItems = tupleType.tupleTypes.size();

            if (size < requiredItems || (size > requiredItems && tupleType.restType == null)) {
                dlog.error(pos, code, requiredItems, size);
                return false;
            }

            int i;
            List<BType> memberTypes = tupleType.tupleTypes;
            for (i = 0; i < requiredItems; i++) {
                errored = (checkExpr(exprs.get(i), env, memberTypes.get(i)) == symTable.semanticError) || errored;
            }

            if (size > requiredItems) {
                for (; i < size; i++) {
                    errored = (checkExpr(exprs.get(i), env, tupleType.restType) == symTable.semanticError) || errored;
                }
            }
        } else {
            throw new IllegalStateException("Expected a list type, but found: " + listType);
        }

        return errored;
    }

    private boolean containsAnyType(BType bType) {
        BType type = types.getReferredType(bType);
        if (type == symTable.anyType) {
            return true;
        }

        if (type.tag == TypeTags.UNION) {
            return ((BUnionType) type).getMemberTypes().contains(symTable.anyType);
        }

        return false;
    }

    private BType getCompatibleRawTemplateType(BType bType, Location pos) {
        BType expType = types.getReferredType(bType);
        if (expType.tag != TypeTags.UNION) {
            return bType;
        }

        BUnionType unionType = (BUnionType) expType;
        List<BType> compatibleTypes = new ArrayList<>();

        for (BType type : unionType.getMemberTypes()) {
            if (types.isAssignable(type, symTable.rawTemplateType)) {
                compatibleTypes.add(type);
            }
        }

        if (compatibleTypes.size() == 0) {
            return expType;
        }

        if (compatibleTypes.size() > 1) {
            dlog.error(pos, DiagnosticErrorCode.MULTIPLE_COMPATIBLE_RAW_TEMPLATE_TYPES, symTable.rawTemplateType,
                       expType);
            return symTable.semanticError;
        }

        return compatibleTypes.get(0);
    }

    @Override
    public void visit(BLangIntRangeExpression intRangeExpression) {
        checkExpr(intRangeExpression.startExpr, env, symTable.intType);
        checkExpr(intRangeExpression.endExpr, env, symTable.intType);
        resultType = new BArrayType(symTable.intType);
    }

    @Override
    public void visit(BLangRestArgsExpression bLangRestArgExpression) {
        resultType = checkExpr(bLangRestArgExpression.expr, env, expType);
    }

    @Override
    public void visit(BLangInferredTypedescDefaultNode inferTypedescExpr) {
        if (expType.tag != TypeTags.TYPEDESC) {
            dlog.error(inferTypedescExpr.pos, DiagnosticErrorCode.INCOMPATIBLE_TYPES, expType, symTable.typeDesc);
            resultType = symTable.semanticError;
            return;
        }
        resultType = expType;
    }

    @Override
    public void visit(BLangNamedArgsExpression bLangNamedArgsExpression) {
        resultType = checkExpr(bLangNamedArgsExpression.expr, env, expType);
        bLangNamedArgsExpression.setBType(bLangNamedArgsExpression.expr.getBType());
    }

    @Override
    public void visit(BLangMatchExpression bLangMatchExpression) {
        SymbolEnv matchExprEnv = SymbolEnv.createBlockEnv((BLangBlockStmt) TreeBuilder.createBlockNode(), env);
        checkExpr(bLangMatchExpression.expr, matchExprEnv);

        // Type check and resolve patterns and their expressions
        bLangMatchExpression.patternClauses.forEach(pattern -> {
            if (!pattern.variable.name.value.endsWith(Names.IGNORE.value)) {
                symbolEnter.defineNode(pattern.variable, matchExprEnv);
            }
            checkExpr(pattern.expr, matchExprEnv, expType);
            pattern.variable.setBType(symResolver.resolveTypeNode(pattern.variable.typeNode, matchExprEnv));
        });

        LinkedHashSet<BType> matchExprTypes = getMatchExpressionTypes(bLangMatchExpression);

        BType actualType;
        if (matchExprTypes.contains(symTable.semanticError)) {
            actualType = symTable.semanticError;
        } else if (matchExprTypes.size() == 1) {
            actualType = matchExprTypes.toArray(new BType[0])[0];
        } else {
            actualType = BUnionType.create(null, matchExprTypes);
        }

        resultType = types.checkType(bLangMatchExpression, actualType, expType);
    }

    @Override
    public void visit(BLangCheckedExpr checkedExpr) {
        checkWithinQueryExpr = isWithinQuery();
        visitCheckAndCheckPanicExpr(checkedExpr);
    }

    @Override
    public void visit(BLangCheckPanickedExpr checkedExpr) {
        visitCheckAndCheckPanicExpr(checkedExpr);
    }

    @Override
    public void visit(BLangQueryExpr queryExpr) {
        boolean cleanPrevEnvs = false;
        if (prevEnvs.empty()) {
            prevEnvs.push(env);
            cleanPrevEnvs = true;
        }

        if (breakToParallelQueryEnv) {
            queryEnvs.push(prevEnvs.peek());
        } else {
            queryEnvs.push(env);
        }
        queryFinalClauses.push(queryExpr.getSelectClause());
        List<BLangNode> clauses = queryExpr.getQueryClauses();
        BLangExpression collectionNode = (BLangExpression) ((BLangFromClause) clauses.get(0)).getCollection();
        clauses.forEach(clause -> clause.accept(this));
        BType actualType = resolveQueryType(queryEnvs.peek(), ((BLangSelectClause) queryFinalClauses.peek()).expression,
                collectionNode.getBType(), expType, queryExpr);
        actualType = (actualType == symTable.semanticError) ? actualType :
                types.checkType(queryExpr.pos, actualType, expType, DiagnosticErrorCode.INCOMPATIBLE_TYPES);
        queryFinalClauses.pop();
        queryEnvs.pop();
        if (cleanPrevEnvs) {
            prevEnvs.pop();
        }

        if (actualType.tag == TypeTags.TABLE) {
            BTableType tableType = (BTableType) actualType;
            tableType.constraintPos = queryExpr.pos;
            tableType.isTypeInlineDefined = true;
            if (!validateTableType(tableType)) {
                resultType = symTable.semanticError;
                return;
            }
        }
        checkWithinQueryExpr = false;
        resultType = actualType;
    }

    private boolean isWithinQuery() {
        return !queryEnvs.isEmpty() && !queryFinalClauses.isEmpty();
    }

    private BType resolveQueryType(SymbolEnv env, BLangExpression selectExp, BType collectionType,
                                   BType targetType, BLangQueryExpr queryExpr) {
        List<BType> resultTypes = types.getAllTypes(targetType, true).stream()
                .filter(t -> !types.isAssignable(t, symTable.errorType))
                .filter(t -> !types.isAssignable(t, symTable.nilType))
                .collect(Collectors.toList());
        // resultTypes will be empty if the targetType is `error?`
        if (resultTypes.isEmpty()) {
            resultTypes.add(symTable.noType);
        }
        BType actualType = symTable.semanticError;
        List<BType> selectTypes = new ArrayList<>();
        List<BType> resolvedTypes = new ArrayList<>();
        BType selectType, resolvedType;
        for (BType type : resultTypes) {
            switch (type.tag) {
                case TypeTags.ARRAY:
                    selectType = checkExpr(selectExp, env, ((BArrayType) type).eType);
                    resolvedType = new BArrayType(selectType);
                    break;
                case TypeTags.TABLE:
                    selectType = checkExpr(selectExp, env, types.getSafeType(((BTableType) type).constraint,
                            true, true));
                    resolvedType = symTable.tableType;
                    break;
                case TypeTags.STREAM:
                    selectType = checkExpr(selectExp, env, types.getSafeType(((BStreamType) type).constraint,
                            true, true));
                    resolvedType = symTable.streamType;
                    break;
                case TypeTags.STRING:
                case TypeTags.XML:
                    selectType = checkExpr(selectExp, env, type);
                    resolvedType = selectType;
                    break;
                case TypeTags.NONE:
                default:
                    // contextually expected type not given (i.e var).
                    selectType = checkExpr(selectExp, env, type);
                    resolvedType = getNonContextualQueryType(selectType, collectionType);
                    break;
            }
            if (selectType != symTable.semanticError) {
                if (resolvedType.tag == TypeTags.STREAM) {
                    queryExpr.isStream = true;
                }
                if (resolvedType.tag == TypeTags.TABLE) {
                    queryExpr.isTable = true;
                }
                selectTypes.add(selectType);
                resolvedTypes.add(resolvedType);
            }
        }

        if (selectTypes.size() == 1) {
            BType errorType = getErrorType(collectionType, queryExpr);
            selectType = selectTypes.get(0);
            if (queryExpr.isStream) {
                return new BStreamType(TypeTags.STREAM, selectType, errorType, null);
            } else if (queryExpr.isTable) {
                actualType = getQueryTableType(queryExpr, selectType);
            } else {
                actualType = resolvedTypes.get(0);
            }

            if (errorType != null && errorType.tag != TypeTags.NIL) {
                return BUnionType.create(null, actualType, errorType);
            } else {
                return actualType;
            }
        } else if (selectTypes.size() > 1) {
            dlog.error(selectExp.pos, DiagnosticErrorCode.AMBIGUOUS_TYPES, selectTypes);
            return actualType;
        } else {
            return actualType;
        }
    }

    private BType getQueryTableType(BLangQueryExpr queryExpr, BType constraintType) {
        final BTableType tableType = new BTableType(TypeTags.TABLE, constraintType, null);
        if (!queryExpr.fieldNameIdentifierList.isEmpty()) {
            validateKeySpecifier(queryExpr.fieldNameIdentifierList, constraintType);
            markReadOnlyForConstraintType(constraintType);
            tableType.fieldNameList = queryExpr.fieldNameIdentifierList.stream()
                    .map(identifier -> ((BLangIdentifier) identifier).value).collect(Collectors.toList());
            return BUnionType.create(null, tableType, symTable.errorType);
        }
        return tableType;
    }

    private void validateKeySpecifier(List<IdentifierNode> fieldList, BType constraintType) {
        for (IdentifierNode identifier : fieldList) {
            BField field = types.getTableConstraintField(constraintType, identifier.getValue());
            if (field == null) {
                dlog.error(identifier.getPosition(), DiagnosticErrorCode.INVALID_FIELD_NAMES_IN_KEY_SPECIFIER,
                        identifier.getValue(), constraintType);
            } else if (!Symbols.isFlagOn(field.symbol.flags, Flags.READONLY)) {
                field.symbol.flags |= Flags.READONLY;
            }
        }
    }

    private void markReadOnlyForConstraintType(BType constraintType) {
        if (constraintType.tag != TypeTags.RECORD) {
            return;
        }
        BRecordType recordType = (BRecordType) constraintType;
        for (BField field : recordType.fields.values()) {
            if (!Symbols.isFlagOn(field.symbol.flags, Flags.READONLY)) {
                return;
            }
        }
        if (recordType.sealed) {
            recordType.flags |= Flags.READONLY;
            recordType.tsymbol.flags |= Flags.READONLY;
        }
    }

    private BType getErrorType(BType collectionType, BLangQueryExpr queryExpr) {
        if (collectionType.tag == TypeTags.SEMANTIC_ERROR) {
            return null;
        }
        BType returnType = null, errorType = null;
        switch (collectionType.tag) {
            case TypeTags.STREAM:
                errorType = ((BStreamType) collectionType).completionType;
                break;
            case TypeTags.OBJECT:
                returnType = types.getVarTypeFromIterableObject((BObjectType) collectionType);
                break;
            default:
                BSymbol itrSymbol = symResolver.lookupLangLibMethod(collectionType,
                        names.fromString(BLangCompilerConstants.ITERABLE_COLLECTION_ITERATOR_FUNC));
                if (itrSymbol == this.symTable.notFoundSymbol) {
                    return null;
                }
                BInvokableSymbol invokableSymbol = (BInvokableSymbol) itrSymbol;
                returnType = types.getResultTypeOfNextInvocation(
                        (BObjectType) types.getReferredType(invokableSymbol.retType));
        }
        List<BType> errorTypes = new ArrayList<>();
        if (returnType != null) {
            types.getAllTypes(returnType, true).stream()
                    .filter(t -> types.isAssignable(t, symTable.errorType))
                    .forEach(errorTypes::add);
        }
        if (checkWithinQueryExpr && queryExpr.isStream) {
            if (errorTypes.isEmpty()) {
                // if there's no completion type at this point,
                // then () gets added as a valid completion type for streams.
                errorTypes.add(symTable.nilType);
            }
            errorTypes.add(symTable.errorType);
        }
        if (!errorTypes.isEmpty()) {
            if (errorTypes.size() == 1) {
                errorType = errorTypes.get(0);
            } else {
                errorType = BUnionType.create(null, errorTypes.toArray(new BType[0]));
            }
        }
        return errorType;
    }

    private BType getNonContextualQueryType(BType staticType, BType basicType) {
        BType resultType;
        switch (basicType.tag) {
            case TypeTags.TABLE:
                resultType = symTable.tableType;
                break;
            case TypeTags.STREAM:
                resultType = symTable.streamType;
                break;
            case TypeTags.XML:
                resultType = new BXMLType(staticType, null);
                break;
            case TypeTags.STRING:
                resultType = symTable.stringType;
                break;
            default:
                resultType = new BArrayType(staticType);
                break;
        }
        return resultType;
    }

    @Override
    public void visit(BLangQueryAction queryAction) {
        if (prevEnvs.empty()) {
            prevEnvs.push(env);
        } else {
            prevEnvs.push(prevEnvs.peek());
        }
        queryEnvs.push(prevEnvs.peek());
        BLangDoClause doClause = queryAction.getDoClause();
        queryFinalClauses.push(doClause);
        List<BLangNode> clauses = queryAction.getQueryClauses();
        clauses.forEach(clause -> clause.accept(this));
        // Analyze foreach node's statements.
        semanticAnalyzer.analyzeStmt(doClause.body, SymbolEnv.createBlockEnv(doClause.body, queryEnvs.peek()));
        BType actualType = BUnionType.create(null, symTable.errorType, symTable.nilType);
        resultType = types.checkType(doClause.pos, actualType, expType, DiagnosticErrorCode.INCOMPATIBLE_TYPES);
        queryFinalClauses.pop();
        queryEnvs.pop();
        prevEnvs.pop();
    }

    @Override
    public void visit(BLangFromClause fromClause) {
        boolean prevBreakToParallelEnv = this.breakToParallelQueryEnv;
        this.breakToParallelQueryEnv = true;
        SymbolEnv fromEnv = SymbolEnv.createTypeNarrowedEnv(fromClause, queryEnvs.pop());
        fromClause.env = fromEnv;
        queryEnvs.push(fromEnv);
        checkExpr(fromClause.collection, queryEnvs.peek());
        // Set the type of the foreach node's type node.
        types.setInputClauseTypedBindingPatternType(fromClause);
        handleInputClauseVariables(fromClause, queryEnvs.peek());
        this.breakToParallelQueryEnv = prevBreakToParallelEnv;
    }

    @Override
    public void visit(BLangJoinClause joinClause) {
        boolean prevBreakEnv = this.breakToParallelQueryEnv;
        this.breakToParallelQueryEnv = true;
        SymbolEnv joinEnv = SymbolEnv.createTypeNarrowedEnv(joinClause, queryEnvs.pop());
        joinClause.env = joinEnv;
        queryEnvs.push(joinEnv);
        checkExpr(joinClause.collection, queryEnvs.peek());
        // Set the type of the foreach node's type node.
        types.setInputClauseTypedBindingPatternType(joinClause);
        handleInputClauseVariables(joinClause, queryEnvs.peek());
        if (joinClause.onClause != null) {
            ((BLangOnClause) joinClause.onClause).accept(this);
        }
        this.breakToParallelQueryEnv = prevBreakEnv;
    }

    @Override
    public void visit(BLangLetClause letClause) {
        SymbolEnv letEnv = SymbolEnv.createTypeNarrowedEnv(letClause, queryEnvs.pop());
        letClause.env = letEnv;
        queryEnvs.push(letEnv);
        for (BLangLetVariable letVariable : letClause.letVarDeclarations) {
            semanticAnalyzer.analyzeDef((BLangNode) letVariable.definitionNode, letEnv);
        }
    }

    @Override
    public void visit(BLangWhereClause whereClause) {
        whereClause.env = handleFilterClauses(whereClause.expression);
    }

    @Override
    public void visit(BLangSelectClause selectClause) {
        SymbolEnv selectEnv = SymbolEnv.createTypeNarrowedEnv(selectClause, queryEnvs.pop());
        selectClause.env = selectEnv;
        queryEnvs.push(selectEnv);
    }

    @Override
    public void visit(BLangDoClause doClause) {
        SymbolEnv letEnv = SymbolEnv.createTypeNarrowedEnv(doClause, queryEnvs.pop());
        doClause.env = letEnv;
        queryEnvs.push(letEnv);
    }

    @Override
    public void visit(BLangOnConflictClause onConflictClause) {
        BType exprType = checkExpr(onConflictClause.expression, queryEnvs.peek(), symTable.errorType);
        if (!types.isAssignable(exprType, symTable.errorType)) {
            dlog.error(onConflictClause.expression.pos, DiagnosticErrorCode.ERROR_TYPE_EXPECTED,
                    symTable.errorType, exprType);
        }
    }

    @Override
    public void visit(BLangLimitClause limitClause) {
        BType exprType = checkExpr(limitClause.expression, queryEnvs.peek());
        if (!types.isAssignable(exprType, symTable.intType)) {
            dlog.error(limitClause.expression.pos, DiagnosticErrorCode.INCOMPATIBLE_TYPES,
                    symTable.intType, exprType);
        }
    }

    @Override
    public void visit(BLangOnClause onClause) {
        BType lhsType, rhsType;
        BLangNode joinNode = getLastInputNodeFromEnv(queryEnvs.peek());
        // lhsExprEnv should only contain scope entries before join condition.
        onClause.lhsEnv = getEnvBeforeInputNode(queryEnvs.peek(), joinNode);
        lhsType = checkExpr(onClause.lhsExpr, onClause.lhsEnv);
        // rhsExprEnv should only contain scope entries after join condition.
        onClause.rhsEnv = getEnvAfterJoinNode(queryEnvs.peek(), joinNode);
        rhsType = checkExpr(onClause.rhsExpr, onClause.rhsEnv != null ? onClause.rhsEnv : queryEnvs.peek());
        if (!types.isAssignable(lhsType, rhsType)) {
            dlog.error(onClause.rhsExpr.pos, DiagnosticErrorCode.INCOMPATIBLE_TYPES, lhsType, rhsType);
        }
    }

    @Override
    public void visit(BLangOrderByClause orderByClause) {
        orderByClause.env = queryEnvs.peek();
        for (OrderKeyNode orderKeyNode : orderByClause.getOrderKeyList()) {
            BType exprType = checkExpr((BLangExpression) orderKeyNode.getOrderKey(), orderByClause.env);
            if (!types.isOrderedType(exprType, false)) {
                dlog.error(((BLangOrderKey) orderKeyNode).expression.pos, DiagnosticErrorCode.ORDER_BY_NOT_SUPPORTED);
            }
        }
    }

    @Override
    public void visit(BLangDo doNode) {
        if (doNode.onFailClause != null) {
            doNode.onFailClause.accept(this);
        }
    }

    public void visit(BLangOnFailClause onFailClause) {
        onFailClause.body.stmts.forEach(stmt -> stmt.accept(this));
    }

    private SymbolEnv handleFilterClauses (BLangExpression filterExpression) {
        checkExpr(filterExpression, queryEnvs.peek(), symTable.booleanType);
        BType actualType = filterExpression.getBType();
        if (TypeTags.TUPLE == actualType.tag) {
            dlog.error(filterExpression.pos, DiagnosticErrorCode.INCOMPATIBLE_TYPES,
                    symTable.booleanType, actualType);
        }
        SymbolEnv filterEnv = typeNarrower.evaluateTruth(filterExpression, queryFinalClauses.peek(), queryEnvs.pop());
        queryEnvs.push(filterEnv);
        return filterEnv;
    }

    private void handleInputClauseVariables(BLangInputClause bLangInputClause, SymbolEnv blockEnv) {
        if (bLangInputClause.variableDefinitionNode == null) {
            //not-possible
            return;
        }

        BLangVariable variableNode = (BLangVariable) bLangInputClause.variableDefinitionNode.getVariable();
        // Check whether the foreach node's variables are declared with var.
        if (bLangInputClause.isDeclaredWithVar) {
            // If the foreach node's variables are declared with var, type is `varType`.
            semanticAnalyzer.handleDeclaredVarInForeach(variableNode, bLangInputClause.varType, blockEnv);
            return;
        }
        // If the type node is available, we get the type from it.
        BType typeNodeType = symResolver.resolveTypeNode(variableNode.typeNode, blockEnv);
        // Then we need to check whether the RHS type is assignable to LHS type.
        if (types.isAssignable(bLangInputClause.varType, typeNodeType)) {
            // If assignable, we set types to the variables.
            semanticAnalyzer.handleDeclaredVarInForeach(variableNode, bLangInputClause.varType, blockEnv);
            return;
        }
        // Log an error and define a symbol with the node's type to avoid undeclared symbol errors.
        if (typeNodeType != symTable.semanticError) {
            dlog.error(variableNode.typeNode.pos, DiagnosticErrorCode.INCOMPATIBLE_TYPES,
                    bLangInputClause.varType, typeNodeType);
        }
        semanticAnalyzer.handleDeclaredVarInForeach(variableNode, typeNodeType, blockEnv);
    }

    private void visitCheckAndCheckPanicExpr(BLangCheckedExpr checkedExpr) {
        String operatorType = checkedExpr.getKind() == NodeKind.CHECK_EXPR ? "check" : "checkpanic";
        BLangExpression exprWithCheckingKeyword = checkedExpr.expr;
        boolean firstVisit = exprWithCheckingKeyword.getBType() == null;

        BType checkExprCandidateType;
        if (expType == symTable.noType) {
            checkExprCandidateType = symTable.noType;
        } else {
            BType exprType = getCandidateType(checkedExpr, expType);
            if (exprType == symTable.semanticError) {
                checkExprCandidateType = BUnionType.create(null, expType, symTable.errorType);
            } else {
                checkExprCandidateType = addDefaultErrorIfNoErrorComponentFound(expType);
            }
        }

        if (checkedExpr.getKind() == NodeKind.CHECK_EXPR && types.isUnionOfSimpleBasicTypes(expType)) {
            rewriteWithEnsureTypeFunc(checkedExpr, checkExprCandidateType);
        }

        BType exprType = checkExpr(checkedExpr.expr, env, checkExprCandidateType);
        if (checkedExpr.expr.getKind() == NodeKind.WORKER_RECEIVE) {
            if (firstVisit) {
                isTypeChecked = false;
                resultType = expType;
                return;
            } else {
                expType = checkedExpr.getBType();
                exprType = checkedExpr.expr.getBType();
            }
        }

        boolean isErrorType = types.isAssignable(types.getReferredType(exprType), symTable.errorType);
        if (types.getReferredType(exprType).tag != TypeTags.UNION && !isErrorType) {
            if (exprType.tag == TypeTags.READONLY) {
                checkedExpr.equivalentErrorTypeList = new ArrayList<>(1) {{
                    add(symTable.errorType);
                }};
                resultType = symTable.anyAndReadonly;
                return;
            } else if (exprType != symTable.semanticError) {
                dlog.error(checkedExpr.expr.pos,
                        DiagnosticErrorCode.CHECKED_EXPR_INVALID_USAGE_NO_ERROR_TYPE_IN_RHS,
                        operatorType);
            }
            checkedExpr.setBType(symTable.semanticError);
            return;
        }

        // Filter out the list of types which are not equivalent with the error type.
        List<BType> errorTypes = new ArrayList<>();
        List<BType> nonErrorTypes = new ArrayList<>();
        if (!isErrorType) {
            for (BType memberType : ((BUnionType) types.getReferredType(exprType)).getMemberTypes()) {
                if (memberType.tag == TypeTags.READONLY) {
                    errorTypes.add(symTable.errorType);
                    nonErrorTypes.add(symTable.anyAndReadonly);
                    continue;
                }
                if (types.isAssignable(memberType, symTable.errorType)) {
                    errorTypes.add(memberType);
                    continue;
                }
                nonErrorTypes.add(memberType);
            }
        } else {
            errorTypes.add(exprType);
        }

        // This list will be used in the desugar phase
        checkedExpr.equivalentErrorTypeList = errorTypes;
        if (errorTypes.isEmpty()) {
            // No member types in this union is equivalent to the error type
            dlog.error(checkedExpr.expr.pos,
                    DiagnosticErrorCode.CHECKED_EXPR_INVALID_USAGE_NO_ERROR_TYPE_IN_RHS, operatorType);
            checkedExpr.setBType(symTable.semanticError);
            return;
        }

        BType actualType;
        if (nonErrorTypes.size() == 0) {
            actualType = symTable.neverType;
        } else if (nonErrorTypes.size() == 1) {
            actualType = nonErrorTypes.get(0);
        } else {
            actualType = BUnionType.create(null, new LinkedHashSet<>(nonErrorTypes));
        }

        resultType = types.checkType(checkedExpr, actualType, expType);
    }

    private void rewriteWithEnsureTypeFunc(BLangCheckedExpr checkedExpr, BType type) {
        BType rhsType = getCandidateType(checkedExpr, type);
        if (rhsType == symTable.semanticError) {
            rhsType = getCandidateType(checkedExpr, rhsType);
        }
        BType candidateLaxType = getCandidateLaxType(checkedExpr.expr, rhsType);
        if (!types.isLax(candidateLaxType)) {
            return;
        }
        ArrayList<BLangExpression> argExprs = new ArrayList<>();
        BType typedescType = new BTypedescType(expType, null);
        BLangTypedescExpr typedescExpr = new BLangTypedescExpr();
        typedescExpr.resolvedType = expType;
        typedescExpr.setBType(typedescType);
        argExprs.add(typedescExpr);
        BLangInvocation invocation = ASTBuilderUtil.createLangLibInvocationNode(FUNCTION_NAME_ENSURE_TYPE,
                argExprs, checkedExpr.expr, checkedExpr.pos);
        invocation.symbol = symResolver.lookupLangLibMethod(type,
                names.fromString(invocation.name.value));
        invocation.pkgAlias = (BLangIdentifier) TreeBuilder.createIdentifierNode();
        checkedExpr.expr = invocation;
    }

    private BType getCandidateLaxType(BLangNode expr, BType rhsType) {
        if (expr.getKind() == NodeKind.FIELD_BASED_ACCESS_EXPR) {
            return types.getSafeType(rhsType, false, true);
        }
        return rhsType;
    }

    private BType getCandidateType(BLangCheckedExpr checkedExpr, BType checkExprCandidateType) {
        boolean prevNonErrorLoggingCheck = this.nonErrorLoggingCheck;
        this.nonErrorLoggingCheck = true;
        int prevErrorCount = this.dlog.errorCount();
        this.dlog.resetErrorCount();
        this.dlog.mute();

        checkedExpr.expr.cloneAttempt++;
        BLangExpression clone = nodeCloner.cloneNode(checkedExpr.expr);
        BType rhsType;
        if (checkExprCandidateType == symTable.semanticError) {
            rhsType = checkExpr(clone, env);
        } else {
            rhsType = checkExpr(clone, env, checkExprCandidateType);
        }
        this.nonErrorLoggingCheck = prevNonErrorLoggingCheck;
        this.dlog.setErrorCount(prevErrorCount);
        if (!prevNonErrorLoggingCheck) {
            this.dlog.unmute();
        }
        return rhsType;
    }

    private BType addDefaultErrorIfNoErrorComponentFound(BType type) {
        for (BType t : types.getAllTypes(type, false)) {
            if (types.isAssignable(t, symTable.errorType)) {
                return type;
            }
        }
        return BUnionType.create(null, type, symTable.errorType);
    }

    @Override
    public void visit(BLangServiceConstructorExpr serviceConstructorExpr) {
        resultType = serviceConstructorExpr.serviceNode.symbol.type;
    }

    @Override
    public void visit(BLangTypeTestExpr typeTestExpr) {
        typeTestExpr.typeNode.setBType(symResolver.resolveTypeNode(typeTestExpr.typeNode, env));
        checkExpr(typeTestExpr.expr, env);

        resultType = types.checkType(typeTestExpr, symTable.booleanType, expType);
    }

    public void visit(BLangAnnotAccessExpr annotAccessExpr) {
        checkExpr(annotAccessExpr.expr, this.env, symTable.typeDesc);

        BType actualType = symTable.semanticError;
        BSymbol symbol =
                this.symResolver.resolveAnnotation(annotAccessExpr.pos, env,
                        names.fromString(annotAccessExpr.pkgAlias.getValue()),
                        names.fromString(annotAccessExpr.annotationName.getValue()));
        if (symbol == this.symTable.notFoundSymbol) {
            this.dlog.error(annotAccessExpr.pos, DiagnosticErrorCode.UNDEFINED_ANNOTATION,
                    annotAccessExpr.annotationName.getValue());
        } else {
            annotAccessExpr.annotationSymbol = (BAnnotationSymbol) symbol;
            BType annotType = ((BAnnotationSymbol) symbol).attachedType == null ? symTable.trueType :
                    ((BAnnotationSymbol) symbol).attachedType;
            actualType = BUnionType.create(null, annotType, symTable.nilType);
        }

        this.resultType = this.types.checkType(annotAccessExpr, actualType, this.expType);
    }

    // Private methods

    private boolean isValidVariableReference(BLangExpression varRef) {
        switch (varRef.getKind()) {
            case SIMPLE_VARIABLE_REF:
            case RECORD_VARIABLE_REF:
            case TUPLE_VARIABLE_REF:
            case ERROR_VARIABLE_REF:
            case FIELD_BASED_ACCESS_EXPR:
            case INDEX_BASED_ACCESS_EXPR:
            case XML_ATTRIBUTE_ACCESS_EXPR:
                return true;
            default:
                dlog.error(varRef.pos, DiagnosticErrorCode.INVALID_RECORD_BINDING_PATTERN, varRef.getBType());
                return false;
        }
    }

    private BType getEffectiveReadOnlyType(Location pos, BType type) {
        BType origTargetType = types.getReferredType(type);
        if (origTargetType == symTable.readonlyType) {
            if (types.isInherentlyImmutableType(expType) || !types.isSelectivelyImmutableType(expType)) {
                return origTargetType;
            }

            return ImmutableTypeCloner.getImmutableIntersectionType(pos, types, expType, env, symTable,
                    anonymousModelHelper, names, new HashSet<>());
        }

        if (origTargetType.tag != TypeTags.UNION) {
            return origTargetType;
        }

        boolean hasReadOnlyType = false;

        LinkedHashSet<BType> nonReadOnlyTypes = new LinkedHashSet<>();

        for (BType memberType : ((BUnionType) origTargetType).getMemberTypes()) {
            if (memberType == symTable.readonlyType) {
                hasReadOnlyType = true;
                continue;
            }

            nonReadOnlyTypes.add(memberType);
        }

        if (!hasReadOnlyType) {
            return origTargetType;
        }

        if (types.isInherentlyImmutableType(expType) || !types.isSelectivelyImmutableType(expType)) {
            return origTargetType;
        }

        BUnionType nonReadOnlyUnion = BUnionType.create(null, nonReadOnlyTypes);

        nonReadOnlyUnion.add(ImmutableTypeCloner.getImmutableIntersectionType(pos, types, expType, env, symTable,
                anonymousModelHelper, names, new HashSet<>()));
        return nonReadOnlyUnion;
    }

    private BType populateArrowExprReturn(BLangArrowFunction bLangArrowFunction, BType expectedRetType) {
        SymbolEnv arrowFunctionEnv = SymbolEnv.createArrowFunctionSymbolEnv(bLangArrowFunction, env);
        bLangArrowFunction.params.forEach(param -> symbolEnter.defineNode(param, arrowFunctionEnv));
        return checkExpr(bLangArrowFunction.body.expr, arrowFunctionEnv, expectedRetType);
    }

    private void populateArrowExprParamTypes(BLangArrowFunction bLangArrowFunction, List<BType> paramTypes) {
        if (paramTypes.size() != bLangArrowFunction.params.size()) {
            dlog.error(bLangArrowFunction.pos,
                    DiagnosticErrorCode.ARROW_EXPRESSION_MISMATCHED_PARAMETER_LENGTH,
                    paramTypes.size(), bLangArrowFunction.params.size());
            resultType = symTable.semanticError;
            bLangArrowFunction.params.forEach(param -> param.setBType(symTable.semanticError));
            return;
        }

        for (int i = 0; i < bLangArrowFunction.params.size(); i++) {
            BLangSimpleVariable paramIdentifier = bLangArrowFunction.params.get(i);
            BType bType = paramTypes.get(i);
            BLangValueType valueTypeNode = (BLangValueType) TreeBuilder.createValueTypeNode();
            valueTypeNode.setTypeKind(bType.getKind());
            valueTypeNode.pos = symTable.builtinPos;
            paramIdentifier.setTypeNode(valueTypeNode);
            paramIdentifier.setBType(bType);
        }
    }

    public void checkSelfReferences(Location pos, SymbolEnv env, BVarSymbol varSymbol) {
        if (env.enclVarSym == varSymbol) {
            dlog.error(pos, DiagnosticErrorCode.SELF_REFERENCE_VAR, varSymbol.name);
        }
    }

    public List<BType> getListWithErrorTypes(int count) {
        List<BType> list = new ArrayList<>(count);
        for (int i = 0; i < count; i++) {
            list.add(symTable.semanticError);
        }

        return list;
    }

    private void checkFunctionInvocationExpr(BLangInvocation iExpr) {
        Name funcName = names.fromIdNode(iExpr.name);
        Name pkgAlias = names.fromIdNode(iExpr.pkgAlias);
        BSymbol funcSymbol = symTable.notFoundSymbol;

        BSymbol pkgSymbol = symResolver.resolvePrefixSymbol(env, pkgAlias, getCurrentCompUnit(iExpr));
        if (pkgSymbol == symTable.notFoundSymbol) {
            dlog.error(iExpr.pos, DiagnosticErrorCode.UNDEFINED_MODULE, pkgAlias);
        } else {
            if (funcSymbol == symTable.notFoundSymbol) {
                BSymbol symbol = symResolver.lookupMainSpaceSymbolInPackage(iExpr.pos, env, pkgAlias, funcName);
                if ((symbol.tag & SymTag.VARIABLE) == SymTag.VARIABLE) {
                    funcSymbol = symbol;
                }
                if (symTable.rootPkgSymbol.pkgID.equals(symbol.pkgID) &&
                        (symbol.tag & SymTag.VARIABLE_NAME) == SymTag.VARIABLE_NAME) {
                    funcSymbol = symbol;
                }
            }
            if (funcSymbol == symTable.notFoundSymbol || ((funcSymbol.tag & SymTag.TYPE) == SymTag.TYPE)) {
                BSymbol ctor = symResolver.lookupConstructorSpaceSymbolInPackage(iExpr.pos, env, pkgAlias, funcName);
                funcSymbol = ctor != symTable.notFoundSymbol ? ctor : funcSymbol;
            }
        }

        if (funcSymbol == symTable.notFoundSymbol || isNotFunction(funcSymbol)) {
            if (!missingNodesHelper.isMissingNode(funcName)) {
                dlog.error(iExpr.pos, DiagnosticErrorCode.UNDEFINED_FUNCTION, funcName);
            }
            iExpr.argExprs.forEach(arg -> checkExpr(arg, env));
            resultType = symTable.semanticError;
            return;
        }
        if (isFunctionPointer(funcSymbol)) {
            iExpr.functionPointerInvocation = true;
            markAndRegisterClosureVariable(funcSymbol, iExpr.pos, env);
        }
        if (Symbols.isFlagOn(funcSymbol.flags, Flags.REMOTE)) {
            dlog.error(iExpr.pos, DiagnosticErrorCode.INVALID_ACTION_INVOCATION_SYNTAX, iExpr.name.value);
        }
        if (Symbols.isFlagOn(funcSymbol.flags, Flags.RESOURCE)) {
            dlog.error(iExpr.pos, DiagnosticErrorCode.INVALID_RESOURCE_FUNCTION_INVOCATION);
        }

        boolean langLibPackageID = PackageID.isLangLibPackageID(pkgSymbol.pkgID);

        if (langLibPackageID) {
            // This will enable, type param support, if the function is called directly.
            this.env = SymbolEnv.createInvocationEnv(iExpr, this.env);
        }
        // Set the resolved function symbol in the invocation expression.
        // This is used in the code generation phase.
        iExpr.symbol = funcSymbol;
        checkInvocationParamAndReturnType(iExpr);

        if (langLibPackageID && !iExpr.argExprs.isEmpty()) {
            checkInvalidImmutableValueUpdate(iExpr, iExpr.argExprs.get(0).getBType(), funcSymbol);
        }
    }

    protected void markAndRegisterClosureVariable(BSymbol symbol, Location pos, SymbolEnv env) {
        BLangInvokableNode encInvokable = env.enclInvokable;
        if (symbol.closure || (symbol.owner.tag & SymTag.PACKAGE) == SymTag.PACKAGE &&
                env.node.getKind() != NodeKind.ARROW_EXPR && env.node.getKind() != NodeKind.EXPR_FUNCTION_BODY &&
                encInvokable != null && !encInvokable.flagSet.contains(Flag.LAMBDA)) {
            return;
        }
        if (encInvokable != null && encInvokable.flagSet.contains(Flag.LAMBDA)
                && !isFunctionArgument(symbol, encInvokable.requiredParams)) {
            SymbolEnv encInvokableEnv = findEnclosingInvokableEnv(env, encInvokable);
            BSymbol resolvedSymbol = symResolver.lookupClosureVarSymbol(encInvokableEnv, symbol.name, SymTag.VARIABLE);
            if (resolvedSymbol != symTable.notFoundSymbol && !encInvokable.flagSet.contains(Flag.ATTACHED)) {
                resolvedSymbol.closure = true;
                ((BLangFunction) encInvokable).closureVarSymbols.add(new ClosureVarSymbol(resolvedSymbol, pos));
            }
        }
        if (env.node.getKind() == NodeKind.ARROW_EXPR
                && !isFunctionArgument(symbol, ((BLangArrowFunction) env.node).params)) {
            SymbolEnv encInvokableEnv = findEnclosingInvokableEnv(env, encInvokable);
            BSymbol resolvedSymbol = symResolver.lookupClosureVarSymbol(encInvokableEnv, symbol.name, SymTag.VARIABLE);
            if (resolvedSymbol != symTable.notFoundSymbol) {
                resolvedSymbol.closure = true;
                ((BLangArrowFunction) env.node).closureVarSymbols.add(new ClosureVarSymbol(resolvedSymbol, pos));
            }
        }
        if (env.enclType != null && env.enclType.getKind() == NodeKind.RECORD_TYPE) {
            SymbolEnv encInvokableEnv = findEnclosingInvokableEnv(env, (BLangRecordTypeNode) env.enclType);
            BSymbol resolvedSymbol = symResolver.lookupClosureVarSymbol(encInvokableEnv, symbol.name, SymTag.VARIABLE);
            if (resolvedSymbol != symTable.notFoundSymbol && encInvokable != null &&
                    !encInvokable.flagSet.contains(Flag.ATTACHED)) {
                resolvedSymbol.closure = true;
                ((BLangFunction) encInvokable).closureVarSymbols.add(new ClosureVarSymbol(resolvedSymbol, pos));
            }
        }
    }

    private boolean isNotFunction(BSymbol funcSymbol) {
        if ((funcSymbol.tag & SymTag.FUNCTION) == SymTag.FUNCTION
                || (funcSymbol.tag & SymTag.CONSTRUCTOR) == SymTag.CONSTRUCTOR) {
            return false;
        }

        if (isFunctionPointer(funcSymbol)) {
            return false;
        }

        return true;
    }

    private boolean isFunctionPointer(BSymbol funcSymbol) {
        if ((funcSymbol.tag & SymTag.FUNCTION) == SymTag.FUNCTION) {
            return false;
        }
        return (funcSymbol.tag & SymTag.FUNCTION) == SymTag.VARIABLE
                && funcSymbol.kind == SymbolKind.FUNCTION
                && (funcSymbol.flags & Flags.NATIVE) != Flags.NATIVE;
    }

    private List<BLangNamedArgsExpression> checkProvidedErrorDetails(BLangErrorConstructorExpr errorConstructorExpr,
                                                                     BType expectedType) {
        List<BLangNamedArgsExpression> namedArgs = new ArrayList<>(errorConstructorExpr.namedArgs.size());
        for (BLangNamedArgsExpression namedArgsExpression : errorConstructorExpr.namedArgs) {
            BType target = checkErrCtrTargetTypeAndSetSymbol(namedArgsExpression, expectedType);

            BLangNamedArgsExpression clone = nodeCloner.cloneNode(namedArgsExpression);
            BType type = checkExpr(clone, env, target);
            if (type == symTable.semanticError) {
                checkExpr(namedArgsExpression, env);
            } else {
                checkExpr(namedArgsExpression, env, target);
            }

            namedArgs.add(namedArgsExpression);
        }
        return namedArgs;
    }

    private BType checkErrCtrTargetTypeAndSetSymbol(BLangNamedArgsExpression namedArgsExpression, BType expectedType) {
        BType type = types.getReferredType(expectedType);
        if (type == symTable.semanticError) {
            return symTable.semanticError;
        }

        if (type.tag == TypeTags.MAP) {
            return ((BMapType) type).constraint;
        }

        if (type.tag != TypeTags.RECORD) {
            return symTable.semanticError;
        }

        BRecordType recordType = (BRecordType) type;
        BField targetField = recordType.fields.get(namedArgsExpression.name.value);
        if (targetField != null) {
            // Set the symbol of the namedArgsExpression, with the matching record field symbol.
            namedArgsExpression.varSymbol = targetField.symbol;
            return targetField.type;
        }

        if (!recordType.sealed && !recordType.fields.isEmpty()) {
            dlog.error(namedArgsExpression.pos, DiagnosticErrorCode.INVALID_REST_DETAIL_ARG, namedArgsExpression.name,
                    recordType);
        }

        return recordType.sealed ? symTable.noType : recordType.restFieldType;
    }

    private void checkObjectFunctionInvocationExpr(BLangInvocation iExpr, BObjectType objectType) {
        if (objectType.getKind() == TypeKind.SERVICE &&
                !(iExpr.expr.getKind() == NodeKind.SIMPLE_VARIABLE_REF &&
                (Names.SELF.equals(((BLangSimpleVarRef) iExpr.expr).symbol.name)))) {
            dlog.error(iExpr.pos, DiagnosticErrorCode.SERVICE_FUNCTION_INVALID_INVOCATION);
            return;
        }
        // check for object attached function
        Name funcName =
                names.fromString(Symbols.getAttachedFuncSymbolName(objectType.tsymbol.name.value, iExpr.name.value));
        BSymbol funcSymbol =
                symResolver.resolveObjectMethod(iExpr.pos, env, funcName, (BObjectTypeSymbol) objectType.tsymbol);

        if (funcSymbol == symTable.notFoundSymbol) {
            BSymbol invocableField = symResolver.resolveInvocableObjectField(
                    iExpr.pos, env, names.fromIdNode(iExpr.name), (BObjectTypeSymbol) objectType.tsymbol);

            if (invocableField != symTable.notFoundSymbol && invocableField.kind == SymbolKind.FUNCTION) {
                funcSymbol = invocableField;
                iExpr.functionPointerInvocation = true;
            }
        }

        if (funcSymbol == symTable.notFoundSymbol || funcSymbol.type.tag != TypeTags.INVOKABLE) {
            if (!checkLangLibMethodInvocationExpr(iExpr, objectType)) {
                dlog.error(iExpr.name.pos, DiagnosticErrorCode.UNDEFINED_METHOD_IN_OBJECT, iExpr.name.value,
                        objectType);
                resultType = symTable.semanticError;
                return;
            }
        } else {
            iExpr.symbol = funcSymbol;
        }

        // init method can be called in a method-call-expr only when the expression
        // preceding the . is self
        if (iExpr.name.value.equals(Names.USER_DEFINED_INIT_SUFFIX.value) &&
                !(iExpr.expr.getKind() == NodeKind.SIMPLE_VARIABLE_REF &&
                (Names.SELF.equals(((BLangSimpleVarRef) iExpr.expr).symbol.name)))) {
            dlog.error(iExpr.pos, DiagnosticErrorCode.INVALID_INIT_INVOCATION);
        }

        if (Symbols.isFlagOn(funcSymbol.flags, Flags.REMOTE)) {
            dlog.error(iExpr.pos, DiagnosticErrorCode.INVALID_ACTION_INVOCATION_SYNTAX, iExpr.name.value);
        }
        if (Symbols.isFlagOn(funcSymbol.flags, Flags.RESOURCE)) {
            dlog.error(iExpr.pos, DiagnosticErrorCode.INVALID_RESOURCE_FUNCTION_INVOCATION);
        }
        checkInvocationParamAndReturnType(iExpr);
    }

    // Here, an action invocation can be either of the following three forms:
    // - foo->bar();
    // - start foo.bar(); or start foo->bar(); or start (new Foo()).foo();
    private void checkActionInvocation(BLangInvocation.BLangActionInvocation aInv, BObjectType expType) {

        if (checkInvalidActionInvocation(aInv)) {
            dlog.error(aInv.pos, DiagnosticErrorCode.INVALID_ACTION_INVOCATION, aInv.expr.getBType());
            this.resultType = symTable.semanticError;
            aInv.symbol = symTable.notFoundSymbol;
            return;
        }

        Name remoteMethodQName = names
                .fromString(Symbols.getAttachedFuncSymbolName(expType.tsymbol.name.value, aInv.name.value));
        Name actionName = names.fromIdNode(aInv.name);
        BSymbol remoteFuncSymbol = symResolver.resolveObjectMethod(aInv.pos, env,
            remoteMethodQName, (BObjectTypeSymbol) types.getReferredType(expType).tsymbol);

        if (remoteFuncSymbol == symTable.notFoundSymbol) {
            BSymbol invocableField = symResolver.resolveInvocableObjectField(
                    aInv.pos, env, names.fromIdNode(aInv.name), (BObjectTypeSymbol) expType.tsymbol);

            if (invocableField != symTable.notFoundSymbol && invocableField.kind == SymbolKind.FUNCTION) {
                remoteFuncSymbol = invocableField;
                aInv.functionPointerInvocation = true;
            }
        }

        if (remoteFuncSymbol == symTable.notFoundSymbol && !checkLangLibMethodInvocationExpr(aInv, expType)) {
            dlog.error(aInv.name.pos, DiagnosticErrorCode.UNDEFINED_METHOD_IN_OBJECT, aInv.name.value, expType);
            resultType = symTable.semanticError;
            return;
        }

        if (!Symbols.isFlagOn(remoteFuncSymbol.flags, Flags.REMOTE) && !aInv.async) {
            dlog.error(aInv.pos, DiagnosticErrorCode.INVALID_METHOD_INVOCATION_SYNTAX, actionName);
            this.resultType = symTable.semanticError;
            return;
        }
        if (Symbols.isFlagOn(remoteFuncSymbol.flags, Flags.REMOTE) &&
                Symbols.isFlagOn(expType.flags, Flags.CLIENT) &&
                types.isNeverTypeOrStructureTypeWithARequiredNeverMember
                        ((BType) ((InvokableSymbol) remoteFuncSymbol).getReturnType())) {
            dlog.error(aInv.pos, DiagnosticErrorCode.INVALID_CLIENT_REMOTE_METHOD_CALL);
        }

        aInv.symbol = remoteFuncSymbol;
        checkInvocationParamAndReturnType(aInv);
    }

    private boolean checkInvalidActionInvocation(BLangInvocation.BLangActionInvocation aInv) {
        return aInv.expr.getKind() == NodeKind.SIMPLE_VARIABLE_REF &&
                (((((BLangSimpleVarRef) aInv.expr).symbol.tag & SymTag.ENDPOINT) !=
                        SymTag.ENDPOINT) && !aInv.async);
    }

    private boolean checkLangLibMethodInvocationExpr(BLangInvocation iExpr, BType bType) {
        return getLangLibMethod(iExpr, bType) != symTable.notFoundSymbol;
    }

    private BSymbol getLangLibMethod(BLangInvocation iExpr, BType bType) {

        Name funcName = names.fromString(iExpr.name.value);
        BSymbol funcSymbol = symResolver.lookupLangLibMethod(bType, funcName);

        if (funcSymbol == symTable.notFoundSymbol) {
            return symTable.notFoundSymbol;
        }

        iExpr.symbol = funcSymbol;
        iExpr.langLibInvocation = true;
        SymbolEnv enclEnv = this.env;
        this.env = SymbolEnv.createInvocationEnv(iExpr, this.env);
        iExpr.argExprs.add(0, iExpr.expr);
        checkInvocationParamAndReturnType(iExpr);
        this.env = enclEnv;

        return funcSymbol;
    }

    private void checkInvocationParamAndReturnType(BLangInvocation iExpr) {
        BType actualType = checkInvocationParam(iExpr);
        resultType = types.checkType(iExpr, actualType, this.expType);
    }

    private BVarSymbol incRecordParamAllowAdditionalFields(List<BVarSymbol> openIncRecordParams,
                                                           Set<String> requiredParamNames) {
        if (openIncRecordParams.size() != 1) {
            return null;
        }
        LinkedHashMap<String, BField> fields =
                ((BRecordType) types.getReferredType(openIncRecordParams.get(0).type)).fields;
        for (String paramName : requiredParamNames) {
            if (!fields.containsKey(paramName)) {
                return null;
            }
        }
        return openIncRecordParams.get(0);
    }

    private BVarSymbol checkForIncRecordParamAllowAdditionalFields(BInvokableSymbol invokableSymbol,
                                                                   List<BVarSymbol> incRecordParams) {
        Set<String> requiredParamNames = new HashSet<>();
        List<BVarSymbol> openIncRecordParams = new ArrayList<>();
        for (BVarSymbol paramSymbol : invokableSymbol.params) {
            BType paramType = types.getReferredType(paramSymbol.type);
            if (Symbols.isFlagOn(Flags.asMask(paramSymbol.getFlags()), Flags.INCLUDED) &&
                    paramType.getKind() == TypeKind.RECORD) {
                boolean recordWithDisallowFieldsOnly = true;
                LinkedHashMap<String, BField> fields = ((BRecordType) paramType).fields;
                for (String fieldName : fields.keySet()) {
                    BField field = fields.get(fieldName);
                    if (field.symbol.type.tag != TypeTags.NEVER) {
                        recordWithDisallowFieldsOnly = false;
                        incRecordParams.add(field.symbol);
                        requiredParamNames.add(fieldName);
                    }
                }
                if (recordWithDisallowFieldsOnly && ((BRecordType) paramType).restFieldType != symTable.noType) {
                    openIncRecordParams.add(paramSymbol);
                }
            } else {
                requiredParamNames.add(paramSymbol.name.value);
            }
        }
        return incRecordParamAllowAdditionalFields(openIncRecordParams, requiredParamNames);
    }

    private BType checkInvocationParam(BLangInvocation iExpr) {
        if (Symbols.isFlagOn(iExpr.symbol.type.flags, Flags.ANY_FUNCTION)) {
            dlog.error(iExpr.pos, DiagnosticErrorCode.INVALID_FUNCTION_POINTER_INVOCATION_WITH_TYPE);
            return symTable.semanticError;
        }
        BType invocableType = types.getReferredType(iExpr.symbol.type);
        if (invocableType.tag != TypeTags.INVOKABLE) {
            dlog.error(iExpr.pos, DiagnosticErrorCode.INVALID_FUNCTION_INVOCATION, iExpr.symbol.type);
            return symTable.noType;
        }

        BInvokableSymbol invokableSymbol = ((BInvokableSymbol) iExpr.symbol);
        List<BType> paramTypes = ((BInvokableType) invocableType).getParameterTypes();
        List<BVarSymbol> incRecordParams = new ArrayList<>();
        BVarSymbol incRecordParamAllowAdditionalFields = checkForIncRecordParamAllowAdditionalFields(invokableSymbol,
                                                                                                     incRecordParams);
        int parameterCountForPositionalArgs = paramTypes.size();
        int parameterCountForNamedArgs = parameterCountForPositionalArgs + incRecordParams.size();
        iExpr.requiredArgs = new ArrayList<>();
        for (BVarSymbol symbol : invokableSymbol.params) {
            if (!Symbols.isFlagOn(Flags.asMask(symbol.getFlags()), Flags.INCLUDED) ||
                    types.getReferredType(symbol.type).tag != TypeTags.RECORD) {
                continue;
            }
            LinkedHashMap<String, BField> fields =
                    ((BRecordType) types.getReferredType(symbol.type)).fields;
            if (fields.isEmpty()) {
                continue;
            }
            for (String field : fields.keySet()) {
                if (types.getReferredType(fields.get(field).type).tag != TypeTags.NEVER) {
                    parameterCountForNamedArgs = parameterCountForNamedArgs - 1;
                    break;
                }
            }
        }

        // Split the different argument types: required args, named args and rest args
        int i = 0;
        BLangExpression vararg = null;
        boolean foundNamedArg = false;
        for (BLangExpression expr : iExpr.argExprs) {
            switch (expr.getKind()) {
                case NAMED_ARGS_EXPR:
                    foundNamedArg = true;
                    if (i < parameterCountForNamedArgs || incRecordParamAllowAdditionalFields != null) {
                        iExpr.requiredArgs.add(expr);
                    } else {
                        // can not provide a rest parameters as named args
                        dlog.error(expr.pos, DiagnosticErrorCode.TOO_MANY_ARGS_FUNC_CALL, iExpr.name.value);
                    }
                    i++;
                    break;
                case REST_ARGS_EXPR:
                    if (foundNamedArg) {
                        dlog.error(expr.pos, DiagnosticErrorCode.REST_ARG_DEFINED_AFTER_NAMED_ARG);
                        continue;
                    }
                    vararg = expr;
                    break;
                default: // positional args
                    if (foundNamedArg) {
                        dlog.error(expr.pos, DiagnosticErrorCode.POSITIONAL_ARG_DEFINED_AFTER_NAMED_ARG);
                    }
                    if (i < parameterCountForPositionalArgs) {
                        iExpr.requiredArgs.add(expr);
                    } else {
                        iExpr.restArgs.add(expr);
                    }
                    i++;
                    break;
            }
        }

        return checkInvocationArgs(iExpr, paramTypes, vararg, incRecordParams,
                                    incRecordParamAllowAdditionalFields);
    }

    private BType checkInvocationArgs(BLangInvocation iExpr, List<BType> paramTypes, BLangExpression vararg,
                                      List<BVarSymbol> incRecordParams,
                                      BVarSymbol incRecordParamAllowAdditionalFields) {
        BInvokableSymbol invokableSymbol = (BInvokableSymbol) iExpr.symbol;
        BInvokableType bInvokableType = (BInvokableType) types.getReferredType(invokableSymbol.type);
        BInvokableTypeSymbol invokableTypeSymbol = (BInvokableTypeSymbol) bInvokableType.tsymbol;
        List<BVarSymbol> nonRestParams = new ArrayList<>(invokableTypeSymbol.params);

        List<BLangExpression> nonRestArgs = iExpr.requiredArgs;
        List<BVarSymbol> valueProvidedParams = new ArrayList<>();

        List<BVarSymbol> requiredParams = new ArrayList<>();
        List<BVarSymbol> requiredIncRecordParams = new ArrayList<>();

        for (BVarSymbol nonRestParam : nonRestParams) {
            if (nonRestParam.isDefaultable) {
                continue;
            }

            requiredParams.add(nonRestParam);
        }

        for (BVarSymbol incRecordParam : incRecordParams) {
            if (Symbols.isFlagOn(Flags.asMask(incRecordParam.getFlags()), Flags.REQUIRED)) {
                requiredIncRecordParams.add(incRecordParam);
            }
        }

        int i = 0;
        for (; i < nonRestArgs.size(); i++) {
            BLangExpression arg = nonRestArgs.get(i);

            // Special case handling for the first param because for parameterized invocations, we have added the
            // value on which the function is invoked as the first param of the function call. If we run checkExpr()
            // on it, it will recursively add the first param to argExprs again, resulting in a too many args in
            // function call error.
            if (i == 0 && arg.typeChecked && iExpr.expr != null && iExpr.expr == arg) {
                BType expectedType = paramTypes.get(i);
                BType actualType = arg.getBType();
                if (types.getReferredType(expectedType) == symTable.charStringType) {
                    arg.cloneAttempt++;
                    BLangExpression clonedArg = nodeCloner.cloneNode(arg);
                    BType argType = checkExprSilent(clonedArg, expectedType, env);
                    if (argType != symTable.semanticError) {
                        actualType = argType;
                    }
                }
                types.checkType(arg.pos, actualType, expectedType, DiagnosticErrorCode.INCOMPATIBLE_TYPES);
                types.setImplicitCastExpr(arg, arg.getBType(), expectedType);
            }

            if (arg.getKind() != NodeKind.NAMED_ARGS_EXPR) {
                // if arg is positional, corresponding parameter in the same position should be of same type.
                if (i < nonRestParams.size()) {
                    BVarSymbol param = nonRestParams.get(i);
                    checkTypeParamExpr(arg, this.env, param.type, iExpr.langLibInvocation);
                    valueProvidedParams.add(param);
                    requiredParams.remove(param);
                    continue;
                }
                // Arg count > required + defaultable param count.
                break;
            }

            if (arg.getKind() == NodeKind.NAMED_ARGS_EXPR) {
                // if arg is named, function should have a parameter with this name.
                BLangIdentifier argName = ((NamedArgNode) arg).getName();
                BVarSymbol varSym = checkParameterNameForDefaultArgument(argName, ((BLangNamedArgsExpression) arg).expr,
                                            nonRestParams, incRecordParams, incRecordParamAllowAdditionalFields);

                if (varSym == null) {
                    dlog.error(arg.pos, DiagnosticErrorCode.UNDEFINED_PARAMETER, argName);
                    break;
                }
                requiredParams.remove(varSym);
                requiredIncRecordParams.remove(varSym);
                if (valueProvidedParams.contains(varSym)) {
                    dlog.error(arg.pos, DiagnosticErrorCode.DUPLICATE_NAMED_ARGS, varSym.name.value);
                    continue;
                }
                checkTypeParamExpr(arg, this.env, varSym.type, iExpr.langLibInvocation);
                ((BLangNamedArgsExpression) arg).varSymbol = varSym;
                valueProvidedParams.add(varSym);
            }
        }

        BVarSymbol restParam = invokableTypeSymbol.restParam;

        boolean errored = false;

        if (!requiredParams.isEmpty() && vararg == null) {
            // Log errors if any required parameters are not given as positional/named args and there is
            // no vararg either.
            for (BVarSymbol requiredParam : requiredParams) {
                if (!Symbols.isFlagOn(Flags.asMask(requiredParam.getFlags()), Flags.INCLUDED)) {
                    dlog.error(iExpr.pos, DiagnosticErrorCode.MISSING_REQUIRED_PARAMETER, requiredParam.name,
                            iExpr.name.value);
                    errored = true;
                }
            }
        }

        if (!requiredIncRecordParams.isEmpty() && !requiredParams.isEmpty()) {
            // Log errors if any non-defaultable required record fields of included record parameters are not given as
            // named args.
            for (BVarSymbol requiredIncRecordParam : requiredIncRecordParams) {
                for (BVarSymbol requiredParam : requiredParams) {
                    if (types.getReferredType(requiredParam.type) ==
                            types.getReferredType(requiredIncRecordParam.owner.type)) {
                        dlog.error(iExpr.pos, DiagnosticErrorCode.MISSING_REQUIRED_PARAMETER,
                                requiredIncRecordParam.name, iExpr.name.value);
                        errored = true;
                    }
                }
            }
        }

        if (restParam == null &&
                (!iExpr.restArgs.isEmpty() ||
                         (vararg != null && valueProvidedParams.size() == nonRestParams.size()))) {
            dlog.error(iExpr.pos, DiagnosticErrorCode.TOO_MANY_ARGS_FUNC_CALL, iExpr.name.value);
            errored = true;
        }

        if (errored) {
            return symTable.semanticError;
        }

        BType listTypeRestArg = restParam == null ? null : restParam.type;
        BRecordType mappingTypeRestArg = null;

        if (vararg != null && nonRestArgs.size() < nonRestParams.size()) {
            // We only reach here if there are no named args and there is a vararg, and part of the non-rest params
            // are provided via the vararg.
            // Create a new tuple type and a closed record type as the expected rest param type with expected
            // required/defaultable paramtypes as members.
            PackageID pkgID = env.enclPkg.symbol.pkgID;
            List<BType> tupleMemberTypes = new ArrayList<>();
            BRecordTypeSymbol recordSymbol = createRecordTypeSymbol(pkgID, null, VIRTUAL);
            mappingTypeRestArg = new BRecordType(recordSymbol);
            LinkedHashMap<String, BField> fields = new LinkedHashMap<>();
            BType tupleRestType = null;
            BVarSymbol fieldSymbol;

            for (int j = nonRestArgs.size(); j < nonRestParams.size(); j++) {
                BType paramType = paramTypes.get(j);
                BVarSymbol nonRestParam = nonRestParams.get(j);
                Name paramName = nonRestParam.name;
                tupleMemberTypes.add(paramType);
                boolean required = requiredParams.contains(nonRestParam);
                fieldSymbol = new BVarSymbol(Flags.asMask(new HashSet<Flag>() {{
                                            add(required ? Flag.REQUIRED : Flag.OPTIONAL); }}), paramName,
                                            nonRestParam.getOriginalName(), pkgID, paramType, recordSymbol,
                                            symTable.builtinPos, VIRTUAL);
                fields.put(paramName.value, new BField(paramName, null, fieldSymbol));
            }

            if (listTypeRestArg != null) {
                if (listTypeRestArg.tag == TypeTags.ARRAY) {
                    tupleRestType = ((BArrayType) listTypeRestArg).eType;
                } else if (listTypeRestArg.tag == TypeTags.TUPLE) {
                    BTupleType restTupleType = (BTupleType) listTypeRestArg;
                    tupleMemberTypes.addAll(restTupleType.tupleTypes);
                    if (restTupleType.restType != null) {
                        tupleRestType = restTupleType.restType;
                    }
                }
            }

            BTupleType tupleType = new BTupleType(tupleMemberTypes);
            tupleType.restType = tupleRestType;
            listTypeRestArg = tupleType;
            mappingTypeRestArg.sealed = true;
            mappingTypeRestArg.restFieldType = symTable.noType;
            mappingTypeRestArg.fields = fields;
            recordSymbol.type = mappingTypeRestArg;
            mappingTypeRestArg.tsymbol = recordSymbol;
        }

        // Check whether the expected param count and the actual args counts are matching.
        if (listTypeRestArg == null && (vararg != null || !iExpr.restArgs.isEmpty())) {
            dlog.error(iExpr.pos, DiagnosticErrorCode.TOO_MANY_ARGS_FUNC_CALL, iExpr.name.value);
            return symTable.semanticError;
        }

        BType restType = null;
        if (vararg != null && !iExpr.restArgs.isEmpty()) {
            // We reach here if args are provided for the rest param as both individual rest args and a vararg.
            // Thus, the rest param type is the original rest param type which is an array type.
            BType elementType = ((BArrayType) listTypeRestArg).eType;

            for (BLangExpression restArg : iExpr.restArgs) {
                checkTypeParamExpr(restArg, this.env, elementType, true);
            }

            checkTypeParamExpr(vararg, this.env, listTypeRestArg, iExpr.langLibInvocation);
            iExpr.restArgs.add(vararg);
            restType = this.resultType;
        } else if (vararg != null) {
            iExpr.restArgs.add(vararg);
            if (mappingTypeRestArg != null) {
                LinkedHashSet<BType> restTypes = new LinkedHashSet<>();
                restTypes.add(listTypeRestArg);
                restTypes.add(mappingTypeRestArg);
                BType actualType = BUnionType.create(null, restTypes);
                checkTypeParamExpr(vararg, this.env, actualType, iExpr.langLibInvocation);
            } else {
                checkTypeParamExpr(vararg, this.env, listTypeRestArg, iExpr.langLibInvocation);
            }
            restType = this.resultType;
        } else if (!iExpr.restArgs.isEmpty()) {
            if (listTypeRestArg.tag == TypeTags.ARRAY) {
                BType elementType = ((BArrayType) listTypeRestArg).eType;
                for (BLangExpression restArg : iExpr.restArgs) {
                    checkTypeParamExpr(restArg, this.env, elementType, true);
                    if (restType != symTable.semanticError && this.resultType == symTable.semanticError) {
                        restType = this.resultType;
                    }
                }
            } else {
                BTupleType tupleType = (BTupleType) listTypeRestArg;
                List<BType> tupleMemberTypes = tupleType.tupleTypes;
                BType tupleRestType = tupleType.restType;

                int tupleMemCount = tupleMemberTypes.size();

                for (int j = 0; j < iExpr.restArgs.size(); j++) {
                    BLangExpression restArg = iExpr.restArgs.get(j);
                    BType memType = j < tupleMemCount ? tupleMemberTypes.get(j) : tupleRestType;
                    checkTypeParamExpr(restArg, this.env, memType, true);
                    if (restType != symTable.semanticError && this.resultType == symTable.semanticError) {
                        restType = this.resultType;
                    }
                }
            }
        }

        BType retType = typeParamAnalyzer.getReturnTypeParams(env, bInvokableType.getReturnType());
        if (restType != symTable.semanticError &&
                Symbols.isFlagOn(invokableSymbol.flags, Flags.NATIVE) &&
                Symbols.isFlagOn(retType.flags, Flags.PARAMETERIZED)) {
            retType = unifier.build(retType, expType, iExpr, types, symTable, dlog);
        }

        // check argument types in arr:sort function
        boolean langLibPackageID = PackageID.isLangLibPackageID(iExpr.symbol.pkgID);
        String sortFuncName = "sort";
        if (langLibPackageID && sortFuncName.equals(iExpr.name.value)) {
            checkArrayLibSortFuncArgs(iExpr);
        }

        if (iExpr instanceof ActionNode && ((BLangInvocation.BLangActionInvocation) iExpr).async) {
            return this.generateFutureType(invokableSymbol, retType);
        } else {
            return retType;
        }
    }

    private void checkArrayLibSortFuncArgs(BLangInvocation iExpr) {
        if (iExpr.argExprs.size() <= 2 && !types.isOrderedType(iExpr.argExprs.get(0).getBType(), false)) {
            dlog.error(iExpr.argExprs.get(0).pos, DiagnosticErrorCode.INVALID_SORT_ARRAY_MEMBER_TYPE,
                       iExpr.argExprs.get(0).getBType());
        }

        if (iExpr.argExprs.size() != 3) {
            return;
        }

        BLangExpression keyFunction = iExpr.argExprs.get(2);
        BType keyFunctionType = keyFunction.getBType();

        if (keyFunctionType.tag == TypeTags.SEMANTIC_ERROR) {
            return;
        }

        if (keyFunctionType.tag == TypeTags.NIL) {
            if (!types.isOrderedType(iExpr.argExprs.get(0).getBType(), false)) {
                dlog.error(iExpr.argExprs.get(0).pos, DiagnosticErrorCode.INVALID_SORT_ARRAY_MEMBER_TYPE,
                           iExpr.argExprs.get(0).getBType());
            }
            return;
        }

        Location pos;
        BType returnType;

        if (keyFunction.getKind() == NodeKind.SIMPLE_VARIABLE_REF) {
            pos = keyFunction.pos;
            returnType = keyFunction.getBType().getReturnType();
        } else if (keyFunction.getKind() == NodeKind.ARROW_EXPR) {
            BLangArrowFunction arrowFunction = ((BLangArrowFunction) keyFunction);
            pos = arrowFunction.body.expr.pos;
            returnType = arrowFunction.body.expr.getBType();
            if (returnType.tag == TypeTags.SEMANTIC_ERROR) {
                return;
            }
        } else {
            BLangLambdaFunction keyLambdaFunction = (BLangLambdaFunction) keyFunction;
            pos = keyLambdaFunction.function.pos;
            returnType = keyLambdaFunction.function.getBType().getReturnType();
        }

        if (!types.isOrderedType(returnType, false)) {
            dlog.error(pos, DiagnosticErrorCode.INVALID_SORT_FUNC_RETURN_TYPE, returnType);
        }
    }

    private BVarSymbol checkParameterNameForDefaultArgument(BLangIdentifier argName, BLangExpression expr,
                                                            List<BVarSymbol> nonRestParams,
                                                            List<BVarSymbol> incRecordParams,
                                                            BVarSymbol incRecordParamAllowAdditionalFields) {
        for (BVarSymbol nonRestParam : nonRestParams) {
            if (nonRestParam.getName().value.equals(argName.value)) {
                return nonRestParam;
            }
        }
        for (BVarSymbol incRecordParam : incRecordParams) {
            if (incRecordParam.getName().value.equals(argName.value)) {
                return incRecordParam;
            }
        }
        if (incRecordParamAllowAdditionalFields != null) {
            BRecordType incRecordType =
                    (BRecordType) types.getReferredType(incRecordParamAllowAdditionalFields.type);
            checkExpr(expr, env, incRecordType.restFieldType);
            if (!incRecordType.fields.containsKey(argName.value)) {
                return new BVarSymbol(0, names.fromIdNode(argName), names.originalNameFromIdNode(argName),
                                      null, symTable.noType, null, argName.pos, VIRTUAL);
            }
        }
        return null;
    }

    private BFutureType generateFutureType(BInvokableSymbol invocableSymbol, BType retType) {

        boolean isWorkerStart = invocableSymbol.name.value.startsWith(WORKER_LAMBDA_VAR_PREFIX);
        return new BFutureType(TypeTags.FUTURE, retType, null, isWorkerStart);
    }

    private void checkTypeParamExpr(BLangExpression arg, SymbolEnv env, BType expectedType,
                                    boolean inferTypeForNumericLiteral) {
        checkTypeParamExpr(arg.pos, arg, env, expectedType, inferTypeForNumericLiteral);
    }

    private void checkTypeParamExpr(Location pos, BLangExpression arg, SymbolEnv env, BType expectedType,
                                    boolean inferTypeForNumericLiteral) {

        if (typeParamAnalyzer.notRequireTypeParams(env)) {
            checkExpr(arg, env, expectedType);
            return;
        }
        if (requireTypeInference(arg, inferTypeForNumericLiteral)) {
            // Need to infer the type. Calculate matching bound type, with no type.
            BType expType = typeParamAnalyzer.getMatchingBoundType(expectedType, env);
            BType inferredType = checkExpr(arg, env, expType);
            typeParamAnalyzer.checkForTypeParamsInArg(pos, inferredType, this.env, expectedType);
            return;
        }
        checkExpr(arg, env, expectedType);
        typeParamAnalyzer.checkForTypeParamsInArg(pos, arg.getBType(), this.env, expectedType);
    }

    private boolean requireTypeInference(BLangExpression expr, boolean inferTypeForNumericLiteral) {

        switch (expr.getKind()) {
            case GROUP_EXPR:
                return requireTypeInference(((BLangGroupExpr) expr).expression, inferTypeForNumericLiteral);
            case ARROW_EXPR:
            case LIST_CONSTRUCTOR_EXPR:
            case RECORD_LITERAL_EXPR:
                return true;
            case ELVIS_EXPR:
            case TERNARY_EXPR:
            case NUMERIC_LITERAL:
                return inferTypeForNumericLiteral;
            default:
                return false;
        }
    }

    private BType checkMappingField(RecordLiteralNode.RecordField field, BType mappingType) {
        BType fieldType = symTable.semanticError;
        boolean keyValueField = field.isKeyValueField();
        boolean spreadOpField = field.getKind() == NodeKind.RECORD_LITERAL_SPREAD_OP;

        boolean readOnlyConstructorField = false;
        String fieldName = null;
        Location pos = null;

        BLangExpression valueExpr = null;

        if (keyValueField) {
            valueExpr = ((BLangRecordKeyValueField) field).valueExpr;
        } else if (!spreadOpField) {
            valueExpr = (BLangRecordVarNameField) field;
        }

        switch (mappingType.tag) {
            case TypeTags.RECORD:
                if (keyValueField) {
                    BLangRecordKeyValueField keyValField = (BLangRecordKeyValueField) field;
                    BLangRecordKey key = keyValField.key;
                    TypeSymbolPair typeSymbolPair = checkRecordLiteralKeyExpr(key.expr, key.computedKey,
                                                                              (BRecordType) mappingType);
                    fieldType = typeSymbolPair.determinedType;
                    key.fieldSymbol = typeSymbolPair.fieldSymbol;
                    readOnlyConstructorField = keyValField.readonly;
                    pos = key.expr.pos;
                    fieldName = getKeyValueFieldName(keyValField);
                } else if (spreadOpField) {
                    BLangExpression spreadExpr = ((BLangRecordLiteral.BLangRecordSpreadOperatorField) field).expr;
                    checkExpr(spreadExpr, this.env);

                    BType spreadExprType = types.getReferredType(spreadExpr.getBType());
                    if (spreadExprType.tag == TypeTags.MAP) {
                        return types.checkType(spreadExpr.pos, ((BMapType) spreadExprType).constraint,
                                getAllFieldType((BRecordType) mappingType),
                                DiagnosticErrorCode.INCOMPATIBLE_TYPES);
                    }

                    if (spreadExprType.tag != TypeTags.RECORD) {
                        dlog.error(spreadExpr.pos, DiagnosticErrorCode.INCOMPATIBLE_TYPES_SPREAD_OP,
                                spreadExprType);
                        return symTable.semanticError;
                    }

                    boolean errored = false;
                    for (BField bField : ((BRecordType) spreadExprType).fields.values()) {
                        BType specFieldType = bField.type;
                        BSymbol fieldSymbol = symResolver.resolveStructField(spreadExpr.pos, this.env, bField.name,
                                                                             mappingType.tsymbol);
                        BType expectedFieldType = checkRecordLiteralKeyByName(spreadExpr.pos, fieldSymbol, bField.name,
                                                                              (BRecordType) mappingType);
                        if (expectedFieldType != symTable.semanticError &&
                                !types.isAssignable(specFieldType, expectedFieldType)) {
                            dlog.error(spreadExpr.pos, DiagnosticErrorCode.INCOMPATIBLE_TYPES_FIELD,
                                       expectedFieldType, bField.name, specFieldType);
                            if (!errored) {
                                errored = true;
                            }
                        }
                    }
                    return errored ? symTable.semanticError : symTable.noType;
                } else {
                    BLangRecordVarNameField varNameField = (BLangRecordVarNameField) field;
                    TypeSymbolPair typeSymbolPair = checkRecordLiteralKeyExpr(varNameField, false,
                                                                              (BRecordType) mappingType);
                    fieldType = typeSymbolPair.determinedType;
                    readOnlyConstructorField = varNameField.readonly;
                    pos = varNameField.pos;
                    fieldName = getVarNameFieldName(varNameField);
                }
                break;
            case TypeTags.MAP:
                if (spreadOpField) {
                    BLangExpression spreadExp = ((BLangRecordLiteral.BLangRecordSpreadOperatorField) field).expr;
                    BType spreadOpType = checkExpr(spreadExp, this.env);
                    BType spreadOpMemberType = checkSpreadFieldWithMapType(spreadOpType);
                    if (spreadOpMemberType.tag == symTable.semanticError.tag) {
                        dlog.error(spreadExp.pos, DiagnosticErrorCode.INCOMPATIBLE_TYPES_SPREAD_OP,
                                spreadOpType);
                        return symTable.semanticError;
                    }

                    return types.checkType(spreadExp.pos, spreadOpMemberType, ((BMapType) mappingType).constraint,
                            DiagnosticErrorCode.INCOMPATIBLE_TYPES);
                }

                boolean validMapKey;
                if (keyValueField) {
                    BLangRecordKeyValueField keyValField = (BLangRecordKeyValueField) field;
                    BLangRecordKey key = keyValField.key;
                    validMapKey = checkValidJsonOrMapLiteralKeyExpr(key.expr, key.computedKey);
                    readOnlyConstructorField = keyValField.readonly;
                    pos = key.pos;
                    fieldName = getKeyValueFieldName(keyValField);
                } else {
                    BLangRecordVarNameField varNameField = (BLangRecordVarNameField) field;
                    validMapKey = checkValidJsonOrMapLiteralKeyExpr(varNameField, false);
                    readOnlyConstructorField = varNameField.readonly;
                    pos = varNameField.pos;
                    fieldName = getVarNameFieldName(varNameField);
                }

                fieldType = validMapKey ? ((BMapType) mappingType).constraint : symTable.semanticError;
                break;
        }


        if (readOnlyConstructorField) {
            if (types.isSelectivelyImmutableType(fieldType)) {
                fieldType =
                        ImmutableTypeCloner.getImmutableIntersectionType(pos, types, fieldType, env, symTable,
                                anonymousModelHelper, names, new HashSet<>());
            } else if (!types.isInherentlyImmutableType(fieldType)) {
                dlog.error(pos, DiagnosticErrorCode.INVALID_READONLY_MAPPING_FIELD, fieldName, fieldType);
                fieldType = symTable.semanticError;
            }
        }

        if (spreadOpField) {
            // If we reach this point for a spread operator it is due to the mapping type being a semantic error.
            // In such a scenario, valueExpr would be null here, and fieldType would be symTable.semanticError.
            // We set the spread op expression as the valueExpr here, to check it against symTable.semanticError.
            valueExpr = ((BLangRecordLiteral.BLangRecordSpreadOperatorField) field).expr;
        }

        BLangExpression exprToCheck = valueExpr;
        if (this.nonErrorLoggingCheck) {
            exprToCheck = nodeCloner.cloneNode(valueExpr);
        } else {
            ((BLangNode) field).setBType(fieldType);
        }

        return checkExpr(exprToCheck, this.env, fieldType);
    }

    private BType checkSpreadFieldWithMapType(BType spreadOpType) {
        switch (spreadOpType.tag) {
            case TypeTags.RECORD:
                List<BType> types = new ArrayList<>();
                BRecordType recordType = (BRecordType) spreadOpType;

                for (BField recField : recordType.fields.values()) {
                    types.add(recField.type);
                }

                if (!recordType.sealed) {
                    types.add(recordType.restFieldType);
                }

                return getRepresentativeBroadType(types);
            case TypeTags.MAP:
                return ((BMapType) spreadOpType).constraint;
            case TypeTags.TYPEREFDESC:
                return checkSpreadFieldWithMapType(this.types.getReferredType(spreadOpType));
            default:
                return symTable.semanticError;
        }
    }

    private TypeSymbolPair checkRecordLiteralKeyExpr(BLangExpression keyExpr, boolean computedKey,
                                                     BRecordType recordType) {
        Name fieldName;

        if (computedKey) {
            checkExpr(keyExpr, this.env, symTable.stringType);

            if (keyExpr.getBType() == symTable.semanticError) {
                return new TypeSymbolPair(null, symTable.semanticError);
            }

            LinkedHashSet<BType> fieldTypes = recordType.fields.values().stream()
                    .map(field -> field.type)
                    .collect(Collectors.toCollection(LinkedHashSet::new));

            if (recordType.restFieldType.tag != TypeTags.NONE) {
                fieldTypes.add(recordType.restFieldType);
            }

            return new TypeSymbolPair(null, BUnionType.create(null, fieldTypes));
        } else if (keyExpr.getKind() == NodeKind.SIMPLE_VARIABLE_REF) {
            BLangSimpleVarRef varRef = (BLangSimpleVarRef) keyExpr;
            fieldName = names.fromIdNode(varRef.variableName);
        } else if (keyExpr.getKind() == NodeKind.LITERAL && keyExpr.getBType().tag == TypeTags.STRING) {
            fieldName = names.fromString((String) ((BLangLiteral) keyExpr).value);
        } else {
            dlog.error(keyExpr.pos, DiagnosticErrorCode.INVALID_RECORD_LITERAL_KEY);
            return new TypeSymbolPair(null, symTable.semanticError);
        }

        // Check whether the struct field exists
        BSymbol fieldSymbol = symResolver.resolveStructField(keyExpr.pos, this.env, fieldName, recordType.tsymbol);
        BType type = checkRecordLiteralKeyByName(keyExpr.pos, fieldSymbol, fieldName, recordType);

        return new TypeSymbolPair(fieldSymbol instanceof BVarSymbol ? (BVarSymbol) fieldSymbol : null, type);
    }

    private BType checkRecordLiteralKeyByName(Location location, BSymbol fieldSymbol, Name key,
                                              BRecordType recordType) {
        if (fieldSymbol != symTable.notFoundSymbol) {
            return fieldSymbol.type;
        }

        if (recordType.sealed) {
            dlog.error(location, DiagnosticErrorCode.UNDEFINED_STRUCTURE_FIELD_WITH_TYPE, key,
                       recordType.tsymbol.type.getKind().typeName(), recordType);
            return symTable.semanticError;
        }

        return recordType.restFieldType;
    }

    private BType getAllFieldType(BRecordType recordType) {
        LinkedHashSet<BType> possibleTypes = new LinkedHashSet<>();

        for (BField field : recordType.fields.values()) {
            possibleTypes.add(field.type);
        }

        BType restFieldType = recordType.restFieldType;

        if (restFieldType != null && restFieldType != symTable.noType) {
            possibleTypes.add(restFieldType);
        }

        return BUnionType.create(null, possibleTypes);
    }

    private boolean checkValidJsonOrMapLiteralKeyExpr(BLangExpression keyExpr, boolean computedKey) {
        if (computedKey) {
            checkExpr(keyExpr, this.env, symTable.stringType);

            if (keyExpr.getBType() == symTable.semanticError) {
                return false;
            }
            return true;
        } else if (keyExpr.getKind() == NodeKind.SIMPLE_VARIABLE_REF ||
                (keyExpr.getKind() == NodeKind.LITERAL && ((BLangLiteral) keyExpr).getBType().tag == TypeTags.STRING)) {
            return true;
        }
        dlog.error(keyExpr.pos, DiagnosticErrorCode.INVALID_RECORD_LITERAL_KEY);
        return false;
    }

    private BType addNilForNillableAccessType(BType actualType) {
        // index based map/record access always returns a nil-able type for optional/rest fields.
        if (actualType.isNullable()) {
            return actualType;
        }

        return BUnionType.create(null, actualType, symTable.nilType);
    }

    private BType checkRecordRequiredFieldAccess(BLangAccessExpression varReferExpr, Name fieldName,
                                                 BRecordType recordType) {
        BSymbol fieldSymbol = symResolver.resolveStructField(varReferExpr.pos, this.env, fieldName, recordType.tsymbol);

        if (Symbols.isOptional(fieldSymbol) || fieldSymbol == symTable.notFoundSymbol) {
            return symTable.semanticError;
        }

        // Set the field symbol to use during the code generation phase.
        varReferExpr.symbol = fieldSymbol;
        return fieldSymbol.type;
    }

    private BType checkRecordOptionalFieldAccess(BLangAccessExpression varReferExpr, Name fieldName,
                                                 BRecordType recordType) {
        BSymbol fieldSymbol = symResolver.resolveStructField(varReferExpr.pos, this.env, fieldName, recordType.tsymbol);

        if (fieldSymbol == symTable.notFoundSymbol || !Symbols.isOptional(fieldSymbol)) {
            return symTable.semanticError;
        }

        // Set the field symbol to use during the code generation phase.
        varReferExpr.symbol = fieldSymbol;
        return fieldSymbol.type;
    }

    private BType checkRecordRestFieldAccess(BLangAccessExpression varReferExpr, Name fieldName,
                                             BRecordType recordType) {
        BSymbol fieldSymbol = symResolver.resolveStructField(varReferExpr.pos, this.env, fieldName, recordType.tsymbol);

        if (fieldSymbol != symTable.notFoundSymbol) {
            // The field should not exist as a required or optional field.
            return symTable.semanticError;
        }

        if (recordType.sealed) {
            return symTable.semanticError;
        }

        return recordType.restFieldType;
    }

    private BType checkObjectFieldAccess(BLangFieldBasedAccess bLangFieldBasedAccess,
                                         Name fieldName, BObjectType objectType) {
        BSymbol fieldSymbol = symResolver.resolveStructField(bLangFieldBasedAccess.pos,
                this.env, fieldName, objectType.tsymbol);

        if (fieldSymbol != symTable.notFoundSymbol) {
            // Setting the field symbol. This is used during the code generation phase
            bLangFieldBasedAccess.symbol = fieldSymbol;
            return fieldSymbol.type;
        }

        // check if it is an attached function pointer call
        Name objFuncName = names.fromString(Symbols.getAttachedFuncSymbolName(objectType.tsymbol.name.value,
                fieldName.value));
        fieldSymbol = symResolver.resolveObjectField(bLangFieldBasedAccess.pos, env, objFuncName, objectType.tsymbol);

        if (fieldSymbol == symTable.notFoundSymbol) {
            dlog.error(bLangFieldBasedAccess.field.pos,
                    DiagnosticErrorCode.UNDEFINED_STRUCTURE_FIELD_WITH_TYPE, fieldName,
                    objectType.tsymbol.type.getKind().typeName(), objectType.tsymbol);
            return symTable.semanticError;
        }

        if (Symbols.isFlagOn(fieldSymbol.type.flags, Flags.ISOLATED) &&
                !Symbols.isFlagOn(objectType.flags, Flags.ISOLATED)) {
            fieldSymbol = ASTBuilderUtil.duplicateInvokableSymbol((BInvokableSymbol) fieldSymbol);

            fieldSymbol.flags &= ~Flags.ISOLATED;
            fieldSymbol.type.flags &= ~Flags.ISOLATED;
        }

        // Setting the field symbol. This is used during the code generation phase
        bLangFieldBasedAccess.symbol = fieldSymbol;
        return fieldSymbol.type;
    }

    private BType checkTupleFieldType(BType tupleType, int indexValue) {
        BTupleType bTupleType = (BTupleType) tupleType;
        if (bTupleType.tupleTypes.size() <= indexValue && bTupleType.restType != null) {
            return bTupleType.restType;
        } else if (indexValue < 0 || bTupleType.tupleTypes.size() <= indexValue) {
            return symTable.semanticError;
        }
        return bTupleType.tupleTypes.get(indexValue);
    }

    private void validateTags(BLangXMLElementLiteral bLangXMLElementLiteral, SymbolEnv xmlElementEnv) {
        // check type for start and end tags
        BLangExpression startTagName = bLangXMLElementLiteral.startTagName;
        checkExpr(startTagName, xmlElementEnv, symTable.stringType);
        BLangExpression endTagName = bLangXMLElementLiteral.endTagName;
        if (endTagName == null) {
            return;
        }

        checkExpr(endTagName, xmlElementEnv, symTable.stringType);
        if (startTagName.getKind() == NodeKind.XML_QNAME && endTagName.getKind() == NodeKind.XML_QNAME &&
                startTagName.equals(endTagName)) {
            return;
        }

        if (startTagName.getKind() != NodeKind.XML_QNAME && endTagName.getKind() != NodeKind.XML_QNAME) {
            return;
        }

        dlog.error(bLangXMLElementLiteral.pos, DiagnosticErrorCode.XML_TAGS_MISMATCH);
    }

    private void checkStringTemplateExprs(List<? extends BLangExpression> exprs) {
        for (BLangExpression expr : exprs) {
            checkExpr(expr, env);

            BType type = expr.getBType();

            if (type == symTable.semanticError) {
                continue;
            }

            if (!types.isNonNilSimpleBasicTypeOrString(type)) {
                dlog.error(expr.pos, DiagnosticErrorCode.INCOMPATIBLE_TYPES,
                        BUnionType.create(null, symTable.intType, symTable.floatType,
                                symTable.decimalType, symTable.stringType,
                                symTable.booleanType), type);
            }
        }
    }

    /**
     * Concatenate the consecutive text type nodes, and get the reduced set of children.
     *
     * @param exprs         Child nodes
     * @param xmlElementEnv
     * @return Reduced set of children
     */
    private List<BLangExpression> concatSimilarKindXMLNodes(List<BLangExpression> exprs, SymbolEnv xmlElementEnv) {
        List<BLangExpression> newChildren = new ArrayList<>();
        List<BLangExpression> tempConcatExpressions = new ArrayList<>();

        for (BLangExpression expr : exprs) {
            BType exprType;
            if (expr.getKind() == NodeKind.QUERY_EXPR) {
                exprType = checkExpr(expr, xmlElementEnv, expType);
            } else {
                exprType = checkExpr(expr, xmlElementEnv);
            }
            if (TypeTags.isXMLTypeTag(exprType.tag)) {
                if (!tempConcatExpressions.isEmpty()) {
                    newChildren.add(getXMLTextLiteral(tempConcatExpressions));
                    tempConcatExpressions = new ArrayList<>();
                }
                newChildren.add(expr);
                continue;
            }

            BType type = expr.getBType();
            if (type.tag >= TypeTags.JSON &&
                    !TypeTags.isIntegerTypeTag(type.tag) && !TypeTags.isStringTypeTag(type.tag)) {
                if (type != symTable.semanticError && !TypeTags.isXMLTypeTag(type.tag)) {
                    dlog.error(expr.pos, DiagnosticErrorCode.INCOMPATIBLE_TYPES,
                            BUnionType.create(null, symTable.intType, symTable.floatType,
                                    symTable.decimalType, symTable.stringType,
                                    symTable.booleanType, symTable.xmlType), type);
                }
                continue;
            }

            tempConcatExpressions.add(expr);
        }

        // Add remaining concatenated text nodes as children
        if (!tempConcatExpressions.isEmpty()) {
            newChildren.add(getXMLTextLiteral(tempConcatExpressions));
        }

        return newChildren;
    }

    private BLangExpression getXMLTextLiteral(List<BLangExpression> exprs) {
        BLangXMLTextLiteral xmlTextLiteral = (BLangXMLTextLiteral) TreeBuilder.createXMLTextLiteralNode();
        xmlTextLiteral.textFragments = exprs;
        xmlTextLiteral.pos = exprs.get(0).pos;
        xmlTextLiteral.setBType(symTable.xmlType);
        return xmlTextLiteral;
    }

    private BType getAccessExprFinalType(BLangAccessExpression accessExpr, BType actualType) {

        // Cache the actual type of the field. This will be used in desuagr phase to create safe navigation.
        accessExpr.originalType = actualType;

        BUnionType unionType = BUnionType.create(null, actualType);

        if (returnsNull(accessExpr)) {
            unionType.add(symTable.nilType);
        }

        BType parentType = accessExpr.expr.getBType();
        if (accessExpr.errorSafeNavigation
                && (parentType.tag == TypeTags.SEMANTIC_ERROR || (parentType.tag == TypeTags.UNION
                && ((BUnionType) parentType).getMemberTypes().contains(symTable.errorType)))) {
            unionType.add(symTable.errorType);
        }

        // If there's only one member, and the one an only member is:
        //    a) nilType OR
        //    b) not-nullable
        // then return that only member, as the return type.
        if (unionType.getMemberTypes().size() == 1) {
            return unionType.getMemberTypes().toArray(new BType[0])[0];
        }

        return unionType;
    }

    private boolean returnsNull(BLangAccessExpression accessExpr) {
        BType parentType = accessExpr.expr.getBType();
        if (parentType.isNullable() && parentType.tag != TypeTags.JSON) {
            return true;
        }

        // Check whether this is a map access by index. If not, null is not a possible return type.
        if (parentType.tag != TypeTags.MAP) {
            return false;
        }

        // A map access with index, returns nullable type
        if (accessExpr.getKind() == NodeKind.INDEX_BASED_ACCESS_EXPR
                && accessExpr.expr.getBType().tag == TypeTags.MAP) {
            BType constraintType = ((BMapType) accessExpr.expr.getBType()).constraint;

            // JSON and any is special cased here, since those are two union types, with null within them.
            // Therefore return 'type' will not include null.
            return constraintType != null && constraintType.tag != TypeTags.ANY && constraintType.tag != TypeTags.JSON;
        }

        return false;
    }

    private BType checkObjectFieldAccessExpr(BLangFieldBasedAccess fieldAccessExpr, BType varRefType, Name fieldName) {
        if (varRefType.tag == TypeTags.OBJECT) {
            return checkObjectFieldAccess(fieldAccessExpr, fieldName, (BObjectType) varRefType);
        }

        // If the type is not an object, it needs to be a union of objects.
        // Resultant field type is calculated here.
        Set<BType> memberTypes = ((BUnionType) varRefType).getMemberTypes();

        LinkedHashSet<BType> fieldTypeMembers = new LinkedHashSet<>();

        for (BType memType : memberTypes) {
            BType individualFieldType = checkObjectFieldAccess(fieldAccessExpr, fieldName, (BObjectType) memType);

            if (individualFieldType == symTable.semanticError) {
                return individualFieldType;
            }

            fieldTypeMembers.add(individualFieldType);
        }

        if (fieldTypeMembers.size() == 1) {
            return fieldTypeMembers.iterator().next();
        }

        return BUnionType.create(null, fieldTypeMembers);
    }

    private BType checkRecordFieldAccessExpr(BLangFieldBasedAccess fieldAccessExpr, BType type, Name fieldName) {
        BType varRefType = types.getReferredType(type);
        if (varRefType.tag == TypeTags.RECORD) {
            BSymbol fieldSymbol = symResolver.resolveStructField(fieldAccessExpr.pos, this.env,
                    fieldName, varRefType.tsymbol);

            if (Symbols.isOptional(fieldSymbol) && !fieldSymbol.type.isNullable() && !fieldAccessExpr.isLValue) {
                fieldAccessExpr.symbol = fieldSymbol;
                return addNilForNillableAccessType(fieldSymbol.type);
            }
            return checkRecordRequiredFieldAccess(fieldAccessExpr, fieldName, (BRecordType) varRefType);
        }

        // If the type is not a record, it needs to be a union of records.
        // Resultant field type is calculated here.
        Set<BType> memberTypes = ((BUnionType) varRefType).getMemberTypes();

        // checks whether if the field symbol type is nilable and the field is optional in other records
        for (BType memType : memberTypes) {
            BSymbol fieldSymbol = symResolver.resolveStructField(fieldAccessExpr.pos, this.env,
                    fieldName, memType.tsymbol);
            if (fieldSymbol.type.isNullable() &&
                    isFieldOptionalInRecords(((BUnionType) varRefType), fieldName, fieldAccessExpr)) {
                return symTable.semanticError;
            }
        }

        LinkedHashSet<BType> fieldTypeMembers = new LinkedHashSet<>();

        for (BType memType : memberTypes) {
            BType individualFieldType = checkRecordFieldAccessExpr(fieldAccessExpr, memType, fieldName);

            if (individualFieldType == symTable.semanticError) {
                return individualFieldType;
            }

            fieldTypeMembers.add(individualFieldType);
        }

        if (fieldTypeMembers.size() == 1) {
            return fieldTypeMembers.iterator().next();
        }

        return BUnionType.create(null, fieldTypeMembers);
    }

    private boolean isFieldOptionalInRecords(BUnionType unionType, Name fieldName,
                                             BLangFieldBasedAccess fieldAccessExpr) {
        Set<BType> memberTypes = unionType.getMemberTypes();
        for (BType memType: memberTypes) {
            BSymbol fieldSymbol = symResolver.resolveStructField(fieldAccessExpr.pos, this.env,
                    fieldName, memType.tsymbol);
            if (Symbols.isOptional(fieldSymbol)) {
                return true;
            }
        }
        return false;
    }

    private BType checkRecordFieldAccessLhsExpr(BLangFieldBasedAccess fieldAccessExpr, BType varRefType,
                                                Name fieldName) {
        if (varRefType.tag == TypeTags.RECORD) {
            BType fieldType = checkRecordRequiredFieldAccess(fieldAccessExpr, fieldName, (BRecordType) varRefType);
            if (fieldType != symTable.semanticError) {
                return fieldType;
            }

            // For the LHS, the field could be optional.
            return checkRecordOptionalFieldAccess(fieldAccessExpr, fieldName, (BRecordType) varRefType);
        }

        // If the type is not an record, it needs to be a union of records.
        // Resultant field type is calculated here.
        Set<BType> memberTypes = ((BUnionType) varRefType).getMemberTypes();

        LinkedHashSet<BType> fieldTypeMembers = new LinkedHashSet<>();

        for (BType memType : memberTypes) {
            BType individualFieldType = checkRecordFieldAccessLhsExpr(fieldAccessExpr, memType, fieldName);

            if (individualFieldType == symTable.semanticError) {
                return symTable.semanticError;
            }

            fieldTypeMembers.add(individualFieldType);
        }

        if (fieldTypeMembers.size() == 1) {
            return fieldTypeMembers.iterator().next();
        }

        return BUnionType.create(null, fieldTypeMembers);
    }

    private BType checkOptionalRecordFieldAccessExpr(BLangFieldBasedAccess fieldAccessExpr, BType varRefType,
                                                     Name fieldName) {
        BType refType = types.getReferredType(varRefType);
        if (refType.tag == TypeTags.RECORD) {
            BType fieldType = checkRecordRequiredFieldAccess(fieldAccessExpr, fieldName, (BRecordType) refType);
            if (fieldType != symTable.semanticError) {
                return fieldType;
            }

            fieldType = checkRecordOptionalFieldAccess(fieldAccessExpr, fieldName, (BRecordType) refType);
            if (fieldType == symTable.semanticError) {
                return fieldType;
            }
            return addNilForNillableAccessType(fieldType);
        }

        // If the type is not an record, it needs to be a union of records.
        // Resultant field type is calculated here.
        Set<BType> memberTypes = ((BUnionType) refType).getMemberTypes();

        BType fieldType;

        boolean nonMatchedRecordExists = false;

        LinkedHashSet<BType> fieldTypeMembers = new LinkedHashSet<>();

        for (BType memType : memberTypes) {
            BType individualFieldType = checkOptionalRecordFieldAccessExpr(fieldAccessExpr, memType, fieldName);

            if (individualFieldType == symTable.semanticError) {
                nonMatchedRecordExists = true;
                continue;
            }

            fieldTypeMembers.add(individualFieldType);
        }

        if (fieldTypeMembers.isEmpty()) {
            return symTable.semanticError;
        }

        if (fieldTypeMembers.size() == 1) {
            fieldType = fieldTypeMembers.iterator().next();
        } else {
            fieldType = BUnionType.create(null, fieldTypeMembers);
        }

        return nonMatchedRecordExists ? addNilForNillableAccessType(fieldType) : fieldType;
    }

    private RecordUnionDiagnostics checkRecordUnion(BLangFieldBasedAccess fieldAccessExpr, Set<BType> memberTypes,
                                                    Name fieldName) {

        RecordUnionDiagnostics recordUnionDiagnostics = new RecordUnionDiagnostics();

        for (BType memberType : memberTypes) {
            BRecordType recordMember = (BRecordType) types.getReferredType(memberType);

            if (recordMember.getFields().containsKey(fieldName.getValue())) {

                if (isNilableType(fieldAccessExpr, memberType, fieldName)) {
                    recordUnionDiagnostics.nilableInRecords.add(recordMember);
                }

            } else {
                // The field being accessed is not declared in this record member type
                recordUnionDiagnostics.undeclaredInRecords.add(recordMember);
            }

        }

        return recordUnionDiagnostics;
    }

    private boolean isNilableType(BLangFieldBasedAccess fieldAccessExpr, BType memberType,
                              Name fieldName) {
        BSymbol fieldSymbol = symResolver.resolveStructField(fieldAccessExpr.pos, this.env,
                fieldName, memberType.tsymbol);
        return fieldSymbol.type.isNullable();
    }

    private void logRhsFieldAccExprErrors(BLangFieldBasedAccess fieldAccessExpr, BType varRefType, Name fieldName) {
        if (varRefType.tag == TypeTags.RECORD) {

            BRecordType recordVarRefType = (BRecordType) varRefType;
            boolean isFieldDeclared = recordVarRefType.getFields().containsKey(fieldName.getValue());

            if (isFieldDeclared) {
                // The field being accessed using the field access expression is declared as an optional field
                dlog.error(fieldAccessExpr.pos,
                        DiagnosticErrorCode.FIELD_ACCESS_CANNOT_BE_USED_TO_ACCESS_OPTIONAL_FIELDS);
            } else if (recordVarRefType.sealed) {
                // Accessing an undeclared field in a close record
                dlog.error(fieldAccessExpr.pos, DiagnosticErrorCode.UNDECLARED_FIELD_IN_RECORD, fieldName, varRefType);

            } else {
                // The field accessed is either not declared or maybe declared as a rest field in an open record
                dlog.error(fieldAccessExpr.pos, DiagnosticErrorCode.INVALID_FIELD_ACCESS_IN_RECORD_TYPE, fieldName,
                        varRefType);
            }

        } else {
            // If the type is not a record, it needs to be a union of records
            LinkedHashSet<BType> memberTypes = ((BUnionType) varRefType).getMemberTypes();
            RecordUnionDiagnostics recUnionInfo = checkRecordUnion(fieldAccessExpr, memberTypes, fieldName);

            if (recUnionInfo.hasNilableAndUndeclared()) {

                dlog.error(fieldAccessExpr.pos,
                        DiagnosticErrorCode.UNDECLARED_AND_NILABLE_FIELDS_IN_UNION_OF_RECORDS, fieldName,
                        recUnionInfo.recordsToString(recUnionInfo.undeclaredInRecords),
                        recUnionInfo.recordsToString(recUnionInfo.nilableInRecords));
            } else if (recUnionInfo.hasUndeclared()) {

                dlog.error(fieldAccessExpr.pos, DiagnosticErrorCode.UNDECLARED_FIELD_IN_UNION_OF_RECORDS, fieldName,
                        recUnionInfo.recordsToString(recUnionInfo.undeclaredInRecords));
            } else if (recUnionInfo.hasNilable()) {

                dlog.error(fieldAccessExpr.pos, DiagnosticErrorCode.NILABLE_FIELD_IN_UNION_OF_RECORDS, fieldName,
                        recUnionInfo.recordsToString(recUnionInfo.nilableInRecords));
            }
        }
    }

    private BType checkFieldAccessExpr(BLangFieldBasedAccess fieldAccessExpr, BType varRefType, Name fieldName) {
        BType actualType = symTable.semanticError;
        varRefType = types.getReferredType(varRefType);

        if (types.isSubTypeOfBaseType(varRefType, TypeTags.OBJECT)) {
            actualType = checkObjectFieldAccessExpr(fieldAccessExpr, varRefType, fieldName);
            fieldAccessExpr.originalType = actualType;
        } else if (types.isSubTypeOfBaseType(varRefType, TypeTags.RECORD)) {
            actualType = checkRecordFieldAccessExpr(fieldAccessExpr, varRefType, fieldName);

            if (actualType != symTable.semanticError) {
                fieldAccessExpr.originalType = actualType;
                return actualType;
            }

            if (!fieldAccessExpr.isLValue) {
                logRhsFieldAccExprErrors(fieldAccessExpr, varRefType, fieldName);
                return actualType;
            }

            // If this is an LHS expression, check if there is a required and/ optional field by the specified field
            // name in all records.
            actualType = checkRecordFieldAccessLhsExpr(fieldAccessExpr, varRefType, fieldName);
            fieldAccessExpr.originalType = actualType;
            if (actualType == symTable.semanticError) {
                dlog.error(fieldAccessExpr.pos, DiagnosticErrorCode.UNDEFINED_STRUCTURE_FIELD_WITH_TYPE,
                        fieldName, varRefType.tsymbol.type.getKind().typeName(), varRefType);
            }
        } else if (types.isLax(varRefType)) {
            if (fieldAccessExpr.isLValue) {
                dlog.error(fieldAccessExpr.pos,
                        DiagnosticErrorCode.OPERATION_DOES_NOT_SUPPORT_FIELD_ACCESS_FOR_ASSIGNMENT,
                        varRefType);
                return symTable.semanticError;
            }
            if (fieldAccessExpr.fieldKind == FieldKind.WITH_NS) {
                resolveXMLNamespace((BLangFieldBasedAccess.BLangNSPrefixedFieldBasedAccess) fieldAccessExpr);
            }
            BType laxFieldAccessType = getLaxFieldAccessType(varRefType);
            actualType = BUnionType.create(null, laxFieldAccessType, symTable.errorType);
            fieldAccessExpr.originalType = laxFieldAccessType;
        } else if (fieldAccessExpr.expr.getKind() == NodeKind.FIELD_BASED_ACCESS_EXPR &&
                hasLaxOriginalType(((BLangFieldBasedAccess) fieldAccessExpr.expr))) {
            BType laxFieldAccessType =
                    getLaxFieldAccessType(((BLangFieldBasedAccess) fieldAccessExpr.expr).originalType);
            if (fieldAccessExpr.fieldKind == FieldKind.WITH_NS) {
                resolveXMLNamespace((BLangFieldBasedAccess.BLangNSPrefixedFieldBasedAccess) fieldAccessExpr);
            }
            actualType = BUnionType.create(null, laxFieldAccessType, symTable.errorType);
            fieldAccessExpr.errorSafeNavigation = true;
            fieldAccessExpr.originalType = laxFieldAccessType;
        } else if (TypeTags.isXMLTypeTag(varRefType.tag)) {
            if (fieldAccessExpr.isLValue) {
                dlog.error(fieldAccessExpr.pos, DiagnosticErrorCode.CANNOT_UPDATE_XML_SEQUENCE);
            }
            // todo: field access on a xml value is not attribute access, return type should be string?
            // `_` is a special field that refer to the element name.
            actualType = symTable.xmlType;
            fieldAccessExpr.originalType = actualType;
        } else if (varRefType.tag != TypeTags.SEMANTIC_ERROR) {
            dlog.error(fieldAccessExpr.pos, DiagnosticErrorCode.OPERATION_DOES_NOT_SUPPORT_FIELD_ACCESS,
                    varRefType);
        }

        return actualType;
    }

    private void resolveXMLNamespace(BLangFieldBasedAccess.BLangNSPrefixedFieldBasedAccess fieldAccessExpr) {
        BLangFieldBasedAccess.BLangNSPrefixedFieldBasedAccess nsPrefixedFieldAccess = fieldAccessExpr;
        String nsPrefix = nsPrefixedFieldAccess.nsPrefix.value;
        BSymbol nsSymbol = symResolver.lookupSymbolInPrefixSpace(env, names.fromString(nsPrefix));

        if (nsSymbol == symTable.notFoundSymbol) {
            dlog.error(nsPrefixedFieldAccess.nsPrefix.pos, DiagnosticErrorCode.CANNOT_FIND_XML_NAMESPACE,
                    nsPrefixedFieldAccess.nsPrefix);
        } else if (nsSymbol.getKind() == SymbolKind.PACKAGE) {
            nsPrefixedFieldAccess.nsSymbol = (BXMLNSSymbol) findXMLNamespaceFromPackageConst(
                    nsPrefixedFieldAccess.field.value, nsPrefixedFieldAccess.nsPrefix.value,
                    (BPackageSymbol) nsSymbol, fieldAccessExpr.pos);
        } else {
            nsPrefixedFieldAccess.nsSymbol = (BXMLNSSymbol) nsSymbol;
        }
    }

    private boolean hasLaxOriginalType(BLangFieldBasedAccess fieldBasedAccess) {
        return fieldBasedAccess.originalType != null && types.isLax(fieldBasedAccess.originalType);
    }

    private BType getLaxFieldAccessType(BType exprType) {
        switch (exprType.tag) {
            case TypeTags.JSON:
                return symTable.jsonType;
            case TypeTags.XML:
            case TypeTags.XML_ELEMENT:
                return symTable.stringType;
            case TypeTags.MAP:
                return ((BMapType) exprType).constraint;
            case TypeTags.UNION:
                BUnionType unionType = (BUnionType) exprType;
                if (types.isSameType(symTable.jsonType, unionType)) {
                    return symTable.jsonType;
                }
                LinkedHashSet<BType> memberTypes = new LinkedHashSet<>();
                unionType.getMemberTypes().forEach(bType -> memberTypes.add(getLaxFieldAccessType(bType)));
                return memberTypes.size() == 1 ? memberTypes.iterator().next() : BUnionType.create(null, memberTypes);
        }
        return symTable.semanticError;
    }

    private BType checkOptionalFieldAccessExpr(BLangFieldBasedAccess fieldAccessExpr, BType varRefType,
                                               Name fieldName) {
        BType actualType = symTable.semanticError;

        boolean nillableExprType = false;
        BType effectiveType = varRefType;

        if (varRefType.tag == TypeTags.UNION) {
            Set<BType> memTypes = ((BUnionType) varRefType).getMemberTypes();

            if (memTypes.contains(symTable.nilType)) {
                LinkedHashSet<BType> nilRemovedSet = new LinkedHashSet<>();
                for (BType bType : memTypes) {
                    if (bType != symTable.nilType) {
                        nilRemovedSet.add(bType);
                    } else {
                        nillableExprType = true;
                    }
                }

                effectiveType = nilRemovedSet.size() == 1 ? nilRemovedSet.iterator().next() :
                        BUnionType.create(null, nilRemovedSet);
            }
        }

        if (types.isSubTypeOfBaseType(effectiveType, TypeTags.RECORD)) {
            actualType = checkOptionalRecordFieldAccessExpr(fieldAccessExpr, effectiveType, fieldName);
            if (actualType == symTable.semanticError) {
                dlog.error(fieldAccessExpr.pos,
                        DiagnosticErrorCode.OPERATION_DOES_NOT_SUPPORT_OPTIONAL_FIELD_ACCESS_FOR_FIELD,
                        varRefType, fieldName);
            }
            fieldAccessExpr.nilSafeNavigation = nillableExprType;
            fieldAccessExpr.originalType = fieldAccessExpr.leafNode || !nillableExprType ? actualType :
                    types.getTypeWithoutNil(actualType);
        } else if (types.isLax(effectiveType)) {
            BType laxFieldAccessType = getLaxFieldAccessType(effectiveType);
            actualType = accessCouldResultInError(effectiveType) ?
                    BUnionType.create(null, laxFieldAccessType, symTable.errorType) : laxFieldAccessType;
            if (fieldAccessExpr.fieldKind == FieldKind.WITH_NS) {
                resolveXMLNamespace((BLangFieldBasedAccess.BLangNSPrefixedFieldBasedAccess) fieldAccessExpr);
            }
            fieldAccessExpr.originalType = laxFieldAccessType;
            fieldAccessExpr.nilSafeNavigation = true;
            nillableExprType = true;
        } else if (fieldAccessExpr.expr.getKind() == NodeKind.FIELD_BASED_ACCESS_EXPR &&
                hasLaxOriginalType(((BLangFieldBasedAccess) fieldAccessExpr.expr))) {
            BType laxFieldAccessType =
                    getLaxFieldAccessType(((BLangFieldBasedAccess) fieldAccessExpr.expr).originalType);
            actualType = accessCouldResultInError(effectiveType) ?
                    BUnionType.create(null, laxFieldAccessType, symTable.errorType) : laxFieldAccessType;
            if (fieldAccessExpr.fieldKind == FieldKind.WITH_NS) {
                resolveXMLNamespace((BLangFieldBasedAccess.BLangNSPrefixedFieldBasedAccess) fieldAccessExpr);
            }
            fieldAccessExpr.errorSafeNavigation = true;
            fieldAccessExpr.originalType = laxFieldAccessType;
            fieldAccessExpr.nilSafeNavigation = true;
            nillableExprType = true;
        } else if (varRefType.tag != TypeTags.SEMANTIC_ERROR) {
            dlog.error(fieldAccessExpr.pos,
                    DiagnosticErrorCode.OPERATION_DOES_NOT_SUPPORT_OPTIONAL_FIELD_ACCESS, varRefType);
        }

        if (nillableExprType && actualType != symTable.semanticError && !actualType.isNullable()) {
            actualType = BUnionType.create(null, actualType, symTable.nilType);
        }

        return actualType;
    }

    private boolean accessCouldResultInError(BType type) {
        if (type.tag == TypeTags.JSON) {
            return true;
        }

        if (type.tag == TypeTags.MAP) {
            return false;
        }

        if (type.tag == TypeTags.XML) {
            return true;
        }

        if (type.tag == TypeTags.UNION) {
            return ((BUnionType) type).getMemberTypes().stream().anyMatch(this::accessCouldResultInError);
        } else {
            return false;
        }
    }

    private BType checkIndexAccessExpr(BLangIndexBasedAccess indexBasedAccessExpr) {
        BType effectiveType = types.getTypeWithEffectiveIntersectionTypes(indexBasedAccessExpr.expr.getBType());
        BType varRefType = types.getReferredType(effectiveType);
        boolean nillableExprType = false;

        if (varRefType.tag == TypeTags.UNION) {
            Set<BType> memTypes = ((BUnionType) varRefType).getMemberTypes();

            if (memTypes.contains(symTable.nilType)) {
                LinkedHashSet<BType> nilRemovedSet = new LinkedHashSet<>();
                for (BType bType : memTypes) {
                    if (bType != symTable.nilType) {
                        nilRemovedSet.add(bType);
                    } else {
                        nillableExprType = true;
                    }
                }

                if (nillableExprType) {
                    varRefType = nilRemovedSet.size() == 1 ? nilRemovedSet.iterator().next() :
                            BUnionType.create(null, nilRemovedSet);

                    if (!types.isSubTypeOfMapping(varRefType)) {
                        // Member access is allowed on optional types only with mappings.
                        dlog.error(indexBasedAccessExpr.pos,
                                DiagnosticErrorCode.OPERATION_DOES_NOT_SUPPORT_MEMBER_ACCESS,
                                   indexBasedAccessExpr.expr.getBType());
                        return symTable.semanticError;
                    }

                    if (indexBasedAccessExpr.isLValue) {
                        dlog.error(indexBasedAccessExpr.pos,
                                DiagnosticErrorCode.OPERATION_DOES_NOT_SUPPORT_MEMBER_ACCESS_FOR_ASSIGNMENT,
                                   indexBasedAccessExpr.expr.getBType());
                        return symTable.semanticError;
                    }
                }
            }
        }


        BLangExpression indexExpr = indexBasedAccessExpr.indexExpr;
        BType actualType = symTable.semanticError;

        if (types.isSubTypeOfMapping(varRefType)) {
            checkExpr(indexExpr, this.env, symTable.stringType);

            if (indexExpr.getBType() == symTable.semanticError) {
                return symTable.semanticError;
            }

            actualType = checkMappingIndexBasedAccess(indexBasedAccessExpr, varRefType);

            if (actualType == symTable.semanticError) {
                if (types.getReferredType(indexExpr.getBType()).tag == TypeTags.STRING
                        && isConst(indexExpr)) {
                    String fieldName = getConstFieldName(indexExpr);
                    dlog.error(indexBasedAccessExpr.pos, DiagnosticErrorCode.UNDEFINED_STRUCTURE_FIELD,
                            fieldName, indexBasedAccessExpr.expr.getBType());
                    return actualType;
                }

                dlog.error(indexExpr.pos, DiagnosticErrorCode.INVALID_RECORD_MEMBER_ACCESS_EXPR, indexExpr.getBType());
                return actualType;
            }

            indexBasedAccessExpr.nilSafeNavigation = nillableExprType;
            indexBasedAccessExpr.originalType = indexBasedAccessExpr.leafNode || !nillableExprType ? actualType :
                    types.getTypeWithoutNil(actualType);
        } else if (types.isSubTypeOfList(varRefType)) {
            checkExpr(indexExpr, this.env, symTable.intType);

            if (indexExpr.getBType() == symTable.semanticError) {
                return symTable.semanticError;
            }

            actualType = checkListIndexBasedAccess(indexBasedAccessExpr, varRefType);
            indexBasedAccessExpr.originalType = actualType;

            if (actualType == symTable.semanticError) {
                if (indexExpr.getBType().tag == TypeTags.INT && isConst(indexExpr)) {
                    dlog.error(indexBasedAccessExpr.indexExpr.pos,
                            DiagnosticErrorCode.LIST_INDEX_OUT_OF_RANGE, getConstIndex(indexExpr));
                    return actualType;
                }
                dlog.error(indexExpr.pos, DiagnosticErrorCode.INVALID_LIST_MEMBER_ACCESS_EXPR, indexExpr.getBType());
                return actualType;
            }
        } else if (types.isAssignable(varRefType, symTable.stringType)) {
            if (indexBasedAccessExpr.isLValue) {
                dlog.error(indexBasedAccessExpr.pos,
                        DiagnosticErrorCode.OPERATION_DOES_NOT_SUPPORT_MEMBER_ACCESS_FOR_ASSIGNMENT,
                           indexBasedAccessExpr.expr.getBType());
                return symTable.semanticError;
            }

            checkExpr(indexExpr, this.env, symTable.intType);

            if (indexExpr.getBType() == symTable.semanticError) {
                return symTable.semanticError;
            }

            indexBasedAccessExpr.originalType = symTable.charStringType;
            actualType = symTable.charStringType;
        } else if (TypeTags.isXMLTypeTag(varRefType.tag)) {
            if (indexBasedAccessExpr.isLValue) {
                indexExpr.setBType(symTable.semanticError);
                dlog.error(indexBasedAccessExpr.pos, DiagnosticErrorCode.CANNOT_UPDATE_XML_SEQUENCE);
                return actualType;
            }

            BType type = checkExpr(indexExpr, this.env, symTable.intType);
            if (type == symTable.semanticError) {
                return type;
            }
            // Note: out of range member access returns empty xml value unlike lists
            // hence, this needs to be set to xml type
            indexBasedAccessExpr.originalType = varRefType;
            actualType = varRefType;
        } else if (varRefType.tag == TypeTags.TABLE) {
            if (indexBasedAccessExpr.isLValue) {
                dlog.error(indexBasedAccessExpr.pos, DiagnosticErrorCode.CANNOT_UPDATE_TABLE_USING_MEMBER_ACCESS,
                        varRefType);
                return symTable.semanticError;
            }
            BTableType tableType = (BTableType) types.getReferredType(indexBasedAccessExpr.expr.getBType());
            BType keyTypeConstraint = tableType.keyTypeConstraint;
            if (tableType.keyTypeConstraint == null) {
                keyTypeConstraint = createTableKeyConstraint(tableType.fieldNameList, tableType.constraint);

                if (keyTypeConstraint == symTable.semanticError) {
                    dlog.error(indexBasedAccessExpr.pos,
                               DiagnosticErrorCode.MEMBER_ACCESS_NOT_SUPPORT_FOR_KEYLESS_TABLE,
                               indexBasedAccessExpr.expr);
                    return symTable.semanticError;
                }
            }

            if (indexExpr.getKind() != NodeKind.TABLE_MULTI_KEY) {
                checkExpr(indexExpr, this.env, keyTypeConstraint);
                if (indexExpr.getBType() == symTable.semanticError) {
                    dlog.error(indexBasedAccessExpr.pos, DiagnosticErrorCode.INVALID_KEY_CONSTRAINT_PROVIDED_FOR_ACCESS,
                            keyTypeConstraint);
                    return symTable.semanticError;
                }
            } else {
                List<BLangExpression> multiKeyExpressionList = ((BLangTableMultiKeyExpr)
                        indexBasedAccessExpr.indexExpr).multiKeyIndexExprs;
                List<BType> keyConstraintTypes = ((BTupleType) keyTypeConstraint).tupleTypes;
                if (keyConstraintTypes.size() != multiKeyExpressionList.size()) {
                    dlog.error(indexBasedAccessExpr.pos, DiagnosticErrorCode.INVALID_KEY_CONSTRAINT_PROVIDED_FOR_ACCESS,
                            keyTypeConstraint);
                    return symTable.semanticError;
                }

                for (int i = 0; i < multiKeyExpressionList.size(); i++) {
                    BLangExpression keyExpr = multiKeyExpressionList.get(i);
                    checkExpr(keyExpr, this.env, keyConstraintTypes.get(i));
                    if (keyExpr.getBType() == symTable.semanticError) {
                        dlog.error(indexBasedAccessExpr.pos,
                                   DiagnosticErrorCode.INVALID_KEY_CONSTRAINT_PROVIDED_FOR_ACCESS,
                                   keyTypeConstraint);
                        return symTable.semanticError;
                    }
                }
            }

            if (expType.tag != TypeTags.NONE) {
                BType resultType = checkExpr(indexBasedAccessExpr.expr, env, expType);
                if (resultType == symTable.semanticError) {
                    return symTable.semanticError;
                }
            }
            BType constraint = tableType.constraint;
            actualType = addNilForNillableAccessType(constraint);
            indexBasedAccessExpr.originalType = indexBasedAccessExpr.leafNode || !nillableExprType ? actualType :
                    types.getTypeWithoutNil(actualType);
        } else if (varRefType == symTable.semanticError) {
            indexBasedAccessExpr.indexExpr.setBType(symTable.semanticError);
            return symTable.semanticError;
        } else {
            indexBasedAccessExpr.indexExpr.setBType(symTable.semanticError);
            dlog.error(indexBasedAccessExpr.pos, DiagnosticErrorCode.OPERATION_DOES_NOT_SUPPORT_MEMBER_ACCESS,
                       indexBasedAccessExpr.expr.getBType());
            return symTable.semanticError;
        }

        if (nillableExprType && !actualType.isNullable()) {
            actualType = BUnionType.create(null, actualType, symTable.nilType);
        }

        return actualType;
    }

    private Long getConstIndex(BLangExpression indexExpr) {
        return indexExpr.getKind() == NodeKind.NUMERIC_LITERAL ? (Long) ((BLangLiteral) indexExpr).value :
                (Long) ((BConstantSymbol) ((BLangSimpleVarRef) indexExpr).symbol).value.value;
    }

    private String getConstFieldName(BLangExpression indexExpr) {
        return indexExpr.getKind() == NodeKind.LITERAL ? (String) ((BLangLiteral) indexExpr).value :
                (String) ((BConstantSymbol) ((BLangSimpleVarRef) indexExpr).symbol).value.value;
    }

    private BType checkArrayIndexBasedAccess(BLangIndexBasedAccess indexBasedAccess, BType indexExprType,
                                             BArrayType arrayType) {
        BType actualType = symTable.semanticError;
        switch (indexExprType.tag) {
            case TypeTags.INT:
                BLangExpression indexExpr = indexBasedAccess.indexExpr;
                if (!isConst(indexExpr) || arrayType.state == BArrayState.OPEN) {
                    actualType = arrayType.eType;
                    break;
                }
                Long indexVal = getConstIndex(indexExpr);
                actualType = indexVal >= arrayType.size || indexVal < 0 ? symTable.semanticError : arrayType.eType;
                break;
            case TypeTags.FINITE:
                BFiniteType finiteIndexExpr = (BFiniteType) indexExprType;
                boolean validIndexExists = false;
                for (BLangExpression finiteMember : finiteIndexExpr.getValueSpace()) {
                    int indexValue = ((Long) ((BLangLiteral) finiteMember).value).intValue();
                    if (indexValue >= 0 &&
                            (arrayType.state == BArrayState.OPEN || indexValue < arrayType.size)) {
                        validIndexExists = true;
                        break;
                    }
                }
                if (!validIndexExists) {
                    return symTable.semanticError;
                }
                actualType = arrayType.eType;
                break;
            case TypeTags.UNION:
                // address the case where we have a union of finite types
                List<BFiniteType> finiteTypes = ((BUnionType) indexExprType).getMemberTypes().stream()
                        .filter(memType -> types.getReferredType(memType).tag == TypeTags.FINITE)
                        .map(matchedType -> (BFiniteType) types.getReferredType(matchedType))
                        .collect(Collectors.toList());

                BFiniteType finiteType;
                if (finiteTypes.size() == 1) {
                    finiteType = finiteTypes.get(0);
                } else {
                    Set<BLangExpression> valueSpace = new LinkedHashSet<>();
                    finiteTypes.forEach(constituent -> valueSpace.addAll(constituent.getValueSpace()));
                    finiteType = new BFiniteType(null, valueSpace);
                }

                BType elementType = checkArrayIndexBasedAccess(indexBasedAccess, finiteType, arrayType);
                if (elementType == symTable.semanticError) {
                    return symTable.semanticError;
                }
                actualType = arrayType.eType;
                break;
            case TypeTags.TYPEREFDESC:
                return checkArrayIndexBasedAccess(indexBasedAccess, types.getReferredType(indexExprType),
                        arrayType);
        }
        return actualType;
    }

    private BType checkListIndexBasedAccess(BLangIndexBasedAccess accessExpr, BType type) {
        if (type.tag == TypeTags.ARRAY) {
            return checkArrayIndexBasedAccess(accessExpr, accessExpr.indexExpr.getBType(), (BArrayType) type);
        }

        if (type.tag == TypeTags.TUPLE) {
            return checkTupleIndexBasedAccess(accessExpr, (BTupleType) type, accessExpr.indexExpr.getBType());
        }

        LinkedHashSet<BType> fieldTypeMembers = new LinkedHashSet<>();

        for (BType memType : ((BUnionType) type).getMemberTypes()) {
            BType individualFieldType = checkListIndexBasedAccess(accessExpr, memType);

            if (individualFieldType == symTable.semanticError) {
                continue;
            }

            fieldTypeMembers.add(individualFieldType);
        }

        if (fieldTypeMembers.size() == 0) {
            return symTable.semanticError;
        }

        if (fieldTypeMembers.size() == 1) {
            return fieldTypeMembers.iterator().next();
        }
        return BUnionType.create(null, fieldTypeMembers);
    }

    private BType checkTupleIndexBasedAccess(BLangIndexBasedAccess accessExpr, BTupleType tuple, BType currentType) {
        BType actualType = symTable.semanticError;
        BLangExpression indexExpr = accessExpr.indexExpr;
        switch (currentType.tag) {
            case TypeTags.INT:
                if (isConst(indexExpr)) {
                    actualType = checkTupleFieldType(tuple, getConstIndex(indexExpr).intValue());
                } else {
                    BTupleType tupleExpr = (BTupleType) accessExpr.expr.getBType();
                    LinkedHashSet<BType> tupleTypes = collectTupleFieldTypes(tupleExpr, new LinkedHashSet<>());
                    actualType = tupleTypes.size() == 1 ? tupleTypes.iterator().next() : BUnionType.create(null,
                                                                                                           tupleTypes);
                }
                break;
            case TypeTags.FINITE:
                BFiniteType finiteIndexExpr = (BFiniteType) currentType;
                LinkedHashSet<BType> possibleTypes = new LinkedHashSet<>();
                for (BLangExpression finiteMember : finiteIndexExpr.getValueSpace()) {
                    int indexValue = ((Long) ((BLangLiteral) finiteMember).value).intValue();
                    BType fieldType = checkTupleFieldType(tuple, indexValue);
                    if (fieldType.tag != TypeTags.SEMANTIC_ERROR) {
                        possibleTypes.add(fieldType);
                    }
                }
                if (possibleTypes.size() == 0) {
                    return symTable.semanticError;
                }
                actualType = possibleTypes.size() == 1 ? possibleTypes.iterator().next() :
                        BUnionType.create(null, possibleTypes);
                break;

            case TypeTags.UNION:
                LinkedHashSet<BType> possibleTypesByMember = new LinkedHashSet<>();
                List<BFiniteType> finiteTypes = new ArrayList<>();
                ((BUnionType) currentType).getMemberTypes().forEach(memType -> {
                    memType = types.getReferredType(memType);
                    if (memType.tag == TypeTags.FINITE) {
                        finiteTypes.add((BFiniteType) memType);
                    } else {
                        BType possibleType = checkTupleIndexBasedAccess(accessExpr, tuple, memType);
                        if (possibleType.tag == TypeTags.UNION) {
                            possibleTypesByMember.addAll(((BUnionType) possibleType).getMemberTypes());
                        } else {
                            possibleTypesByMember.add(possibleType);
                        }
                    }
                });

                BFiniteType finiteType;
                if (finiteTypes.size() == 1) {
                    finiteType = finiteTypes.get(0);
                } else {
                    Set<BLangExpression> valueSpace = new LinkedHashSet<>();
                    finiteTypes.forEach(constituent -> valueSpace.addAll(constituent.getValueSpace()));
                    finiteType = new BFiniteType(null, valueSpace);
                }

                BType possibleType = checkTupleIndexBasedAccess(accessExpr, tuple, finiteType);
                if (possibleType.tag == TypeTags.UNION) {
                    possibleTypesByMember.addAll(((BUnionType) possibleType).getMemberTypes());
                } else {
                    possibleTypesByMember.add(possibleType);
                }

                if (possibleTypesByMember.contains(symTable.semanticError)) {
                    return symTable.semanticError;
                }
                actualType = possibleTypesByMember.size() == 1 ? possibleTypesByMember.iterator().next() :
                        BUnionType.create(null, possibleTypesByMember);
                break;
            case TypeTags.TYPEREFDESC:
                return checkTupleIndexBasedAccess(accessExpr, tuple, types.getReferredType(currentType));
        }
        return actualType;
    }

    private LinkedHashSet<BType> collectTupleFieldTypes(BTupleType tupleType, LinkedHashSet<BType> memberTypes) {
        tupleType.tupleTypes
                .forEach(memberType -> {
                    if (memberType.tag == TypeTags.UNION) {
                        collectMemberTypes((BUnionType) memberType, memberTypes);
                    } else {
                        memberTypes.add(memberType);
                    }
                });
        return memberTypes;
    }

    private BType checkMappingIndexBasedAccess(BLangIndexBasedAccess accessExpr, BType bType) {
        BType type = types.getReferredType(bType);
        if (type.tag == TypeTags.MAP) {
            BType constraint = types.getReferredType(((BMapType) type).constraint);
            return accessExpr.isLValue ? constraint : addNilForNillableAccessType(constraint);
        }

        if (type.tag == TypeTags.RECORD) {
            return checkRecordIndexBasedAccess(accessExpr, (BRecordType) type, accessExpr.indexExpr.getBType());
        }

        BType fieldType;

        boolean nonMatchedRecordExists = false;

        LinkedHashSet<BType> fieldTypeMembers = new LinkedHashSet<>();

        for (BType memType : ((BUnionType) type).getMemberTypes()) {
            BType individualFieldType = checkMappingIndexBasedAccess(accessExpr, memType);

            if (individualFieldType == symTable.semanticError) {
                nonMatchedRecordExists = true;
                continue;
            }

            fieldTypeMembers.add(individualFieldType);
        }

        if (fieldTypeMembers.size() == 0) {
            return symTable.semanticError;
        }

        if (fieldTypeMembers.size() == 1) {
            fieldType = fieldTypeMembers.iterator().next();
        } else {
            fieldType = BUnionType.create(null, fieldTypeMembers);
        }

        return nonMatchedRecordExists ? addNilForNillableAccessType(fieldType) : fieldType;
    }

    private BType checkRecordIndexBasedAccess(BLangIndexBasedAccess accessExpr, BRecordType record, BType currentType) {
        BType actualType = symTable.semanticError;
        BLangExpression indexExpr = accessExpr.indexExpr;
        switch (currentType.tag) {
            case TypeTags.STRING:
                if (isConst(indexExpr)) {
                    String fieldName = IdentifierUtils.escapeSpecialCharacters(getConstFieldName(indexExpr));
                    actualType = checkRecordRequiredFieldAccess(accessExpr, names.fromString(fieldName), record);
                    if (actualType != symTable.semanticError) {
                        return actualType;
                    }

                    actualType = checkRecordOptionalFieldAccess(accessExpr, names.fromString(fieldName), record);
                    if (actualType == symTable.semanticError) {
                        actualType = checkRecordRestFieldAccess(accessExpr, names.fromString(fieldName), record);
                        if (actualType == symTable.semanticError) {
                            return actualType;
                        }
                        if (actualType == symTable.neverType) {
                            return actualType;
                        }
                        return addNilForNillableAccessType(actualType);
                    }

                    if (accessExpr.isLValue) {
                        return actualType;
                    }
                    return addNilForNillableAccessType(actualType);
                }

                LinkedHashSet<BType> fieldTypes = record.fields.values().stream()
                        .map(field -> field.type)
                        .collect(Collectors.toCollection(LinkedHashSet::new));

                if (record.restFieldType.tag != TypeTags.NONE) {
                    fieldTypes.add(record.restFieldType);
                }

                if (fieldTypes.stream().noneMatch(BType::isNullable)) {
                    fieldTypes.add(symTable.nilType);
                }

                actualType = BUnionType.create(null, fieldTypes);
                break;
            case TypeTags.FINITE:
                BFiniteType finiteIndexExpr = (BFiniteType) currentType;
                LinkedHashSet<BType> possibleTypes = new LinkedHashSet<>();
                for (BLangExpression finiteMember : finiteIndexExpr.getValueSpace()) {
                    String fieldName = (String) ((BLangLiteral) finiteMember).value;
                    BType fieldType = checkRecordRequiredFieldAccess(accessExpr, names.fromString(fieldName), record);
                    if (fieldType == symTable.semanticError) {
                        fieldType = checkRecordOptionalFieldAccess(accessExpr, names.fromString(fieldName), record);
                        if (fieldType == symTable.semanticError) {
                            fieldType = checkRecordRestFieldAccess(accessExpr, names.fromString(fieldName), record);
                        }

                        if (fieldType != symTable.semanticError) {
                            fieldType = addNilForNillableAccessType(fieldType);
                        }
                    }

                    if (fieldType.tag == TypeTags.SEMANTIC_ERROR) {
                        continue;
                    }
                    possibleTypes.add(fieldType);
                }

                if (possibleTypes.isEmpty()) {
                    return symTable.semanticError;
                }

                if (possibleTypes.stream().noneMatch(BType::isNullable)) {
                    possibleTypes.add(symTable.nilType);
                }

                actualType = possibleTypes.size() == 1 ? possibleTypes.iterator().next() :
                        BUnionType.create(null, possibleTypes);
                break;
            case TypeTags.UNION:
                LinkedHashSet<BType> possibleTypesByMember = new LinkedHashSet<>();
                List<BFiniteType> finiteTypes = new ArrayList<>();
                types.getAllTypes(currentType, true).forEach(memType -> {
                    if (memType.tag == TypeTags.FINITE) {
                        finiteTypes.add((BFiniteType) memType);
                    } else {
                        BType possibleType = checkRecordIndexBasedAccess(accessExpr, record, memType);
                        if (possibleType.tag == TypeTags.UNION) {
                            possibleTypesByMember.addAll(((BUnionType) possibleType).getMemberTypes());
                        } else {
                            possibleTypesByMember.add(possibleType);
                        }
                    }
                });

                BFiniteType finiteType;
                if (finiteTypes.size() == 1) {
                    finiteType = finiteTypes.get(0);
                } else {
                    Set<BLangExpression> valueSpace = new LinkedHashSet<>();
                    finiteTypes.forEach(constituent -> valueSpace.addAll(constituent.getValueSpace()));
                    finiteType = new BFiniteType(null, valueSpace);
                }

                BType possibleType = checkRecordIndexBasedAccess(accessExpr, record, finiteType);
                if (possibleType.tag == TypeTags.UNION) {
                    possibleTypesByMember.addAll(((BUnionType) possibleType).getMemberTypes());
                } else {
                    possibleTypesByMember.add(possibleType);
                }

                if (possibleTypesByMember.contains(symTable.semanticError)) {
                    return symTable.semanticError;
                }
                actualType = possibleTypesByMember.size() == 1 ? possibleTypesByMember.iterator().next() :
                        BUnionType.create(null, possibleTypesByMember);
                break;
            case TypeTags.TYPEREFDESC:
                return checkRecordIndexBasedAccess(accessExpr, record,
                        types.getReferredType(currentType));
        }
        return actualType;
    }

    private List<BType> getTypesList(BType type) {
        if (type.tag == TypeTags.UNION) {
            BUnionType unionType = (BUnionType) type;
            return new ArrayList<>(unionType.getMemberTypes());
        } else {
            return Lists.of(type);
        }
    }

    private LinkedHashSet<BType> getMatchExpressionTypes(BLangMatchExpression bLangMatchExpression) {
        List<BType> exprTypes = getTypesList(bLangMatchExpression.expr.getBType());
        LinkedHashSet<BType> matchExprTypes = new LinkedHashSet<>();
        for (BType type : exprTypes) {
            boolean assignable = false;
            for (BLangMatchExprPatternClause pattern : bLangMatchExpression.patternClauses) {
                BType patternExprType = pattern.expr.getBType();

                // Type of the pattern expression, becomes one of the types of the whole but expression
                matchExprTypes.addAll(getTypesList(patternExprType));

                if (type.tag == TypeTags.SEMANTIC_ERROR || patternExprType.tag == TypeTags.SEMANTIC_ERROR) {
                    return new LinkedHashSet<BType>() {
                        {
                            add(symTable.semanticError);
                        }
                    };
                }

                assignable = this.types.isAssignable(type, pattern.variable.getBType());
                if (assignable) {
                    break;
                }
            }

            // If the matching expr type is not matching to any pattern, it becomes one of the types
            // returned by the whole but expression
            if (!assignable) {
                matchExprTypes.add(type);
            }
        }

        return matchExprTypes;
    }

    private boolean couldHoldTableValues(BType type, List<BType> encounteredTypes) {
        if (encounteredTypes.contains(type)) {
            return false;
        }
        encounteredTypes.add(type);

        switch (type.tag) {
            case TypeTags.UNION:
                for (BType bType1 : ((BUnionType) type).getMemberTypes()) {
                    if (couldHoldTableValues(bType1, encounteredTypes)) {
                        return true;
                    }
                }
                return false;
            case TypeTags.MAP:
                return couldHoldTableValues(((BMapType) type).constraint, encounteredTypes);
            case TypeTags.RECORD:
                BRecordType recordType = (BRecordType) type;
                for (BField field : recordType.fields.values()) {
                    if (couldHoldTableValues(field.type, encounteredTypes)) {
                        return true;
                    }
                }
                return !recordType.sealed && couldHoldTableValues(recordType.restFieldType, encounteredTypes);
            case TypeTags.ARRAY:
                return couldHoldTableValues(((BArrayType) type).eType, encounteredTypes);
            case TypeTags.TUPLE:
                for (BType bType : ((BTupleType) type).getTupleTypes()) {
                    if (couldHoldTableValues(bType, encounteredTypes)) {
                        return true;
                    }
                }
                return false;
        }
        return false;
    }

    private boolean isConst(BLangExpression expression) {

        if (ConstantAnalyzer.isValidConstantExpressionNode(expression)) {
            return true;
        }

        if (expression.getKind() != NodeKind.SIMPLE_VARIABLE_REF) {
            return false;
        }

        return (((BLangSimpleVarRef) expression).symbol.tag & SymTag.CONSTANT) == SymTag.CONSTANT;
    }

    private Name getCurrentCompUnit(BLangNode node) {
        return names.fromString(node.pos.lineRange().filePath());
    }

    private BType getRepresentativeBroadType(List<BType> inferredTypeList) {
        for (int i = 0; i < inferredTypeList.size(); i++) {
            BType type = inferredTypeList.get(i);
            if (type.tag == TypeTags.SEMANTIC_ERROR) {
                return type;
            }

            for (int j = i + 1; j < inferredTypeList.size(); j++) {
                BType otherType = inferredTypeList.get(j);

                if (otherType.tag == TypeTags.SEMANTIC_ERROR) {
                    return otherType;
                }

                if (types.isAssignable(otherType, type)) {
                    inferredTypeList.remove(j);
                    j -= 1;
                    continue;
                }

                if (types.isAssignable(type, otherType)) {
                    inferredTypeList.remove(i);
                    i -= 1;
                    break;
                }
            }
        }

        if (inferredTypeList.size() == 1) {
            return inferredTypeList.get(0);
        }

        return BUnionType.create(null, inferredTypeList.toArray(new BType[0]));
    }

    private BType defineInferredRecordType(BLangRecordLiteral recordLiteral, BType expType) {
        PackageID pkgID = env.enclPkg.symbol.pkgID;
        BRecordTypeSymbol recordSymbol = createRecordTypeSymbol(pkgID, recordLiteral.pos, VIRTUAL);

        Map<String, FieldInfo> nonRestFieldTypes = new LinkedHashMap<>();
        List<BType> restFieldTypes = new ArrayList<>();

        for (RecordLiteralNode.RecordField field : recordLiteral.fields) {
            if (field.isKeyValueField()) {
                BLangRecordKeyValueField keyValue = (BLangRecordKeyValueField) field;
                BLangRecordKey key = keyValue.key;
                BLangExpression expression = keyValue.valueExpr;
                BLangExpression keyExpr = key.expr;
                if (key.computedKey) {
                    checkExpr(keyExpr, env, symTable.stringType);
                    BType exprType = checkExpr(expression, env, expType);
                    if (isUniqueType(restFieldTypes, exprType)) {
                        restFieldTypes.add(exprType);
                    }
                } else {
                    addToNonRestFieldTypes(nonRestFieldTypes, getKeyName(keyExpr),
                                           keyValue.readonly ? checkExpr(expression, env, symTable.readonlyType) :
                                                   checkExpr(expression, env, expType),
                                           true, keyValue.readonly);
                }
            } else if (field.getKind() == NodeKind.RECORD_LITERAL_SPREAD_OP) {
                BType spreadOpType = checkExpr(((BLangRecordLiteral.BLangRecordSpreadOperatorField) field).expr,
                        env, expType);
                BType type = types.getReferredType(spreadOpType);

                if (type.tag == TypeTags.MAP) {
                    BType constraintType = ((BMapType) type).constraint;

                    if (isUniqueType(restFieldTypes, constraintType)) {
                        restFieldTypes.add(constraintType);
                    }
                }

                if (type.tag != TypeTags.RECORD) {
                    continue;
                }

                BRecordType recordType = (BRecordType) type;
                for (BField recField : recordType.fields.values()) {
                    addToNonRestFieldTypes(nonRestFieldTypes, recField.name.value, recField.type,
                                           !Symbols.isOptional(recField.symbol), false);
                }

                if (!recordType.sealed) {
                    BType restFieldType = recordType.restFieldType;
                    if (isUniqueType(restFieldTypes, restFieldType)) {
                        restFieldTypes.add(restFieldType);
                    }
                }
            } else {
                BLangRecordVarNameField varNameField = (BLangRecordVarNameField) field;
                addToNonRestFieldTypes(nonRestFieldTypes, getKeyName(varNameField),
                                       varNameField.readonly ? checkExpr(varNameField, env, symTable.readonlyType) :
                                               checkExpr(varNameField, env, expType),
                                       true, varNameField.readonly);
            }
        }

        LinkedHashMap<String, BField> fields = new LinkedHashMap<>();
        boolean allReadOnlyNonRestFields = true;

        for (Map.Entry<String, FieldInfo> entry : nonRestFieldTypes.entrySet()) {
            FieldInfo fieldInfo = entry.getValue();
            List<BType> types = fieldInfo.types;

            if (types.contains(symTable.semanticError)) {
                return symTable.semanticError;
            }

            String key = entry.getKey();
            Name fieldName = names.fromString(key);
            BType type = types.size() == 1 ? types.get(0) : BUnionType.create(null, types.toArray(new BType[0]));

            Set<Flag> flags = new HashSet<>();

            if (fieldInfo.required) {
                flags.add(Flag.REQUIRED);
            } else {
                flags.add(Flag.OPTIONAL);
            }

            if (fieldInfo.readonly) {
                flags.add(Flag.READONLY);
            } else if (allReadOnlyNonRestFields) {
                allReadOnlyNonRestFields = false;
            }

            BVarSymbol fieldSymbol = new BVarSymbol(Flags.asMask(flags), fieldName, pkgID, type, recordSymbol,
                                                    symTable.builtinPos, VIRTUAL);
            fields.put(fieldName.value, new BField(fieldName, null, fieldSymbol));
            recordSymbol.scope.define(fieldName, fieldSymbol);
        }

        BRecordType recordType = new BRecordType(recordSymbol);
        recordType.fields = fields;

        if (restFieldTypes.contains(symTable.semanticError)) {
            return symTable.semanticError;
        }

        if (restFieldTypes.isEmpty()) {
            recordType.sealed = true;
            recordType.restFieldType = symTable.noType;
        } else if (restFieldTypes.size() == 1) {
            recordType.restFieldType = restFieldTypes.get(0);
        } else {
            recordType.restFieldType = BUnionType.create(null, restFieldTypes.toArray(new BType[0]));
        }
        recordSymbol.type = recordType;
        recordType.tsymbol = recordSymbol;

        if (expType == symTable.readonlyType || (recordType.sealed && allReadOnlyNonRestFields)) {
            recordType.flags |= Flags.READONLY;
            recordSymbol.flags |= Flags.READONLY;
        }

        BLangRecordTypeNode recordTypeNode = TypeDefBuilderHelper.createRecordTypeNode(recordType, pkgID, symTable,
                                                                                       recordLiteral.pos);
        recordTypeNode.initFunction = TypeDefBuilderHelper.createInitFunctionForRecordType(recordTypeNode, env,
                                                                                           names, symTable);
        TypeDefBuilderHelper.createTypeDefinitionForTSymbol(recordType, recordSymbol, recordTypeNode, env);

        return recordType;
    }

    private BRecordTypeSymbol createRecordTypeSymbol(PackageID pkgID, Location location,
                                                     SymbolOrigin origin) {
        BRecordTypeSymbol recordSymbol =
                Symbols.createRecordSymbol(Flags.ANONYMOUS,
                                           names.fromString(anonymousModelHelper.getNextAnonymousTypeKey(pkgID)),
                                           pkgID, null, env.scope.owner, location, origin);

        BInvokableType bInvokableType = new BInvokableType(new ArrayList<>(), symTable.nilType, null);
        BInvokableSymbol initFuncSymbol = Symbols.createFunctionSymbol(
                Flags.PUBLIC, Names.EMPTY, Names.EMPTY, env.enclPkg.symbol.pkgID, bInvokableType, env.scope.owner,
                false, symTable.builtinPos, VIRTUAL);
        initFuncSymbol.retType = symTable.nilType;
        recordSymbol.initializerFunc = new BAttachedFunction(Names.INIT_FUNCTION_SUFFIX, initFuncSymbol,
                                                             bInvokableType, location);

        recordSymbol.scope = new Scope(recordSymbol);
        recordSymbol.scope.define(
                names.fromString(recordSymbol.name.value + "." + recordSymbol.initializerFunc.funcName.value),
                recordSymbol.initializerFunc.symbol);
        return recordSymbol;
    }

    private String getKeyName(BLangExpression key) {
        return key.getKind() == NodeKind.SIMPLE_VARIABLE_REF ?
                ((BLangSimpleVarRef) key).variableName.value : (String) ((BLangLiteral) key).value;
    }

    private void addToNonRestFieldTypes(Map<String, FieldInfo> nonRestFieldTypes, String keyString,
                                        BType exprType, boolean required, boolean readonly) {
        if (!nonRestFieldTypes.containsKey(keyString)) {
            nonRestFieldTypes.put(keyString, new FieldInfo(new ArrayList<BType>() {{ add(exprType); }}, required,
                                                           readonly));
            return;
        }

        FieldInfo fieldInfo = nonRestFieldTypes.get(keyString);
        List<BType> typeList = fieldInfo.types;

        if (isUniqueType(typeList, exprType)) {
            typeList.add(exprType);
        }

        if (required && !fieldInfo.required) {
            fieldInfo.required = true;
        }
    }

    private boolean isUniqueType(List<BType> typeList, BType type) {
        boolean isRecord = type.tag == TypeTags.RECORD;

        for (BType bType : typeList) {

            if (isRecord) {
                if (type == bType) {
                    return false;
                }
            } else if (types.isSameType(type, bType)) {
                return false;
            }
        }
        return true;
    }

    private BType checkXmlSubTypeLiteralCompatibility(Location location, BXMLSubType mutableXmlSubType,
                                                      BType expType) {
        if (expType == symTable.semanticError) {
            return expType;
        }

        boolean unionExpType = expType.tag == TypeTags.UNION;

        if (expType == mutableXmlSubType) {
            return expType;
        }

        if (!unionExpType && types.isAssignable(mutableXmlSubType, expType)) {
            return mutableXmlSubType;
        }

        BXMLSubType immutableXmlSubType = (BXMLSubType)
                ImmutableTypeCloner.getEffectiveImmutableType(location, types, mutableXmlSubType, env, symTable,
                                                              anonymousModelHelper, names);

        if (expType == immutableXmlSubType) {
            return expType;
        }

        if (!unionExpType && types.isAssignable(immutableXmlSubType, expType)) {
            return immutableXmlSubType;
        }

        if (!unionExpType) {
            dlog.error(location, DiagnosticErrorCode.INCOMPATIBLE_TYPES, expType, mutableXmlSubType);
            return symTable.semanticError;
        }

        List<BType> compatibleTypes = new ArrayList<>();
        for (BType memberType : ((BUnionType) expType).getMemberTypes()) {
            if (compatibleTypes.contains(memberType)) {
                continue;
            }

            if (memberType == mutableXmlSubType || memberType == immutableXmlSubType) {
                compatibleTypes.add(memberType);
                continue;
            }

            if (types.isAssignable(mutableXmlSubType, memberType) && !compatibleTypes.contains(mutableXmlSubType)) {
                compatibleTypes.add(mutableXmlSubType);
                continue;
            }

            if (types.isAssignable(immutableXmlSubType, memberType) && !compatibleTypes.contains(immutableXmlSubType)) {
                compatibleTypes.add(immutableXmlSubType);
            }
        }

        if (compatibleTypes.isEmpty()) {
            dlog.error(location, DiagnosticErrorCode.INCOMPATIBLE_TYPES, expType, mutableXmlSubType);
            return symTable.semanticError;
        }

        if (compatibleTypes.size() == 1) {
            return compatibleTypes.get(0);
        }

        dlog.error(location, DiagnosticErrorCode.AMBIGUOUS_TYPES, expType);
        return symTable.semanticError;
    }

    private void markChildrenAsImmutable(BLangXMLElementLiteral bLangXMLElementLiteral) {
        for (BLangExpression modifiedChild : bLangXMLElementLiteral.modifiedChildren) {
            BType childType = modifiedChild.getBType();
            if (Symbols.isFlagOn(childType.flags, Flags.READONLY) || !types.isSelectivelyImmutableType(childType)) {
                continue;
            }
            modifiedChild.setBType(ImmutableTypeCloner.getEffectiveImmutableType(modifiedChild.pos, types, childType,
                                                                         env, symTable, anonymousModelHelper, names));

            if (modifiedChild.getKind() == NodeKind.XML_ELEMENT_LITERAL) {
                markChildrenAsImmutable((BLangXMLElementLiteral) modifiedChild);
            }
        }
    }

    private void logUndefinedSymbolError(Location pos, String name) {
        if (!missingNodesHelper.isMissingNode(name)) {
            dlog.error(pos, DiagnosticErrorCode.UNDEFINED_SYMBOL, name);
        }
    }

    private void markTypeAsIsolated(BType actualType) {
        actualType.flags |= Flags.ISOLATED;
        actualType.tsymbol.flags |= Flags.ISOLATED;
    }

    private boolean isObjectConstructorExpr(BLangTypeInit cIExpr, BType actualType) {
        return cIExpr.getType() != null && Symbols.isFlagOn(actualType.tsymbol.flags, Flags.ANONYMOUS);
    }

    private BLangClassDefinition getClassDefinitionForObjectConstructorExpr(BLangTypeInit cIExpr, SymbolEnv env) {
        List<BLangClassDefinition> classDefinitions = env.enclPkg.classDefinitions;

        BLangUserDefinedType userDefinedType = (BLangUserDefinedType) cIExpr.getType();
        BSymbol symbol = symResolver.lookupMainSpaceSymbolInPackage(userDefinedType.pos, env,
                                                                    names.fromIdNode(userDefinedType.pkgAlias),
                                                                    names.fromIdNode(userDefinedType.typeName));

        for (BLangClassDefinition classDefinition : classDefinitions) {
            if (classDefinition.symbol == symbol) {
                return classDefinition;
            }
        }
        return null; // Won't reach here.
    }

    private void handleObjectConstrExprForReadOnly(BLangTypeInit cIExpr, BObjectType actualObjectType,
                                                   BLangClassDefinition classDefForConstructor, SymbolEnv env,
                                                   boolean logErrors) {
        boolean hasNeverReadOnlyField = false;

        for (BField field : actualObjectType.fields.values()) {
            BType fieldType = field.type;
            if (!types.isInherentlyImmutableType(fieldType) && !types.isSelectivelyImmutableType(fieldType, false)) {
                analyzeObjectConstructor(classDefForConstructor, env);
                hasNeverReadOnlyField = true;

                if (!logErrors) {
                    return;
                }

                dlog.error(field.pos,
                           DiagnosticErrorCode.INVALID_FIELD_IN_OBJECT_CONSTUCTOR_EXPR_WITH_READONLY_REFERENCE,
                           fieldType);
            }
        }

        if (hasNeverReadOnlyField) {
            return;
        }

        classDefForConstructor.flagSet.add(Flag.READONLY);
        actualObjectType.flags |= Flags.READONLY;
        actualObjectType.tsymbol.flags |= Flags.READONLY;

        ImmutableTypeCloner.markFieldsAsImmutable(classDefForConstructor, env, actualObjectType, types,
                                                  anonymousModelHelper, symTable, names, cIExpr.pos);

        analyzeObjectConstructor(classDefForConstructor, env);
    }

    private void markConstructedObjectIsolatedness(BObjectType actualObjectType) {
        if (Symbols.isFlagOn(actualObjectType.flags, Flags.READONLY)) {
            markTypeAsIsolated(actualObjectType);
            return;
        }

        for (BField field : actualObjectType.fields.values()) {
            if (!Symbols.isFlagOn(field.symbol.flags, Flags.FINAL) ||
                    !types.isSubTypeOfReadOnlyOrIsolatedObjectUnion(field.type)) {
                return;
            }
        }

        markTypeAsIsolated(actualObjectType);
    }

    private void markLeafNode(BLangAccessExpression accessExpression) {
        BLangNode parent = accessExpression.parent;
        if (parent == null) {
            accessExpression.leafNode = true;
            return;
        }

        NodeKind kind = parent.getKind();

        while (kind == NodeKind.GROUP_EXPR) {
            parent = parent.parent;

            if (parent == null) {
                accessExpression.leafNode = true;
                break;
            }

            kind = parent.getKind();
        }

        if (kind != NodeKind.FIELD_BASED_ACCESS_EXPR && kind != NodeKind.INDEX_BASED_ACCESS_EXPR) {
            accessExpression.leafNode = true;
        }
    }

    private static class FieldInfo {
        List<BType> types;
        boolean required;
        boolean readonly;

        private FieldInfo(List<BType> types, boolean required, boolean readonly) {
            this.types = types;
            this.required = required;
            this.readonly = readonly;
        }
    }

    private static class TypeSymbolPair {
        private BVarSymbol fieldSymbol;
        private BType determinedType;

        public TypeSymbolPair(BVarSymbol fieldSymbol, BType determinedType) {
            this.fieldSymbol = fieldSymbol;
            this.determinedType = determinedType;
        }
    }

    private static class RecordUnionDiagnostics {
        // Set of record types which doesn't have the field name declared
        Set<BRecordType> undeclaredInRecords = new LinkedHashSet<>();

        // Set of record types which has the field type that includes nil
        Set<BRecordType> nilableInRecords = new LinkedHashSet<>();

        boolean hasUndeclared() {
            return undeclaredInRecords.size() > 0;
        }

        boolean hasNilable() {
            return nilableInRecords.size() > 0;
        }

        boolean hasNilableAndUndeclared() {
            return nilableInRecords.size() > 0 && undeclaredInRecords.size() > 0;
        }

        String recordsToString(Set<BRecordType> recordTypeSet) {
            StringBuilder recordNames = new StringBuilder();
            int recordSetSize = recordTypeSet.size();
            int index = 0;

            for (BRecordType recordType : recordTypeSet) {
                index++;
                recordNames.append(recordType.tsymbol.getName().getValue());

                if (recordSetSize > 1) {

                    if (index == recordSetSize - 1) {
                        recordNames.append("', and '");
                    } else if (index < recordSetSize) {
                        recordNames.append("', '");
                    }
                }
            }

            return recordNames.toString();
        }
    }
}<|MERGE_RESOLUTION|>--- conflicted
+++ resolved
@@ -470,7 +470,6 @@
         }
     }
 
-<<<<<<< HEAD
     private int getPreferredMemberTypeTag(BFiniteType finiteType) {
         for (BLangExpression valueExpr : finiteType.getValueSpace()) {
             int typeTag = valueExpr.getBType().tag;
@@ -480,98 +479,12 @@
             for (int i = TypeTags.INT; i <= TypeTags.DECIMAL; i++) {
                 if (typeTag == i) {
                     return i;
-=======
-    private BType setLiteralValueAndGetType(BLangLiteral literalExpr, BType expType) {
-        // Get the type matching to the tag from the symbol table.
-        BType literalType = symTable.getTypeFromTag(literalExpr.getBType().tag);
-        Object literalValue = literalExpr.value;
-        BType expectedType = types.getReferredType(expType);
-        if (literalType.tag == TypeTags.INT || literalType.tag == TypeTags.BYTE) {
-            if (expectedType.tag == TypeTags.FLOAT) {
-                literalType = symTable.floatType;
-                literalExpr.value = ((Long) literalValue).doubleValue();
-            } else if (expectedType.tag == TypeTags.DECIMAL &&
-                    !NumericLiteralSupport.hasHexIndicator(literalExpr.originalValue)) {
-                literalType = symTable.decimalType;
-                literalExpr.value = String.valueOf(literalValue);
-            } else if (TypeTags.isIntegerTypeTag(expectedType.tag) || expectedType.tag == TypeTags.BYTE) {
-                BType intLiteralType = getIntLiteralType(literalExpr.pos, expType, literalType, literalValue);
-                if (intLiteralType == symTable.semanticError) {
-                    dlog.error(literalExpr.pos, DiagnosticErrorCode.INCOMPATIBLE_TYPES, expType, literalType);
-                    return symTable.semanticError;
-                }
-                literalType = intLiteralType;
-            } else if (expectedType.tag == TypeTags.FINITE
-                    && types.isAssignableToFiniteType(expType, literalExpr)) {
-                BFiniteType finiteType = (BFiniteType) expectedType;
-                if (literalAssignableToFiniteType(literalExpr, finiteType, TypeTags.INT)) {
-                    BType valueType = setLiteralValueAndGetType(literalExpr, symTable.intType);
-                    setLiteralValueForFiniteType(literalExpr, valueType);
-                    return valueType;
-                } else if (literalAssignableToFiniteType(literalExpr, finiteType, TypeTags.BYTE)) {
-                    BType valueType = setLiteralValueAndGetType(literalExpr, symTable.byteType);
-                    setLiteralValueForFiniteType(literalExpr, valueType);
-                    return valueType;
-                } else if (literalAssignableToFiniteType(literalExpr, finiteType, TypeTags.FLOAT)) {
-                    BType valueType = setLiteralValueAndGetType(literalExpr, symTable.floatType);
-                    setLiteralValueForFiniteType(literalExpr, valueType);
-                    return valueType;
-                } else if (literalAssignableToFiniteType(literalExpr, finiteType, TypeTags.DECIMAL)) {
-                    BType valueType = setLiteralValueAndGetType(literalExpr, symTable.decimalType);
-                    setLiteralValueForFiniteType(literalExpr, valueType);
-                    return valueType;
-                } else if (literalAssignableToFiniteType(literalExpr, finiteType, TypeTags.SIGNED32_INT)) {
-                    BType valueType = setLiteralValueAndGetType(literalExpr, symTable.signed32IntType);
-                    setLiteralValueForFiniteType(literalExpr, valueType);
-                    return valueType;
-                } else if (literalAssignableToFiniteType(literalExpr, finiteType, TypeTags.SIGNED16_INT)) {
-                    BType valueType = setLiteralValueAndGetType(literalExpr, symTable.signed16IntType);
-                    setLiteralValueForFiniteType(literalExpr, valueType);
-                    return valueType;
-                } else if (literalAssignableToFiniteType(literalExpr, finiteType, TypeTags.SIGNED8_INT)) {
-                    BType valueType = setLiteralValueAndGetType(literalExpr, symTable.signed8IntType);
-                    setLiteralValueForFiniteType(literalExpr, valueType);
-                    return valueType;
-                } else if (literalAssignableToFiniteType(literalExpr, finiteType, TypeTags.UNSIGNED32_INT)) {
-                    BType valueType = setLiteralValueAndGetType(literalExpr, symTable.unsigned32IntType);
-                    setLiteralValueForFiniteType(literalExpr, valueType);
-                    return valueType;
-                } else if (literalAssignableToFiniteType(literalExpr, finiteType, TypeTags.UNSIGNED16_INT)) {
-                    BType valueType = setLiteralValueAndGetType(literalExpr, symTable.unsigned16IntType);
-                    setLiteralValueForFiniteType(literalExpr, valueType);
-                    return valueType;
-                } else if (literalAssignableToFiniteType(literalExpr, finiteType, TypeTags.UNSIGNED8_INT)) {
-                    BType valueType = setLiteralValueAndGetType(literalExpr, symTable.unsigned8IntType);
-                    setLiteralValueForFiniteType(literalExpr, valueType);
-                    return valueType;
-                }
-            } else if (expectedType.tag == TypeTags.UNION) {
-                Set<BType> memberTypes = new LinkedHashSet<>(types.getAllTypes(expectedType, true));
-                BType intSubType = null;
-                boolean intOrIntCompatibleTypeFound = false;
-                for (BType memType : memberTypes) {
-                    memType = types.getReferredType(memType);
-                    if ((memType.tag != TypeTags.INT && TypeTags.isIntegerTypeTag(memType.tag)) ||
-                            memType.tag == TypeTags.BYTE) {
-                        intSubType = memType;
-                    } else if (memType.tag == TypeTags.INT || memType.tag == TypeTags.JSON ||
-                            memType.tag == TypeTags.ANYDATA || memType.tag == TypeTags.ANY) {
-                        intOrIntCompatibleTypeFound = true;
-                    }
-                }
-                if (intOrIntCompatibleTypeFound) {
-                    return setLiteralValueAndGetType(literalExpr, symTable.intType);
-                }
-                if (intSubType != null) {
-                    return setLiteralValueAndGetType(literalExpr, intSubType);
->>>>>>> e436dcb0
                 }
             }
         }
         return TypeTags.NONE;
     }
 
-<<<<<<< HEAD
     private BType getFiniteTypeMatchWithIntType(BLangLiteral literalExpr, BFiniteType finiteType) {
         if (literalAssignableToFiniteType(literalExpr, finiteType, TypeTags.INT)) {
             setLiteralValueForFiniteType(literalExpr, symTable.intType);
@@ -584,15 +497,6 @@
                 if (literalAssignableToFiniteType(literalExpr, finiteType, tag)) {
                     setLiteralValueForFiniteType(literalExpr, symTable.getTypeFromTag(tag));
                     return symTable.getTypeFromTag(tag);
-=======
-                BType finiteType = getFiniteTypeWithValuesOfSingleType((BUnionType) expectedType, symTable.intType);
-                if (finiteType != symTable.semanticError) {
-                    BType setType = setLiteralValueAndGetType(literalExpr, finiteType);
-                    if (literalExpr.isFiniteContext) {
-                        // i.e., a match was found for a finite type
-                        return setType;
-                    }
->>>>>>> e436dcb0
                 }
             }
         }
@@ -618,7 +522,6 @@
         return symTable.intType;
     }
 
-<<<<<<< HEAD
     private BType getIntegerLiteralType(BLangLiteral literalExpr, Object literalValue, BType expType) {
         if (expType.tag == TypeTags.BYTE || TypeTags.isIntegerTypeTag(expType.tag)) {
             return getIntLiteralType(expType, literalValue);
@@ -638,14 +541,6 @@
                     BType intLiteralType = getIntLiteralType(memType, literalValue);
                     if (intLiteralType == memType) {
                         return intLiteralType;
-=======
-                finiteType = getFiniteTypeWithValuesOfSingleType((BUnionType) expectedType, symTable.byteType);
-                if (finiteType != symTable.semanticError) {
-                    BType setType = setLiteralValueAndGetType(literalExpr, finiteType);
-                    if (literalExpr.isFiniteContext) {
-                        // i.e., a match was found for a finite type
-                        return setType;
->>>>>>> e436dcb0
                     }
                 } else if (memType.tag == TypeTags.JSON || memType.tag == TypeTags.ANYDATA ||
                            memType.tag == TypeTags.ANY) {
@@ -653,7 +548,7 @@
                 }
             }
 
-            BType finiteType = getFiniteTypeWithValuesOfSingleType((BUnionType) expType, symTable.intType);
+            BType finiteType = getFiniteTypeWithValuesOfSingleType((BUnionType) expectedType, symTable.intType);
             if (finiteType != symTable.semanticError) {
                 BType setType = setLiteralValueAndGetType(literalExpr, finiteType);
                 if (literalExpr.isFiniteContext) {
@@ -662,23 +557,13 @@
                 }
             }
 
-<<<<<<< HEAD
-            BType finiteTypeMatchingByte = getFiniteTypeWithValuesOfSingleType((BUnionType) expType, symTable.byteType);
+            BType finiteTypeMatchingByte = getFiniteTypeWithValuesOfSingleType((BUnionType) expectedType, symTable.byteType);
             if (finiteTypeMatchingByte != symTable.semanticError) {
                 finiteType = finiteTypeMatchingByte;
                 BType setType = setLiteralValueAndGetType(literalExpr, finiteType);
                 if (literalExpr.isFiniteContext) {
                     // i.e., a match was found for a finite type
                     return setType;
-=======
-                finiteType = getFiniteTypeWithValuesOfSingleType((BUnionType) expectedType, symTable.floatType);
-                if (finiteType != symTable.semanticError) {
-                    BType setType = setLiteralValueAndGetType(literalExpr, finiteType);
-                    if (literalExpr.isFiniteContext) {
-                        // i.e., a match was found for a finite type
-                        return setType;
-                    }
->>>>>>> e436dcb0
                 }
             }
 
@@ -687,7 +572,6 @@
         return symTable.intType;
     }
 
-<<<<<<< HEAD
     private BType getTypeOfLiteralWithFloatDiscriminator(BLangLiteral literalExpr, Object literalValue, BType expType) {
         String numericLiteral = NumericLiteralSupport.stripDiscriminator(String.valueOf(literalValue));
         if (!types.validateFloatLiteral(literalExpr.pos, numericLiteral)) {
@@ -706,22 +590,11 @@
             BType unionMember = getAndSetAssignableUnionMember(literalExpr, unionType, symTable.floatType);
             if (unionMember != symTable.noType) {
                 return unionMember;
-=======
-                finiteType = getFiniteTypeWithValuesOfSingleType((BUnionType) expectedType, symTable.decimalType);
-                if (finiteType != symTable.semanticError) {
-                    BType setType = setLiteralValueAndGetType(literalExpr, finiteType);
-                    if (literalExpr.isFiniteContext) {
-                        // i.e., a match was found for a finite type
-                        return setType;
-                    }
-                }
->>>>>>> e436dcb0
             }
         }
         return symTable.floatType;
     }
 
-<<<<<<< HEAD
     private BType getTypeOfLiteralWithDecimalDiscriminator(BLangLiteral literalExpr, Object literalValue,
                                                            BType expType) {
         literalExpr.value = NumericLiteralSupport.stripDiscriminator(String.valueOf(literalValue));
@@ -760,8 +633,8 @@
                     return valueType;
                 }
             }
-        } else if (expType.tag == TypeTags.UNION) {
-            BUnionType unionType = (BUnionType) expType;
+        } else if (expectedType.tag == TypeTags.UNION) {
+            BUnionType unionType = (BUnionType) expectedType;
             for (int tag = TypeTags.FLOAT; tag <= TypeTags.DECIMAL; tag++) {
                 BType unionMember =
                         getAndSetAssignableUnionMember(literalExpr, unionType, symTable.getTypeFromTag(tag));
@@ -827,45 +700,6 @@
         BType literalType = symTable.getTypeFromTag(literalExpr.getBType().tag);
         if (literalType.tag == TypeTags.STRING && types.isCharLiteralValue((String) literalValue)) {
             if (expType.tag == TypeTags.CHAR_STRING) {
-=======
-            if (expectedType.tag == TypeTags.DECIMAL) {
-                // It's illegal to assign discriminated float literal or hex literal to a decimal LHS.
-                if (isDiscriminatedFloat || NumericLiteralSupport.isHexLiteral(numericLiteral)) {
-                    dlog.error(literalExpr.pos, DiagnosticErrorCode.INCOMPATIBLE_TYPES, expectedType,
-                            symTable.floatType);
-                    resultType = symTable.semanticError;
-                    return resultType;
-                }
-                // LHS expecting decimal value and RHS offer non discriminated float, consider RHS as decimal.
-                literalType = symTable.decimalType;
-                literalExpr.value = numericLiteral;
-            } else if (expectedType.tag == TypeTags.FLOAT) {
-                literalExpr.value = Double.parseDouble(String.valueOf(numericLiteral));
-            } else if (expectedType.tag == TypeTags.FINITE
-                    && types.isAssignableToFiniteType(expectedType, literalExpr)) {
-                BFiniteType finiteType = (BFiniteType) expectedType;
-                if (literalAssignableToFiniteType(literalExpr, finiteType, TypeTags.FLOAT)) {
-                    BType valueType = setLiteralValueAndGetType(literalExpr, symTable.floatType);
-                    setLiteralValueForFiniteType(literalExpr, valueType);
-                    return valueType;
-                } else if (!isDiscriminatedFloat
-                        && literalAssignableToFiniteType(literalExpr, finiteType, TypeTags.DECIMAL)) {
-                    BType valueType = setLiteralValueAndGetType(literalExpr, symTable.decimalType);
-                    setLiteralValueForFiniteType(literalExpr, valueType);
-                    return valueType;
-                }
-            } else if (expectedType.tag == TypeTags.UNION) {
-                BUnionType unionType = (BUnionType) expectedType;
-                BType unionMember = getAndSetAssignableUnionMember(literalExpr, unionType, symTable.floatType);
-                if (unionMember != symTable.noType) {
-                    return unionMember;
-                }
-            }
-        } else if (literalType.tag == TypeTags.DECIMAL) {
-            return decimalLiteral(literalValue, literalExpr, expectedType);
-        } else if (literalType.tag == TypeTags.STRING && types.isCharLiteralValue((String) literalValue)) {
-            if (expectedType.tag == TypeTags.CHAR_STRING) {
->>>>>>> e436dcb0
                 return symTable.charStringType;
             }
             if (expectedType.tag == TypeTags.UNION) {
@@ -1010,13 +844,7 @@
         return new BFiniteType(null, matchedValueSpace);
     }
 
-<<<<<<< HEAD
     private BType getIntLiteralType(BType expType, Object literalValue) {
-
-=======
-    private BType getIntLiteralType(Location location, BType expType, BType literalType,
-                                    Object literalValue) {
->>>>>>> e436dcb0
         switch (expType.tag) {
             case TypeTags.INT:
                 return symTable.intType;
@@ -1060,12 +888,7 @@
                         literalType, literalValue);
             default:
         }
-<<<<<<< HEAD
         return symTable.intType;
-=======
-        resultType = symTable.semanticError;
-        return resultType;
->>>>>>> e436dcb0
     }
 
     @Override
@@ -3094,15 +2917,10 @@
         // Error details provided does not match the contextually expected error type.
         // if type reference is not provided let's take the `ballerina/lang.error:error` as the expected type.
         BErrorType errorType;
-<<<<<<< HEAD
-        if (userProvidedTypeRef != null && userProvidedTypeRef.getBType().tag == TypeTags.ERROR) {
-            errorType = (BErrorType) userProvidedTypeRef.getBType();
-            validTypeRefFound = true;
-=======
         if (userProvidedTypeRef != null
                 && types.getReferredType(userProvidedTypeRef.getBType()).tag == TypeTags.ERROR) {
             errorType = (BErrorType) types.getReferredType(userProvidedTypeRef.getBType());
->>>>>>> e436dcb0
+            validTypeRefFound = true;
         } else if (expandedCandidates.size() == 1) {
             errorType = (BErrorType) types.getReferredType(expandedCandidates.get(0));
         } else {
