/*
 *  Copyright (c) 2017, WSO2 Inc. (http://www.wso2.org) All Rights Reserved.
 *
 *  WSO2 Inc. licenses this file to you under the Apache License,
 *  Version 2.0 (the "License"); you may not use this file except
 *  in compliance with the License.
 *  You may obtain a copy of the License at
 *
 *    http://www.apache.org/licenses/LICENSE-2.0
 *
 *  Unless required by applicable law or agreed to in writing,
 *  software distributed under the License is distributed on an
 *  "AS IS" BASIS, WITHOUT WARRANTIES OR CONDITIONS OF ANY
 *  KIND, either express or implied.  See the License for the
 *  specific language governing permissions and limitations
 *  under the License.
 */
package org.wso2.ballerinalang.compiler.semantics.analyzer;

import io.ballerina.runtime.api.utils.IdentifierUtils;
import io.ballerina.tools.diagnostics.DiagnosticCode;
import io.ballerina.tools.diagnostics.Location;
import org.ballerinalang.model.TreeBuilder;
import org.ballerinalang.model.clauses.OrderKeyNode;
import org.ballerinalang.model.elements.AttachPoint;
import org.ballerinalang.model.elements.Flag;
import org.ballerinalang.model.elements.PackageID;
import org.ballerinalang.model.symbols.InvokableSymbol;
import org.ballerinalang.model.symbols.SymbolKind;
import org.ballerinalang.model.symbols.SymbolOrigin;
import org.ballerinalang.model.tree.ActionNode;
import org.ballerinalang.model.tree.IdentifierNode;
import org.ballerinalang.model.tree.NodeKind;
import org.ballerinalang.model.tree.OperatorKind;
import org.ballerinalang.model.tree.expressions.NamedArgNode;
import org.ballerinalang.model.tree.expressions.RecordLiteralNode;
import org.ballerinalang.model.tree.expressions.XMLNavigationAccess;
import org.ballerinalang.model.types.TupleType;
import org.ballerinalang.model.types.Type;
import org.ballerinalang.model.types.TypeKind;
import org.ballerinalang.util.BLangCompilerConstants;
import org.ballerinalang.util.diagnostic.DiagnosticErrorCode;
import org.wso2.ballerinalang.compiler.desugar.ASTBuilderUtil;
import org.wso2.ballerinalang.compiler.diagnostic.BLangDiagnosticLog;
import org.wso2.ballerinalang.compiler.parser.BLangAnonymousModelHelper;
import org.wso2.ballerinalang.compiler.parser.BLangMissingNodesHelper;
import org.wso2.ballerinalang.compiler.parser.NodeCloner;
import org.wso2.ballerinalang.compiler.semantics.model.Scope;
import org.wso2.ballerinalang.compiler.semantics.model.SymbolEnv;
import org.wso2.ballerinalang.compiler.semantics.model.SymbolTable;
import org.wso2.ballerinalang.compiler.semantics.model.symbols.BAnnotationSymbol;
import org.wso2.ballerinalang.compiler.semantics.model.symbols.BAttachedFunction;
import org.wso2.ballerinalang.compiler.semantics.model.symbols.BConstantSymbol;
import org.wso2.ballerinalang.compiler.semantics.model.symbols.BInvokableSymbol;
import org.wso2.ballerinalang.compiler.semantics.model.symbols.BInvokableTypeSymbol;
import org.wso2.ballerinalang.compiler.semantics.model.symbols.BLetSymbol;
import org.wso2.ballerinalang.compiler.semantics.model.symbols.BObjectTypeSymbol;
import org.wso2.ballerinalang.compiler.semantics.model.symbols.BOperatorSymbol;
import org.wso2.ballerinalang.compiler.semantics.model.symbols.BPackageSymbol;
import org.wso2.ballerinalang.compiler.semantics.model.symbols.BRecordTypeSymbol;
import org.wso2.ballerinalang.compiler.semantics.model.symbols.BSymbol;
import org.wso2.ballerinalang.compiler.semantics.model.symbols.BTypeSymbol;
import org.wso2.ballerinalang.compiler.semantics.model.symbols.BVarSymbol;
import org.wso2.ballerinalang.compiler.semantics.model.symbols.BXMLNSSymbol;
import org.wso2.ballerinalang.compiler.semantics.model.symbols.SymTag;
import org.wso2.ballerinalang.compiler.semantics.model.symbols.Symbols;
import org.wso2.ballerinalang.compiler.semantics.model.types.BArrayType;
import org.wso2.ballerinalang.compiler.semantics.model.types.BErrorType;
import org.wso2.ballerinalang.compiler.semantics.model.types.BField;
import org.wso2.ballerinalang.compiler.semantics.model.types.BFiniteType;
import org.wso2.ballerinalang.compiler.semantics.model.types.BFutureType;
import org.wso2.ballerinalang.compiler.semantics.model.types.BIntersectionType;
import org.wso2.ballerinalang.compiler.semantics.model.types.BInvokableType;
import org.wso2.ballerinalang.compiler.semantics.model.types.BMapType;
import org.wso2.ballerinalang.compiler.semantics.model.types.BObjectType;
import org.wso2.ballerinalang.compiler.semantics.model.types.BRecordType;
import org.wso2.ballerinalang.compiler.semantics.model.types.BStreamType;
import org.wso2.ballerinalang.compiler.semantics.model.types.BTableType;
import org.wso2.ballerinalang.compiler.semantics.model.types.BTupleType;
import org.wso2.ballerinalang.compiler.semantics.model.types.BType;
import org.wso2.ballerinalang.compiler.semantics.model.types.BTypeIdSet;
import org.wso2.ballerinalang.compiler.semantics.model.types.BTypedescType;
import org.wso2.ballerinalang.compiler.semantics.model.types.BUnionType;
import org.wso2.ballerinalang.compiler.semantics.model.types.BXMLSubType;
import org.wso2.ballerinalang.compiler.semantics.model.types.BXMLType;
import org.wso2.ballerinalang.compiler.tree.BLangAnnotationAttachment;
import org.wso2.ballerinalang.compiler.tree.BLangClassDefinition;
import org.wso2.ballerinalang.compiler.tree.BLangFunction;
import org.wso2.ballerinalang.compiler.tree.BLangIdentifier;
import org.wso2.ballerinalang.compiler.tree.BLangInvokableNode;
import org.wso2.ballerinalang.compiler.tree.BLangNode;
import org.wso2.ballerinalang.compiler.tree.BLangNodeVisitor;
import org.wso2.ballerinalang.compiler.tree.BLangSimpleVariable;
import org.wso2.ballerinalang.compiler.tree.BLangTableKeySpecifier;
import org.wso2.ballerinalang.compiler.tree.BLangVariable;
import org.wso2.ballerinalang.compiler.tree.clauses.BLangDoClause;
import org.wso2.ballerinalang.compiler.tree.clauses.BLangFromClause;
import org.wso2.ballerinalang.compiler.tree.clauses.BLangInputClause;
import org.wso2.ballerinalang.compiler.tree.clauses.BLangJoinClause;
import org.wso2.ballerinalang.compiler.tree.clauses.BLangLetClause;
import org.wso2.ballerinalang.compiler.tree.clauses.BLangLimitClause;
import org.wso2.ballerinalang.compiler.tree.clauses.BLangOnClause;
import org.wso2.ballerinalang.compiler.tree.clauses.BLangOnConflictClause;
import org.wso2.ballerinalang.compiler.tree.clauses.BLangOnFailClause;
import org.wso2.ballerinalang.compiler.tree.clauses.BLangOrderByClause;
import org.wso2.ballerinalang.compiler.tree.clauses.BLangOrderKey;
import org.wso2.ballerinalang.compiler.tree.clauses.BLangSelectClause;
import org.wso2.ballerinalang.compiler.tree.clauses.BLangWhereClause;
import org.wso2.ballerinalang.compiler.tree.expressions.BLangAccessExpression;
import org.wso2.ballerinalang.compiler.tree.expressions.BLangAnnotAccessExpr;
import org.wso2.ballerinalang.compiler.tree.expressions.BLangArrowFunction;
import org.wso2.ballerinalang.compiler.tree.expressions.BLangBinaryExpr;
import org.wso2.ballerinalang.compiler.tree.expressions.BLangCheckPanickedExpr;
import org.wso2.ballerinalang.compiler.tree.expressions.BLangCheckedExpr;
import org.wso2.ballerinalang.compiler.tree.expressions.BLangCommitExpr;
import org.wso2.ballerinalang.compiler.tree.expressions.BLangConstRef;
import org.wso2.ballerinalang.compiler.tree.expressions.BLangElvisExpr;
import org.wso2.ballerinalang.compiler.tree.expressions.BLangErrorConstructorExpr;
import org.wso2.ballerinalang.compiler.tree.expressions.BLangErrorVarRef;
import org.wso2.ballerinalang.compiler.tree.expressions.BLangExpression;
import org.wso2.ballerinalang.compiler.tree.expressions.BLangFieldBasedAccess;
import org.wso2.ballerinalang.compiler.tree.expressions.BLangGroupExpr;
import org.wso2.ballerinalang.compiler.tree.expressions.BLangIndexBasedAccess;
import org.wso2.ballerinalang.compiler.tree.expressions.BLangInferredTypedescDefaultNode;
import org.wso2.ballerinalang.compiler.tree.expressions.BLangInvocation;
import org.wso2.ballerinalang.compiler.tree.expressions.BLangLambdaFunction;
import org.wso2.ballerinalang.compiler.tree.expressions.BLangLetExpression;
import org.wso2.ballerinalang.compiler.tree.expressions.BLangListConstructorExpr;
import org.wso2.ballerinalang.compiler.tree.expressions.BLangLiteral;
import org.wso2.ballerinalang.compiler.tree.expressions.BLangMatchExpression;
import org.wso2.ballerinalang.compiler.tree.expressions.BLangMatchExpression.BLangMatchExprPatternClause;
import org.wso2.ballerinalang.compiler.tree.expressions.BLangNamedArgsExpression;
import org.wso2.ballerinalang.compiler.tree.expressions.BLangNumericLiteral;
import org.wso2.ballerinalang.compiler.tree.expressions.BLangObjectConstructorExpression;
import org.wso2.ballerinalang.compiler.tree.expressions.BLangQueryAction;
import org.wso2.ballerinalang.compiler.tree.expressions.BLangQueryExpr;
import org.wso2.ballerinalang.compiler.tree.expressions.BLangRawTemplateLiteral;
import org.wso2.ballerinalang.compiler.tree.expressions.BLangRecordLiteral;
import org.wso2.ballerinalang.compiler.tree.expressions.BLangRecordLiteral.BLangRecordKey;
import org.wso2.ballerinalang.compiler.tree.expressions.BLangRecordLiteral.BLangRecordKeyValueField;
import org.wso2.ballerinalang.compiler.tree.expressions.BLangRecordLiteral.BLangRecordVarNameField;
import org.wso2.ballerinalang.compiler.tree.expressions.BLangRecordVarRef;
import org.wso2.ballerinalang.compiler.tree.expressions.BLangRestArgsExpression;
import org.wso2.ballerinalang.compiler.tree.expressions.BLangServiceConstructorExpr;
import org.wso2.ballerinalang.compiler.tree.expressions.BLangSimpleVarRef;
import org.wso2.ballerinalang.compiler.tree.expressions.BLangStringTemplateLiteral;
import org.wso2.ballerinalang.compiler.tree.expressions.BLangTableConstructorExpr;
import org.wso2.ballerinalang.compiler.tree.expressions.BLangTableMultiKeyExpr;
import org.wso2.ballerinalang.compiler.tree.expressions.BLangTernaryExpr;
import org.wso2.ballerinalang.compiler.tree.expressions.BLangTransactionalExpr;
import org.wso2.ballerinalang.compiler.tree.expressions.BLangTrapExpr;
import org.wso2.ballerinalang.compiler.tree.expressions.BLangTupleVarRef;
import org.wso2.ballerinalang.compiler.tree.expressions.BLangTypeConversionExpr;
import org.wso2.ballerinalang.compiler.tree.expressions.BLangTypeInit;
import org.wso2.ballerinalang.compiler.tree.expressions.BLangTypeTestExpr;
import org.wso2.ballerinalang.compiler.tree.expressions.BLangTypedescExpr;
import org.wso2.ballerinalang.compiler.tree.expressions.BLangUnaryExpr;
import org.wso2.ballerinalang.compiler.tree.expressions.BLangValueExpression;
import org.wso2.ballerinalang.compiler.tree.expressions.BLangVariableReference;
import org.wso2.ballerinalang.compiler.tree.expressions.BLangWaitExpr;
import org.wso2.ballerinalang.compiler.tree.expressions.BLangWaitForAllExpr;
import org.wso2.ballerinalang.compiler.tree.expressions.BLangWorkerFlushExpr;
import org.wso2.ballerinalang.compiler.tree.expressions.BLangWorkerReceive;
import org.wso2.ballerinalang.compiler.tree.expressions.BLangWorkerSyncSendExpr;
import org.wso2.ballerinalang.compiler.tree.expressions.BLangXMLAttribute;
import org.wso2.ballerinalang.compiler.tree.expressions.BLangXMLCommentLiteral;
import org.wso2.ballerinalang.compiler.tree.expressions.BLangXMLElementAccess;
import org.wso2.ballerinalang.compiler.tree.expressions.BLangXMLElementFilter;
import org.wso2.ballerinalang.compiler.tree.expressions.BLangXMLElementLiteral;
import org.wso2.ballerinalang.compiler.tree.expressions.BLangXMLNavigationAccess;
import org.wso2.ballerinalang.compiler.tree.expressions.BLangXMLProcInsLiteral;
import org.wso2.ballerinalang.compiler.tree.expressions.BLangXMLQName;
import org.wso2.ballerinalang.compiler.tree.expressions.BLangXMLQuotedString;
import org.wso2.ballerinalang.compiler.tree.expressions.BLangXMLSequenceLiteral;
import org.wso2.ballerinalang.compiler.tree.expressions.BLangXMLTextLiteral;
import org.wso2.ballerinalang.compiler.tree.statements.BLangBlockStmt;
import org.wso2.ballerinalang.compiler.tree.statements.BLangDo;
import org.wso2.ballerinalang.compiler.tree.types.BLangLetVariable;
import org.wso2.ballerinalang.compiler.tree.types.BLangRecordTypeNode;
import org.wso2.ballerinalang.compiler.tree.types.BLangType;
import org.wso2.ballerinalang.compiler.tree.types.BLangUserDefinedType;
import org.wso2.ballerinalang.compiler.tree.types.BLangValueType;
import org.wso2.ballerinalang.compiler.util.BArrayState;
import org.wso2.ballerinalang.compiler.util.ClosureVarSymbol;
import org.wso2.ballerinalang.compiler.util.CompilerContext;
import org.wso2.ballerinalang.compiler.util.FieldKind;
import org.wso2.ballerinalang.compiler.util.ImmutableTypeCloner;
import org.wso2.ballerinalang.compiler.util.Name;
import org.wso2.ballerinalang.compiler.util.Names;
import org.wso2.ballerinalang.compiler.util.NumericLiteralSupport;
import org.wso2.ballerinalang.compiler.util.TypeDefBuilderHelper;
import org.wso2.ballerinalang.compiler.util.TypeTags;
import org.wso2.ballerinalang.compiler.util.Unifier;
import org.wso2.ballerinalang.util.Flags;
import org.wso2.ballerinalang.util.Lists;

import java.util.ArrayList;
import java.util.Collections;
import java.util.EnumSet;
import java.util.HashMap;
import java.util.HashSet;
import java.util.Iterator;
import java.util.LinkedHashMap;
import java.util.LinkedHashSet;
import java.util.LinkedList;
import java.util.List;
import java.util.Map;
import java.util.Set;
import java.util.Stack;
import java.util.function.BinaryOperator;
import java.util.function.Function;
import java.util.stream.Collector;
import java.util.stream.Collectors;

import javax.xml.XMLConstants;

import static org.ballerinalang.model.symbols.SymbolOrigin.SOURCE;
import static org.ballerinalang.model.symbols.SymbolOrigin.VIRTUAL;
import static org.ballerinalang.util.diagnostic.DiagnosticErrorCode.INVALID_NUM_INSERTIONS;
import static org.ballerinalang.util.diagnostic.DiagnosticErrorCode.INVALID_NUM_STRINGS;
import static org.wso2.ballerinalang.compiler.tree.BLangInvokableNode.DEFAULT_WORKER_NAME;
import static org.wso2.ballerinalang.compiler.util.Constants.WORKER_LAMBDA_VAR_PREFIX;

/**
 * @since 0.94
 */
public class TypeChecker extends BLangNodeVisitor {

    private static final CompilerContext.Key<TypeChecker> TYPE_CHECKER_KEY = new CompilerContext.Key<>();
    private static Set<String> listLengthModifierFunctions = new HashSet<>();
    private static Map<String, HashSet<String>> modifierFunctions = new HashMap<>();

    private static final String LIST_LANG_LIB = "lang.array";
    private static final String MAP_LANG_LIB = "lang.map";
    private static final String TABLE_LANG_LIB = "lang.table";
    private static final String VALUE_LANG_LIB = "lang.value";
    private static final String XML_LANG_LIB = "lang.xml";

    private static final String FUNCTION_NAME_PUSH = "push";
    private static final String FUNCTION_NAME_POP = "pop";
    private static final String FUNCTION_NAME_SHIFT = "shift";
    private static final String FUNCTION_NAME_UNSHIFT = "unshift";
    private static final String FUNCTION_NAME_ENSURE_TYPE = "ensureType";

    private Names names;
    private SymbolTable symTable;
    private SymbolEnter symbolEnter;
    private SymbolResolver symResolver;
    private NodeCloner nodeCloner;
    private Types types;
    private BLangDiagnosticLog dlog;
    private SymbolEnv env;
    private boolean isTypeChecked;
    private TypeNarrower typeNarrower;
    private TypeParamAnalyzer typeParamAnalyzer;
    private BLangAnonymousModelHelper anonymousModelHelper;
    private SemanticAnalyzer semanticAnalyzer;
    private Unifier unifier;
    private boolean nonErrorLoggingCheck = false;
    private int letCount = 0;
    private Stack<SymbolEnv> queryEnvs, prevEnvs;
    private Stack<BLangNode> queryFinalClauses;
    private boolean checkWithinQueryExpr = false;
    private BLangMissingNodesHelper missingNodesHelper;
    private boolean breakToParallelQueryEnv = false;

    /**
     * Expected types or inherited types.
     */
    private BType expType;
    private BType resultType;

    private DiagnosticCode diagCode;

    static {
        listLengthModifierFunctions.add(FUNCTION_NAME_PUSH);
        listLengthModifierFunctions.add(FUNCTION_NAME_POP);
        listLengthModifierFunctions.add(FUNCTION_NAME_SHIFT);
        listLengthModifierFunctions.add(FUNCTION_NAME_UNSHIFT);

        modifierFunctions.put(LIST_LANG_LIB, new HashSet<String>() {{
            add("remove");
            add("removeAll");
            add("setLength");
            add("reverse");
            add("sort");
            add("pop");
            add("push");
            add("shift");
            add("unshift");
        }});

        modifierFunctions.put(MAP_LANG_LIB, new HashSet<String>() {{
            add("remove");
            add("removeIfHasKey");
            add("removeAll");
        }});

        modifierFunctions.put(TABLE_LANG_LIB, new HashSet<String>() {{
            add("put");
            add("add");
            add("remove");
            add("removeIfHasKey");
            add("removeAll");
        }});

        modifierFunctions.put(VALUE_LANG_LIB, new HashSet<String>() {{
            add("mergeJson");
        }});

        modifierFunctions.put(XML_LANG_LIB, new HashSet<String>() {{
            add("setName");
            add("setChildren");
            add("strip");
        }});
    }

    public static TypeChecker getInstance(CompilerContext context) {
        TypeChecker typeChecker = context.get(TYPE_CHECKER_KEY);
        if (typeChecker == null) {
            typeChecker = new TypeChecker(context);
        }

        return typeChecker;
    }

    public TypeChecker(CompilerContext context) {
        context.put(TYPE_CHECKER_KEY, this);

        this.names = Names.getInstance(context);
        this.symTable = SymbolTable.getInstance(context);
        this.symbolEnter = SymbolEnter.getInstance(context);
        this.symResolver = SymbolResolver.getInstance(context);
        this.nodeCloner = NodeCloner.getInstance(context);
        this.types = Types.getInstance(context);
        this.dlog = BLangDiagnosticLog.getInstance(context);
        this.typeNarrower = TypeNarrower.getInstance(context);
        this.typeParamAnalyzer = TypeParamAnalyzer.getInstance(context);
        this.anonymousModelHelper = BLangAnonymousModelHelper.getInstance(context);
        this.semanticAnalyzer = SemanticAnalyzer.getInstance(context);
        this.missingNodesHelper = BLangMissingNodesHelper.getInstance(context);
        this.queryFinalClauses = new Stack<>();
        this.queryEnvs = new Stack<>();
        this.prevEnvs = new Stack<>();
        this.unifier = new Unifier();
    }

    public BType checkExpr(BLangExpression expr, SymbolEnv env) {
        return checkExpr(expr, env, symTable.noType);
    }

    public BType checkExpr(BLangExpression expr, SymbolEnv env, BType expType) {
        return checkExpr(expr, env, expType, DiagnosticErrorCode.INCOMPATIBLE_TYPES);
    }

    public BType checkExpr(BLangExpression expr, SymbolEnv env, BType expType, DiagnosticCode diagCode) {
        if (expr.typeChecked) {
            return expr.getBType();
        }

        if (expType.tag == TypeTags.INTERSECTION) {
            expType = ((BIntersectionType) expType).effectiveType;
        }

        SymbolEnv prevEnv = this.env;
        BType preExpType = this.expType;
        DiagnosticCode preDiagCode = this.diagCode;
        this.env = env;
        this.diagCode = diagCode;
        this.expType = expType;
        this.isTypeChecked = true;
        expr.expectedType = expType;

        expr.accept(this);

        BType resultRefType = types.getReferredType(resultType);
        if (resultRefType.tag == TypeTags.INTERSECTION) {
            resultType = ((BIntersectionType) resultRefType).effectiveType;
        }

        expr.setTypeCheckedType(resultType);
        expr.typeChecked = isTypeChecked;
        this.env = prevEnv;
        this.expType = preExpType;
        this.diagCode = preDiagCode;

        validateAndSetExprExpectedType(expr);

        return resultType;
    }

    private void analyzeObjectConstructor(BLangNode node, SymbolEnv env) {
        if (!nonErrorLoggingCheck) {
            semanticAnalyzer.analyzeNode(node, env);
        }
    }

    private void validateAndSetExprExpectedType(BLangExpression expr) {
        if (resultType.tag == TypeTags.SEMANTIC_ERROR) {
            return;
        }

        // If the expected type is a map, but a record type is inferred due to the presence of `readonly` fields in
        // the mapping constructor expression, we don't override the expected type.
        if (expr.getKind() == NodeKind.RECORD_LITERAL_EXPR && expr.expectedType != null &&
                types.getReferredType(expr.expectedType).tag == TypeTags.MAP
                && types.getReferredType(expr.getBType()).tag == TypeTags.RECORD) {
            return;
        }

        expr.expectedType = resultType;
    }


    // Expressions

    public void visit(BLangLiteral literalExpr) {

        BType literalType = setLiteralValueAndGetType(literalExpr, expType);
        if (literalType == symTable.semanticError || literalExpr.isFiniteContext) {
            return;
        }
        resultType = types.checkType(literalExpr, literalType, expType);
    }

    @Override
    public void visit(BLangXMLElementAccess xmlElementAccess) {
        // check for undeclared namespaces.
        checkXMLNamespacePrefixes(xmlElementAccess.filters);
        checkExpr(xmlElementAccess.expr, env, symTable.xmlType);
        resultType = types.checkType(xmlElementAccess, symTable.xmlElementSeqType, expType);
    }

    @Override
    public void visit(BLangXMLNavigationAccess xmlNavigation) {
        checkXMLNamespacePrefixes(xmlNavigation.filters);
        if (xmlNavigation.childIndex != null) {
            checkExpr(xmlNavigation.childIndex, env, symTable.intType);
        }
        BType exprType = checkExpr(xmlNavigation.expr, env, symTable.xmlType);

        if (types.getReferredType(exprType).tag == TypeTags.UNION) {
            dlog.error(xmlNavigation.pos, DiagnosticErrorCode.TYPE_DOES_NOT_SUPPORT_XML_NAVIGATION_ACCESS,
                       xmlNavigation.expr.getBType());
        }

        BType actualType = xmlNavigation.navAccessType == XMLNavigationAccess.NavAccessType.CHILDREN
                ? symTable.xmlType : symTable.xmlElementSeqType;

        types.checkType(xmlNavigation, actualType, expType);
        if (xmlNavigation.navAccessType == XMLNavigationAccess.NavAccessType.CHILDREN) {
            resultType = symTable.xmlType;
        } else {
            resultType = symTable.xmlElementSeqType;
        }
    }

    private void checkXMLNamespacePrefixes(List<BLangXMLElementFilter> filters) {
        for (BLangXMLElementFilter filter : filters) {
            if (!filter.namespace.isEmpty()) {
                Name nsName = names.fromString(filter.namespace);
                BSymbol nsSymbol = symResolver.lookupSymbolInPrefixSpace(env, nsName);
                filter.namespaceSymbol = nsSymbol;
                if (nsSymbol == symTable.notFoundSymbol) {
                    dlog.error(filter.nsPos, DiagnosticErrorCode.CANNOT_FIND_XML_NAMESPACE, nsName);
                }
            }
        }
    }

<<<<<<< HEAD
    private BType setLiteralValueAndGetType(BLangLiteral literalExpr, BType expType) {
        // Get the type matching to the tag from the symbol table.
        BType literalType = symTable.getTypeFromTag(literalExpr.getBType().tag);
        Object literalValue = literalExpr.value;

        if (literalType.tag == TypeTags.INT || literalType.tag == TypeTags.BYTE) {
            if (expType.tag == TypeTags.FLOAT) {
                literalType = symTable.floatType;
                literalExpr.value = ((Long) literalValue).doubleValue();
            } else if (expType.tag == TypeTags.DECIMAL &&
                    !NumericLiteralSupport.hasHexIndicator(literalExpr.originalValue)) {
                literalType = symTable.decimalType;
                literalExpr.value = String.valueOf(literalValue);
            } else if (TypeTags.isIntegerTypeTag(expType.tag) || expType.tag == TypeTags.BYTE) {
                literalType = getIntLiteralType(literalExpr.pos, expType, literalType, literalValue);
                if (literalType == symTable.semanticError) {
                    return symTable.semanticError;
                }
            } else if (expType.tag == TypeTags.FINITE && types.isAssignableToFiniteType(expType, literalExpr)) {
                BFiniteType finiteType = (BFiniteType) expType;
                if (literalAssignableToFiniteType(literalExpr, finiteType, TypeTags.INT)) {
                    BType valueType = setLiteralValueAndGetType(literalExpr, symTable.intType);
                    setLiteralValueForFiniteType(literalExpr, valueType);
                    return valueType;
                } else if (literalAssignableToFiniteType(literalExpr, finiteType, TypeTags.BYTE)) {
                    BType valueType = setLiteralValueAndGetType(literalExpr, symTable.byteType);
                    setLiteralValueForFiniteType(literalExpr, valueType);
                    return valueType;
                } else if (literalAssignableToFiniteType(literalExpr, finiteType, TypeTags.FLOAT)) {
                    BType valueType = setLiteralValueAndGetType(literalExpr, symTable.floatType);
                    setLiteralValueForFiniteType(literalExpr, valueType);
                    return valueType;
                } else if (literalAssignableToFiniteType(literalExpr, finiteType, TypeTags.DECIMAL)) {
                    BType valueType = setLiteralValueAndGetType(literalExpr, symTable.decimalType);
                    setLiteralValueForFiniteType(literalExpr, valueType);
                    return valueType;
                } else if (literalAssignableToFiniteType(literalExpr, finiteType, TypeTags.SIGNED32_INT)) {
                    BType valueType = setLiteralValueAndGetType(literalExpr, symTable.signed32IntType);
                    setLiteralValueForFiniteType(literalExpr, valueType);
                    return valueType;
                } else if (literalAssignableToFiniteType(literalExpr, finiteType, TypeTags.SIGNED16_INT)) {
                    BType valueType = setLiteralValueAndGetType(literalExpr, symTable.signed16IntType);
                    setLiteralValueForFiniteType(literalExpr, valueType);
                    return valueType;
                } else if (literalAssignableToFiniteType(literalExpr, finiteType, TypeTags.SIGNED8_INT)) {
                    BType valueType = setLiteralValueAndGetType(literalExpr, symTable.signed8IntType);
                    setLiteralValueForFiniteType(literalExpr, valueType);
                    return valueType;
                } else if (literalAssignableToFiniteType(literalExpr, finiteType, TypeTags.UNSIGNED32_INT)) {
                    BType valueType = setLiteralValueAndGetType(literalExpr, symTable.unsigned32IntType);
                    setLiteralValueForFiniteType(literalExpr, valueType);
                    return valueType;
                } else if (literalAssignableToFiniteType(literalExpr, finiteType, TypeTags.UNSIGNED16_INT)) {
                    BType valueType = setLiteralValueAndGetType(literalExpr, symTable.unsigned16IntType);
                    setLiteralValueForFiniteType(literalExpr, valueType);
                    return valueType;
                } else if (literalAssignableToFiniteType(literalExpr, finiteType, TypeTags.UNSIGNED8_INT)) {
                    BType valueType = setLiteralValueAndGetType(literalExpr, symTable.unsigned8IntType);
                    setLiteralValueForFiniteType(literalExpr, valueType);
                    return valueType;
                }
            } else if (expType.tag == TypeTags.UNION) {
                Set<BType> memberTypes = ((BUnionType) expType).getMemberTypes();
                Set<BType> intSubTypeMembers = new HashSet<>();
                boolean intOrIntCompatibleTypeFound = false;

                for (BType memType : memberTypes) {
                    if ((memType.tag != TypeTags.INT && TypeTags.isIntegerTypeTag(memType.tag)) ||
                            memType.tag == TypeTags.BYTE) {
                        intSubTypeMembers.add(memType);
                    } else if (memType.tag == TypeTags.INT || memType.tag == TypeTags.JSON ||
                            memType.tag == TypeTags.ANYDATA || memType.tag == TypeTags.ANY) {
                        intOrIntCompatibleTypeFound = true;
                    }
                }
                if (intOrIntCompatibleTypeFound) {
                    return setLiteralValueAndGetType(literalExpr, symTable.intType);
                }
                if (!intSubTypeMembers.isEmpty()) {
                    BType compatibleIntSubType = null;
                    boolean prevNonErrorLoggingCheck = this.nonErrorLoggingCheck;
                    this.nonErrorLoggingCheck = true;
                    int prevErrorCount = this.dlog.errorCount();
                    this.dlog.resetErrorCount();
                    this.dlog.mute();
                    for (BType intSubTypeMember : intSubTypeMembers) {
                        compatibleIntSubType = setLiteralValueAndGetType(literalExpr, intSubTypeMember);
                        if (compatibleIntSubType != symTable.semanticError) {
                            unMuteErrorLog(prevNonErrorLoggingCheck, prevErrorCount);
                            return compatibleIntSubType;
                        }
                    }
                    unMuteErrorLog(prevNonErrorLoggingCheck, prevErrorCount);
                    dlog.error(literalExpr.pos, DiagnosticErrorCode.INCOMPATIBLE_TYPES, expType, literalType);
                    return compatibleIntSubType;
                }
                BType finiteType = getFiniteTypeWithValuesOfSingleType((BUnionType) expType, symTable.intType);
                if (finiteType != symTable.semanticError) {
                    BType setType = setLiteralValueAndGetType(literalExpr, finiteType);
                    if (literalExpr.isFiniteContext) {
                        // i.e., a match was found for a finite type
                        return setType;
                    }
=======
    private int getPreferredMemberTypeTag(BFiniteType finiteType) {
        for (BLangExpression valueExpr : finiteType.getValueSpace()) {
            int typeTag = types.getReferredType(valueExpr.getBType()).tag;
            if (typeTag > TypeTags.DECIMAL) {
                continue;
            }
            for (int i = TypeTags.INT; i <= TypeTags.DECIMAL; i++) {
                if (typeTag == i) {
                    return i;
>>>>>>> 44123b27
                }
            }
        }
        return TypeTags.NONE;
    }

    private BType getFiniteTypeMatchWithIntType(BLangLiteral literalExpr, BFiniteType finiteType) {
        if (literalAssignableToFiniteType(literalExpr, finiteType, TypeTags.INT)) {
            setLiteralValueForFiniteType(literalExpr, symTable.intType);
            return symTable.intType;
        } else if (literalAssignableToFiniteType(literalExpr, finiteType, TypeTags.BYTE)) {
            setLiteralValueForFiniteType(literalExpr, symTable.byteType);
            return symTable.byteType;
        } else {
            for (int tag = TypeTags.SIGNED32_INT; tag <= TypeTags.UNSIGNED8_INT; tag++) {
                if (literalAssignableToFiniteType(literalExpr, finiteType, tag)) {
                    setLiteralValueForFiniteType(literalExpr, symTable.getTypeFromTag(tag));
                    return symTable.getTypeFromTag(tag);
                }
            }
        }
        return symTable.noType;
    }

    private BType getFiniteTypeMatchWithIntLiteral(BLangLiteral literalExpr, BFiniteType finiteType,
                                                   Object literalValue) {
        BType intLiteralType = getFiniteTypeMatchWithIntType(literalExpr, finiteType);
        if (intLiteralType != symTable.noType) {
            return intLiteralType;
        }
        int typeTag = getPreferredMemberTypeTag(finiteType);
        if (typeTag == TypeTags.NONE) {
            return symTable.intType;
        }
        if (literalAssignableToFiniteType(literalExpr, finiteType, typeTag)) {
            BType type = symTable.getTypeFromTag(typeTag);
            setLiteralValueForFiniteType(literalExpr, type);
            literalExpr.value = String.valueOf(literalValue);
            return type;
        }
        return symTable.intType;
    }

    private BType getIntegerLiteralType(BLangLiteral literalExpr, Object literalValue, BType expType) {
        BType expectedType = types.getReferredType(expType);
        if (expectedType.tag == TypeTags.BYTE || TypeTags.isIntegerTypeTag(expectedType.tag)) {
            return getIntLiteralType(expType, literalValue);
        } else if (expectedType.tag == TypeTags.FLOAT) {
            literalExpr.value = ((Long) literalValue).doubleValue();
            return symTable.floatType;
        } else if (expectedType.tag == TypeTags.DECIMAL) {
            literalExpr.value = String.valueOf(literalValue);
            return symTable.decimalType;
        } else if (expectedType.tag == TypeTags.FINITE) {
            BFiniteType finiteType = (BFiniteType) expectedType;
            return getFiniteTypeMatchWithIntLiteral(literalExpr, finiteType, literalValue);
        } else if (expectedType.tag == TypeTags.UNION) {
            for (BType memType : types.getAllTypes(expectedType, true)) {
                BType memberRefType = types.getReferredType(memType);
                if (TypeTags.isIntegerTypeTag(memberRefType.tag) || memberRefType.tag == TypeTags.BYTE) {
                    BType intLiteralType = getIntLiteralType(memType, literalValue);
                    if (intLiteralType == memberRefType) {
                        return intLiteralType;
                    }
                } else if (memberRefType.tag == TypeTags.JSON || memberRefType.tag == TypeTags.ANYDATA ||
                        memberRefType.tag == TypeTags.ANY) {
                    return symTable.intType;
                }
            }

            BType finiteType = getFiniteTypeWithValuesOfSingleType((BUnionType) expectedType, symTable.intType);
            if (finiteType != symTable.semanticError) {
                BType setType = setLiteralValueAndGetType(literalExpr, finiteType);
                if (literalExpr.isFiniteContext) {
                    // i.e., a match was found for a finite type
                    return setType;
                }
            }

            BType finiteTypeMatchingByte = getFiniteTypeWithValuesOfSingleType((BUnionType) expectedType,
                    symTable.byteType);
            if (finiteTypeMatchingByte != symTable.semanticError) {
                finiteType = finiteTypeMatchingByte;
                BType setType = setLiteralValueAndGetType(literalExpr, finiteType);
                if (literalExpr.isFiniteContext) {
                    // i.e., a match was found for a finite type
                    return setType;
                }
            }

            Set<BType> memberTypes = ((BUnionType) expectedType).getMemberTypes();
            return getTypeMatchingFloatOrDecimal(finiteType, memberTypes, literalExpr, (BUnionType) expectedType);
        }
        return symTable.intType;
    }

    private BType getTypeOfLiteralWithFloatDiscriminator(BLangLiteral literalExpr, Object literalValue, BType expType) {
        String numericLiteral = NumericLiteralSupport.stripDiscriminator(String.valueOf(literalValue));
        if (!types.validateFloatLiteral(literalExpr.pos, numericLiteral)) {
            resultType = symTable.semanticError;
            return resultType;
        }
        literalExpr.value = Double.parseDouble(numericLiteral);
        if (expType.tag == TypeTags.FINITE) {
            BFiniteType finiteType = (BFiniteType) expType;
            if (literalAssignableToFiniteType(literalExpr, finiteType, TypeTags.FLOAT)) {
                setLiteralValueForFiniteType(literalExpr, symTable.floatType);
                return symTable.floatType;
            }
        } else if (expType.tag == TypeTags.UNION) {
            BUnionType unionType = (BUnionType) expType;
            BType unionMember = getAndSetAssignableUnionMember(literalExpr, unionType, symTable.floatType);
            if (unionMember != symTable.noType) {
                return unionMember;
            }
        }
        return symTable.floatType;
    }

    private BType getTypeOfLiteralWithDecimalDiscriminator(BLangLiteral literalExpr, Object literalValue,
                                                           BType expType) {
        literalExpr.value = NumericLiteralSupport.stripDiscriminator(String.valueOf(literalValue));
        if (expType.tag == TypeTags.FINITE) {
            BFiniteType finiteType = (BFiniteType) expType;
            if (literalAssignableToFiniteType(literalExpr, finiteType, TypeTags.DECIMAL)) {
                setLiteralValueForFiniteType(literalExpr, symTable.decimalType);
                return symTable.decimalType;
            }
        } else if (expType.tag == TypeTags.UNION) {
            BUnionType unionType = (BUnionType) expType;
            BType unionMember = getAndSetAssignableUnionMember(literalExpr, unionType, symTable.decimalType);
            if (unionMember != symTable.noType) {
                return unionMember;
            }
        }
        return symTable.decimalType;
    }

    private BType getTypeOfDecimalFloatingPointLiteral(BLangLiteral literalExpr, Object literalValue, BType expType) {
        BType expectedType = types.getReferredType(expType);
        String numericLiteral = String.valueOf(literalValue);
        if (expectedType.tag == TypeTags.DECIMAL) {
            return symTable.decimalType;
        } else if (expectedType.tag == TypeTags.FLOAT) {
            if (!types.validateFloatLiteral(literalExpr.pos, numericLiteral)) {
                resultType = symTable.semanticError;
                return resultType;
            }
            return symTable.floatType;
        } else if (expectedType.tag == TypeTags.FINITE) {
            BFiniteType finiteType = (BFiniteType) expectedType;
            for (int tag = TypeTags.FLOAT; tag <= TypeTags.DECIMAL; tag++) {
                if (literalAssignableToFiniteType(literalExpr, finiteType, tag)) {
                    BType valueType = setLiteralValueAndGetType(literalExpr,  symTable.getTypeFromTag(tag));
                    setLiteralValueForFiniteType(literalExpr, valueType);
                    return valueType;
                }
            }
        } else if (expectedType.tag == TypeTags.UNION) {
            BUnionType unionType = (BUnionType) expectedType;
            for (int tag = TypeTags.FLOAT; tag <= TypeTags.DECIMAL; tag++) {
                BType unionMember =
                        getAndSetAssignableUnionMember(literalExpr, unionType, symTable.getTypeFromTag(tag));
                if (unionMember == symTable.floatType && !types.validateFloatLiteral(literalExpr.pos, numericLiteral)) {
                    resultType = symTable.semanticError;
                    return resultType;
                } else if (unionMember != symTable.noType) {
                    return unionMember;
                }
            }
        }
        if (!types.validateFloatLiteral(literalExpr.pos, numericLiteral)) {
            resultType = symTable.semanticError;
            return resultType;
        }
        return symTable.floatType;
    }

    private BType getTypeOfHexFloatingPointLiteral(BLangLiteral literalExpr, Object literalValue, BType expType) {
        String numericLiteral = String.valueOf(literalValue);
        if (!types.validateFloatLiteral(literalExpr.pos, numericLiteral)) {
            resultType = symTable.semanticError;
            return resultType;
        }
        literalExpr.value = Double.parseDouble(numericLiteral);
        BType referredType = types.getReferredType(expType);
        if (referredType.tag == TypeTags.FINITE) {
            BFiniteType finiteType = (BFiniteType) referredType;
            if (literalAssignableToFiniteType(literalExpr, finiteType, TypeTags.FLOAT)) {
                setLiteralValueForFiniteType(literalExpr, symTable.floatType);
                return symTable.floatType;
            }
        } else if (referredType.tag == TypeTags.UNION) {
            BUnionType unionType = (BUnionType) referredType;
            BType unionMember = getAndSetAssignableUnionMember(literalExpr, unionType, symTable.floatType);
            if (unionMember != symTable.noType) {
                return unionMember;
            }
        }
        return symTable.floatType;
    }

    public BType setLiteralValueAndGetType(BLangLiteral literalExpr, BType expType) {
        Object literalValue = literalExpr.value;
        BType expectedType = types.getReferredType(expType);

        if (literalExpr.getKind() == NodeKind.NUMERIC_LITERAL) {
            NodeKind kind = ((BLangNumericLiteral) literalExpr).kind;
            if (kind == NodeKind.INTEGER_LITERAL) {
                return getIntegerLiteralType(literalExpr, literalValue, expectedType);
            } else if (kind == NodeKind.DECIMAL_FLOATING_POINT_LITERAL) {
                if (NumericLiteralSupport.isFloatDiscriminated(literalExpr.originalValue)) {
                    return getTypeOfLiteralWithFloatDiscriminator(literalExpr, literalValue, expectedType);
                } else if (NumericLiteralSupport.isDecimalDiscriminated(literalExpr.originalValue)) {
                    return getTypeOfLiteralWithDecimalDiscriminator(literalExpr, literalValue, expectedType);
                } else {
                    return getTypeOfDecimalFloatingPointLiteral(literalExpr, literalValue, expectedType);
                }
            } else {
                return getTypeOfHexFloatingPointLiteral(literalExpr, literalValue, expectedType);
            }
        }

        // Get the type matching to the tag from the symbol table.
        BType literalType = symTable.getTypeFromTag(literalExpr.getBType().tag);
        if (literalType.tag == TypeTags.STRING && types.isCharLiteralValue((String) literalValue)) {
            if (expectedType.tag == TypeTags.CHAR_STRING) {
                return symTable.charStringType;
            }
            if (expectedType.tag == TypeTags.UNION) {
                Set<BType> memberTypes = new HashSet<>(types.getAllTypes(expectedType, true));
                for (BType memType : memberTypes) {
                    memType = types.getReferredType(memType);
                    if (TypeTags.isStringTypeTag(memType.tag)) {
                        return setLiteralValueAndGetType(literalExpr, memType);
                    } else if (memType.tag == TypeTags.JSON || memType.tag == TypeTags.ANYDATA ||
                            memType.tag == TypeTags.ANY) {
                        return setLiteralValueAndGetType(literalExpr, symTable.charStringType);
                    } else if (memType.tag == TypeTags.FINITE && types.isAssignableToFiniteType(memType,
                            literalExpr)) {
                        setLiteralValueForFiniteType(literalExpr, symTable.charStringType);
                        return literalType;
                    }
                }
            }
            boolean foundMember = types.isAssignableToFiniteType(expectedType, literalExpr);
            if (foundMember) {
                setLiteralValueForFiniteType(literalExpr, literalType);
                return literalType;
            }
        } else {
            if (expectedType.tag == TypeTags.FINITE) {
                boolean foundMember = types.isAssignableToFiniteType(expectedType, literalExpr);
                if (foundMember) {
                    setLiteralValueForFiniteType(literalExpr, literalType);
                    return literalType;
                }
            } else if (expectedType.tag == TypeTags.UNION) {
                BUnionType unionType = (BUnionType) expectedType;
                boolean foundMember = types.getAllTypes(unionType, true)
                        .stream()
                        .anyMatch(memberType -> types.isAssignableToFiniteType(memberType, literalExpr));
                if (foundMember) {
                    setLiteralValueForFiniteType(literalExpr, literalType);
                    return literalType;
                }
            }
        }

        if (literalExpr.getBType().tag == TypeTags.BYTE_ARRAY) {
            // check whether this is a byte array
            literalType = new BArrayType(symTable.byteType);
        }

        return literalType;
    }

    private BType getTypeMatchingFloatOrDecimal(BType finiteType, Set<BType> memberTypes,
                                                BLangLiteral literalExpr, BUnionType expType) {
        for (int tag = TypeTags.FLOAT; tag <= TypeTags.DECIMAL; tag++) {
            if (finiteType == symTable.semanticError) {
                BType type = symTable.getTypeFromTag(tag);
                for (BType memType : memberTypes) {
                    if (memType.tag == tag) {
                        return setLiteralValueAndGetType(literalExpr, type);
                    }
                }

                finiteType = getFiniteTypeWithValuesOfSingleType((BUnionType) expType, type);
                if (finiteType != symTable.semanticError) {
                    BType setType = setLiteralValueAndGetType(literalExpr, finiteType);
                    if (literalExpr.isFiniteContext) {
                        // i.e., a match was found for a finite type
                        return setType;
                    }
                }
            }
        }
        return symTable.intType;
    }

    private BType getAndSetAssignableUnionMember(BLangLiteral literalExpr, BUnionType expType, BType desiredType) {
        List<BType> members = types.getAllTypes(expType, true);
        Set<BType> memberTypes = new HashSet<>();
        members.forEach(member -> memberTypes.addAll(members));
        if (memberTypes.stream()
                .anyMatch(memType -> memType.tag == desiredType.tag
                        || memType.tag == TypeTags.JSON
                        || memType.tag == TypeTags.ANYDATA
                        || memType.tag == TypeTags.ANY)) {
            return desiredType;
        }

        BType finiteType = getFiniteTypeWithValuesOfSingleType(expType, desiredType);
        if (finiteType != symTable.semanticError) {
            BType setType = setLiteralValueAndGetType(literalExpr, finiteType);
            if (literalExpr.isFiniteContext) {
                // i.e., a match was found for a finite type
                return setType;
            }
        }
        return symTable.noType;
    }

    private boolean literalAssignableToFiniteType(BLangLiteral literalExpr, BFiniteType finiteType,
                                                  int targetMemberTypeTag) {
        for (BLangExpression valueExpr : finiteType.getValueSpace()) {
            if (valueExpr.getBType().tag == targetMemberTypeTag &&
                    types.checkLiteralAssignabilityBasedOnType((BLangLiteral) valueExpr, literalExpr)) {
                return true;
            }
        }
        return false;
    }

    private void setLiteralValueForFiniteType(BLangLiteral literalExpr, BType type) {
        types.setImplicitCastExpr(literalExpr, type, this.expType);
        this.resultType = type;
        literalExpr.isFiniteContext = true;
    }

    private BType getFiniteTypeWithValuesOfSingleType(BUnionType unionType, BType matchType) {
        List<BFiniteType> finiteTypeMembers = types.getAllTypes(unionType, true).stream()
                .filter(memType -> memType.tag == TypeTags.FINITE)
                .map(memFiniteType -> (BFiniteType) memFiniteType)
                .collect(Collectors.toList());

        if (finiteTypeMembers.isEmpty()) {
            return symTable.semanticError;
        }

        int tag = matchType.tag;
        Set<BLangExpression> matchedValueSpace = new LinkedHashSet<>();

        for (BFiniteType finiteType : finiteTypeMembers) {
            Set<BLangExpression> set = new HashSet<>();
            for (BLangExpression expression : finiteType.getValueSpace()) {
                if (expression.getBType().tag == tag) {
                    set.add(expression);
                }
            }
            matchedValueSpace.addAll(set);
        }

        if (matchedValueSpace.isEmpty()) {
            return symTable.semanticError;
        }

        return new BFiniteType(null, matchedValueSpace);
    }

<<<<<<< HEAD
    private BType getIntLiteralType(Location location, BType expType, BType literalType,
                                    Object literalValue) {
        // The iteralValue will be a string if it is not within the bounds of what is supported by Java Long,
        // indicating that it is an overflown Ballerina int
        if (literalValue.getClass().getSimpleName().equals("String")) {
            resultType = symTable.semanticError;
            return resultType;
        }

=======
    private BType getIntLiteralType(BType expType, Object literalValue) {
>>>>>>> 44123b27
        switch (expType.tag) {
            case TypeTags.INT:
                return symTable.intType;
            case TypeTags.BYTE:
                if (types.isByteLiteralValue((Long) literalValue)) {
                    return symTable.byteType;
                }
                break;
            case TypeTags.SIGNED32_INT:
                if (types.isSigned32LiteralValue((Long) literalValue)) {
                    return symTable.signed32IntType;
                }
                break;
            case TypeTags.SIGNED16_INT:
                if (types.isSigned16LiteralValue((Long) literalValue)) {
                    return symTable.signed16IntType;
                }
                break;
            case TypeTags.SIGNED8_INT:
                if (types.isSigned8LiteralValue((Long) literalValue)) {
                    return symTable.signed8IntType;
                }
                break;
            case TypeTags.UNSIGNED32_INT:
                if (types.isUnsigned32LiteralValue((Long) literalValue)) {
                    return symTable.unsigned32IntType;
                }
                break;
            case TypeTags.UNSIGNED16_INT:
                if (types.isUnsigned16LiteralValue((Long) literalValue)) {
                    return symTable.unsigned16IntType;
                }
                break;
            case TypeTags.UNSIGNED8_INT:
                if (types.isUnsigned8LiteralValue((Long) literalValue)) {
                    return symTable.unsigned8IntType;
                }
                break;
            case TypeTags.TYPEREFDESC:
                return getIntLiteralType(types.getReferredType(expType), literalValue);
            default:
        }
        return symTable.intType;
    }

    @Override
    public void visit(BLangListConstructorExpr listConstructor) {
        if (expType.tag == TypeTags.NONE || expType.tag == TypeTags.READONLY) {
            BType inferredType = getInferredTupleType(listConstructor, expType);
            resultType = inferredType == symTable.semanticError ?
                    symTable.semanticError : types.checkType(listConstructor, inferredType, expType);
            return;
        }

        resultType = checkListConstructorCompatibility(expType, listConstructor);
    }

    @Override
    public void visit(BLangTableConstructorExpr tableConstructorExpr) {
        if (expType.tag == TypeTags.NONE || expType.tag == TypeTags.ANY || expType.tag == TypeTags.ANYDATA) {
            List<BType> memTypes = checkExprList(new ArrayList<>(tableConstructorExpr.recordLiteralList), env);
            for (BType memType : memTypes) {
                if (memType == symTable.semanticError) {
                    resultType = symTable.semanticError;
                    return;
                }
            }

            if (tableConstructorExpr.recordLiteralList.size() == 0) {
                dlog.error(tableConstructorExpr.pos, DiagnosticErrorCode.CANNOT_INFER_MEMBER_TYPE_FOR_TABLE);
                resultType = symTable.semanticError;
                return;
            }

            BType inherentMemberType = inferTableMemberType(memTypes, tableConstructorExpr);
            BTableType tableType = new BTableType(TypeTags.TABLE, inherentMemberType, null);
            for (BLangRecordLiteral recordLiteral : tableConstructorExpr.recordLiteralList) {
                recordLiteral.setBType(inherentMemberType);
            }

            if (!validateTableConstructorExpr(tableConstructorExpr, tableType)) {
                resultType = symTable.semanticError;
                return;
            }

            if (checkKeySpecifier(tableConstructorExpr, tableType)) {
                return;
            }
            resultType = tableType;
            return;
        }

        BType applicableExpType = types.getReferredType(expType);

        applicableExpType = applicableExpType.tag == TypeTags.INTERSECTION ?
                ((BIntersectionType) applicableExpType).effectiveType : applicableExpType;

        if (applicableExpType.tag == TypeTags.TABLE) {
            List<BType> memTypes = new ArrayList<>();
            for (BLangRecordLiteral recordLiteral : tableConstructorExpr.recordLiteralList) {
                BLangRecordLiteral clonedExpr = recordLiteral;
                if (this.nonErrorLoggingCheck) {
                    clonedExpr.cloneAttempt++;
                    clonedExpr = nodeCloner.cloneNode(recordLiteral);
                }
                BType recordType = checkExpr(clonedExpr, env, ((BTableType) applicableExpType).constraint);
                if (recordType == symTable.semanticError) {
                    resultType = symTable.semanticError;
                    return;
                }
                memTypes.add(recordType);
            }

            BTableType expectedTableType = (BTableType) applicableExpType;
            if (expectedTableType.constraint.tag == TypeTags.MAP && expectedTableType.isTypeInlineDefined) {
                validateMapConstraintTable(applicableExpType);
                return;
            }

            if (!(validateKeySpecifierInTableConstructor((BTableType) applicableExpType,
                    tableConstructorExpr.recordLiteralList) &&
                    validateTableConstructorExpr(tableConstructorExpr, (BTableType) applicableExpType))) {
                resultType = symTable.semanticError;
                return;
            }

            BTableType tableType = new BTableType(TypeTags.TABLE, inferTableMemberType(memTypes, applicableExpType),
                                                  null);

            if (Symbols.isFlagOn(applicableExpType.flags, Flags.READONLY)) {
                tableType.flags |= Flags.READONLY;
            }

            if (checkKeySpecifier(tableConstructorExpr, tableType)) {
                return;
            }

            if (expectedTableType.fieldNameList != null && tableType.fieldNameList == null) {
                tableType.fieldNameList = expectedTableType.fieldNameList;
            }
            resultType = tableType;
        } else if (applicableExpType.tag == TypeTags.UNION) {

            boolean prevNonErrorLoggingCheck = this.nonErrorLoggingCheck;
            this.nonErrorLoggingCheck = true;
            int errorCount = this.dlog.errorCount();
            this.dlog.mute();

            List<BType> matchingTypes = new ArrayList<>();
            BUnionType expectedType = (BUnionType) applicableExpType;
            for (BType memType : expectedType.getMemberTypes()) {
                dlog.resetErrorCount();

                BLangTableConstructorExpr clonedTableExpr = tableConstructorExpr;
                if (this.nonErrorLoggingCheck) {
                    tableConstructorExpr.cloneAttempt++;
                    clonedTableExpr = nodeCloner.cloneNode(tableConstructorExpr);
                }

                BType resultType = checkExpr(clonedTableExpr, env, memType);
                if (resultType != symTable.semanticError && dlog.errorCount() == 0 &&
                        isUniqueType(matchingTypes, resultType)) {
                    matchingTypes.add(resultType);
                }
            }

            this.nonErrorLoggingCheck = prevNonErrorLoggingCheck;
            this.dlog.setErrorCount(errorCount);
            if (!prevNonErrorLoggingCheck) {
                this.dlog.unmute();
            }

            if (matchingTypes.isEmpty()) {
                BLangTableConstructorExpr exprToLog = tableConstructorExpr;
                if (this.nonErrorLoggingCheck) {
                    tableConstructorExpr.cloneAttempt++;
                    exprToLog = nodeCloner.cloneNode(tableConstructorExpr);
                }

                dlog.error(tableConstructorExpr.pos, DiagnosticErrorCode.INCOMPATIBLE_TYPES, expType,
                        getInferredTableType(exprToLog));

            } else if (matchingTypes.size() != 1) {
                dlog.error(tableConstructorExpr.pos, DiagnosticErrorCode.AMBIGUOUS_TYPES,
                        expType);
            } else {
                resultType = checkExpr(tableConstructorExpr, env, matchingTypes.get(0));
                return;
            }
            resultType = symTable.semanticError;
        } else {
            resultType = symTable.semanticError;
        }
    }

    private BType getInferredTableType(BLangTableConstructorExpr exprToLog) {
        List<BType> memTypes = checkExprList(new ArrayList<>(exprToLog.recordLiteralList), env);
        for (BType memType : memTypes) {
            if (memType == symTable.semanticError) {
                return  symTable.semanticError;
            }
        }

        return new BTableType(TypeTags.TABLE, inferTableMemberType(memTypes, exprToLog), null);
    }

    private boolean checkKeySpecifier(BLangTableConstructorExpr tableConstructorExpr, BTableType tableType) {
        if (tableConstructorExpr.tableKeySpecifier != null) {
            if (!(validateTableKeyValue(getTableKeyNameList(tableConstructorExpr.
                    tableKeySpecifier), tableConstructorExpr.recordLiteralList))) {
                resultType = symTable.semanticError;
                return true;
            }
            tableType.fieldNameList = getTableKeyNameList(tableConstructorExpr.tableKeySpecifier);
        }
        return false;
    }

    private BType inferTableMemberType(List<BType> memTypes, BType expType) {

        if (memTypes.isEmpty()) {
            return ((BTableType) expType).constraint;
        }

        LinkedHashSet<BType> result = new LinkedHashSet<>();

        result.add(memTypes.get(0));

        BUnionType unionType = BUnionType.create(null, result);
        for (int i = 1; i < memTypes.size(); i++) {
            BType source = memTypes.get(i);
            if (!types.isAssignable(source, unionType)) {
                result.add(source);
                unionType = BUnionType.create(null, result);
            }
        }

        if (unionType.getMemberTypes().size() == 1) {
            return memTypes.get(0);
        }

        return unionType;
    }

    private BType inferTableMemberType(List<BType> memTypes, BLangTableConstructorExpr tableConstructorExpr) {
        BLangTableKeySpecifier keySpecifier = tableConstructorExpr.tableKeySpecifier;
        List<String> keySpecifierFieldNames = new ArrayList<>();
        Set<BField> allFieldSet = new LinkedHashSet<>();
        for (BType memType : memTypes) {
            allFieldSet.addAll(((BRecordType) memType).fields.values());
        }

        Set<BField> commonFieldSet = new LinkedHashSet<>(allFieldSet);
        for (BType memType : memTypes) {
            commonFieldSet.retainAll(((BRecordType) memType).fields.values());
        }

        List<String> requiredFieldNames = new ArrayList<>();
        if (keySpecifier != null) {
            for (IdentifierNode identifierNode : keySpecifier.fieldNameIdentifierList) {
                requiredFieldNames.add(((BLangIdentifier) identifierNode).value);
                keySpecifierFieldNames.add(((BLangIdentifier) identifierNode).value);
            }
        }

        List<String> fieldNames = new ArrayList<>();
        for (BField field : allFieldSet) {
            String fieldName = field.name.value;

            if (fieldNames.contains(fieldName)) {
                dlog.error(tableConstructorExpr.pos,
                        DiagnosticErrorCode.CANNOT_INFER_MEMBER_TYPE_FOR_TABLE_DUE_AMBIGUITY,
                        fieldName);
                return symTable.semanticError;
            }
            fieldNames.add(fieldName);

            boolean isOptional = true;
            for (BField commonField : commonFieldSet) {
                if (commonField.name.value.equals(fieldName)) {
                    isOptional = false;
                    requiredFieldNames.add(commonField.name.value);
                }
            }

            if (isOptional) {
                field.symbol.flags = Flags.asMask(EnumSet.of(Flag.OPTIONAL));
            } else if (requiredFieldNames.contains(fieldName) && keySpecifierFieldNames.contains(fieldName)) {
                field.symbol.flags = Flags.asMask(EnumSet.of(Flag.REQUIRED)) + Flags.asMask(EnumSet.of(Flag.READONLY));
            } else if (requiredFieldNames.contains(fieldName)) {
                field.symbol.flags = Flags.asMask(EnumSet.of(Flag.REQUIRED));
            }
        }

        return createTableConstraintRecordType(allFieldSet, tableConstructorExpr.pos);
    }

    private BRecordType createTableConstraintRecordType(Set<BField> allFieldSet, Location pos) {
        PackageID pkgID = env.enclPkg.symbol.pkgID;
        BRecordTypeSymbol recordSymbol = createRecordTypeSymbol(pkgID, pos, VIRTUAL);

        for (BField field : allFieldSet) {
            recordSymbol.scope.define(field.name, field.symbol);
        }

        BRecordType recordType = new BRecordType(recordSymbol);
        recordType.fields = allFieldSet.stream().collect(getFieldCollector());

        recordSymbol.type = recordType;
        recordType.tsymbol = recordSymbol;

        BLangRecordTypeNode recordTypeNode = TypeDefBuilderHelper.createRecordTypeNode(recordType, pkgID, symTable,
                pos);
        recordTypeNode.initFunction = TypeDefBuilderHelper.createInitFunctionForRecordType(recordTypeNode, env,
                                                                                           names, symTable);
        TypeDefBuilderHelper.createTypeDefinitionForTSymbol(recordType, recordSymbol, recordTypeNode, env);
        recordType.sealed = true;
        recordType.restFieldType = symTable.noType;
        return recordType;
    }

    private Collector<BField, ?, LinkedHashMap<String, BField>> getFieldCollector() {
        BinaryOperator<BField> mergeFunc = (u, v) -> {
            throw new IllegalStateException(String.format("Duplicate key %s", u));
        };
        return Collectors.toMap(field -> field.name.value, Function.identity(), mergeFunc, LinkedHashMap::new);
    }

    private boolean validateTableType(BTableType tableType) {
        BType constraint = types.getReferredType(tableType.constraint);
        if (tableType.isTypeInlineDefined && !types.isAssignable(constraint, symTable.mapAllType)) {
            dlog.error(tableType.constraintPos, DiagnosticErrorCode.TABLE_CONSTRAINT_INVALID_SUBTYPE, constraint);
            resultType = symTable.semanticError;
            return false;
        }
        return true;
    }

    private boolean validateKeySpecifierInTableConstructor(BTableType tableType,
                                                         List<BLangRecordLiteral> recordLiterals) {
        List<String> fieldNameList = tableType.fieldNameList;
        if (fieldNameList != null) {
            return validateTableKeyValue(fieldNameList, recordLiterals);
        }
        return true;
    }

    private boolean validateTableKeyValue(List<String> keySpecifierFieldNames,
                                                           List<BLangRecordLiteral> recordLiterals) {

        for (String fieldName : keySpecifierFieldNames) {
            for (BLangRecordLiteral recordLiteral : recordLiterals) {
                BLangExpression recordKeyValueField = getRecordKeyValueField(recordLiteral, fieldName);
                if (recordKeyValueField != null && isConstExpression(recordKeyValueField)) {
                    continue;
                }

                dlog.error(recordLiteral.pos,
                        DiagnosticErrorCode.KEY_SPECIFIER_FIELD_VALUE_MUST_BE_CONSTANT_EXPR, fieldName);
                resultType = symTable.semanticError;
                return false;
            }
        }

        return true;
    }

    private boolean isConstExpression(BLangExpression expression) {
        switch(expression.getKind()) {
            case LITERAL:
            case NUMERIC_LITERAL:
            case STRING_TEMPLATE_LITERAL:
            case XML_ELEMENT_LITERAL:
            case XML_TEXT_LITERAL:
            case LIST_CONSTRUCTOR_EXPR:
            case TABLE_CONSTRUCTOR_EXPR:
            case RECORD_LITERAL_EXPR:
            case TYPE_CONVERSION_EXPR:
            case UNARY_EXPR:
            case BINARY_EXPR:
            case TYPE_TEST_EXPR:
            case TERNARY_EXPR:
                return true;
            case SIMPLE_VARIABLE_REF:
                return (((BLangSimpleVarRef) expression).symbol.tag & SymTag.CONSTANT) == SymTag.CONSTANT;
            case GROUP_EXPR:
                return isConstExpression(((BLangGroupExpr) expression).expression);
            default:
                return false;
        }
    }

    private BLangExpression getRecordKeyValueField(BLangRecordLiteral recordLiteral,
                                                            String fieldName) {
        for (RecordLiteralNode.RecordField recordField : recordLiteral.fields) {
            if (recordField.isKeyValueField()) {
                BLangRecordLiteral.BLangRecordKeyValueField recordKeyValueField =
                        (BLangRecordLiteral.BLangRecordKeyValueField) recordField;
                if (fieldName.equals(recordKeyValueField.key.toString())) {
                    return recordKeyValueField.valueExpr;
                }
            } else if (recordField.getKind() == NodeKind.SIMPLE_VARIABLE_REF) {
                if (fieldName.equals(((BLangRecordVarNameField) recordField).variableName.value)) {
                    return (BLangRecordLiteral.BLangRecordVarNameField) recordField;
                }
            } else if (recordField.getKind() == NodeKind.RECORD_LITERAL_SPREAD_OP) {
                BLangRecordLiteral.BLangRecordSpreadOperatorField spreadOperatorField =
                        (BLangRecordLiteral.BLangRecordSpreadOperatorField) recordField;
                BType spreadOpExprType = types.getReferredType(spreadOperatorField.expr.getBType());
                if (spreadOpExprType.tag != TypeTags.RECORD) {
                    continue;
                }
                BRecordType recordType = (BRecordType) spreadOpExprType;
                for (BField recField : recordType.fields.values()) {
                    if (fieldName.equals(recField.name.value)) {
                        return recordLiteral;
                    }
                }
            }
        }

        return null;
    }

    public boolean validateKeySpecifier(List<String> fieldNameList, BType constraint,
                                         Location pos) {
        for (String fieldName : fieldNameList) {
            BField field = types.getTableConstraintField(constraint, fieldName);
            if (field == null) {
                dlog.error(pos,
                        DiagnosticErrorCode.INVALID_FIELD_NAMES_IN_KEY_SPECIFIER, fieldName, constraint);
                resultType = symTable.semanticError;
                return false;
            }

            if (!Symbols.isFlagOn(field.symbol.flags, Flags.READONLY)) {
                dlog.error(pos,
                        DiagnosticErrorCode.KEY_SPECIFIER_FIELD_MUST_BE_READONLY, fieldName);
                resultType = symTable.semanticError;
                return false;
            }

            if (!Symbols.isFlagOn(field.symbol.flags, Flags.REQUIRED)) {
                dlog.error(pos,
                        DiagnosticErrorCode.KEY_SPECIFIER_FIELD_MUST_BE_REQUIRED, fieldName);
                resultType = symTable.semanticError;
                return false;
            }

            if (!types.isAssignable(field.type, symTable.anydataType)) {
                dlog.error(pos,
                        DiagnosticErrorCode.KEY_SPECIFIER_FIELD_MUST_BE_ANYDATA, fieldName, constraint);
                resultType = symTable.semanticError;
                return false;
            }
        }
        return true;
    }

    private boolean validateTableConstructorExpr(BLangTableConstructorExpr tableConstructorExpr,
                                                 BTableType tableType) {
        BType constraintType = types.getReferredType(tableType.constraint);
        List<String> fieldNameList = new ArrayList<>();
        boolean isKeySpecifierEmpty = tableConstructorExpr.tableKeySpecifier == null;
        if (!isKeySpecifierEmpty) {
            fieldNameList.addAll(getTableKeyNameList(tableConstructorExpr.tableKeySpecifier));

            if (tableType.fieldNameList == null &&
                    !validateKeySpecifier(fieldNameList,
                                          constraintType.tag != TypeTags.INTERSECTION ? constraintType :
                                                  ((BIntersectionType) constraintType).effectiveType,
                                          tableConstructorExpr.tableKeySpecifier.pos)) {
                return false;
            }

            if (tableType.fieldNameList != null && !tableType.fieldNameList.equals(fieldNameList)) {
                dlog.error(tableConstructorExpr.tableKeySpecifier.pos, DiagnosticErrorCode.TABLE_KEY_SPECIFIER_MISMATCH,
                        tableType.fieldNameList.toString(), fieldNameList.toString());
                resultType = symTable.semanticError;
                return false;
            }
        }

        BType keyTypeConstraint = tableType.keyTypeConstraint;
        if (keyTypeConstraint != null) {
            keyTypeConstraint = types.getReferredType(keyTypeConstraint);
            List<BType> memberTypes = new ArrayList<>();

            switch (keyTypeConstraint.tag) {
                case TypeTags.TUPLE:
                    for (Type type : ((TupleType) keyTypeConstraint).getTupleTypes()) {
                        memberTypes.add((BType) type);
                    }
                    break;
                case TypeTags.RECORD:
                    Map<String, BField> fieldList = ((BRecordType) keyTypeConstraint).getFields();
                    memberTypes = fieldList.entrySet().stream()
                            .filter(e -> fieldNameList.contains(e.getKey())).map(entry -> entry.getValue().type)
                            .collect(Collectors.toList());
                    if (memberTypes.isEmpty()) {
                        memberTypes.add(keyTypeConstraint);
                    }
                    break;
                default:
                    memberTypes.add(keyTypeConstraint);
            }

            if (isKeySpecifierEmpty && keyTypeConstraint.tag == TypeTags.NEVER) {
                return true;
            }

            if (isKeySpecifierEmpty ||
                    tableConstructorExpr.tableKeySpecifier.fieldNameIdentifierList.size() != memberTypes.size()) {
                if (isKeySpecifierEmpty) {
                    dlog.error(tableConstructorExpr.pos,
                            DiagnosticErrorCode.KEY_SPECIFIER_EMPTY_FOR_PROVIDED_KEY_CONSTRAINT, memberTypes);
                } else {
                    dlog.error(tableConstructorExpr.pos,
                            DiagnosticErrorCode.KEY_SPECIFIER_SIZE_MISMATCH_WITH_KEY_CONSTRAINT,
                            memberTypes, tableConstructorExpr.tableKeySpecifier.fieldNameIdentifierList);
                }
                resultType = symTable.semanticError;
                return false;
            }

            List<IdentifierNode> fieldNameIdentifierList = tableConstructorExpr.tableKeySpecifier.
                    fieldNameIdentifierList;

            int index = 0;
            for (IdentifierNode identifier : fieldNameIdentifierList) {
                BField field = types.getTableConstraintField(constraintType, ((BLangIdentifier) identifier).value);
                if (field == null || !types.isAssignable(field.type, memberTypes.get(index))) {
                    dlog.error(tableConstructorExpr.tableKeySpecifier.pos,
                            DiagnosticErrorCode.KEY_SPECIFIER_MISMATCH_WITH_KEY_CONSTRAINT,
                            fieldNameIdentifierList.toString(), memberTypes.toString());
                    resultType = symTable.semanticError;
                    return false;
                }
                index++;
            }
        }

        return true;
    }

    public void validateMapConstraintTable(BType expType) {
        if (expType != null && (((BTableType) expType).fieldNameList != null ||
                ((BTableType) expType).keyTypeConstraint != null) &&
                !expType.tsymbol.owner.getFlags().contains(Flag.LANG_LIB)) {
            dlog.error(((BTableType) expType).keyPos,
                    DiagnosticErrorCode.KEY_CONSTRAINT_NOT_SUPPORTED_FOR_TABLE_WITH_MAP_CONSTRAINT);
            resultType = symTable.semanticError;
            return;
        }
        resultType = expType;
    }

    private List<String> getTableKeyNameList(BLangTableKeySpecifier tableKeySpecifier) {
        List<String> fieldNamesList = new ArrayList<>();
        for (IdentifierNode identifier : tableKeySpecifier.fieldNameIdentifierList) {
            fieldNamesList.add(((BLangIdentifier) identifier).value);
        }

        return fieldNamesList;
    }

    private BType createTableKeyConstraint(List<String> fieldNames, BType constraintType) {
        if (fieldNames == null) {
            return symTable.semanticError;
        }

        List<BType> memTypes = new ArrayList<>();
        for (String fieldName : fieldNames) {
            //null is not possible for field
            BField tableConstraintField = types.getTableConstraintField(constraintType, fieldName);

            if (tableConstraintField == null) {
                return symTable.semanticError;
            }

            BType fieldType = tableConstraintField.type;
            memTypes.add(fieldType);
        }

        if (memTypes.size() == 1) {
            return memTypes.get(0);
        }

        return new BTupleType(memTypes);
    }

    private BType checkListConstructorCompatibility(BType bType, BLangListConstructorExpr listConstructor) {
        int tag = bType.tag;
        if (tag == TypeTags.UNION) {
            boolean prevNonErrorLoggingCheck = this.nonErrorLoggingCheck;
            int errorCount = this.dlog.errorCount();
            this.nonErrorLoggingCheck = true;
            this.dlog.mute();

            List<BType> compatibleTypes = new ArrayList<>();
            boolean erroredExpType = false;
            for (BType memberType : ((BUnionType) bType).getMemberTypes()) {
                if (memberType == symTable.semanticError) {
                    if (!erroredExpType) {
                        erroredExpType = true;
                    }
                    continue;
                }

                BType listCompatibleMemType = getListConstructorCompatibleNonUnionType(memberType);
                if (listCompatibleMemType == symTable.semanticError) {
                    continue;
                }

                dlog.resetErrorCount();
                BType memCompatibiltyType = checkListConstructorCompatibility(listCompatibleMemType, listConstructor);
                if (memCompatibiltyType != symTable.semanticError && dlog.errorCount() == 0 &&
                        isUniqueType(compatibleTypes, memCompatibiltyType)) {
                    compatibleTypes.add(memCompatibiltyType);
                }
            }

            this.nonErrorLoggingCheck = prevNonErrorLoggingCheck;
            this.dlog.setErrorCount(errorCount);
            if (!prevNonErrorLoggingCheck) {
                this.dlog.unmute();
            }

            if (compatibleTypes.isEmpty()) {
                BLangListConstructorExpr exprToLog = listConstructor;
                if (this.nonErrorLoggingCheck) {
                    listConstructor.cloneAttempt++;
                    exprToLog = nodeCloner.cloneNode(listConstructor);
                }

                BType inferredTupleType = getInferredTupleType(exprToLog, symTable.noType);

                if (!erroredExpType && inferredTupleType != symTable.semanticError) {
                    dlog.error(listConstructor.pos, DiagnosticErrorCode.INCOMPATIBLE_TYPES, expType, inferredTupleType);
                }
                return symTable.semanticError;
            } else if (compatibleTypes.size() != 1) {
                dlog.error(listConstructor.pos, DiagnosticErrorCode.AMBIGUOUS_TYPES,
                        expType);
                return symTable.semanticError;
            }

            return checkListConstructorCompatibility(compatibleTypes.get(0), listConstructor);
        }

        if (tag == TypeTags.TYPEREFDESC) {
            return checkListConstructorCompatibility(types.getReferredType(bType), listConstructor);
        }

        if (tag == TypeTags.INTERSECTION) {
            return checkListConstructorCompatibility(((BIntersectionType) bType).effectiveType, listConstructor);
        }

        BType possibleType = getListConstructorCompatibleNonUnionType(bType);

        switch (possibleType.tag) {
            case TypeTags.ARRAY:
                return checkArrayType(listConstructor, (BArrayType) possibleType);
            case TypeTags.TUPLE:
                return checkTupleType(listConstructor, (BTupleType) possibleType);
            case TypeTags.READONLY:
                return checkReadOnlyListType(listConstructor);
            case TypeTags.TYPEDESC:
                // i.e typedesc t = [int, string]
                List<BType> results = new ArrayList<>();
                listConstructor.isTypedescExpr = true;
                for (int i = 0; i < listConstructor.exprs.size(); i++) {
                    results.add(checkExpr(listConstructor.exprs.get(i), env, symTable.noType));
                }
                List<BType> actualTypes = new ArrayList<>();
                for (int i = 0; i < listConstructor.exprs.size(); i++) {
                    final BLangExpression expr = listConstructor.exprs.get(i);
                    if (expr.getKind() == NodeKind.TYPEDESC_EXPRESSION) {
                        actualTypes.add(((BLangTypedescExpr) expr).resolvedType);
                    } else if (expr.getKind() == NodeKind.SIMPLE_VARIABLE_REF) {
                        actualTypes.add(((BLangSimpleVarRef) expr).symbol.type);
                    } else {
                        actualTypes.add(results.get(i));
                    }
                }
                if (actualTypes.size() == 1) {
                    listConstructor.typedescType = actualTypes.get(0);
                } else {
                    listConstructor.typedescType = new BTupleType(actualTypes);
                }
                return new BTypedescType(listConstructor.typedescType, null);
        }

        BLangListConstructorExpr exprToLog = listConstructor;
        if (this.nonErrorLoggingCheck) {
            listConstructor.cloneAttempt++;
            exprToLog = nodeCloner.cloneNode(listConstructor);
        }

        if (bType == symTable.semanticError) {
            // Ignore the return value, we only need to visit the expressions.
            getInferredTupleType(exprToLog, symTable.semanticError);
        } else {
            dlog.error(listConstructor.pos, DiagnosticErrorCode.INCOMPATIBLE_TYPES, bType,
                    getInferredTupleType(exprToLog, symTable.noType));
        }

        return symTable.semanticError;
    }

    private BType getListConstructorCompatibleNonUnionType(BType type) {
        switch (type.tag) {
            case TypeTags.ARRAY:
            case TypeTags.TUPLE:
            case TypeTags.READONLY:
            case TypeTags.TYPEDESC:
                return type;
            case TypeTags.JSON:
                return !Symbols.isFlagOn(type.flags, Flags.READONLY) ? symTable.arrayJsonType :
                        ImmutableTypeCloner.getEffectiveImmutableType(null, types, symTable.arrayJsonType,
                                                                      env, symTable, anonymousModelHelper, names);
            case TypeTags.ANYDATA:
                return !Symbols.isFlagOn(type.flags, Flags.READONLY) ? symTable.arrayAnydataType :
                        ImmutableTypeCloner.getEffectiveImmutableType(null, types, symTable.arrayAnydataType,
                                                                      env, symTable, anonymousModelHelper, names);
            case TypeTags.ANY:
                return !Symbols.isFlagOn(type.flags, Flags.READONLY) ? symTable.arrayType :
                        ImmutableTypeCloner.getEffectiveImmutableType(null, types, symTable.arrayType, env,
                                                                      symTable, anonymousModelHelper, names);
            case TypeTags.INTERSECTION:
                return ((BIntersectionType) type).effectiveType;
            case TypeTags.TYPEREFDESC:
                return types.getReferredType(type);
        }
        return symTable.semanticError;
    }

    private BType checkArrayType(BLangListConstructorExpr listConstructor, BArrayType arrayType) {
        BType eType = arrayType.eType;

        if (arrayType.state == BArrayState.INFERRED) {
            arrayType.size = listConstructor.exprs.size();
            arrayType.state = BArrayState.CLOSED;
        } else if ((arrayType.state != BArrayState.OPEN) && (arrayType.size != listConstructor.exprs.size())) {
            if (arrayType.size < listConstructor.exprs.size()) {
                dlog.error(listConstructor.pos,
                        DiagnosticErrorCode.MISMATCHING_ARRAY_LITERAL_VALUES, arrayType.size,
                        listConstructor.exprs.size());
                return symTable.semanticError;
            }

            if (!types.hasFillerValue(eType)) {
                dlog.error(listConstructor.pos,
                        DiagnosticErrorCode.INVALID_LIST_CONSTRUCTOR_ELEMENT_TYPE, expType);
                return symTable.semanticError;
            }
        }

        boolean errored = false;
        for (BLangExpression expr : listConstructor.exprs) {
            if (exprIncompatible(eType, expr) && !errored) {
                errored = true;
            }
        }

        return errored ? symTable.semanticError : arrayType;
    }

    private BType checkTupleType(BLangListConstructorExpr listConstructor, BTupleType tupleType) {
        List<BLangExpression> exprs = listConstructor.exprs;
        List<BType> memberTypes = tupleType.tupleTypes;
        BType restType = tupleType.restType;

        int listExprSize = exprs.size();
        int memberTypeSize = memberTypes.size();

        if (listExprSize < memberTypeSize) {
            for (int i = listExprSize; i < memberTypeSize; i++) {
                if (!types.hasFillerValue(memberTypes.get(i))) {
                    dlog.error(listConstructor.pos, DiagnosticErrorCode.SYNTAX_ERROR,
                            "tuple and expression size does not match");
                    return symTable.semanticError;
                }
            }
        } else if (listExprSize > memberTypeSize && restType == null) {
            dlog.error(listConstructor.pos, DiagnosticErrorCode.SYNTAX_ERROR,
                    "tuple and expression size does not match");
            return symTable.semanticError;
        }

        boolean errored = false;

        int nonRestCountToCheck = listExprSize < memberTypeSize ? listExprSize : memberTypeSize;

        for (int i = 0; i < nonRestCountToCheck; i++) {
            if (exprIncompatible(memberTypes.get(i), exprs.get(i)) && !errored) {
                errored = true;
            }
        }

        for (int i = nonRestCountToCheck; i < exprs.size(); i++) {
            if (exprIncompatible(restType, exprs.get(i)) && !errored) {
                errored = true;
            }
        }
        return errored ? symTable.semanticError : tupleType;
    }

    private BType checkReadOnlyListType(BLangListConstructorExpr listConstructor) {
        if (!this.nonErrorLoggingCheck) {
            BType inferredType = getInferredTupleType(listConstructor, symTable.readonlyType);

            if (inferredType == symTable.semanticError) {
                return symTable.semanticError;
            }
            return types.checkType(listConstructor, inferredType, symTable.readonlyType);
        }

        for (BLangExpression expr : listConstructor.exprs) {
            if (exprIncompatible(symTable.readonlyType, expr)) {
                return symTable.semanticError;
            }
        }

        return symTable.readonlyType;
    }

    private boolean exprIncompatible(BType eType, BLangExpression expr) {
        if (expr.typeChecked) {
            return expr.getBType() == symTable.semanticError;
        }

        BLangExpression exprToCheck = expr;

        if (this.nonErrorLoggingCheck) {
            expr.cloneAttempt++;
            exprToCheck = nodeCloner.cloneNode(expr);
        }

        return checkExpr(exprToCheck, this.env, eType) == symTable.semanticError;
    }

    private List<BType> checkExprList(List<BLangExpression> exprs, SymbolEnv env) {
        return checkExprList(exprs, env, symTable.noType);
    }

    private List<BType> checkExprList(List<BLangExpression> exprs, SymbolEnv env, BType expType) {
        List<BType> types = new ArrayList<>();
        SymbolEnv prevEnv = this.env;
        BType preExpType = this.expType;
        this.env = env;
        this.expType = expType;
        for (BLangExpression e : exprs) {
            checkExpr(e, this.env, expType);
            types.add(resultType);
        }
        this.env = prevEnv;
        this.expType = preExpType;
        return types;
    }

    private BType getInferredTupleType(BLangListConstructorExpr listConstructor, BType expType) {
        List<BType> memTypes = checkExprList(listConstructor.exprs, env, expType);

        for (BType memType : memTypes) {
            if (memType == symTable.semanticError) {
                return symTable.semanticError;
            }
        }

        BTupleType tupleType = new BTupleType(memTypes);

        if (expType.tag != TypeTags.READONLY) {
            return tupleType;
        }

        tupleType.flags |= Flags.READONLY;
        return tupleType;
    }

    public void visit(BLangRecordLiteral recordLiteral) {
        int expTypeTag = types.getReferredType(expType).tag;

        if (expTypeTag == TypeTags.NONE || expTypeTag == TypeTags.READONLY) {
            expType = defineInferredRecordType(recordLiteral, expType);
        } else if (expTypeTag == TypeTags.OBJECT) {
            dlog.error(recordLiteral.pos, DiagnosticErrorCode.INVALID_RECORD_LITERAL, expType);
            resultType = symTable.semanticError;
            return;
        }

        resultType = getEffectiveMappingType(recordLiteral,
                                             checkMappingConstructorCompatibility(expType, recordLiteral));
    }

    private BType getEffectiveMappingType(BLangRecordLiteral recordLiteral, BType applicableMappingType) {
        BType refType = types.getReferredType(applicableMappingType);
        if (applicableMappingType == symTable.semanticError ||
                (refType.tag == TypeTags.RECORD && Symbols.isFlagOn(applicableMappingType.flags,
                                                                                  Flags.READONLY))) {
            return applicableMappingType;
        }

        Map<String, RecordLiteralNode.RecordField> readOnlyFields = new LinkedHashMap<>();
        LinkedHashMap<String, BField> applicableTypeFields =
                refType.tag == TypeTags.RECORD ? ((BRecordType) refType).fields :
                        new LinkedHashMap<>();

        for (RecordLiteralNode.RecordField field : recordLiteral.fields) {
            if (field.getKind() == NodeKind.RECORD_LITERAL_SPREAD_OP) {
                continue;
            }

            String name;
            if (field.isKeyValueField()) {
                BLangRecordKeyValueField keyValueField = (BLangRecordKeyValueField) field;

                if (!keyValueField.readonly) {
                    continue;
                }

                BLangExpression keyExpr = keyValueField.key.expr;
                if (keyExpr.getKind() == NodeKind.SIMPLE_VARIABLE_REF) {
                    name = ((BLangSimpleVarRef) keyExpr).variableName.value;
                } else {
                    name = (String) ((BLangLiteral) keyExpr).value;
                }
            } else {
                BLangRecordVarNameField varNameField = (BLangRecordVarNameField) field;

                if (!varNameField.readonly) {
                    continue;
                }
                name = varNameField.variableName.value;
            }

            if (applicableTypeFields.containsKey(name) &&
                    Symbols.isFlagOn(applicableTypeFields.get(name).symbol.flags, Flags.READONLY)) {
                continue;
            }

            readOnlyFields.put(name, field);
        }

        if (readOnlyFields.isEmpty()) {
            return applicableMappingType;
        }

        PackageID pkgID = env.enclPkg.symbol.pkgID;
        Location pos = recordLiteral.pos;
        BRecordTypeSymbol recordSymbol = createRecordTypeSymbol(pkgID, pos, VIRTUAL);

        LinkedHashMap<String, BField> newFields = new LinkedHashMap<>();

        for (Map.Entry<String, RecordLiteralNode.RecordField> readOnlyEntry : readOnlyFields.entrySet()) {
            RecordLiteralNode.RecordField field = readOnlyEntry.getValue();

            String key = readOnlyEntry.getKey();
            Name fieldName = names.fromString(key);

            BType readOnlyFieldType;
            if (field.isKeyValueField()) {
                readOnlyFieldType = ((BLangRecordKeyValueField) field).valueExpr.getBType();
            } else {
                // Has to be a varname field.
                readOnlyFieldType = ((BLangRecordVarNameField) field).getBType();
            }

            BVarSymbol fieldSymbol = new BVarSymbol(Flags.asMask(new HashSet<Flag>() {{
                add(Flag.REQUIRED);
                add(Flag.READONLY);
            }}), fieldName, pkgID, readOnlyFieldType, recordSymbol,
                                                    ((BLangNode) field).pos, VIRTUAL);
            newFields.put(key, new BField(fieldName, null, fieldSymbol));
            recordSymbol.scope.define(fieldName, fieldSymbol);
        }

        BRecordType recordType = new BRecordType(recordSymbol, recordSymbol.flags);
        if (refType.tag == TypeTags.MAP) {
            recordType.sealed = false;
            recordType.restFieldType = ((BMapType) refType).constraint;
        } else {
            BRecordType applicableRecordType = (BRecordType) refType;
            boolean allReadOnlyFields = true;

            for (Map.Entry<String, BField> origEntry : applicableRecordType.fields.entrySet()) {
                String fieldName = origEntry.getKey();
                BField field = origEntry.getValue();

                if (readOnlyFields.containsKey(fieldName)) {
                    // Already defined.
                    continue;
                }

                BVarSymbol origFieldSymbol = field.symbol;
                long origFieldFlags = origFieldSymbol.flags;

                if (allReadOnlyFields && !Symbols.isFlagOn(origFieldFlags, Flags.READONLY)) {
                    allReadOnlyFields = false;
                }

                BVarSymbol fieldSymbol = new BVarSymbol(origFieldFlags, field.name, pkgID,
                                                        origFieldSymbol.type, recordSymbol, field.pos, VIRTUAL);
                newFields.put(fieldName, new BField(field.name, null, fieldSymbol));
                recordSymbol.scope.define(field.name, fieldSymbol);
            }

            recordType.sealed = applicableRecordType.sealed;
            recordType.restFieldType = applicableRecordType.restFieldType;

            if (recordType.sealed && allReadOnlyFields) {
                recordType.flags |= Flags.READONLY;
                recordType.tsymbol.flags |= Flags.READONLY;
            }

        }

        recordType.fields = newFields;
        recordSymbol.type = recordType;
        recordType.tsymbol = recordSymbol;

        BLangRecordTypeNode recordTypeNode = TypeDefBuilderHelper.createRecordTypeNode(recordType, pkgID, symTable,
                                                                                       pos);
        recordTypeNode.initFunction = TypeDefBuilderHelper.createInitFunctionForRecordType(recordTypeNode, env,
                                                                                           names, symTable);
        TypeDefBuilderHelper.createTypeDefinitionForTSymbol(recordType, recordSymbol, recordTypeNode, env);

        if (refType.tag == TypeTags.RECORD) {
            BRecordType applicableRecordType = (BRecordType) refType;
            BTypeSymbol applicableRecordTypeSymbol = applicableRecordType.tsymbol;
            BLangUserDefinedType origTypeRef = new BLangUserDefinedType(
                    ASTBuilderUtil.createIdentifier(
                            pos,
                            TypeDefBuilderHelper.getPackageAlias(env, pos.lineRange().filePath(),
                                                                 applicableRecordTypeSymbol.pkgID)),
                    ASTBuilderUtil.createIdentifier(pos, applicableRecordTypeSymbol.name.value));
            origTypeRef.pos = pos;
            origTypeRef.setBType(applicableRecordType);
            recordTypeNode.typeRefs.add(origTypeRef);
        } else if (refType.tag == TypeTags.MAP) {
            recordLiteral.expectedType = applicableMappingType;
        }

        return recordType;
    }

    private BType checkMappingConstructorCompatibility(BType bType, BLangRecordLiteral mappingConstructor) {
        int tag = bType.tag;
        if (tag == TypeTags.UNION) {
            boolean prevNonErrorLoggingCheck = this.nonErrorLoggingCheck;
            this.nonErrorLoggingCheck = true;
            int errorCount = this.dlog.errorCount();
            this.dlog.mute();

            List<BType> compatibleTypes = new ArrayList<>();
            boolean erroredExpType = false;
            for (BType memberType : ((BUnionType) bType).getMemberTypes()) {
                if (memberType == symTable.semanticError) {
                    if (!erroredExpType) {
                        erroredExpType = true;
                    }
                    continue;
                }

                BType listCompatibleMemType = getMappingConstructorCompatibleNonUnionType(memberType);
                if (listCompatibleMemType == symTable.semanticError) {
                    continue;
                }

                dlog.resetErrorCount();
                BType memCompatibiltyType = checkMappingConstructorCompatibility(listCompatibleMemType,
                                                                                 mappingConstructor);

                if (memCompatibiltyType != symTable.semanticError && dlog.errorCount() == 0 &&
                        isUniqueType(compatibleTypes, memCompatibiltyType)) {
                    compatibleTypes.add(memCompatibiltyType);
                }
            }

            this.nonErrorLoggingCheck = prevNonErrorLoggingCheck;
            dlog.setErrorCount(errorCount);
            if (!prevNonErrorLoggingCheck) {
                this.dlog.unmute();
            }

            if (compatibleTypes.isEmpty()) {
                if (!erroredExpType) {
                    reportIncompatibleMappingConstructorError(mappingConstructor, bType);
                }
                validateSpecifiedFields(mappingConstructor, symTable.semanticError);
                return symTable.semanticError;
            } else if (compatibleTypes.size() != 1) {
                dlog.error(mappingConstructor.pos, DiagnosticErrorCode.AMBIGUOUS_TYPES, bType);
                validateSpecifiedFields(mappingConstructor, symTable.semanticError);
                return symTable.semanticError;
            }

            return checkMappingConstructorCompatibility(compatibleTypes.get(0), mappingConstructor);
        }

        if (tag == TypeTags.TYPEREFDESC) {
            BType refType = types.getReferredType(bType);
            BType compatibleType = checkMappingConstructorCompatibility(refType, mappingConstructor);
            return (refType.tag != TypeTags.UNION && refType.tag != TypeTags.INTERSECTION) ? bType : compatibleType;
        }

        if (tag == TypeTags.INTERSECTION) {
            return checkMappingConstructorCompatibility(((BIntersectionType) bType).effectiveType, mappingConstructor);
        }

        BType possibleType = getMappingConstructorCompatibleNonUnionType(bType);

        switch (possibleType.tag) {
            case TypeTags.MAP:
                return validateSpecifiedFields(mappingConstructor, possibleType) ? possibleType :
                        symTable.semanticError;
            case TypeTags.RECORD:
                boolean isSpecifiedFieldsValid = validateSpecifiedFields(mappingConstructor, possibleType);

                boolean hasAllRequiredFields = validateRequiredFields((BRecordType) possibleType,
                                                                      mappingConstructor.fields,
                                                                      mappingConstructor.pos);

                return isSpecifiedFieldsValid && hasAllRequiredFields ? possibleType : symTable.semanticError;
            case TypeTags.READONLY:
                return checkReadOnlyMappingType(mappingConstructor);
        }
        reportIncompatibleMappingConstructorError(mappingConstructor, bType);
        validateSpecifiedFields(mappingConstructor, symTable.semanticError);
        return symTable.semanticError;
    }

    private BType checkReadOnlyMappingType(BLangRecordLiteral mappingConstructor) {
        if (!this.nonErrorLoggingCheck) {
            BType inferredType = defineInferredRecordType(mappingConstructor, symTable.readonlyType);

            if (inferredType == symTable.semanticError) {
                return symTable.semanticError;
            }
            return checkMappingConstructorCompatibility(inferredType, mappingConstructor);
        }

        for (RecordLiteralNode.RecordField field : mappingConstructor.fields) {
            BLangExpression exprToCheck;

            if (field.isKeyValueField()) {
                exprToCheck = ((BLangRecordKeyValueField) field).valueExpr;
            } else if (field.getKind() == NodeKind.RECORD_LITERAL_SPREAD_OP) {
                exprToCheck = ((BLangRecordLiteral.BLangRecordSpreadOperatorField) field).expr;
            } else {
                exprToCheck = (BLangRecordVarNameField) field;
            }

            if (exprIncompatible(symTable.readonlyType, exprToCheck)) {
                return symTable.semanticError;
            }
        }

        return symTable.readonlyType;
    }

    private BType getMappingConstructorCompatibleNonUnionType(BType type) {
        switch (type.tag) {
            case TypeTags.MAP:
            case TypeTags.RECORD:
            case TypeTags.READONLY:
                return type;
            case TypeTags.JSON:
                return !Symbols.isFlagOn(type.flags, Flags.READONLY) ? symTable.mapJsonType :
                        ImmutableTypeCloner.getEffectiveImmutableType(null, types, symTable.mapJsonType, env,
                                                                      symTable, anonymousModelHelper, names);
            case TypeTags.ANYDATA:
                return !Symbols.isFlagOn(type.flags, Flags.READONLY) ? symTable.mapAnydataType :
                        ImmutableTypeCloner.getEffectiveImmutableType(null, types, symTable.mapAnydataType,
                                                                      env, symTable, anonymousModelHelper, names);
            case TypeTags.ANY:
                return !Symbols.isFlagOn(type.flags, Flags.READONLY) ? symTable.mapType :
                        ImmutableTypeCloner.getEffectiveImmutableType(null, types, symTable.mapType, env,
                                                                      symTable, anonymousModelHelper, names);
            case TypeTags.INTERSECTION:
                return ((BIntersectionType) type).effectiveType;
            case TypeTags.TYPEREFDESC:
                return types.getReferredType(type);
        }
        return symTable.semanticError;
    }

    private boolean isMappingConstructorCompatibleType(BType type) {
        return types.getReferredType(type).tag == TypeTags.RECORD
                || types.getReferredType(type).tag == TypeTags.MAP;
    }

    private void reportIncompatibleMappingConstructorError(BLangRecordLiteral mappingConstructorExpr, BType expType) {
        if (expType == symTable.semanticError) {
            return;
        }

        if (expType.tag != TypeTags.UNION) {
            dlog.error(mappingConstructorExpr.pos,
                    DiagnosticErrorCode.MAPPING_CONSTRUCTOR_COMPATIBLE_TYPE_NOT_FOUND, expType);
            return;
        }

        BUnionType unionType = (BUnionType) expType;
        BType[] memberTypes = types.getAllTypes(unionType, true).toArray(new BType[0]);

        // Special case handling for `T?` where T is a record type. This is done to give more user friendly error
        // messages for this common scenario.
        if (memberTypes.length == 2) {
            BRecordType recType = null;

            if (memberTypes[0].tag == TypeTags.RECORD && memberTypes[1].tag == TypeTags.NIL) {
                recType = (BRecordType) memberTypes[0];
            } else if (memberTypes[1].tag == TypeTags.RECORD && memberTypes[0].tag == TypeTags.NIL) {
                recType = (BRecordType) memberTypes[1];
            }

            if (recType != null) {
                validateSpecifiedFields(mappingConstructorExpr, recType);
                validateRequiredFields(recType, mappingConstructorExpr.fields, mappingConstructorExpr.pos);
                return;
            }
        }

        // By this point, we know there aren't any types to which we can assign the mapping constructor. If this is
        // case where there is at least one type with which we can use mapping constructors, but this particular
        // mapping constructor is incompatible, we give an incompatible mapping constructor error.
        for (BType bType : memberTypes) {
            if (isMappingConstructorCompatibleType(bType)) {
                dlog.error(mappingConstructorExpr.pos, DiagnosticErrorCode.INCOMPATIBLE_MAPPING_CONSTRUCTOR,
                        unionType);
                return;
            }
        }

        dlog.error(mappingConstructorExpr.pos,
                DiagnosticErrorCode.MAPPING_CONSTRUCTOR_COMPATIBLE_TYPE_NOT_FOUND, unionType);
    }

    private boolean validateSpecifiedFields(BLangRecordLiteral mappingConstructor, BType possibleType) {
        boolean isFieldsValid = true;

        for (RecordLiteralNode.RecordField field : mappingConstructor.fields) {
            BType checkedType = checkMappingField(field, types.getReferredType(possibleType));
            if (isFieldsValid && checkedType == symTable.semanticError) {
                isFieldsValid = false;
            }
        }

        return isFieldsValid;
    }

    private boolean validateRequiredFields(BRecordType type, List<RecordLiteralNode.RecordField> specifiedFields,
                                           Location pos) {
        HashSet<String> specFieldNames = getFieldNames(specifiedFields);
        boolean hasAllRequiredFields = true;

        for (BField field : type.fields.values()) {
            String fieldName = field.name.value;
            if (!specFieldNames.contains(fieldName) && Symbols.isFlagOn(field.symbol.flags, Flags.REQUIRED)
                    && !types.isNeverTypeOrStructureTypeWithARequiredNeverMember(field.type)) {
                // Check if `field` is explicitly assigned a value in the record literal
                // If a required field is missing, it's a compile error
                dlog.error(pos, DiagnosticErrorCode.MISSING_REQUIRED_RECORD_FIELD, field.name);
                if (hasAllRequiredFields) {
                    hasAllRequiredFields = false;
                }
            }
        }
        return hasAllRequiredFields;
    }

    private HashSet<String> getFieldNames(List<RecordLiteralNode.RecordField> specifiedFields) {
        HashSet<String> fieldNames = new HashSet<>();

        for (RecordLiteralNode.RecordField specifiedField : specifiedFields) {
            if (specifiedField.isKeyValueField()) {
                String name = getKeyValueFieldName((BLangRecordKeyValueField) specifiedField);
                if (name == null) {
                    continue; // computed key
                }

                fieldNames.add(name);
            } else if (specifiedField.getKind() == NodeKind.SIMPLE_VARIABLE_REF) {
                fieldNames.add(getVarNameFieldName((BLangRecordVarNameField) specifiedField));
            } else {
                fieldNames.addAll(getSpreadOpFieldRequiredFieldNames(
                        (BLangRecordLiteral.BLangRecordSpreadOperatorField) specifiedField));
            }
        }

        return fieldNames;
    }

    private String getKeyValueFieldName(BLangRecordKeyValueField field) {
        BLangRecordKey key = field.key;
        if (key.computedKey) {
            return null;
        }

        BLangExpression keyExpr = key.expr;

        if (keyExpr.getKind() == NodeKind.SIMPLE_VARIABLE_REF) {
            return ((BLangSimpleVarRef) keyExpr).variableName.value;
        } else if (keyExpr.getKind() == NodeKind.LITERAL) {
            return (String) ((BLangLiteral) keyExpr).value;
        }
        return null;
    }

    private String getVarNameFieldName(BLangRecordVarNameField field) {
        return field.variableName.value;
    }

    private List<String> getSpreadOpFieldRequiredFieldNames(BLangRecordLiteral.BLangRecordSpreadOperatorField field) {
        BType spreadType = types.getReferredType(checkExpr(field.expr, env));

        if (spreadType.tag != TypeTags.RECORD) {
            return Collections.emptyList();
        }

        List<String> fieldNames = new ArrayList<>();
        for (BField bField : ((BRecordType) spreadType).getFields().values()) {
            if (!Symbols.isOptional(bField.symbol)) {
                fieldNames.add(bField.name.value);
            }
        }
        return fieldNames;
    }

    @Override
    public void visit(BLangWorkerFlushExpr workerFlushExpr) {
        if (workerFlushExpr.workerIdentifier != null) {
            String workerName = workerFlushExpr.workerIdentifier.getValue();
            if (!this.workerExists(this.env, workerName)) {
                this.dlog.error(workerFlushExpr.pos, DiagnosticErrorCode.UNDEFINED_WORKER, workerName);
            } else {
                BSymbol symbol = symResolver.lookupSymbolInMainSpace(env, names.fromString(workerName));
                if (symbol != symTable.notFoundSymbol) {
                    workerFlushExpr.workerSymbol = symbol;
                }
            }
        }
        BType actualType = BUnionType.create(null, symTable.errorType, symTable.nilType);
        resultType = types.checkType(workerFlushExpr, actualType, expType);
    }

    @Override
    public void visit(BLangWorkerSyncSendExpr syncSendExpr) {
        BSymbol symbol = symResolver.lookupSymbolInMainSpace(env, names.fromIdNode(syncSendExpr.workerIdentifier));

        if (symTable.notFoundSymbol.equals(symbol)) {
            syncSendExpr.workerType = symTable.semanticError;
        } else {
            syncSendExpr.workerType = symbol.type;
            syncSendExpr.workerSymbol = symbol;
        }

        // TODO Need to remove this cached env
        syncSendExpr.env = this.env;
        checkExpr(syncSendExpr.expr, this.env);

        // Validate if the send expression type is cloneableType
        if (!types.isAssignable(syncSendExpr.expr.getBType(), symTable.cloneableType)) {
            this.dlog.error(syncSendExpr.pos, DiagnosticErrorCode.INVALID_TYPE_FOR_SEND,
                            syncSendExpr.expr.getBType());
        }

        String workerName = syncSendExpr.workerIdentifier.getValue();
        if (!this.workerExists(this.env, workerName)) {
            this.dlog.error(syncSendExpr.pos, DiagnosticErrorCode.UNDEFINED_WORKER, workerName);
        }

        syncSendExpr.expectedType = expType;

        // Type checking against the matching receive is done during code analysis.
        // When the expected type is noType, set the result type as nil to avoid variable assignment is required errors.
        resultType = expType == symTable.noType ? symTable.nilType : expType;
    }

    @Override
    public void visit(BLangWorkerReceive workerReceiveExpr) {
        BSymbol symbol = symResolver.lookupSymbolInMainSpace(env, names.fromIdNode(workerReceiveExpr.workerIdentifier));

        // TODO Need to remove this cached env
        workerReceiveExpr.env = this.env;

        if (symTable.notFoundSymbol.equals(symbol)) {
            workerReceiveExpr.workerType = symTable.semanticError;
        } else {
            workerReceiveExpr.workerType = symbol.type;
            workerReceiveExpr.workerSymbol = symbol;
        }
        // The receive expression cannot be assigned to var, since we cannot infer the type.
        if (symTable.noType == this.expType) {
            this.dlog.error(workerReceiveExpr.pos, DiagnosticErrorCode.INVALID_USAGE_OF_RECEIVE_EXPRESSION);
        }
        // We cannot predict the type of the receive expression as it depends on the type of the data sent by the other
        // worker/channel. Since receive is an expression now we infer the type of it from the lhs of the statement.
        workerReceiveExpr.setBType(this.expType);
        resultType = this.expType;
    }

    private boolean workerExists(SymbolEnv env, String workerName) {
        //TODO: move this method to CodeAnalyzer
        if (workerName.equals(DEFAULT_WORKER_NAME)) {
           return true;
        }
        BSymbol symbol = this.symResolver.lookupSymbolInMainSpace(env, new Name(workerName));
        return symbol != this.symTable.notFoundSymbol &&
               symbol.type.tag == TypeTags.FUTURE &&
               ((BFutureType) symbol.type).workerDerivative;
    }

    @Override
    public void visit(BLangConstRef constRef) {
        constRef.symbol = symResolver.lookupMainSpaceSymbolInPackage(constRef.pos, env,
                names.fromIdNode(constRef.pkgAlias), names.fromIdNode(constRef.variableName));

        types.setImplicitCastExpr(constRef, constRef.getBType(), expType);
        resultType = constRef.getBType();
    }

    public void visit(BLangSimpleVarRef varRefExpr) {
        // Set error type as the actual type.
        BType actualType = symTable.semanticError;

        Name varName = names.fromIdNode(varRefExpr.variableName);
        if (varName == Names.IGNORE) {
            varRefExpr.setBType(this.symTable.anyType);

            // If the variable name is a wildcard('_'), the symbol should be ignorable.
            varRefExpr.symbol = new BVarSymbol(0, true, varName,
                                               names.originalNameFromIdNode(varRefExpr.variableName),
                                               env.enclPkg.symbol.pkgID, varRefExpr.getBType(), env.scope.owner,
                                               varRefExpr.pos, VIRTUAL);

            resultType = varRefExpr.getBType();
            return;
        }

        Name compUnitName = getCurrentCompUnit(varRefExpr);
        varRefExpr.pkgSymbol =
                symResolver.resolvePrefixSymbol(env, names.fromIdNode(varRefExpr.pkgAlias), compUnitName);
        if (varRefExpr.pkgSymbol == symTable.notFoundSymbol) {
            varRefExpr.symbol = symTable.notFoundSymbol;
            dlog.error(varRefExpr.pos, DiagnosticErrorCode.UNDEFINED_MODULE, varRefExpr.pkgAlias);
        }

        if (varRefExpr.pkgSymbol.tag == SymTag.XMLNS) {
            actualType = symTable.stringType;
        } else if (varRefExpr.pkgSymbol != symTable.notFoundSymbol) {
            BSymbol symbol = symResolver.lookupMainSpaceSymbolInPackage(varRefExpr.pos, env,
                    names.fromIdNode(varRefExpr.pkgAlias), varName);
            // if no symbol, check same for object attached function
            if (symbol == symTable.notFoundSymbol && env.enclType != null) {
                Name objFuncName = names.fromString(Symbols
                        .getAttachedFuncSymbolName(env.enclType.getBType().tsymbol.name.value, varName.value));
                symbol = symResolver.resolveStructField(varRefExpr.pos, env, objFuncName,
                                                        env.enclType.getBType().tsymbol);
            }

            // TODO: call to isInLocallyDefinedRecord() is a temporary fix done to disallow local var references in
            //  locally defined record type defs. This check should be removed once local var referencing is supported.
            if (((symbol.tag & SymTag.VARIABLE) == SymTag.VARIABLE)) {
                BVarSymbol varSym = (BVarSymbol) symbol;
                checkSelfReferences(varRefExpr.pos, env, varSym);
                varRefExpr.symbol = varSym;
                actualType = varSym.type;
                markAndRegisterClosureVariable(symbol, varRefExpr.pos, env);
            } else if ((symbol.tag & SymTag.TYPE_DEF) == SymTag.TYPE_DEF) {
                actualType = symbol.type.tag == TypeTags.TYPEDESC ? symbol.type : new BTypedescType(symbol.type, null);
                varRefExpr.symbol = symbol;
            } else if ((symbol.tag & SymTag.CONSTANT) == SymTag.CONSTANT) {
                BConstantSymbol constSymbol = (BConstantSymbol) symbol;
                varRefExpr.symbol = constSymbol;
                BType symbolType = symbol.type;
                BType expectedType = types.getReferredType(expType);
                if (symbolType != symTable.noType && expectedType.tag == TypeTags.FINITE ||
                        (expectedType.tag == TypeTags.UNION && types.getAllTypes(expectedType, true).stream()
                                .anyMatch(memType -> memType.tag == TypeTags.FINITE &&
                                        types.isAssignable(symbolType, memType)))) {
                    actualType = symbolType;
                } else {
                    actualType = constSymbol.literalType;
                }

                // If the constant is on the LHS, modifications are not allowed.
                // E.g. m.k = "10"; // where `m` is a constant.
                if (varRefExpr.isLValue || varRefExpr.isCompoundAssignmentLValue) {
                    actualType = symTable.semanticError;
                    dlog.error(varRefExpr.pos, DiagnosticErrorCode.CANNOT_UPDATE_CONSTANT_VALUE);
                }
            } else {
                varRefExpr.symbol = symbol; // Set notFoundSymbol
                logUndefinedSymbolError(varRefExpr.pos, varName.value);
            }
        }

        // Check type compatibility
        if (expType.tag == TypeTags.ARRAY && isArrayOpenSealedType((BArrayType) expType)) {
            dlog.error(varRefExpr.pos, DiagnosticErrorCode.CLOSED_ARRAY_TYPE_CAN_NOT_INFER_SIZE);
            return;

        }
        resultType = types.checkType(varRefExpr, actualType, expType);
    }

    @Override
    public void visit(BLangRecordVarRef varRefExpr) {
        LinkedHashMap<String, BField> fields = new LinkedHashMap<>();

        String recordName = this.anonymousModelHelper.getNextAnonymousTypeKey(env.enclPkg.symbol.pkgID);
        BRecordTypeSymbol recordSymbol = Symbols.createRecordSymbol(Flags.ANONYMOUS, names.fromString(recordName),
                                                                    env.enclPkg.symbol.pkgID, null, env.scope.owner,
                                                                    varRefExpr.pos, SOURCE);
        symbolEnter.defineSymbol(varRefExpr.pos, recordSymbol, env);

        boolean unresolvedReference = false;
        for (BLangRecordVarRef.BLangRecordVarRefKeyValue recordRefField : varRefExpr.recordRefFields) {
            BLangVariableReference bLangVarReference = (BLangVariableReference) recordRefField.variableReference;
            bLangVarReference.isLValue = true;
            checkExpr(recordRefField.variableReference, env);
            if (bLangVarReference.symbol == null || bLangVarReference.symbol == symTable.notFoundSymbol ||
                    !isValidVariableReference(recordRefField.variableReference)) {
                unresolvedReference = true;
                continue;
            }
            BVarSymbol bVarSymbol = (BVarSymbol) bLangVarReference.symbol;
            BField field = new BField(names.fromIdNode(recordRefField.variableName), varRefExpr.pos,
                                      new BVarSymbol(0, names.fromIdNode(recordRefField.variableName),
                                                     names.originalNameFromIdNode(recordRefField.variableName),
                                                     env.enclPkg.symbol.pkgID, bVarSymbol.type, recordSymbol,
                                                     varRefExpr.pos, SOURCE));
            fields.put(field.name.value, field);
        }

        BLangExpression restParam = (BLangExpression) varRefExpr.restParam;
        if (restParam != null) {
            checkExpr(restParam, env);
            unresolvedReference = !isValidVariableReference(restParam);
        }

        if (unresolvedReference) {
            resultType = symTable.semanticError;
            return;
        }

        BRecordType bRecordType = new BRecordType(recordSymbol);
        bRecordType.fields = fields;
        recordSymbol.type = bRecordType;
        varRefExpr.symbol = new BVarSymbol(0, recordSymbol.name, recordSymbol.getOriginalName(),
                                           env.enclPkg.symbol.pkgID, bRecordType, env.scope.owner, varRefExpr.pos,
                                           SOURCE);

        if (restParam == null) {
            bRecordType.sealed = true;
            bRecordType.restFieldType = symTable.noType;
        } else if (restParam.getBType() == symTable.semanticError) {
            bRecordType.restFieldType = symTable.mapType;
        } else {
            // Rest variable type of Record ref (record destructuring assignment) is a record where T is the broad
            // type of all fields that are not specified in the destructuring pattern. Here we set the rest type of
            // record type to T.
            BType restFieldType;
            if (restParam.getBType().tag == TypeTags.RECORD) {
                restFieldType = ((BRecordType) restParam.getBType()).restFieldType;
            } else if (restParam.getBType().tag == TypeTags.MAP) {
                restFieldType = ((BMapType) restParam.getBType()).constraint;
            } else {
                restFieldType = restParam.getBType();
            }
            bRecordType.restFieldType = restFieldType;
        }

        resultType = bRecordType;
    }

    @Override
    public void visit(BLangErrorVarRef varRefExpr) {
        if (varRefExpr.typeNode != null) {
            BType bType = symResolver.resolveTypeNode(varRefExpr.typeNode, env);
            varRefExpr.setBType(bType);
            checkIndirectErrorVarRef(varRefExpr);
            resultType = bType;
            return;
        }

        if (varRefExpr.message != null) {
            varRefExpr.message.isLValue = true;
            checkExpr(varRefExpr.message, env);
            if (!types.isAssignable(symTable.stringType, varRefExpr.message.getBType())) {
                dlog.error(varRefExpr.message.pos, DiagnosticErrorCode.INCOMPATIBLE_TYPES, symTable.stringType,
                           varRefExpr.message.getBType());
            }
        }

        if (varRefExpr.cause != null) {
            varRefExpr.cause.isLValue = true;
            checkExpr(varRefExpr.cause, env);
            if (!types.isAssignable(symTable.errorOrNilType, varRefExpr.cause.getBType())) {
                dlog.error(varRefExpr.cause.pos, DiagnosticErrorCode.INCOMPATIBLE_TYPES, symTable.errorOrNilType,
                           varRefExpr.cause.getBType());
            }
        }

        boolean unresolvedReference = false;

        for (BLangNamedArgsExpression detailItem : varRefExpr.detail) {
            BLangVariableReference refItem = (BLangVariableReference) detailItem.expr;
            refItem.isLValue = true;
            checkExpr(refItem, env);

            if (!isValidVariableReference(refItem)) {
                unresolvedReference = true;
                continue;
            }

            if (refItem.getKind() == NodeKind.FIELD_BASED_ACCESS_EXPR
                    || refItem.getKind() == NodeKind.INDEX_BASED_ACCESS_EXPR) {
                dlog.error(refItem.pos, DiagnosticErrorCode.INVALID_VARIABLE_REFERENCE_IN_BINDING_PATTERN,
                        refItem);
                unresolvedReference = true;
                continue;
            }

            if (refItem.symbol == null) {
                unresolvedReference = true;
            }
        }

        if (varRefExpr.restVar != null) {
            varRefExpr.restVar.isLValue = true;
            if (varRefExpr.restVar.getKind() == NodeKind.SIMPLE_VARIABLE_REF) {
                checkExpr(varRefExpr.restVar, env);
                unresolvedReference = unresolvedReference
                        || varRefExpr.restVar.symbol == null
                        || !isValidVariableReference(varRefExpr.restVar);
            }
        }

        if (unresolvedReference) {
            resultType = symTable.semanticError;
            return;
        }

        BType errorRefRestFieldType;
        if (varRefExpr.restVar == null) {
            errorRefRestFieldType = symTable.anydataOrReadonly;
        } else if (varRefExpr.restVar.getKind() == NodeKind.SIMPLE_VARIABLE_REF
                && ((BLangSimpleVarRef) varRefExpr.restVar).variableName.value.equals(Names.IGNORE.value)) {
            errorRefRestFieldType = symTable.anydataOrReadonly;
        } else if (varRefExpr.restVar.getKind() == NodeKind.INDEX_BASED_ACCESS_EXPR
            || varRefExpr.restVar.getKind() == NodeKind.FIELD_BASED_ACCESS_EXPR) {
            errorRefRestFieldType = varRefExpr.restVar.getBType();
        } else if (varRefExpr.restVar.getBType().tag == TypeTags.MAP) {
            errorRefRestFieldType = ((BMapType) varRefExpr.restVar.getBType()).constraint;
        } else {
            dlog.error(varRefExpr.restVar.pos, DiagnosticErrorCode.INCOMPATIBLE_TYPES,
                       varRefExpr.restVar.getBType(), symTable.detailType);
            resultType = symTable.semanticError;
            return;
        }

        BType errorDetailType = errorRefRestFieldType == symTable.anydataOrReadonly
                ? symTable.errorType.detailType
                : new BMapType(TypeTags.MAP, errorRefRestFieldType, null, Flags.PUBLIC);
        resultType = new BErrorType(symTable.errorType.tsymbol, errorDetailType);
    }

    private void checkIndirectErrorVarRef(BLangErrorVarRef varRefExpr) {
        for (BLangNamedArgsExpression detailItem : varRefExpr.detail) {
            checkExpr(detailItem.expr, env);
            checkExpr(detailItem, env, detailItem.expr.getBType());
        }

        if (varRefExpr.restVar != null) {
            checkExpr(varRefExpr.restVar, env);
        }

        if (varRefExpr.message != null) {
            varRefExpr.message.isLValue = true;
            checkExpr(varRefExpr.message, env);
        }

        if (varRefExpr.cause != null) {
            varRefExpr.cause.isLValue = true;
            checkExpr(varRefExpr.cause, env);
        }
    }

    @Override
    public void visit(BLangTupleVarRef varRefExpr) {
        List<BType> results = new ArrayList<>();
        for (int i = 0; i < varRefExpr.expressions.size(); i++) {
            ((BLangVariableReference) varRefExpr.expressions.get(i)).isLValue = true;
            results.add(checkExpr(varRefExpr.expressions.get(i), env, symTable.noType));
        }
        BTupleType actualType = new BTupleType(results);
        if (varRefExpr.restParam != null) {
            BLangExpression restExpr = (BLangExpression) varRefExpr.restParam;
            ((BLangVariableReference) restExpr).isLValue = true;
            BType checkedType = checkExpr(restExpr, env, symTable.noType);
            if (!(checkedType.tag == TypeTags.ARRAY || checkedType.tag == TypeTags.TUPLE)) {
                dlog.error(varRefExpr.pos, DiagnosticErrorCode.INVALID_TYPE_FOR_REST_DESCRIPTOR, checkedType);
                resultType = symTable.semanticError;
                return;
            }
            if (checkedType.tag == TypeTags.ARRAY) {
                actualType.restType = ((BArrayType) checkedType).eType;
            } else {
                actualType.restType = checkedType;
            }
        }
        resultType = types.checkType(varRefExpr, actualType, expType);
    }

    /**
     * This method will recursively check if a multidimensional array has at least one open sealed dimension.
     *
     * @param arrayType array to check if open sealed
     * @return true if at least one dimension is open sealed
     */
    public boolean isArrayOpenSealedType(BArrayType arrayType) {
        if (arrayType.state == BArrayState.INFERRED) {
            return true;
        }
        if (arrayType.eType.tag == TypeTags.ARRAY) {
            return isArrayOpenSealedType((BArrayType) arrayType.eType);
        }
        return false;
    }

    /**
     * This method will recursively traverse and find the symbol environment of a lambda node (which is given as the
     * enclosing invokable node) which is needed to lookup closure variables. The variable lookup will start from the
     * enclosing invokable node's environment, which are outside of the scope of a lambda function.
     */
    private SymbolEnv findEnclosingInvokableEnv(SymbolEnv env, BLangInvokableNode encInvokable) {
        if (env.enclEnv.node != null && env.enclEnv.node.getKind() == NodeKind.ARROW_EXPR) {
            // if enclosing env's node is arrow expression
            return env.enclEnv;
        }

        if (env.enclEnv.node != null && (env.enclEnv.node.getKind() == NodeKind.ON_FAIL)) {
            // if enclosing env's node is a transaction, retry or a on-fail
            return env.enclEnv;
        }

        if (env.enclInvokable != null && env.enclInvokable == encInvokable) {
            return findEnclosingInvokableEnv(env.enclEnv, encInvokable);
        }
        return env;
    }

    private SymbolEnv findEnclosingInvokableEnv(SymbolEnv env, BLangRecordTypeNode recordTypeNode) {
        if (env.enclEnv.node != null && env.enclEnv.node.getKind() == NodeKind.ARROW_EXPR) {
            // if enclosing env's node is arrow expression
            return env.enclEnv;
        }

        if (env.enclEnv.node != null && (env.enclEnv.node.getKind() == NodeKind.ON_FAIL)) {
            // if enclosing env's node is a transaction, retry or on-fail
            return env.enclEnv;
        }

        if (env.enclType != null && env.enclType == recordTypeNode) {
            return findEnclosingInvokableEnv(env.enclEnv, recordTypeNode);
        }
        return env;
    }

    private boolean isFunctionArgument(BSymbol symbol, List<BLangSimpleVariable> params) {
        return params.stream().anyMatch(param -> (param.symbol.name.equals(symbol.name) &&
                param.getBType().tag == symbol.type.tag));
    }

    @Override
    public void visit(BLangFieldBasedAccess.BLangNSPrefixedFieldBasedAccess nsPrefixedFieldBasedAccess) {
        checkFieldBasedAccess(nsPrefixedFieldBasedAccess, true);
    }

    public void visit(BLangFieldBasedAccess fieldAccessExpr) {
        checkFieldBasedAccess(fieldAccessExpr, false);
    }

    private void checkFieldBasedAccess(BLangFieldBasedAccess fieldAccessExpr, boolean isNsPrefixed) {
        markLeafNode(fieldAccessExpr);

        // First analyze the accessible expression.
        BLangExpression containerExpression = fieldAccessExpr.expr;

        if (containerExpression instanceof BLangValueExpression) {
            ((BLangValueExpression) containerExpression).isLValue = fieldAccessExpr.isLValue;
            ((BLangValueExpression) containerExpression).isCompoundAssignmentLValue =
                    fieldAccessExpr.isCompoundAssignmentLValue;
        }

        BType varRefType = types.getTypeWithEffectiveIntersectionTypes(checkExpr(containerExpression, env));

        // Disallow `expr.ns:attrname` syntax on non xml expressions.
        if (isNsPrefixed && !isXmlAccess(fieldAccessExpr)) {
            dlog.error(fieldAccessExpr.pos, DiagnosticErrorCode.INVALID_FIELD_ACCESS_EXPRESSION);
            resultType = symTable.semanticError;
            return;
        }

        BType actualType;
        if (fieldAccessExpr.optionalFieldAccess) {
            if (fieldAccessExpr.isLValue || fieldAccessExpr.isCompoundAssignmentLValue) {
                dlog.error(fieldAccessExpr.pos, DiagnosticErrorCode.OPTIONAL_FIELD_ACCESS_NOT_REQUIRED_ON_LHS);
                resultType = symTable.semanticError;
                return;
            }
            actualType = checkOptionalFieldAccessExpr(fieldAccessExpr, varRefType,
                    names.fromIdNode(fieldAccessExpr.field));
        } else {
            actualType = checkFieldAccessExpr(fieldAccessExpr, varRefType, names.fromIdNode(fieldAccessExpr.field));

            if (actualType != symTable.semanticError &&
                    (fieldAccessExpr.isLValue || fieldAccessExpr.isCompoundAssignmentLValue)) {
                if (isAllReadonlyTypes(varRefType)) {
                    if (varRefType.tag != TypeTags.OBJECT || !isInitializationInInit(varRefType)) {
                        dlog.error(fieldAccessExpr.pos, DiagnosticErrorCode.CANNOT_UPDATE_READONLY_VALUE_OF_TYPE,
                                varRefType);
                        resultType = symTable.semanticError;
                        return;
                    }

                } else if (types.isSubTypeOfBaseType(varRefType, TypeTags.RECORD) &&
                        isInvalidReadonlyFieldUpdate(varRefType, fieldAccessExpr.field.value)) {
                    dlog.error(fieldAccessExpr.pos, DiagnosticErrorCode.CANNOT_UPDATE_READONLY_RECORD_FIELD,
                            fieldAccessExpr.field.value, varRefType);
                    resultType = symTable.semanticError;
                    return;
                }
                // Object final field updates will be analyzed at dataflow analysis.
            }
        }

        resultType = types.checkType(fieldAccessExpr, actualType, this.expType);
    }

    private boolean isAllReadonlyTypes(BType type) {
        if (type.tag != TypeTags.UNION) {
            return Symbols.isFlagOn(type.flags, Flags.READONLY);
        }

        for (BType memberType : ((BUnionType) type).getMemberTypes()) {
            if (!isAllReadonlyTypes(memberType)) {
                return false;
            }
        }
        return true;
    }

    private boolean isInitializationInInit(BType type) {
        BObjectType objectType = (BObjectType) type;
        BObjectTypeSymbol objectTypeSymbol = (BObjectTypeSymbol) objectType.tsymbol;
        BAttachedFunction initializerFunc = objectTypeSymbol.initializerFunc;

        return env.enclInvokable != null && initializerFunc != null &&
                env.enclInvokable.symbol == initializerFunc.symbol;
    }

    private boolean isInvalidReadonlyFieldUpdate(BType type, String fieldName) {
        if (types.getReferredType(type).tag == TypeTags.RECORD) {
            if (Symbols.isFlagOn(type.flags, Flags.READONLY)) {
                return true;
            }

            BRecordType recordType = (BRecordType) types.getReferredType(type);
            for (BField field : recordType.fields.values()) {
                if (!field.name.value.equals(fieldName)) {
                    continue;
                }

                return Symbols.isFlagOn(field.symbol.flags, Flags.READONLY);
            }
            return recordType.sealed;
        }

        // For unions, we consider this an invalid update only if it is invalid for all member types. If for at least
        // one member this is valid, we allow this at compile time with the potential to fail at runtime.
        boolean allInvalidUpdates = true;
        for (BType memberType : ((BUnionType) types.getReferredType(type)).getMemberTypes()) {
            if (!isInvalidReadonlyFieldUpdate(memberType, fieldName)) {
                allInvalidUpdates = false;
            }
        }
        return allInvalidUpdates;
    }

    private boolean isXmlAccess(BLangFieldBasedAccess fieldAccessExpr) {
        BLangExpression expr = fieldAccessExpr.expr;
        BType exprType = types.getReferredType(expr.getBType());

        if (exprType.tag == TypeTags.XML || exprType.tag == TypeTags.XML_ELEMENT) {
            return true;
        }

        if (expr.getKind() == NodeKind.FIELD_BASED_ACCESS_EXPR  && hasLaxOriginalType((BLangFieldBasedAccess) expr)
                && exprType.tag == TypeTags.UNION) {
            Set<BType> memberTypes = ((BUnionType) exprType).getMemberTypes();
            return memberTypes.contains(symTable.xmlType) || memberTypes.contains(symTable.xmlElementType);
          }

        return false;
    }

    public void visit(BLangIndexBasedAccess indexBasedAccessExpr) {
        markLeafNode(indexBasedAccessExpr);

        // First analyze the variable reference expression.
        BLangExpression containerExpression = indexBasedAccessExpr.expr;
        if (containerExpression.getKind() ==  NodeKind.TYPEDESC_EXPRESSION) {
            dlog.error(indexBasedAccessExpr.pos, DiagnosticErrorCode.OPERATION_DOES_NOT_SUPPORT_MEMBER_ACCESS,
                    ((BLangTypedescExpr) containerExpression).typeNode);
            resultType = symTable.semanticError;
            return;
        }

        if (containerExpression instanceof BLangValueExpression) {
            ((BLangValueExpression) containerExpression).isLValue = indexBasedAccessExpr.isLValue;
            ((BLangValueExpression) containerExpression).isCompoundAssignmentLValue =
                    indexBasedAccessExpr.isCompoundAssignmentLValue;
        }

        boolean isStringValue = containerExpression.getBType() != null
                && types.getReferredType(containerExpression.getBType()).tag == TypeTags.STRING;
        if (!isStringValue) {
            checkExpr(containerExpression, this.env, symTable.noType);
        }

        if (indexBasedAccessExpr.indexExpr.getKind() == NodeKind.TABLE_MULTI_KEY &&
                types.getReferredType(containerExpression.getBType()).tag != TypeTags.TABLE) {
            dlog.error(indexBasedAccessExpr.pos, DiagnosticErrorCode.MULTI_KEY_MEMBER_ACCESS_NOT_SUPPORTED,
                       containerExpression.getBType());
            resultType = symTable.semanticError;
            return;
        }

        BType actualType = checkIndexAccessExpr(indexBasedAccessExpr);

        BType exprType = containerExpression.getBType();
        BLangExpression indexExpr = indexBasedAccessExpr.indexExpr;

        if (actualType != symTable.semanticError &&
                (indexBasedAccessExpr.isLValue || indexBasedAccessExpr.isCompoundAssignmentLValue)) {
            if (isAllReadonlyTypes(exprType)) {
                dlog.error(indexBasedAccessExpr.pos, DiagnosticErrorCode.CANNOT_UPDATE_READONLY_VALUE_OF_TYPE,
                        exprType);
                resultType = symTable.semanticError;
                return;
            } else if (types.isSubTypeOfBaseType(exprType, TypeTags.RECORD) &&
                    (indexExpr.getKind() == NodeKind.LITERAL || isConst(indexExpr)) &&
                    isInvalidReadonlyFieldUpdate(exprType, getConstFieldName(indexExpr))) {
                dlog.error(indexBasedAccessExpr.pos, DiagnosticErrorCode.CANNOT_UPDATE_READONLY_RECORD_FIELD,
                        getConstFieldName(indexExpr), exprType);
                resultType = symTable.semanticError;
                return;
            }
        }

        // If this is on lhs, no need to do type checking further. And null/error
        // will not propagate from parent expressions
        if (indexBasedAccessExpr.isLValue) {
            indexBasedAccessExpr.originalType = actualType;
            indexBasedAccessExpr.setBType(actualType);
            resultType = actualType;
            return;
        }

        this.resultType = this.types.checkType(indexBasedAccessExpr, actualType, this.expType);
    }

    public void visit(BLangInvocation iExpr) {
        // Variable ref expression null means this is the leaf node of the variable ref expression tree
        // e.g. foo();, foo(), foo().k;
        if (iExpr.expr == null) {
            // This is a function invocation expression. e.g. foo()
            checkFunctionInvocationExpr(iExpr);
            return;
        }

        // Module aliases cannot be used with methods
        if (invalidModuleAliasUsage(iExpr)) {
            return;
        }

        // Find the variable reference expression type
        checkExpr(iExpr.expr, this.env, symTable.noType);

        BType varRefType = iExpr.expr.getBType();
        visitInvocation(iExpr, varRefType);
    }

    private void visitInvocation(BLangInvocation iExpr, BType varRefType) {
        switch (varRefType.tag) {
            case TypeTags.OBJECT:
                // Invoking a function bound to an object
                // First check whether there exist a function with this name
                // Then perform arg and param matching
                checkObjectFunctionInvocationExpr(iExpr, (BObjectType) varRefType);
                break;
            case TypeTags.RECORD:
                checkFieldFunctionPointer(iExpr, this.env);
                break;
            case TypeTags.NONE:
                dlog.error(iExpr.pos, DiagnosticErrorCode.UNDEFINED_FUNCTION, iExpr.name);
                break;
            case TypeTags.TYPEREFDESC:
                visitInvocation(iExpr, types.getReferredType(varRefType));
                break;
            case TypeTags.INTERSECTION:
                visitInvocation(iExpr, ((BIntersectionType) varRefType).effectiveType);
                break;
            case TypeTags.SEMANTIC_ERROR:
                break;
            default:
                checkInLangLib(iExpr, varRefType);
        }
    }

    public void visit(BLangErrorConstructorExpr errorConstructorExpr) {
        BLangUserDefinedType userProvidedTypeRef = errorConstructorExpr.errorTypeRef;
        if (userProvidedTypeRef != null) {
            symResolver.resolveTypeNode(userProvidedTypeRef, env, DiagnosticErrorCode.UNDEFINED_ERROR_TYPE_DESCRIPTOR);
        }
        validateErrorConstructorPositionalArgs(errorConstructorExpr);

        List<BType> expandedCandidates = getTypeCandidatesForErrorConstructor(errorConstructorExpr);

        List<BType> errorDetailTypes = new ArrayList<>(expandedCandidates.size());
        for (BType expandedCandidate : expandedCandidates) {
            BType detailType = ((BErrorType) types.getReferredType(expandedCandidate)).detailType;
            errorDetailTypes.add(types.getReferredType(detailType));
        }

        BType detailCandidate;
        if (errorDetailTypes.size() == 1) {
            detailCandidate = errorDetailTypes.get(0);
        } else {
            detailCandidate = BUnionType.create(null, new LinkedHashSet<>(errorDetailTypes));
        }

        BLangRecordLiteral recordLiteral = createRecordLiteralForErrorConstructor(errorConstructorExpr);
        BType inferredDetailType = checkExprSilent(recordLiteral, detailCandidate, env);

        int index = errorDetailTypes.indexOf(inferredDetailType);
        BType selectedCandidate = index < 0 ? symTable.semanticError : expandedCandidates.get(index);

        if (selectedCandidate != symTable.semanticError
                && (userProvidedTypeRef == null
                || types.getReferredType(userProvidedTypeRef.getBType()) == types.getReferredType(selectedCandidate))) {
            checkProvidedErrorDetails(errorConstructorExpr, inferredDetailType);
            // TODO: When the `userProvidedTypeRef` is present diagnostic message is provided for just `error`
            // https://github.com/ballerina-platform/ballerina-lang/issues/33574
            resultType = types.checkType(errorConstructorExpr.pos, selectedCandidate, expType,
                    DiagnosticErrorCode.INCOMPATIBLE_TYPES);
            return;
        }

        if (userProvidedTypeRef == null && errorDetailTypes.size() > 1) {
            dlog.error(errorConstructorExpr.pos, DiagnosticErrorCode.CANNOT_INFER_ERROR_TYPE, expType);
        }

        boolean validTypeRefFound = false;
        // Error details provided does not match the contextually expected error type.
        // if type reference is not provided let's take the `ballerina/lang.error:error` as the expected type.
        BErrorType errorType;
        if (userProvidedTypeRef != null
                && types.getReferredType(userProvidedTypeRef.getBType()).tag == TypeTags.ERROR) {
            errorType = (BErrorType) types.getReferredType(userProvidedTypeRef.getBType());
            validTypeRefFound = true;
        } else if (expandedCandidates.size() == 1) {
            errorType = (BErrorType) types.getReferredType(expandedCandidates.get(0));
        } else {
            errorType = symTable.errorType;
        }
        List<BLangNamedArgsExpression> namedArgs =
                checkProvidedErrorDetails(errorConstructorExpr, errorType.detailType);

        BType detailType = errorType.detailType;

        if (types.getReferredType(detailType).tag == TypeTags.MAP) {
            BType errorDetailTypeConstraint = ((BMapType) types.getReferredType(detailType)).constraint;
            for (BLangNamedArgsExpression namedArgExpr: namedArgs) {
                if (!types.isAssignable(namedArgExpr.expr.getBType(), errorDetailTypeConstraint)) {
                    dlog.error(namedArgExpr.pos, DiagnosticErrorCode.INVALID_ERROR_DETAIL_ARG_TYPE,
                               namedArgExpr.name, errorDetailTypeConstraint, namedArgExpr.expr.getBType());
                }
            }
        } else if (types.getReferredType(detailType).tag == TypeTags.RECORD) {
            BRecordType targetErrorDetailRec = (BRecordType) types.getReferredType(errorType.detailType);

            LinkedList<String> missingRequiredFields = targetErrorDetailRec.fields.values().stream()
                    .filter(f -> (f.symbol.flags & Flags.REQUIRED) == Flags.REQUIRED)
                    .map(f -> f.name.value)
                    .collect(Collectors.toCollection(LinkedList::new));

            LinkedHashMap<String, BField> targetFields = targetErrorDetailRec.fields;
            for (BLangNamedArgsExpression namedArg : namedArgs) {
                BField field = targetFields.get(namedArg.name.value);
                Location pos = namedArg.pos;
                if (field == null) {
                    if (targetErrorDetailRec.sealed) {
                        dlog.error(pos, DiagnosticErrorCode.UNKNOWN_DETAIL_ARG_TO_CLOSED_ERROR_DETAIL_REC,
                                namedArg.name, targetErrorDetailRec);
                    } else if (targetFields.isEmpty()
                            && !types.isAssignable(namedArg.expr.getBType(), targetErrorDetailRec.restFieldType)) {
                        dlog.error(pos, DiagnosticErrorCode.INVALID_ERROR_DETAIL_REST_ARG_TYPE,
                                namedArg.name, targetErrorDetailRec);
                    }
                } else {
                    missingRequiredFields.remove(namedArg.name.value);
                    if (!types.isAssignable(namedArg.expr.getBType(), field.type)) {
                        dlog.error(pos, DiagnosticErrorCode.INVALID_ERROR_DETAIL_ARG_TYPE,
                                   namedArg.name, field.type, namedArg.expr.getBType());
                    }
                }
            }

            for (String requiredField : missingRequiredFields) {
                dlog.error(errorConstructorExpr.pos, DiagnosticErrorCode.MISSING_ERROR_DETAIL_ARG, requiredField);
            }
        }

        if (userProvidedTypeRef != null) {
            errorConstructorExpr.setBType(types.getReferredType(userProvidedTypeRef.getBType()));
        } else {
            errorConstructorExpr.setBType(errorType);
        }

        BType resolvedType = errorConstructorExpr.getBType();
        if (resolvedType != symTable.semanticError && expType != symTable.noType &&
                !types.isAssignable(resolvedType, expType)) {
            if (validTypeRefFound) {
                dlog.error(errorConstructorExpr.pos, DiagnosticErrorCode.INCOMPATIBLE_TYPES,
                        expType, userProvidedTypeRef);
            } else {
                dlog.error(errorConstructorExpr.pos,
                        DiagnosticErrorCode.ERROR_CONSTRUCTOR_COMPATIBLE_TYPE_NOT_FOUND, expType);
            }
            resultType = symTable.semanticError;
            return;
        }
        resultType = resolvedType;
    }

    private void validateErrorConstructorPositionalArgs(BLangErrorConstructorExpr errorConstructorExpr) {
        // Parser handle the missing error message case, and too many positional argument cases.
        if (errorConstructorExpr.positionalArgs.isEmpty()) {
            return;
        }

        checkExpr(errorConstructorExpr.positionalArgs.get(0), this.env, symTable.stringType);

        int positionalArgCount = errorConstructorExpr.positionalArgs.size();
        if (positionalArgCount > 1) {
            checkExpr(errorConstructorExpr.positionalArgs.get(1), this.env, symTable.errorOrNilType);
        }

        // todo: Need to add type-checking when fixing #29247 for positional args beyond second arg.
    }

    private BType checkExprSilent(BLangExpression expr, BType expType, SymbolEnv env) {
        boolean prevNonErrorLoggingCheck = this.nonErrorLoggingCheck;
        this.nonErrorLoggingCheck = true;
        int errorCount = this.dlog.errorCount();
        this.dlog.mute();

        BType type = checkExpr(expr, env, expType);

        this.nonErrorLoggingCheck = prevNonErrorLoggingCheck;
        dlog.setErrorCount(errorCount);
        if (!prevNonErrorLoggingCheck) {
            this.dlog.unmute();
        }

        return type;
    }

    private BLangRecordLiteral createRecordLiteralForErrorConstructor(BLangErrorConstructorExpr errorConstructorExpr) {
        BLangRecordLiteral recordLiteral = (BLangRecordLiteral) TreeBuilder.createRecordLiteralNode();
        for (NamedArgNode namedArg : errorConstructorExpr.getNamedArgs()) {
            BLangRecordKeyValueField field =
                    (BLangRecordKeyValueField) TreeBuilder.createRecordKeyValue();
            field.valueExpr = (BLangExpression) namedArg.getExpression();
            BLangLiteral expr = new BLangLiteral();
            expr.value = namedArg.getName().value;
            expr.setBType(symTable.stringType);
            field.key = new BLangRecordKey(expr);
            recordLiteral.fields.add(field);
        }
        return recordLiteral;
    }

    private List<BType> getTypeCandidatesForErrorConstructor(BLangErrorConstructorExpr errorConstructorExpr) {
        BLangUserDefinedType errorTypeRef = errorConstructorExpr.errorTypeRef;
        if (errorTypeRef == null) {
            // If contextually expected type for error constructor without type-ref contain errors take it.
            // Else take default error type as the contextually expected type.
            if (types.getReferredType(expType).tag == TypeTags.ERROR) {
                return List.of(expType);
            } else if (types.isAssignable(expType, symTable.errorType) || expType.tag == TypeTags.UNION) {
                return expandExpectedErrorTypes(expType);
            }
        } else {
            // if `errorTypeRef.type == semanticError` then an error is already logged.
            BType errorType = types.getReferredType(errorTypeRef.getBType());
            if (errorType.tag != TypeTags.ERROR) {
                if (errorType.tag != TypeTags.SEMANTIC_ERROR) {
                    dlog.error(errorTypeRef.pos, DiagnosticErrorCode.INVALID_ERROR_TYPE_REFERENCE, errorTypeRef);
                    errorConstructorExpr.errorTypeRef.setBType(symTable.semanticError);
                }
            } else {
                return List.of(errorTypeRef.getBType());
            }
        }

        return List.of(symTable.errorType);
    }

    private List<BType> expandExpectedErrorTypes(BType candidateType) {
        BType referredType = types.getReferredType(candidateType);
        List<BType> expandedCandidates = new ArrayList<>();
        if (referredType.tag == TypeTags.UNION) {
            for (BType memberType : ((BUnionType) referredType).getMemberTypes()) {
                memberType = types.getReferredType(memberType);
                if (types.isAssignable(memberType, symTable.errorType)) {
                    if (memberType.tag == TypeTags.INTERSECTION) {
                        expandedCandidates.add(((BIntersectionType) memberType).effectiveType);
                    } else {
                        expandedCandidates.add(memberType);
                    }
                }
            }
        } else if (types.isAssignable(candidateType, symTable.errorType)) {
            if (referredType.tag == TypeTags.INTERSECTION) {
                expandedCandidates.add(((BIntersectionType) referredType).effectiveType);
            } else {
                expandedCandidates.add(candidateType);
            }
        }
        return expandedCandidates;
    }

    public void visit(BLangInvocation.BLangActionInvocation aInv) {
        // For an action invocation, this will only be satisfied when it's an async call of a function.
        // e.g., start foo();
        if (aInv.expr == null) {
            checkFunctionInvocationExpr(aInv);
            return;
        }

        // Module aliases cannot be used with remote method call actions
        if (invalidModuleAliasUsage(aInv)) {
            return;
        }

        // Find the variable reference expression type
        checkExpr(aInv.expr, this.env, symTable.noType);
        BLangExpression varRef = aInv.expr;

        checkActionInvocation(aInv, varRef.getBType());
    }

    private void checkActionInvocation(BLangInvocation.BLangActionInvocation aInv, BType type) {
        switch (type.tag) {
            case TypeTags.OBJECT:
                checkActionInvocation(aInv, (BObjectType) type);
                break;
            case TypeTags.RECORD:
                checkFieldFunctionPointer(aInv, this.env);
                break;
            case TypeTags.NONE:
                dlog.error(aInv.pos, DiagnosticErrorCode.UNDEFINED_FUNCTION, aInv.name);
                resultType = symTable.semanticError;
                break;
            case TypeTags.TYPEREFDESC:
                checkActionInvocation(aInv, types.getReferredType(type));
                break;
            case TypeTags.SEMANTIC_ERROR:
            default:
                dlog.error(aInv.pos, DiagnosticErrorCode.INVALID_ACTION_INVOCATION, type);
                resultType = symTable.semanticError;
                break;
        }
    }

    private boolean invalidModuleAliasUsage(BLangInvocation invocation) {
        Name pkgAlias = names.fromIdNode(invocation.pkgAlias);
        if (pkgAlias != Names.EMPTY) {
            dlog.error(invocation.pos, DiagnosticErrorCode.PKG_ALIAS_NOT_ALLOWED_HERE);
            return true;
        }
        return false;
    }

    public void visit(BLangLetExpression letExpression) {
        BLetSymbol letSymbol = new BLetSymbol(SymTag.LET, Flags.asMask(new HashSet<>(Lists.of())),
                                              new Name(String.format("$let_symbol_%d$", letCount++)),
                                              env.enclPkg.symbol.pkgID, letExpression.getBType(), env.scope.owner,
                                              letExpression.pos);
        letExpression.env = SymbolEnv.createExprEnv(letExpression, env, letSymbol);
        for (BLangLetVariable letVariable : letExpression.letVarDeclarations) {
            semanticAnalyzer.analyzeDef((BLangNode) letVariable.definitionNode, letExpression.env);
        }
        BType exprType = checkExpr(letExpression.expr, letExpression.env, this.expType);
        types.checkType(letExpression, exprType, this.expType);
    }

    private void checkInLangLib(BLangInvocation iExpr, BType varRefType) {
        BSymbol langLibMethodSymbol = getLangLibMethod(iExpr, types.getReferredType(varRefType));
        if (langLibMethodSymbol == symTable.notFoundSymbol) {
            dlog.error(iExpr.name.pos, DiagnosticErrorCode.UNDEFINED_FUNCTION_IN_TYPE, iExpr.name.value,
                       iExpr.expr.getBType());
            resultType = symTable.semanticError;
            return;
        }

        if (checkInvalidImmutableValueUpdate(iExpr, varRefType, langLibMethodSymbol)) {
            return;
        }

        checkIllegalStorageSizeChangeMethodCall(iExpr, varRefType);
    }

    private boolean checkInvalidImmutableValueUpdate(BLangInvocation iExpr, BType varRefType,
                                                     BSymbol langLibMethodSymbol) {
        if (!Symbols.isFlagOn(varRefType.flags, Flags.READONLY)) {
            return false;
        }

        String packageId = langLibMethodSymbol.pkgID.name.value;

        if (!modifierFunctions.containsKey(packageId)) {
            return false;
        }

        String funcName = langLibMethodSymbol.name.value;
        if (!modifierFunctions.get(packageId).contains(funcName)) {
            return false;
        }

        if (funcName.equals("mergeJson") && types.getReferredType(varRefType).tag != TypeTags.MAP) {
            return false;
        }
        if (funcName.equals("strip") && TypeTags.isXMLTypeTag(types.getReferredType(varRefType).tag)) {
            return false;
        }

        dlog.error(iExpr.pos, DiagnosticErrorCode.CANNOT_UPDATE_READONLY_VALUE_OF_TYPE, varRefType);
        resultType = symTable.semanticError;
        return true;
    }

    private boolean isFixedLengthList(BType type) {
        switch(type.tag) {
            case TypeTags.ARRAY:
                return (((BArrayType) type).state != BArrayState.OPEN);
            case TypeTags.TUPLE:
                return (((BTupleType) type).restType == null);
            case TypeTags.UNION:
                BUnionType unionType = (BUnionType) type;
                for (BType member : unionType.getMemberTypes()) {
                    if (!isFixedLengthList(member)) {
                        return false;
                    }
                }
                return true;
            default:
                return false;
        }
    }

    private void checkIllegalStorageSizeChangeMethodCall(BLangInvocation iExpr, BType varRefType) {
        String invocationName = iExpr.name.getValue();
        if (!listLengthModifierFunctions.contains(invocationName)) {
            return;
        }

        if (isFixedLengthList(varRefType)) {
            dlog.error(iExpr.name.pos, DiagnosticErrorCode.ILLEGAL_FUNCTION_CHANGE_LIST_SIZE, invocationName,
                       varRefType);
            resultType = symTable.semanticError;
            return;
        }

        if (isShiftOnIncompatibleTuples(varRefType, invocationName)) {
            dlog.error(iExpr.name.pos, DiagnosticErrorCode.ILLEGAL_FUNCTION_CHANGE_TUPLE_SHAPE, invocationName,
                    varRefType);
            resultType = symTable.semanticError;
            return;
        }
    }

    private boolean isShiftOnIncompatibleTuples(BType varRefType, String invocationName) {
        if ((varRefType.tag == TypeTags.TUPLE) && (invocationName.compareTo(FUNCTION_NAME_SHIFT) == 0) &&
                hasDifferentTypeThanRest((BTupleType) varRefType)) {
            return true;
        }

        if ((varRefType.tag == TypeTags.UNION) && (invocationName.compareTo(FUNCTION_NAME_SHIFT) == 0)) {
            BUnionType unionVarRef = (BUnionType) varRefType;
            boolean allMemberAreFixedShapeTuples = true;
            for (BType member : unionVarRef.getMemberTypes()) {
                if (member.tag != TypeTags.TUPLE) {
                    allMemberAreFixedShapeTuples = false;
                    break;
                }
                if (!hasDifferentTypeThanRest((BTupleType) member)) {
                    allMemberAreFixedShapeTuples = false;
                    break;
                }
            }
            return allMemberAreFixedShapeTuples;
        }
        return false;
    }

    private boolean hasDifferentTypeThanRest(BTupleType tupleType) {
        if (tupleType.restType == null) {
            return false;
        }

        for (BType member : tupleType.getTupleTypes()) {
            if (!types.isSameType(tupleType.restType, member)) {
                return true;
            }
        }
        return false;
    }

    private boolean checkFieldFunctionPointer(BLangInvocation iExpr, SymbolEnv env) {
        BType type = checkExpr(iExpr.expr, env);

        BLangIdentifier invocationIdentifier = iExpr.name;

        if (type == symTable.semanticError) {
            return false;
        }
        BSymbol fieldSymbol = symResolver.resolveStructField(iExpr.pos, env, names.fromIdNode(invocationIdentifier),
                                                             types.getReferredType(type).tsymbol);

        if (fieldSymbol == symTable.notFoundSymbol) {
            checkIfLangLibMethodExists(iExpr, type, iExpr.name.pos, DiagnosticErrorCode.UNDEFINED_FIELD_IN_RECORD,
                                       invocationIdentifier, type);
            return false;
        }

        if (fieldSymbol.kind != SymbolKind.FUNCTION) {
            checkIfLangLibMethodExists(iExpr, type, iExpr.pos, DiagnosticErrorCode.INVALID_METHOD_CALL_EXPR_ON_FIELD,
                                       fieldSymbol.type);
            return false;
        }

        iExpr.symbol = fieldSymbol;
        iExpr.setBType(((BInvokableSymbol) fieldSymbol).retType);
        checkInvocationParamAndReturnType(iExpr);
        iExpr.functionPointerInvocation = true;
        return true;
    }

    private void checkIfLangLibMethodExists(BLangInvocation iExpr, BType varRefType, Location pos,
                                            DiagnosticErrorCode errCode, Object... diagMsgArgs) {
        BSymbol langLibMethodSymbol = getLangLibMethod(iExpr, varRefType);
        if (langLibMethodSymbol == symTable.notFoundSymbol) {
            dlog.error(pos, errCode, diagMsgArgs);
            resultType = symTable.semanticError;
        } else {
            checkInvalidImmutableValueUpdate(iExpr, varRefType, langLibMethodSymbol);
        }
    }

    @Override
    public void visit(BLangObjectConstructorExpression objectCtorExpression) {
        if (objectCtorExpression.referenceType == null && objectCtorExpression.expectedType != null) {
            BObjectType objectType = (BObjectType) objectCtorExpression.classNode.getBType();
            if (types.getReferredType(objectCtorExpression.expectedType).tag == TypeTags.OBJECT) {
                BObjectType expObjType = (BObjectType) types
                        .getReferredType(objectCtorExpression.expectedType);
                objectType.typeIdSet = expObjType.typeIdSet;
            } else if (objectCtorExpression.expectedType.tag != TypeTags.NONE) {
                if (!checkAndLoadTypeIdSet(objectCtorExpression.expectedType, objectType)) {
                    dlog.error(objectCtorExpression.pos, DiagnosticErrorCode.INVALID_TYPE_OBJECT_CONSTRUCTOR,
                            objectCtorExpression.expectedType);
                    resultType = symTable.semanticError;
                    return;
                }
            }
        }
        visit(objectCtorExpression.typeInit);
    }

    private boolean isDefiniteObjectType(BType bType, Set<BTypeIdSet> typeIdSets) {
        BType type = types.getReferredType(bType);
        if (type.tag != TypeTags.OBJECT && type.tag != TypeTags.UNION) {
            return false;
        }

        Set<BType> visitedTypes = new HashSet<>();
        if (!collectObjectTypeIds(type, typeIdSets, visitedTypes)) {
            return false;
        }
        return typeIdSets.size() <= 1;
    }

    private boolean collectObjectTypeIds(BType type, Set<BTypeIdSet> typeIdSets, Set<BType> visitedTypes) {
        if (type.tag == TypeTags.OBJECT) {
            var objectType = (BObjectType) type;
            typeIdSets.add(objectType.typeIdSet);
            return true;
        }
        if (type.tag == TypeTags.UNION) {
            if (!visitedTypes.add(type)) {
                return true;
            }
            for (BType member : ((BUnionType) type).getMemberTypes()) {
                if (!collectObjectTypeIds(member, typeIdSets, visitedTypes)) {
                    return false;
                }
            }
            return true;
        }
        return false;
    }

    private boolean checkAndLoadTypeIdSet(BType type, BObjectType objectType) {
        Set<BTypeIdSet> typeIdSets = new HashSet<>();
        if (!isDefiniteObjectType(type, typeIdSets)) {
            return false;
        }
        if (typeIdSets.isEmpty()) {
            objectType.typeIdSet = BTypeIdSet.emptySet();
            return true;
        }
        var typeIdIterator = typeIdSets.iterator();
        if (typeIdIterator.hasNext()) {
            BTypeIdSet typeIdSet = typeIdIterator.next();
            objectType.typeIdSet = typeIdSet;
            return true;
        }
        return true;
    }

    public void visit(BLangTypeInit cIExpr) {
        if ((expType.tag == TypeTags.ANY && cIExpr.userDefinedType == null) || expType.tag == TypeTags.RECORD) {
            dlog.error(cIExpr.pos, DiagnosticErrorCode.INVALID_TYPE_NEW_LITERAL, expType);
            resultType = symTable.semanticError;
            return;
        }

        BType actualType;
        if (cIExpr.userDefinedType != null) {
            actualType = symResolver.resolveTypeNode(cIExpr.userDefinedType, env);
        } else {
            actualType = expType;
        }

        if (actualType == symTable.semanticError) {
            //TODO dlog error?
            resultType = symTable.semanticError;
            return;
        }

        actualType = types.getReferredType(actualType);

        if (actualType.tag == TypeTags.INTERSECTION) {
            actualType = ((BIntersectionType) actualType).effectiveType;
        }

        switch (actualType.tag) {
            case TypeTags.OBJECT:
                BObjectType actualObjectType = (BObjectType) actualType;

                if (isObjectConstructorExpr(cIExpr, actualObjectType)) {
                    BLangClassDefinition classDefForConstructor = getClassDefinitionForObjectConstructorExpr(cIExpr,
                                                                                                             env);
                    List<BLangType> typeRefs = classDefForConstructor.typeRefs;

                    SymbolEnv pkgEnv = symTable.pkgEnvMap.get(env.enclPkg.symbol);

                    if (Symbols.isFlagOn(expType.flags, Flags.READONLY)) {
                        handleObjectConstrExprForReadOnly(cIExpr, actualObjectType, classDefForConstructor, pkgEnv,
                                                          false);
                    } else if (!typeRefs.isEmpty() && Symbols.isFlagOn(typeRefs.get(0).getBType().flags,
                                                                       Flags.READONLY)) {
                        handleObjectConstrExprForReadOnly(cIExpr, actualObjectType, classDefForConstructor, pkgEnv,
                                                          true);
                    } else {
                        analyzeObjectConstructor(classDefForConstructor, pkgEnv);
                    }

                    markConstructedObjectIsolatedness(actualObjectType);
                }

                if ((actualType.tsymbol.flags & Flags.CLASS) != Flags.CLASS) {
                    dlog.error(cIExpr.pos, DiagnosticErrorCode.CANNOT_INITIALIZE_ABSTRACT_OBJECT,
                            actualType.tsymbol);
                    cIExpr.initInvocation.argExprs.forEach(expr -> checkExpr(expr, env, symTable.noType));
                    resultType = symTable.semanticError;
                    return;
                }

                if (((BObjectTypeSymbol) actualType.tsymbol).initializerFunc != null) {
                    cIExpr.initInvocation.symbol = ((BObjectTypeSymbol) actualType.tsymbol).initializerFunc.symbol;
                    checkInvocationParam(cIExpr.initInvocation);
                    cIExpr.initInvocation.setBType(((BInvokableSymbol) cIExpr.initInvocation.symbol).retType);
                } else {
                    // If the initializerFunc is null then this is a default constructor invocation. Hence should not
                    // pass any arguments.
                    if (!isValidInitInvocation(cIExpr, (BObjectType) actualType)) {
                        return;
                    }
                }
                break;
            case TypeTags.STREAM:
                if (cIExpr.initInvocation.argExprs.size() > 1) {
                    dlog.error(cIExpr.pos, DiagnosticErrorCode.INVALID_STREAM_CONSTRUCTOR, cIExpr.initInvocation);
                    resultType = symTable.semanticError;
                    return;
                }

                BStreamType actualStreamType = (BStreamType) actualType;
                if (actualStreamType.completionType != null) {
                    BType completionType = actualStreamType.completionType;
                    if (completionType.tag != symTable.nilType.tag && !types.containsErrorType(completionType)) {
                        dlog.error(cIExpr.pos, DiagnosticErrorCode.ERROR_TYPE_EXPECTED, completionType.toString());
                        resultType = symTable.semanticError;
                        return;
                    }
                }

                if (!cIExpr.initInvocation.argExprs.isEmpty()) {
                    BLangExpression iteratorExpr = cIExpr.initInvocation.argExprs.get(0);
                    BType constructType = checkExpr(iteratorExpr, env, symTable.noType);
                    BUnionType expectedNextReturnType = createNextReturnType(cIExpr.pos, (BStreamType) actualType);
                    if (constructType.tag != TypeTags.OBJECT) {
                        dlog.error(iteratorExpr.pos, DiagnosticErrorCode.INVALID_STREAM_CONSTRUCTOR_ITERATOR,
                                expectedNextReturnType, constructType);
                        resultType = symTable.semanticError;
                        return;
                    }
                    BAttachedFunction closeFunc = types.getAttachedFuncFromObject((BObjectType) constructType,
                            BLangCompilerConstants.CLOSE_FUNC);
                    if (closeFunc != null) {
                        BType closeableIteratorType = symTable.langQueryModuleSymbol.scope
                                .lookup(Names.ABSTRACT_STREAM_CLOSEABLE_ITERATOR).symbol.type;
                        if (!types.isAssignable(constructType, closeableIteratorType)) {
                            dlog.error(iteratorExpr.pos,
                                       DiagnosticErrorCode.INVALID_STREAM_CONSTRUCTOR_CLOSEABLE_ITERATOR,
                                       expectedNextReturnType, constructType);
                            resultType = symTable.semanticError;
                            return;
                        }
                    } else {
                        BType iteratorType = symTable.langQueryModuleSymbol.scope
                                .lookup(Names.ABSTRACT_STREAM_ITERATOR).symbol.type;
                        if (!types.isAssignable(constructType, iteratorType)) {
                            dlog.error(iteratorExpr.pos, DiagnosticErrorCode.INVALID_STREAM_CONSTRUCTOR_ITERATOR,
                                    expectedNextReturnType, constructType);
                            resultType = symTable.semanticError;
                            return;
                        }
                    }
                    BUnionType nextReturnType = types.getVarTypeFromIteratorFuncReturnType(constructType);
                    if (nextReturnType != null) {
                        types.checkType(iteratorExpr.pos, nextReturnType, expectedNextReturnType,
                                DiagnosticErrorCode.INCOMPATIBLE_TYPES);
                    } else {
                        dlog.error(constructType.tsymbol.getPosition(),
                                DiagnosticErrorCode.INVALID_NEXT_METHOD_RETURN_TYPE, expectedNextReturnType);
                    }
                }
                if (this.expType.tag != TypeTags.NONE && !types.isAssignable(actualType, this.expType)) {
                    dlog.error(cIExpr.pos, DiagnosticErrorCode.INCOMPATIBLE_TYPES, this.expType,
                            actualType);
                    resultType = symTable.semanticError;
                    return;
                }
                resultType = actualType;
                return;
            case TypeTags.UNION:
                List<BType> matchingMembers = findMembersWithMatchingInitFunc(cIExpr, (BUnionType) actualType);
                BType matchedType = getMatchingType(matchingMembers, cIExpr, actualType);
                cIExpr.initInvocation.setBType(symTable.nilType);

                if (matchedType.tag == TypeTags.OBJECT) {
                    if (((BObjectTypeSymbol) matchedType.tsymbol).initializerFunc != null) {
                        cIExpr.initInvocation.symbol = ((BObjectTypeSymbol) matchedType.tsymbol).initializerFunc.symbol;
                        checkInvocationParam(cIExpr.initInvocation);
                        cIExpr.initInvocation.setBType(((BInvokableSymbol) cIExpr.initInvocation.symbol).retType);
                        actualType = matchedType;
                        break;
                    } else {
                        if (!isValidInitInvocation(cIExpr, (BObjectType) matchedType)) {
                            return;
                        }
                    }
                }
                types.checkType(cIExpr, matchedType, expType);
                cIExpr.setBType(matchedType);
                resultType = matchedType;
                return;
            default:
                dlog.error(cIExpr.pos, DiagnosticErrorCode.CANNOT_INFER_OBJECT_TYPE_FROM_LHS, actualType);
                resultType = symTable.semanticError;
                return;
        }

        if (cIExpr.initInvocation.getBType() == null) {
            cIExpr.initInvocation.setBType(symTable.nilType);
        }
        BType actualTypeInitType = getObjectConstructorReturnType(actualType, cIExpr.initInvocation.getBType());
        resultType = types.checkType(cIExpr, actualTypeInitType, expType);
    }

    private BUnionType createNextReturnType(Location pos, BStreamType streamType) {
        BRecordType recordType = new BRecordType(null, Flags.ANONYMOUS);
        recordType.restFieldType = symTable.noType;
        recordType.sealed = true;

        Name fieldName = Names.VALUE;
        BField field = new BField(fieldName, pos, new BVarSymbol(Flags.PUBLIC,
                                                                 fieldName, env.enclPkg.packageID,
                                                                 streamType.constraint, env.scope.owner, pos, VIRTUAL));
        field.type = streamType.constraint;
        recordType.fields.put(field.name.value, field);

        recordType.tsymbol = Symbols.createRecordSymbol(Flags.ANONYMOUS, Names.EMPTY, env.enclPkg.packageID,
                                                        recordType, env.scope.owner, pos, VIRTUAL);
        recordType.tsymbol.scope = new Scope(env.scope.owner);
        recordType.tsymbol.scope.define(fieldName, field.symbol);

        LinkedHashSet<BType> retTypeMembers = new LinkedHashSet<>();
        retTypeMembers.add(recordType);
        retTypeMembers.addAll(types.getAllTypes(streamType.completionType, false));

        BUnionType unionType = BUnionType.create(null);
        unionType.addAll(retTypeMembers);
        unionType.tsymbol = Symbols.createTypeSymbol(SymTag.UNION_TYPE, 0, Names.EMPTY,
                env.enclPkg.symbol.pkgID, unionType, env.scope.owner, pos, VIRTUAL);

        return unionType;
    }

    private boolean isValidInitInvocation(BLangTypeInit cIExpr, BObjectType objType) {

        if (!cIExpr.initInvocation.argExprs.isEmpty()
                && ((BObjectTypeSymbol) objType.tsymbol).initializerFunc == null) {
            dlog.error(cIExpr.pos, DiagnosticErrorCode.TOO_MANY_ARGS_FUNC_CALL,
                    cIExpr.initInvocation.name.value);
            cIExpr.initInvocation.argExprs.forEach(expr -> checkExpr(expr, env, symTable.noType));
            resultType = symTable.semanticError;
            return false;
        }
        return true;
    }

    private BType getObjectConstructorReturnType(BType objType, BType initRetType) {
        if (initRetType.tag == TypeTags.UNION) {
            LinkedHashSet<BType> retTypeMembers = new LinkedHashSet<>();
            retTypeMembers.add(objType);

            retTypeMembers.addAll(((BUnionType) initRetType).getMemberTypes());
            retTypeMembers.remove(symTable.nilType);

            BUnionType unionType = BUnionType.create(null, retTypeMembers);
            unionType.tsymbol = Symbols.createTypeSymbol(SymTag.UNION_TYPE, 0,
                                                         Names.EMPTY, env.enclPkg.symbol.pkgID, unionType,
                                                         env.scope.owner, symTable.builtinPos, VIRTUAL);
            return unionType;
        } else if (initRetType.tag == TypeTags.NIL) {
            return objType;
        }
        return symTable.semanticError;
    }

    private List<BType> findMembersWithMatchingInitFunc(BLangTypeInit cIExpr, BUnionType lhsUnionType) {
        int objectCount = 0;

        for (BType type : lhsUnionType.getMemberTypes()) {
            BType memberType = types.getReferredType(type);
            int tag = memberType.tag;

            if (tag == TypeTags.OBJECT) {
                objectCount++;
                continue;
            }

            if (tag != TypeTags.INTERSECTION) {
                continue;
            }

            if (((BIntersectionType) memberType).effectiveType.tag == TypeTags.OBJECT) {
                objectCount++;
            }
        }

        boolean containsSingleObject = objectCount == 1;

        List<BType> matchingLhsMemberTypes = new ArrayList<>();
        for (BType type : lhsUnionType.getMemberTypes()) {
            BType memberType = types.getReferredType(type);
            if (memberType.tag != TypeTags.OBJECT) {
                // member is not an object.
                continue;
            }
            if ((memberType.tsymbol.flags & Flags.CLASS) != Flags.CLASS) {
                dlog.error(cIExpr.pos, DiagnosticErrorCode.CANNOT_INITIALIZE_ABSTRACT_OBJECT,
                        lhsUnionType.tsymbol);
            }

            if (containsSingleObject) {
                return Collections.singletonList(memberType);
            }

            BAttachedFunction initializerFunc = ((BObjectTypeSymbol) memberType.tsymbol).initializerFunc;
            if (isArgsMatchesFunction(cIExpr.argsExpr, initializerFunc)) {
                matchingLhsMemberTypes.add(memberType);
            }
        }
        return matchingLhsMemberTypes;
    }

    private BType getMatchingType(List<BType> matchingLhsMembers, BLangTypeInit cIExpr, BType lhsUnion) {
        if (matchingLhsMembers.isEmpty()) {
            // No union type member found which matches with initializer expression.
            dlog.error(cIExpr.pos, DiagnosticErrorCode.CANNOT_INFER_OBJECT_TYPE_FROM_LHS, lhsUnion);
            resultType = symTable.semanticError;
            return symTable.semanticError;
        } else if (matchingLhsMembers.size() == 1) {
            // We have a correct match.
            return matchingLhsMembers.get(0).tsymbol.type;
        } else {
            // Multiple matches found.
            dlog.error(cIExpr.pos, DiagnosticErrorCode.AMBIGUOUS_TYPES, lhsUnion);
            resultType = symTable.semanticError;
            return symTable.semanticError;
        }
    }

    private boolean isArgsMatchesFunction(List<BLangExpression> invocationArguments, BAttachedFunction function) {
        invocationArguments.forEach(expr -> checkExpr(expr, env, symTable.noType));

        if (function == null) {
            return invocationArguments.isEmpty();
        }

        if (function.symbol.params.isEmpty() && invocationArguments.isEmpty()) {
            return true;
        }

        List<BLangNamedArgsExpression> namedArgs = new ArrayList<>();
        List<BLangExpression> positionalArgs = new ArrayList<>();
        for (BLangExpression argument : invocationArguments) {
            if (argument.getKind() == NodeKind.NAMED_ARGS_EXPR) {
                namedArgs.add((BLangNamedArgsExpression) argument);
            } else {
                positionalArgs.add(argument);
            }
        }

        List<BVarSymbol> requiredParams = function.symbol.params.stream()
                .filter(param -> !param.isDefaultable)
                .collect(Collectors.toList());
        // Given named and positional arguments are less than required parameters.
        if (requiredParams.size() > invocationArguments.size()) {
            return false;
        }

        List<BVarSymbol> defaultableParams = function.symbol.params.stream()
                .filter(param -> param.isDefaultable)
                .collect(Collectors.toList());

        int givenRequiredParamCount = 0;
        for (int i = 0; i < positionalArgs.size(); i++) {
            if (function.symbol.params.size() > i) {
                givenRequiredParamCount++;
                BVarSymbol functionParam = function.symbol.params.get(i);
                // check the type compatibility of positional args against function params.
                if (!types.isAssignable(positionalArgs.get(i).getBType(), functionParam.type)) {
                    return false;
                }
                requiredParams.remove(functionParam);
                defaultableParams.remove(functionParam);
                continue;
            }

            if (function.symbol.restParam != null) {
                BType restParamType = ((BArrayType) function.symbol.restParam.type).eType;
                if (!types.isAssignable(positionalArgs.get(i).getBType(), restParamType)) {
                    return false;
                }
                continue;
            }

            // additional positional args given for function with no rest param
            return false;
        }

        for (BLangNamedArgsExpression namedArg : namedArgs) {
            boolean foundNamedArg = false;
            // check the type compatibility of named args against function params.
            List<BVarSymbol> params = function.symbol.params;
            for (int i = givenRequiredParamCount; i < params.size(); i++) {
                BVarSymbol functionParam = params.get(i);
                if (!namedArg.name.value.equals(functionParam.name.value)) {
                    continue;
                }
                foundNamedArg = true;
                BType namedArgExprType = checkExpr(namedArg.expr, env);
                if (!types.isAssignable(functionParam.type, namedArgExprType)) {
                    // Name matched, type mismatched.
                    return false;
                }
                requiredParams.remove(functionParam);
                defaultableParams.remove(functionParam);
            }
            if (!foundNamedArg) {
                return false;
            }
        }

        // all required params are not given by positional or named args.
        return requiredParams.size() <= 0;
    }

    public void visit(BLangWaitForAllExpr waitForAllExpr) {
        setResultTypeForWaitForAllExpr(waitForAllExpr, expType);
        waitForAllExpr.setBType(resultType);

        if (resultType != null && resultType != symTable.semanticError) {
            types.setImplicitCastExpr(waitForAllExpr, waitForAllExpr.getBType(), expType);
        }
    }

    private void setResultTypeForWaitForAllExpr(BLangWaitForAllExpr waitForAllExpr, BType expType) {
        switch (expType.tag) {
            case TypeTags.RECORD:
                checkTypesForRecords(waitForAllExpr);
                break;
            case TypeTags.MAP:
                checkTypesForMap(waitForAllExpr, ((BMapType) expType).constraint);
                LinkedHashSet<BType> memberTypesForMap = collectWaitExprTypes(waitForAllExpr.keyValuePairs);
                if (memberTypesForMap.size() == 1) {
                    resultType = new BMapType(TypeTags.MAP,
                            memberTypesForMap.iterator().next(), symTable.mapType.tsymbol);
                    break;
                }
                BUnionType constraintTypeForMap = BUnionType.create(null, memberTypesForMap);
                resultType = new BMapType(TypeTags.MAP, constraintTypeForMap, symTable.mapType.tsymbol);
                break;
            case TypeTags.NONE:
            case TypeTags.ANY:
                checkTypesForMap(waitForAllExpr, expType);
                LinkedHashSet<BType> memberTypes = collectWaitExprTypes(waitForAllExpr.keyValuePairs);
                if (memberTypes.size() == 1) {
                    resultType = new BMapType(TypeTags.MAP, memberTypes.iterator().next(), symTable.mapType.tsymbol);
                    break;
                }
                BUnionType constraintType = BUnionType.create(null, memberTypes);
                resultType = new BMapType(TypeTags.MAP, constraintType, symTable.mapType.tsymbol);
                break;
            case TypeTags.TYPEREFDESC:
                setResultTypeForWaitForAllExpr(waitForAllExpr, types.getReferredType(expType));
                break;
            default:
                dlog.error(waitForAllExpr.pos, DiagnosticErrorCode.INCOMPATIBLE_TYPES, expType,
                        getWaitForAllExprReturnType(waitForAllExpr, waitForAllExpr.pos));
                resultType = symTable.semanticError;
                break;
        }
    }

    private BRecordType getWaitForAllExprReturnType(BLangWaitForAllExpr waitExpr,
                                                    Location pos) {
        BRecordType retType = new BRecordType(null, Flags.ANONYMOUS);
        List<BLangWaitForAllExpr.BLangWaitKeyValue> keyVals = waitExpr.keyValuePairs;

        for (BLangWaitForAllExpr.BLangWaitKeyValue keyVal : keyVals) {
            BLangIdentifier fieldName;
            if (keyVal.valueExpr == null || keyVal.valueExpr.getKind() != NodeKind.SIMPLE_VARIABLE_REF) {
                fieldName = keyVal.key;
            } else {
                fieldName = ((BLangSimpleVarRef) keyVal.valueExpr).variableName;
            }

            BSymbol symbol = symResolver.lookupSymbolInMainSpace(env, names.fromIdNode(fieldName));
            BType fieldType = symbol.type.tag == TypeTags.FUTURE ? ((BFutureType) symbol.type).constraint : symbol.type;
            BField field = new BField(names.fromIdNode(keyVal.key), null,
                                      new BVarSymbol(0, names.fromIdNode(keyVal.key),
                                                     names.originalNameFromIdNode(keyVal.key), env.enclPkg.packageID,
                                                     fieldType, null, keyVal.pos, VIRTUAL));
            retType.fields.put(field.name.value, field);
        }

        retType.restFieldType = symTable.noType;
        retType.sealed = true;
        retType.tsymbol = Symbols.createRecordSymbol(Flags.ANONYMOUS, Names.EMPTY, env.enclPkg.packageID, retType, null,
                                                     pos, VIRTUAL);
        return retType;
    }

    private LinkedHashSet<BType> collectWaitExprTypes(List<BLangWaitForAllExpr.BLangWaitKeyValue> keyVals) {
        LinkedHashSet<BType> memberTypes = new LinkedHashSet<>();
        for (BLangWaitForAllExpr.BLangWaitKeyValue keyVal : keyVals) {
            BType bType = keyVal.keyExpr != null ? keyVal.keyExpr.getBType() : keyVal.valueExpr.getBType();
            if (bType.tag == TypeTags.FUTURE) {
                memberTypes.add(((BFutureType) bType).constraint);
            } else {
                memberTypes.add(bType);
            }
        }
        return memberTypes;
    }

    private void checkTypesForMap(BLangWaitForAllExpr waitForAllExpr, BType expType) {
        List<BLangWaitForAllExpr.BLangWaitKeyValue> keyValuePairs = waitForAllExpr.keyValuePairs;
        keyValuePairs.forEach(keyVal -> checkWaitKeyValExpr(keyVal, expType));
    }

    private void checkTypesForRecords(BLangWaitForAllExpr waitExpr) {
        List<BLangWaitForAllExpr.BLangWaitKeyValue> rhsFields = waitExpr.getKeyValuePairs();
        Map<String, BField> lhsFields = ((BRecordType) types.getReferredType(expType)).fields;

        // check if the record is sealed, if so check if the fields in wait collection is more than the fields expected
        // by the lhs record
        if (((BRecordType) types.getReferredType(expType)).sealed &&
                rhsFields.size() > lhsFields.size()) {
            dlog.error(waitExpr.pos, DiagnosticErrorCode.INCOMPATIBLE_TYPES, expType,
                    getWaitForAllExprReturnType(waitExpr, waitExpr.pos));
            resultType = symTable.semanticError;
            return;
        }

        for (BLangWaitForAllExpr.BLangWaitKeyValue keyVal : rhsFields) {
            String key = keyVal.key.value;
            if (!lhsFields.containsKey(key)) {
                // Check if the field is sealed if so you cannot have dynamic fields
                if (((BRecordType) types.getReferredType(expType)).sealed) {
                    dlog.error(waitExpr.pos, DiagnosticErrorCode.INVALID_FIELD_NAME_RECORD_LITERAL, key, expType);
                    resultType = symTable.semanticError;
                } else {
                    // Else if the record is an open record, then check if the rest field type matches the expression
                    BType restFieldType = ((BRecordType) types.getReferredType(expType)).restFieldType;
                    checkWaitKeyValExpr(keyVal, restFieldType);
                }
            } else {
                checkWaitKeyValExpr(keyVal, lhsFields.get(key).type);
                keyVal.keySymbol = lhsFields.get(key).symbol;
            }
        }
        // If the record literal is of record type and types are validated for the fields, check if there are any
        // required fields missing.
        checkMissingReqFieldsForWait(((BRecordType) types.getReferredType(expType)),
                rhsFields, waitExpr.pos);

        if (symTable.semanticError != resultType) {
            resultType = expType;
        }
    }

    private void checkMissingReqFieldsForWait(BRecordType type, List<BLangWaitForAllExpr.BLangWaitKeyValue> keyValPairs,
                                              Location pos) {
        type.fields.values().forEach(field -> {
            // Check if `field` is explicitly assigned a value in the record literal
            boolean hasField = keyValPairs.stream().anyMatch(keyVal -> field.name.value.equals(keyVal.key.value));

            // If a required field is missing, it's a compile error
            if (!hasField && Symbols.isFlagOn(field.symbol.flags, Flags.REQUIRED)) {
                dlog.error(pos, DiagnosticErrorCode.MISSING_REQUIRED_RECORD_FIELD, field.name);
            }
        });
    }

    private void checkWaitKeyValExpr(BLangWaitForAllExpr.BLangWaitKeyValue keyVal, BType type) {
        BLangExpression expr;
        if (keyVal.keyExpr != null) {
            BSymbol symbol = symResolver.lookupSymbolInMainSpace(env, names.fromIdNode
                    (((BLangSimpleVarRef) keyVal.keyExpr).variableName));
            keyVal.keyExpr.setBType(symbol.type);
            expr = keyVal.keyExpr;
        } else {
            expr = keyVal.valueExpr;
        }
        BFutureType futureType = new BFutureType(TypeTags.FUTURE, type, null);
        checkExpr(expr, env, futureType);
        setEventualTypeForExpression(expr, type);
    }

    // eventual type if not directly referring a worker is T|error. future<T> --> T|error
    private void setEventualTypeForExpression(BLangExpression expression,
                                              BType currentExpectedType) {
        if (expression == null) {
            return;
        }
        if (isSimpleWorkerReference(expression)) {
            return;
        }
        BFutureType futureType = (BFutureType) expression.expectedType;
        BType currentType = futureType.constraint;
        if (types.containsErrorType(currentType)) {
            return;
        }

        BUnionType eventualType = BUnionType.create(null, currentType, symTable.errorType);
        if (((currentExpectedType.tag != TypeTags.NONE) && (currentExpectedType.tag != TypeTags.NIL)) &&
                !types.isAssignable(eventualType, currentExpectedType)) {
            dlog.error(expression.pos, DiagnosticErrorCode.INCOMPATIBLE_TYPE_WAIT_FUTURE_EXPR,
                    currentExpectedType, eventualType, expression);
        }
        futureType.constraint = eventualType;
    }

    private void setEventualTypeForWaitExpression(BLangExpression expression,
                                                  Location pos) {
        if ((resultType == symTable.semanticError) ||
                (types.containsErrorType(resultType))) {
            return;
        }
        if (isSimpleWorkerReference(expression)) {
            return;
        }
        BType currentExpectedType = ((BFutureType) expType).constraint;
        BUnionType eventualType = BUnionType.create(null, resultType, symTable.errorType);
        if ((currentExpectedType.tag == TypeTags.NONE) || (currentExpectedType.tag == TypeTags.NIL)) {
            resultType = eventualType;
            return;
        }

        if (!types.isAssignable(eventualType, currentExpectedType)) {
            dlog.error(pos, DiagnosticErrorCode.INCOMPATIBLE_TYPE_WAIT_FUTURE_EXPR, currentExpectedType,
                    eventualType, expression);
            resultType = symTable.semanticError;
            return;
        }
        if (resultType.tag == TypeTags.FUTURE) {
            ((BFutureType) resultType).constraint = eventualType;
        } else {
            resultType = eventualType;
        }
    }

    private void setEventualTypeForAlternateWaitExpression(BLangExpression expression, Location pos) {
        if ((resultType == symTable.semanticError) ||
                (expression.getKind() != NodeKind.BINARY_EXPR) ||
                (types.containsErrorType(resultType))) {
            return;
        }
        if (types.containsErrorType(resultType)) {
            return;
        }
        if (!isReferencingNonWorker((BLangBinaryExpr) expression)) {
            return;
        }

        BType currentExpectedType = ((BFutureType) expType).constraint;
        BUnionType eventualType = BUnionType.create(null, resultType, symTable.errorType);
        if ((currentExpectedType.tag == TypeTags.NONE) || (currentExpectedType.tag == TypeTags.NIL)) {
            resultType = eventualType;
            return;
        }

        if (!types.isAssignable(eventualType, currentExpectedType)) {
            dlog.error(pos, DiagnosticErrorCode.INCOMPATIBLE_TYPE_WAIT_FUTURE_EXPR, currentExpectedType,
                    eventualType, expression);
            resultType = symTable.semanticError;
            return;
        }
        if (resultType.tag == TypeTags.FUTURE) {
            ((BFutureType) resultType).constraint = eventualType;
        } else {
            resultType = eventualType;
        }
    }

    private boolean isSimpleWorkerReference(BLangExpression expression) {
        if (expression.getKind() != NodeKind.SIMPLE_VARIABLE_REF) {
            return false;
        }
        BLangSimpleVarRef simpleVarRef = ((BLangSimpleVarRef) expression);
        BSymbol varRefSymbol = simpleVarRef.symbol;
        if (varRefSymbol == null) {
            return false;
        }
        if (workerExists(env, simpleVarRef.variableName.value)) {
            return true;
        }
        return false;
    }

    private boolean isReferencingNonWorker(BLangBinaryExpr binaryExpr) {
        BLangExpression lhsExpr = binaryExpr.lhsExpr;
        BLangExpression rhsExpr = binaryExpr.rhsExpr;
        if (isReferencingNonWorker(lhsExpr)) {
            return true;
        }
        return isReferencingNonWorker(rhsExpr);
    }

    private boolean isReferencingNonWorker(BLangExpression expression) {
        if (expression.getKind() == NodeKind.BINARY_EXPR) {
            return isReferencingNonWorker((BLangBinaryExpr) expression);
        } else if (expression.getKind() == NodeKind.SIMPLE_VARIABLE_REF) {
            BLangSimpleVarRef simpleVarRef = (BLangSimpleVarRef) expression;
            BSymbol varRefSymbol = simpleVarRef.symbol;
            String varRefSymbolName = varRefSymbol.getName().value;
            if (workerExists(env, varRefSymbolName)) {
                return false;
            }
        }
        return true;
    }


    public void visit(BLangTernaryExpr ternaryExpr) {
        BType condExprType = checkExpr(ternaryExpr.expr, env, this.symTable.booleanType);

        SymbolEnv thenEnv = typeNarrower.evaluateTruth(ternaryExpr.expr, ternaryExpr.thenExpr, env);
        BType thenType = checkExpr(ternaryExpr.thenExpr, thenEnv, expType);

        SymbolEnv elseEnv = typeNarrower.evaluateFalsity(ternaryExpr.expr, ternaryExpr.elseExpr, env, false);
        BType elseType = checkExpr(ternaryExpr.elseExpr, elseEnv, expType);

        if (condExprType == symTable.semanticError || thenType == symTable.semanticError ||
                elseType == symTable.semanticError) {
            resultType = symTable.semanticError;
        } else if (expType == symTable.noType) {
            if (types.isAssignable(elseType, thenType)) {
                resultType = thenType;
            } else if (types.isAssignable(thenType, elseType)) {
                resultType = elseType;
            } else {
                resultType = BUnionType.create(null, thenType, elseType);
            }
        } else {
            resultType = expType;
        }
    }

    public void visit(BLangWaitExpr waitExpr) {
        expType = new BFutureType(TypeTags.FUTURE, expType, null);
        checkExpr(waitExpr.getExpression(), env, expType);
        // Handle union types in lhs
        if (resultType.tag == TypeTags.UNION) {
            LinkedHashSet<BType> memberTypes = collectMemberTypes((BUnionType) resultType, new LinkedHashSet<>());
            if (memberTypes.size() == 1) {
                resultType = memberTypes.toArray(new BType[0])[0];
            } else {
                resultType = BUnionType.create(null, memberTypes);
            }
        } else if (resultType != symTable.semanticError) {
            // Handle other types except for semantic errors
            resultType = ((BFutureType) resultType).constraint;
        }

        BLangExpression waitFutureExpression = waitExpr.getExpression();
        if (waitFutureExpression.getKind() == NodeKind.BINARY_EXPR) {
            setEventualTypeForAlternateWaitExpression(waitFutureExpression, waitExpr.pos);
        } else {
            setEventualTypeForWaitExpression(waitFutureExpression, waitExpr.pos);
        }
        waitExpr.setBType(resultType);

        if (resultType != null && resultType != symTable.semanticError) {
            types.setImplicitCastExpr(waitExpr, waitExpr.getBType(), ((BFutureType) expType).constraint);
        }
    }

    private LinkedHashSet<BType> collectMemberTypes(BUnionType unionType, LinkedHashSet<BType> memberTypes) {
        for (BType memberType : unionType.getMemberTypes()) {
            if (memberType.tag == TypeTags.FUTURE) {
                memberTypes.add(((BFutureType) memberType).constraint);
            } else {
                memberTypes.add(memberType);
            }
        }
        return memberTypes;
    }

    @Override
    public void visit(BLangTrapExpr trapExpr) {
        boolean firstVisit = trapExpr.expr.getBType() == null;
        BType actualType;
        BType exprType = checkExpr(trapExpr.expr, env, expType);
        boolean definedWithVar = expType == symTable.noType;

        if (trapExpr.expr.getKind() == NodeKind.WORKER_RECEIVE) {
            if (firstVisit) {
                isTypeChecked = false;
                resultType = expType;
                return;
            } else {
                expType = trapExpr.getBType();
                exprType = trapExpr.expr.getBType();
            }
        }

        if (expType == symTable.semanticError || exprType == symTable.semanticError) {
            actualType = symTable.semanticError;
        } else {
            LinkedHashSet<BType> resultTypes = new LinkedHashSet<>();
            if (exprType.tag == TypeTags.UNION) {
                resultTypes.addAll(((BUnionType) exprType).getMemberTypes());
            } else {
                resultTypes.add(exprType);
            }
            resultTypes.add(symTable.errorType);
            actualType = BUnionType.create(null, resultTypes);
        }

        resultType = types.checkType(trapExpr, actualType, expType);
        if (definedWithVar && resultType != null && resultType != symTable.semanticError) {
            types.setImplicitCastExpr(trapExpr.expr, trapExpr.expr.getBType(), resultType);
        }
    }

    public void visit(BLangBinaryExpr binaryExpr) {
        // Bitwise operator should be applied for the future types in the wait expression
        if (expType.tag == TypeTags.FUTURE && binaryExpr.opKind == OperatorKind.BITWISE_OR) {
            BType lhsResultType = checkExpr(binaryExpr.lhsExpr, env, expType);
            BType rhsResultType = checkExpr(binaryExpr.rhsExpr, env, expType);
            // Return if both or atleast one of lhs and rhs types are errors
            if (lhsResultType == symTable.semanticError || rhsResultType == symTable.semanticError) {
                resultType = symTable.semanticError;
                return;
            }
            resultType = BUnionType.create(null, lhsResultType, rhsResultType);
            return;
        }

        checkDecimalCompatibilityForBinaryArithmeticOverLiteralValues(binaryExpr);

        SymbolEnv rhsExprEnv;
        BType lhsType;
        if (binaryExpr.expectedType.tag == TypeTags.FLOAT || binaryExpr.expectedType.tag == TypeTags.DECIMAL ||
                isOptionalFloatOrDecimal(binaryExpr.expectedType)) {
            lhsType = checkAndGetType(binaryExpr.lhsExpr, env, binaryExpr);
        } else {
            lhsType = checkExpr(binaryExpr.lhsExpr, env);
        }

        if (binaryExpr.opKind == OperatorKind.AND) {
            rhsExprEnv = typeNarrower.evaluateTruth(binaryExpr.lhsExpr, binaryExpr.rhsExpr, env, true);
        } else if (binaryExpr.opKind == OperatorKind.OR) {
            rhsExprEnv = typeNarrower.evaluateFalsity(binaryExpr.lhsExpr, binaryExpr.rhsExpr, env, true);
        } else {
            rhsExprEnv = env;
        }

        BType rhsType;

        if (binaryExpr.expectedType.tag == TypeTags.FLOAT || binaryExpr.expectedType.tag == TypeTags.DECIMAL ||
                isOptionalFloatOrDecimal(binaryExpr.expectedType)) {
            rhsType = checkAndGetType(binaryExpr.rhsExpr, rhsExprEnv, binaryExpr);
        } else {
            rhsType = checkExpr(binaryExpr.rhsExpr, rhsExprEnv);
        }

        // Set error type as the actual type.
        BType actualType = symTable.semanticError;

        //noinspection SwitchStatementWithTooFewBranches
        switch (binaryExpr.opKind) {
            // Do not lookup operator symbol for xml sequence additions
            case ADD:
                BType leftConstituent = getXMLConstituents(lhsType);
                BType rightConstituent = getXMLConstituents(rhsType);

                if (leftConstituent != null && rightConstituent != null) {
                    actualType = new BXMLType(BUnionType.create(null, leftConstituent, rightConstituent), null);
                    break;
                }
                // Fall through
            default:
                if (lhsType != symTable.semanticError && rhsType != symTable.semanticError) {
                    // Look up operator symbol if both rhs and lhs types aren't error or xml types
                    BSymbol opSymbol = symResolver.resolveBinaryOperator(binaryExpr.opKind, lhsType, rhsType);

                    if (opSymbol == symTable.notFoundSymbol) {
                        opSymbol = symResolver.getBitwiseShiftOpsForTypeSets(binaryExpr.opKind, lhsType, rhsType);
                    }

                    if (opSymbol == symTable.notFoundSymbol) {
                        opSymbol = symResolver.getBinaryBitwiseOpsForTypeSets(binaryExpr.opKind, lhsType, rhsType);
                    }

                    if (opSymbol == symTable.notFoundSymbol) {
                        opSymbol = symResolver.getArithmeticOpsForTypeSets(binaryExpr.opKind, lhsType, rhsType);
                    }

                    if (opSymbol == symTable.notFoundSymbol) {
                        opSymbol = symResolver.getBinaryEqualityForTypeSets(binaryExpr.opKind, lhsType, rhsType,
                                binaryExpr, env);
                    }

                    if (opSymbol == symTable.notFoundSymbol) {
                        opSymbol = symResolver.getBinaryComparisonOpForTypeSets(binaryExpr.opKind, lhsType, rhsType);
                    }

                    if (opSymbol == symTable.notFoundSymbol) {
                        opSymbol = symResolver.getRangeOpsForTypeSets(binaryExpr.opKind, lhsType, rhsType);
                    }

                    if (opSymbol == symTable.notFoundSymbol) {
                        dlog.error(binaryExpr.pos, DiagnosticErrorCode.BINARY_OP_INCOMPATIBLE_TYPES, binaryExpr.opKind,
                                lhsType, rhsType);
                    } else {
                        binaryExpr.opSymbol = (BOperatorSymbol) opSymbol;
                        actualType = opSymbol.type.getReturnType();
                    }
                }
        }

        resultType = types.checkType(binaryExpr, actualType, expType);
    }

    private boolean isOptionalFloatOrDecimal(BType expectedType) {
        if (expectedType.tag == TypeTags.UNION && expectedType.isNullable() && expectedType.tag != TypeTags.ANY) {
            Iterator<BType> memberTypeIterator = ((BUnionType) expectedType).getMemberTypes().iterator();
            while (memberTypeIterator.hasNext()) {
                BType memberType = memberTypeIterator.next();
                if (memberType.tag == TypeTags.FLOAT || memberType.tag == TypeTags.DECIMAL) {
                    return true;
                }
            }

        }
        return false;
    }

    private BType checkAndGetType(BLangExpression expr, SymbolEnv env, BLangBinaryExpr binaryExpr) {
        boolean prevNonErrorLoggingCheck = this.nonErrorLoggingCheck;
        this.nonErrorLoggingCheck = true;
        int prevErrorCount = this.dlog.errorCount();
        this.dlog.resetErrorCount();
        this.dlog.mute();

        expr.cloneAttempt++;
        BType exprCompatibleType = checkExpr(nodeCloner.cloneNode(expr), env, binaryExpr.expectedType);
        this.nonErrorLoggingCheck = prevNonErrorLoggingCheck;
        int errorCount = this.dlog.errorCount();
        this.dlog.setErrorCount(prevErrorCount);
        if (!prevNonErrorLoggingCheck) {
            this.dlog.unmute();
        }
        if (errorCount == 0 && exprCompatibleType != symTable.semanticError) {
            return checkExpr(expr, env, binaryExpr.expectedType);
        } else {
            return checkExpr(expr, env);
        }
    }

    private SymbolEnv getEnvBeforeInputNode(SymbolEnv env, BLangNode node) {
        while (env != null && env.node != node) {
            env = env.enclEnv;
        }
        return env != null && env.enclEnv != null
                ? env.enclEnv.createClone()
                : new SymbolEnv(node, null);
    }

    private SymbolEnv getEnvAfterJoinNode(SymbolEnv env, BLangNode node) {
        SymbolEnv clone = env.createClone();
        while (clone != null && clone.node != node) {
            clone = clone.enclEnv;
        }
        if (clone != null) {
            clone.enclEnv = getEnvBeforeInputNode(clone.enclEnv, getLastInputNodeFromEnv(clone.enclEnv));
        } else {
            clone = new SymbolEnv(node, null);
        }
        return clone;
    }

    private BLangNode getLastInputNodeFromEnv(SymbolEnv env) {
        while (env != null && (env.node.getKind() != NodeKind.FROM && env.node.getKind() != NodeKind.JOIN)) {
            env = env.enclEnv;
        }
        return env != null ? env.node : null;
    }

    public void visit(BLangTransactionalExpr transactionalExpr) {
        resultType = types.checkType(transactionalExpr, symTable.booleanType, expType);
    }

    public void visit(BLangCommitExpr commitExpr) {
        BType actualType = BUnionType.create(null, symTable.errorType, symTable.nilType);
        resultType = types.checkType(commitExpr, actualType, expType);
    }

    private BType getXMLConstituents(BType bType) {
        BType type = types.getReferredType(bType);
        BType constituent = null;
        if (type.tag == TypeTags.XML) {
            constituent = ((BXMLType) type).constraint;
        } else if (TypeTags.isXMLNonSequenceType(type.tag)) {
            constituent = type;
        }
        return constituent;
    }

    private void checkDecimalCompatibilityForBinaryArithmeticOverLiteralValues(BLangBinaryExpr binaryExpr) {
        if (expType.tag != TypeTags.DECIMAL) {
            return;
        }

        switch (binaryExpr.opKind) {
            case ADD:
            case SUB:
            case MUL:
            case DIV:
                checkExpr(binaryExpr.lhsExpr, env, expType);
                checkExpr(binaryExpr.rhsExpr, env, expType);
                break;
            default:
                break;
        }
    }

    public void visit(BLangElvisExpr elvisExpr) {
        BType lhsType = checkExpr(elvisExpr.lhsExpr, env);
        BType actualType = symTable.semanticError;
        if (lhsType != symTable.semanticError) {
            if (lhsType.tag == TypeTags.UNION && lhsType.isNullable()) {
                BUnionType unionType = (BUnionType) lhsType;
                LinkedHashSet<BType> memberTypes = unionType.getMemberTypes().stream()
                        .filter(type -> type.tag != TypeTags.NIL)
                        .collect(Collectors.toCollection(LinkedHashSet::new));

                if (memberTypes.size() == 1) {
                    actualType = memberTypes.toArray(new BType[0])[0];
                } else {
                    actualType = BUnionType.create(null, memberTypes);
                }
            } else {
                dlog.error(elvisExpr.pos, DiagnosticErrorCode.OPERATOR_NOT_SUPPORTED, OperatorKind.ELVIS,
                        lhsType);
            }
        }
        BType rhsReturnType = checkExpr(elvisExpr.rhsExpr, env, expType);
        BType lhsReturnType = types.checkType(elvisExpr.lhsExpr.pos, actualType, expType,
                DiagnosticErrorCode.INCOMPATIBLE_TYPES);
        if (rhsReturnType == symTable.semanticError || lhsReturnType == symTable.semanticError) {
            resultType = symTable.semanticError;
        } else if (expType == symTable.noType) {
            if (types.isAssignable(rhsReturnType, lhsReturnType)) {
                resultType = lhsReturnType;
            } else if (types.isAssignable(lhsReturnType, rhsReturnType)) {
                resultType = rhsReturnType;
            } else {
                resultType = BUnionType.create(null, lhsReturnType, rhsReturnType);
            }
        } else {
            resultType = expType;
        }
    }

    @Override
    public void visit(BLangGroupExpr groupExpr) {
        resultType = checkExpr(groupExpr.expression, env, expType);
    }

    public void visit(BLangTypedescExpr accessExpr) {
        if (accessExpr.resolvedType == null) {
            accessExpr.resolvedType = symResolver.resolveTypeNode(accessExpr.typeNode, env);
        }

        int resolveTypeTag = accessExpr.resolvedType.tag;
        final BType actualType;
        if (resolveTypeTag != TypeTags.TYPEDESC && resolveTypeTag != TypeTags.NONE) {
            actualType = new BTypedescType(accessExpr.resolvedType, null);
        } else {
            actualType = accessExpr.resolvedType;
        }
        resultType = types.checkType(accessExpr, actualType, expType);
    }

    public void visit(BLangUnaryExpr unaryExpr) {
        BType exprType;
        BType actualType = symTable.semanticError;
        if (OperatorKind.UNTAINT.equals(unaryExpr.operator)) {
            exprType = checkExpr(unaryExpr.expr, env);
            if (exprType != symTable.semanticError) {
                actualType = exprType;
            }
        } else if (OperatorKind.TYPEOF.equals(unaryExpr.operator)) {
            exprType = checkExpr(unaryExpr.expr, env);
            if (exprType != symTable.semanticError) {
                actualType = new BTypedescType(exprType, null);
            }
        } else {
            //allow both addition and subtraction operators to get expected type as Decimal
            boolean decimalAddNegate = expType.tag == TypeTags.DECIMAL &&
                    (OperatorKind.ADD.equals(unaryExpr.operator) || OperatorKind.SUB.equals(unaryExpr.operator));
            exprType = decimalAddNegate ? checkExpr(unaryExpr.expr, env, expType) : checkExpr(unaryExpr.expr, env);
            if (exprType != symTable.semanticError) {
                BSymbol symbol = symResolver.resolveUnaryOperator(unaryExpr.operator, exprType);
                if (symbol == symTable.notFoundSymbol) {
                    symbol = symResolver.getUnaryOpsForTypeSets(unaryExpr.operator, exprType);
                }
                if (symbol == symTable.notFoundSymbol) {
                    dlog.error(unaryExpr.pos, DiagnosticErrorCode.UNARY_OP_INCOMPATIBLE_TYPES,
                            unaryExpr.operator, exprType);
                } else {
                    unaryExpr.opSymbol = (BOperatorSymbol) symbol;
                    actualType = symbol.type.getReturnType();
                }
            }
        }

        resultType = types.checkType(unaryExpr, actualType, expType);
    }

    public void visit(BLangTypeConversionExpr conversionExpr) {
        // Set error type as the actual type.
        BType actualType = symTable.semanticError;

        for (BLangAnnotationAttachment annAttachment : conversionExpr.annAttachments) {
            annAttachment.attachPoints.add(AttachPoint.Point.TYPE);
            semanticAnalyzer.analyzeNode(annAttachment, this.env);
        }

        // Annotation such as <@untainted [T]>, where T is not provided,
        // it's merely a annotation on contextually expected type.
        BLangExpression expr = conversionExpr.expr;
        if (conversionExpr.typeNode == null) {
            if (!conversionExpr.annAttachments.isEmpty()) {
                resultType = checkExpr(expr, env, this.expType);
            }
            return;
        }

        BType targetType = getEffectiveReadOnlyType(conversionExpr.typeNode.pos,
                                                    symResolver.resolveTypeNode(conversionExpr.typeNode, env));

        conversionExpr.targetType = targetType;

        boolean prevNonErrorLoggingCheck = this.nonErrorLoggingCheck;
        this.nonErrorLoggingCheck = true;
        int prevErrorCount = this.dlog.errorCount();
        this.dlog.resetErrorCount();
        this.dlog.mute();

        BType exprCompatibleType = checkExpr(nodeCloner.cloneNode(expr), env, targetType);
        this.nonErrorLoggingCheck = prevNonErrorLoggingCheck;
        int errorCount = this.dlog.errorCount();
        this.dlog.setErrorCount(prevErrorCount);

        if (!prevNonErrorLoggingCheck) {
            this.dlog.unmute();
        }

        if ((errorCount == 0 && exprCompatibleType != symTable.semanticError) || requireTypeInference(expr, false)) {
            checkExpr(expr, env, targetType);
        } else {
            checkExpr(expr, env, symTable.noType);
        }

        BType exprType = expr.getBType();
        if (types.isTypeCastable(expr, exprType, targetType, this.env)) {
            // We reach this block only if the cast is valid, so we set the target type as the actual type.
            actualType = targetType;
        } else if (exprType != symTable.semanticError && exprType != symTable.noType) {
            dlog.error(conversionExpr.pos, DiagnosticErrorCode.INCOMPATIBLE_TYPES_CAST, exprType, targetType);
        }
        resultType = types.checkType(conversionExpr, actualType, this.expType);
    }

    @Override
    public void visit(BLangLambdaFunction bLangLambdaFunction) {
        bLangLambdaFunction.setBType(bLangLambdaFunction.function.getBType());
        // creating a copy of the env to visit the lambda function later
        bLangLambdaFunction.capturedClosureEnv = env.createClone();

        if (!this.nonErrorLoggingCheck) {
            env.enclPkg.lambdaFunctions.add(bLangLambdaFunction);
        }

        resultType = types.checkType(bLangLambdaFunction, bLangLambdaFunction.getBType(), expType);
    }

    @Override
    public void visit(BLangArrowFunction bLangArrowFunction) {
        BType expectedType = types.getReferredType(expType);
        if (expectedType.tag == TypeTags.UNION) {
            BUnionType unionType = (BUnionType) expectedType;
            BType invokableType = unionType.getMemberTypes().stream().filter(type -> type.tag == TypeTags.INVOKABLE)
                    .collect(Collectors.collectingAndThen(Collectors.toList(), list -> {
                                if (list.size() != 1) {
                                    return null;
                                }
                                return list.get(0);
                            }
                    ));

            if (invokableType != null) {
                expectedType = invokableType;
            }
        }
        if (expectedType.tag != TypeTags.INVOKABLE || Symbols.isFlagOn(expectedType.flags, Flags.ANY_FUNCTION)) {
            dlog.error(bLangArrowFunction.pos,
                    DiagnosticErrorCode.ARROW_EXPRESSION_CANNOT_INFER_TYPE_FROM_LHS);
            resultType = symTable.semanticError;
            return;
        }

        BInvokableType expectedInvocation = (BInvokableType) expectedType;
        populateArrowExprParamTypes(bLangArrowFunction, expectedInvocation.paramTypes);
        bLangArrowFunction.body.expr.setBType(populateArrowExprReturn(bLangArrowFunction, expectedInvocation.retType));
        // if function return type is none, assign the inferred return type
        if (expectedInvocation.retType.tag == TypeTags.NONE) {
            expectedInvocation.retType = bLangArrowFunction.body.expr.getBType();
        }
        resultType = bLangArrowFunction.funcType = expectedInvocation;
    }

    public void visit(BLangXMLQName bLangXMLQName) {
        String prefix = bLangXMLQName.prefix.value;
        resultType = types.checkType(bLangXMLQName, symTable.stringType, expType);
        // TODO: check isLHS

        if (env.node.getKind() == NodeKind.XML_ATTRIBUTE && prefix.isEmpty()
                && bLangXMLQName.localname.value.equals(XMLConstants.XMLNS_ATTRIBUTE)) {
            ((BLangXMLAttribute) env.node).isNamespaceDeclr = true;
            return;
        }

        if (env.node.getKind() == NodeKind.XML_ATTRIBUTE && prefix.equals(XMLConstants.XMLNS_ATTRIBUTE)) {
            ((BLangXMLAttribute) env.node).isNamespaceDeclr = true;
            return;
        }

        if (prefix.equals(XMLConstants.XMLNS_ATTRIBUTE)) {
            dlog.error(bLangXMLQName.pos, DiagnosticErrorCode.INVALID_NAMESPACE_PREFIX, prefix);
            bLangXMLQName.setBType(symTable.semanticError);
            return;
        }

        // XML attributes without a namespace prefix does not inherit default namespace
        // https://www.w3.org/TR/xml-names/#defaulting
        if (bLangXMLQName.prefix.value.isEmpty()) {
            return;
        }

        BSymbol xmlnsSymbol = symResolver.lookupSymbolInPrefixSpace(env, names.fromIdNode(bLangXMLQName.prefix));
        if (prefix.isEmpty() && xmlnsSymbol == symTable.notFoundSymbol) {
            return;
        }

        if (!prefix.isEmpty() && xmlnsSymbol == symTable.notFoundSymbol) {
            logUndefinedSymbolError(bLangXMLQName.pos, prefix);
            bLangXMLQName.setBType(symTable.semanticError);
            return;
        }

        if (xmlnsSymbol.getKind() == SymbolKind.PACKAGE) {
            xmlnsSymbol = findXMLNamespaceFromPackageConst(bLangXMLQName.localname.value, bLangXMLQName.prefix.value,
                    (BPackageSymbol) xmlnsSymbol, bLangXMLQName.pos);
        }

        if (xmlnsSymbol == null || xmlnsSymbol.getKind() != SymbolKind.XMLNS) {
            resultType = symTable.semanticError;
            return;
        }

        bLangXMLQName.nsSymbol = (BXMLNSSymbol) xmlnsSymbol;
        bLangXMLQName.namespaceURI = bLangXMLQName.nsSymbol.namespaceURI;
    }

    private BSymbol findXMLNamespaceFromPackageConst(String localname, String prefix,
                                                     BPackageSymbol pkgSymbol, Location pos) {
        // Resolve a const from module scope.
        BSymbol constSymbol = symResolver.lookupMemberSymbol(pos, pkgSymbol.scope, env,
                names.fromString(localname), SymTag.CONSTANT);
        if (constSymbol == symTable.notFoundSymbol) {
            if (!missingNodesHelper.isMissingNode(prefix) && !missingNodesHelper.isMissingNode(localname)) {
                dlog.error(pos, DiagnosticErrorCode.UNDEFINED_SYMBOL, prefix + ":" + localname);
            }
            return null;
        }

        // If Resolved const is not a string, it is an error.
        BConstantSymbol constantSymbol = (BConstantSymbol) constSymbol;
        if (constantSymbol.literalType.tag != TypeTags.STRING) {
            dlog.error(pos, DiagnosticErrorCode.INCOMPATIBLE_TYPES, symTable.stringType, constantSymbol.literalType);
            return null;
        }

        // If resolve const contain a string in {namespace url}local form extract namespace uri and local part.
        String constVal = (String) constantSymbol.value.value;
        int s = constVal.indexOf('{');
        int e = constVal.lastIndexOf('}');
        if (e > s + 1) {
            pkgSymbol.isUsed = true;
            String nsURI = constVal.substring(s + 1, e);
            String local = constVal.substring(e);
            return new BXMLNSSymbol(names.fromString(local), nsURI, constantSymbol.pkgID, constantSymbol.owner, pos,
                                    SOURCE);
        }

        // Resolved const string is not in valid format.
        dlog.error(pos, DiagnosticErrorCode.INVALID_ATTRIBUTE_REFERENCE, prefix + ":" + localname);
        return null;
    }

    public void visit(BLangXMLAttribute bLangXMLAttribute) {
        SymbolEnv xmlAttributeEnv = SymbolEnv.getXMLAttributeEnv(bLangXMLAttribute, env);

        // check attribute name
        BLangXMLQName name = (BLangXMLQName) bLangXMLAttribute.name;
        checkExpr(name, xmlAttributeEnv, symTable.stringType);
        // XML attributes without a prefix does not belong to enclosing elements default namespace.
        // https://www.w3.org/TR/xml-names/#uniqAttrs
        if (name.prefix.value.isEmpty()) {
            name.namespaceURI = null;
        }

        // check attribute value
        checkExpr(bLangXMLAttribute.value, xmlAttributeEnv, symTable.stringType);

        symbolEnter.defineNode(bLangXMLAttribute, env);
    }

    public void visit(BLangXMLElementLiteral bLangXMLElementLiteral) {
        SymbolEnv xmlElementEnv = SymbolEnv.getXMLElementEnv(bLangXMLElementLiteral, env);

        // Keep track of used namespace prefixes in this element and only add namespace attr for those used ones.
        Set<String> usedPrefixes = new HashSet<>();
        BLangIdentifier elemNamePrefix = ((BLangXMLQName) bLangXMLElementLiteral.startTagName).prefix;
        if (elemNamePrefix != null && !elemNamePrefix.value.isEmpty()) {
            usedPrefixes.add(elemNamePrefix.value);
        }

        // Visit in-line namespace declarations and define the namespace.
        for (BLangXMLAttribute attribute : bLangXMLElementLiteral.attributes) {
            if (attribute.name.getKind() == NodeKind.XML_QNAME && isXmlNamespaceAttribute(attribute)) {
                BLangXMLQuotedString value = attribute.value;
                if (value.getKind() == NodeKind.XML_QUOTED_STRING && value.textFragments.size() > 1) {
                    dlog.error(value.pos, DiagnosticErrorCode.INVALID_XML_NS_INTERPOLATION);
                }
                checkExpr(attribute, xmlElementEnv, symTable.noType);
            }
            BLangIdentifier prefix = ((BLangXMLQName) attribute.name).prefix;
            if (prefix != null && !prefix.value.isEmpty()) {
                usedPrefixes.add(prefix.value);
            }
        }

        // Visit attributes, this may depend on the namespace defined in previous attribute iteration.
        bLangXMLElementLiteral.attributes.forEach(attribute -> {
            if (!(attribute.name.getKind() == NodeKind.XML_QNAME && isXmlNamespaceAttribute(attribute))) {
                checkExpr(attribute, xmlElementEnv, symTable.noType);
            }
        });

        Map<Name, BXMLNSSymbol> namespaces = symResolver.resolveAllNamespaces(xmlElementEnv);
        Name defaultNs = names.fromString(XMLConstants.DEFAULT_NS_PREFIX);
        if (namespaces.containsKey(defaultNs)) {
            bLangXMLElementLiteral.defaultNsSymbol = namespaces.remove(defaultNs);
        }
        for (Map.Entry<Name, BXMLNSSymbol> nsEntry : namespaces.entrySet()) {
            if (usedPrefixes.contains(nsEntry.getKey().value)) {
                bLangXMLElementLiteral.namespacesInScope.put(nsEntry.getKey(), nsEntry.getValue());
            }
        }

        // Visit the tag names
        validateTags(bLangXMLElementLiteral, xmlElementEnv);

        // Visit the children
        bLangXMLElementLiteral.modifiedChildren =
                concatSimilarKindXMLNodes(bLangXMLElementLiteral.children, xmlElementEnv);

        if (expType == symTable.noType) {
            resultType = types.checkType(bLangXMLElementLiteral, symTable.xmlElementType, expType);
            return;
        }

        resultType = checkXmlSubTypeLiteralCompatibility(bLangXMLElementLiteral.pos, symTable.xmlElementType,
                                                         this.expType);

        if (Symbols.isFlagOn(resultType.flags, Flags.READONLY)) {
            markChildrenAsImmutable(bLangXMLElementLiteral);
        }
    }

    private boolean isXmlNamespaceAttribute(BLangXMLAttribute attribute) {
        BLangXMLQName attrName = (BLangXMLQName) attribute.name;
        return (attrName.prefix.value.isEmpty()
                    && attrName.localname.value.equals(XMLConstants.XMLNS_ATTRIBUTE))
                || attrName.prefix.value.equals(XMLConstants.XMLNS_ATTRIBUTE);
    }

    public BType getXMLTypeFromLiteralKind(BLangExpression childXMLExpressions) {
        if (childXMLExpressions.getKind() == NodeKind.XML_ELEMENT_LITERAL) {
            return symTable.xmlElementType;
        }
        if (childXMLExpressions.getKind() == NodeKind.XML_TEXT_LITERAL) {
            return symTable.xmlTextType;
        }
        if (childXMLExpressions.getKind() == NodeKind.XML_PI_LITERAL) {
            return symTable.xmlPIType;
        }
        return symTable.xmlCommentType;
    }

    public void muteErrorLog() {
        this.nonErrorLoggingCheck = true;
        this.dlog.mute();
    }

    public void unMuteErrorLog(boolean prevNonErrorLoggingCheck, int errorCount) {
        this.nonErrorLoggingCheck = prevNonErrorLoggingCheck;
        this.dlog.setErrorCount(errorCount);
        if (!prevNonErrorLoggingCheck) {
            this.dlog.unmute();
        }
    }

    public BType getXMLSequenceType(BType xmlSubType) {
        switch (xmlSubType.tag) {
            case TypeTags.XML_ELEMENT:
                return new BXMLType(symTable.xmlElementType,  null);
            case TypeTags.XML_COMMENT:
                return new BXMLType(symTable.xmlCommentType,  null);
            case TypeTags.XML_PI:
                return new BXMLType(symTable.xmlPIType,  null);
            default:
                // Since 'xml:Text is same as xml<'xml:Text>
                return symTable.xmlTextType;
        }
    }

    public void visit(BLangXMLSequenceLiteral bLangXMLSequenceLiteral) {
        BType expType = types.getReferredType(this.expType);
        if (expType.tag != TypeTags.XML && expType.tag != TypeTags.UNION && expType.tag != TypeTags.XML_TEXT
        && expType != symTable.noType) {
            dlog.error(bLangXMLSequenceLiteral.pos, DiagnosticErrorCode.INCOMPATIBLE_TYPES, this.expType,
                    "XML Sequence");
            resultType = symTable.semanticError;
            return;
        }

        List<BType> xmlTypesInSequence = new ArrayList<>();

        for (BLangExpression expressionItem : bLangXMLSequenceLiteral.xmlItems) {
            resultType = checkExpr(expressionItem, env, this.expType);
            if (!xmlTypesInSequence.contains(resultType)) {
                xmlTypesInSequence.add(resultType);
            }
        }

        // Set type according to items in xml sequence and expected type
        if (expType.tag == TypeTags.XML || expType == symTable.noType) {
            if (xmlTypesInSequence.size() == 1) {
                resultType = getXMLSequenceType(xmlTypesInSequence.get(0));
                return;
            }
            resultType = symTable.xmlType;
            return;
        }
        // Since 'xml:Text is same as xml<'xml:Text>
        if (expType.tag == TypeTags.XML_TEXT) {
            resultType = symTable.xmlTextType;
            return;
        }
        // Disallow unions with 'xml:T (singleton) items
         for (BType item : ((BUnionType) expType).getMemberTypes()) {
             item = types.getReferredType(item);
             if (item.tag != TypeTags.XML_TEXT && item.tag != TypeTags.XML) {
                 dlog.error(bLangXMLSequenceLiteral.pos, DiagnosticErrorCode.INCOMPATIBLE_TYPES,
                         expType, symTable.xmlType);
                 resultType = symTable.semanticError;
                 return;
             }
         }
        resultType = symTable.xmlType;
    }

    public void visit(BLangXMLTextLiteral bLangXMLTextLiteral) {
        List<BLangExpression> literalValues = bLangXMLTextLiteral.textFragments;
        checkStringTemplateExprs(literalValues);
        BLangExpression xmlExpression = literalValues.get(0);
        if (literalValues.size() == 1 && xmlExpression.getKind() == NodeKind.LITERAL &&
                ((String) ((BLangLiteral) xmlExpression).value).isEmpty()) {
            resultType = types.checkType(bLangXMLTextLiteral, symTable.xmlNeverType, expType);
            return;
        }
        resultType = types.checkType(bLangXMLTextLiteral, symTable.xmlTextType, expType);
    }

    public void visit(BLangXMLCommentLiteral bLangXMLCommentLiteral) {
        checkStringTemplateExprs(bLangXMLCommentLiteral.textFragments);

        if (expType == symTable.noType) {
            resultType = types.checkType(bLangXMLCommentLiteral, symTable.xmlCommentType, expType);
            return;
        }
        resultType = checkXmlSubTypeLiteralCompatibility(bLangXMLCommentLiteral.pos, symTable.xmlCommentType,
                                                         this.expType);
    }

    public void visit(BLangXMLProcInsLiteral bLangXMLProcInsLiteral) {
        checkExpr(bLangXMLProcInsLiteral.target, env, symTable.stringType);
        checkStringTemplateExprs(bLangXMLProcInsLiteral.dataFragments);
        if (expType == symTable.noType) {
            resultType = types.checkType(bLangXMLProcInsLiteral, symTable.xmlPIType, expType);
            return;
        }
        resultType = checkXmlSubTypeLiteralCompatibility(bLangXMLProcInsLiteral.pos, symTable.xmlPIType, this.expType);
    }

    public void visit(BLangXMLQuotedString bLangXMLQuotedString) {
        checkStringTemplateExprs(bLangXMLQuotedString.textFragments);
        resultType = types.checkType(bLangXMLQuotedString, symTable.stringType, expType);
    }

    public void visit(BLangStringTemplateLiteral stringTemplateLiteral) {
        checkStringTemplateExprs(stringTemplateLiteral.exprs);
        resultType = types.checkType(stringTemplateLiteral, symTable.stringType, expType);
    }

    @Override
    public void visit(BLangRawTemplateLiteral rawTemplateLiteral) {
        // First, ensure that the contextually expected type is compatible with the RawTemplate type.
        // The RawTemplate type should have just two fields: strings and insertions. There shouldn't be any methods.
        BType type = determineRawTemplateLiteralType(rawTemplateLiteral, expType);

        if (type == symTable.semanticError) {
            resultType = type;
            return;
        }

        // Once we ensure the types are compatible, need to ensure that the types of the strings and insertions are
        // compatible with the types of the strings and insertions fields.
        BObjectType literalType = (BObjectType) types.getReferredType(type);
        BType stringsType = literalType.fields.get("strings").type;

        if (evaluateRawTemplateExprs(rawTemplateLiteral.strings, stringsType, INVALID_NUM_STRINGS,
                                     rawTemplateLiteral.pos)) {
            type = symTable.semanticError;
        }

        BType insertionsType = literalType.fields.get("insertions").type;

        if (evaluateRawTemplateExprs(rawTemplateLiteral.insertions, insertionsType, INVALID_NUM_INSERTIONS,
                                     rawTemplateLiteral.pos)) {
            type = symTable.semanticError;
        }

        resultType = type;
    }

    private BType determineRawTemplateLiteralType(BLangRawTemplateLiteral rawTemplateLiteral, BType expType) {
        // Contextually expected type is NoType when `var` is used. When `var` is used, the literal is considered to
        // be of type `RawTemplate`.
        if (expType == symTable.noType || containsAnyType(expType)) {
            return symTable.rawTemplateType;
        }

        BType compatibleType = getCompatibleRawTemplateType(expType, rawTemplateLiteral.pos);
        BType type = types.checkType(rawTemplateLiteral, compatibleType, symTable.rawTemplateType,
                DiagnosticErrorCode.INVALID_RAW_TEMPLATE_TYPE);

        if (type == symTable.semanticError) {
            return type;
        }

        // Raw template literals can be directly assigned only to abstract object types
        if (Symbols.isFlagOn(type.tsymbol.flags, Flags.CLASS)) {
            dlog.error(rawTemplateLiteral.pos, DiagnosticErrorCode.INVALID_RAW_TEMPLATE_ASSIGNMENT, type);
            return symTable.semanticError;
        }

        // Ensure that only the two fields, strings and insertions, are there
        BObjectType litObjType = (BObjectType) types.getReferredType(type);
        BObjectTypeSymbol objTSymbol = (BObjectTypeSymbol) litObjType.tsymbol;

        if (litObjType.fields.size() > 2) {
            dlog.error(rawTemplateLiteral.pos, DiagnosticErrorCode.INVALID_NUM_FIELDS, litObjType);
            type = symTable.semanticError;
        }

        if (!objTSymbol.attachedFuncs.isEmpty()) {
            dlog.error(rawTemplateLiteral.pos, DiagnosticErrorCode.METHODS_NOT_ALLOWED, litObjType);
            type = symTable.semanticError;
        }

        return type;
    }

    private boolean evaluateRawTemplateExprs(List<? extends BLangExpression> exprs, BType fieldType,
                                             DiagnosticCode code, Location pos) {
        BType listType = types.getReferredType(fieldType);

        listType = listType.tag != TypeTags.INTERSECTION ? listType :
                ((BIntersectionType) listType).effectiveType;

        boolean errored = false;

        if (listType.tag == TypeTags.ARRAY) {
            BArrayType arrayType = (BArrayType) listType;

            if (arrayType.state == BArrayState.CLOSED && (exprs.size() != arrayType.size)) {
                dlog.error(pos, code, arrayType.size, exprs.size());
                return false;
            }

            for (BLangExpression expr : exprs) {
                errored = (checkExpr(expr, env, arrayType.eType) == symTable.semanticError) || errored;
            }
        } else if (listType.tag == TypeTags.TUPLE) {
            BTupleType tupleType = (BTupleType) listType;
            final int size = exprs.size();
            final int requiredItems = tupleType.tupleTypes.size();

            if (size < requiredItems || (size > requiredItems && tupleType.restType == null)) {
                dlog.error(pos, code, requiredItems, size);
                return false;
            }

            int i;
            List<BType> memberTypes = tupleType.tupleTypes;
            for (i = 0; i < requiredItems; i++) {
                errored = (checkExpr(exprs.get(i), env, memberTypes.get(i)) == symTable.semanticError) || errored;
            }

            if (size > requiredItems) {
                for (; i < size; i++) {
                    errored = (checkExpr(exprs.get(i), env, tupleType.restType) == symTable.semanticError) || errored;
                }
            }
        } else {
            throw new IllegalStateException("Expected a list type, but found: " + listType);
        }

        return errored;
    }

    private boolean containsAnyType(BType bType) {
        BType type = types.getReferredType(bType);
        if (type == symTable.anyType) {
            return true;
        }

        if (type.tag == TypeTags.UNION) {
            return ((BUnionType) type).getMemberTypes().contains(symTable.anyType);
        }

        return false;
    }

    private BType getCompatibleRawTemplateType(BType bType, Location pos) {
        BType expType = types.getReferredType(bType);
        if (expType.tag != TypeTags.UNION) {
            return bType;
        }

        BUnionType unionType = (BUnionType) expType;
        List<BType> compatibleTypes = new ArrayList<>();

        for (BType type : unionType.getMemberTypes()) {
            if (types.isAssignable(type, symTable.rawTemplateType)) {
                compatibleTypes.add(type);
            }
        }

        if (compatibleTypes.size() == 0) {
            return expType;
        }

        if (compatibleTypes.size() > 1) {
            dlog.error(pos, DiagnosticErrorCode.MULTIPLE_COMPATIBLE_RAW_TEMPLATE_TYPES, symTable.rawTemplateType,
                       expType);
            return symTable.semanticError;
        }

        return compatibleTypes.get(0);
    }

    @Override
    public void visit(BLangRestArgsExpression bLangRestArgExpression) {
        resultType = checkExpr(bLangRestArgExpression.expr, env, expType);
    }

    @Override
    public void visit(BLangInferredTypedescDefaultNode inferTypedescExpr) {
        BType referredType = types.getReferredType(expType);
        if (referredType.tag != TypeTags.TYPEDESC) {
            dlog.error(inferTypedescExpr.pos, DiagnosticErrorCode.INCOMPATIBLE_TYPES, expType, symTable.typeDesc);
            resultType = symTable.semanticError;
            return;
        }
        resultType = referredType;
    }

    @Override
    public void visit(BLangNamedArgsExpression bLangNamedArgsExpression) {
        resultType = checkExpr(bLangNamedArgsExpression.expr, env, expType);
        bLangNamedArgsExpression.setBType(bLangNamedArgsExpression.expr.getBType());
    }

    @Override
    public void visit(BLangMatchExpression bLangMatchExpression) {
        SymbolEnv matchExprEnv = SymbolEnv.createBlockEnv((BLangBlockStmt) TreeBuilder.createBlockNode(), env);
        checkExpr(bLangMatchExpression.expr, matchExprEnv);

        // Type check and resolve patterns and their expressions
        bLangMatchExpression.patternClauses.forEach(pattern -> {
            if (!pattern.variable.name.value.endsWith(Names.IGNORE.value)) {
                symbolEnter.defineNode(pattern.variable, matchExprEnv);
            }
            checkExpr(pattern.expr, matchExprEnv, expType);
            pattern.variable.setBType(symResolver.resolveTypeNode(pattern.variable.typeNode, matchExprEnv));
        });

        LinkedHashSet<BType> matchExprTypes = getMatchExpressionTypes(bLangMatchExpression);

        BType actualType;
        if (matchExprTypes.contains(symTable.semanticError)) {
            actualType = symTable.semanticError;
        } else if (matchExprTypes.size() == 1) {
            actualType = matchExprTypes.toArray(new BType[0])[0];
        } else {
            actualType = BUnionType.create(null, matchExprTypes);
        }

        resultType = types.checkType(bLangMatchExpression, actualType, expType);
    }

    @Override
    public void visit(BLangCheckedExpr checkedExpr) {
        checkWithinQueryExpr = isWithinQuery();
        visitCheckAndCheckPanicExpr(checkedExpr);
    }

    @Override
    public void visit(BLangCheckPanickedExpr checkedExpr) {
        visitCheckAndCheckPanicExpr(checkedExpr);
    }

    @Override
    public void visit(BLangQueryExpr queryExpr) {
        boolean cleanPrevEnvs = false;
        if (prevEnvs.empty()) {
            prevEnvs.push(env);
            cleanPrevEnvs = true;
        }

        if (breakToParallelQueryEnv) {
            queryEnvs.push(prevEnvs.peek());
        } else {
            queryEnvs.push(env);
        }
        queryFinalClauses.push(queryExpr.getSelectClause());
        List<BLangNode> clauses = queryExpr.getQueryClauses();
        BLangExpression collectionNode = (BLangExpression) ((BLangFromClause) clauses.get(0)).getCollection();
        clauses.forEach(clause -> clause.accept(this));
        BType actualType = resolveQueryType(queryEnvs.peek(), ((BLangSelectClause) queryFinalClauses.peek()).expression,
                collectionNode.getBType(), expType, queryExpr);
        actualType = (actualType == symTable.semanticError) ? actualType :
                types.checkType(queryExpr.pos, actualType, expType, DiagnosticErrorCode.INCOMPATIBLE_TYPES);
        queryFinalClauses.pop();
        queryEnvs.pop();
        if (cleanPrevEnvs) {
            prevEnvs.pop();
        }

        if (actualType.tag == TypeTags.TABLE) {
            BTableType tableType = (BTableType) actualType;
            tableType.constraintPos = queryExpr.pos;
            tableType.isTypeInlineDefined = true;
            if (!validateTableType(tableType)) {
                resultType = symTable.semanticError;
                return;
            }
        }
        checkWithinQueryExpr = false;
        resultType = actualType;
    }

    private boolean isWithinQuery() {
        return !queryEnvs.isEmpty() && !queryFinalClauses.isEmpty();
    }

    private BType resolveQueryType(SymbolEnv env, BLangExpression selectExp, BType collectionType,
                                   BType targetType, BLangQueryExpr queryExpr) {
        List<BType> resultTypes = types.getAllTypes(targetType, true).stream()
                .filter(t -> !types.isAssignable(t, symTable.errorType))
                .filter(t -> !types.isAssignable(t, symTable.nilType))
                .collect(Collectors.toList());
        // resultTypes will be empty if the targetType is `error?`
        if (resultTypes.isEmpty()) {
            resultTypes.add(symTable.noType);
        }
        BType actualType = symTable.semanticError;
        List<BType> selectTypes = new ArrayList<>();
        List<BType> resolvedTypes = new ArrayList<>();
        BType selectType, resolvedType;
        for (BType type : resultTypes) {
            switch (type.tag) {
                case TypeTags.ARRAY:
                    selectType = checkExpr(selectExp, env, ((BArrayType) type).eType);
                    resolvedType = new BArrayType(selectType);
                    break;
                case TypeTags.TABLE:
                    selectType = checkExpr(selectExp, env, types.getSafeType(((BTableType) type).constraint,
                            true, true));
                    resolvedType = symTable.tableType;
                    break;
                case TypeTags.STREAM:
                    selectType = checkExpr(selectExp, env, types.getSafeType(((BStreamType) type).constraint,
                            true, true));
                    resolvedType = symTable.streamType;
                    break;
                case TypeTags.STRING:
                case TypeTags.XML:
                    selectType = checkExpr(selectExp, env, type);
                    resolvedType = selectType;
                    break;
                case TypeTags.NONE:
                default:
                    // contextually expected type not given (i.e var).
                    selectType = checkExpr(selectExp, env, type);
                    resolvedType = getNonContextualQueryType(selectType, collectionType);
                    break;
            }
            if (selectType != symTable.semanticError) {
                if (resolvedType.tag == TypeTags.STREAM) {
                    queryExpr.isStream = true;
                }
                if (resolvedType.tag == TypeTags.TABLE) {
                    queryExpr.isTable = true;
                }
                selectTypes.add(selectType);
                resolvedTypes.add(resolvedType);
            }
        }

        if (selectTypes.size() == 1) {
            BType errorType = getErrorType(collectionType, queryExpr);
            selectType = selectTypes.get(0);
            if (queryExpr.isStream) {
                return new BStreamType(TypeTags.STREAM, selectType, errorType, null);
            } else if (queryExpr.isTable) {
                actualType = getQueryTableType(queryExpr, selectType);
            } else {
                actualType = resolvedTypes.get(0);
            }

            if (errorType != null && errorType.tag != TypeTags.NIL) {
                return BUnionType.create(null, actualType, errorType);
            } else {
                return actualType;
            }
        } else if (selectTypes.size() > 1) {
            dlog.error(selectExp.pos, DiagnosticErrorCode.AMBIGUOUS_TYPES, selectTypes);
            return actualType;
        } else {
            return actualType;
        }
    }

    private BType getQueryTableType(BLangQueryExpr queryExpr, BType constraintType) {
        final BTableType tableType = new BTableType(TypeTags.TABLE, constraintType, null);
        if (!queryExpr.fieldNameIdentifierList.isEmpty()) {
            validateKeySpecifier(queryExpr.fieldNameIdentifierList, constraintType);
            markReadOnlyForConstraintType(constraintType);
            tableType.fieldNameList = queryExpr.fieldNameIdentifierList.stream()
                    .map(identifier -> ((BLangIdentifier) identifier).value).collect(Collectors.toList());
            return BUnionType.create(null, tableType, symTable.errorType);
        }
        return tableType;
    }

    private void validateKeySpecifier(List<IdentifierNode> fieldList, BType constraintType) {
        for (IdentifierNode identifier : fieldList) {
            BField field = types.getTableConstraintField(constraintType, identifier.getValue());
            if (field == null) {
                dlog.error(identifier.getPosition(), DiagnosticErrorCode.INVALID_FIELD_NAMES_IN_KEY_SPECIFIER,
                        identifier.getValue(), constraintType);
            } else if (!Symbols.isFlagOn(field.symbol.flags, Flags.READONLY)) {
                field.symbol.flags |= Flags.READONLY;
            }
        }
    }

    private void markReadOnlyForConstraintType(BType constraintType) {
        if (constraintType.tag != TypeTags.RECORD) {
            return;
        }
        BRecordType recordType = (BRecordType) constraintType;
        for (BField field : recordType.fields.values()) {
            if (!Symbols.isFlagOn(field.symbol.flags, Flags.READONLY)) {
                return;
            }
        }
        if (recordType.sealed) {
            recordType.flags |= Flags.READONLY;
            recordType.tsymbol.flags |= Flags.READONLY;
        }
    }

    private BType getErrorType(BType collectionType, BLangQueryExpr queryExpr) {
        if (collectionType.tag == TypeTags.SEMANTIC_ERROR) {
            return null;
        }
        BType returnType = null, errorType = null;
        switch (collectionType.tag) {
            case TypeTags.STREAM:
                errorType = ((BStreamType) collectionType).completionType;
                break;
            case TypeTags.OBJECT:
                returnType = types.getVarTypeFromIterableObject((BObjectType) collectionType);
                break;
            default:
                BSymbol itrSymbol = symResolver.lookupLangLibMethod(collectionType,
                        names.fromString(BLangCompilerConstants.ITERABLE_COLLECTION_ITERATOR_FUNC), env);
                if (itrSymbol == this.symTable.notFoundSymbol) {
                    return null;
                }
                BInvokableSymbol invokableSymbol = (BInvokableSymbol) itrSymbol;
                returnType = types.getResultTypeOfNextInvocation(
                        (BObjectType) types.getReferredType(invokableSymbol.retType));
        }
        List<BType> errorTypes = new ArrayList<>();
        if (returnType != null) {
            types.getAllTypes(returnType, true).stream()
                    .filter(t -> types.isAssignable(t, symTable.errorType))
                    .forEach(errorTypes::add);
        }
        if (checkWithinQueryExpr && queryExpr.isStream) {
            if (errorTypes.isEmpty()) {
                // if there's no completion type at this point,
                // then () gets added as a valid completion type for streams.
                errorTypes.add(symTable.nilType);
            }
            errorTypes.add(symTable.errorType);
        }
        if (!errorTypes.isEmpty()) {
            if (errorTypes.size() == 1) {
                errorType = errorTypes.get(0);
            } else {
                errorType = BUnionType.create(null, errorTypes.toArray(new BType[0]));
            }
        }
        return errorType;
    }

    private BType getNonContextualQueryType(BType staticType, BType basicType) {
        BType resultType;
        switch (basicType.tag) {
            case TypeTags.TABLE:
                resultType = symTable.tableType;
                break;
            case TypeTags.STREAM:
                resultType = symTable.streamType;
                break;
            case TypeTags.XML:
                resultType = new BXMLType(staticType, null);
                break;
            case TypeTags.STRING:
                resultType = symTable.stringType;
                break;
            default:
                resultType = new BArrayType(staticType);
                break;
        }
        return resultType;
    }

    @Override
    public void visit(BLangQueryAction queryAction) {
        if (prevEnvs.empty()) {
            prevEnvs.push(env);
        } else {
            prevEnvs.push(prevEnvs.peek());
        }
        queryEnvs.push(prevEnvs.peek());
        BLangDoClause doClause = queryAction.getDoClause();
        queryFinalClauses.push(doClause);
        List<BLangNode> clauses = queryAction.getQueryClauses();
        clauses.forEach(clause -> clause.accept(this));
        // Analyze foreach node's statements.
        semanticAnalyzer.analyzeStmt(doClause.body, SymbolEnv.createBlockEnv(doClause.body, queryEnvs.peek()));
        BType actualType = BUnionType.create(null, symTable.errorType, symTable.nilType);
        resultType = types.checkType(doClause.pos, actualType, expType, DiagnosticErrorCode.INCOMPATIBLE_TYPES);
        queryFinalClauses.pop();
        queryEnvs.pop();
        prevEnvs.pop();
    }

    @Override
    public void visit(BLangFromClause fromClause) {
        boolean prevBreakToParallelEnv = this.breakToParallelQueryEnv;
        this.breakToParallelQueryEnv = true;
        SymbolEnv fromEnv = SymbolEnv.createTypeNarrowedEnv(fromClause, queryEnvs.pop());
        fromClause.env = fromEnv;
        queryEnvs.push(fromEnv);
        checkExpr(fromClause.collection, queryEnvs.peek());
        // Set the type of the foreach node's type node.
        types.setInputClauseTypedBindingPatternType(fromClause);
        handleInputClauseVariables(fromClause, queryEnvs.peek());
        this.breakToParallelQueryEnv = prevBreakToParallelEnv;
    }

    @Override
    public void visit(BLangJoinClause joinClause) {
        boolean prevBreakEnv = this.breakToParallelQueryEnv;
        this.breakToParallelQueryEnv = true;
        SymbolEnv joinEnv = SymbolEnv.createTypeNarrowedEnv(joinClause, queryEnvs.pop());
        joinClause.env = joinEnv;
        queryEnvs.push(joinEnv);
        checkExpr(joinClause.collection, queryEnvs.peek());
        // Set the type of the foreach node's type node.
        types.setInputClauseTypedBindingPatternType(joinClause);
        handleInputClauseVariables(joinClause, queryEnvs.peek());
        if (joinClause.onClause != null) {
            ((BLangOnClause) joinClause.onClause).accept(this);
        }
        this.breakToParallelQueryEnv = prevBreakEnv;
    }

    @Override
    public void visit(BLangLetClause letClause) {
        SymbolEnv letEnv = SymbolEnv.createTypeNarrowedEnv(letClause, queryEnvs.pop());
        letClause.env = letEnv;
        queryEnvs.push(letEnv);
        for (BLangLetVariable letVariable : letClause.letVarDeclarations) {
            semanticAnalyzer.analyzeDef((BLangNode) letVariable.definitionNode, letEnv);
        }
    }

    @Override
    public void visit(BLangWhereClause whereClause) {
        whereClause.env = handleFilterClauses(whereClause.expression);
    }

    @Override
    public void visit(BLangSelectClause selectClause) {
        SymbolEnv selectEnv = SymbolEnv.createTypeNarrowedEnv(selectClause, queryEnvs.pop());
        selectClause.env = selectEnv;
        queryEnvs.push(selectEnv);
    }

    @Override
    public void visit(BLangDoClause doClause) {
        SymbolEnv letEnv = SymbolEnv.createTypeNarrowedEnv(doClause, queryEnvs.pop());
        doClause.env = letEnv;
        queryEnvs.push(letEnv);
    }

    @Override
    public void visit(BLangOnConflictClause onConflictClause) {
        BType exprType = checkExpr(onConflictClause.expression, queryEnvs.peek(), symTable.errorType);
        if (!types.isAssignable(exprType, symTable.errorType)) {
            dlog.error(onConflictClause.expression.pos, DiagnosticErrorCode.ERROR_TYPE_EXPECTED,
                    symTable.errorType, exprType);
        }
    }

    @Override
    public void visit(BLangLimitClause limitClause) {
        BType exprType = checkExpr(limitClause.expression, queryEnvs.peek());
        if (!types.isAssignable(exprType, symTable.intType)) {
            dlog.error(limitClause.expression.pos, DiagnosticErrorCode.INCOMPATIBLE_TYPES,
                    symTable.intType, exprType);
        }
    }

    @Override
    public void visit(BLangOnClause onClause) {
        BType lhsType, rhsType;
        BLangNode joinNode = getLastInputNodeFromEnv(queryEnvs.peek());
        // lhsExprEnv should only contain scope entries before join condition.
        onClause.lhsEnv = getEnvBeforeInputNode(queryEnvs.peek(), joinNode);
        lhsType = checkExpr(onClause.lhsExpr, onClause.lhsEnv);
        // rhsExprEnv should only contain scope entries after join condition.
        onClause.rhsEnv = getEnvAfterJoinNode(queryEnvs.peek(), joinNode);
        rhsType = checkExpr(onClause.rhsExpr, onClause.rhsEnv != null ? onClause.rhsEnv : queryEnvs.peek());
        if (!types.isAssignable(lhsType, rhsType)) {
            dlog.error(onClause.rhsExpr.pos, DiagnosticErrorCode.INCOMPATIBLE_TYPES, lhsType, rhsType);
        }
    }

    @Override
    public void visit(BLangOrderByClause orderByClause) {
        orderByClause.env = queryEnvs.peek();
        for (OrderKeyNode orderKeyNode : orderByClause.getOrderKeyList()) {
            BType exprType = checkExpr((BLangExpression) orderKeyNode.getOrderKey(), orderByClause.env);
            if (!types.isOrderedType(exprType, false)) {
                dlog.error(((BLangOrderKey) orderKeyNode).expression.pos, DiagnosticErrorCode.ORDER_BY_NOT_SUPPORTED);
            }
        }
    }

    @Override
    public void visit(BLangDo doNode) {
        if (doNode.onFailClause != null) {
            doNode.onFailClause.accept(this);
        }
    }

    public void visit(BLangOnFailClause onFailClause) {
        onFailClause.body.stmts.forEach(stmt -> stmt.accept(this));
    }

    private SymbolEnv handleFilterClauses (BLangExpression filterExpression) {
        checkExpr(filterExpression, queryEnvs.peek(), symTable.booleanType);
        BType actualType = filterExpression.getBType();
        if (TypeTags.TUPLE == actualType.tag) {
            dlog.error(filterExpression.pos, DiagnosticErrorCode.INCOMPATIBLE_TYPES,
                    symTable.booleanType, actualType);
        }
        SymbolEnv filterEnv = typeNarrower.evaluateTruth(filterExpression, queryFinalClauses.peek(), queryEnvs.pop());
        queryEnvs.push(filterEnv);
        return filterEnv;
    }

    private void handleInputClauseVariables(BLangInputClause bLangInputClause, SymbolEnv blockEnv) {
        if (bLangInputClause.variableDefinitionNode == null) {
            //not-possible
            return;
        }

        BLangVariable variableNode = (BLangVariable) bLangInputClause.variableDefinitionNode.getVariable();
        // Check whether the foreach node's variables are declared with var.
        if (bLangInputClause.isDeclaredWithVar) {
            // If the foreach node's variables are declared with var, type is `varType`.
            semanticAnalyzer.handleDeclaredVarInForeach(variableNode, bLangInputClause.varType, blockEnv);
            return;
        }
        // If the type node is available, we get the type from it.
        BType typeNodeType = symResolver.resolveTypeNode(variableNode.typeNode, blockEnv);
        // Then we need to check whether the RHS type is assignable to LHS type.
        if (types.isAssignable(bLangInputClause.varType, typeNodeType)) {
            // If assignable, we set types to the variables.
            semanticAnalyzer.handleDeclaredVarInForeach(variableNode, bLangInputClause.varType, blockEnv);
            return;
        }
        // Log an error and define a symbol with the node's type to avoid undeclared symbol errors.
        if (typeNodeType != symTable.semanticError) {
            dlog.error(variableNode.typeNode.pos, DiagnosticErrorCode.INCOMPATIBLE_TYPES,
                    bLangInputClause.varType, typeNodeType);
        }
        semanticAnalyzer.handleDeclaredVarInForeach(variableNode, typeNodeType, blockEnv);
    }

    private void visitCheckAndCheckPanicExpr(BLangCheckedExpr checkedExpr) {
        String operatorType = checkedExpr.getKind() == NodeKind.CHECK_EXPR ? "check" : "checkpanic";
        BLangExpression exprWithCheckingKeyword = checkedExpr.expr;
        boolean firstVisit = exprWithCheckingKeyword.getBType() == null;

        BType checkExprCandidateType;
        if (expType == symTable.noType) {
            checkExprCandidateType = symTable.noType;
        } else {
            BType exprType = getCandidateType(checkedExpr, expType);
            if (exprType == symTable.semanticError) {
                checkExprCandidateType = BUnionType.create(null, expType, symTable.errorType);
            } else {
                checkExprCandidateType = addDefaultErrorIfNoErrorComponentFound(expType);
            }
        }

        if (checkedExpr.getKind() == NodeKind.CHECK_EXPR && types.isUnionOfSimpleBasicTypes(expType)) {
            rewriteWithEnsureTypeFunc(checkedExpr, checkExprCandidateType);
        }

        BType exprType = checkExpr(checkedExpr.expr, env, checkExprCandidateType);
        if (checkedExpr.expr.getKind() == NodeKind.WORKER_RECEIVE) {
            if (firstVisit) {
                isTypeChecked = false;
                resultType = expType;
                return;
            } else {
                expType = checkedExpr.getBType();
                exprType = checkedExpr.expr.getBType();
            }
        }

        boolean isErrorType = types.isAssignable(types.getReferredType(exprType), symTable.errorType);
        if (types.getReferredType(exprType).tag != TypeTags.UNION && !isErrorType) {
            if (exprType.tag == TypeTags.READONLY) {
                checkedExpr.equivalentErrorTypeList = new ArrayList<>(1) {{
                    add(symTable.errorType);
                }};
                resultType = symTable.anyAndReadonly;
                return;
            } else if (exprType != symTable.semanticError) {
                dlog.error(checkedExpr.expr.pos,
                        DiagnosticErrorCode.CHECKED_EXPR_INVALID_USAGE_NO_ERROR_TYPE_IN_RHS,
                        operatorType);
            }
            checkedExpr.setBType(symTable.semanticError);
            return;
        }

        // Filter out the list of types which are not equivalent with the error type.
        List<BType> errorTypes = new ArrayList<>();
        List<BType> nonErrorTypes = new ArrayList<>();
        if (!isErrorType) {
            for (BType memberType : ((BUnionType) types.getReferredType(exprType)).getMemberTypes()) {
                if (memberType.tag == TypeTags.READONLY) {
                    errorTypes.add(symTable.errorType);
                    nonErrorTypes.add(symTable.anyAndReadonly);
                    continue;
                }
                if (types.isAssignable(memberType, symTable.errorType)) {
                    errorTypes.add(memberType);
                    continue;
                }
                nonErrorTypes.add(memberType);
            }
        } else {
            errorTypes.add(exprType);
        }

        // This list will be used in the desugar phase
        checkedExpr.equivalentErrorTypeList = errorTypes;
        if (errorTypes.isEmpty()) {
            // No member types in this union is equivalent to the error type
            dlog.error(checkedExpr.expr.pos,
                    DiagnosticErrorCode.CHECKED_EXPR_INVALID_USAGE_NO_ERROR_TYPE_IN_RHS, operatorType);
            checkedExpr.setBType(symTable.semanticError);
            return;
        }

        BType actualType;
        if (nonErrorTypes.size() == 0) {
            actualType = symTable.neverType;
        } else if (nonErrorTypes.size() == 1) {
            actualType = nonErrorTypes.get(0);
        } else {
            actualType = BUnionType.create(null, new LinkedHashSet<>(nonErrorTypes));
        }

        resultType = types.checkType(checkedExpr, actualType, expType);
    }

    private void rewriteWithEnsureTypeFunc(BLangCheckedExpr checkedExpr, BType type) {
        BType rhsType = getCandidateType(checkedExpr, type);
        if (rhsType == symTable.semanticError) {
            rhsType = getCandidateType(checkedExpr, rhsType);
        }
        BType candidateLaxType = getCandidateLaxType(checkedExpr.expr, rhsType);
        if (!types.isLax(candidateLaxType)) {
            return;
        }
        ArrayList<BLangExpression> argExprs = new ArrayList<>();
        BType typedescType = new BTypedescType(expType, null);
        BLangTypedescExpr typedescExpr = new BLangTypedescExpr();
        typedescExpr.resolvedType = expType;
        typedescExpr.setBType(typedescType);
        argExprs.add(typedescExpr);
        BLangInvocation invocation = ASTBuilderUtil.createLangLibInvocationNode(FUNCTION_NAME_ENSURE_TYPE,
                argExprs, checkedExpr.expr, checkedExpr.pos);
        invocation.symbol = symResolver.lookupLangLibMethod(type, names.fromString(invocation.name.value), env);
        invocation.pkgAlias = (BLangIdentifier) TreeBuilder.createIdentifierNode();
        checkedExpr.expr = invocation;
    }

    private BType getCandidateLaxType(BLangNode expr, BType rhsType) {
        if (expr.getKind() == NodeKind.FIELD_BASED_ACCESS_EXPR) {
            return types.getSafeType(rhsType, false, true);
        }
        return rhsType;
    }

    private BType getCandidateType(BLangCheckedExpr checkedExpr, BType checkExprCandidateType) {
        boolean prevNonErrorLoggingCheck = this.nonErrorLoggingCheck;
        this.nonErrorLoggingCheck = true;
        int prevErrorCount = this.dlog.errorCount();
        this.dlog.resetErrorCount();
        this.dlog.mute();

        checkedExpr.expr.cloneAttempt++;
        BLangExpression clone = nodeCloner.cloneNode(checkedExpr.expr);
        BType rhsType;
        if (checkExprCandidateType == symTable.semanticError) {
            rhsType = checkExpr(clone, env);
        } else {
            rhsType = checkExpr(clone, env, checkExprCandidateType);
        }
        this.nonErrorLoggingCheck = prevNonErrorLoggingCheck;
        this.dlog.setErrorCount(prevErrorCount);
        if (!prevNonErrorLoggingCheck) {
            this.dlog.unmute();
        }
        return rhsType;
    }

    private BType addDefaultErrorIfNoErrorComponentFound(BType type) {
        for (BType t : types.getAllTypes(type, false)) {
            if (types.isAssignable(t, symTable.errorType)) {
                return type;
            }
        }
        return BUnionType.create(null, type, symTable.errorType);
    }

    @Override
    public void visit(BLangServiceConstructorExpr serviceConstructorExpr) {
        resultType = serviceConstructorExpr.serviceNode.symbol.type;
    }

    @Override
    public void visit(BLangTypeTestExpr typeTestExpr) {
        typeTestExpr.typeNode.setBType(symResolver.resolveTypeNode(typeTestExpr.typeNode, env));
        checkExpr(typeTestExpr.expr, env);

        resultType = types.checkType(typeTestExpr, symTable.booleanType, expType);
    }

    public void visit(BLangAnnotAccessExpr annotAccessExpr) {
        checkExpr(annotAccessExpr.expr, this.env, symTable.typeDesc);

        BType actualType = symTable.semanticError;
        BSymbol symbol =
                this.symResolver.resolveAnnotation(annotAccessExpr.pos, env,
                        names.fromString(annotAccessExpr.pkgAlias.getValue()),
                        names.fromString(annotAccessExpr.annotationName.getValue()));
        if (symbol == this.symTable.notFoundSymbol) {
            this.dlog.error(annotAccessExpr.pos, DiagnosticErrorCode.UNDEFINED_ANNOTATION,
                    annotAccessExpr.annotationName.getValue());
        } else {
            annotAccessExpr.annotationSymbol = (BAnnotationSymbol) symbol;
            BType annotType = ((BAnnotationSymbol) symbol).attachedType == null ? symTable.trueType :
                    ((BAnnotationSymbol) symbol).attachedType;
            actualType = BUnionType.create(null, annotType, symTable.nilType);
        }

        this.resultType = this.types.checkType(annotAccessExpr, actualType, this.expType);
    }

    // Private methods

    private boolean isValidVariableReference(BLangExpression varRef) {
        switch (varRef.getKind()) {
            case SIMPLE_VARIABLE_REF:
            case RECORD_VARIABLE_REF:
            case TUPLE_VARIABLE_REF:
            case ERROR_VARIABLE_REF:
            case FIELD_BASED_ACCESS_EXPR:
            case INDEX_BASED_ACCESS_EXPR:
            case XML_ATTRIBUTE_ACCESS_EXPR:
                return true;
            default:
                dlog.error(varRef.pos, DiagnosticErrorCode.INVALID_RECORD_BINDING_PATTERN, varRef.getBType());
                return false;
        }
    }

    private BType getEffectiveReadOnlyType(Location pos, BType type) {
        BType origTargetType = types.getReferredType(type);
        if (origTargetType == symTable.readonlyType) {
            if (types.isInherentlyImmutableType(expType) || !types.isSelectivelyImmutableType(expType)) {
                return origTargetType;
            }

            return ImmutableTypeCloner.getImmutableIntersectionType(pos, types, expType, env, symTable,
                    anonymousModelHelper, names, new HashSet<>());
        }

        if (origTargetType.tag != TypeTags.UNION) {
            return origTargetType;
        }

        boolean hasReadOnlyType = false;

        LinkedHashSet<BType> nonReadOnlyTypes = new LinkedHashSet<>();

        for (BType memberType : ((BUnionType) origTargetType).getMemberTypes()) {
            if (memberType == symTable.readonlyType) {
                hasReadOnlyType = true;
                continue;
            }

            nonReadOnlyTypes.add(memberType);
        }

        if (!hasReadOnlyType) {
            return origTargetType;
        }

        if (types.isInherentlyImmutableType(expType) || !types.isSelectivelyImmutableType(expType)) {
            return origTargetType;
        }

        BUnionType nonReadOnlyUnion = BUnionType.create(null, nonReadOnlyTypes);

        nonReadOnlyUnion.add(ImmutableTypeCloner.getImmutableIntersectionType(pos, types, expType, env, symTable,
                anonymousModelHelper, names, new HashSet<>()));
        return nonReadOnlyUnion;
    }

    private BType populateArrowExprReturn(BLangArrowFunction bLangArrowFunction, BType expectedRetType) {
        SymbolEnv arrowFunctionEnv = SymbolEnv.createArrowFunctionSymbolEnv(bLangArrowFunction, env);
        bLangArrowFunction.params.forEach(param -> symbolEnter.defineNode(param, arrowFunctionEnv));
        return checkExpr(bLangArrowFunction.body.expr, arrowFunctionEnv, expectedRetType);
    }

    private void populateArrowExprParamTypes(BLangArrowFunction bLangArrowFunction, List<BType> paramTypes) {
        if (paramTypes.size() != bLangArrowFunction.params.size()) {
            dlog.error(bLangArrowFunction.pos,
                    DiagnosticErrorCode.ARROW_EXPRESSION_MISMATCHED_PARAMETER_LENGTH,
                    paramTypes.size(), bLangArrowFunction.params.size());
            resultType = symTable.semanticError;
            bLangArrowFunction.params.forEach(param -> param.setBType(symTable.semanticError));
            return;
        }

        for (int i = 0; i < bLangArrowFunction.params.size(); i++) {
            BLangSimpleVariable paramIdentifier = bLangArrowFunction.params.get(i);
            BType bType = paramTypes.get(i);
            BLangValueType valueTypeNode = (BLangValueType) TreeBuilder.createValueTypeNode();
            valueTypeNode.setTypeKind(bType.getKind());
            valueTypeNode.pos = symTable.builtinPos;
            paramIdentifier.setTypeNode(valueTypeNode);
            paramIdentifier.setBType(bType);
        }
    }

    public void checkSelfReferences(Location pos, SymbolEnv env, BVarSymbol varSymbol) {
        if (env.enclVarSym == varSymbol) {
            dlog.error(pos, DiagnosticErrorCode.SELF_REFERENCE_VAR, varSymbol.name);
        }
    }

    public List<BType> getListWithErrorTypes(int count) {
        List<BType> list = new ArrayList<>(count);
        for (int i = 0; i < count; i++) {
            list.add(symTable.semanticError);
        }

        return list;
    }

    private void checkFunctionInvocationExpr(BLangInvocation iExpr) {
        Name funcName = names.fromIdNode(iExpr.name);
        Name pkgAlias = names.fromIdNode(iExpr.pkgAlias);
        BSymbol funcSymbol = symTable.notFoundSymbol;

        BSymbol pkgSymbol = symResolver.resolvePrefixSymbol(env, pkgAlias, getCurrentCompUnit(iExpr));
        if (pkgSymbol == symTable.notFoundSymbol) {
            dlog.error(iExpr.pos, DiagnosticErrorCode.UNDEFINED_MODULE, pkgAlias);
        } else {
            if (funcSymbol == symTable.notFoundSymbol) {
                BSymbol symbol = symResolver.lookupMainSpaceSymbolInPackage(iExpr.pos, env, pkgAlias, funcName);
                if ((symbol.tag & SymTag.VARIABLE) == SymTag.VARIABLE) {
                    funcSymbol = symbol;
                }
                if (symTable.rootPkgSymbol.pkgID.equals(symbol.pkgID) &&
                        (symbol.tag & SymTag.VARIABLE_NAME) == SymTag.VARIABLE_NAME) {
                    funcSymbol = symbol;
                }
            }
            if (funcSymbol == symTable.notFoundSymbol || ((funcSymbol.tag & SymTag.TYPE) == SymTag.TYPE)) {
                BSymbol ctor = symResolver.lookupConstructorSpaceSymbolInPackage(iExpr.pos, env, pkgAlias, funcName);
                funcSymbol = ctor != symTable.notFoundSymbol ? ctor : funcSymbol;
            }
        }

        if (funcSymbol == symTable.notFoundSymbol || isNotFunction(funcSymbol)) {
            if (!missingNodesHelper.isMissingNode(funcName)) {
                dlog.error(iExpr.pos, DiagnosticErrorCode.UNDEFINED_FUNCTION, funcName);
            }
            iExpr.argExprs.forEach(arg -> checkExpr(arg, env));
            resultType = symTable.semanticError;
            return;
        }
        if (isFunctionPointer(funcSymbol)) {
            iExpr.functionPointerInvocation = true;
            markAndRegisterClosureVariable(funcSymbol, iExpr.pos, env);
        }
        if (Symbols.isFlagOn(funcSymbol.flags, Flags.REMOTE)) {
            dlog.error(iExpr.pos, DiagnosticErrorCode.INVALID_ACTION_INVOCATION_SYNTAX, iExpr.name.value);
        }
        if (Symbols.isFlagOn(funcSymbol.flags, Flags.RESOURCE)) {
            dlog.error(iExpr.pos, DiagnosticErrorCode.INVALID_RESOURCE_FUNCTION_INVOCATION);
        }

        boolean langLibPackageID = PackageID.isLangLibPackageID(pkgSymbol.pkgID);

        if (langLibPackageID) {
            // This will enable, type param support, if the function is called directly.
            this.env = SymbolEnv.createInvocationEnv(iExpr, this.env);
        }
        // Set the resolved function symbol in the invocation expression.
        // This is used in the code generation phase.
        iExpr.symbol = funcSymbol;
        checkInvocationParamAndReturnType(iExpr);

        if (langLibPackageID && !iExpr.argExprs.isEmpty()) {
            checkInvalidImmutableValueUpdate(iExpr, iExpr.argExprs.get(0).getBType(), funcSymbol);
        }
    }

    protected void markAndRegisterClosureVariable(BSymbol symbol, Location pos, SymbolEnv env) {
        BLangInvokableNode encInvokable = env.enclInvokable;
        if (symbol.closure || (symbol.owner.tag & SymTag.PACKAGE) == SymTag.PACKAGE &&
                env.node.getKind() != NodeKind.ARROW_EXPR && env.node.getKind() != NodeKind.EXPR_FUNCTION_BODY &&
                encInvokable != null && !encInvokable.flagSet.contains(Flag.LAMBDA)) {
            return;
        }
        if (encInvokable != null && encInvokable.flagSet.contains(Flag.LAMBDA)
                && !isFunctionArgument(symbol, encInvokable.requiredParams)) {
            SymbolEnv encInvokableEnv = findEnclosingInvokableEnv(env, encInvokable);
            BSymbol resolvedSymbol = symResolver.lookupClosureVarSymbol(encInvokableEnv, symbol.name, SymTag.VARIABLE);
            if (resolvedSymbol != symTable.notFoundSymbol && !encInvokable.flagSet.contains(Flag.ATTACHED)) {
                resolvedSymbol.closure = true;
                ((BLangFunction) encInvokable).closureVarSymbols.add(new ClosureVarSymbol(resolvedSymbol, pos));
            }
        }
        if (env.node.getKind() == NodeKind.ARROW_EXPR
                && !isFunctionArgument(symbol, ((BLangArrowFunction) env.node).params)) {
            SymbolEnv encInvokableEnv = findEnclosingInvokableEnv(env, encInvokable);
            BSymbol resolvedSymbol = symResolver.lookupClosureVarSymbol(encInvokableEnv, symbol.name, SymTag.VARIABLE);
            if (resolvedSymbol != symTable.notFoundSymbol) {
                resolvedSymbol.closure = true;
                ((BLangArrowFunction) env.node).closureVarSymbols.add(new ClosureVarSymbol(resolvedSymbol, pos));
            }
        }
        if (env.enclType != null && env.enclType.getKind() == NodeKind.RECORD_TYPE) {
            SymbolEnv encInvokableEnv = findEnclosingInvokableEnv(env, (BLangRecordTypeNode) env.enclType);
            BSymbol resolvedSymbol = symResolver.lookupClosureVarSymbol(encInvokableEnv, symbol.name, SymTag.VARIABLE);
            if (resolvedSymbol != symTable.notFoundSymbol && encInvokable != null &&
                    !encInvokable.flagSet.contains(Flag.ATTACHED)) {
                resolvedSymbol.closure = true;
                ((BLangFunction) encInvokable).closureVarSymbols.add(new ClosureVarSymbol(resolvedSymbol, pos));
            }
        }
    }

    private boolean isNotFunction(BSymbol funcSymbol) {
        if ((funcSymbol.tag & SymTag.FUNCTION) == SymTag.FUNCTION
                || (funcSymbol.tag & SymTag.CONSTRUCTOR) == SymTag.CONSTRUCTOR) {
            return false;
        }

        if (isFunctionPointer(funcSymbol)) {
            return false;
        }

        return true;
    }

    private boolean isFunctionPointer(BSymbol funcSymbol) {
        if ((funcSymbol.tag & SymTag.FUNCTION) == SymTag.FUNCTION) {
            return false;
        }
        return (funcSymbol.tag & SymTag.FUNCTION) == SymTag.VARIABLE
                && funcSymbol.kind == SymbolKind.FUNCTION
                && !Symbols.isNative(funcSymbol);
    }

    private List<BLangNamedArgsExpression> checkProvidedErrorDetails(BLangErrorConstructorExpr errorConstructorExpr,
                                                                     BType expectedType) {
        List<BLangNamedArgsExpression> namedArgs = new ArrayList<>(errorConstructorExpr.namedArgs.size());
        for (BLangNamedArgsExpression namedArgsExpression : errorConstructorExpr.namedArgs) {
            BType target = checkErrCtrTargetTypeAndSetSymbol(namedArgsExpression, expectedType);

            BLangNamedArgsExpression clone = nodeCloner.cloneNode(namedArgsExpression);
            BType type = checkExpr(clone, env, target);
            if (type == symTable.semanticError) {
                checkExpr(namedArgsExpression, env);
            } else {
                checkExpr(namedArgsExpression, env, target);
            }

            namedArgs.add(namedArgsExpression);
        }
        return namedArgs;
    }

    private BType checkErrCtrTargetTypeAndSetSymbol(BLangNamedArgsExpression namedArgsExpression, BType expectedType) {
        BType type = types.getReferredType(expectedType);
        if (type == symTable.semanticError) {
            return symTable.semanticError;
        }

        if (type.tag == TypeTags.MAP) {
            return ((BMapType) type).constraint;
        }

        if (type.tag != TypeTags.RECORD) {
            return symTable.semanticError;
        }

        BRecordType recordType = (BRecordType) type;
        BField targetField = recordType.fields.get(namedArgsExpression.name.value);
        if (targetField != null) {
            // Set the symbol of the namedArgsExpression, with the matching record field symbol.
            namedArgsExpression.varSymbol = targetField.symbol;
            return targetField.type;
        }

        if (!recordType.sealed && !recordType.fields.isEmpty()) {
            dlog.error(namedArgsExpression.pos, DiagnosticErrorCode.INVALID_REST_DETAIL_ARG, namedArgsExpression.name,
                    recordType);
        }

        return recordType.sealed ? symTable.noType : recordType.restFieldType;
    }

    private void checkObjectFunctionInvocationExpr(BLangInvocation iExpr, BObjectType objectType) {
        if (objectType.getKind() == TypeKind.SERVICE &&
                !(iExpr.expr.getKind() == NodeKind.SIMPLE_VARIABLE_REF &&
                (Names.SELF.equals(((BLangSimpleVarRef) iExpr.expr).symbol.name)))) {
            dlog.error(iExpr.pos, DiagnosticErrorCode.SERVICE_FUNCTION_INVALID_INVOCATION);
            return;
        }
        // check for object attached function
        Name funcName =
                names.fromString(Symbols.getAttachedFuncSymbolName(objectType.tsymbol.name.value, iExpr.name.value));
        BSymbol funcSymbol =
                symResolver.resolveObjectMethod(iExpr.pos, env, funcName, (BObjectTypeSymbol) objectType.tsymbol);

        if (funcSymbol == symTable.notFoundSymbol) {
            BSymbol invocableField = symResolver.resolveInvocableObjectField(
                    iExpr.pos, env, names.fromIdNode(iExpr.name), (BObjectTypeSymbol) objectType.tsymbol);

            if (invocableField != symTable.notFoundSymbol && invocableField.kind == SymbolKind.FUNCTION) {
                funcSymbol = invocableField;
                iExpr.functionPointerInvocation = true;
            }
        }

        if (funcSymbol == symTable.notFoundSymbol || types.getReferredType(funcSymbol.type).tag != TypeTags.INVOKABLE) {
            if (!checkLangLibMethodInvocationExpr(iExpr, objectType)) {
                dlog.error(iExpr.name.pos, DiagnosticErrorCode.UNDEFINED_METHOD_IN_OBJECT, iExpr.name.value,
                        objectType);
                resultType = symTable.semanticError;
                return;
            }
        } else {
            iExpr.symbol = funcSymbol;
        }

        // init method can be called in a method-call-expr only when the expression
        // preceding the . is self
        if (iExpr.name.value.equals(Names.USER_DEFINED_INIT_SUFFIX.value) &&
                !(iExpr.expr.getKind() == NodeKind.SIMPLE_VARIABLE_REF &&
                (Names.SELF.equals(((BLangSimpleVarRef) iExpr.expr).symbol.name)))) {
            dlog.error(iExpr.pos, DiagnosticErrorCode.INVALID_INIT_INVOCATION);
        }

        if (Symbols.isFlagOn(funcSymbol.flags, Flags.REMOTE)) {
            dlog.error(iExpr.pos, DiagnosticErrorCode.INVALID_ACTION_INVOCATION_SYNTAX, iExpr.name.value);
        }
        if (Symbols.isFlagOn(funcSymbol.flags, Flags.RESOURCE)) {
            dlog.error(iExpr.pos, DiagnosticErrorCode.INVALID_RESOURCE_FUNCTION_INVOCATION);
        }
        checkInvocationParamAndReturnType(iExpr);
    }

    // Here, an action invocation can be either of the following three forms:
    // - foo->bar();
    // - start foo.bar(); or start foo->bar(); or start (new Foo()).foo();
    private void checkActionInvocation(BLangInvocation.BLangActionInvocation aInv, BObjectType expType) {

        if (checkInvalidActionInvocation(aInv)) {
            dlog.error(aInv.pos, DiagnosticErrorCode.INVALID_ACTION_INVOCATION, aInv.expr.getBType());
            this.resultType = symTable.semanticError;
            aInv.symbol = symTable.notFoundSymbol;
            return;
        }

        Name remoteMethodQName = names
                .fromString(Symbols.getAttachedFuncSymbolName(expType.tsymbol.name.value, aInv.name.value));
        Name actionName = names.fromIdNode(aInv.name);
        BSymbol remoteFuncSymbol = symResolver.resolveObjectMethod(aInv.pos, env,
            remoteMethodQName, (BObjectTypeSymbol) types.getReferredType(expType).tsymbol);

        if (remoteFuncSymbol == symTable.notFoundSymbol) {
            BSymbol invocableField = symResolver.resolveInvocableObjectField(
                    aInv.pos, env, names.fromIdNode(aInv.name), (BObjectTypeSymbol) expType.tsymbol);

            if (invocableField != symTable.notFoundSymbol && invocableField.kind == SymbolKind.FUNCTION) {
                remoteFuncSymbol = invocableField;
                aInv.functionPointerInvocation = true;
            }
        }

        if (remoteFuncSymbol == symTable.notFoundSymbol && !checkLangLibMethodInvocationExpr(aInv, expType)) {
            dlog.error(aInv.name.pos, DiagnosticErrorCode.UNDEFINED_METHOD_IN_OBJECT, aInv.name.value, expType);
            resultType = symTable.semanticError;
            return;
        }

        if (!Symbols.isFlagOn(remoteFuncSymbol.flags, Flags.REMOTE) && !aInv.async) {
            dlog.error(aInv.pos, DiagnosticErrorCode.INVALID_METHOD_INVOCATION_SYNTAX, actionName);
            this.resultType = symTable.semanticError;
            return;
        }
        if (Symbols.isFlagOn(remoteFuncSymbol.flags, Flags.REMOTE) &&
                Symbols.isFlagOn(expType.flags, Flags.CLIENT) &&
                types.isNeverTypeOrStructureTypeWithARequiredNeverMember
                        ((BType) ((InvokableSymbol) remoteFuncSymbol).getReturnType())) {
            dlog.error(aInv.pos, DiagnosticErrorCode.INVALID_CLIENT_REMOTE_METHOD_CALL);
        }

        aInv.symbol = remoteFuncSymbol;
        checkInvocationParamAndReturnType(aInv);
    }

    private boolean checkInvalidActionInvocation(BLangInvocation.BLangActionInvocation aInv) {
        return aInv.expr.getKind() == NodeKind.SIMPLE_VARIABLE_REF &&
                (((((BLangSimpleVarRef) aInv.expr).symbol.tag & SymTag.ENDPOINT) !=
                        SymTag.ENDPOINT) && !aInv.async);
    }

    private boolean checkLangLibMethodInvocationExpr(BLangInvocation iExpr, BType bType) {
        return getLangLibMethod(iExpr, bType) != symTable.notFoundSymbol;
    }

    private BSymbol getLangLibMethod(BLangInvocation iExpr, BType bType) {

        Name funcName = names.fromString(iExpr.name.value);
        BSymbol funcSymbol = symResolver.lookupLangLibMethod(bType, funcName, env);

        if (funcSymbol == symTable.notFoundSymbol) {
            return symTable.notFoundSymbol;
        }

        iExpr.symbol = funcSymbol;
        iExpr.langLibInvocation = true;
        SymbolEnv enclEnv = this.env;
        this.env = SymbolEnv.createInvocationEnv(iExpr, this.env);
        iExpr.argExprs.add(0, iExpr.expr);
        checkInvocationParamAndReturnType(iExpr);
        this.env = enclEnv;

        return funcSymbol;
    }

    private void checkInvocationParamAndReturnType(BLangInvocation iExpr) {
        BType actualType = checkInvocationParam(iExpr);
        resultType = types.checkType(iExpr, actualType, this.expType);
    }

    private BVarSymbol incRecordParamAllowAdditionalFields(List<BVarSymbol> openIncRecordParams,
                                                           Set<String> requiredParamNames) {
        if (openIncRecordParams.size() != 1) {
            return null;
        }
        LinkedHashMap<String, BField> fields =
                ((BRecordType) types.getReferredType(openIncRecordParams.get(0).type)).fields;
        for (String paramName : requiredParamNames) {
            if (!fields.containsKey(paramName)) {
                return null;
            }
        }
        return openIncRecordParams.get(0);
    }

    private BVarSymbol checkForIncRecordParamAllowAdditionalFields(BInvokableSymbol invokableSymbol,
                                                                   List<BVarSymbol> incRecordParams) {
        Set<String> requiredParamNames = new HashSet<>();
        List<BVarSymbol> openIncRecordParams = new ArrayList<>();
        for (BVarSymbol paramSymbol : invokableSymbol.params) {
            BType paramType = types.getReferredType(paramSymbol.type);
            if (Symbols.isFlagOn(Flags.asMask(paramSymbol.getFlags()), Flags.INCLUDED) &&
                    paramType.getKind() == TypeKind.RECORD) {
                boolean recordWithDisallowFieldsOnly = true;
                LinkedHashMap<String, BField> fields = ((BRecordType) paramType).fields;
                for (String fieldName : fields.keySet()) {
                    BField field = fields.get(fieldName);
                    if (field.symbol.type.tag != TypeTags.NEVER) {
                        recordWithDisallowFieldsOnly = false;
                        incRecordParams.add(field.symbol);
                        requiredParamNames.add(fieldName);
                    }
                }
                if (recordWithDisallowFieldsOnly && ((BRecordType) paramType).restFieldType != symTable.noType) {
                    openIncRecordParams.add(paramSymbol);
                }
            } else {
                requiredParamNames.add(paramSymbol.name.value);
            }
        }
        return incRecordParamAllowAdditionalFields(openIncRecordParams, requiredParamNames);
    }

    private BType checkInvocationParam(BLangInvocation iExpr) {
        if (Symbols.isFlagOn(iExpr.symbol.type.flags, Flags.ANY_FUNCTION)) {
            dlog.error(iExpr.pos, DiagnosticErrorCode.INVALID_FUNCTION_POINTER_INVOCATION_WITH_TYPE);
            return symTable.semanticError;
        }
        BType invocableType = types.getReferredType(iExpr.symbol.type);
        if (invocableType.tag != TypeTags.INVOKABLE) {
            dlog.error(iExpr.pos, DiagnosticErrorCode.INVALID_FUNCTION_INVOCATION, iExpr.symbol.type);
            return symTable.noType;
        }

        BInvokableSymbol invokableSymbol = ((BInvokableSymbol) iExpr.symbol);
        List<BType> paramTypes = ((BInvokableType) invocableType).getParameterTypes();
        List<BVarSymbol> incRecordParams = new ArrayList<>();
        BVarSymbol incRecordParamAllowAdditionalFields = checkForIncRecordParamAllowAdditionalFields(invokableSymbol,
                                                                                                     incRecordParams);
        int parameterCountForPositionalArgs = paramTypes.size();
        int parameterCountForNamedArgs = parameterCountForPositionalArgs + incRecordParams.size();
        iExpr.requiredArgs = new ArrayList<>();
        for (BVarSymbol symbol : invokableSymbol.params) {
            if (!Symbols.isFlagOn(Flags.asMask(symbol.getFlags()), Flags.INCLUDED) ||
                    types.getReferredType(symbol.type).tag != TypeTags.RECORD) {
                continue;
            }
            LinkedHashMap<String, BField> fields =
                    ((BRecordType) types.getReferredType(symbol.type)).fields;
            if (fields.isEmpty()) {
                continue;
            }
            for (String field : fields.keySet()) {
                if (types.getReferredType(fields.get(field).type).tag != TypeTags.NEVER) {
                    parameterCountForNamedArgs = parameterCountForNamedArgs - 1;
                    break;
                }
            }
        }

        // Split the different argument types: required args, named args and rest args
        int i = 0;
        BLangExpression vararg = null;
        boolean foundNamedArg = false;
        for (BLangExpression expr : iExpr.argExprs) {
            switch (expr.getKind()) {
                case NAMED_ARGS_EXPR:
                    foundNamedArg = true;
                    if (i < parameterCountForNamedArgs || incRecordParamAllowAdditionalFields != null) {
                        iExpr.requiredArgs.add(expr);
                    } else {
                        // can not provide a rest parameters as named args
                        dlog.error(expr.pos, DiagnosticErrorCode.TOO_MANY_ARGS_FUNC_CALL, iExpr.name.value);
                    }
                    i++;
                    break;
                case REST_ARGS_EXPR:
                    if (foundNamedArg) {
                        dlog.error(expr.pos, DiagnosticErrorCode.REST_ARG_DEFINED_AFTER_NAMED_ARG);
                        continue;
                    }
                    vararg = expr;
                    break;
                default: // positional args
                    if (foundNamedArg) {
                        dlog.error(expr.pos, DiagnosticErrorCode.POSITIONAL_ARG_DEFINED_AFTER_NAMED_ARG);
                    }
                    if (i < parameterCountForPositionalArgs) {
                        iExpr.requiredArgs.add(expr);
                    } else {
                        iExpr.restArgs.add(expr);
                    }
                    i++;
                    break;
            }
        }

        return checkInvocationArgs(iExpr, paramTypes, vararg, incRecordParams,
                                    incRecordParamAllowAdditionalFields);
    }

    private BType checkInvocationArgs(BLangInvocation iExpr, List<BType> paramTypes, BLangExpression vararg,
                                      List<BVarSymbol> incRecordParams,
                                      BVarSymbol incRecordParamAllowAdditionalFields) {
        BInvokableSymbol invokableSymbol = (BInvokableSymbol) iExpr.symbol;
        BInvokableType bInvokableType = (BInvokableType) types.getReferredType(invokableSymbol.type);
        BInvokableTypeSymbol invokableTypeSymbol = (BInvokableTypeSymbol) bInvokableType.tsymbol;
        List<BVarSymbol> nonRestParams = new ArrayList<>(invokableTypeSymbol.params);

        List<BLangExpression> nonRestArgs = iExpr.requiredArgs;
        List<BVarSymbol> valueProvidedParams = new ArrayList<>();

        List<BVarSymbol> requiredParams = new ArrayList<>();
        List<BVarSymbol> requiredIncRecordParams = new ArrayList<>();

        for (BVarSymbol nonRestParam : nonRestParams) {
            if (nonRestParam.isDefaultable) {
                continue;
            }

            requiredParams.add(nonRestParam);
        }

        for (BVarSymbol incRecordParam : incRecordParams) {
            if (Symbols.isFlagOn(Flags.asMask(incRecordParam.getFlags()), Flags.REQUIRED)) {
                requiredIncRecordParams.add(incRecordParam);
            }
        }

        int i = 0;
        for (; i < nonRestArgs.size(); i++) {
            BLangExpression arg = nonRestArgs.get(i);

            // Special case handling for the first param because for parameterized invocations, we have added the
            // value on which the function is invoked as the first param of the function call. If we run checkExpr()
            // on it, it will recursively add the first param to argExprs again, resulting in a too many args in
            // function call error.
            if (i == 0 && arg.typeChecked && iExpr.expr != null && iExpr.expr == arg) {
                BType expectedType = paramTypes.get(i);
                BType actualType = arg.getBType();
                if (types.getReferredType(expectedType) == symTable.charStringType) {
                    arg.cloneAttempt++;
                    BLangExpression clonedArg = nodeCloner.cloneNode(arg);
                    BType argType = checkExprSilent(clonedArg, expectedType, env);
                    if (argType != symTable.semanticError) {
                        actualType = argType;
                    }
                }
                types.checkType(arg.pos, actualType, expectedType, DiagnosticErrorCode.INCOMPATIBLE_TYPES);
                types.setImplicitCastExpr(arg, arg.getBType(), expectedType);
            }

            if (arg.getKind() != NodeKind.NAMED_ARGS_EXPR) {
                // if arg is positional, corresponding parameter in the same position should be of same type.
                if (i < nonRestParams.size()) {
                    BVarSymbol param = nonRestParams.get(i);
                    checkTypeParamExpr(arg, this.env, param.type, iExpr.langLibInvocation);
                    valueProvidedParams.add(param);
                    requiredParams.remove(param);
                    continue;
                }
                // Arg count > required + defaultable param count.
                break;
            }

            if (arg.getKind() == NodeKind.NAMED_ARGS_EXPR) {
                // if arg is named, function should have a parameter with this name.
                BLangIdentifier argName = ((NamedArgNode) arg).getName();
                BVarSymbol varSym = checkParameterNameForDefaultArgument(argName, ((BLangNamedArgsExpression) arg).expr,
                                            nonRestParams, incRecordParams, incRecordParamAllowAdditionalFields);

                if (varSym == null) {
                    dlog.error(arg.pos, DiagnosticErrorCode.UNDEFINED_PARAMETER, argName);
                    break;
                }
                requiredParams.remove(varSym);
                requiredIncRecordParams.remove(varSym);
                if (valueProvidedParams.contains(varSym)) {
                    dlog.error(arg.pos, DiagnosticErrorCode.DUPLICATE_NAMED_ARGS, varSym.name.value);
                    continue;
                }
                checkTypeParamExpr(arg, this.env, varSym.type, iExpr.langLibInvocation);
                ((BLangNamedArgsExpression) arg).varSymbol = varSym;
                valueProvidedParams.add(varSym);
            }
        }

        BVarSymbol restParam = invokableTypeSymbol.restParam;

        boolean errored = false;

        if (!requiredParams.isEmpty() && vararg == null) {
            // Log errors if any required parameters are not given as positional/named args and there is
            // no vararg either.
            for (BVarSymbol requiredParam : requiredParams) {
                if (!Symbols.isFlagOn(Flags.asMask(requiredParam.getFlags()), Flags.INCLUDED)) {
                    dlog.error(iExpr.pos, DiagnosticErrorCode.MISSING_REQUIRED_PARAMETER, requiredParam.name,
                            iExpr.name.value);
                    errored = true;
                }
            }
        }

        if (!requiredIncRecordParams.isEmpty() && !requiredParams.isEmpty()) {
            // Log errors if any non-defaultable required record fields of included record parameters are not given as
            // named args.
            for (BVarSymbol requiredIncRecordParam : requiredIncRecordParams) {
                for (BVarSymbol requiredParam : requiredParams) {
                    if (types.getReferredType(requiredParam.type) ==
                            types.getReferredType(requiredIncRecordParam.owner.type)) {
                        dlog.error(iExpr.pos, DiagnosticErrorCode.MISSING_REQUIRED_PARAMETER,
                                requiredIncRecordParam.name, iExpr.name.value);
                        errored = true;
                    }
                }
            }
        }

        if (restParam == null &&
                (!iExpr.restArgs.isEmpty() ||
                         (vararg != null && valueProvidedParams.size() == nonRestParams.size()))) {
            dlog.error(iExpr.pos, DiagnosticErrorCode.TOO_MANY_ARGS_FUNC_CALL, iExpr.name.value);
            errored = true;
        }

        if (errored) {
            return symTable.semanticError;
        }

        BType listTypeRestArg = restParam == null ? null : restParam.type;
        BRecordType mappingTypeRestArg = null;

        if (vararg != null && nonRestArgs.size() < nonRestParams.size()) {
            // We only reach here if there are no named args and there is a vararg, and part of the non-rest params
            // are provided via the vararg.
            // Create a new tuple type and a closed record type as the expected rest param type with expected
            // required/defaultable paramtypes as members.
            PackageID pkgID = env.enclPkg.symbol.pkgID;
            List<BType> tupleMemberTypes = new ArrayList<>();
            BRecordTypeSymbol recordSymbol = createRecordTypeSymbol(pkgID, null, VIRTUAL);
            mappingTypeRestArg = new BRecordType(recordSymbol);
            LinkedHashMap<String, BField> fields = new LinkedHashMap<>();
            BType tupleRestType = null;
            BVarSymbol fieldSymbol;

            for (int j = nonRestArgs.size(); j < nonRestParams.size(); j++) {
                BType paramType = paramTypes.get(j);
                BVarSymbol nonRestParam = nonRestParams.get(j);
                Name paramName = nonRestParam.name;
                tupleMemberTypes.add(paramType);
                boolean required = requiredParams.contains(nonRestParam);
                fieldSymbol = new BVarSymbol(Flags.asMask(new HashSet<Flag>() {{
                                            add(required ? Flag.REQUIRED : Flag.OPTIONAL); }}), paramName,
                                            nonRestParam.getOriginalName(), pkgID, paramType, recordSymbol,
                                            symTable.builtinPos, VIRTUAL);
                fields.put(paramName.value, new BField(paramName, null, fieldSymbol));
            }

            if (listTypeRestArg != null) {
                if (listTypeRestArg.tag == TypeTags.ARRAY) {
                    tupleRestType = ((BArrayType) listTypeRestArg).eType;
                } else if (listTypeRestArg.tag == TypeTags.TUPLE) {
                    BTupleType restTupleType = (BTupleType) listTypeRestArg;
                    tupleMemberTypes.addAll(restTupleType.tupleTypes);
                    if (restTupleType.restType != null) {
                        tupleRestType = restTupleType.restType;
                    }
                }
            }

            BTupleType tupleType = new BTupleType(tupleMemberTypes);
            tupleType.restType = tupleRestType;
            listTypeRestArg = tupleType;
            mappingTypeRestArg.sealed = true;
            mappingTypeRestArg.restFieldType = symTable.noType;
            mappingTypeRestArg.fields = fields;
            recordSymbol.type = mappingTypeRestArg;
            mappingTypeRestArg.tsymbol = recordSymbol;
        }

        // Check whether the expected param count and the actual args counts are matching.
        if (listTypeRestArg == null && (vararg != null || !iExpr.restArgs.isEmpty())) {
            dlog.error(iExpr.pos, DiagnosticErrorCode.TOO_MANY_ARGS_FUNC_CALL, iExpr.name.value);
            return symTable.semanticError;
        }

        BType restType = null;
        if (vararg != null && !iExpr.restArgs.isEmpty()) {
            // We reach here if args are provided for the rest param as both individual rest args and a vararg.
            // Thus, the rest param type is the original rest param type which is an array type.
            BType elementType = ((BArrayType) listTypeRestArg).eType;

            for (BLangExpression restArg : iExpr.restArgs) {
                checkTypeParamExpr(restArg, this.env, elementType, true);
            }

            checkTypeParamExpr(vararg, this.env, listTypeRestArg, iExpr.langLibInvocation);
            iExpr.restArgs.add(vararg);
            restType = this.resultType;
        } else if (vararg != null) {
            iExpr.restArgs.add(vararg);
            if (mappingTypeRestArg != null) {
                LinkedHashSet<BType> restTypes = new LinkedHashSet<>();
                restTypes.add(listTypeRestArg);
                restTypes.add(mappingTypeRestArg);
                BType actualType = BUnionType.create(null, restTypes);
                checkTypeParamExpr(vararg, this.env, actualType, iExpr.langLibInvocation);
            } else {
                checkTypeParamExpr(vararg, this.env, listTypeRestArg, iExpr.langLibInvocation);
            }
            restType = this.resultType;
        } else if (!iExpr.restArgs.isEmpty()) {
            if (listTypeRestArg.tag == TypeTags.ARRAY) {
                BType elementType = ((BArrayType) listTypeRestArg).eType;
                for (BLangExpression restArg : iExpr.restArgs) {
                    checkTypeParamExpr(restArg, this.env, elementType, true);
                    if (restType != symTable.semanticError && this.resultType == symTable.semanticError) {
                        restType = this.resultType;
                    }
                }
            } else {
                BTupleType tupleType = (BTupleType) listTypeRestArg;
                List<BType> tupleMemberTypes = tupleType.tupleTypes;
                BType tupleRestType = tupleType.restType;

                int tupleMemCount = tupleMemberTypes.size();

                for (int j = 0; j < iExpr.restArgs.size(); j++) {
                    BLangExpression restArg = iExpr.restArgs.get(j);
                    BType memType = j < tupleMemCount ? tupleMemberTypes.get(j) : tupleRestType;
                    checkTypeParamExpr(restArg, this.env, memType, true);
                    if (restType != symTable.semanticError && this.resultType == symTable.semanticError) {
                        restType = this.resultType;
                    }
                }
            }
        }

        BType retType = typeParamAnalyzer.getReturnTypeParams(env, bInvokableType.getReturnType());
        long invokableSymbolFlags = invokableSymbol.flags;
        if (restType != symTable.semanticError && (Symbols.isFlagOn(invokableSymbolFlags, Flags.INTERFACE)
                || Symbols.isFlagOn(invokableSymbolFlags, Flags.NATIVE)) &&
                Symbols.isFlagOn(retType.flags, Flags.PARAMETERIZED)) {
            retType = unifier.build(retType, expType, iExpr, types, symTable, dlog);
        }

        // check argument types in arr:sort function
        boolean langLibPackageID = PackageID.isLangLibPackageID(iExpr.symbol.pkgID);
        String sortFuncName = "sort";
        if (langLibPackageID && sortFuncName.equals(iExpr.name.value)) {
            checkArrayLibSortFuncArgs(iExpr);
        }

        if (iExpr instanceof ActionNode && ((BLangInvocation.BLangActionInvocation) iExpr).async) {
            return this.generateFutureType(invokableSymbol, retType);
        } else {
            return retType;
        }
    }

    private void checkArrayLibSortFuncArgs(BLangInvocation iExpr) {
        if (iExpr.argExprs.size() <= 2 && !types.isOrderedType(iExpr.argExprs.get(0).getBType(), false)) {
            dlog.error(iExpr.argExprs.get(0).pos, DiagnosticErrorCode.INVALID_SORT_ARRAY_MEMBER_TYPE,
                       iExpr.argExprs.get(0).getBType());
        }

        if (iExpr.argExprs.size() != 3) {
            return;
        }

        BLangExpression keyFunction = iExpr.argExprs.get(2);
        BType keyFunctionType = keyFunction.getBType();

        if (keyFunctionType.tag == TypeTags.SEMANTIC_ERROR) {
            return;
        }

        if (keyFunctionType.tag == TypeTags.NIL) {
            if (!types.isOrderedType(iExpr.argExprs.get(0).getBType(), false)) {
                dlog.error(iExpr.argExprs.get(0).pos, DiagnosticErrorCode.INVALID_SORT_ARRAY_MEMBER_TYPE,
                           iExpr.argExprs.get(0).getBType());
            }
            return;
        }

        Location pos;
        BType returnType;

        if (keyFunction.getKind() == NodeKind.SIMPLE_VARIABLE_REF) {
            pos = keyFunction.pos;
            returnType = keyFunction.getBType().getReturnType();
        } else if (keyFunction.getKind() == NodeKind.ARROW_EXPR) {
            BLangArrowFunction arrowFunction = ((BLangArrowFunction) keyFunction);
            pos = arrowFunction.body.expr.pos;
            returnType = arrowFunction.body.expr.getBType();
            if (returnType.tag == TypeTags.SEMANTIC_ERROR) {
                return;
            }
        } else {
            BLangLambdaFunction keyLambdaFunction = (BLangLambdaFunction) keyFunction;
            pos = keyLambdaFunction.function.pos;
            returnType = keyLambdaFunction.function.getBType().getReturnType();
        }

        if (!types.isOrderedType(returnType, false)) {
            dlog.error(pos, DiagnosticErrorCode.INVALID_SORT_FUNC_RETURN_TYPE, returnType);
        }
    }

    private BVarSymbol checkParameterNameForDefaultArgument(BLangIdentifier argName, BLangExpression expr,
                                                            List<BVarSymbol> nonRestParams,
                                                            List<BVarSymbol> incRecordParams,
                                                            BVarSymbol incRecordParamAllowAdditionalFields) {
        for (BVarSymbol nonRestParam : nonRestParams) {
            if (nonRestParam.getName().value.equals(argName.value)) {
                return nonRestParam;
            }
        }
        for (BVarSymbol incRecordParam : incRecordParams) {
            if (incRecordParam.getName().value.equals(argName.value)) {
                return incRecordParam;
            }
        }
        if (incRecordParamAllowAdditionalFields != null) {
            BRecordType incRecordType =
                    (BRecordType) types.getReferredType(incRecordParamAllowAdditionalFields.type);
            checkExpr(expr, env, incRecordType.restFieldType);
            if (!incRecordType.fields.containsKey(argName.value)) {
                return new BVarSymbol(0, names.fromIdNode(argName), names.originalNameFromIdNode(argName),
                                      null, symTable.noType, null, argName.pos, VIRTUAL);
            }
        }
        return null;
    }

    private BFutureType generateFutureType(BInvokableSymbol invocableSymbol, BType retType) {

        boolean isWorkerStart = invocableSymbol.name.value.startsWith(WORKER_LAMBDA_VAR_PREFIX);
        return new BFutureType(TypeTags.FUTURE, retType, null, isWorkerStart);
    }

    private void checkTypeParamExpr(BLangExpression arg, SymbolEnv env, BType expectedType,
                                    boolean inferTypeForNumericLiteral) {
        checkTypeParamExpr(arg.pos, arg, env, expectedType, inferTypeForNumericLiteral);
    }

    private void checkTypeParamExpr(Location pos, BLangExpression arg, SymbolEnv env, BType expectedType,
                                    boolean inferTypeForNumericLiteral) {

        if (typeParamAnalyzer.notRequireTypeParams(env)) {
            checkExpr(arg, env, expectedType);
            return;
        }
        if (requireTypeInference(arg, inferTypeForNumericLiteral)) {
            // Need to infer the type. Calculate matching bound type, with no type.
            BType expType = typeParamAnalyzer.getMatchingBoundType(expectedType, env);
            BType inferredType = checkExpr(arg, env, expType);
            typeParamAnalyzer.checkForTypeParamsInArg(pos, inferredType, this.env, expectedType);
            return;
        }
        checkExpr(arg, env, expectedType);
        typeParamAnalyzer.checkForTypeParamsInArg(pos, arg.getBType(), this.env, expectedType);
    }

    private boolean requireTypeInference(BLangExpression expr, boolean inferTypeForNumericLiteral) {

        switch (expr.getKind()) {
            case GROUP_EXPR:
                return requireTypeInference(((BLangGroupExpr) expr).expression, inferTypeForNumericLiteral);
            case ARROW_EXPR:
            case LIST_CONSTRUCTOR_EXPR:
            case RECORD_LITERAL_EXPR:
                return true;
            case ELVIS_EXPR:
            case TERNARY_EXPR:
            case NUMERIC_LITERAL:
                return inferTypeForNumericLiteral;
            default:
                return false;
        }
    }

    private BType checkMappingField(RecordLiteralNode.RecordField field, BType mappingType) {
        BType fieldType = symTable.semanticError;
        boolean keyValueField = field.isKeyValueField();
        boolean spreadOpField = field.getKind() == NodeKind.RECORD_LITERAL_SPREAD_OP;

        boolean readOnlyConstructorField = false;
        String fieldName = null;
        Location pos = null;

        BLangExpression valueExpr = null;

        if (keyValueField) {
            valueExpr = ((BLangRecordKeyValueField) field).valueExpr;
        } else if (!spreadOpField) {
            valueExpr = (BLangRecordVarNameField) field;
        }

        switch (mappingType.tag) {
            case TypeTags.RECORD:
                if (keyValueField) {
                    BLangRecordKeyValueField keyValField = (BLangRecordKeyValueField) field;
                    BLangRecordKey key = keyValField.key;
                    TypeSymbolPair typeSymbolPair = checkRecordLiteralKeyExpr(key.expr, key.computedKey,
                                                                              (BRecordType) mappingType);
                    fieldType = typeSymbolPair.determinedType;
                    key.fieldSymbol = typeSymbolPair.fieldSymbol;
                    readOnlyConstructorField = keyValField.readonly;
                    pos = key.expr.pos;
                    fieldName = getKeyValueFieldName(keyValField);
                } else if (spreadOpField) {
                    BLangExpression spreadExpr = ((BLangRecordLiteral.BLangRecordSpreadOperatorField) field).expr;
                    checkExpr(spreadExpr, this.env);

                    BType spreadExprType = types.getReferredType(spreadExpr.getBType());
                    if (spreadExprType.tag == TypeTags.MAP) {
                        return types.checkType(spreadExpr.pos, ((BMapType) spreadExprType).constraint,
                                getAllFieldType((BRecordType) mappingType),
                                DiagnosticErrorCode.INCOMPATIBLE_TYPES);
                    }

                    if (spreadExprType.tag != TypeTags.RECORD) {
                        dlog.error(spreadExpr.pos, DiagnosticErrorCode.INCOMPATIBLE_TYPES_SPREAD_OP,
                                spreadExprType);
                        return symTable.semanticError;
                    }

                    boolean errored = false;
                    for (BField bField : ((BRecordType) spreadExprType).fields.values()) {
                        BType specFieldType = bField.type;
                        BSymbol fieldSymbol = symResolver.resolveStructField(spreadExpr.pos, this.env, bField.name,
                                                                             mappingType.tsymbol);
                        BType expectedFieldType = checkRecordLiteralKeyByName(spreadExpr.pos, fieldSymbol, bField.name,
                                                                              (BRecordType) mappingType);
                        if (expectedFieldType != symTable.semanticError &&
                                !types.isAssignable(specFieldType, expectedFieldType)) {
                            dlog.error(spreadExpr.pos, DiagnosticErrorCode.INCOMPATIBLE_TYPES_FIELD,
                                       expectedFieldType, bField.name, specFieldType);
                            if (!errored) {
                                errored = true;
                            }
                        }
                    }
                    return errored ? symTable.semanticError : symTable.noType;
                } else {
                    BLangRecordVarNameField varNameField = (BLangRecordVarNameField) field;
                    TypeSymbolPair typeSymbolPair = checkRecordLiteralKeyExpr(varNameField, false,
                                                                              (BRecordType) mappingType);
                    fieldType = typeSymbolPair.determinedType;
                    readOnlyConstructorField = varNameField.readonly;
                    pos = varNameField.pos;
                    fieldName = getVarNameFieldName(varNameField);
                }
                break;
            case TypeTags.MAP:
                if (spreadOpField) {
                    BLangExpression spreadExp = ((BLangRecordLiteral.BLangRecordSpreadOperatorField) field).expr;
                    BType spreadOpType = checkExpr(spreadExp, this.env);
                    BType spreadOpMemberType = checkSpreadFieldWithMapType(spreadOpType);
                    if (spreadOpMemberType.tag == symTable.semanticError.tag) {
                        dlog.error(spreadExp.pos, DiagnosticErrorCode.INCOMPATIBLE_TYPES_SPREAD_OP,
                                spreadOpType);
                        return symTable.semanticError;
                    }

                    return types.checkType(spreadExp.pos, spreadOpMemberType, ((BMapType) mappingType).constraint,
                            DiagnosticErrorCode.INCOMPATIBLE_TYPES);
                }

                boolean validMapKey;
                if (keyValueField) {
                    BLangRecordKeyValueField keyValField = (BLangRecordKeyValueField) field;
                    BLangRecordKey key = keyValField.key;
                    validMapKey = checkValidJsonOrMapLiteralKeyExpr(key.expr, key.computedKey);
                    readOnlyConstructorField = keyValField.readonly;
                    pos = key.pos;
                    fieldName = getKeyValueFieldName(keyValField);
                } else {
                    BLangRecordVarNameField varNameField = (BLangRecordVarNameField) field;
                    validMapKey = checkValidJsonOrMapLiteralKeyExpr(varNameField, false);
                    readOnlyConstructorField = varNameField.readonly;
                    pos = varNameField.pos;
                    fieldName = getVarNameFieldName(varNameField);
                }

                fieldType = validMapKey ? ((BMapType) mappingType).constraint : symTable.semanticError;
                break;
        }


        if (readOnlyConstructorField) {
            if (types.isSelectivelyImmutableType(fieldType)) {
                fieldType =
                        ImmutableTypeCloner.getImmutableIntersectionType(pos, types, fieldType, env, symTable,
                                anonymousModelHelper, names, new HashSet<>());
            } else if (!types.isInherentlyImmutableType(fieldType)) {
                dlog.error(pos, DiagnosticErrorCode.INVALID_READONLY_MAPPING_FIELD, fieldName, fieldType);
                fieldType = symTable.semanticError;
            }
        }

        if (spreadOpField) {
            // If we reach this point for a spread operator it is due to the mapping type being a semantic error.
            // In such a scenario, valueExpr would be null here, and fieldType would be symTable.semanticError.
            // We set the spread op expression as the valueExpr here, to check it against symTable.semanticError.
            valueExpr = ((BLangRecordLiteral.BLangRecordSpreadOperatorField) field).expr;
        }

        BLangExpression exprToCheck = valueExpr;
        if (this.nonErrorLoggingCheck) {
            exprToCheck = nodeCloner.cloneNode(valueExpr);
        } else {
            ((BLangNode) field).setBType(fieldType);
        }

        return checkExpr(exprToCheck, this.env, fieldType);
    }

    private BType checkSpreadFieldWithMapType(BType spreadOpType) {
        switch (spreadOpType.tag) {
            case TypeTags.RECORD:
                List<BType> types = new ArrayList<>();
                BRecordType recordType = (BRecordType) spreadOpType;

                for (BField recField : recordType.fields.values()) {
                    types.add(recField.type);
                }

                if (!recordType.sealed) {
                    types.add(recordType.restFieldType);
                }

                return getRepresentativeBroadType(types);
            case TypeTags.MAP:
                return ((BMapType) spreadOpType).constraint;
            case TypeTags.TYPEREFDESC:
                return checkSpreadFieldWithMapType(this.types.getReferredType(spreadOpType));
            default:
                return symTable.semanticError;
        }
    }

    private TypeSymbolPair checkRecordLiteralKeyExpr(BLangExpression keyExpr, boolean computedKey,
                                                     BRecordType recordType) {
        Name fieldName;

        if (computedKey) {
            checkExpr(keyExpr, this.env, symTable.stringType);

            if (keyExpr.getBType() == symTable.semanticError) {
                return new TypeSymbolPair(null, symTable.semanticError);
            }

            LinkedHashSet<BType> fieldTypes = recordType.fields.values().stream()
                    .map(field -> field.type)
                    .collect(Collectors.toCollection(LinkedHashSet::new));

            if (recordType.restFieldType.tag != TypeTags.NONE) {
                fieldTypes.add(recordType.restFieldType);
            }

            return new TypeSymbolPair(null, BUnionType.create(null, fieldTypes));
        } else if (keyExpr.getKind() == NodeKind.SIMPLE_VARIABLE_REF) {
            BLangSimpleVarRef varRef = (BLangSimpleVarRef) keyExpr;
            fieldName = names.fromIdNode(varRef.variableName);
        } else if (keyExpr.getKind() == NodeKind.LITERAL && keyExpr.getBType().tag == TypeTags.STRING) {
            fieldName = names.fromString((String) ((BLangLiteral) keyExpr).value);
        } else {
            dlog.error(keyExpr.pos, DiagnosticErrorCode.INVALID_RECORD_LITERAL_KEY);
            return new TypeSymbolPair(null, symTable.semanticError);
        }

        // Check whether the struct field exists
        BSymbol fieldSymbol = symResolver.resolveStructField(keyExpr.pos, this.env, fieldName, recordType.tsymbol);
        BType type = checkRecordLiteralKeyByName(keyExpr.pos, fieldSymbol, fieldName, recordType);

        return new TypeSymbolPair(fieldSymbol instanceof BVarSymbol ? (BVarSymbol) fieldSymbol : null, type);
    }

    private BType checkRecordLiteralKeyByName(Location location, BSymbol fieldSymbol, Name key,
                                              BRecordType recordType) {
        if (fieldSymbol != symTable.notFoundSymbol) {
            return fieldSymbol.type;
        }

        if (recordType.sealed) {
            dlog.error(location, DiagnosticErrorCode.UNDEFINED_STRUCTURE_FIELD_WITH_TYPE, key,
                       recordType.tsymbol.type.getKind().typeName(), recordType);
            return symTable.semanticError;
        }

        return recordType.restFieldType;
    }

    private BType getAllFieldType(BRecordType recordType) {
        LinkedHashSet<BType> possibleTypes = new LinkedHashSet<>();

        for (BField field : recordType.fields.values()) {
            possibleTypes.add(field.type);
        }

        BType restFieldType = recordType.restFieldType;

        if (restFieldType != null && restFieldType != symTable.noType) {
            possibleTypes.add(restFieldType);
        }

        return BUnionType.create(null, possibleTypes);
    }

    private boolean checkValidJsonOrMapLiteralKeyExpr(BLangExpression keyExpr, boolean computedKey) {
        if (computedKey) {
            checkExpr(keyExpr, this.env, symTable.stringType);

            if (keyExpr.getBType() == symTable.semanticError) {
                return false;
            }
            return true;
        } else if (keyExpr.getKind() == NodeKind.SIMPLE_VARIABLE_REF ||
                (keyExpr.getKind() == NodeKind.LITERAL && ((BLangLiteral) keyExpr).getBType().tag == TypeTags.STRING)) {
            return true;
        }
        dlog.error(keyExpr.pos, DiagnosticErrorCode.INVALID_RECORD_LITERAL_KEY);
        return false;
    }

    private BType addNilForNillableAccessType(BType actualType) {
        // index based map/record access always returns a nil-able type for optional/rest fields.
        if (actualType.isNullable()) {
            return actualType;
        }

        return BUnionType.create(null, actualType, symTable.nilType);
    }

    private BType checkRecordRequiredFieldAccess(BLangAccessExpression varReferExpr, Name fieldName,
                                                 BRecordType recordType) {
        BSymbol fieldSymbol = symResolver.resolveStructField(varReferExpr.pos, this.env, fieldName, recordType.tsymbol);

        if (Symbols.isOptional(fieldSymbol) || fieldSymbol == symTable.notFoundSymbol) {
            return symTable.semanticError;
        }

        // Set the field symbol to use during the code generation phase.
        varReferExpr.symbol = fieldSymbol;
        return fieldSymbol.type;
    }

    private BType checkRecordOptionalFieldAccess(BLangAccessExpression varReferExpr, Name fieldName,
                                                 BRecordType recordType) {
        BSymbol fieldSymbol = symResolver.resolveStructField(varReferExpr.pos, this.env, fieldName, recordType.tsymbol);

        if (fieldSymbol == symTable.notFoundSymbol || !Symbols.isOptional(fieldSymbol)) {
            return symTable.semanticError;
        }

        // Set the field symbol to use during the code generation phase.
        varReferExpr.symbol = fieldSymbol;
        return fieldSymbol.type;
    }

    private BType checkRecordRestFieldAccess(BLangAccessExpression varReferExpr, Name fieldName,
                                             BRecordType recordType) {
        BSymbol fieldSymbol = symResolver.resolveStructField(varReferExpr.pos, this.env, fieldName, recordType.tsymbol);

        if (fieldSymbol != symTable.notFoundSymbol) {
            // The field should not exist as a required or optional field.
            return symTable.semanticError;
        }

        if (recordType.sealed) {
            return symTable.semanticError;
        }

        return recordType.restFieldType;
    }

    private BType checkObjectFieldAccess(BLangFieldBasedAccess bLangFieldBasedAccess,
                                         Name fieldName, BObjectType objectType) {
        BSymbol fieldSymbol = symResolver.resolveStructField(bLangFieldBasedAccess.pos,
                this.env, fieldName, objectType.tsymbol);

        if (fieldSymbol != symTable.notFoundSymbol) {
            // Setting the field symbol. This is used during the code generation phase
            bLangFieldBasedAccess.symbol = fieldSymbol;
            return fieldSymbol.type;
        }

        // check if it is an attached function pointer call
        Name objFuncName = names.fromString(Symbols.getAttachedFuncSymbolName(objectType.tsymbol.name.value,
                fieldName.value));
        fieldSymbol = symResolver.resolveObjectField(bLangFieldBasedAccess.pos, env, objFuncName, objectType.tsymbol);

        if (fieldSymbol == symTable.notFoundSymbol) {
            dlog.error(bLangFieldBasedAccess.field.pos,
                    DiagnosticErrorCode.UNDEFINED_STRUCTURE_FIELD_WITH_TYPE, fieldName,
                    objectType.tsymbol.type.getKind().typeName(), objectType.tsymbol);
            return symTable.semanticError;
        }

        if (Symbols.isFlagOn(fieldSymbol.type.flags, Flags.ISOLATED) &&
                !Symbols.isFlagOn(objectType.flags, Flags.ISOLATED)) {
            fieldSymbol = ASTBuilderUtil.duplicateInvokableSymbol((BInvokableSymbol) fieldSymbol);

            fieldSymbol.flags &= ~Flags.ISOLATED;
            fieldSymbol.type.flags &= ~Flags.ISOLATED;
        }

        // Setting the field symbol. This is used during the code generation phase
        bLangFieldBasedAccess.symbol = fieldSymbol;
        return fieldSymbol.type;
    }

    private BType checkTupleFieldType(BType tupleType, int indexValue) {
        BTupleType bTupleType = (BTupleType) tupleType;
        if (bTupleType.tupleTypes.size() <= indexValue && bTupleType.restType != null) {
            return bTupleType.restType;
        } else if (indexValue < 0 || bTupleType.tupleTypes.size() <= indexValue) {
            return symTable.semanticError;
        }
        return bTupleType.tupleTypes.get(indexValue);
    }

    private void validateTags(BLangXMLElementLiteral bLangXMLElementLiteral, SymbolEnv xmlElementEnv) {
        // check type for start and end tags
        BLangExpression startTagName = bLangXMLElementLiteral.startTagName;
        checkExpr(startTagName, xmlElementEnv, symTable.stringType);
        BLangExpression endTagName = bLangXMLElementLiteral.endTagName;
        if (endTagName == null) {
            return;
        }

        checkExpr(endTagName, xmlElementEnv, symTable.stringType);
        if (startTagName.getKind() == NodeKind.XML_QNAME && endTagName.getKind() == NodeKind.XML_QNAME &&
                startTagName.equals(endTagName)) {
            return;
        }

        if (startTagName.getKind() != NodeKind.XML_QNAME && endTagName.getKind() != NodeKind.XML_QNAME) {
            return;
        }

        dlog.error(bLangXMLElementLiteral.pos, DiagnosticErrorCode.XML_TAGS_MISMATCH);
    }

    private void checkStringTemplateExprs(List<? extends BLangExpression> exprs) {
        for (BLangExpression expr : exprs) {
            checkExpr(expr, env);

            BType type = expr.getBType();

            if (type == symTable.semanticError) {
                continue;
            }

            if (!types.isNonNilSimpleBasicTypeOrString(type)) {
                dlog.error(expr.pos, DiagnosticErrorCode.INCOMPATIBLE_TYPES,
                        BUnionType.create(null, symTable.intType, symTable.floatType,
                                symTable.decimalType, symTable.stringType,
                                symTable.booleanType), type);
            }
        }
    }

    /**
     * Concatenate the consecutive text type nodes, and get the reduced set of children.
     *
     * @param exprs         Child nodes
     * @param xmlElementEnv
     * @return Reduced set of children
     */
    private List<BLangExpression> concatSimilarKindXMLNodes(List<BLangExpression> exprs, SymbolEnv xmlElementEnv) {
        List<BLangExpression> newChildren = new ArrayList<>();
        List<BLangExpression> tempConcatExpressions = new ArrayList<>();

        for (BLangExpression expr : exprs) {
            BType exprType;
            if (expr.getKind() == NodeKind.QUERY_EXPR) {
                exprType = checkExpr(expr, xmlElementEnv, expType);
            } else {
                exprType = checkExpr(expr, xmlElementEnv);
            }
            if (TypeTags.isXMLTypeTag(exprType.tag)) {
                if (!tempConcatExpressions.isEmpty()) {
                    newChildren.add(getXMLTextLiteral(tempConcatExpressions));
                    tempConcatExpressions = new ArrayList<>();
                }
                newChildren.add(expr);
                continue;
            }

            BType type = expr.getBType();
            if (type.tag >= TypeTags.JSON &&
                    !TypeTags.isIntegerTypeTag(type.tag) && !TypeTags.isStringTypeTag(type.tag)) {
                if (type != symTable.semanticError && !TypeTags.isXMLTypeTag(type.tag)) {
                    dlog.error(expr.pos, DiagnosticErrorCode.INCOMPATIBLE_TYPES,
                            BUnionType.create(null, symTable.intType, symTable.floatType,
                                    symTable.decimalType, symTable.stringType,
                                    symTable.booleanType, symTable.xmlType), type);
                }
                continue;
            }

            tempConcatExpressions.add(expr);
        }

        // Add remaining concatenated text nodes as children
        if (!tempConcatExpressions.isEmpty()) {
            newChildren.add(getXMLTextLiteral(tempConcatExpressions));
        }

        return newChildren;
    }

    private BLangExpression getXMLTextLiteral(List<BLangExpression> exprs) {
        BLangXMLTextLiteral xmlTextLiteral = (BLangXMLTextLiteral) TreeBuilder.createXMLTextLiteralNode();
        xmlTextLiteral.textFragments = exprs;
        xmlTextLiteral.pos = exprs.get(0).pos;
        xmlTextLiteral.setBType(symTable.xmlType);
        return xmlTextLiteral;
    }

    private BType getAccessExprFinalType(BLangAccessExpression accessExpr, BType actualType) {

        // Cache the actual type of the field. This will be used in desuagr phase to create safe navigation.
        accessExpr.originalType = actualType;

        BUnionType unionType = BUnionType.create(null, actualType);

        if (returnsNull(accessExpr)) {
            unionType.add(symTable.nilType);
        }

        BType parentType = accessExpr.expr.getBType();
        if (accessExpr.errorSafeNavigation
                && (parentType.tag == TypeTags.SEMANTIC_ERROR || (parentType.tag == TypeTags.UNION
                && ((BUnionType) parentType).getMemberTypes().contains(symTable.errorType)))) {
            unionType.add(symTable.errorType);
        }

        // If there's only one member, and the one an only member is:
        //    a) nilType OR
        //    b) not-nullable
        // then return that only member, as the return type.
        if (unionType.getMemberTypes().size() == 1) {
            return unionType.getMemberTypes().toArray(new BType[0])[0];
        }

        return unionType;
    }

    private boolean returnsNull(BLangAccessExpression accessExpr) {
        BType parentType = accessExpr.expr.getBType();
        if (parentType.isNullable() && parentType.tag != TypeTags.JSON) {
            return true;
        }

        // Check whether this is a map access by index. If not, null is not a possible return type.
        if (parentType.tag != TypeTags.MAP) {
            return false;
        }

        // A map access with index, returns nullable type
        if (accessExpr.getKind() == NodeKind.INDEX_BASED_ACCESS_EXPR
                && accessExpr.expr.getBType().tag == TypeTags.MAP) {
            BType constraintType = ((BMapType) accessExpr.expr.getBType()).constraint;

            // JSON and any is special cased here, since those are two union types, with null within them.
            // Therefore return 'type' will not include null.
            return constraintType != null && constraintType.tag != TypeTags.ANY && constraintType.tag != TypeTags.JSON;
        }

        return false;
    }

    private BType checkObjectFieldAccessExpr(BLangFieldBasedAccess fieldAccessExpr, BType varRefType, Name fieldName) {
        if (varRefType.tag == TypeTags.OBJECT) {
            return checkObjectFieldAccess(fieldAccessExpr, fieldName, (BObjectType) varRefType);
        }

        // If the type is not an object, it needs to be a union of objects.
        // Resultant field type is calculated here.
        Set<BType> memberTypes = ((BUnionType) varRefType).getMemberTypes();

        LinkedHashSet<BType> fieldTypeMembers = new LinkedHashSet<>();

        for (BType memType : memberTypes) {
            BType individualFieldType = checkObjectFieldAccess(fieldAccessExpr, fieldName, (BObjectType) memType);

            if (individualFieldType == symTable.semanticError) {
                return individualFieldType;
            }

            fieldTypeMembers.add(individualFieldType);
        }

        if (fieldTypeMembers.size() == 1) {
            return fieldTypeMembers.iterator().next();
        }

        return BUnionType.create(null, fieldTypeMembers);
    }

    private BType checkRecordFieldAccessExpr(BLangFieldBasedAccess fieldAccessExpr, BType type, Name fieldName) {
        BType varRefType = types.getReferredType(type);
        if (varRefType.tag == TypeTags.RECORD) {
            BSymbol fieldSymbol = symResolver.resolveStructField(fieldAccessExpr.pos, this.env,
                    fieldName, varRefType.tsymbol);

            if (Symbols.isOptional(fieldSymbol) && !fieldSymbol.type.isNullable() && !fieldAccessExpr.isLValue) {
                fieldAccessExpr.symbol = fieldSymbol;
                return addNilForNillableAccessType(fieldSymbol.type);
            }
            return checkRecordRequiredFieldAccess(fieldAccessExpr, fieldName, (BRecordType) varRefType);
        }

        // If the type is not a record, it needs to be a union of records.
        // Resultant field type is calculated here.
        Set<BType> memberTypes = ((BUnionType) varRefType).getMemberTypes();

        // checks whether if the field symbol type is nilable and the field is optional in other records
        for (BType memType : memberTypes) {
            BSymbol fieldSymbol = symResolver.resolveStructField(fieldAccessExpr.pos, this.env,
                    fieldName, memType.tsymbol);
            if (fieldSymbol.type.isNullable() &&
                    isFieldOptionalInRecords(((BUnionType) varRefType), fieldName, fieldAccessExpr)) {
                return symTable.semanticError;
            }
        }

        LinkedHashSet<BType> fieldTypeMembers = new LinkedHashSet<>();

        for (BType memType : memberTypes) {
            BType individualFieldType = checkRecordFieldAccessExpr(fieldAccessExpr, memType, fieldName);

            if (individualFieldType == symTable.semanticError) {
                return individualFieldType;
            }

            fieldTypeMembers.add(individualFieldType);
        }

        if (fieldTypeMembers.size() == 1) {
            return fieldTypeMembers.iterator().next();
        }

        return BUnionType.create(null, fieldTypeMembers);
    }

    private boolean isFieldOptionalInRecords(BUnionType unionType, Name fieldName,
                                             BLangFieldBasedAccess fieldAccessExpr) {
        Set<BType> memberTypes = unionType.getMemberTypes();
        for (BType memType: memberTypes) {
            BSymbol fieldSymbol = symResolver.resolveStructField(fieldAccessExpr.pos, this.env,
                    fieldName, memType.tsymbol);
            if (Symbols.isOptional(fieldSymbol)) {
                return true;
            }
        }
        return false;
    }

    private BType checkRecordFieldAccessLhsExpr(BLangFieldBasedAccess fieldAccessExpr, BType varRefType,
                                                Name fieldName) {
        if (varRefType.tag == TypeTags.RECORD) {
            BType fieldType = checkRecordRequiredFieldAccess(fieldAccessExpr, fieldName, (BRecordType) varRefType);
            if (fieldType != symTable.semanticError) {
                return fieldType;
            }

            // For the LHS, the field could be optional.
            return checkRecordOptionalFieldAccess(fieldAccessExpr, fieldName, (BRecordType) varRefType);
        }

        // If the type is not an record, it needs to be a union of records.
        // Resultant field type is calculated here.
        Set<BType> memberTypes = ((BUnionType) varRefType).getMemberTypes();

        LinkedHashSet<BType> fieldTypeMembers = new LinkedHashSet<>();

        for (BType memType : memberTypes) {
            BType individualFieldType = checkRecordFieldAccessLhsExpr(fieldAccessExpr, memType, fieldName);

            if (individualFieldType == symTable.semanticError) {
                return symTable.semanticError;
            }

            fieldTypeMembers.add(individualFieldType);
        }

        if (fieldTypeMembers.size() == 1) {
            return fieldTypeMembers.iterator().next();
        }

        return BUnionType.create(null, fieldTypeMembers);
    }

    private BType checkOptionalRecordFieldAccessExpr(BLangFieldBasedAccess fieldAccessExpr, BType varRefType,
                                                     Name fieldName) {
        BType refType = types.getReferredType(varRefType);
        if (refType.tag == TypeTags.RECORD) {
            BType fieldType = checkRecordRequiredFieldAccess(fieldAccessExpr, fieldName, (BRecordType) refType);
            if (fieldType != symTable.semanticError) {
                return fieldType;
            }

            fieldType = checkRecordOptionalFieldAccess(fieldAccessExpr, fieldName, (BRecordType) refType);
            if (fieldType == symTable.semanticError) {
                return fieldType;
            }
            return addNilForNillableAccessType(fieldType);
        }

        // If the type is not an record, it needs to be a union of records.
        // Resultant field type is calculated here.
        Set<BType> memberTypes = ((BUnionType) refType).getMemberTypes();

        BType fieldType;

        boolean nonMatchedRecordExists = false;

        LinkedHashSet<BType> fieldTypeMembers = new LinkedHashSet<>();

        for (BType memType : memberTypes) {
            BType individualFieldType = checkOptionalRecordFieldAccessExpr(fieldAccessExpr, memType, fieldName);

            if (individualFieldType == symTable.semanticError) {
                nonMatchedRecordExists = true;
                continue;
            }

            fieldTypeMembers.add(individualFieldType);
        }

        if (fieldTypeMembers.isEmpty()) {
            return symTable.semanticError;
        }

        if (fieldTypeMembers.size() == 1) {
            fieldType = fieldTypeMembers.iterator().next();
        } else {
            fieldType = BUnionType.create(null, fieldTypeMembers);
        }

        return nonMatchedRecordExists ? addNilForNillableAccessType(fieldType) : fieldType;
    }

    private RecordUnionDiagnostics checkRecordUnion(BLangFieldBasedAccess fieldAccessExpr, Set<BType> memberTypes,
                                                    Name fieldName) {

        RecordUnionDiagnostics recordUnionDiagnostics = new RecordUnionDiagnostics();

        for (BType memberType : memberTypes) {
            BRecordType recordMember = (BRecordType) types.getReferredType(memberType);

            if (recordMember.getFields().containsKey(fieldName.getValue())) {

                if (isNilableType(fieldAccessExpr, memberType, fieldName)) {
                    recordUnionDiagnostics.nilableInRecords.add(recordMember);
                }

            } else {
                // The field being accessed is not declared in this record member type
                recordUnionDiagnostics.undeclaredInRecords.add(recordMember);
            }

        }

        return recordUnionDiagnostics;
    }

    private boolean isNilableType(BLangFieldBasedAccess fieldAccessExpr, BType memberType,
                              Name fieldName) {
        BSymbol fieldSymbol = symResolver.resolveStructField(fieldAccessExpr.pos, this.env,
                fieldName, memberType.tsymbol);
        return fieldSymbol.type.isNullable();
    }

    private void logRhsFieldAccExprErrors(BLangFieldBasedAccess fieldAccessExpr, BType varRefType, Name fieldName) {
        if (varRefType.tag == TypeTags.RECORD) {

            BRecordType recordVarRefType = (BRecordType) varRefType;
            boolean isFieldDeclared = recordVarRefType.getFields().containsKey(fieldName.getValue());

            if (isFieldDeclared) {
                // The field being accessed using the field access expression is declared as an optional field
                dlog.error(fieldAccessExpr.pos,
                        DiagnosticErrorCode.FIELD_ACCESS_CANNOT_BE_USED_TO_ACCESS_OPTIONAL_FIELDS);
            } else if (recordVarRefType.sealed) {
                // Accessing an undeclared field in a close record
                dlog.error(fieldAccessExpr.pos, DiagnosticErrorCode.UNDECLARED_FIELD_IN_RECORD, fieldName, varRefType);

            } else {
                // The field accessed is either not declared or maybe declared as a rest field in an open record
                dlog.error(fieldAccessExpr.pos, DiagnosticErrorCode.INVALID_FIELD_ACCESS_IN_RECORD_TYPE, fieldName,
                        varRefType);
            }

        } else {
            // If the type is not a record, it needs to be a union of records
            LinkedHashSet<BType> memberTypes = ((BUnionType) varRefType).getMemberTypes();
            RecordUnionDiagnostics recUnionInfo = checkRecordUnion(fieldAccessExpr, memberTypes, fieldName);

            if (recUnionInfo.hasNilableAndUndeclared()) {

                dlog.error(fieldAccessExpr.pos,
                        DiagnosticErrorCode.UNDECLARED_AND_NILABLE_FIELDS_IN_UNION_OF_RECORDS, fieldName,
                        recUnionInfo.recordsToString(recUnionInfo.undeclaredInRecords),
                        recUnionInfo.recordsToString(recUnionInfo.nilableInRecords));
            } else if (recUnionInfo.hasUndeclared()) {

                dlog.error(fieldAccessExpr.pos, DiagnosticErrorCode.UNDECLARED_FIELD_IN_UNION_OF_RECORDS, fieldName,
                        recUnionInfo.recordsToString(recUnionInfo.undeclaredInRecords));
            } else if (recUnionInfo.hasNilable()) {

                dlog.error(fieldAccessExpr.pos, DiagnosticErrorCode.NILABLE_FIELD_IN_UNION_OF_RECORDS, fieldName,
                        recUnionInfo.recordsToString(recUnionInfo.nilableInRecords));
            }
        }
    }

    private BType checkFieldAccessExpr(BLangFieldBasedAccess fieldAccessExpr, BType varRefType, Name fieldName) {
        BType actualType = symTable.semanticError;
        varRefType = types.getReferredType(varRefType);

        if (types.isSubTypeOfBaseType(varRefType, TypeTags.OBJECT)) {
            actualType = checkObjectFieldAccessExpr(fieldAccessExpr, varRefType, fieldName);
            fieldAccessExpr.originalType = actualType;
        } else if (types.isSubTypeOfBaseType(varRefType, TypeTags.RECORD)) {
            actualType = checkRecordFieldAccessExpr(fieldAccessExpr, varRefType, fieldName);

            if (actualType != symTable.semanticError) {
                fieldAccessExpr.originalType = actualType;
                return actualType;
            }

            if (!fieldAccessExpr.isLValue) {
                logRhsFieldAccExprErrors(fieldAccessExpr, varRefType, fieldName);
                return actualType;
            }

            // If this is an LHS expression, check if there is a required and/ optional field by the specified field
            // name in all records.
            actualType = checkRecordFieldAccessLhsExpr(fieldAccessExpr, varRefType, fieldName);
            fieldAccessExpr.originalType = actualType;
            if (actualType == symTable.semanticError) {
                dlog.error(fieldAccessExpr.pos, DiagnosticErrorCode.UNDEFINED_STRUCTURE_FIELD_WITH_TYPE,
                        fieldName, varRefType.tsymbol.type.getKind().typeName(), varRefType);
            }
        } else if (types.isLax(varRefType)) {
            if (fieldAccessExpr.isLValue) {
                dlog.error(fieldAccessExpr.pos,
                        DiagnosticErrorCode.OPERATION_DOES_NOT_SUPPORT_FIELD_ACCESS_FOR_ASSIGNMENT,
                        varRefType);
                return symTable.semanticError;
            }
            if (fieldAccessExpr.fieldKind == FieldKind.WITH_NS) {
                resolveXMLNamespace((BLangFieldBasedAccess.BLangNSPrefixedFieldBasedAccess) fieldAccessExpr);
            }
            BType laxFieldAccessType = getLaxFieldAccessType(varRefType);
            actualType = BUnionType.create(null, laxFieldAccessType, symTable.errorType);
            fieldAccessExpr.originalType = laxFieldAccessType;
        } else if (fieldAccessExpr.expr.getKind() == NodeKind.FIELD_BASED_ACCESS_EXPR &&
                hasLaxOriginalType(((BLangFieldBasedAccess) fieldAccessExpr.expr))) {
            BType laxFieldAccessType =
                    getLaxFieldAccessType(((BLangFieldBasedAccess) fieldAccessExpr.expr).originalType);
            if (fieldAccessExpr.fieldKind == FieldKind.WITH_NS) {
                resolveXMLNamespace((BLangFieldBasedAccess.BLangNSPrefixedFieldBasedAccess) fieldAccessExpr);
            }
            actualType = BUnionType.create(null, laxFieldAccessType, symTable.errorType);
            fieldAccessExpr.errorSafeNavigation = true;
            fieldAccessExpr.originalType = laxFieldAccessType;
        } else if (TypeTags.isXMLTypeTag(varRefType.tag)) {
            if (fieldAccessExpr.isLValue) {
                dlog.error(fieldAccessExpr.pos, DiagnosticErrorCode.CANNOT_UPDATE_XML_SEQUENCE);
            }
            // todo: field access on a xml value is not attribute access, return type should be string?
            // `_` is a special field that refer to the element name.
            actualType = symTable.xmlType;
            fieldAccessExpr.originalType = actualType;
        } else if (varRefType.tag != TypeTags.SEMANTIC_ERROR) {
            dlog.error(fieldAccessExpr.pos, DiagnosticErrorCode.OPERATION_DOES_NOT_SUPPORT_FIELD_ACCESS,
                    varRefType);
        }

        return actualType;
    }

    private void resolveXMLNamespace(BLangFieldBasedAccess.BLangNSPrefixedFieldBasedAccess fieldAccessExpr) {
        BLangFieldBasedAccess.BLangNSPrefixedFieldBasedAccess nsPrefixedFieldAccess = fieldAccessExpr;
        String nsPrefix = nsPrefixedFieldAccess.nsPrefix.value;
        BSymbol nsSymbol = symResolver.lookupSymbolInPrefixSpace(env, names.fromString(nsPrefix));

        if (nsSymbol == symTable.notFoundSymbol) {
            dlog.error(nsPrefixedFieldAccess.nsPrefix.pos, DiagnosticErrorCode.CANNOT_FIND_XML_NAMESPACE,
                    nsPrefixedFieldAccess.nsPrefix);
        } else if (nsSymbol.getKind() == SymbolKind.PACKAGE) {
            nsPrefixedFieldAccess.nsSymbol = (BXMLNSSymbol) findXMLNamespaceFromPackageConst(
                    nsPrefixedFieldAccess.field.value, nsPrefixedFieldAccess.nsPrefix.value,
                    (BPackageSymbol) nsSymbol, fieldAccessExpr.pos);
        } else {
            nsPrefixedFieldAccess.nsSymbol = (BXMLNSSymbol) nsSymbol;
        }
    }

    private boolean hasLaxOriginalType(BLangFieldBasedAccess fieldBasedAccess) {
        return fieldBasedAccess.originalType != null && types.isLax(fieldBasedAccess.originalType);
    }

    private BType getLaxFieldAccessType(BType exprType) {
        switch (exprType.tag) {
            case TypeTags.JSON:
                return symTable.jsonType;
            case TypeTags.XML:
            case TypeTags.XML_ELEMENT:
                return symTable.stringType;
            case TypeTags.MAP:
                return ((BMapType) exprType).constraint;
            case TypeTags.UNION:
                BUnionType unionType = (BUnionType) exprType;
                if (types.isSameType(symTable.jsonType, unionType)) {
                    return symTable.jsonType;
                }
                LinkedHashSet<BType> memberTypes = new LinkedHashSet<>();
                unionType.getMemberTypes().forEach(bType -> memberTypes.add(getLaxFieldAccessType(bType)));
                return memberTypes.size() == 1 ? memberTypes.iterator().next() : BUnionType.create(null, memberTypes);
        }
        return symTable.semanticError;
    }

    private BType checkOptionalFieldAccessExpr(BLangFieldBasedAccess fieldAccessExpr, BType varRefType,
                                               Name fieldName) {
        BType actualType = symTable.semanticError;

        boolean nillableExprType = false;
        BType effectiveType = varRefType;

        if (varRefType.tag == TypeTags.UNION) {
            Set<BType> memTypes = ((BUnionType) varRefType).getMemberTypes();

            if (memTypes.contains(symTable.nilType)) {
                LinkedHashSet<BType> nilRemovedSet = new LinkedHashSet<>();
                for (BType bType : memTypes) {
                    if (bType != symTable.nilType) {
                        nilRemovedSet.add(bType);
                    } else {
                        nillableExprType = true;
                    }
                }

                effectiveType = nilRemovedSet.size() == 1 ? nilRemovedSet.iterator().next() :
                        BUnionType.create(null, nilRemovedSet);
            }
        }

        if (types.isSubTypeOfBaseType(effectiveType, TypeTags.RECORD)) {
            actualType = checkOptionalRecordFieldAccessExpr(fieldAccessExpr, effectiveType, fieldName);
            if (actualType == symTable.semanticError) {
                dlog.error(fieldAccessExpr.pos,
                        DiagnosticErrorCode.OPERATION_DOES_NOT_SUPPORT_OPTIONAL_FIELD_ACCESS_FOR_FIELD,
                        varRefType, fieldName);
            }
            fieldAccessExpr.nilSafeNavigation = nillableExprType;
            fieldAccessExpr.originalType = fieldAccessExpr.leafNode || !nillableExprType ? actualType :
                    types.getTypeWithoutNil(actualType);
        } else if (types.isLax(effectiveType)) {
            BType laxFieldAccessType = getLaxFieldAccessType(effectiveType);
            actualType = accessCouldResultInError(effectiveType) ?
                    BUnionType.create(null, laxFieldAccessType, symTable.errorType) : laxFieldAccessType;
            if (fieldAccessExpr.fieldKind == FieldKind.WITH_NS) {
                resolveXMLNamespace((BLangFieldBasedAccess.BLangNSPrefixedFieldBasedAccess) fieldAccessExpr);
            }
            fieldAccessExpr.originalType = laxFieldAccessType;
            fieldAccessExpr.nilSafeNavigation = true;
            nillableExprType = true;
        } else if (fieldAccessExpr.expr.getKind() == NodeKind.FIELD_BASED_ACCESS_EXPR &&
                hasLaxOriginalType(((BLangFieldBasedAccess) fieldAccessExpr.expr))) {
            BType laxFieldAccessType =
                    getLaxFieldAccessType(((BLangFieldBasedAccess) fieldAccessExpr.expr).originalType);
            actualType = accessCouldResultInError(effectiveType) ?
                    BUnionType.create(null, laxFieldAccessType, symTable.errorType) : laxFieldAccessType;
            if (fieldAccessExpr.fieldKind == FieldKind.WITH_NS) {
                resolveXMLNamespace((BLangFieldBasedAccess.BLangNSPrefixedFieldBasedAccess) fieldAccessExpr);
            }
            fieldAccessExpr.errorSafeNavigation = true;
            fieldAccessExpr.originalType = laxFieldAccessType;
            fieldAccessExpr.nilSafeNavigation = true;
            nillableExprType = true;
        } else if (varRefType.tag != TypeTags.SEMANTIC_ERROR) {
            dlog.error(fieldAccessExpr.pos,
                    DiagnosticErrorCode.OPERATION_DOES_NOT_SUPPORT_OPTIONAL_FIELD_ACCESS, varRefType);
        }

        if (nillableExprType && actualType != symTable.semanticError && !actualType.isNullable()) {
            actualType = BUnionType.create(null, actualType, symTable.nilType);
        }

        return actualType;
    }

    private boolean accessCouldResultInError(BType type) {
        if (type.tag == TypeTags.JSON) {
            return true;
        }

        if (type.tag == TypeTags.MAP) {
            return false;
        }

        if (type.tag == TypeTags.XML) {
            return true;
        }

        if (type.tag == TypeTags.UNION) {
            return ((BUnionType) type).getMemberTypes().stream().anyMatch(this::accessCouldResultInError);
        } else {
            return false;
        }
    }

    private BType checkIndexAccessExpr(BLangIndexBasedAccess indexBasedAccessExpr) {
        BType effectiveType = types.getTypeWithEffectiveIntersectionTypes(indexBasedAccessExpr.expr.getBType());
        BType varRefType = types.getReferredType(effectiveType);
        boolean nillableExprType = false;

        if (varRefType.tag == TypeTags.UNION) {
            Set<BType> memTypes = ((BUnionType) varRefType).getMemberTypes();

            if (memTypes.contains(symTable.nilType)) {
                LinkedHashSet<BType> nilRemovedSet = new LinkedHashSet<>();
                for (BType bType : memTypes) {
                    if (bType != symTable.nilType) {
                        nilRemovedSet.add(bType);
                    } else {
                        nillableExprType = true;
                    }
                }

                if (nillableExprType) {
                    varRefType = nilRemovedSet.size() == 1 ? nilRemovedSet.iterator().next() :
                            BUnionType.create(null, nilRemovedSet);

                    if (!types.isSubTypeOfMapping(varRefType)) {
                        // Member access is allowed on optional types only with mappings.
                        dlog.error(indexBasedAccessExpr.pos,
                                DiagnosticErrorCode.OPERATION_DOES_NOT_SUPPORT_MEMBER_ACCESS,
                                   indexBasedAccessExpr.expr.getBType());
                        return symTable.semanticError;
                    }

                    if (indexBasedAccessExpr.isLValue) {
                        dlog.error(indexBasedAccessExpr.pos,
                                DiagnosticErrorCode.OPERATION_DOES_NOT_SUPPORT_MEMBER_ACCESS_FOR_ASSIGNMENT,
                                   indexBasedAccessExpr.expr.getBType());
                        return symTable.semanticError;
                    }
                }
            }
        }


        BLangExpression indexExpr = indexBasedAccessExpr.indexExpr;
        BType actualType = symTable.semanticError;

        if (types.isSubTypeOfMapping(varRefType)) {
            checkExpr(indexExpr, this.env, symTable.stringType);

            if (indexExpr.getBType() == symTable.semanticError) {
                return symTable.semanticError;
            }

            actualType = checkMappingIndexBasedAccess(indexBasedAccessExpr, varRefType);

            if (actualType == symTable.semanticError) {
                if (types.getReferredType(indexExpr.getBType()).tag == TypeTags.STRING
                        && isConst(indexExpr)) {
                    String fieldName = getConstFieldName(indexExpr);
                    dlog.error(indexBasedAccessExpr.pos, DiagnosticErrorCode.UNDEFINED_STRUCTURE_FIELD,
                            fieldName, indexBasedAccessExpr.expr.getBType());
                    return actualType;
                }

                dlog.error(indexExpr.pos, DiagnosticErrorCode.INVALID_RECORD_MEMBER_ACCESS_EXPR, indexExpr.getBType());
                return actualType;
            }

            indexBasedAccessExpr.nilSafeNavigation = nillableExprType;
            indexBasedAccessExpr.originalType = indexBasedAccessExpr.leafNode || !nillableExprType ? actualType :
                    types.getTypeWithoutNil(actualType);
        } else if (types.isSubTypeOfList(varRefType)) {
            checkExpr(indexExpr, this.env, symTable.intType);

            if (indexExpr.getBType() == symTable.semanticError) {
                return symTable.semanticError;
            }

            actualType = checkListIndexBasedAccess(indexBasedAccessExpr, varRefType);
            indexBasedAccessExpr.originalType = actualType;

            if (actualType == symTable.semanticError) {
                if (indexExpr.getBType().tag == TypeTags.INT && isConst(indexExpr)) {
                    dlog.error(indexBasedAccessExpr.indexExpr.pos,
                            DiagnosticErrorCode.LIST_INDEX_OUT_OF_RANGE, getConstIndex(indexExpr));
                    return actualType;
                }
                dlog.error(indexExpr.pos, DiagnosticErrorCode.INVALID_LIST_MEMBER_ACCESS_EXPR, indexExpr.getBType());
                return actualType;
            }
        } else if (types.isAssignable(varRefType, symTable.stringType)) {
            if (indexBasedAccessExpr.isLValue) {
                dlog.error(indexBasedAccessExpr.pos,
                        DiagnosticErrorCode.OPERATION_DOES_NOT_SUPPORT_MEMBER_ACCESS_FOR_ASSIGNMENT,
                           indexBasedAccessExpr.expr.getBType());
                return symTable.semanticError;
            }

            checkExpr(indexExpr, this.env, symTable.intType);

            if (indexExpr.getBType() == symTable.semanticError) {
                return symTable.semanticError;
            }

            indexBasedAccessExpr.originalType = symTable.charStringType;
            actualType = symTable.charStringType;
        } else if (TypeTags.isXMLTypeTag(varRefType.tag)) {
            if (indexBasedAccessExpr.isLValue) {
                indexExpr.setBType(symTable.semanticError);
                dlog.error(indexBasedAccessExpr.pos, DiagnosticErrorCode.CANNOT_UPDATE_XML_SEQUENCE);
                return actualType;
            }

            BType type = checkExpr(indexExpr, this.env, symTable.intType);
            if (type == symTable.semanticError) {
                return type;
            }
            // Note: out of range member access returns empty xml value unlike lists
            // hence, this needs to be set to xml type
            indexBasedAccessExpr.originalType = varRefType;
            actualType = varRefType;
        } else if (varRefType.tag == TypeTags.TABLE) {
            if (indexBasedAccessExpr.isLValue) {
                dlog.error(indexBasedAccessExpr.pos, DiagnosticErrorCode.CANNOT_UPDATE_TABLE_USING_MEMBER_ACCESS,
                        varRefType);
                return symTable.semanticError;
            }
            BTableType tableType = (BTableType) types.getReferredType(indexBasedAccessExpr.expr.getBType());
            BType keyTypeConstraint = tableType.keyTypeConstraint;
            if (tableType.keyTypeConstraint == null) {
                keyTypeConstraint = createTableKeyConstraint(tableType.fieldNameList, tableType.constraint);

                if (keyTypeConstraint == symTable.semanticError) {
                    dlog.error(indexBasedAccessExpr.pos,
                               DiagnosticErrorCode.MEMBER_ACCESS_NOT_SUPPORT_FOR_KEYLESS_TABLE,
                               indexBasedAccessExpr.expr);
                    return symTable.semanticError;
                }
            }

            if (indexExpr.getKind() != NodeKind.TABLE_MULTI_KEY) {
                checkExpr(indexExpr, this.env, keyTypeConstraint);
                if (indexExpr.getBType() == symTable.semanticError) {
                    dlog.error(indexBasedAccessExpr.pos, DiagnosticErrorCode.INVALID_KEY_CONSTRAINT_PROVIDED_FOR_ACCESS,
                            keyTypeConstraint);
                    return symTable.semanticError;
                }
            } else {
                List<BLangExpression> multiKeyExpressionList = ((BLangTableMultiKeyExpr)
                        indexBasedAccessExpr.indexExpr).multiKeyIndexExprs;
                List<BType> keyConstraintTypes = ((BTupleType) keyTypeConstraint).tupleTypes;
                if (keyConstraintTypes.size() != multiKeyExpressionList.size()) {
                    dlog.error(indexBasedAccessExpr.pos, DiagnosticErrorCode.INVALID_KEY_CONSTRAINT_PROVIDED_FOR_ACCESS,
                            keyTypeConstraint);
                    return symTable.semanticError;
                }

                for (int i = 0; i < multiKeyExpressionList.size(); i++) {
                    BLangExpression keyExpr = multiKeyExpressionList.get(i);
                    checkExpr(keyExpr, this.env, keyConstraintTypes.get(i));
                    if (keyExpr.getBType() == symTable.semanticError) {
                        dlog.error(indexBasedAccessExpr.pos,
                                   DiagnosticErrorCode.INVALID_KEY_CONSTRAINT_PROVIDED_FOR_ACCESS,
                                   keyTypeConstraint);
                        return symTable.semanticError;
                    }
                }
            }

            if (expType.tag != TypeTags.NONE) {
                BType resultType = checkExpr(indexBasedAccessExpr.expr, env, expType);
                if (resultType == symTable.semanticError) {
                    return symTable.semanticError;
                }
            }
            BType constraint = tableType.constraint;
            actualType = addNilForNillableAccessType(constraint);
            indexBasedAccessExpr.originalType = indexBasedAccessExpr.leafNode || !nillableExprType ? actualType :
                    types.getTypeWithoutNil(actualType);
        } else if (varRefType == symTable.semanticError) {
            indexBasedAccessExpr.indexExpr.setBType(symTable.semanticError);
            return symTable.semanticError;
        } else {
            indexBasedAccessExpr.indexExpr.setBType(symTable.semanticError);
            dlog.error(indexBasedAccessExpr.pos, DiagnosticErrorCode.OPERATION_DOES_NOT_SUPPORT_MEMBER_ACCESS,
                       indexBasedAccessExpr.expr.getBType());
            return symTable.semanticError;
        }

        if (nillableExprType && !actualType.isNullable()) {
            actualType = BUnionType.create(null, actualType, symTable.nilType);
        }

        return actualType;
    }

    private Long getConstIndex(BLangExpression indexExpr) {
        return indexExpr.getKind() == NodeKind.NUMERIC_LITERAL ? (Long) ((BLangLiteral) indexExpr).value :
                (Long) ((BConstantSymbol) ((BLangSimpleVarRef) indexExpr).symbol).value.value;
    }

    private String getConstFieldName(BLangExpression indexExpr) {
        return indexExpr.getKind() == NodeKind.LITERAL ? (String) ((BLangLiteral) indexExpr).value :
                (String) ((BConstantSymbol) ((BLangSimpleVarRef) indexExpr).symbol).value.value;
    }

    private BType checkArrayIndexBasedAccess(BLangIndexBasedAccess indexBasedAccess, BType indexExprType,
                                             BArrayType arrayType) {
        BType actualType = symTable.semanticError;
        switch (indexExprType.tag) {
            case TypeTags.INT:
                BLangExpression indexExpr = indexBasedAccess.indexExpr;
                if (!isConst(indexExpr) || arrayType.state == BArrayState.OPEN) {
                    actualType = arrayType.eType;
                    break;
                }
                Long indexVal = getConstIndex(indexExpr);
                actualType = indexVal >= arrayType.size || indexVal < 0 ? symTable.semanticError : arrayType.eType;
                break;
            case TypeTags.FINITE:
                BFiniteType finiteIndexExpr = (BFiniteType) indexExprType;
                boolean validIndexExists = false;
                for (BLangExpression finiteMember : finiteIndexExpr.getValueSpace()) {
                    int indexValue = ((Long) ((BLangLiteral) finiteMember).value).intValue();
                    if (indexValue >= 0 &&
                            (arrayType.state == BArrayState.OPEN || indexValue < arrayType.size)) {
                        validIndexExists = true;
                        break;
                    }
                }
                if (!validIndexExists) {
                    return symTable.semanticError;
                }
                actualType = arrayType.eType;
                break;
            case TypeTags.UNION:
                // address the case where we have a union of finite types
                List<BFiniteType> finiteTypes = ((BUnionType) indexExprType).getMemberTypes().stream()
                        .filter(memType -> types.getReferredType(memType).tag == TypeTags.FINITE)
                        .map(matchedType -> (BFiniteType) types.getReferredType(matchedType))
                        .collect(Collectors.toList());

                BFiniteType finiteType;
                if (finiteTypes.size() == 1) {
                    finiteType = finiteTypes.get(0);
                } else {
                    Set<BLangExpression> valueSpace = new LinkedHashSet<>();
                    finiteTypes.forEach(constituent -> valueSpace.addAll(constituent.getValueSpace()));
                    finiteType = new BFiniteType(null, valueSpace);
                }

                BType elementType = checkArrayIndexBasedAccess(indexBasedAccess, finiteType, arrayType);
                if (elementType == symTable.semanticError) {
                    return symTable.semanticError;
                }
                actualType = arrayType.eType;
                break;
            case TypeTags.TYPEREFDESC:
                return checkArrayIndexBasedAccess(indexBasedAccess, types.getReferredType(indexExprType),
                        arrayType);
        }
        return actualType;
    }

    private BType checkListIndexBasedAccess(BLangIndexBasedAccess accessExpr, BType type) {
        if (type.tag == TypeTags.ARRAY) {
            return checkArrayIndexBasedAccess(accessExpr, accessExpr.indexExpr.getBType(), (BArrayType) type);
        }

        if (type.tag == TypeTags.TUPLE) {
            return checkTupleIndexBasedAccess(accessExpr, (BTupleType) type, accessExpr.indexExpr.getBType());
        }

        LinkedHashSet<BType> fieldTypeMembers = new LinkedHashSet<>();

        for (BType memType : ((BUnionType) type).getMemberTypes()) {
            BType individualFieldType = checkListIndexBasedAccess(accessExpr, memType);

            if (individualFieldType == symTable.semanticError) {
                continue;
            }

            fieldTypeMembers.add(individualFieldType);
        }

        if (fieldTypeMembers.size() == 0) {
            return symTable.semanticError;
        }

        if (fieldTypeMembers.size() == 1) {
            return fieldTypeMembers.iterator().next();
        }
        return BUnionType.create(null, fieldTypeMembers);
    }

    private BType checkTupleIndexBasedAccess(BLangIndexBasedAccess accessExpr, BTupleType tuple, BType currentType) {
        BType actualType = symTable.semanticError;
        BLangExpression indexExpr = accessExpr.indexExpr;
        switch (currentType.tag) {
            case TypeTags.INT:
                if (isConst(indexExpr)) {
                    actualType = checkTupleFieldType(tuple, getConstIndex(indexExpr).intValue());
                } else {
                    BTupleType tupleExpr = (BTupleType) accessExpr.expr.getBType();
                    LinkedHashSet<BType> tupleTypes = collectTupleFieldTypes(tupleExpr, new LinkedHashSet<>());
                    actualType = tupleTypes.size() == 1 ? tupleTypes.iterator().next() : BUnionType.create(null,
                                                                                                           tupleTypes);
                }
                break;
            case TypeTags.FINITE:
                BFiniteType finiteIndexExpr = (BFiniteType) currentType;
                LinkedHashSet<BType> possibleTypes = new LinkedHashSet<>();
                for (BLangExpression finiteMember : finiteIndexExpr.getValueSpace()) {
                    int indexValue = ((Long) ((BLangLiteral) finiteMember).value).intValue();
                    BType fieldType = checkTupleFieldType(tuple, indexValue);
                    if (fieldType.tag != TypeTags.SEMANTIC_ERROR) {
                        possibleTypes.add(fieldType);
                    }
                }
                if (possibleTypes.size() == 0) {
                    return symTable.semanticError;
                }
                actualType = possibleTypes.size() == 1 ? possibleTypes.iterator().next() :
                        BUnionType.create(null, possibleTypes);
                break;

            case TypeTags.UNION:
                LinkedHashSet<BType> possibleTypesByMember = new LinkedHashSet<>();
                List<BFiniteType> finiteTypes = new ArrayList<>();
                ((BUnionType) currentType).getMemberTypes().forEach(memType -> {
                    memType = types.getReferredType(memType);
                    if (memType.tag == TypeTags.FINITE) {
                        finiteTypes.add((BFiniteType) memType);
                    } else {
                        BType possibleType = checkTupleIndexBasedAccess(accessExpr, tuple, memType);
                        if (possibleType.tag == TypeTags.UNION) {
                            possibleTypesByMember.addAll(((BUnionType) possibleType).getMemberTypes());
                        } else {
                            possibleTypesByMember.add(possibleType);
                        }
                    }
                });

                BFiniteType finiteType;
                if (finiteTypes.size() == 1) {
                    finiteType = finiteTypes.get(0);
                } else {
                    Set<BLangExpression> valueSpace = new LinkedHashSet<>();
                    finiteTypes.forEach(constituent -> valueSpace.addAll(constituent.getValueSpace()));
                    finiteType = new BFiniteType(null, valueSpace);
                }

                BType possibleType = checkTupleIndexBasedAccess(accessExpr, tuple, finiteType);
                if (possibleType.tag == TypeTags.UNION) {
                    possibleTypesByMember.addAll(((BUnionType) possibleType).getMemberTypes());
                } else {
                    possibleTypesByMember.add(possibleType);
                }

                if (possibleTypesByMember.contains(symTable.semanticError)) {
                    return symTable.semanticError;
                }
                actualType = possibleTypesByMember.size() == 1 ? possibleTypesByMember.iterator().next() :
                        BUnionType.create(null, possibleTypesByMember);
                break;
            case TypeTags.TYPEREFDESC:
                return checkTupleIndexBasedAccess(accessExpr, tuple, types.getReferredType(currentType));
        }
        return actualType;
    }

    private LinkedHashSet<BType> collectTupleFieldTypes(BTupleType tupleType, LinkedHashSet<BType> memberTypes) {
        tupleType.tupleTypes
                .forEach(memberType -> {
                    if (memberType.tag == TypeTags.UNION) {
                        collectMemberTypes((BUnionType) memberType, memberTypes);
                    } else {
                        memberTypes.add(memberType);
                    }
                });
        return memberTypes;
    }

    private BType checkMappingIndexBasedAccess(BLangIndexBasedAccess accessExpr, BType bType) {
        BType type = types.getReferredType(bType);
        if (type.tag == TypeTags.MAP) {
            BType constraint = types.getReferredType(((BMapType) type).constraint);
            return accessExpr.isLValue ? constraint : addNilForNillableAccessType(constraint);
        }

        if (type.tag == TypeTags.RECORD) {
            return checkRecordIndexBasedAccess(accessExpr, (BRecordType) type, accessExpr.indexExpr.getBType());
        }

        BType fieldType;

        boolean nonMatchedRecordExists = false;

        LinkedHashSet<BType> fieldTypeMembers = new LinkedHashSet<>();

        for (BType memType : ((BUnionType) type).getMemberTypes()) {
            BType individualFieldType = checkMappingIndexBasedAccess(accessExpr, memType);

            if (individualFieldType == symTable.semanticError) {
                nonMatchedRecordExists = true;
                continue;
            }

            fieldTypeMembers.add(individualFieldType);
        }

        if (fieldTypeMembers.size() == 0) {
            return symTable.semanticError;
        }

        if (fieldTypeMembers.size() == 1) {
            fieldType = fieldTypeMembers.iterator().next();
        } else {
            fieldType = BUnionType.create(null, fieldTypeMembers);
        }

        return nonMatchedRecordExists ? addNilForNillableAccessType(fieldType) : fieldType;
    }

    private BType checkRecordIndexBasedAccess(BLangIndexBasedAccess accessExpr, BRecordType record, BType currentType) {
        BType actualType = symTable.semanticError;
        BLangExpression indexExpr = accessExpr.indexExpr;
        switch (currentType.tag) {
            case TypeTags.STRING:
                if (isConst(indexExpr)) {
                    String fieldName = IdentifierUtils.escapeSpecialCharacters(getConstFieldName(indexExpr));
                    actualType = checkRecordRequiredFieldAccess(accessExpr, names.fromString(fieldName), record);
                    if (actualType != symTable.semanticError) {
                        return actualType;
                    }

                    actualType = checkRecordOptionalFieldAccess(accessExpr, names.fromString(fieldName), record);
                    if (actualType == symTable.semanticError) {
                        actualType = checkRecordRestFieldAccess(accessExpr, names.fromString(fieldName), record);
                        if (actualType == symTable.semanticError) {
                            return actualType;
                        }
                        if (actualType == symTable.neverType) {
                            return actualType;
                        }
                        return addNilForNillableAccessType(actualType);
                    }

                    if (accessExpr.isLValue) {
                        return actualType;
                    }
                    return addNilForNillableAccessType(actualType);
                }

                LinkedHashSet<BType> fieldTypes = record.fields.values().stream()
                        .map(field -> field.type)
                        .collect(Collectors.toCollection(LinkedHashSet::new));

                if (record.restFieldType.tag != TypeTags.NONE) {
                    fieldTypes.add(record.restFieldType);
                }

                if (fieldTypes.stream().noneMatch(BType::isNullable)) {
                    fieldTypes.add(symTable.nilType);
                }

                actualType = BUnionType.create(null, fieldTypes);
                break;
            case TypeTags.FINITE:
                BFiniteType finiteIndexExpr = (BFiniteType) currentType;
                LinkedHashSet<BType> possibleTypes = new LinkedHashSet<>();
                for (BLangExpression finiteMember : finiteIndexExpr.getValueSpace()) {
                    String fieldName = (String) ((BLangLiteral) finiteMember).value;
                    BType fieldType = checkRecordRequiredFieldAccess(accessExpr, names.fromString(fieldName), record);
                    if (fieldType == symTable.semanticError) {
                        fieldType = checkRecordOptionalFieldAccess(accessExpr, names.fromString(fieldName), record);
                        if (fieldType == symTable.semanticError) {
                            fieldType = checkRecordRestFieldAccess(accessExpr, names.fromString(fieldName), record);
                        }

                        if (fieldType != symTable.semanticError) {
                            fieldType = addNilForNillableAccessType(fieldType);
                        }
                    }

                    if (fieldType.tag == TypeTags.SEMANTIC_ERROR) {
                        continue;
                    }
                    possibleTypes.add(fieldType);
                }

                if (possibleTypes.isEmpty()) {
                    return symTable.semanticError;
                }

                if (possibleTypes.stream().noneMatch(BType::isNullable)) {
                    possibleTypes.add(symTable.nilType);
                }

                actualType = possibleTypes.size() == 1 ? possibleTypes.iterator().next() :
                        BUnionType.create(null, possibleTypes);
                break;
            case TypeTags.UNION:
                LinkedHashSet<BType> possibleTypesByMember = new LinkedHashSet<>();
                List<BFiniteType> finiteTypes = new ArrayList<>();
                types.getAllTypes(currentType, true).forEach(memType -> {
                    if (memType.tag == TypeTags.FINITE) {
                        finiteTypes.add((BFiniteType) memType);
                    } else {
                        BType possibleType = checkRecordIndexBasedAccess(accessExpr, record, memType);
                        if (possibleType.tag == TypeTags.UNION) {
                            possibleTypesByMember.addAll(((BUnionType) possibleType).getMemberTypes());
                        } else {
                            possibleTypesByMember.add(possibleType);
                        }
                    }
                });

                BFiniteType finiteType;
                if (finiteTypes.size() == 1) {
                    finiteType = finiteTypes.get(0);
                } else {
                    Set<BLangExpression> valueSpace = new LinkedHashSet<>();
                    finiteTypes.forEach(constituent -> valueSpace.addAll(constituent.getValueSpace()));
                    finiteType = new BFiniteType(null, valueSpace);
                }

                BType possibleType = checkRecordIndexBasedAccess(accessExpr, record, finiteType);
                if (possibleType.tag == TypeTags.UNION) {
                    possibleTypesByMember.addAll(((BUnionType) possibleType).getMemberTypes());
                } else {
                    possibleTypesByMember.add(possibleType);
                }

                if (possibleTypesByMember.contains(symTable.semanticError)) {
                    return symTable.semanticError;
                }
                actualType = possibleTypesByMember.size() == 1 ? possibleTypesByMember.iterator().next() :
                        BUnionType.create(null, possibleTypesByMember);
                break;
            case TypeTags.TYPEREFDESC:
                return checkRecordIndexBasedAccess(accessExpr, record,
                        types.getReferredType(currentType));
        }
        return actualType;
    }

    private List<BType> getTypesList(BType type) {
        if (type.tag == TypeTags.UNION) {
            BUnionType unionType = (BUnionType) type;
            return new ArrayList<>(unionType.getMemberTypes());
        } else {
            return Lists.of(type);
        }
    }

    private LinkedHashSet<BType> getMatchExpressionTypes(BLangMatchExpression bLangMatchExpression) {
        List<BType> exprTypes = getTypesList(bLangMatchExpression.expr.getBType());
        LinkedHashSet<BType> matchExprTypes = new LinkedHashSet<>();
        for (BType type : exprTypes) {
            boolean assignable = false;
            for (BLangMatchExprPatternClause pattern : bLangMatchExpression.patternClauses) {
                BType patternExprType = pattern.expr.getBType();

                // Type of the pattern expression, becomes one of the types of the whole but expression
                matchExprTypes.addAll(getTypesList(patternExprType));

                if (type.tag == TypeTags.SEMANTIC_ERROR || patternExprType.tag == TypeTags.SEMANTIC_ERROR) {
                    return new LinkedHashSet<BType>() {
                        {
                            add(symTable.semanticError);
                        }
                    };
                }

                assignable = this.types.isAssignable(type, pattern.variable.getBType());
                if (assignable) {
                    break;
                }
            }

            // If the matching expr type is not matching to any pattern, it becomes one of the types
            // returned by the whole but expression
            if (!assignable) {
                matchExprTypes.add(type);
            }
        }

        return matchExprTypes;
    }

    private boolean couldHoldTableValues(BType type, List<BType> encounteredTypes) {
        if (encounteredTypes.contains(type)) {
            return false;
        }
        encounteredTypes.add(type);

        switch (type.tag) {
            case TypeTags.UNION:
                for (BType bType1 : ((BUnionType) type).getMemberTypes()) {
                    if (couldHoldTableValues(bType1, encounteredTypes)) {
                        return true;
                    }
                }
                return false;
            case TypeTags.MAP:
                return couldHoldTableValues(((BMapType) type).constraint, encounteredTypes);
            case TypeTags.RECORD:
                BRecordType recordType = (BRecordType) type;
                for (BField field : recordType.fields.values()) {
                    if (couldHoldTableValues(field.type, encounteredTypes)) {
                        return true;
                    }
                }
                return !recordType.sealed && couldHoldTableValues(recordType.restFieldType, encounteredTypes);
            case TypeTags.ARRAY:
                return couldHoldTableValues(((BArrayType) type).eType, encounteredTypes);
            case TypeTags.TUPLE:
                for (BType bType : ((BTupleType) type).getTupleTypes()) {
                    if (couldHoldTableValues(bType, encounteredTypes)) {
                        return true;
                    }
                }
                return false;
        }
        return false;
    }

    private boolean isConst(BLangExpression expression) {

        if (ConstantAnalyzer.isValidConstantExpressionNode(expression)) {
            return true;
        }

        if (expression.getKind() != NodeKind.SIMPLE_VARIABLE_REF) {
            return false;
        }

        return (((BLangSimpleVarRef) expression).symbol.tag & SymTag.CONSTANT) == SymTag.CONSTANT;
    }

    private Name getCurrentCompUnit(BLangNode node) {
        return names.fromString(node.pos.lineRange().filePath());
    }

    private BType getRepresentativeBroadType(List<BType> inferredTypeList) {
        for (int i = 0; i < inferredTypeList.size(); i++) {
            BType type = inferredTypeList.get(i);
            if (type.tag == TypeTags.SEMANTIC_ERROR) {
                return type;
            }

            for (int j = i + 1; j < inferredTypeList.size(); j++) {
                BType otherType = inferredTypeList.get(j);

                if (otherType.tag == TypeTags.SEMANTIC_ERROR) {
                    return otherType;
                }

                if (types.isAssignable(otherType, type)) {
                    inferredTypeList.remove(j);
                    j -= 1;
                    continue;
                }

                if (types.isAssignable(type, otherType)) {
                    inferredTypeList.remove(i);
                    i -= 1;
                    break;
                }
            }
        }

        if (inferredTypeList.size() == 1) {
            return inferredTypeList.get(0);
        }

        return BUnionType.create(null, inferredTypeList.toArray(new BType[0]));
    }

    private BType defineInferredRecordType(BLangRecordLiteral recordLiteral, BType expType) {
        PackageID pkgID = env.enclPkg.symbol.pkgID;
        BRecordTypeSymbol recordSymbol = createRecordTypeSymbol(pkgID, recordLiteral.pos, VIRTUAL);

        Map<String, FieldInfo> nonRestFieldTypes = new LinkedHashMap<>();
        List<BType> restFieldTypes = new ArrayList<>();

        for (RecordLiteralNode.RecordField field : recordLiteral.fields) {
            if (field.isKeyValueField()) {
                BLangRecordKeyValueField keyValue = (BLangRecordKeyValueField) field;
                BLangRecordKey key = keyValue.key;
                BLangExpression expression = keyValue.valueExpr;
                BLangExpression keyExpr = key.expr;
                if (key.computedKey) {
                    checkExpr(keyExpr, env, symTable.stringType);
                    BType exprType = checkExpr(expression, env, expType);
                    if (isUniqueType(restFieldTypes, exprType)) {
                        restFieldTypes.add(exprType);
                    }
                } else {
                    addToNonRestFieldTypes(nonRestFieldTypes, getKeyName(keyExpr),
                                           keyValue.readonly ? checkExpr(expression, env, symTable.readonlyType) :
                                                   checkExpr(expression, env, expType),
                                           true, keyValue.readonly);
                }
            } else if (field.getKind() == NodeKind.RECORD_LITERAL_SPREAD_OP) {
                BType spreadOpType = checkExpr(((BLangRecordLiteral.BLangRecordSpreadOperatorField) field).expr,
                        env, expType);
                BType type = types.getReferredType(spreadOpType);

                if (type.tag == TypeTags.MAP) {
                    BType constraintType = ((BMapType) type).constraint;

                    if (isUniqueType(restFieldTypes, constraintType)) {
                        restFieldTypes.add(constraintType);
                    }
                }

                if (type.tag != TypeTags.RECORD) {
                    continue;
                }

                BRecordType recordType = (BRecordType) type;
                for (BField recField : recordType.fields.values()) {
                    addToNonRestFieldTypes(nonRestFieldTypes, recField.name.value, recField.type,
                                           !Symbols.isOptional(recField.symbol), false);
                }

                if (!recordType.sealed) {
                    BType restFieldType = recordType.restFieldType;
                    if (isUniqueType(restFieldTypes, restFieldType)) {
                        restFieldTypes.add(restFieldType);
                    }
                }
            } else {
                BLangRecordVarNameField varNameField = (BLangRecordVarNameField) field;
                addToNonRestFieldTypes(nonRestFieldTypes, getKeyName(varNameField),
                                       varNameField.readonly ? checkExpr(varNameField, env, symTable.readonlyType) :
                                               checkExpr(varNameField, env, expType),
                                       true, varNameField.readonly);
            }
        }

        LinkedHashMap<String, BField> fields = new LinkedHashMap<>();
        boolean allReadOnlyNonRestFields = true;

        for (Map.Entry<String, FieldInfo> entry : nonRestFieldTypes.entrySet()) {
            FieldInfo fieldInfo = entry.getValue();
            List<BType> types = fieldInfo.types;

            if (types.contains(symTable.semanticError)) {
                return symTable.semanticError;
            }

            String key = entry.getKey();
            Name fieldName = names.fromString(key);
            BType type = types.size() == 1 ? types.get(0) : BUnionType.create(null, types.toArray(new BType[0]));

            Set<Flag> flags = new HashSet<>();

            if (fieldInfo.required) {
                flags.add(Flag.REQUIRED);
            } else {
                flags.add(Flag.OPTIONAL);
            }

            if (fieldInfo.readonly) {
                flags.add(Flag.READONLY);
            } else if (allReadOnlyNonRestFields) {
                allReadOnlyNonRestFields = false;
            }

            BVarSymbol fieldSymbol = new BVarSymbol(Flags.asMask(flags), fieldName, pkgID, type, recordSymbol,
                                                    symTable.builtinPos, VIRTUAL);
            fields.put(fieldName.value, new BField(fieldName, null, fieldSymbol));
            recordSymbol.scope.define(fieldName, fieldSymbol);
        }

        BRecordType recordType = new BRecordType(recordSymbol);
        recordType.fields = fields;

        if (restFieldTypes.contains(symTable.semanticError)) {
            return symTable.semanticError;
        }

        if (restFieldTypes.isEmpty()) {
            recordType.sealed = true;
            recordType.restFieldType = symTable.noType;
        } else if (restFieldTypes.size() == 1) {
            recordType.restFieldType = restFieldTypes.get(0);
        } else {
            recordType.restFieldType = BUnionType.create(null, restFieldTypes.toArray(new BType[0]));
        }
        recordSymbol.type = recordType;
        recordType.tsymbol = recordSymbol;

        if (expType == symTable.readonlyType || (recordType.sealed && allReadOnlyNonRestFields)) {
            recordType.flags |= Flags.READONLY;
            recordSymbol.flags |= Flags.READONLY;
        }

        BLangRecordTypeNode recordTypeNode = TypeDefBuilderHelper.createRecordTypeNode(recordType, pkgID, symTable,
                                                                                       recordLiteral.pos);
        recordTypeNode.initFunction = TypeDefBuilderHelper.createInitFunctionForRecordType(recordTypeNode, env,
                                                                                           names, symTable);
        TypeDefBuilderHelper.createTypeDefinitionForTSymbol(recordType, recordSymbol, recordTypeNode, env);

        return recordType;
    }

    private BRecordTypeSymbol createRecordTypeSymbol(PackageID pkgID, Location location,
                                                     SymbolOrigin origin) {
        BRecordTypeSymbol recordSymbol =
                Symbols.createRecordSymbol(Flags.ANONYMOUS,
                                           names.fromString(anonymousModelHelper.getNextAnonymousTypeKey(pkgID)),
                                           pkgID, null, env.scope.owner, location, origin);

        BInvokableType bInvokableType = new BInvokableType(new ArrayList<>(), symTable.nilType, null);
        BInvokableSymbol initFuncSymbol = Symbols.createFunctionSymbol(
                Flags.PUBLIC, Names.EMPTY, Names.EMPTY, env.enclPkg.symbol.pkgID, bInvokableType, env.scope.owner,
                false, symTable.builtinPos, VIRTUAL);
        initFuncSymbol.retType = symTable.nilType;
        recordSymbol.initializerFunc = new BAttachedFunction(Names.INIT_FUNCTION_SUFFIX, initFuncSymbol,
                                                             bInvokableType, location);

        recordSymbol.scope = new Scope(recordSymbol);
        recordSymbol.scope.define(
                names.fromString(recordSymbol.name.value + "." + recordSymbol.initializerFunc.funcName.value),
                recordSymbol.initializerFunc.symbol);
        return recordSymbol;
    }

    private String getKeyName(BLangExpression key) {
        return key.getKind() == NodeKind.SIMPLE_VARIABLE_REF ?
                ((BLangSimpleVarRef) key).variableName.value : (String) ((BLangLiteral) key).value;
    }

    private void addToNonRestFieldTypes(Map<String, FieldInfo> nonRestFieldTypes, String keyString,
                                        BType exprType, boolean required, boolean readonly) {
        if (!nonRestFieldTypes.containsKey(keyString)) {
            nonRestFieldTypes.put(keyString, new FieldInfo(new ArrayList<BType>() {{ add(exprType); }}, required,
                                                           readonly));
            return;
        }

        FieldInfo fieldInfo = nonRestFieldTypes.get(keyString);
        List<BType> typeList = fieldInfo.types;

        if (isUniqueType(typeList, exprType)) {
            typeList.add(exprType);
        }

        if (required && !fieldInfo.required) {
            fieldInfo.required = true;
        }
    }

    private boolean isUniqueType(List<BType> typeList, BType type) {
        boolean isRecord = type.tag == TypeTags.RECORD;

        for (BType bType : typeList) {

            if (isRecord) {
                if (type == bType) {
                    return false;
                }
            } else if (types.isSameType(type, bType)) {
                return false;
            }
        }
        return true;
    }

    private BType checkXmlSubTypeLiteralCompatibility(Location location, BXMLSubType mutableXmlSubType,
                                                      BType expType) {
        if (expType == symTable.semanticError) {
            return expType;
        }

        boolean unionExpType = expType.tag == TypeTags.UNION;

        if (expType == mutableXmlSubType) {
            return expType;
        }

        if (!unionExpType && types.isAssignable(mutableXmlSubType, expType)) {
            return mutableXmlSubType;
        }

        BXMLSubType immutableXmlSubType = (BXMLSubType)
                ImmutableTypeCloner.getEffectiveImmutableType(location, types, mutableXmlSubType, env, symTable,
                                                              anonymousModelHelper, names);

        if (expType == immutableXmlSubType) {
            return expType;
        }

        if (!unionExpType && types.isAssignable(immutableXmlSubType, expType)) {
            return immutableXmlSubType;
        }

        if (!unionExpType) {
            dlog.error(location, DiagnosticErrorCode.INCOMPATIBLE_TYPES, expType, mutableXmlSubType);
            return symTable.semanticError;
        }

        List<BType> compatibleTypes = new ArrayList<>();
        for (BType memberType : ((BUnionType) expType).getMemberTypes()) {
            if (compatibleTypes.contains(memberType)) {
                continue;
            }

            if (memberType == mutableXmlSubType || memberType == immutableXmlSubType) {
                compatibleTypes.add(memberType);
                continue;
            }

            if (types.isAssignable(mutableXmlSubType, memberType) && !compatibleTypes.contains(mutableXmlSubType)) {
                compatibleTypes.add(mutableXmlSubType);
                continue;
            }

            if (types.isAssignable(immutableXmlSubType, memberType) && !compatibleTypes.contains(immutableXmlSubType)) {
                compatibleTypes.add(immutableXmlSubType);
            }
        }

        if (compatibleTypes.isEmpty()) {
            dlog.error(location, DiagnosticErrorCode.INCOMPATIBLE_TYPES, expType, mutableXmlSubType);
            return symTable.semanticError;
        }

        if (compatibleTypes.size() == 1) {
            return compatibleTypes.get(0);
        }

        dlog.error(location, DiagnosticErrorCode.AMBIGUOUS_TYPES, expType);
        return symTable.semanticError;
    }

    private void markChildrenAsImmutable(BLangXMLElementLiteral bLangXMLElementLiteral) {
        for (BLangExpression modifiedChild : bLangXMLElementLiteral.modifiedChildren) {
            BType childType = modifiedChild.getBType();
            if (Symbols.isFlagOn(childType.flags, Flags.READONLY) || !types.isSelectivelyImmutableType(childType)) {
                continue;
            }
            modifiedChild.setBType(ImmutableTypeCloner.getEffectiveImmutableType(modifiedChild.pos, types, childType,
                                                                         env, symTable, anonymousModelHelper, names));

            if (modifiedChild.getKind() == NodeKind.XML_ELEMENT_LITERAL) {
                markChildrenAsImmutable((BLangXMLElementLiteral) modifiedChild);
            }
        }
    }

    private void logUndefinedSymbolError(Location pos, String name) {
        if (!missingNodesHelper.isMissingNode(name)) {
            dlog.error(pos, DiagnosticErrorCode.UNDEFINED_SYMBOL, name);
        }
    }

    private void markTypeAsIsolated(BType actualType) {
        actualType.flags |= Flags.ISOLATED;
        actualType.tsymbol.flags |= Flags.ISOLATED;
    }

    private boolean isObjectConstructorExpr(BLangTypeInit cIExpr, BType actualType) {
        return cIExpr.getType() != null && Symbols.isFlagOn(actualType.tsymbol.flags, Flags.ANONYMOUS);
    }

    private BLangClassDefinition getClassDefinitionForObjectConstructorExpr(BLangTypeInit cIExpr, SymbolEnv env) {
        List<BLangClassDefinition> classDefinitions = env.enclPkg.classDefinitions;

        BLangUserDefinedType userDefinedType = (BLangUserDefinedType) cIExpr.getType();
        BSymbol symbol = symResolver.lookupMainSpaceSymbolInPackage(userDefinedType.pos, env,
                                                                    names.fromIdNode(userDefinedType.pkgAlias),
                                                                    names.fromIdNode(userDefinedType.typeName));

        for (BLangClassDefinition classDefinition : classDefinitions) {
            if (classDefinition.symbol == symbol) {
                return classDefinition;
            }
        }
        return null; // Won't reach here.
    }

    private void handleObjectConstrExprForReadOnly(BLangTypeInit cIExpr, BObjectType actualObjectType,
                                                   BLangClassDefinition classDefForConstructor, SymbolEnv env,
                                                   boolean logErrors) {
        boolean hasNeverReadOnlyField = false;

        for (BField field : actualObjectType.fields.values()) {
            BType fieldType = field.type;
            if (!types.isInherentlyImmutableType(fieldType) && !types.isSelectivelyImmutableType(fieldType, false)) {
                analyzeObjectConstructor(classDefForConstructor, env);
                hasNeverReadOnlyField = true;

                if (!logErrors) {
                    return;
                }

                dlog.error(field.pos,
                           DiagnosticErrorCode.INVALID_FIELD_IN_OBJECT_CONSTUCTOR_EXPR_WITH_READONLY_REFERENCE,
                           fieldType);
            }
        }

        if (hasNeverReadOnlyField) {
            return;
        }

        classDefForConstructor.flagSet.add(Flag.READONLY);
        actualObjectType.flags |= Flags.READONLY;
        actualObjectType.tsymbol.flags |= Flags.READONLY;

        ImmutableTypeCloner.markFieldsAsImmutable(classDefForConstructor, env, actualObjectType, types,
                                                  anonymousModelHelper, symTable, names, cIExpr.pos);

        analyzeObjectConstructor(classDefForConstructor, env);
    }

    private void markConstructedObjectIsolatedness(BObjectType actualObjectType) {
        if (Symbols.isFlagOn(actualObjectType.flags, Flags.READONLY)) {
            markTypeAsIsolated(actualObjectType);
            return;
        }

        for (BField field : actualObjectType.fields.values()) {
            if (!Symbols.isFlagOn(field.symbol.flags, Flags.FINAL) ||
                    !types.isSubTypeOfReadOnlyOrIsolatedObjectUnion(field.type)) {
                return;
            }
        }

        markTypeAsIsolated(actualObjectType);
    }

    private void markLeafNode(BLangAccessExpression accessExpression) {
        BLangNode parent = accessExpression.parent;
        if (parent == null) {
            accessExpression.leafNode = true;
            return;
        }

        NodeKind kind = parent.getKind();

        while (kind == NodeKind.GROUP_EXPR) {
            parent = parent.parent;

            if (parent == null) {
                accessExpression.leafNode = true;
                break;
            }

            kind = parent.getKind();
        }

        if (kind != NodeKind.FIELD_BASED_ACCESS_EXPR && kind != NodeKind.INDEX_BASED_ACCESS_EXPR) {
            accessExpression.leafNode = true;
        }
    }

    private static class FieldInfo {
        List<BType> types;
        boolean required;
        boolean readonly;

        private FieldInfo(List<BType> types, boolean required, boolean readonly) {
            this.types = types;
            this.required = required;
            this.readonly = readonly;
        }
    }

    private static class TypeSymbolPair {
        private BVarSymbol fieldSymbol;
        private BType determinedType;

        public TypeSymbolPair(BVarSymbol fieldSymbol, BType determinedType) {
            this.fieldSymbol = fieldSymbol;
            this.determinedType = determinedType;
        }
    }

    private static class RecordUnionDiagnostics {
        // Set of record types which doesn't have the field name declared
        Set<BRecordType> undeclaredInRecords = new LinkedHashSet<>();

        // Set of record types which has the field type that includes nil
        Set<BRecordType> nilableInRecords = new LinkedHashSet<>();

        boolean hasUndeclared() {
            return undeclaredInRecords.size() > 0;
        }

        boolean hasNilable() {
            return nilableInRecords.size() > 0;
        }

        boolean hasNilableAndUndeclared() {
            return nilableInRecords.size() > 0 && undeclaredInRecords.size() > 0;
        }

        String recordsToString(Set<BRecordType> recordTypeSet) {
            StringBuilder recordNames = new StringBuilder();
            int recordSetSize = recordTypeSet.size();
            int index = 0;

            for (BRecordType recordType : recordTypeSet) {
                index++;
                recordNames.append(recordType.tsymbol.getName().getValue());

                if (recordSetSize > 1) {

                    if (index == recordSetSize - 1) {
                        recordNames.append("', and '");
                    } else if (index < recordSetSize) {
                        recordNames.append("', '");
                    }
                }
            }

            return recordNames.toString();
        }
    }
}<|MERGE_RESOLUTION|>--- conflicted
+++ resolved
@@ -242,6 +242,8 @@
     private static final String FUNCTION_NAME_UNSHIFT = "unshift";
     private static final String FUNCTION_NAME_ENSURE_TYPE = "ensureType";
 
+    public static final String INT_MIN_OVERFLOW_VAL = "-9223372036854775808";
+
     private Names names;
     private SymbolTable symTable;
     private SymbolEnter symbolEnter;
@@ -468,111 +470,6 @@
         }
     }
 
-<<<<<<< HEAD
-    private BType setLiteralValueAndGetType(BLangLiteral literalExpr, BType expType) {
-        // Get the type matching to the tag from the symbol table.
-        BType literalType = symTable.getTypeFromTag(literalExpr.getBType().tag);
-        Object literalValue = literalExpr.value;
-
-        if (literalType.tag == TypeTags.INT || literalType.tag == TypeTags.BYTE) {
-            if (expType.tag == TypeTags.FLOAT) {
-                literalType = symTable.floatType;
-                literalExpr.value = ((Long) literalValue).doubleValue();
-            } else if (expType.tag == TypeTags.DECIMAL &&
-                    !NumericLiteralSupport.hasHexIndicator(literalExpr.originalValue)) {
-                literalType = symTable.decimalType;
-                literalExpr.value = String.valueOf(literalValue);
-            } else if (TypeTags.isIntegerTypeTag(expType.tag) || expType.tag == TypeTags.BYTE) {
-                literalType = getIntLiteralType(literalExpr.pos, expType, literalType, literalValue);
-                if (literalType == symTable.semanticError) {
-                    return symTable.semanticError;
-                }
-            } else if (expType.tag == TypeTags.FINITE && types.isAssignableToFiniteType(expType, literalExpr)) {
-                BFiniteType finiteType = (BFiniteType) expType;
-                if (literalAssignableToFiniteType(literalExpr, finiteType, TypeTags.INT)) {
-                    BType valueType = setLiteralValueAndGetType(literalExpr, symTable.intType);
-                    setLiteralValueForFiniteType(literalExpr, valueType);
-                    return valueType;
-                } else if (literalAssignableToFiniteType(literalExpr, finiteType, TypeTags.BYTE)) {
-                    BType valueType = setLiteralValueAndGetType(literalExpr, symTable.byteType);
-                    setLiteralValueForFiniteType(literalExpr, valueType);
-                    return valueType;
-                } else if (literalAssignableToFiniteType(literalExpr, finiteType, TypeTags.FLOAT)) {
-                    BType valueType = setLiteralValueAndGetType(literalExpr, symTable.floatType);
-                    setLiteralValueForFiniteType(literalExpr, valueType);
-                    return valueType;
-                } else if (literalAssignableToFiniteType(literalExpr, finiteType, TypeTags.DECIMAL)) {
-                    BType valueType = setLiteralValueAndGetType(literalExpr, symTable.decimalType);
-                    setLiteralValueForFiniteType(literalExpr, valueType);
-                    return valueType;
-                } else if (literalAssignableToFiniteType(literalExpr, finiteType, TypeTags.SIGNED32_INT)) {
-                    BType valueType = setLiteralValueAndGetType(literalExpr, symTable.signed32IntType);
-                    setLiteralValueForFiniteType(literalExpr, valueType);
-                    return valueType;
-                } else if (literalAssignableToFiniteType(literalExpr, finiteType, TypeTags.SIGNED16_INT)) {
-                    BType valueType = setLiteralValueAndGetType(literalExpr, symTable.signed16IntType);
-                    setLiteralValueForFiniteType(literalExpr, valueType);
-                    return valueType;
-                } else if (literalAssignableToFiniteType(literalExpr, finiteType, TypeTags.SIGNED8_INT)) {
-                    BType valueType = setLiteralValueAndGetType(literalExpr, symTable.signed8IntType);
-                    setLiteralValueForFiniteType(literalExpr, valueType);
-                    return valueType;
-                } else if (literalAssignableToFiniteType(literalExpr, finiteType, TypeTags.UNSIGNED32_INT)) {
-                    BType valueType = setLiteralValueAndGetType(literalExpr, symTable.unsigned32IntType);
-                    setLiteralValueForFiniteType(literalExpr, valueType);
-                    return valueType;
-                } else if (literalAssignableToFiniteType(literalExpr, finiteType, TypeTags.UNSIGNED16_INT)) {
-                    BType valueType = setLiteralValueAndGetType(literalExpr, symTable.unsigned16IntType);
-                    setLiteralValueForFiniteType(literalExpr, valueType);
-                    return valueType;
-                } else if (literalAssignableToFiniteType(literalExpr, finiteType, TypeTags.UNSIGNED8_INT)) {
-                    BType valueType = setLiteralValueAndGetType(literalExpr, symTable.unsigned8IntType);
-                    setLiteralValueForFiniteType(literalExpr, valueType);
-                    return valueType;
-                }
-            } else if (expType.tag == TypeTags.UNION) {
-                Set<BType> memberTypes = ((BUnionType) expType).getMemberTypes();
-                Set<BType> intSubTypeMembers = new HashSet<>();
-                boolean intOrIntCompatibleTypeFound = false;
-
-                for (BType memType : memberTypes) {
-                    if ((memType.tag != TypeTags.INT && TypeTags.isIntegerTypeTag(memType.tag)) ||
-                            memType.tag == TypeTags.BYTE) {
-                        intSubTypeMembers.add(memType);
-                    } else if (memType.tag == TypeTags.INT || memType.tag == TypeTags.JSON ||
-                            memType.tag == TypeTags.ANYDATA || memType.tag == TypeTags.ANY) {
-                        intOrIntCompatibleTypeFound = true;
-                    }
-                }
-                if (intOrIntCompatibleTypeFound) {
-                    return setLiteralValueAndGetType(literalExpr, symTable.intType);
-                }
-                if (!intSubTypeMembers.isEmpty()) {
-                    BType compatibleIntSubType = null;
-                    boolean prevNonErrorLoggingCheck = this.nonErrorLoggingCheck;
-                    this.nonErrorLoggingCheck = true;
-                    int prevErrorCount = this.dlog.errorCount();
-                    this.dlog.resetErrorCount();
-                    this.dlog.mute();
-                    for (BType intSubTypeMember : intSubTypeMembers) {
-                        compatibleIntSubType = setLiteralValueAndGetType(literalExpr, intSubTypeMember);
-                        if (compatibleIntSubType != symTable.semanticError) {
-                            unMuteErrorLog(prevNonErrorLoggingCheck, prevErrorCount);
-                            return compatibleIntSubType;
-                        }
-                    }
-                    unMuteErrorLog(prevNonErrorLoggingCheck, prevErrorCount);
-                    dlog.error(literalExpr.pos, DiagnosticErrorCode.INCOMPATIBLE_TYPES, expType, literalType);
-                    return compatibleIntSubType;
-                }
-                BType finiteType = getFiniteTypeWithValuesOfSingleType((BUnionType) expType, symTable.intType);
-                if (finiteType != symTable.semanticError) {
-                    BType setType = setLiteralValueAndGetType(literalExpr, finiteType);
-                    if (literalExpr.isFiniteContext) {
-                        // i.e., a match was found for a finite type
-                        return setType;
-                    }
-=======
     private int getPreferredMemberTypeTag(BFiniteType finiteType) {
         for (BLangExpression valueExpr : finiteType.getValueSpace()) {
             int typeTag = types.getReferredType(valueExpr.getBType()).tag;
@@ -582,7 +479,6 @@
             for (int i = TypeTags.INT; i <= TypeTags.DECIMAL; i++) {
                 if (typeTag == i) {
                     return i;
->>>>>>> 44123b27
                 }
             }
         }
@@ -629,9 +525,24 @@
     private BType getIntegerLiteralType(BLangLiteral literalExpr, Object literalValue, BType expType) {
         BType expectedType = types.getReferredType(expType);
         if (expectedType.tag == TypeTags.BYTE || TypeTags.isIntegerTypeTag(expectedType.tag)) {
-            return getIntLiteralType(expType, literalValue);
+            BType resultType = getIntLiteralType(expType, literalValue);
+            if (resultType == symTable.semanticError) {
+                dlog.error(literalExpr.pos, DiagnosticErrorCode.OUT_OF_RANGE, literalValue.toString());
+            }
+            return resultType;
         } else if (expectedType.tag == TypeTags.FLOAT) {
-            literalExpr.value = ((Long) literalValue).doubleValue();
+            // The literalValue will be a string if it was not within the bounds of what is supported by Java Long
+            // when it was parsed in BLangNodeBuilder
+            if (literalValue instanceof String) {
+                try {
+                    literalExpr.value = Double.parseDouble((String) literalValue);
+                } catch (Exception e) {
+                    dlog.error(literalExpr.pos, DiagnosticErrorCode.OUT_OF_RANGE, literalValue);
+                    return symTable.semanticError;
+                }
+            } else {
+                literalExpr.value = ((Long) literalValue).doubleValue();
+            }
             return symTable.floatType;
         } else if (expectedType.tag == TypeTags.DECIMAL) {
             literalExpr.value = String.valueOf(literalValue);
@@ -954,19 +865,20 @@
         return new BFiniteType(null, matchedValueSpace);
     }
 
-<<<<<<< HEAD
-    private BType getIntLiteralType(Location location, BType expType, BType literalType,
-                                    Object literalValue) {
-        // The iteralValue will be a string if it is not within the bounds of what is supported by Java Long,
+    private BType getIntLiteralType(BType expType, Object literalValue) {
+        // The literalValue will be a string if it is not within the bounds of what is supported by Java Long,
         // indicating that it is an overflown Ballerina int
-        if (literalValue.getClass().getSimpleName().equals("String")) {
+        if (literalValue instanceof String) {
             resultType = symTable.semanticError;
             return resultType;
         }
-
-=======
-    private BType getIntLiteralType(BType expType, Object literalValue) {
->>>>>>> 44123b27
+        // Since 9223372036854775808 is to overflow in Ballerina and -9223372036854775808 is a unary-expr where the
+        // expression is 9223372036854775808, -9223372036854775808 should also overflow even though it is
+        // within bounds for Java Long
+        if (((Long) literalValue).toString().equals(INT_MIN_OVERFLOW_VAL)) {
+            resultType = symTable.semanticError;
+            return resultType;
+        }
         switch (expType.tag) {
             case TypeTags.INT:
                 return symTable.intType;
