/*
 *  Copyright (c) 2017, WSO2 Inc. (http://www.wso2.org) All Rights Reserved.
 *
 *  WSO2 Inc. licenses this file to you under the Apache License,
 *  Version 2.0 (the "License"); you may not use this file except
 *  in compliance with the License.
 *  You may obtain a copy of the License at
 *
 *    http://www.apache.org/licenses/LICENSE-2.0
 *
 *  Unless required by applicable law or agreed to in writing,
 *  software distributed under the License is distributed on an
 *  "AS IS" BASIS, WITHOUT WARRANTIES OR CONDITIONS OF ANY
 *  KIND, either express or implied.  See the License for the
 *  specific language governing permissions and limitations
 *  under the License.
 */
package org.wso2.ballerinalang.compiler.semantics.analyzer;

import io.ballerina.runtime.api.utils.IdentifierUtils;
import io.ballerina.tools.diagnostics.DiagnosticCode;
import io.ballerina.tools.diagnostics.Location;
import org.ballerinalang.model.TreeBuilder;
import org.ballerinalang.model.clauses.OrderKeyNode;
import org.ballerinalang.model.elements.AttachPoint;
import org.ballerinalang.model.elements.Flag;
import org.ballerinalang.model.elements.PackageID;
import org.ballerinalang.model.symbols.InvokableSymbol;
import org.ballerinalang.model.symbols.SymbolKind;
import org.ballerinalang.model.symbols.SymbolOrigin;
import org.ballerinalang.model.tree.ActionNode;
import org.ballerinalang.model.tree.IdentifierNode;
import org.ballerinalang.model.tree.NodeKind;
import org.ballerinalang.model.tree.OperatorKind;
import org.ballerinalang.model.tree.expressions.NamedArgNode;
import org.ballerinalang.model.tree.expressions.RecordLiteralNode;
import org.ballerinalang.model.tree.expressions.XMLNavigationAccess;
import org.ballerinalang.model.types.TupleType;
import org.ballerinalang.model.types.Type;
import org.ballerinalang.model.types.TypeKind;
import org.ballerinalang.util.BLangCompilerConstants;
import org.ballerinalang.util.diagnostic.DiagnosticErrorCode;
import org.wso2.ballerinalang.compiler.desugar.ASTBuilderUtil;
import org.wso2.ballerinalang.compiler.diagnostic.BLangDiagnosticLog;
import org.wso2.ballerinalang.compiler.parser.BLangAnonymousModelHelper;
import org.wso2.ballerinalang.compiler.parser.BLangMissingNodesHelper;
import org.wso2.ballerinalang.compiler.parser.NodeCloner;
import org.wso2.ballerinalang.compiler.semantics.model.Scope;
import org.wso2.ballerinalang.compiler.semantics.model.SymbolEnv;
import org.wso2.ballerinalang.compiler.semantics.model.SymbolTable;
import org.wso2.ballerinalang.compiler.semantics.model.symbols.BAnnotationSymbol;
import org.wso2.ballerinalang.compiler.semantics.model.symbols.BAttachedFunction;
import org.wso2.ballerinalang.compiler.semantics.model.symbols.BConstantSymbol;
import org.wso2.ballerinalang.compiler.semantics.model.symbols.BInvokableSymbol;
import org.wso2.ballerinalang.compiler.semantics.model.symbols.BInvokableTypeSymbol;
import org.wso2.ballerinalang.compiler.semantics.model.symbols.BLetSymbol;
import org.wso2.ballerinalang.compiler.semantics.model.symbols.BObjectTypeSymbol;
import org.wso2.ballerinalang.compiler.semantics.model.symbols.BOperatorSymbol;
import org.wso2.ballerinalang.compiler.semantics.model.symbols.BPackageSymbol;
import org.wso2.ballerinalang.compiler.semantics.model.symbols.BRecordTypeSymbol;
import org.wso2.ballerinalang.compiler.semantics.model.symbols.BSymbol;
import org.wso2.ballerinalang.compiler.semantics.model.symbols.BTypeSymbol;
import org.wso2.ballerinalang.compiler.semantics.model.symbols.BVarSymbol;
import org.wso2.ballerinalang.compiler.semantics.model.symbols.BXMLNSSymbol;
import org.wso2.ballerinalang.compiler.semantics.model.symbols.SymTag;
import org.wso2.ballerinalang.compiler.semantics.model.symbols.Symbols;
import org.wso2.ballerinalang.compiler.semantics.model.types.BArrayType;
import org.wso2.ballerinalang.compiler.semantics.model.types.BErrorType;
import org.wso2.ballerinalang.compiler.semantics.model.types.BField;
import org.wso2.ballerinalang.compiler.semantics.model.types.BFiniteType;
import org.wso2.ballerinalang.compiler.semantics.model.types.BFutureType;
import org.wso2.ballerinalang.compiler.semantics.model.types.BIntersectionType;
import org.wso2.ballerinalang.compiler.semantics.model.types.BInvokableType;
import org.wso2.ballerinalang.compiler.semantics.model.types.BMapType;
import org.wso2.ballerinalang.compiler.semantics.model.types.BObjectType;
import org.wso2.ballerinalang.compiler.semantics.model.types.BRecordType;
import org.wso2.ballerinalang.compiler.semantics.model.types.BStreamType;
import org.wso2.ballerinalang.compiler.semantics.model.types.BTableType;
import org.wso2.ballerinalang.compiler.semantics.model.types.BTupleType;
import org.wso2.ballerinalang.compiler.semantics.model.types.BType;
import org.wso2.ballerinalang.compiler.semantics.model.types.BTypeIdSet;
import org.wso2.ballerinalang.compiler.semantics.model.types.BTypedescType;
import org.wso2.ballerinalang.compiler.semantics.model.types.BUnionType;
import org.wso2.ballerinalang.compiler.semantics.model.types.BXMLSubType;
import org.wso2.ballerinalang.compiler.semantics.model.types.BXMLType;
import org.wso2.ballerinalang.compiler.tree.BLangAnnotationAttachment;
import org.wso2.ballerinalang.compiler.tree.BLangClassDefinition;
import org.wso2.ballerinalang.compiler.tree.BLangFunction;
import org.wso2.ballerinalang.compiler.tree.BLangIdentifier;
import org.wso2.ballerinalang.compiler.tree.BLangInvokableNode;
import org.wso2.ballerinalang.compiler.tree.BLangNode;
import org.wso2.ballerinalang.compiler.tree.BLangNodeVisitor;
import org.wso2.ballerinalang.compiler.tree.BLangSimpleVariable;
import org.wso2.ballerinalang.compiler.tree.BLangTableKeySpecifier;
import org.wso2.ballerinalang.compiler.tree.BLangVariable;
import org.wso2.ballerinalang.compiler.tree.clauses.BLangDoClause;
import org.wso2.ballerinalang.compiler.tree.clauses.BLangFromClause;
import org.wso2.ballerinalang.compiler.tree.clauses.BLangInputClause;
import org.wso2.ballerinalang.compiler.tree.clauses.BLangJoinClause;
import org.wso2.ballerinalang.compiler.tree.clauses.BLangLetClause;
import org.wso2.ballerinalang.compiler.tree.clauses.BLangLimitClause;
import org.wso2.ballerinalang.compiler.tree.clauses.BLangOnClause;
import org.wso2.ballerinalang.compiler.tree.clauses.BLangOnConflictClause;
import org.wso2.ballerinalang.compiler.tree.clauses.BLangOnFailClause;
import org.wso2.ballerinalang.compiler.tree.clauses.BLangOrderByClause;
import org.wso2.ballerinalang.compiler.tree.clauses.BLangOrderKey;
import org.wso2.ballerinalang.compiler.tree.clauses.BLangSelectClause;
import org.wso2.ballerinalang.compiler.tree.clauses.BLangWhereClause;
import org.wso2.ballerinalang.compiler.tree.expressions.BLangAccessExpression;
import org.wso2.ballerinalang.compiler.tree.expressions.BLangAnnotAccessExpr;
import org.wso2.ballerinalang.compiler.tree.expressions.BLangArrowFunction;
import org.wso2.ballerinalang.compiler.tree.expressions.BLangBinaryExpr;
import org.wso2.ballerinalang.compiler.tree.expressions.BLangCheckPanickedExpr;
import org.wso2.ballerinalang.compiler.tree.expressions.BLangCheckedExpr;
import org.wso2.ballerinalang.compiler.tree.expressions.BLangCommitExpr;
import org.wso2.ballerinalang.compiler.tree.expressions.BLangConstRef;
import org.wso2.ballerinalang.compiler.tree.expressions.BLangElvisExpr;
import org.wso2.ballerinalang.compiler.tree.expressions.BLangErrorConstructorExpr;
import org.wso2.ballerinalang.compiler.tree.expressions.BLangErrorVarRef;
import org.wso2.ballerinalang.compiler.tree.expressions.BLangExpression;
import org.wso2.ballerinalang.compiler.tree.expressions.BLangFieldBasedAccess;
import org.wso2.ballerinalang.compiler.tree.expressions.BLangGroupExpr;
import org.wso2.ballerinalang.compiler.tree.expressions.BLangIndexBasedAccess;
import org.wso2.ballerinalang.compiler.tree.expressions.BLangInferredTypedescDefaultNode;
import org.wso2.ballerinalang.compiler.tree.expressions.BLangIntRangeExpression;
import org.wso2.ballerinalang.compiler.tree.expressions.BLangInvocation;
import org.wso2.ballerinalang.compiler.tree.expressions.BLangLambdaFunction;
import org.wso2.ballerinalang.compiler.tree.expressions.BLangLetExpression;
import org.wso2.ballerinalang.compiler.tree.expressions.BLangListConstructorExpr;
import org.wso2.ballerinalang.compiler.tree.expressions.BLangLiteral;
import org.wso2.ballerinalang.compiler.tree.expressions.BLangMatchExpression;
import org.wso2.ballerinalang.compiler.tree.expressions.BLangMatchExpression.BLangMatchExprPatternClause;
import org.wso2.ballerinalang.compiler.tree.expressions.BLangNamedArgsExpression;
import org.wso2.ballerinalang.compiler.tree.expressions.BLangObjectConstructorExpression;
import org.wso2.ballerinalang.compiler.tree.expressions.BLangQueryAction;
import org.wso2.ballerinalang.compiler.tree.expressions.BLangQueryExpr;
import org.wso2.ballerinalang.compiler.tree.expressions.BLangRawTemplateLiteral;
import org.wso2.ballerinalang.compiler.tree.expressions.BLangRecordLiteral;
import org.wso2.ballerinalang.compiler.tree.expressions.BLangRecordLiteral.BLangRecordKey;
import org.wso2.ballerinalang.compiler.tree.expressions.BLangRecordLiteral.BLangRecordKeyValueField;
import org.wso2.ballerinalang.compiler.tree.expressions.BLangRecordLiteral.BLangRecordVarNameField;
import org.wso2.ballerinalang.compiler.tree.expressions.BLangRecordVarRef;
import org.wso2.ballerinalang.compiler.tree.expressions.BLangRestArgsExpression;
import org.wso2.ballerinalang.compiler.tree.expressions.BLangServiceConstructorExpr;
import org.wso2.ballerinalang.compiler.tree.expressions.BLangSimpleVarRef;
import org.wso2.ballerinalang.compiler.tree.expressions.BLangStringTemplateLiteral;
import org.wso2.ballerinalang.compiler.tree.expressions.BLangTableConstructorExpr;
import org.wso2.ballerinalang.compiler.tree.expressions.BLangTableMultiKeyExpr;
import org.wso2.ballerinalang.compiler.tree.expressions.BLangTernaryExpr;
import org.wso2.ballerinalang.compiler.tree.expressions.BLangTransactionalExpr;
import org.wso2.ballerinalang.compiler.tree.expressions.BLangTrapExpr;
import org.wso2.ballerinalang.compiler.tree.expressions.BLangTupleVarRef;
import org.wso2.ballerinalang.compiler.tree.expressions.BLangTypeConversionExpr;
import org.wso2.ballerinalang.compiler.tree.expressions.BLangTypeInit;
import org.wso2.ballerinalang.compiler.tree.expressions.BLangTypeTestExpr;
import org.wso2.ballerinalang.compiler.tree.expressions.BLangTypedescExpr;
import org.wso2.ballerinalang.compiler.tree.expressions.BLangUnaryExpr;
import org.wso2.ballerinalang.compiler.tree.expressions.BLangValueExpression;
import org.wso2.ballerinalang.compiler.tree.expressions.BLangVariableReference;
import org.wso2.ballerinalang.compiler.tree.expressions.BLangWaitExpr;
import org.wso2.ballerinalang.compiler.tree.expressions.BLangWaitForAllExpr;
import org.wso2.ballerinalang.compiler.tree.expressions.BLangWorkerFlushExpr;
import org.wso2.ballerinalang.compiler.tree.expressions.BLangWorkerReceive;
import org.wso2.ballerinalang.compiler.tree.expressions.BLangWorkerSyncSendExpr;
import org.wso2.ballerinalang.compiler.tree.expressions.BLangXMLAttribute;
import org.wso2.ballerinalang.compiler.tree.expressions.BLangXMLAttributeAccess;
import org.wso2.ballerinalang.compiler.tree.expressions.BLangXMLCommentLiteral;
import org.wso2.ballerinalang.compiler.tree.expressions.BLangXMLElementAccess;
import org.wso2.ballerinalang.compiler.tree.expressions.BLangXMLElementFilter;
import org.wso2.ballerinalang.compiler.tree.expressions.BLangXMLElementLiteral;
import org.wso2.ballerinalang.compiler.tree.expressions.BLangXMLNavigationAccess;
import org.wso2.ballerinalang.compiler.tree.expressions.BLangXMLProcInsLiteral;
import org.wso2.ballerinalang.compiler.tree.expressions.BLangXMLQName;
import org.wso2.ballerinalang.compiler.tree.expressions.BLangXMLQuotedString;
import org.wso2.ballerinalang.compiler.tree.expressions.BLangXMLSequenceLiteral;
import org.wso2.ballerinalang.compiler.tree.expressions.BLangXMLTextLiteral;
import org.wso2.ballerinalang.compiler.tree.statements.BLangBlockStmt;
import org.wso2.ballerinalang.compiler.tree.statements.BLangDo;
import org.wso2.ballerinalang.compiler.tree.types.BLangLetVariable;
import org.wso2.ballerinalang.compiler.tree.types.BLangRecordTypeNode;
import org.wso2.ballerinalang.compiler.tree.types.BLangType;
import org.wso2.ballerinalang.compiler.tree.types.BLangUserDefinedType;
import org.wso2.ballerinalang.compiler.tree.types.BLangValueType;
import org.wso2.ballerinalang.compiler.util.BArrayState;
import org.wso2.ballerinalang.compiler.util.ClosureVarSymbol;
import org.wso2.ballerinalang.compiler.util.CompilerContext;
import org.wso2.ballerinalang.compiler.util.FieldKind;
import org.wso2.ballerinalang.compiler.util.ImmutableTypeCloner;
import org.wso2.ballerinalang.compiler.util.Name;
import org.wso2.ballerinalang.compiler.util.Names;
import org.wso2.ballerinalang.compiler.util.NumericLiteralSupport;
import org.wso2.ballerinalang.compiler.util.TypeDefBuilderHelper;
import org.wso2.ballerinalang.compiler.util.TypeTags;
import org.wso2.ballerinalang.compiler.util.Unifier;
import org.wso2.ballerinalang.util.Flags;
import org.wso2.ballerinalang.util.Lists;

import java.util.ArrayList;
import java.util.Collections;
import java.util.EnumSet;
import java.util.HashMap;
import java.util.HashSet;
import java.util.Iterator;
import java.util.LinkedHashMap;
import java.util.LinkedHashSet;
import java.util.LinkedList;
import java.util.List;
import java.util.Map;
import java.util.Set;
import java.util.Stack;
import java.util.function.BinaryOperator;
import java.util.function.Function;
import java.util.stream.Collector;
import java.util.stream.Collectors;

import javax.xml.XMLConstants;

import static org.ballerinalang.model.symbols.SymbolOrigin.SOURCE;
import static org.ballerinalang.model.symbols.SymbolOrigin.VIRTUAL;
import static org.ballerinalang.util.diagnostic.DiagnosticErrorCode.INVALID_NUM_INSERTIONS;
import static org.ballerinalang.util.diagnostic.DiagnosticErrorCode.INVALID_NUM_STRINGS;
import static org.wso2.ballerinalang.compiler.tree.BLangInvokableNode.DEFAULT_WORKER_NAME;
import static org.wso2.ballerinalang.compiler.util.Constants.WORKER_LAMBDA_VAR_PREFIX;

/**
 * @since 0.94
 */
public class TypeChecker extends BLangNodeVisitor {

    private static final CompilerContext.Key<TypeChecker> TYPE_CHECKER_KEY = new CompilerContext.Key<>();
    private static Set<String> listLengthModifierFunctions = new HashSet<>();
    private static Map<String, HashSet<String>> modifierFunctions = new HashMap<>();

    private static final String LIST_LANG_LIB = "lang.array";
    private static final String MAP_LANG_LIB = "lang.map";
    private static final String TABLE_LANG_LIB = "lang.table";
    private static final String VALUE_LANG_LIB = "lang.value";
    private static final String XML_LANG_LIB = "lang.xml";

    private static final String FUNCTION_NAME_PUSH = "push";
    private static final String FUNCTION_NAME_POP = "pop";
    private static final String FUNCTION_NAME_SHIFT = "shift";
    private static final String FUNCTION_NAME_UNSHIFT = "unshift";
    private static final String FUNCTION_NAME_ENSURE_TYPE = "ensureType";

    private Names names;
    private SymbolTable symTable;
    private SymbolEnter symbolEnter;
    private SymbolResolver symResolver;
    private NodeCloner nodeCloner;
    private Types types;
    private BLangDiagnosticLog dlog;
    private SymbolEnv env;
    private boolean isTypeChecked;
    private TypeNarrower typeNarrower;
    private TypeParamAnalyzer typeParamAnalyzer;
    private BLangAnonymousModelHelper anonymousModelHelper;
    private SemanticAnalyzer semanticAnalyzer;
    private Unifier unifier;
    private boolean nonErrorLoggingCheck = false;
    private int letCount = 0;
    private Stack<SymbolEnv> queryEnvs, prevEnvs;
    private Stack<BLangNode> queryFinalClauses;
    private boolean checkWithinQueryExpr = false;
    private BLangMissingNodesHelper missingNodesHelper;
    private boolean breakToParallelQueryEnv = false;

    /**
     * Expected types or inherited types.
     */
    private BType expType;
    private BType resultType;

    private DiagnosticCode diagCode;

    static {
        listLengthModifierFunctions.add(FUNCTION_NAME_PUSH);
        listLengthModifierFunctions.add(FUNCTION_NAME_POP);
        listLengthModifierFunctions.add(FUNCTION_NAME_SHIFT);
        listLengthModifierFunctions.add(FUNCTION_NAME_UNSHIFT);

        modifierFunctions.put(LIST_LANG_LIB, new HashSet<String>() {{
            add("remove");
            add("removeAll");
            add("setLength");
            add("reverse");
            add("sort");
            add("pop");
            add("push");
            add("shift");
            add("unshift");
        }});

        modifierFunctions.put(MAP_LANG_LIB, new HashSet<String>() {{
            add("remove");
            add("removeIfHasKey");
            add("removeAll");
        }});

        modifierFunctions.put(TABLE_LANG_LIB, new HashSet<String>() {{
            add("put");
            add("add");
            add("remove");
            add("removeIfHasKey");
            add("removeAll");
        }});

        modifierFunctions.put(VALUE_LANG_LIB, new HashSet<String>() {{
            add("mergeJson");
        }});

        modifierFunctions.put(XML_LANG_LIB, new HashSet<String>() {{
            add("setName");
            add("setChildren");
            add("strip");
        }});
    }

    public static TypeChecker getInstance(CompilerContext context) {
        TypeChecker typeChecker = context.get(TYPE_CHECKER_KEY);
        if (typeChecker == null) {
            typeChecker = new TypeChecker(context);
        }

        return typeChecker;
    }

    public TypeChecker(CompilerContext context) {
        context.put(TYPE_CHECKER_KEY, this);

        this.names = Names.getInstance(context);
        this.symTable = SymbolTable.getInstance(context);
        this.symbolEnter = SymbolEnter.getInstance(context);
        this.symResolver = SymbolResolver.getInstance(context);
        this.nodeCloner = NodeCloner.getInstance(context);
        this.types = Types.getInstance(context);
        this.dlog = BLangDiagnosticLog.getInstance(context);
        this.typeNarrower = TypeNarrower.getInstance(context);
        this.typeParamAnalyzer = TypeParamAnalyzer.getInstance(context);
        this.anonymousModelHelper = BLangAnonymousModelHelper.getInstance(context);
        this.semanticAnalyzer = SemanticAnalyzer.getInstance(context);
        this.missingNodesHelper = BLangMissingNodesHelper.getInstance(context);
        this.queryFinalClauses = new Stack<>();
        this.queryEnvs = new Stack<>();
        this.prevEnvs = new Stack<>();
        this.unifier = new Unifier();
    }

    public BType checkExpr(BLangExpression expr, SymbolEnv env) {
        return checkExpr(expr, env, symTable.noType);
    }

    public BType checkExpr(BLangExpression expr, SymbolEnv env, BType expType) {
        return checkExpr(expr, env, expType, DiagnosticErrorCode.INCOMPATIBLE_TYPES);
    }

    public BType checkExpr(BLangExpression expr, SymbolEnv env, BType expType, DiagnosticCode diagCode) {
        if (expr.typeChecked) {
            return expr.getBType();
        }

        if (expType.tag == TypeTags.INTERSECTION) {
            expType = ((BIntersectionType) expType).effectiveType;
        }

        SymbolEnv prevEnv = this.env;
        BType preExpType = this.expType;
        DiagnosticCode preDiagCode = this.diagCode;
        this.env = env;
        this.diagCode = diagCode;
        this.expType = expType;
        this.isTypeChecked = true;
        expr.expectedType = expType;

        expr.accept(this);

        BType resultRefType = types.getReferredType(resultType);
        if (resultRefType.tag == TypeTags.INTERSECTION) {
            resultType = ((BIntersectionType) resultRefType).effectiveType;
        }

        expr.setTypeCheckedType(resultType);
        expr.typeChecked = isTypeChecked;
        this.env = prevEnv;
        this.expType = preExpType;
        this.diagCode = preDiagCode;

        validateAndSetExprExpectedType(expr);

        return resultType;
    }

    private void analyzeObjectConstructor(BLangNode node, SymbolEnv env) {
        if (!nonErrorLoggingCheck) {
            semanticAnalyzer.analyzeNode(node, env);
        }
    }

    private void validateAndSetExprExpectedType(BLangExpression expr) {
        if (resultType.tag == TypeTags.SEMANTIC_ERROR) {
            return;
        }

        // If the expected type is a map, but a record type is inferred due to the presence of `readonly` fields in
        // the mapping constructor expression, we don't override the expected type.
        if (expr.getKind() == NodeKind.RECORD_LITERAL_EXPR && expr.expectedType != null &&
                types.getReferredType(expr.expectedType).tag == TypeTags.MAP
                && types.getReferredType(expr.getBType()).tag == TypeTags.RECORD) {
            return;
        }

        expr.expectedType = resultType;
    }


    // Expressions

    public void visit(BLangLiteral literalExpr) {

        BType literalType = setLiteralValueAndGetType(literalExpr, expType);
        if (literalType == symTable.semanticError || literalExpr.isFiniteContext) {
            return;
        }
        resultType = types.checkType(literalExpr, literalType, expType);
    }

    @Override
    public void visit(BLangXMLElementAccess xmlElementAccess) {
        // check for undeclared namespaces.
        checkXMLNamespacePrefixes(xmlElementAccess.filters);
        checkExpr(xmlElementAccess.expr, env, symTable.xmlType);
        resultType = types.checkType(xmlElementAccess, symTable.xmlElementSeqType, expType);
    }

    @Override
    public void visit(BLangXMLNavigationAccess xmlNavigation) {
        checkXMLNamespacePrefixes(xmlNavigation.filters);
        if (xmlNavigation.childIndex != null) {
            checkExpr(xmlNavigation.childIndex, env, symTable.intType);
        }
        BType exprType = checkExpr(xmlNavigation.expr, env, symTable.xmlType);

        if (types.getReferredType(exprType).tag == TypeTags.UNION) {
            dlog.error(xmlNavigation.pos, DiagnosticErrorCode.TYPE_DOES_NOT_SUPPORT_XML_NAVIGATION_ACCESS,
                       xmlNavigation.expr.getBType());
        }

        BType actualType = xmlNavigation.navAccessType == XMLNavigationAccess.NavAccessType.CHILDREN
                ? symTable.xmlType : symTable.xmlElementSeqType;

        types.checkType(xmlNavigation, actualType, expType);
        if (xmlNavigation.navAccessType == XMLNavigationAccess.NavAccessType.CHILDREN) {
            resultType = symTable.xmlType;
        } else {
            resultType = symTable.xmlElementSeqType;
        }
    }

    private void checkXMLNamespacePrefixes(List<BLangXMLElementFilter> filters) {
        for (BLangXMLElementFilter filter : filters) {
            if (!filter.namespace.isEmpty()) {
                Name nsName = names.fromString(filter.namespace);
                BSymbol nsSymbol = symResolver.lookupSymbolInPrefixSpace(env, nsName);
                filter.namespaceSymbol = nsSymbol;
                if (nsSymbol == symTable.notFoundSymbol) {
                    dlog.error(filter.nsPos, DiagnosticErrorCode.CANNOT_FIND_XML_NAMESPACE, nsName);
                }
            }
        }
    }

    private BType setLiteralValueAndGetType(BLangLiteral literalExpr, BType expType) {
        // Get the type matching to the tag from the symbol table.
        BType literalType = symTable.getTypeFromTag(literalExpr.getBType().tag);
        Object literalValue = literalExpr.value;
        BType expectedType = types.getReferredType(expType);
        if (literalType.tag == TypeTags.INT || literalType.tag == TypeTags.BYTE) {
            if (expectedType.tag == TypeTags.FLOAT) {
                literalType = symTable.floatType;
                literalExpr.value = ((Long) literalValue).doubleValue();
            } else if (expectedType.tag == TypeTags.DECIMAL &&
                    !NumericLiteralSupport.hasHexIndicator(literalExpr.originalValue)) {
                literalType = symTable.decimalType;
                literalExpr.value = String.valueOf(literalValue);
            } else if (TypeTags.isIntegerTypeTag(expectedType.tag) || expectedType.tag == TypeTags.BYTE) {
                BType intLiteralType = getIntLiteralType(literalExpr.pos, expType, literalType, literalValue);
                if (intLiteralType == symTable.semanticError) {
                    dlog.error(literalExpr.pos, DiagnosticErrorCode.INCOMPATIBLE_TYPES, expType, literalType);
                    return symTable.semanticError;
                }
                literalType = intLiteralType;
            } else if (expectedType.tag == TypeTags.FINITE
                    && types.isAssignableToFiniteType(expType, literalExpr)) {
                BFiniteType finiteType = (BFiniteType) expectedType;
                if (literalAssignableToFiniteType(literalExpr, finiteType, TypeTags.INT)) {
                    BType valueType = setLiteralValueAndGetType(literalExpr, symTable.intType);
                    setLiteralValueForFiniteType(literalExpr, valueType);
                    return valueType;
                } else if (literalAssignableToFiniteType(literalExpr, finiteType, TypeTags.BYTE)) {
                    BType valueType = setLiteralValueAndGetType(literalExpr, symTable.byteType);
                    setLiteralValueForFiniteType(literalExpr, valueType);
                    return valueType;
                } else if (literalAssignableToFiniteType(literalExpr, finiteType, TypeTags.FLOAT)) {
                    BType valueType = setLiteralValueAndGetType(literalExpr, symTable.floatType);
                    setLiteralValueForFiniteType(literalExpr, valueType);
                    return valueType;
                } else if (literalAssignableToFiniteType(literalExpr, finiteType, TypeTags.DECIMAL)) {
                    BType valueType = setLiteralValueAndGetType(literalExpr, symTable.decimalType);
                    setLiteralValueForFiniteType(literalExpr, valueType);
                    return valueType;
                } else if (literalAssignableToFiniteType(literalExpr, finiteType, TypeTags.SIGNED32_INT)) {
                    BType valueType = setLiteralValueAndGetType(literalExpr, symTable.signed32IntType);
                    setLiteralValueForFiniteType(literalExpr, valueType);
                    return valueType;
                } else if (literalAssignableToFiniteType(literalExpr, finiteType, TypeTags.SIGNED16_INT)) {
                    BType valueType = setLiteralValueAndGetType(literalExpr, symTable.signed16IntType);
                    setLiteralValueForFiniteType(literalExpr, valueType);
                    return valueType;
                } else if (literalAssignableToFiniteType(literalExpr, finiteType, TypeTags.SIGNED8_INT)) {
                    BType valueType = setLiteralValueAndGetType(literalExpr, symTable.signed8IntType);
                    setLiteralValueForFiniteType(literalExpr, valueType);
                    return valueType;
                } else if (literalAssignableToFiniteType(literalExpr, finiteType, TypeTags.UNSIGNED32_INT)) {
                    BType valueType = setLiteralValueAndGetType(literalExpr, symTable.unsigned32IntType);
                    setLiteralValueForFiniteType(literalExpr, valueType);
                    return valueType;
                } else if (literalAssignableToFiniteType(literalExpr, finiteType, TypeTags.UNSIGNED16_INT)) {
                    BType valueType = setLiteralValueAndGetType(literalExpr, symTable.unsigned16IntType);
                    setLiteralValueForFiniteType(literalExpr, valueType);
                    return valueType;
                } else if (literalAssignableToFiniteType(literalExpr, finiteType, TypeTags.UNSIGNED8_INT)) {
                    BType valueType = setLiteralValueAndGetType(literalExpr, symTable.unsigned8IntType);
                    setLiteralValueForFiniteType(literalExpr, valueType);
                    return valueType;
                }
            } else if (expectedType.tag == TypeTags.UNION) {
                Set<BType> memberTypes = new LinkedHashSet<>(types.getAllTypes(expectedType, true));
                BType intSubType = null;
                boolean intOrIntCompatibleTypeFound = false;
                for (BType memType : memberTypes) {
                    memType = types.getReferredType(memType);
                    if ((memType.tag != TypeTags.INT && TypeTags.isIntegerTypeTag(memType.tag)) ||
                            memType.tag == TypeTags.BYTE) {
                        intSubType = memType;
                    } else if (memType.tag == TypeTags.INT || memType.tag == TypeTags.JSON ||
                            memType.tag == TypeTags.ANYDATA || memType.tag == TypeTags.ANY) {
                        intOrIntCompatibleTypeFound = true;
                    }
                }
                if (intOrIntCompatibleTypeFound) {
                    return setLiteralValueAndGetType(literalExpr, symTable.intType);
                }
                if (intSubType != null) {
                    return setLiteralValueAndGetType(literalExpr, intSubType);
                }

                BType finiteType = getFiniteTypeWithValuesOfSingleType((BUnionType) expectedType, symTable.intType);
                if (finiteType != symTable.semanticError) {
                    BType setType = setLiteralValueAndGetType(literalExpr, finiteType);
                    if (literalExpr.isFiniteContext) {
                        // i.e., a match was found for a finite type
                        return setType;
                    }
                }

                if (memberTypes.stream().anyMatch(memType -> memType.tag == TypeTags.BYTE)) {
                    return setLiteralValueAndGetType(literalExpr, symTable.byteType);
                }

                finiteType = getFiniteTypeWithValuesOfSingleType((BUnionType) expectedType, symTable.byteType);
                if (finiteType != symTable.semanticError) {
                    BType setType = setLiteralValueAndGetType(literalExpr, finiteType);
                    if (literalExpr.isFiniteContext) {
                        // i.e., a match was found for a finite type
                        return setType;
                    }
                }

                if (memberTypes.stream().anyMatch(memType -> memType.tag == TypeTags.FLOAT)) {
                    return setLiteralValueAndGetType(literalExpr, symTable.floatType);
                }

                finiteType = getFiniteTypeWithValuesOfSingleType((BUnionType) expectedType, symTable.floatType);
                if (finiteType != symTable.semanticError) {
                    BType setType = setLiteralValueAndGetType(literalExpr, finiteType);
                    if (literalExpr.isFiniteContext) {
                        // i.e., a match was found for a finite type
                        return setType;
                    }
                }

                if (memberTypes.stream().anyMatch(memType -> memType.tag == TypeTags.DECIMAL)) {
                    return setLiteralValueAndGetType(literalExpr, symTable.decimalType);
                }

                finiteType = getFiniteTypeWithValuesOfSingleType((BUnionType) expectedType, symTable.decimalType);
                if (finiteType != symTable.semanticError) {
                    BType setType = setLiteralValueAndGetType(literalExpr, finiteType);
                    if (literalExpr.isFiniteContext) {
                        // i.e., a match was found for a finite type
                        return setType;
                    }
                }
            }
        } else if (literalType.tag == TypeTags.FLOAT) {
            String literal = String.valueOf(literalValue);
            String numericLiteral = NumericLiteralSupport.stripDiscriminator(literal);
            boolean isDiscriminatedFloat = NumericLiteralSupport.isFloatDiscriminated(literal);

            if (expectedType.tag == TypeTags.DECIMAL) {
                // It's illegal to assign discriminated float literal or hex literal to a decimal LHS.
                if (isDiscriminatedFloat || NumericLiteralSupport.isHexLiteral(numericLiteral)) {
                    dlog.error(literalExpr.pos, DiagnosticErrorCode.INCOMPATIBLE_TYPES, expectedType,
                            symTable.floatType);
                    resultType = symTable.semanticError;
                    return resultType;
                }
                // LHS expecting decimal value and RHS offer non discriminated float, consider RHS as decimal.
                literalType = symTable.decimalType;
                literalExpr.value = numericLiteral;
            } else if (expectedType.tag == TypeTags.FLOAT) {
                literalExpr.value = Double.parseDouble(String.valueOf(numericLiteral));
            } else if (expectedType.tag == TypeTags.FINITE
                    && types.isAssignableToFiniteType(expectedType, literalExpr)) {
                BFiniteType finiteType = (BFiniteType) expectedType;
                if (literalAssignableToFiniteType(literalExpr, finiteType, TypeTags.FLOAT)) {
                    BType valueType = setLiteralValueAndGetType(literalExpr, symTable.floatType);
                    setLiteralValueForFiniteType(literalExpr, valueType);
                    return valueType;
                } else if (!isDiscriminatedFloat
                        && literalAssignableToFiniteType(literalExpr, finiteType, TypeTags.DECIMAL)) {
                    BType valueType = setLiteralValueAndGetType(literalExpr, symTable.decimalType);
                    setLiteralValueForFiniteType(literalExpr, valueType);
                    return valueType;
                }
            } else if (expectedType.tag == TypeTags.UNION) {
                BUnionType unionType = (BUnionType) expectedType;
                BType unionMember = getAndSetAssignableUnionMember(literalExpr, unionType, symTable.floatType);
                if (unionMember != symTable.noType) {
                    return unionMember;
                }
            }
        } else if (literalType.tag == TypeTags.DECIMAL) {
            return decimalLiteral(literalValue, literalExpr, expectedType);
        } else if (literalType.tag == TypeTags.STRING && types.isCharLiteralValue((String) literalValue)) {
            if (expectedType.tag == TypeTags.CHAR_STRING) {
                return symTable.charStringType;
            }
            if (expectedType.tag == TypeTags.UNION) {
                Set<BType> memberTypes = new HashSet<>(types.getAllTypes(expectedType, true));
                for (BType memType : memberTypes) {
                    memType = types.getReferredType(memType);
                    if (TypeTags.isStringTypeTag(memType.tag)) {
                        return setLiteralValueAndGetType(literalExpr, memType);
                    } else if (memType.tag == TypeTags.JSON || memType.tag == TypeTags.ANYDATA ||
                            memType.tag == TypeTags.ANY) {
                        return setLiteralValueAndGetType(literalExpr, symTable.charStringType);
                    } else if (memType.tag == TypeTags.FINITE && types.isAssignableToFiniteType(memType,
                            literalExpr)) {
                        setLiteralValueForFiniteType(literalExpr, symTable.charStringType);
                        return literalType;
                    }
                }
            }
            boolean foundMember = types.isAssignableToFiniteType(expectedType, literalExpr);
            if (foundMember) {
                setLiteralValueForFiniteType(literalExpr, literalType);
                return literalType;
            }
        } else {
            if (expectedType.tag == TypeTags.FINITE) {
                boolean foundMember = types.isAssignableToFiniteType(expectedType, literalExpr);
                if (foundMember) {
                    setLiteralValueForFiniteType(literalExpr, literalType);
                    return literalType;
                }
            } else if (expectedType.tag == TypeTags.UNION) {
                BUnionType unionType = (BUnionType) expectedType;
                boolean foundMember = types.getAllTypes(unionType, true)
                        .stream()
                        .anyMatch(memberType -> types.isAssignableToFiniteType(memberType, literalExpr));
                if (foundMember) {
                    setLiteralValueForFiniteType(literalExpr, literalType);
                    return literalType;
                }
            }
        }

        if (literalExpr.getBType().tag == TypeTags.BYTE_ARRAY) {
            // check whether this is a byte array
            literalType = new BArrayType(symTable.byteType);
        }

        return literalType;
    }

    private BType getAndSetAssignableUnionMember(BLangLiteral literalExpr, BUnionType expType, BType desiredType) {
        List<BType> members = types.getAllTypes(expType, true);
        Set<BType> memberTypes = new HashSet<>();
        members.forEach(member -> memberTypes.addAll(members));
        if (memberTypes.stream()
                .anyMatch(memType -> memType.tag == desiredType.tag
                        || memType.tag == TypeTags.JSON
                        || memType.tag == TypeTags.ANYDATA
                        || memType.tag == TypeTags.ANY)) {
            return setLiteralValueAndGetType(literalExpr, desiredType);
        }

        BType finiteType = getFiniteTypeWithValuesOfSingleType(expType, symTable.floatType);
        if (finiteType != symTable.semanticError) {
            BType setType = setLiteralValueAndGetType(literalExpr, finiteType);
            if (literalExpr.isFiniteContext) {
                // i.e., a match was found for a finite type
                return setType;
            }
        }

        if (memberTypes.stream().anyMatch(memType -> memType.tag == TypeTags.DECIMAL)) {
            return setLiteralValueAndGetType(literalExpr, symTable.decimalType);
        }

        finiteType = getFiniteTypeWithValuesOfSingleType(expType, symTable.decimalType);
        if (finiteType != symTable.semanticError) {
            BType setType = setLiteralValueAndGetType(literalExpr, finiteType);
            if (literalExpr.isFiniteContext) {
                // i.e., a match was found for a finite type
                return setType;
            }
        }
        return symTable.noType;
    }

    private boolean literalAssignableToFiniteType(BLangLiteral literalExpr, BFiniteType finiteType,
                                                  int targetMemberTypeTag) {

        for (BLangExpression valueExpr : finiteType.getValueSpace()) {
            if (valueExpr.getBType().tag == targetMemberTypeTag &&
                    types.checkLiteralAssignabilityBasedOnType((BLangLiteral) valueExpr, literalExpr)) {
                return true;
            }
        }
        return false;
    }

    private BType decimalLiteral(Object literalValue, BLangLiteral literalExpr, BType expType) {
        String literal = String.valueOf(literalValue);
        if (expType.tag == TypeTags.FLOAT && NumericLiteralSupport.isDecimalDiscriminated(literal)) {
            dlog.error(literalExpr.pos, DiagnosticErrorCode.INCOMPATIBLE_TYPES, expType,
                    symTable.decimalType);
            resultType = symTable.semanticError;
            return resultType;
        }
        if (expType.tag == TypeTags.FINITE && types.isAssignableToFiniteType(expType, literalExpr)) {
            BFiniteType finiteType = (BFiniteType) expType;
            if (literalAssignableToFiniteType(literalExpr, finiteType, TypeTags.DECIMAL)) {
                BType valueType = setLiteralValueAndGetType(literalExpr, symTable.decimalType);
                setLiteralValueForFiniteType(literalExpr, valueType);
                return valueType;
            }
        } else if (expType.tag == TypeTags.UNION) {
            BUnionType unionType = (BUnionType) expType;
            BType unionMember = getAndSetAssignableUnionMember(literalExpr, unionType, symTable.decimalType);
            if (unionMember != symTable.noType) {
                return unionMember;
            }
        }
        literalExpr.value = NumericLiteralSupport.stripDiscriminator(literal);
        resultType = symTable.decimalType;
        return symTable.decimalType;
    }

    private void setLiteralValueForFiniteType(BLangLiteral literalExpr, BType type) {
        types.setImplicitCastExpr(literalExpr, type, this.expType);
        this.resultType = type;
        literalExpr.isFiniteContext = true;
    }

    private BType getFiniteTypeWithValuesOfSingleType(BUnionType unionType, BType matchType) {
        List<BFiniteType> finiteTypeMembers = types.getAllTypes(unionType, true).stream()
                .filter(memType -> memType.tag == TypeTags.FINITE)
                .map(memFiniteType -> (BFiniteType) memFiniteType)
                .collect(Collectors.toList());

        if (finiteTypeMembers.isEmpty()) {
            return symTable.semanticError;
        }

        int tag = matchType.tag;
        Set<BLangExpression> matchedValueSpace = new LinkedHashSet<>();

        for (BFiniteType finiteType : finiteTypeMembers) {
            Set<BLangExpression> set = new HashSet<>();
            for (BLangExpression expression : finiteType.getValueSpace()) {
                if (expression.getBType().tag == tag) {
                    set.add(expression);
                }
            }
            matchedValueSpace.addAll(set);
        }

        if (matchedValueSpace.isEmpty()) {
            return symTable.semanticError;
        }

        return new BFiniteType(null, matchedValueSpace);
    }

    private BType getIntLiteralType(Location location, BType expType, BType literalType,
                                    Object literalValue) {
        switch (expType.tag) {
            case TypeTags.INT:
                return symTable.intType;
            case TypeTags.BYTE:
                if (types.isByteLiteralValue((Long) literalValue)) {
                    return symTable.byteType;
                }
                break;
            case TypeTags.SIGNED32_INT:
                if (types.isSigned32LiteralValue((Long) literalValue)) {
                    return symTable.signed32IntType;
                }
                break;
            case TypeTags.SIGNED16_INT:
                if (types.isSigned16LiteralValue((Long) literalValue)) {
                    return symTable.signed16IntType;
                }
                break;
            case TypeTags.SIGNED8_INT:
                if (types.isSigned8LiteralValue((Long) literalValue)) {
                    return symTable.signed8IntType;
                }
                break;
            case TypeTags.UNSIGNED32_INT:
                if (types.isUnsigned32LiteralValue((Long) literalValue)) {
                    return symTable.unsigned32IntType;
                }
                break;
            case TypeTags.UNSIGNED16_INT:
                if (types.isUnsigned16LiteralValue((Long) literalValue)) {
                    return symTable.unsigned16IntType;
                }
                break;
            case TypeTags.UNSIGNED8_INT:
                if (types.isUnsigned8LiteralValue((Long) literalValue)) {
                    return symTable.unsigned8IntType;
                }
                break;
            case TypeTags.TYPEREFDESC:
                return getIntLiteralType(location, types.getReferredType(expType),
                        literalType, literalValue);
            default:
        }
        resultType = symTable.semanticError;
        return resultType;
    }

    @Override
    public void visit(BLangListConstructorExpr listConstructor) {
        if (expType.tag == TypeTags.NONE || expType.tag == TypeTags.READONLY) {
            BType inferredType = getInferredTupleType(listConstructor, expType);
            resultType = inferredType == symTable.semanticError ?
                    symTable.semanticError : types.checkType(listConstructor, inferredType, expType);
            return;
        }

        resultType = checkListConstructorCompatibility(expType, listConstructor);
    }

    @Override
    public void visit(BLangTableConstructorExpr tableConstructorExpr) {
        if (expType.tag == TypeTags.NONE || expType.tag == TypeTags.ANY || expType.tag == TypeTags.ANYDATA) {
            List<BType> memTypes = checkExprList(new ArrayList<>(tableConstructorExpr.recordLiteralList), env);
            for (BType memType : memTypes) {
                if (memType == symTable.semanticError) {
                    resultType = symTable.semanticError;
                    return;
                }
            }

            if (tableConstructorExpr.recordLiteralList.size() == 0) {
                dlog.error(tableConstructorExpr.pos, DiagnosticErrorCode.CANNOT_INFER_MEMBER_TYPE_FOR_TABLE);
                resultType = symTable.semanticError;
                return;
            }

            BType inherentMemberType = inferTableMemberType(memTypes, tableConstructorExpr);
            BTableType tableType = new BTableType(TypeTags.TABLE, inherentMemberType, null);
            for (BLangRecordLiteral recordLiteral : tableConstructorExpr.recordLiteralList) {
                recordLiteral.setBType(inherentMemberType);
            }

            if (!validateTableConstructorExpr(tableConstructorExpr, tableType)) {
                resultType = symTable.semanticError;
                return;
            }

            if (checkKeySpecifier(tableConstructorExpr, tableType)) {
                return;
            }
            resultType = tableType;
            return;
        }

        BType applicableExpType = types.getReferredType(expType);

        applicableExpType = applicableExpType.tag == TypeTags.INTERSECTION ?
                ((BIntersectionType) applicableExpType).effectiveType : applicableExpType;

        if (applicableExpType.tag == TypeTags.TABLE) {
            List<BType> memTypes = new ArrayList<>();
            for (BLangRecordLiteral recordLiteral : tableConstructorExpr.recordLiteralList) {
                BLangRecordLiteral clonedExpr = recordLiteral;
                if (this.nonErrorLoggingCheck) {
                    clonedExpr.cloneAttempt++;
                    clonedExpr = nodeCloner.cloneNode(recordLiteral);
                }
                BType recordType = checkExpr(clonedExpr, env, ((BTableType) applicableExpType).constraint);
                if (recordType == symTable.semanticError) {
                    resultType = symTable.semanticError;
                    return;
                }
                memTypes.add(recordType);
            }

            BTableType expectedTableType = (BTableType) applicableExpType;
            if (expectedTableType.constraint.tag == TypeTags.MAP && expectedTableType.isTypeInlineDefined) {
                validateMapConstraintTable(applicableExpType);
                return;
            }

            if (!(validateKeySpecifierInTableConstructor((BTableType) applicableExpType,
                    tableConstructorExpr.recordLiteralList) &&
                    validateTableConstructorExpr(tableConstructorExpr, (BTableType) applicableExpType))) {
                resultType = symTable.semanticError;
                return;
            }

            BTableType tableType = new BTableType(TypeTags.TABLE, inferTableMemberType(memTypes, applicableExpType),
                                                  null);

            if (Symbols.isFlagOn(applicableExpType.flags, Flags.READONLY)) {
                tableType.flags |= Flags.READONLY;
            }

            if (checkKeySpecifier(tableConstructorExpr, tableType)) {
                return;
            }

            if (expectedTableType.fieldNameList != null && tableType.fieldNameList == null) {
                tableType.fieldNameList = expectedTableType.fieldNameList;
            }
            resultType = tableType;
        } else if (applicableExpType.tag == TypeTags.UNION) {

            boolean prevNonErrorLoggingCheck = this.nonErrorLoggingCheck;
            this.nonErrorLoggingCheck = true;
            int errorCount = this.dlog.errorCount();
            this.dlog.mute();

            List<BType> matchingTypes = new ArrayList<>();
            BUnionType expectedType = (BUnionType) applicableExpType;
            for (BType memType : expectedType.getMemberTypes()) {
                dlog.resetErrorCount();

                BLangTableConstructorExpr clonedTableExpr = tableConstructorExpr;
                if (this.nonErrorLoggingCheck) {
                    tableConstructorExpr.cloneAttempt++;
                    clonedTableExpr = nodeCloner.cloneNode(tableConstructorExpr);
                }

                BType resultType = checkExpr(clonedTableExpr, env, memType);
                if (resultType != symTable.semanticError && dlog.errorCount() == 0 &&
                        isUniqueType(matchingTypes, resultType)) {
                    matchingTypes.add(resultType);
                }
            }

            this.nonErrorLoggingCheck = prevNonErrorLoggingCheck;
            this.dlog.setErrorCount(errorCount);
            if (!prevNonErrorLoggingCheck) {
                this.dlog.unmute();
            }

            if (matchingTypes.isEmpty()) {
                BLangTableConstructorExpr exprToLog = tableConstructorExpr;
                if (this.nonErrorLoggingCheck) {
                    tableConstructorExpr.cloneAttempt++;
                    exprToLog = nodeCloner.cloneNode(tableConstructorExpr);
                }

                dlog.error(tableConstructorExpr.pos, DiagnosticErrorCode.INCOMPATIBLE_TYPES, expType,
                        getInferredTableType(exprToLog));

            } else if (matchingTypes.size() != 1) {
                dlog.error(tableConstructorExpr.pos, DiagnosticErrorCode.AMBIGUOUS_TYPES,
                        expType);
            } else {
                resultType = checkExpr(tableConstructorExpr, env, matchingTypes.get(0));
                return;
            }
            resultType = symTable.semanticError;
        } else {
            resultType = symTable.semanticError;
        }
    }

    private BType getInferredTableType(BLangTableConstructorExpr exprToLog) {
        List<BType> memTypes = checkExprList(new ArrayList<>(exprToLog.recordLiteralList), env);
        for (BType memType : memTypes) {
            if (memType == symTable.semanticError) {
                return  symTable.semanticError;
            }
        }

        return new BTableType(TypeTags.TABLE, inferTableMemberType(memTypes, exprToLog), null);
    }

    private boolean checkKeySpecifier(BLangTableConstructorExpr tableConstructorExpr, BTableType tableType) {
        if (tableConstructorExpr.tableKeySpecifier != null) {
            if (!(validateTableKeyValue(getTableKeyNameList(tableConstructorExpr.
                    tableKeySpecifier), tableConstructorExpr.recordLiteralList))) {
                resultType = symTable.semanticError;
                return true;
            }
            tableType.fieldNameList = getTableKeyNameList(tableConstructorExpr.tableKeySpecifier);
        }
        return false;
    }

    private BType inferTableMemberType(List<BType> memTypes, BType expType) {

        if (memTypes.isEmpty()) {
            return ((BTableType) expType).constraint;
        }

        LinkedHashSet<BType> result = new LinkedHashSet<>();

        result.add(memTypes.get(0));

        BUnionType unionType = BUnionType.create(null, result);
        for (int i = 1; i < memTypes.size(); i++) {
            BType source = memTypes.get(i);
            if (!types.isAssignable(source, unionType)) {
                result.add(source);
                unionType = BUnionType.create(null, result);
            }
        }

        if (unionType.getMemberTypes().size() == 1) {
            return memTypes.get(0);
        }

        return unionType;
    }

    private BType inferTableMemberType(List<BType> memTypes, BLangTableConstructorExpr tableConstructorExpr) {
        BLangTableKeySpecifier keySpecifier = tableConstructorExpr.tableKeySpecifier;
        List<String> keySpecifierFieldNames = new ArrayList<>();
        Set<BField> allFieldSet = new LinkedHashSet<>();
        for (BType memType : memTypes) {
            allFieldSet.addAll(((BRecordType) memType).fields.values());
        }

        Set<BField> commonFieldSet = new LinkedHashSet<>(allFieldSet);
        for (BType memType : memTypes) {
            commonFieldSet.retainAll(((BRecordType) memType).fields.values());
        }

        List<String> requiredFieldNames = new ArrayList<>();
        if (keySpecifier != null) {
            for (IdentifierNode identifierNode : keySpecifier.fieldNameIdentifierList) {
                requiredFieldNames.add(((BLangIdentifier) identifierNode).value);
                keySpecifierFieldNames.add(((BLangIdentifier) identifierNode).value);
            }
        }

        List<String> fieldNames = new ArrayList<>();
        for (BField field : allFieldSet) {
            String fieldName = field.name.value;

            if (fieldNames.contains(fieldName)) {
                dlog.error(tableConstructorExpr.pos,
                        DiagnosticErrorCode.CANNOT_INFER_MEMBER_TYPE_FOR_TABLE_DUE_AMBIGUITY,
                        fieldName);
                return symTable.semanticError;
            }
            fieldNames.add(fieldName);

            boolean isOptional = true;
            for (BField commonField : commonFieldSet) {
                if (commonField.name.value.equals(fieldName)) {
                    isOptional = false;
                    requiredFieldNames.add(commonField.name.value);
                }
            }

            if (isOptional) {
                field.symbol.flags = Flags.asMask(EnumSet.of(Flag.OPTIONAL));
            } else if (requiredFieldNames.contains(fieldName) && keySpecifierFieldNames.contains(fieldName)) {
                field.symbol.flags = Flags.asMask(EnumSet.of(Flag.REQUIRED)) + Flags.asMask(EnumSet.of(Flag.READONLY));
            } else if (requiredFieldNames.contains(fieldName)) {
                field.symbol.flags = Flags.asMask(EnumSet.of(Flag.REQUIRED));
            }
        }

        return createTableConstraintRecordType(allFieldSet, tableConstructorExpr.pos);
    }

    private BRecordType createTableConstraintRecordType(Set<BField> allFieldSet, Location pos) {
        PackageID pkgID = env.enclPkg.symbol.pkgID;
        BRecordTypeSymbol recordSymbol = createRecordTypeSymbol(pkgID, pos, VIRTUAL);

        for (BField field : allFieldSet) {
            recordSymbol.scope.define(field.name, field.symbol);
        }

        BRecordType recordType = new BRecordType(recordSymbol);
        recordType.fields = allFieldSet.stream().collect(getFieldCollector());

        recordSymbol.type = recordType;
        recordType.tsymbol = recordSymbol;

        BLangRecordTypeNode recordTypeNode = TypeDefBuilderHelper.createRecordTypeNode(recordType, pkgID, symTable,
                pos);
        recordTypeNode.initFunction = TypeDefBuilderHelper.createInitFunctionForRecordType(recordTypeNode, env,
                                                                                           names, symTable);
        TypeDefBuilderHelper.createTypeDefinitionForTSymbol(recordType, recordSymbol, recordTypeNode, env);
        recordType.sealed = true;
        recordType.restFieldType = symTable.noType;
        return recordType;
    }

    private Collector<BField, ?, LinkedHashMap<String, BField>> getFieldCollector() {
        BinaryOperator<BField> mergeFunc = (u, v) -> {
            throw new IllegalStateException(String.format("Duplicate key %s", u));
        };
        return Collectors.toMap(field -> field.name.value, Function.identity(), mergeFunc, LinkedHashMap::new);
    }

    private boolean validateTableType(BTableType tableType) {
        BType constraint = types.getReferredType(tableType.constraint);
        if (tableType.isTypeInlineDefined && !types.isAssignable(constraint, symTable.mapAllType)) {
            dlog.error(tableType.constraintPos, DiagnosticErrorCode.TABLE_CONSTRAINT_INVALID_SUBTYPE, constraint);
            resultType = symTable.semanticError;
            return false;
        }
        return true;
    }

    private boolean validateKeySpecifierInTableConstructor(BTableType tableType,
                                                         List<BLangRecordLiteral> recordLiterals) {
        List<String> fieldNameList = tableType.fieldNameList;
        if (fieldNameList != null) {
            return validateTableKeyValue(fieldNameList, recordLiterals);
        }
        return true;
    }

    private boolean validateTableKeyValue(List<String> keySpecifierFieldNames,
                                                           List<BLangRecordLiteral> recordLiterals) {

        for (String fieldName : keySpecifierFieldNames) {
            for (BLangRecordLiteral recordLiteral : recordLiterals) {
                BLangExpression recordKeyValueField = getRecordKeyValueField(recordLiteral, fieldName);
                if (recordKeyValueField != null && isConstExpression(recordKeyValueField)) {
                    continue;
                }

                dlog.error(recordLiteral.pos,
                        DiagnosticErrorCode.KEY_SPECIFIER_FIELD_VALUE_MUST_BE_CONSTANT_EXPR, fieldName);
                resultType = symTable.semanticError;
                return false;
            }
        }

        return true;
    }

    private boolean isConstExpression(BLangExpression expression) {
        switch(expression.getKind()) {
            case LITERAL:
            case NUMERIC_LITERAL:
            case STRING_TEMPLATE_LITERAL:
            case XML_ELEMENT_LITERAL:
            case XML_TEXT_LITERAL:
            case LIST_CONSTRUCTOR_EXPR:
            case TABLE_CONSTRUCTOR_EXPR:
            case RECORD_LITERAL_EXPR:
            case TYPE_CONVERSION_EXPR:
            case UNARY_EXPR:
            case BINARY_EXPR:
            case TYPE_TEST_EXPR:
            case TERNARY_EXPR:
                return true;
            case SIMPLE_VARIABLE_REF:
                return (((BLangSimpleVarRef) expression).symbol.tag & SymTag.CONSTANT) == SymTag.CONSTANT;
            case GROUP_EXPR:
                return isConstExpression(((BLangGroupExpr) expression).expression);
            default:
                return false;
        }
    }

    private BLangExpression getRecordKeyValueField(BLangRecordLiteral recordLiteral,
                                                            String fieldName) {
        for (RecordLiteralNode.RecordField recordField : recordLiteral.fields) {
            if (recordField.isKeyValueField()) {
                BLangRecordLiteral.BLangRecordKeyValueField recordKeyValueField =
                        (BLangRecordLiteral.BLangRecordKeyValueField) recordField;
                if (fieldName.equals(recordKeyValueField.key.toString())) {
                    return recordKeyValueField.valueExpr;
                }
            } else if (recordField.getKind() == NodeKind.SIMPLE_VARIABLE_REF) {
                if (fieldName.equals(((BLangRecordVarNameField) recordField).variableName.value)) {
                    return (BLangRecordLiteral.BLangRecordVarNameField) recordField;
                }
            } else if (recordField.getKind() == NodeKind.RECORD_LITERAL_SPREAD_OP) {
                BLangRecordLiteral.BLangRecordSpreadOperatorField spreadOperatorField =
                        (BLangRecordLiteral.BLangRecordSpreadOperatorField) recordField;
                BType spreadOpExprType = types.getReferredType(spreadOperatorField.expr.getBType());
                if (spreadOpExprType.tag != TypeTags.RECORD) {
                    continue;
                }
                BRecordType recordType = (BRecordType) spreadOpExprType;
                for (BField recField : recordType.fields.values()) {
                    if (fieldName.equals(recField.name.value)) {
                        return recordLiteral;
                    }
                }
            }
        }

        return null;
    }

    public boolean validateKeySpecifier(List<String> fieldNameList, BType constraint,
                                         Location pos) {
        for (String fieldName : fieldNameList) {
            BField field = types.getTableConstraintField(constraint, fieldName);
            if (field == null) {
                dlog.error(pos,
                        DiagnosticErrorCode.INVALID_FIELD_NAMES_IN_KEY_SPECIFIER, fieldName, constraint);
                resultType = symTable.semanticError;
                return false;
            }

            if (!Symbols.isFlagOn(field.symbol.flags, Flags.READONLY)) {
                dlog.error(pos,
                        DiagnosticErrorCode.KEY_SPECIFIER_FIELD_MUST_BE_READONLY, fieldName);
                resultType = symTable.semanticError;
                return false;
            }

            if (!Symbols.isFlagOn(field.symbol.flags, Flags.REQUIRED)) {
                dlog.error(pos,
                        DiagnosticErrorCode.KEY_SPECIFIER_FIELD_MUST_BE_REQUIRED, fieldName);
                resultType = symTable.semanticError;
                return false;
            }

            if (!types.isAssignable(field.type, symTable.anydataType)) {
                dlog.error(pos,
                        DiagnosticErrorCode.KEY_SPECIFIER_FIELD_MUST_BE_ANYDATA, fieldName, constraint);
                resultType = symTable.semanticError;
                return false;
            }
        }
        return true;
    }

    private boolean validateTableConstructorExpr(BLangTableConstructorExpr tableConstructorExpr,
                                                 BTableType tableType) {
        BType constraintType = types.getReferredType(tableType.constraint);
        List<String> fieldNameList = new ArrayList<>();
        boolean isKeySpecifierEmpty = tableConstructorExpr.tableKeySpecifier == null;
        if (!isKeySpecifierEmpty) {
            fieldNameList.addAll(getTableKeyNameList(tableConstructorExpr.tableKeySpecifier));

            if (tableType.fieldNameList == null &&
                    !validateKeySpecifier(fieldNameList,
                                          constraintType.tag != TypeTags.INTERSECTION ? constraintType :
                                                  ((BIntersectionType) constraintType).effectiveType,
                                          tableConstructorExpr.tableKeySpecifier.pos)) {
                return false;
            }

            if (tableType.fieldNameList != null && !tableType.fieldNameList.equals(fieldNameList)) {
                dlog.error(tableConstructorExpr.tableKeySpecifier.pos, DiagnosticErrorCode.TABLE_KEY_SPECIFIER_MISMATCH,
                        tableType.fieldNameList.toString(), fieldNameList.toString());
                resultType = symTable.semanticError;
                return false;
            }
        }

        BType keyTypeConstraint = tableType.keyTypeConstraint;
        if (keyTypeConstraint != null) {
            keyTypeConstraint = types.getReferredType(keyTypeConstraint);
            List<BType> memberTypes = new ArrayList<>();

            switch (keyTypeConstraint.tag) {
                case TypeTags.TUPLE:
                    for (Type type : ((TupleType) keyTypeConstraint).getTupleTypes()) {
                        memberTypes.add((BType) type);
                    }
                    break;
                case TypeTags.RECORD:
                    Map<String, BField> fieldList = ((BRecordType) keyTypeConstraint).getFields();
                    memberTypes = fieldList.entrySet().stream()
                            .filter(e -> fieldNameList.contains(e.getKey())).map(entry -> entry.getValue().type)
                            .collect(Collectors.toList());
                    if (memberTypes.isEmpty()) {
                        memberTypes.add(keyTypeConstraint);
                    }
                    break;
                default:
                    memberTypes.add(keyTypeConstraint);
            }

            if (isKeySpecifierEmpty && keyTypeConstraint.tag == TypeTags.NEVER) {
                return true;
            }

            if (isKeySpecifierEmpty ||
                    tableConstructorExpr.tableKeySpecifier.fieldNameIdentifierList.size() != memberTypes.size()) {
                if (isKeySpecifierEmpty) {
                    dlog.error(tableConstructorExpr.pos,
                            DiagnosticErrorCode.KEY_SPECIFIER_EMPTY_FOR_PROVIDED_KEY_CONSTRAINT, memberTypes);
                } else {
                    dlog.error(tableConstructorExpr.pos,
                            DiagnosticErrorCode.KEY_SPECIFIER_SIZE_MISMATCH_WITH_KEY_CONSTRAINT,
                            memberTypes, tableConstructorExpr.tableKeySpecifier.fieldNameIdentifierList);
                }
                resultType = symTable.semanticError;
                return false;
            }

            List<IdentifierNode> fieldNameIdentifierList = tableConstructorExpr.tableKeySpecifier.
                    fieldNameIdentifierList;

            int index = 0;
            for (IdentifierNode identifier : fieldNameIdentifierList) {
                BField field = types.getTableConstraintField(constraintType, ((BLangIdentifier) identifier).value);
                if (field == null || !types.isAssignable(field.type, memberTypes.get(index))) {
                    dlog.error(tableConstructorExpr.tableKeySpecifier.pos,
                            DiagnosticErrorCode.KEY_SPECIFIER_MISMATCH_WITH_KEY_CONSTRAINT,
                            fieldNameIdentifierList.toString(), memberTypes.toString());
                    resultType = symTable.semanticError;
                    return false;
                }
                index++;
            }
        }

        return true;
    }

    public void validateMapConstraintTable(BType expType) {
        if (expType != null && (((BTableType) expType).fieldNameList != null ||
                ((BTableType) expType).keyTypeConstraint != null) &&
                !expType.tsymbol.owner.getFlags().contains(Flag.LANG_LIB)) {
            dlog.error(((BTableType) expType).keyPos,
                    DiagnosticErrorCode.KEY_CONSTRAINT_NOT_SUPPORTED_FOR_TABLE_WITH_MAP_CONSTRAINT);
            resultType = symTable.semanticError;
            return;
        }
        resultType = expType;
    }

    private List<String> getTableKeyNameList(BLangTableKeySpecifier tableKeySpecifier) {
        List<String> fieldNamesList = new ArrayList<>();
        for (IdentifierNode identifier : tableKeySpecifier.fieldNameIdentifierList) {
            fieldNamesList.add(((BLangIdentifier) identifier).value);
        }

        return fieldNamesList;
    }

    private BType createTableKeyConstraint(List<String> fieldNames, BType constraintType) {
        if (fieldNames == null) {
            return symTable.semanticError;
        }

        List<BType> memTypes = new ArrayList<>();
        for (String fieldName : fieldNames) {
            //null is not possible for field
            BField tableConstraintField = types.getTableConstraintField(constraintType, fieldName);

            if (tableConstraintField == null) {
                return symTable.semanticError;
            }

            BType fieldType = tableConstraintField.type;
            memTypes.add(fieldType);
        }

        if (memTypes.size() == 1) {
            return memTypes.get(0);
        }

        return new BTupleType(memTypes);
    }

    private BType checkListConstructorCompatibility(BType bType, BLangListConstructorExpr listConstructor) {
        int tag = bType.tag;
        if (tag == TypeTags.UNION) {
            boolean prevNonErrorLoggingCheck = this.nonErrorLoggingCheck;
            int errorCount = this.dlog.errorCount();
            this.nonErrorLoggingCheck = true;
            this.dlog.mute();

            List<BType> compatibleTypes = new ArrayList<>();
            boolean erroredExpType = false;
            for (BType memberType : ((BUnionType) bType).getMemberTypes()) {
                if (memberType == symTable.semanticError) {
                    if (!erroredExpType) {
                        erroredExpType = true;
                    }
                    continue;
                }

                BType listCompatibleMemType = getListConstructorCompatibleNonUnionType(memberType);
                if (listCompatibleMemType == symTable.semanticError) {
                    continue;
                }

                dlog.resetErrorCount();
                BType memCompatibiltyType = checkListConstructorCompatibility(listCompatibleMemType, listConstructor);
                if (memCompatibiltyType != symTable.semanticError && dlog.errorCount() == 0 &&
                        isUniqueType(compatibleTypes, memCompatibiltyType)) {
                    compatibleTypes.add(memCompatibiltyType);
                }
            }

            this.nonErrorLoggingCheck = prevNonErrorLoggingCheck;
            this.dlog.setErrorCount(errorCount);
            if (!prevNonErrorLoggingCheck) {
                this.dlog.unmute();
            }

            if (compatibleTypes.isEmpty()) {
                BLangListConstructorExpr exprToLog = listConstructor;
                if (this.nonErrorLoggingCheck) {
                    listConstructor.cloneAttempt++;
                    exprToLog = nodeCloner.cloneNode(listConstructor);
                }

                BType inferredTupleType = getInferredTupleType(exprToLog, symTable.noType);

                if (!erroredExpType && inferredTupleType != symTable.semanticError) {
                    dlog.error(listConstructor.pos, DiagnosticErrorCode.INCOMPATIBLE_TYPES, expType, inferredTupleType);
                }
                return symTable.semanticError;
            } else if (compatibleTypes.size() != 1) {
                dlog.error(listConstructor.pos, DiagnosticErrorCode.AMBIGUOUS_TYPES,
                        expType);
                return symTable.semanticError;
            }

            return checkListConstructorCompatibility(compatibleTypes.get(0), listConstructor);
        }

        if (tag == TypeTags.TYPEREFDESC) {
            return checkListConstructorCompatibility(types.getReferredType(bType), listConstructor);
        }

        if (tag == TypeTags.INTERSECTION) {
            return checkListConstructorCompatibility(((BIntersectionType) bType).effectiveType, listConstructor);
        }

        BType possibleType = getListConstructorCompatibleNonUnionType(bType);

        switch (possibleType.tag) {
            case TypeTags.ARRAY:
                return checkArrayType(listConstructor, (BArrayType) possibleType);
            case TypeTags.TUPLE:
                return checkTupleType(listConstructor, (BTupleType) possibleType);
            case TypeTags.READONLY:
                return checkReadOnlyListType(listConstructor);
            case TypeTags.TYPEDESC:
                // i.e typedesc t = [int, string]
                List<BType> results = new ArrayList<>();
                listConstructor.isTypedescExpr = true;
                for (int i = 0; i < listConstructor.exprs.size(); i++) {
                    results.add(checkExpr(listConstructor.exprs.get(i), env, symTable.noType));
                }
                List<BType> actualTypes = new ArrayList<>();
                for (int i = 0; i < listConstructor.exprs.size(); i++) {
                    final BLangExpression expr = listConstructor.exprs.get(i);
                    if (expr.getKind() == NodeKind.TYPEDESC_EXPRESSION) {
                        actualTypes.add(((BLangTypedescExpr) expr).resolvedType);
                    } else if (expr.getKind() == NodeKind.SIMPLE_VARIABLE_REF) {
                        actualTypes.add(((BLangSimpleVarRef) expr).symbol.type);
                    } else {
                        actualTypes.add(results.get(i));
                    }
                }
                if (actualTypes.size() == 1) {
                    listConstructor.typedescType = actualTypes.get(0);
                } else {
                    listConstructor.typedescType = new BTupleType(actualTypes);
                }
                return new BTypedescType(listConstructor.typedescType, null);
        }

        BLangListConstructorExpr exprToLog = listConstructor;
        if (this.nonErrorLoggingCheck) {
            listConstructor.cloneAttempt++;
            exprToLog = nodeCloner.cloneNode(listConstructor);
        }

        if (bType == symTable.semanticError) {
            // Ignore the return value, we only need to visit the expressions.
            getInferredTupleType(exprToLog, symTable.semanticError);
        } else {
            dlog.error(listConstructor.pos, DiagnosticErrorCode.INCOMPATIBLE_TYPES, bType,
                    getInferredTupleType(exprToLog, symTable.noType));
        }

        return symTable.semanticError;
    }

    private BType getListConstructorCompatibleNonUnionType(BType type) {
        switch (type.tag) {
            case TypeTags.ARRAY:
            case TypeTags.TUPLE:
            case TypeTags.READONLY:
            case TypeTags.TYPEDESC:
                return type;
            case TypeTags.JSON:
                return !Symbols.isFlagOn(type.flags, Flags.READONLY) ? symTable.arrayJsonType :
                        ImmutableTypeCloner.getEffectiveImmutableType(null, types, symTable.arrayJsonType,
                                                                      env, symTable, anonymousModelHelper, names);
            case TypeTags.ANYDATA:
                return !Symbols.isFlagOn(type.flags, Flags.READONLY) ? symTable.arrayAnydataType :
                        ImmutableTypeCloner.getEffectiveImmutableType(null, types, symTable.arrayAnydataType,
                                                                      env, symTable, anonymousModelHelper, names);
            case TypeTags.ANY:
                return !Symbols.isFlagOn(type.flags, Flags.READONLY) ? symTable.arrayType :
                        ImmutableTypeCloner.getEffectiveImmutableType(null, types, symTable.arrayType, env,
                                                                      symTable, anonymousModelHelper, names);
            case TypeTags.INTERSECTION:
                return ((BIntersectionType) type).effectiveType;
            case TypeTags.TYPEREFDESC:
                return types.getReferredType(type);
        }
        return symTable.semanticError;
    }

    private BType checkArrayType(BLangListConstructorExpr listConstructor, BArrayType arrayType) {
        BType eType = arrayType.eType;

        if (arrayType.state == BArrayState.INFERRED) {
            arrayType.size = listConstructor.exprs.size();
            arrayType.state = BArrayState.CLOSED;
        } else if ((arrayType.state != BArrayState.OPEN) && (arrayType.size != listConstructor.exprs.size())) {
            if (arrayType.size < listConstructor.exprs.size()) {
                dlog.error(listConstructor.pos,
                        DiagnosticErrorCode.MISMATCHING_ARRAY_LITERAL_VALUES, arrayType.size,
                        listConstructor.exprs.size());
                return symTable.semanticError;
            }

            if (!types.hasFillerValue(eType)) {
                dlog.error(listConstructor.pos,
                        DiagnosticErrorCode.INVALID_LIST_CONSTRUCTOR_ELEMENT_TYPE, expType);
                return symTable.semanticError;
            }
        }

        boolean errored = false;
        for (BLangExpression expr : listConstructor.exprs) {
            if (exprIncompatible(eType, expr) && !errored) {
                errored = true;
            }
        }

        return errored ? symTable.semanticError : arrayType;
    }

    private BType checkTupleType(BLangListConstructorExpr listConstructor, BTupleType tupleType) {
        List<BLangExpression> exprs = listConstructor.exprs;
        List<BType> memberTypes = tupleType.tupleTypes;
        BType restType = tupleType.restType;

        int listExprSize = exprs.size();
        int memberTypeSize = memberTypes.size();

        if (listExprSize < memberTypeSize) {
            for (int i = listExprSize; i < memberTypeSize; i++) {
                if (!types.hasFillerValue(memberTypes.get(i))) {
                    dlog.error(listConstructor.pos, DiagnosticErrorCode.SYNTAX_ERROR,
                            "tuple and expression size does not match");
                    return symTable.semanticError;
                }
            }
        } else if (listExprSize > memberTypeSize && restType == null) {
            dlog.error(listConstructor.pos, DiagnosticErrorCode.SYNTAX_ERROR,
                    "tuple and expression size does not match");
            return symTable.semanticError;
        }

        boolean errored = false;

        int nonRestCountToCheck = listExprSize < memberTypeSize ? listExprSize : memberTypeSize;

        for (int i = 0; i < nonRestCountToCheck; i++) {
            if (exprIncompatible(memberTypes.get(i), exprs.get(i)) && !errored) {
                errored = true;
            }
        }

        for (int i = nonRestCountToCheck; i < exprs.size(); i++) {
            if (exprIncompatible(restType, exprs.get(i)) && !errored) {
                errored = true;
            }
        }
        return errored ? symTable.semanticError : tupleType;
    }

    private BType checkReadOnlyListType(BLangListConstructorExpr listConstructor) {
        if (!this.nonErrorLoggingCheck) {
            BType inferredType = getInferredTupleType(listConstructor, symTable.readonlyType);

            if (inferredType == symTable.semanticError) {
                return symTable.semanticError;
            }
            return types.checkType(listConstructor, inferredType, symTable.readonlyType);
        }

        for (BLangExpression expr : listConstructor.exprs) {
            if (exprIncompatible(symTable.readonlyType, expr)) {
                return symTable.semanticError;
            }
        }

        return symTable.readonlyType;
    }

    private boolean exprIncompatible(BType eType, BLangExpression expr) {
        if (expr.typeChecked) {
            return expr.getBType() == symTable.semanticError;
        }

        BLangExpression exprToCheck = expr;

        if (this.nonErrorLoggingCheck) {
            expr.cloneAttempt++;
            exprToCheck = nodeCloner.cloneNode(expr);
        }

        return checkExpr(exprToCheck, this.env, eType) == symTable.semanticError;
    }

    private List<BType> checkExprList(List<BLangExpression> exprs, SymbolEnv env) {
        return checkExprList(exprs, env, symTable.noType);
    }

    private List<BType> checkExprList(List<BLangExpression> exprs, SymbolEnv env, BType expType) {
        List<BType> types = new ArrayList<>();
        SymbolEnv prevEnv = this.env;
        BType preExpType = this.expType;
        this.env = env;
        this.expType = expType;
        for (BLangExpression e : exprs) {
            checkExpr(e, this.env, expType);
            types.add(resultType);
        }
        this.env = prevEnv;
        this.expType = preExpType;
        return types;
    }

    private BType getInferredTupleType(BLangListConstructorExpr listConstructor, BType expType) {
        List<BType> memTypes = checkExprList(listConstructor.exprs, env, expType);

        for (BType memType : memTypes) {
            if (memType == symTable.semanticError) {
                return symTable.semanticError;
            }
        }

        BTupleType tupleType = new BTupleType(memTypes);

        if (expType.tag != TypeTags.READONLY) {
            return tupleType;
        }

        tupleType.flags |= Flags.READONLY;
        return tupleType;
    }

    public void visit(BLangRecordLiteral recordLiteral) {
        int expTypeTag = types.getReferredType(expType).tag;

        if (expTypeTag == TypeTags.NONE || expTypeTag == TypeTags.READONLY) {
            expType = defineInferredRecordType(recordLiteral, expType);
        } else if (expTypeTag == TypeTags.OBJECT) {
            dlog.error(recordLiteral.pos, DiagnosticErrorCode.INVALID_RECORD_LITERAL, expType);
            resultType = symTable.semanticError;
            return;
        }

        resultType = getEffectiveMappingType(recordLiteral,
                                             checkMappingConstructorCompatibility(expType, recordLiteral));
    }

    private BType getEffectiveMappingType(BLangRecordLiteral recordLiteral, BType applicableMappingType) {
        BType refType = types.getReferredType(applicableMappingType);
        if (applicableMappingType == symTable.semanticError ||
                (refType.tag == TypeTags.RECORD && Symbols.isFlagOn(applicableMappingType.flags,
                                                                                  Flags.READONLY))) {
            return applicableMappingType;
        }

        Map<String, RecordLiteralNode.RecordField> readOnlyFields = new LinkedHashMap<>();
        LinkedHashMap<String, BField> applicableTypeFields =
                refType.tag == TypeTags.RECORD ? ((BRecordType) refType).fields :
                        new LinkedHashMap<>();

        for (RecordLiteralNode.RecordField field : recordLiteral.fields) {
            if (field.getKind() == NodeKind.RECORD_LITERAL_SPREAD_OP) {
                continue;
            }

            String name;
            if (field.isKeyValueField()) {
                BLangRecordKeyValueField keyValueField = (BLangRecordKeyValueField) field;

                if (!keyValueField.readonly) {
                    continue;
                }

                BLangExpression keyExpr = keyValueField.key.expr;
                if (keyExpr.getKind() == NodeKind.SIMPLE_VARIABLE_REF) {
                    name = ((BLangSimpleVarRef) keyExpr).variableName.value;
                } else {
                    name = (String) ((BLangLiteral) keyExpr).value;
                }
            } else {
                BLangRecordVarNameField varNameField = (BLangRecordVarNameField) field;

                if (!varNameField.readonly) {
                    continue;
                }
                name = varNameField.variableName.value;
            }

            if (applicableTypeFields.containsKey(name) &&
                    Symbols.isFlagOn(applicableTypeFields.get(name).symbol.flags, Flags.READONLY)) {
                continue;
            }

            readOnlyFields.put(name, field);
        }

        if (readOnlyFields.isEmpty()) {
            return applicableMappingType;
        }

        PackageID pkgID = env.enclPkg.symbol.pkgID;
        Location pos = recordLiteral.pos;
        BRecordTypeSymbol recordSymbol = createRecordTypeSymbol(pkgID, pos, VIRTUAL);

        LinkedHashMap<String, BField> newFields = new LinkedHashMap<>();

        for (Map.Entry<String, RecordLiteralNode.RecordField> readOnlyEntry : readOnlyFields.entrySet()) {
            RecordLiteralNode.RecordField field = readOnlyEntry.getValue();

            String key = readOnlyEntry.getKey();
            Name fieldName = names.fromString(key);

            BType readOnlyFieldType;
            if (field.isKeyValueField()) {
                readOnlyFieldType = ((BLangRecordKeyValueField) field).valueExpr.getBType();
            } else {
                // Has to be a varname field.
                readOnlyFieldType = ((BLangRecordVarNameField) field).getBType();
            }

            BVarSymbol fieldSymbol = new BVarSymbol(Flags.asMask(new HashSet<Flag>() {{
                add(Flag.REQUIRED);
                add(Flag.READONLY);
            }}), fieldName, pkgID, readOnlyFieldType, recordSymbol,
                                                    ((BLangNode) field).pos, VIRTUAL);
            newFields.put(key, new BField(fieldName, null, fieldSymbol));
            recordSymbol.scope.define(fieldName, fieldSymbol);
        }

        BRecordType recordType = new BRecordType(recordSymbol, recordSymbol.flags);
        if (refType.tag == TypeTags.MAP) {
            recordType.sealed = false;
            recordType.restFieldType = ((BMapType) refType).constraint;
        } else {
            BRecordType applicableRecordType = (BRecordType) refType;
            boolean allReadOnlyFields = true;

            for (Map.Entry<String, BField> origEntry : applicableRecordType.fields.entrySet()) {
                String fieldName = origEntry.getKey();
                BField field = origEntry.getValue();

                if (readOnlyFields.containsKey(fieldName)) {
                    // Already defined.
                    continue;
                }

                BVarSymbol origFieldSymbol = field.symbol;
                long origFieldFlags = origFieldSymbol.flags;

                if (allReadOnlyFields && !Symbols.isFlagOn(origFieldFlags, Flags.READONLY)) {
                    allReadOnlyFields = false;
                }

                BVarSymbol fieldSymbol = new BVarSymbol(origFieldFlags, field.name, pkgID,
                                                        origFieldSymbol.type, recordSymbol, field.pos, VIRTUAL);
                newFields.put(fieldName, new BField(field.name, null, fieldSymbol));
                recordSymbol.scope.define(field.name, fieldSymbol);
            }

            recordType.sealed = applicableRecordType.sealed;
            recordType.restFieldType = applicableRecordType.restFieldType;

            if (recordType.sealed && allReadOnlyFields) {
                recordType.flags |= Flags.READONLY;
                recordType.tsymbol.flags |= Flags.READONLY;
            }

        }

        recordType.fields = newFields;
        recordSymbol.type = recordType;
        recordType.tsymbol = recordSymbol;

        BLangRecordTypeNode recordTypeNode = TypeDefBuilderHelper.createRecordTypeNode(recordType, pkgID, symTable,
                                                                                       pos);
        recordTypeNode.initFunction = TypeDefBuilderHelper.createInitFunctionForRecordType(recordTypeNode, env,
                                                                                           names, symTable);
        TypeDefBuilderHelper.createTypeDefinitionForTSymbol(recordType, recordSymbol, recordTypeNode, env);

        if (refType.tag == TypeTags.RECORD) {
            BRecordType applicableRecordType = (BRecordType) refType;
            BTypeSymbol applicableRecordTypeSymbol = applicableRecordType.tsymbol;
            BLangUserDefinedType origTypeRef = new BLangUserDefinedType(
                    ASTBuilderUtil.createIdentifier(
                            pos,
                            TypeDefBuilderHelper.getPackageAlias(env, pos.lineRange().filePath(),
                                                                 applicableRecordTypeSymbol.pkgID)),
                    ASTBuilderUtil.createIdentifier(pos, applicableRecordTypeSymbol.name.value));
            origTypeRef.pos = pos;
            origTypeRef.setBType(applicableRecordType);
            recordTypeNode.typeRefs.add(origTypeRef);
        } else if (refType.tag == TypeTags.MAP) {
            recordLiteral.expectedType = applicableMappingType;
        }

        return recordType;
    }

    private BType checkMappingConstructorCompatibility(BType bType, BLangRecordLiteral mappingConstructor) {
        int tag = bType.tag;
        if (tag == TypeTags.UNION) {
            boolean prevNonErrorLoggingCheck = this.nonErrorLoggingCheck;
            this.nonErrorLoggingCheck = true;
            int errorCount = this.dlog.errorCount();
            this.dlog.mute();

            List<BType> compatibleTypes = new ArrayList<>();
            boolean erroredExpType = false;
            for (BType memberType : ((BUnionType) bType).getMemberTypes()) {
                if (memberType == symTable.semanticError) {
                    if (!erroredExpType) {
                        erroredExpType = true;
                    }
                    continue;
                }

                BType listCompatibleMemType = getMappingConstructorCompatibleNonUnionType(memberType);
                if (listCompatibleMemType == symTable.semanticError) {
                    continue;
                }

                dlog.resetErrorCount();
                BType memCompatibiltyType = checkMappingConstructorCompatibility(listCompatibleMemType,
                                                                                 mappingConstructor);

                if (memCompatibiltyType != symTable.semanticError && dlog.errorCount() == 0 &&
                        isUniqueType(compatibleTypes, memCompatibiltyType)) {
                    compatibleTypes.add(memCompatibiltyType);
                }
            }

            this.nonErrorLoggingCheck = prevNonErrorLoggingCheck;
            dlog.setErrorCount(errorCount);
            if (!prevNonErrorLoggingCheck) {
                this.dlog.unmute();
            }

            if (compatibleTypes.isEmpty()) {
                if (!erroredExpType) {
                    reportIncompatibleMappingConstructorError(mappingConstructor, bType);
                }
                validateSpecifiedFields(mappingConstructor, symTable.semanticError);
                return symTable.semanticError;
            } else if (compatibleTypes.size() != 1) {
                dlog.error(mappingConstructor.pos, DiagnosticErrorCode.AMBIGUOUS_TYPES, bType);
                validateSpecifiedFields(mappingConstructor, symTable.semanticError);
                return symTable.semanticError;
            }

            return checkMappingConstructorCompatibility(compatibleTypes.get(0), mappingConstructor);
        }

        if (tag == TypeTags.TYPEREFDESC) {
            BType refType = types.getReferredType(bType);
            BType compatibleType = checkMappingConstructorCompatibility(refType, mappingConstructor);
            return (refType.tag != TypeTags.UNION && refType.tag != TypeTags.INTERSECTION) ? bType : compatibleType;
        }

        if (tag == TypeTags.INTERSECTION) {
            return checkMappingConstructorCompatibility(((BIntersectionType) bType).effectiveType, mappingConstructor);
        }

        BType possibleType = getMappingConstructorCompatibleNonUnionType(bType);

        switch (possibleType.tag) {
            case TypeTags.MAP:
                return validateSpecifiedFields(mappingConstructor, possibleType) ? possibleType :
                        symTable.semanticError;
            case TypeTags.RECORD:
                boolean isSpecifiedFieldsValid = validateSpecifiedFields(mappingConstructor, possibleType);

                boolean hasAllRequiredFields = validateRequiredFields((BRecordType) possibleType,
                                                                      mappingConstructor.fields,
                                                                      mappingConstructor.pos);

                return isSpecifiedFieldsValid && hasAllRequiredFields ? possibleType : symTable.semanticError;
            case TypeTags.READONLY:
                return checkReadOnlyMappingType(mappingConstructor);
        }
        reportIncompatibleMappingConstructorError(mappingConstructor, bType);
        validateSpecifiedFields(mappingConstructor, symTable.semanticError);
        return symTable.semanticError;
    }

    private BType checkReadOnlyMappingType(BLangRecordLiteral mappingConstructor) {
        if (!this.nonErrorLoggingCheck) {
            BType inferredType = defineInferredRecordType(mappingConstructor, symTable.readonlyType);

            if (inferredType == symTable.semanticError) {
                return symTable.semanticError;
            }
            return checkMappingConstructorCompatibility(inferredType, mappingConstructor);
        }

        for (RecordLiteralNode.RecordField field : mappingConstructor.fields) {
            BLangExpression exprToCheck;

            if (field.isKeyValueField()) {
                exprToCheck = ((BLangRecordKeyValueField) field).valueExpr;
            } else if (field.getKind() == NodeKind.RECORD_LITERAL_SPREAD_OP) {
                exprToCheck = ((BLangRecordLiteral.BLangRecordSpreadOperatorField) field).expr;
            } else {
                exprToCheck = (BLangRecordVarNameField) field;
            }

            if (exprIncompatible(symTable.readonlyType, exprToCheck)) {
                return symTable.semanticError;
            }
        }

        return symTable.readonlyType;
    }

    private BType getMappingConstructorCompatibleNonUnionType(BType type) {
        switch (type.tag) {
            case TypeTags.MAP:
            case TypeTags.RECORD:
            case TypeTags.READONLY:
                return type;
            case TypeTags.JSON:
                return !Symbols.isFlagOn(type.flags, Flags.READONLY) ? symTable.mapJsonType :
                        ImmutableTypeCloner.getEffectiveImmutableType(null, types, symTable.mapJsonType, env,
                                                                      symTable, anonymousModelHelper, names);
            case TypeTags.ANYDATA:
                return !Symbols.isFlagOn(type.flags, Flags.READONLY) ? symTable.mapAnydataType :
                        ImmutableTypeCloner.getEffectiveImmutableType(null, types, symTable.mapAnydataType,
                                                                      env, symTable, anonymousModelHelper, names);
            case TypeTags.ANY:
                return !Symbols.isFlagOn(type.flags, Flags.READONLY) ? symTable.mapType :
                        ImmutableTypeCloner.getEffectiveImmutableType(null, types, symTable.mapType, env,
                                                                      symTable, anonymousModelHelper, names);
            case TypeTags.INTERSECTION:
                return ((BIntersectionType) type).effectiveType;
            case TypeTags.TYPEREFDESC:
                return types.getReferredType(type);
        }
        return symTable.semanticError;
    }

    private boolean isMappingConstructorCompatibleType(BType type) {
        return types.getReferredType(type).tag == TypeTags.RECORD
                || types.getReferredType(type).tag == TypeTags.MAP;
    }

    private void reportIncompatibleMappingConstructorError(BLangRecordLiteral mappingConstructorExpr, BType expType) {
        if (expType == symTable.semanticError) {
            return;
        }

        if (expType.tag != TypeTags.UNION) {
            dlog.error(mappingConstructorExpr.pos,
                    DiagnosticErrorCode.MAPPING_CONSTRUCTOR_COMPATIBLE_TYPE_NOT_FOUND, expType);
            return;
        }

        BUnionType unionType = (BUnionType) expType;
        BType[] memberTypes = types.getAllTypes(unionType, true).toArray(new BType[0]);

        // Special case handling for `T?` where T is a record type. This is done to give more user friendly error
        // messages for this common scenario.
        if (memberTypes.length == 2) {
            BRecordType recType = null;

            if (memberTypes[0].tag == TypeTags.RECORD && memberTypes[1].tag == TypeTags.NIL) {
                recType = (BRecordType) memberTypes[0];
            } else if (memberTypes[1].tag == TypeTags.RECORD && memberTypes[0].tag == TypeTags.NIL) {
                recType = (BRecordType) memberTypes[1];
            }

            if (recType != null) {
                validateSpecifiedFields(mappingConstructorExpr, recType);
                validateRequiredFields(recType, mappingConstructorExpr.fields, mappingConstructorExpr.pos);
                return;
            }
        }

        // By this point, we know there aren't any types to which we can assign the mapping constructor. If this is
        // case where there is at least one type with which we can use mapping constructors, but this particular
        // mapping constructor is incompatible, we give an incompatible mapping constructor error.
        for (BType bType : memberTypes) {
            if (isMappingConstructorCompatibleType(bType)) {
                dlog.error(mappingConstructorExpr.pos, DiagnosticErrorCode.INCOMPATIBLE_MAPPING_CONSTRUCTOR,
                        unionType);
                return;
            }
        }

        dlog.error(mappingConstructorExpr.pos,
                DiagnosticErrorCode.MAPPING_CONSTRUCTOR_COMPATIBLE_TYPE_NOT_FOUND, unionType);
    }

    private boolean validateSpecifiedFields(BLangRecordLiteral mappingConstructor, BType possibleType) {
        boolean isFieldsValid = true;

        for (RecordLiteralNode.RecordField field : mappingConstructor.fields) {
            BType checkedType = checkMappingField(field, types.getReferredType(possibleType));
            if (isFieldsValid && checkedType == symTable.semanticError) {
                isFieldsValid = false;
            }
        }

        return isFieldsValid;
    }

    private boolean validateRequiredFields(BRecordType type, List<RecordLiteralNode.RecordField> specifiedFields,
                                           Location pos) {
        HashSet<String> specFieldNames = getFieldNames(specifiedFields);
        boolean hasAllRequiredFields = true;

        for (BField field : type.fields.values()) {
            String fieldName = field.name.value;
            if (!specFieldNames.contains(fieldName) && Symbols.isFlagOn(field.symbol.flags, Flags.REQUIRED)
                    && !types.isNeverTypeOrStructureTypeWithARequiredNeverMember(field.type)) {
                // Check if `field` is explicitly assigned a value in the record literal
                // If a required field is missing, it's a compile error
                dlog.error(pos, DiagnosticErrorCode.MISSING_REQUIRED_RECORD_FIELD, field.name);
                if (hasAllRequiredFields) {
                    hasAllRequiredFields = false;
                }
            }
        }
        return hasAllRequiredFields;
    }

    private HashSet<String> getFieldNames(List<RecordLiteralNode.RecordField> specifiedFields) {
        HashSet<String> fieldNames = new HashSet<>();

        for (RecordLiteralNode.RecordField specifiedField : specifiedFields) {
            if (specifiedField.isKeyValueField()) {
                String name = getKeyValueFieldName((BLangRecordKeyValueField) specifiedField);
                if (name == null) {
                    continue; // computed key
                }

                fieldNames.add(name);
            } else if (specifiedField.getKind() == NodeKind.SIMPLE_VARIABLE_REF) {
                fieldNames.add(getVarNameFieldName((BLangRecordVarNameField) specifiedField));
            } else {
                fieldNames.addAll(getSpreadOpFieldRequiredFieldNames(
                        (BLangRecordLiteral.BLangRecordSpreadOperatorField) specifiedField));
            }
        }

        return fieldNames;
    }

    private String getKeyValueFieldName(BLangRecordKeyValueField field) {
        BLangRecordKey key = field.key;
        if (key.computedKey) {
            return null;
        }

        BLangExpression keyExpr = key.expr;

        if (keyExpr.getKind() == NodeKind.SIMPLE_VARIABLE_REF) {
            return ((BLangSimpleVarRef) keyExpr).variableName.value;
        } else if (keyExpr.getKind() == NodeKind.LITERAL) {
            return (String) ((BLangLiteral) keyExpr).value;
        }
        return null;
    }

    private String getVarNameFieldName(BLangRecordVarNameField field) {
        return field.variableName.value;
    }

    private List<String> getSpreadOpFieldRequiredFieldNames(BLangRecordLiteral.BLangRecordSpreadOperatorField field) {
        BType spreadType = types.getReferredType(checkExpr(field.expr, env));

        if (spreadType.tag != TypeTags.RECORD) {
            return Collections.emptyList();
        }

        List<String> fieldNames = new ArrayList<>();
        for (BField bField : ((BRecordType) spreadType).getFields().values()) {
            if (!Symbols.isOptional(bField.symbol)) {
                fieldNames.add(bField.name.value);
            }
        }
        return fieldNames;
    }

    @Override
    public void visit(BLangWorkerFlushExpr workerFlushExpr) {
        if (workerFlushExpr.workerIdentifier != null) {
            String workerName = workerFlushExpr.workerIdentifier.getValue();
            if (!this.workerExists(this.env, workerName)) {
                this.dlog.error(workerFlushExpr.pos, DiagnosticErrorCode.UNDEFINED_WORKER, workerName);
            } else {
                BSymbol symbol = symResolver.lookupSymbolInMainSpace(env, names.fromString(workerName));
                if (symbol != symTable.notFoundSymbol) {
                    workerFlushExpr.workerSymbol = symbol;
                }
            }
        }
        BType actualType = BUnionType.create(null, symTable.errorType, symTable.nilType);
        resultType = types.checkType(workerFlushExpr, actualType, expType);
    }

    @Override
    public void visit(BLangWorkerSyncSendExpr syncSendExpr) {
        BSymbol symbol = symResolver.lookupSymbolInMainSpace(env, names.fromIdNode(syncSendExpr.workerIdentifier));

        if (symTable.notFoundSymbol.equals(symbol)) {
            syncSendExpr.workerType = symTable.semanticError;
        } else {
            syncSendExpr.workerType = symbol.type;
            syncSendExpr.workerSymbol = symbol;
        }

        // TODO Need to remove this cached env
        syncSendExpr.env = this.env;
        checkExpr(syncSendExpr.expr, this.env);

        // Validate if the send expression type is cloneableType
        if (!types.isAssignable(syncSendExpr.expr.getBType(), symTable.cloneableType)) {
            this.dlog.error(syncSendExpr.pos, DiagnosticErrorCode.INVALID_TYPE_FOR_SEND,
                            syncSendExpr.expr.getBType());
        }

        String workerName = syncSendExpr.workerIdentifier.getValue();
        if (!this.workerExists(this.env, workerName)) {
            this.dlog.error(syncSendExpr.pos, DiagnosticErrorCode.UNDEFINED_WORKER, workerName);
        }

        syncSendExpr.expectedType = expType;

        // Type checking against the matching receive is done during code analysis.
        // When the expected type is noType, set the result type as nil to avoid variable assignment is required errors.
        resultType = expType == symTable.noType ? symTable.nilType : expType;
    }

    @Override
    public void visit(BLangWorkerReceive workerReceiveExpr) {
        BSymbol symbol = symResolver.lookupSymbolInMainSpace(env, names.fromIdNode(workerReceiveExpr.workerIdentifier));

        // TODO Need to remove this cached env
        workerReceiveExpr.env = this.env;

        if (symTable.notFoundSymbol.equals(symbol)) {
            workerReceiveExpr.workerType = symTable.semanticError;
        } else {
            workerReceiveExpr.workerType = symbol.type;
            workerReceiveExpr.workerSymbol = symbol;
        }
        // The receive expression cannot be assigned to var, since we cannot infer the type.
        if (symTable.noType == this.expType) {
            this.dlog.error(workerReceiveExpr.pos, DiagnosticErrorCode.INVALID_USAGE_OF_RECEIVE_EXPRESSION);
        }
        // We cannot predict the type of the receive expression as it depends on the type of the data sent by the other
        // worker/channel. Since receive is an expression now we infer the type of it from the lhs of the statement.
        workerReceiveExpr.setBType(this.expType);
        resultType = this.expType;
    }

    private boolean workerExists(SymbolEnv env, String workerName) {
        //TODO: move this method to CodeAnalyzer
        if (workerName.equals(DEFAULT_WORKER_NAME)) {
           return true;
        }
        BSymbol symbol = this.symResolver.lookupSymbolInMainSpace(env, new Name(workerName));
        return symbol != this.symTable.notFoundSymbol &&
               symbol.type.tag == TypeTags.FUTURE &&
               ((BFutureType) symbol.type).workerDerivative;
    }

    @Override
    public void visit(BLangConstRef constRef) {
        constRef.symbol = symResolver.lookupMainSpaceSymbolInPackage(constRef.pos, env,
                names.fromIdNode(constRef.pkgAlias), names.fromIdNode(constRef.variableName));

        types.setImplicitCastExpr(constRef, constRef.getBType(), expType);
        resultType = constRef.getBType();
    }

    public void visit(BLangSimpleVarRef varRefExpr) {
        // Set error type as the actual type.
        BType actualType = symTable.semanticError;

        Name varName = names.fromIdNode(varRefExpr.variableName);
        if (varName == Names.IGNORE) {
            if (varRefExpr.isLValue) {
                varRefExpr.setBType(this.symTable.anyType);
            } else {
                varRefExpr.setBType(this.symTable.semanticError);
                dlog.error(varRefExpr.pos, DiagnosticErrorCode.UNDERSCORE_NOT_ALLOWED);
            }

            // If the variable name is a wildcard('_'), the symbol should be ignorable.
            varRefExpr.symbol = new BVarSymbol(0, true, varName,
                                               names.originalNameFromIdNode(varRefExpr.variableName),
                                               env.enclPkg.symbol.pkgID, varRefExpr.getBType(), env.scope.owner,
                                               varRefExpr.pos, VIRTUAL);

            resultType = varRefExpr.getBType();
            return;
        }

        Name compUnitName = getCurrentCompUnit(varRefExpr);
        varRefExpr.pkgSymbol =
                symResolver.resolvePrefixSymbol(env, names.fromIdNode(varRefExpr.pkgAlias), compUnitName);
        if (varRefExpr.pkgSymbol == symTable.notFoundSymbol) {
            varRefExpr.symbol = symTable.notFoundSymbol;
            dlog.error(varRefExpr.pos, DiagnosticErrorCode.UNDEFINED_MODULE, varRefExpr.pkgAlias);
        }

        if (varRefExpr.pkgSymbol.tag == SymTag.XMLNS) {
            actualType = symTable.stringType;
        } else if (varRefExpr.pkgSymbol != symTable.notFoundSymbol) {
            BSymbol symbol = symResolver.lookupMainSpaceSymbolInPackage(varRefExpr.pos, env,
                    names.fromIdNode(varRefExpr.pkgAlias), varName);
            // if no symbol, check same for object attached function
            if (symbol == symTable.notFoundSymbol && env.enclType != null) {
                Name objFuncName = names.fromString(Symbols
                        .getAttachedFuncSymbolName(env.enclType.getBType().tsymbol.name.value, varName.value));
                symbol = symResolver.resolveStructField(varRefExpr.pos, env, objFuncName,
                                                        env.enclType.getBType().tsymbol);
            }

            // TODO: call to isInLocallyDefinedRecord() is a temporary fix done to disallow local var references in
            //  locally defined record type defs. This check should be removed once local var referencing is supported.
            if (((symbol.tag & SymTag.VARIABLE) == SymTag.VARIABLE)) {
                BVarSymbol varSym = (BVarSymbol) symbol;
                checkSelfReferences(varRefExpr.pos, env, varSym);
                varRefExpr.symbol = varSym;
                actualType = varSym.type;
                markAndRegisterClosureVariable(symbol, varRefExpr.pos, env);
            } else if ((symbol.tag & SymTag.TYPE_DEF) == SymTag.TYPE_DEF) {
                actualType = symbol.type.tag == TypeTags.TYPEDESC ? symbol.type : new BTypedescType(symbol.type, null);
                varRefExpr.symbol = symbol;
            } else if ((symbol.tag & SymTag.CONSTANT) == SymTag.CONSTANT) {
                BConstantSymbol constSymbol = (BConstantSymbol) symbol;
                varRefExpr.symbol = constSymbol;
                BType symbolType = symbol.type;
                BType expectedType = types.getReferredType(expType);
                if (symbolType != symTable.noType && expectedType.tag == TypeTags.FINITE ||
                        (expectedType.tag == TypeTags.UNION && types.getAllTypes(expectedType, true).stream()
                                .anyMatch(memType -> memType.tag == TypeTags.FINITE &&
                                        types.isAssignable(symbolType, memType)))) {
                    actualType = symbolType;
                } else {
                    actualType = constSymbol.literalType;
                }

                // If the constant is on the LHS, modifications are not allowed.
                // E.g. m.k = "10"; // where `m` is a constant.
                if (varRefExpr.isLValue || varRefExpr.isCompoundAssignmentLValue) {
                    actualType = symTable.semanticError;
                    dlog.error(varRefExpr.pos, DiagnosticErrorCode.CANNOT_UPDATE_CONSTANT_VALUE);
                }
            } else {
                varRefExpr.symbol = symbol; // Set notFoundSymbol
                logUndefinedSymbolError(varRefExpr.pos, varName.value);
            }
        }

        // Check type compatibility
        if (expType.tag == TypeTags.ARRAY && isArrayOpenSealedType((BArrayType) expType)) {
            dlog.error(varRefExpr.pos, DiagnosticErrorCode.CLOSED_ARRAY_TYPE_CAN_NOT_INFER_SIZE);
            return;

        }
        resultType = types.checkType(varRefExpr, actualType, expType);
    }

    @Override
    public void visit(BLangRecordVarRef varRefExpr) {
        LinkedHashMap<String, BField> fields = new LinkedHashMap<>();

        String recordName = this.anonymousModelHelper.getNextAnonymousTypeKey(env.enclPkg.symbol.pkgID);
        BRecordTypeSymbol recordSymbol = Symbols.createRecordSymbol(Flags.ANONYMOUS, names.fromString(recordName),
                                                                    env.enclPkg.symbol.pkgID, null, env.scope.owner,
                                                                    varRefExpr.pos, SOURCE);
        symbolEnter.defineSymbol(varRefExpr.pos, recordSymbol, env);

        boolean unresolvedReference = false;
        for (BLangRecordVarRef.BLangRecordVarRefKeyValue recordRefField : varRefExpr.recordRefFields) {
            BLangVariableReference bLangVarReference = (BLangVariableReference) recordRefField.variableReference;
            bLangVarReference.isLValue = true;
            checkExpr(recordRefField.variableReference, env);
            if (bLangVarReference.symbol == null || bLangVarReference.symbol == symTable.notFoundSymbol ||
                    !isValidVariableReference(recordRefField.variableReference)) {
                unresolvedReference = true;
                continue;
            }
            BVarSymbol bVarSymbol = (BVarSymbol) bLangVarReference.symbol;
            BField field = new BField(names.fromIdNode(recordRefField.variableName), varRefExpr.pos,
                                      new BVarSymbol(0, names.fromIdNode(recordRefField.variableName),
                                                     names.originalNameFromIdNode(recordRefField.variableName),
                                                     env.enclPkg.symbol.pkgID, bVarSymbol.type, recordSymbol,
                                                     varRefExpr.pos, SOURCE));
            fields.put(field.name.value, field);
        }

        BLangExpression restParam = (BLangExpression) varRefExpr.restParam;
        if (restParam != null) {
            checkExpr(restParam, env);
            unresolvedReference = !isValidVariableReference(restParam);
        }

        if (unresolvedReference) {
            resultType = symTable.semanticError;
            return;
        }

        BRecordType bRecordType = new BRecordType(recordSymbol);
        bRecordType.fields = fields;
        recordSymbol.type = bRecordType;
        varRefExpr.symbol = new BVarSymbol(0, recordSymbol.name, recordSymbol.getOriginalName(),
                                           env.enclPkg.symbol.pkgID, bRecordType, env.scope.owner, varRefExpr.pos,
                                           SOURCE);

        if (restParam == null) {
            bRecordType.sealed = true;
            bRecordType.restFieldType = symTable.noType;
        } else if (restParam.getBType() == symTable.semanticError) {
            bRecordType.restFieldType = symTable.mapType;
        } else {
            // Rest variable type of Record ref (record destructuring assignment) is a record where T is the broad
            // type of all fields that are not specified in the destructuring pattern. Here we set the rest type of
            // record type to T.
            BType restFieldType;
            if (restParam.getBType().tag == TypeTags.RECORD) {
                restFieldType = ((BRecordType) restParam.getBType()).restFieldType;
            } else if (restParam.getBType().tag == TypeTags.MAP) {
                restFieldType = ((BMapType) restParam.getBType()).constraint;
            } else {
                restFieldType = restParam.getBType();
            }
            bRecordType.restFieldType = restFieldType;
        }

        resultType = bRecordType;
    }

    @Override
    public void visit(BLangErrorVarRef varRefExpr) {
        if (varRefExpr.typeNode != null) {
            BType bType = symResolver.resolveTypeNode(varRefExpr.typeNode, env);
            varRefExpr.setBType(bType);
            checkIndirectErrorVarRef(varRefExpr);
            resultType = bType;
            return;
        }

        if (varRefExpr.message != null) {
            varRefExpr.message.isLValue = true;
            checkExpr(varRefExpr.message, env);
            if (!types.isAssignable(symTable.stringType, varRefExpr.message.getBType())) {
                dlog.error(varRefExpr.message.pos, DiagnosticErrorCode.INCOMPATIBLE_TYPES, symTable.stringType,
                           varRefExpr.message.getBType());
            }
        }

        if (varRefExpr.cause != null) {
            varRefExpr.cause.isLValue = true;
            checkExpr(varRefExpr.cause, env);
            if (!types.isAssignable(symTable.errorOrNilType, varRefExpr.cause.getBType())) {
                dlog.error(varRefExpr.cause.pos, DiagnosticErrorCode.INCOMPATIBLE_TYPES, symTable.errorOrNilType,
                           varRefExpr.cause.getBType());
            }
        }

        boolean unresolvedReference = false;

        for (BLangNamedArgsExpression detailItem : varRefExpr.detail) {
            BLangVariableReference refItem = (BLangVariableReference) detailItem.expr;
            refItem.isLValue = true;
            checkExpr(refItem, env);

            if (!isValidVariableReference(refItem)) {
                unresolvedReference = true;
                continue;
            }

            if (refItem.getKind() == NodeKind.FIELD_BASED_ACCESS_EXPR
                    || refItem.getKind() == NodeKind.INDEX_BASED_ACCESS_EXPR) {
                dlog.error(refItem.pos, DiagnosticErrorCode.INVALID_VARIABLE_REFERENCE_IN_BINDING_PATTERN,
                        refItem);
                unresolvedReference = true;
                continue;
            }

            if (refItem.symbol == null) {
                unresolvedReference = true;
            }
        }

        if (varRefExpr.restVar != null) {
            varRefExpr.restVar.isLValue = true;
            if (varRefExpr.restVar.getKind() == NodeKind.SIMPLE_VARIABLE_REF) {
                checkExpr(varRefExpr.restVar, env);
                unresolvedReference = unresolvedReference
                        || varRefExpr.restVar.symbol == null
                        || !isValidVariableReference(varRefExpr.restVar);
            }
        }

        if (unresolvedReference) {
            resultType = symTable.semanticError;
            return;
        }

        BType errorRefRestFieldType;
        if (varRefExpr.restVar == null) {
            errorRefRestFieldType = symTable.anydataOrReadonly;
        } else if (varRefExpr.restVar.getKind() == NodeKind.SIMPLE_VARIABLE_REF
                && ((BLangSimpleVarRef) varRefExpr.restVar).variableName.value.equals(Names.IGNORE.value)) {
            errorRefRestFieldType = symTable.anydataOrReadonly;
        } else if (varRefExpr.restVar.getKind() == NodeKind.INDEX_BASED_ACCESS_EXPR
            || varRefExpr.restVar.getKind() == NodeKind.FIELD_BASED_ACCESS_EXPR) {
            errorRefRestFieldType = varRefExpr.restVar.getBType();
        } else if (varRefExpr.restVar.getBType().tag == TypeTags.MAP) {
            errorRefRestFieldType = ((BMapType) varRefExpr.restVar.getBType()).constraint;
        } else {
            dlog.error(varRefExpr.restVar.pos, DiagnosticErrorCode.INCOMPATIBLE_TYPES,
                       varRefExpr.restVar.getBType(), symTable.detailType);
            resultType = symTable.semanticError;
            return;
        }

        BType errorDetailType = errorRefRestFieldType == symTable.anydataOrReadonly
                ? symTable.errorType.detailType
                : new BMapType(TypeTags.MAP, errorRefRestFieldType, null, Flags.PUBLIC);
        resultType = new BErrorType(symTable.errorType.tsymbol, errorDetailType);
    }

    private void checkIndirectErrorVarRef(BLangErrorVarRef varRefExpr) {
        for (BLangNamedArgsExpression detailItem : varRefExpr.detail) {
            checkExpr(detailItem.expr, env);
            checkExpr(detailItem, env, detailItem.expr.getBType());
        }

        if (varRefExpr.restVar != null) {
            checkExpr(varRefExpr.restVar, env);
        }

        if (varRefExpr.message != null) {
            varRefExpr.message.isLValue = true;
            checkExpr(varRefExpr.message, env);
        }

        if (varRefExpr.cause != null) {
            varRefExpr.cause.isLValue = true;
            checkExpr(varRefExpr.cause, env);
        }
    }

    @Override
    public void visit(BLangTupleVarRef varRefExpr) {
        List<BType> results = new ArrayList<>();
        for (int i = 0; i < varRefExpr.expressions.size(); i++) {
            ((BLangVariableReference) varRefExpr.expressions.get(i)).isLValue = true;
            results.add(checkExpr(varRefExpr.expressions.get(i), env, symTable.noType));
        }
        BTupleType actualType = new BTupleType(results);
        if (varRefExpr.restParam != null) {
            BLangExpression restExpr = (BLangExpression) varRefExpr.restParam;
            ((BLangVariableReference) restExpr).isLValue = true;
            BType checkedType = checkExpr(restExpr, env, symTable.noType);
            if (!(checkedType.tag == TypeTags.ARRAY || checkedType.tag == TypeTags.TUPLE)) {
                dlog.error(varRefExpr.pos, DiagnosticErrorCode.INVALID_TYPE_FOR_REST_DESCRIPTOR, checkedType);
                resultType = symTable.semanticError;
                return;
            }
            if (checkedType.tag == TypeTags.ARRAY) {
                actualType.restType = ((BArrayType) checkedType).eType;
            } else {
                actualType.restType = checkedType;
            }
        }
        resultType = types.checkType(varRefExpr, actualType, expType);
    }

    /**
     * This method will recursively check if a multidimensional array has at least one open sealed dimension.
     *
     * @param arrayType array to check if open sealed
     * @return true if at least one dimension is open sealed
     */
    public boolean isArrayOpenSealedType(BArrayType arrayType) {
        if (arrayType.state == BArrayState.INFERRED) {
            return true;
        }
        if (arrayType.eType.tag == TypeTags.ARRAY) {
            return isArrayOpenSealedType((BArrayType) arrayType.eType);
        }
        return false;
    }

    /**
     * This method will recursively traverse and find the symbol environment of a lambda node (which is given as the
     * enclosing invokable node) which is needed to lookup closure variables. The variable lookup will start from the
     * enclosing invokable node's environment, which are outside of the scope of a lambda function.
     */
    private SymbolEnv findEnclosingInvokableEnv(SymbolEnv env, BLangInvokableNode encInvokable) {
        if (env.enclEnv.node != null && env.enclEnv.node.getKind() == NodeKind.ARROW_EXPR) {
            // if enclosing env's node is arrow expression
            return env.enclEnv;
        }

        if (env.enclEnv.node != null && (env.enclEnv.node.getKind() == NodeKind.ON_FAIL)) {
            // if enclosing env's node is a transaction, retry or a on-fail
            return env.enclEnv;
        }

        if (env.enclInvokable != null && env.enclInvokable == encInvokable) {
            return findEnclosingInvokableEnv(env.enclEnv, encInvokable);
        }
        return env;
    }

    private SymbolEnv findEnclosingInvokableEnv(SymbolEnv env, BLangRecordTypeNode recordTypeNode) {
        if (env.enclEnv.node != null && env.enclEnv.node.getKind() == NodeKind.ARROW_EXPR) {
            // if enclosing env's node is arrow expression
            return env.enclEnv;
        }

        if (env.enclEnv.node != null && (env.enclEnv.node.getKind() == NodeKind.ON_FAIL)) {
            // if enclosing env's node is a transaction, retry or on-fail
            return env.enclEnv;
        }

        if (env.enclType != null && env.enclType == recordTypeNode) {
            return findEnclosingInvokableEnv(env.enclEnv, recordTypeNode);
        }
        return env;
    }

    private boolean isFunctionArgument(BSymbol symbol, List<BLangSimpleVariable> params) {
        return params.stream().anyMatch(param -> (param.symbol.name.equals(symbol.name) &&
                param.getBType().tag == symbol.type.tag));
    }

    @Override
    public void visit(BLangFieldBasedAccess.BLangNSPrefixedFieldBasedAccess nsPrefixedFieldBasedAccess) {
        checkFieldBasedAccess(nsPrefixedFieldBasedAccess, true);
    }

    public void visit(BLangFieldBasedAccess fieldAccessExpr) {
        checkFieldBasedAccess(fieldAccessExpr, false);
    }

    private void checkFieldBasedAccess(BLangFieldBasedAccess fieldAccessExpr, boolean isNsPrefixed) {
        markLeafNode(fieldAccessExpr);

        // First analyze the accessible expression.
        BLangExpression containerExpression = fieldAccessExpr.expr;

        if (containerExpression instanceof BLangValueExpression) {
            ((BLangValueExpression) containerExpression).isLValue = fieldAccessExpr.isLValue;
            ((BLangValueExpression) containerExpression).isCompoundAssignmentLValue =
                    fieldAccessExpr.isCompoundAssignmentLValue;
        }

        BType varRefType = types.getTypeWithEffectiveIntersectionTypes(checkExpr(containerExpression, env));

        // Disallow `expr.ns:attrname` syntax on non xml expressions.
        if (isNsPrefixed && !isXmlAccess(fieldAccessExpr)) {
            dlog.error(fieldAccessExpr.pos, DiagnosticErrorCode.INVALID_FIELD_ACCESS_EXPRESSION);
            resultType = symTable.semanticError;
            return;
        }

        BType actualType;
        if (fieldAccessExpr.optionalFieldAccess) {
            if (fieldAccessExpr.isLValue || fieldAccessExpr.isCompoundAssignmentLValue) {
                dlog.error(fieldAccessExpr.pos, DiagnosticErrorCode.OPTIONAL_FIELD_ACCESS_NOT_REQUIRED_ON_LHS);
                resultType = symTable.semanticError;
                return;
            }
            actualType = checkOptionalFieldAccessExpr(fieldAccessExpr, varRefType,
                    names.fromIdNode(fieldAccessExpr.field));
        } else {
            actualType = checkFieldAccessExpr(fieldAccessExpr, varRefType, names.fromIdNode(fieldAccessExpr.field));

            if (actualType != symTable.semanticError &&
                    (fieldAccessExpr.isLValue || fieldAccessExpr.isCompoundAssignmentLValue)) {
                if (isAllReadonlyTypes(varRefType)) {
                    if (varRefType.tag != TypeTags.OBJECT || !isInitializationInInit(varRefType)) {
                        dlog.error(fieldAccessExpr.pos, DiagnosticErrorCode.CANNOT_UPDATE_READONLY_VALUE_OF_TYPE,
                                varRefType);
                        resultType = symTable.semanticError;
                        return;
                    }

                } else if (types.isSubTypeOfBaseType(varRefType, TypeTags.RECORD) &&
                        isInvalidReadonlyFieldUpdate(varRefType, fieldAccessExpr.field.value)) {
                    dlog.error(fieldAccessExpr.pos, DiagnosticErrorCode.CANNOT_UPDATE_READONLY_RECORD_FIELD,
                            fieldAccessExpr.field.value, varRefType);
                    resultType = symTable.semanticError;
                    return;
                }
                // Object final field updates will be analyzed at dataflow analysis.
            }
        }

        resultType = types.checkType(fieldAccessExpr, actualType, this.expType);
    }

    private boolean isAllReadonlyTypes(BType type) {
        if (type.tag != TypeTags.UNION) {
            return Symbols.isFlagOn(type.flags, Flags.READONLY);
        }

        for (BType memberType : ((BUnionType) type).getMemberTypes()) {
            if (!isAllReadonlyTypes(memberType)) {
                return false;
            }
        }
        return true;
    }

    private boolean isInitializationInInit(BType type) {
        BObjectType objectType = (BObjectType) type;
        BObjectTypeSymbol objectTypeSymbol = (BObjectTypeSymbol) objectType.tsymbol;
        BAttachedFunction initializerFunc = objectTypeSymbol.initializerFunc;

        return env.enclInvokable != null && initializerFunc != null &&
                env.enclInvokable.symbol == initializerFunc.symbol;
    }

    private boolean isInvalidReadonlyFieldUpdate(BType type, String fieldName) {
        if (types.getReferredType(type).tag == TypeTags.RECORD) {
            if (Symbols.isFlagOn(type.flags, Flags.READONLY)) {
                return true;
            }

            BRecordType recordType = (BRecordType) types.getReferredType(type);
            for (BField field : recordType.fields.values()) {
                if (!field.name.value.equals(fieldName)) {
                    continue;
                }

                return Symbols.isFlagOn(field.symbol.flags, Flags.READONLY);
            }
            return recordType.sealed;
        }

        // For unions, we consider this an invalid update only if it is invalid for all member types. If for at least
        // one member this is valid, we allow this at compile time with the potential to fail at runtime.
        boolean allInvalidUpdates = true;
        for (BType memberType : ((BUnionType) types.getReferredType(type)).getMemberTypes()) {
            if (!isInvalidReadonlyFieldUpdate(memberType, fieldName)) {
                allInvalidUpdates = false;
            }
        }
        return allInvalidUpdates;
    }

    private boolean isXmlAccess(BLangFieldBasedAccess fieldAccessExpr) {
        BLangExpression expr = fieldAccessExpr.expr;
        BType exprType = types.getReferredType(expr.getBType());

        if (exprType.tag == TypeTags.XML || exprType.tag == TypeTags.XML_ELEMENT) {
            return true;
        }

        if (expr.getKind() == NodeKind.FIELD_BASED_ACCESS_EXPR  && hasLaxOriginalType((BLangFieldBasedAccess) expr)
                && exprType.tag == TypeTags.UNION) {
            Set<BType> memberTypes = ((BUnionType) exprType).getMemberTypes();
            return memberTypes.contains(symTable.xmlType) || memberTypes.contains(symTable.xmlElementType);
          }

        return false;
    }

    public void visit(BLangIndexBasedAccess indexBasedAccessExpr) {
        markLeafNode(indexBasedAccessExpr);

        // First analyze the variable reference expression.
        BLangExpression containerExpression = indexBasedAccessExpr.expr;
        if (containerExpression.getKind() ==  NodeKind.TYPEDESC_EXPRESSION) {
            dlog.error(indexBasedAccessExpr.pos, DiagnosticErrorCode.OPERATION_DOES_NOT_SUPPORT_MEMBER_ACCESS,
                    ((BLangTypedescExpr) containerExpression).typeNode);
            resultType = symTable.semanticError;
            return;
        }

        if (containerExpression instanceof BLangValueExpression) {
            ((BLangValueExpression) containerExpression).isLValue = indexBasedAccessExpr.isLValue;
            ((BLangValueExpression) containerExpression).isCompoundAssignmentLValue =
                    indexBasedAccessExpr.isCompoundAssignmentLValue;
        }

        boolean isStringValue = containerExpression.getBType() != null
                && types.getReferredType(containerExpression.getBType()).tag == TypeTags.STRING;
        if (!isStringValue) {
            checkExpr(containerExpression, this.env, symTable.noType);
        }

        if (indexBasedAccessExpr.indexExpr.getKind() == NodeKind.TABLE_MULTI_KEY &&
                types.getReferredType(containerExpression.getBType()).tag != TypeTags.TABLE) {
            dlog.error(indexBasedAccessExpr.pos, DiagnosticErrorCode.MULTI_KEY_MEMBER_ACCESS_NOT_SUPPORTED,
                       containerExpression.getBType());
            resultType = symTable.semanticError;
            return;
        }

        BType actualType = checkIndexAccessExpr(indexBasedAccessExpr);

        BType exprType = containerExpression.getBType();
        BLangExpression indexExpr = indexBasedAccessExpr.indexExpr;

        if (actualType != symTable.semanticError &&
                (indexBasedAccessExpr.isLValue || indexBasedAccessExpr.isCompoundAssignmentLValue)) {
            if (isAllReadonlyTypes(exprType)) {
                dlog.error(indexBasedAccessExpr.pos, DiagnosticErrorCode.CANNOT_UPDATE_READONLY_VALUE_OF_TYPE,
                        exprType);
                resultType = symTable.semanticError;
                return;
            } else if (types.isSubTypeOfBaseType(exprType, TypeTags.RECORD) &&
                    (indexExpr.getKind() == NodeKind.LITERAL || isConst(indexExpr)) &&
                    isInvalidReadonlyFieldUpdate(exprType, getConstFieldName(indexExpr))) {
                dlog.error(indexBasedAccessExpr.pos, DiagnosticErrorCode.CANNOT_UPDATE_READONLY_RECORD_FIELD,
                        getConstFieldName(indexExpr), exprType);
                resultType = symTable.semanticError;
                return;
            }
        }

        // If this is on lhs, no need to do type checking further. And null/error
        // will not propagate from parent expressions
        if (indexBasedAccessExpr.isLValue) {
            indexBasedAccessExpr.originalType = actualType;
            indexBasedAccessExpr.setBType(actualType);
            resultType = actualType;
            return;
        }

        this.resultType = this.types.checkType(indexBasedAccessExpr, actualType, this.expType);
    }

    public void visit(BLangInvocation iExpr) {
        // Variable ref expression null means this is the leaf node of the variable ref expression tree
        // e.g. foo();, foo(), foo().k;
        if (iExpr.expr == null) {
            // This is a function invocation expression. e.g. foo()
            checkFunctionInvocationExpr(iExpr);
            return;
        }

        // Module aliases cannot be used with methods
        if (invalidModuleAliasUsage(iExpr)) {
            return;
        }

        // Find the variable reference expression type
        checkExpr(iExpr.expr, this.env, symTable.noType);

        BType varRefType = iExpr.expr.getBType();
        visitInvocation(iExpr, varRefType);
    }

    private void visitInvocation(BLangInvocation iExpr, BType varRefType) {
        switch (varRefType.tag) {
            case TypeTags.OBJECT:
                // Invoking a function bound to an object
                // First check whether there exist a function with this name
                // Then perform arg and param matching
                checkObjectFunctionInvocationExpr(iExpr, (BObjectType) varRefType);
                break;
            case TypeTags.RECORD:
                checkFieldFunctionPointer(iExpr, this.env);
                break;
            case TypeTags.NONE:
                dlog.error(iExpr.pos, DiagnosticErrorCode.UNDEFINED_FUNCTION, iExpr.name);
                break;
            case TypeTags.TYPEREFDESC:
                visitInvocation(iExpr, types.getReferredType(varRefType));
                break;
            case TypeTags.INTERSECTION:
                visitInvocation(iExpr, ((BIntersectionType) varRefType).effectiveType);
                break;
            case TypeTags.SEMANTIC_ERROR:
                break;
            default:
                checkInLangLib(iExpr, varRefType);
        }
    }

    public void visit(BLangErrorConstructorExpr errorConstructorExpr) {
        BLangUserDefinedType userProvidedTypeRef = errorConstructorExpr.errorTypeRef;
        if (userProvidedTypeRef != null) {
            symResolver.resolveTypeNode(userProvidedTypeRef, env, DiagnosticErrorCode.UNDEFINED_ERROR_TYPE_DESCRIPTOR);
        }
        validateErrorConstructorPositionalArgs(errorConstructorExpr);

        List<BType> expandedCandidates = getTypeCandidatesForErrorConstructor(errorConstructorExpr);

        List<BType> errorDetailTypes = new ArrayList<>();
        for (BType expandedCandidate : expandedCandidates) {
            BType detailType = ((BErrorType) types.getReferredType(expandedCandidate)).detailType;
            errorDetailTypes.add(types.getReferredType(detailType));
        }

        BType detailCandidate;
        if (errorDetailTypes.size() == 1) {
            detailCandidate = errorDetailTypes.get(0);
        } else {
            detailCandidate = BUnionType.create(null, new LinkedHashSet<>(errorDetailTypes));
        }

        BLangRecordLiteral recordLiteral = createRecordLiteralForErrorConstructor(errorConstructorExpr);
        BType inferredDetailType = checkExprSilent(recordLiteral, detailCandidate, env);

        int index = errorDetailTypes.indexOf(inferredDetailType);
        BType selectedCandidate = index < 0 ? symTable.semanticError : expandedCandidates.get(index);

        if (selectedCandidate != symTable.semanticError
                && (userProvidedTypeRef == null
                || types.getReferredType(userProvidedTypeRef.getBType()) == types.getReferredType(selectedCandidate))) {
            checkProvidedErrorDetails(errorConstructorExpr, inferredDetailType);
            resultType = types.checkType(errorConstructorExpr.pos, selectedCandidate, expType,
                    DiagnosticErrorCode.INCOMPATIBLE_TYPES);
            return;
        }

        if (userProvidedTypeRef == null && errorDetailTypes.size() > 1) {
            dlog.error(errorConstructorExpr.pos, DiagnosticErrorCode.CANNOT_INFER_ERROR_TYPE, expType);
        }

        // Error details provided does not match the contextually expected error type.
        // if type reference is not provided let's take the `ballerina/lang.error:error` as the expected type.
        BErrorType errorType;
        if (userProvidedTypeRef != null
                && types.getReferredType(userProvidedTypeRef.getBType()).tag == TypeTags.ERROR) {
            errorType = (BErrorType) types.getReferredType(userProvidedTypeRef.getBType());
        } else if (expandedCandidates.size() == 1) {
            errorType = (BErrorType) types.getReferredType(expandedCandidates.get(0));
        } else {
            errorType = symTable.errorType;
        }
        List<BLangNamedArgsExpression> namedArgs =
                checkProvidedErrorDetails(errorConstructorExpr, errorType.detailType);

        BType detailType = errorType.detailType;

        if (types.getReferredType(detailType).tag == TypeTags.MAP) {
            BType errorDetailTypeConstraint = ((BMapType) types.getReferredType(detailType)).constraint;
            for (BLangNamedArgsExpression namedArgExpr: namedArgs) {
                if (!types.isAssignable(namedArgExpr.expr.getBType(), errorDetailTypeConstraint)) {
                    dlog.error(namedArgExpr.pos, DiagnosticErrorCode.INVALID_ERROR_DETAIL_ARG_TYPE,
                               namedArgExpr.name, errorDetailTypeConstraint, namedArgExpr.expr.getBType());
                }
            }
        } else if (types.getReferredType(detailType).tag == TypeTags.RECORD) {
            BRecordType targetErrorDetailRec = (BRecordType) types.getReferredType(errorType.detailType);

            LinkedList<String> missingRequiredFields = targetErrorDetailRec.fields.values().stream()
                    .filter(f -> (f.symbol.flags & Flags.REQUIRED) == Flags.REQUIRED)
                    .map(f -> f.name.value)
                    .collect(Collectors.toCollection(LinkedList::new));

            LinkedHashMap<String, BField> targetFields = targetErrorDetailRec.fields;
            for (BLangNamedArgsExpression namedArg : namedArgs) {
                BField field = targetFields.get(namedArg.name.value);
                Location pos = namedArg.pos;
                if (field == null) {
                    if (targetErrorDetailRec.sealed) {
                        dlog.error(pos, DiagnosticErrorCode.UNKNOWN_DETAIL_ARG_TO_CLOSED_ERROR_DETAIL_REC,
                                namedArg.name, targetErrorDetailRec);
                    } else if (targetFields.isEmpty()
                            && !types.isAssignable(namedArg.expr.getBType(), targetErrorDetailRec.restFieldType)) {
                        dlog.error(pos, DiagnosticErrorCode.INVALID_ERROR_DETAIL_REST_ARG_TYPE,
                                namedArg.name, targetErrorDetailRec);
                    }
                } else {
                    missingRequiredFields.remove(namedArg.name.value);
                    if (!types.isAssignable(namedArg.expr.getBType(), field.type)) {
                        dlog.error(pos, DiagnosticErrorCode.INVALID_ERROR_DETAIL_ARG_TYPE,
                                   namedArg.name, field.type, namedArg.expr.getBType());
                    }
                }
            }

            for (String requiredField : missingRequiredFields) {
                dlog.error(errorConstructorExpr.pos, DiagnosticErrorCode.MISSING_ERROR_DETAIL_ARG, requiredField);
            }
        }

        if (userProvidedTypeRef != null) {
            errorConstructorExpr.setBType(types.getReferredType(userProvidedTypeRef.getBType()));
        } else {
            errorConstructorExpr.setBType(errorType);
        }

        resultType = errorConstructorExpr.getBType();
    }

    private void validateErrorConstructorPositionalArgs(BLangErrorConstructorExpr errorConstructorExpr) {
        // Parser handle the missing error message case, and too many positional argument cases.
        if (errorConstructorExpr.positionalArgs.isEmpty()) {
            return;
        }

        checkExpr(errorConstructorExpr.positionalArgs.get(0), this.env, symTable.stringType);

        int positionalArgCount = errorConstructorExpr.positionalArgs.size();
        if (positionalArgCount > 1) {
            checkExpr(errorConstructorExpr.positionalArgs.get(1), this.env, symTable.errorOrNilType);
        }

        // todo: Need to add type-checking when fixing #29247 for positional args beyond second arg.
    }

    private BType checkExprSilent(BLangExpression expr, BType expType, SymbolEnv env) {
        boolean prevNonErrorLoggingCheck = this.nonErrorLoggingCheck;
        this.nonErrorLoggingCheck = true;
        int errorCount = this.dlog.errorCount();
        this.dlog.mute();

        BType type = checkExpr(expr, env, expType);

        this.nonErrorLoggingCheck = prevNonErrorLoggingCheck;
        dlog.setErrorCount(errorCount);
        if (!prevNonErrorLoggingCheck) {
            this.dlog.unmute();
        }

        return type;
    }

    private BLangRecordLiteral createRecordLiteralForErrorConstructor(BLangErrorConstructorExpr errorConstructorExpr) {
        BLangRecordLiteral recordLiteral = (BLangRecordLiteral) TreeBuilder.createRecordLiteralNode();
        for (NamedArgNode namedArg : errorConstructorExpr.getNamedArgs()) {
            BLangRecordKeyValueField field =
                    (BLangRecordKeyValueField) TreeBuilder.createRecordKeyValue();
            field.valueExpr = (BLangExpression) namedArg.getExpression();
            BLangLiteral expr = new BLangLiteral();
            expr.value = namedArg.getName().value;
            expr.setBType(symTable.stringType);
            field.key = new BLangRecordKey(expr);
            recordLiteral.fields.add(field);
        }
        return recordLiteral;
    }

    private List<BType> getTypeCandidatesForErrorConstructor(BLangErrorConstructorExpr errorConstructorExpr) {
        BLangUserDefinedType errorTypeRef = errorConstructorExpr.errorTypeRef;
        if (errorTypeRef == null) {
            // If contextually expected type for error constructor without type-ref contain errors take it.
            // Else take default error type as the contextually expected type.
            if (types.getReferredType(expType).tag == TypeTags.ERROR) {
                return List.of(expType);
            } else if (types.isAssignable(expType, symTable.errorType) || expType.tag == TypeTags.UNION) {
                return expandExpectedErrorTypes(expType);
            }
        } else {
            // if `errorTypeRef.type == semanticError` then an error is already logged.
            BType errorType = types.getReferredType(errorTypeRef.getBType());
            if (errorType.tag != TypeTags.ERROR) {
                if (errorType.tag != TypeTags.SEMANTIC_ERROR) {
                    dlog.error(errorTypeRef.pos, DiagnosticErrorCode.INVALID_ERROR_TYPE_REFERENCE, errorTypeRef);
                }
            } else {
                return List.of(errorTypeRef.getBType());
            }
        }

        return List.of(symTable.errorType);
    }

    private List<BType> expandExpectedErrorTypes(BType candidateType) {
        BType referredType = types.getReferredType(candidateType);
        List<BType> expandedCandidates = new ArrayList<>();
        if (referredType.tag == TypeTags.UNION) {
            for (BType memberType : ((BUnionType) referredType).getMemberTypes()) {
                memberType = types.getReferredType(memberType);
                if (types.isAssignable(memberType, symTable.errorType)) {
                    if (memberType.tag == TypeTags.INTERSECTION) {
                        expandedCandidates.add(((BIntersectionType) memberType).effectiveType);
                    } else {
                        expandedCandidates.add(memberType);
                    }
                }
            }
        } else if (types.isAssignable(candidateType, symTable.errorType)) {
            if (referredType.tag == TypeTags.INTERSECTION) {
                expandedCandidates.add(((BIntersectionType) referredType).effectiveType);
            } else {
                expandedCandidates.add(candidateType);
            }
        }
        return expandedCandidates;
    }

    public void visit(BLangInvocation.BLangActionInvocation aInv) {
        // For an action invocation, this will only be satisfied when it's an async call of a function.
        // e.g., start foo();
        if (aInv.expr == null) {
            checkFunctionInvocationExpr(aInv);
            return;
        }

        // Module aliases cannot be used with remote method call actions
        if (invalidModuleAliasUsage(aInv)) {
            return;
        }

        // Find the variable reference expression type
        checkExpr(aInv.expr, this.env, symTable.noType);
        BLangExpression varRef = aInv.expr;

        checkActionInvocation(aInv, varRef.getBType());
    }

    private void checkActionInvocation(BLangInvocation.BLangActionInvocation aInv, BType type) {
        switch (type.tag) {
            case TypeTags.OBJECT:
                checkActionInvocation(aInv, (BObjectType) type);
                break;
            case TypeTags.RECORD:
                checkFieldFunctionPointer(aInv, this.env);
                break;
            case TypeTags.NONE:
                dlog.error(aInv.pos, DiagnosticErrorCode.UNDEFINED_FUNCTION, aInv.name);
                resultType = symTable.semanticError;
                break;
            case TypeTags.TYPEREFDESC:
                checkActionInvocation(aInv, types.getReferredType(type));
                break;
            case TypeTags.SEMANTIC_ERROR:
            default:
                dlog.error(aInv.pos, DiagnosticErrorCode.INVALID_ACTION_INVOCATION, type);
                resultType = symTable.semanticError;
                break;
        }
    }

    private boolean invalidModuleAliasUsage(BLangInvocation invocation) {
        Name pkgAlias = names.fromIdNode(invocation.pkgAlias);
        if (pkgAlias != Names.EMPTY) {
            dlog.error(invocation.pos, DiagnosticErrorCode.PKG_ALIAS_NOT_ALLOWED_HERE);
            return true;
        }
        return false;
    }

    public void visit(BLangLetExpression letExpression) {
        BLetSymbol letSymbol = new BLetSymbol(SymTag.LET, Flags.asMask(new HashSet<>(Lists.of())),
                                              new Name(String.format("$let_symbol_%d$", letCount++)),
                                              env.enclPkg.symbol.pkgID, letExpression.getBType(), env.scope.owner,
                                              letExpression.pos);
        letExpression.env = SymbolEnv.createExprEnv(letExpression, env, letSymbol);
        for (BLangLetVariable letVariable : letExpression.letVarDeclarations) {
            semanticAnalyzer.analyzeDef((BLangNode) letVariable.definitionNode, letExpression.env);
        }
        BType exprType = checkExpr(letExpression.expr, letExpression.env, this.expType);
        types.checkType(letExpression, exprType, this.expType);
    }

    private void checkInLangLib(BLangInvocation iExpr, BType varRefType) {
        BSymbol langLibMethodSymbol = getLangLibMethod(iExpr, types.getReferredType(varRefType));
        if (langLibMethodSymbol == symTable.notFoundSymbol) {
            dlog.error(iExpr.name.pos, DiagnosticErrorCode.UNDEFINED_FUNCTION_IN_TYPE, iExpr.name.value,
                       iExpr.expr.getBType());
            resultType = symTable.semanticError;
            return;
        }

        if (checkInvalidImmutableValueUpdate(iExpr, varRefType, langLibMethodSymbol)) {
            return;
        }

        checkIllegalStorageSizeChangeMethodCall(iExpr, varRefType);
    }

    private boolean checkInvalidImmutableValueUpdate(BLangInvocation iExpr, BType varRefType,
                                                     BSymbol langLibMethodSymbol) {
        if (!Symbols.isFlagOn(varRefType.flags, Flags.READONLY)) {
            return false;
        }

        String packageId = langLibMethodSymbol.pkgID.name.value;

        if (!modifierFunctions.containsKey(packageId)) {
            return false;
        }

        String funcName = langLibMethodSymbol.name.value;
        if (!modifierFunctions.get(packageId).contains(funcName)) {
            return false;
        }

        if (funcName.equals("mergeJson") && types.getReferredType(varRefType).tag != TypeTags.MAP) {
            return false;
        }
        if (funcName.equals("strip") && TypeTags.isXMLTypeTag(types.getReferredType(varRefType).tag)) {
            return false;
        }

        dlog.error(iExpr.pos, DiagnosticErrorCode.CANNOT_UPDATE_READONLY_VALUE_OF_TYPE, varRefType);
        resultType = symTable.semanticError;
        return true;
    }

    private boolean isFixedLengthList(BType type) {
        switch(type.tag) {
            case TypeTags.ARRAY:
                return (((BArrayType) type).state != BArrayState.OPEN);
            case TypeTags.TUPLE:
                return (((BTupleType) type).restType == null);
            case TypeTags.UNION:
                BUnionType unionType = (BUnionType) type;
                for (BType member : unionType.getMemberTypes()) {
                    if (!isFixedLengthList(member)) {
                        return false;
                    }
                }
                return true;
            default:
                return false;
        }
    }

    private void checkIllegalStorageSizeChangeMethodCall(BLangInvocation iExpr, BType varRefType) {
        String invocationName = iExpr.name.getValue();
        if (!listLengthModifierFunctions.contains(invocationName)) {
            return;
        }

        if (isFixedLengthList(varRefType)) {
            dlog.error(iExpr.name.pos, DiagnosticErrorCode.ILLEGAL_FUNCTION_CHANGE_LIST_SIZE, invocationName,
                       varRefType);
            resultType = symTable.semanticError;
            return;
        }

        if (isShiftOnIncompatibleTuples(varRefType, invocationName)) {
            dlog.error(iExpr.name.pos, DiagnosticErrorCode.ILLEGAL_FUNCTION_CHANGE_TUPLE_SHAPE, invocationName,
                    varRefType);
            resultType = symTable.semanticError;
            return;
        }
    }

    private boolean isShiftOnIncompatibleTuples(BType varRefType, String invocationName) {
        if ((varRefType.tag == TypeTags.TUPLE) && (invocationName.compareTo(FUNCTION_NAME_SHIFT) == 0) &&
                hasDifferentTypeThanRest((BTupleType) varRefType)) {
            return true;
        }

        if ((varRefType.tag == TypeTags.UNION) && (invocationName.compareTo(FUNCTION_NAME_SHIFT) == 0)) {
            BUnionType unionVarRef = (BUnionType) varRefType;
            boolean allMemberAreFixedShapeTuples = true;
            for (BType member : unionVarRef.getMemberTypes()) {
                if (member.tag != TypeTags.TUPLE) {
                    allMemberAreFixedShapeTuples = false;
                    break;
                }
                if (!hasDifferentTypeThanRest((BTupleType) member)) {
                    allMemberAreFixedShapeTuples = false;
                    break;
                }
            }
            return allMemberAreFixedShapeTuples;
        }
        return false;
    }

    private boolean hasDifferentTypeThanRest(BTupleType tupleType) {
        if (tupleType.restType == null) {
            return false;
        }

        for (BType member : tupleType.getTupleTypes()) {
            if (!types.isSameType(tupleType.restType, member)) {
                return true;
            }
        }
        return false;
    }

    private void checkFieldFunctionPointer(BLangInvocation iExpr, SymbolEnv env) {
        BType type = checkExpr(iExpr.expr, env);
<<<<<<< HEAD
        checkIfLangLibMethodExists(iExpr, type, iExpr.name.pos, DiagnosticErrorCode.INVALID_FUNCTION_INVOCATION, type);
=======

        BLangIdentifier invocationIdentifier = iExpr.name;

        if (type == symTable.semanticError) {
            return false;
        }
        BSymbol fieldSymbol = symResolver.resolveStructField(iExpr.pos, env, names.fromIdNode(invocationIdentifier),
                                                             types.getReferredType(type).tsymbol);

        if (fieldSymbol == symTable.notFoundSymbol) {
            checkIfLangLibMethodExists(iExpr, type, iExpr.name.pos, DiagnosticErrorCode.UNDEFINED_FIELD_IN_RECORD,
                                       invocationIdentifier, type);
            return false;
        }

        if (fieldSymbol.kind != SymbolKind.FUNCTION) {
            checkIfLangLibMethodExists(iExpr, type, iExpr.pos, DiagnosticErrorCode.INVALID_METHOD_CALL_EXPR_ON_FIELD,
                                       fieldSymbol.type);
            return false;
        }

        iExpr.symbol = fieldSymbol;
        iExpr.setBType(((BInvokableSymbol) fieldSymbol).retType);
        checkInvocationParamAndReturnType(iExpr);
        iExpr.functionPointerInvocation = true;
        return true;
>>>>>>> 17ccb3cc
    }

    private void checkIfLangLibMethodExists(BLangInvocation iExpr, BType varRefType, Location pos,
                                            DiagnosticErrorCode errCode, Object... diagMsgArgs) {
        BSymbol langLibMethodSymbol = getLangLibMethod(iExpr, varRefType);
        if (langLibMethodSymbol == symTable.notFoundSymbol) {
            dlog.error(pos, errCode, diagMsgArgs);
            resultType = symTable.semanticError;
        } else {
            checkInvalidImmutableValueUpdate(iExpr, varRefType, langLibMethodSymbol);
        }
    }

    @Override
    public void visit(BLangObjectConstructorExpression objectCtorExpression) {
        if (objectCtorExpression.referenceType == null && objectCtorExpression.expectedType != null) {
            BObjectType objectType = (BObjectType) objectCtorExpression.classNode.getBType();
            if (types.getReferredType(objectCtorExpression.expectedType).tag == TypeTags.OBJECT) {
                BObjectType expObjType = (BObjectType) types
                        .getReferredType(objectCtorExpression.expectedType);
                objectType.typeIdSet = expObjType.typeIdSet;
            } else if (objectCtorExpression.expectedType.tag != TypeTags.NONE) {
                if (!checkAndLoadTypeIdSet(objectCtorExpression.expectedType, objectType)) {
                    dlog.error(objectCtorExpression.pos, DiagnosticErrorCode.INVALID_TYPE_OBJECT_CONSTRUCTOR,
                            objectCtorExpression.expectedType);
                    resultType = symTable.semanticError;
                    return;
                }
            }
        }
        visit(objectCtorExpression.typeInit);
    }

    private boolean isDefiniteObjectType(BType bType, Set<BTypeIdSet> typeIdSets) {
        BType type = types.getReferredType(bType);
        if (type.tag != TypeTags.OBJECT && type.tag != TypeTags.UNION) {
            return false;
        }

        Set<BType> visitedTypes = new HashSet<>();
        if (!collectObjectTypeIds(type, typeIdSets, visitedTypes)) {
            return false;
        }
        return typeIdSets.size() <= 1;
    }

    private boolean collectObjectTypeIds(BType type, Set<BTypeIdSet> typeIdSets, Set<BType> visitedTypes) {
        if (type.tag == TypeTags.OBJECT) {
            var objectType = (BObjectType) type;
            typeIdSets.add(objectType.typeIdSet);
            return true;
        }
        if (type.tag == TypeTags.UNION) {
            if (!visitedTypes.add(type)) {
                return true;
            }
            for (BType member : ((BUnionType) type).getMemberTypes()) {
                if (!collectObjectTypeIds(member, typeIdSets, visitedTypes)) {
                    return false;
                }
            }
            return true;
        }
        return false;
    }

    private boolean checkAndLoadTypeIdSet(BType type, BObjectType objectType) {
        Set<BTypeIdSet> typeIdSets = new HashSet<>();
        if (!isDefiniteObjectType(type, typeIdSets)) {
            return false;
        }
        if (typeIdSets.isEmpty()) {
            objectType.typeIdSet = BTypeIdSet.emptySet();
            return true;
        }
        var typeIdIterator = typeIdSets.iterator();
        if (typeIdIterator.hasNext()) {
            BTypeIdSet typeIdSet = typeIdIterator.next();
            objectType.typeIdSet = typeIdSet;
            return true;
        }
        return true;
    }

    public void visit(BLangTypeInit cIExpr) {
        if ((expType.tag == TypeTags.ANY && cIExpr.userDefinedType == null) || expType.tag == TypeTags.RECORD) {
            dlog.error(cIExpr.pos, DiagnosticErrorCode.INVALID_TYPE_NEW_LITERAL, expType);
            resultType = symTable.semanticError;
            return;
        }

        BType actualType;
        if (cIExpr.userDefinedType != null) {
            actualType = symResolver.resolveTypeNode(cIExpr.userDefinedType, env);
        } else {
            actualType = expType;
        }

        if (actualType == symTable.semanticError) {
            //TODO dlog error?
            resultType = symTable.semanticError;
            return;
        }

        actualType = types.getReferredType(actualType);

        if (actualType.tag == TypeTags.INTERSECTION) {
            actualType = ((BIntersectionType) actualType).effectiveType;
        }
        BLangInvocation initInvocation = (BLangInvocation) cIExpr.initInvocation;
        switch (actualType.tag) {
            case TypeTags.OBJECT:
                BObjectType actualObjectType = (BObjectType) actualType;

                if (isObjectConstructorExpr(cIExpr, actualObjectType)) {
                    BLangClassDefinition classDefForConstructor = getClassDefinitionForObjectConstructorExpr(cIExpr,
                                                                                                             env);
                    List<BLangType> typeRefs = classDefForConstructor.typeRefs;

                    SymbolEnv pkgEnv = symTable.pkgEnvMap.get(env.enclPkg.symbol);

                    if (Symbols.isFlagOn(expType.flags, Flags.READONLY)) {
                        handleObjectConstrExprForReadOnly(cIExpr, actualObjectType, classDefForConstructor, pkgEnv,
                                                          false);
                    } else if (!typeRefs.isEmpty() && Symbols.isFlagOn(typeRefs.get(0).getBType().flags,
                                                                       Flags.READONLY)) {
                        handleObjectConstrExprForReadOnly(cIExpr, actualObjectType, classDefForConstructor, pkgEnv,
                                                          true);
                    } else {
                        analyzeObjectConstructor(classDefForConstructor, pkgEnv);
                    }

                    markConstructedObjectIsolatedness(actualObjectType);
                }

                if ((actualType.tsymbol.flags & Flags.CLASS) != Flags.CLASS) {
                    dlog.error(cIExpr.pos, DiagnosticErrorCode.CANNOT_INITIALIZE_ABSTRACT_OBJECT,
                            actualType.tsymbol);
                    initInvocation.argExprs.forEach(expr -> checkExpr(expr, env, symTable.noType));
                    resultType = symTable.semanticError;
                    return;
                }

                if (((BObjectTypeSymbol) actualType.tsymbol).initializerFunc != null) {
                    initInvocation.symbol = ((BObjectTypeSymbol) actualType.tsymbol).initializerFunc.symbol;
                    checkInvocationParam(initInvocation);
                    initInvocation.setBType(((BInvokableSymbol) initInvocation.symbol).retType);
                } else {
                    // If the initializerFunc is null then this is a default constructor invocation. Hence should not
                    // pass any arguments.
                    if (!isValidInitInvocation(cIExpr, (BObjectType) actualType)) {
                        return;
                    }
                }
                break;
            case TypeTags.STREAM:
                if (initInvocation.argExprs.size() > 1) {
                    dlog.error(cIExpr.pos, DiagnosticErrorCode.INVALID_STREAM_CONSTRUCTOR, initInvocation);
                    resultType = symTable.semanticError;
                    return;
                }

                BStreamType actualStreamType = (BStreamType) actualType;
                if (actualStreamType.completionType != null) {
                    BType completionType = actualStreamType.completionType;
                    if (completionType.tag != symTable.nilType.tag && !types.containsErrorType(completionType)) {
                        dlog.error(cIExpr.pos, DiagnosticErrorCode.ERROR_TYPE_EXPECTED, completionType.toString());
                        resultType = symTable.semanticError;
                        return;
                    }
                }

                if (!initInvocation.argExprs.isEmpty()) {
                    BLangExpression iteratorExpr = initInvocation.argExprs.get(0);
                    BType constructType = checkExpr(iteratorExpr, env, symTable.noType);
                    BUnionType expectedNextReturnType = createNextReturnType(cIExpr.pos, (BStreamType) actualType);
                    if (constructType.tag != TypeTags.OBJECT) {
                        dlog.error(iteratorExpr.pos, DiagnosticErrorCode.INVALID_STREAM_CONSTRUCTOR_ITERATOR,
                                expectedNextReturnType, constructType);
                        resultType = symTable.semanticError;
                        return;
                    }
                    BAttachedFunction closeFunc = types.getAttachedFuncFromObject((BObjectType) constructType,
                            BLangCompilerConstants.CLOSE_FUNC);
                    if (closeFunc != null) {
                        BType closeableIteratorType = symTable.langQueryModuleSymbol.scope
                                .lookup(Names.ABSTRACT_STREAM_CLOSEABLE_ITERATOR).symbol.type;
                        if (!types.isAssignable(constructType, closeableIteratorType)) {
                            dlog.error(iteratorExpr.pos,
                                       DiagnosticErrorCode.INVALID_STREAM_CONSTRUCTOR_CLOSEABLE_ITERATOR,
                                       expectedNextReturnType, constructType);
                            resultType = symTable.semanticError;
                            return;
                        }
                    } else {
                        BType iteratorType = symTable.langQueryModuleSymbol.scope
                                .lookup(Names.ABSTRACT_STREAM_ITERATOR).symbol.type;
                        if (!types.isAssignable(constructType, iteratorType)) {
                            dlog.error(iteratorExpr.pos, DiagnosticErrorCode.INVALID_STREAM_CONSTRUCTOR_ITERATOR,
                                    expectedNextReturnType, constructType);
                            resultType = symTable.semanticError;
                            return;
                        }
                    }
                    BUnionType nextReturnType = types.getVarTypeFromIteratorFuncReturnType(constructType);
                    if (nextReturnType != null) {
                        types.checkType(iteratorExpr.pos, nextReturnType, expectedNextReturnType,
                                DiagnosticErrorCode.INCOMPATIBLE_TYPES);
                    } else {
                        dlog.error(constructType.tsymbol.getPosition(),
                                DiagnosticErrorCode.INVALID_NEXT_METHOD_RETURN_TYPE, expectedNextReturnType);
                    }
                }
                if (this.expType.tag != TypeTags.NONE && !types.isAssignable(actualType, this.expType)) {
                    dlog.error(cIExpr.pos, DiagnosticErrorCode.INCOMPATIBLE_TYPES, this.expType,
                            actualType);
                    resultType = symTable.semanticError;
                    return;
                }
                resultType = actualType;
                return;
            case TypeTags.UNION:
                List<BType> matchingMembers = findMembersWithMatchingInitFunc(cIExpr, (BUnionType) actualType);
                BType matchedType = getMatchingType(matchingMembers, cIExpr, actualType);
                initInvocation.setBType(symTable.nilType);

                if (matchedType.tag == TypeTags.OBJECT) {
                    if (((BObjectTypeSymbol) matchedType.tsymbol).initializerFunc != null) {
                        initInvocation.symbol = ((BObjectTypeSymbol) matchedType.tsymbol).initializerFunc.symbol;
                        checkInvocationParam(initInvocation);
                        initInvocation.setBType(((BInvokableSymbol) initInvocation.symbol).retType);
                        actualType = matchedType;
                        break;
                    } else {
                        if (!isValidInitInvocation(cIExpr, (BObjectType) matchedType)) {
                            return;
                        }
                    }
                }
                types.checkType(cIExpr, matchedType, expType);
                cIExpr.setBType(matchedType);
                resultType = matchedType;
                return;
            default:
                dlog.error(cIExpr.pos, DiagnosticErrorCode.CANNOT_INFER_OBJECT_TYPE_FROM_LHS, actualType);
                resultType = symTable.semanticError;
                return;
        }

        if (initInvocation.getBType() == null) {
            initInvocation.setBType(symTable.nilType);
        }
        BType actualTypeInitType = getObjectConstructorReturnType(actualType, initInvocation.getBType());
        resultType = types.checkType(cIExpr, actualTypeInitType, expType);
    }

    private BUnionType createNextReturnType(Location pos, BStreamType streamType) {
        BRecordType recordType = new BRecordType(null, Flags.ANONYMOUS);
        recordType.restFieldType = symTable.noType;
        recordType.sealed = true;

        Name fieldName = Names.VALUE;
        BField field = new BField(fieldName, pos, new BVarSymbol(Flags.PUBLIC,
                                                                 fieldName, env.enclPkg.packageID,
                                                                 streamType.constraint, env.scope.owner, pos, VIRTUAL));
        field.type = streamType.constraint;
        recordType.fields.put(field.name.value, field);

        recordType.tsymbol = Symbols.createRecordSymbol(Flags.ANONYMOUS, Names.EMPTY, env.enclPkg.packageID,
                                                        recordType, env.scope.owner, pos, VIRTUAL);
        recordType.tsymbol.scope = new Scope(env.scope.owner);
        recordType.tsymbol.scope.define(fieldName, field.symbol);

        LinkedHashSet<BType> retTypeMembers = new LinkedHashSet<>();
        retTypeMembers.add(recordType);
        retTypeMembers.addAll(types.getAllTypes(streamType.completionType, false));

        BUnionType unionType = BUnionType.create(null);
        unionType.addAll(retTypeMembers);
        unionType.tsymbol = Symbols.createTypeSymbol(SymTag.UNION_TYPE, 0, Names.EMPTY,
                env.enclPkg.symbol.pkgID, unionType, env.scope.owner, pos, VIRTUAL);

        return unionType;
    }

    private boolean isValidInitInvocation(BLangTypeInit cIExpr, BObjectType objType) {
        BLangInvocation initInvocation = (BLangInvocation) cIExpr.initInvocation;
        if (!initInvocation.argExprs.isEmpty()
                && ((BObjectTypeSymbol) objType.tsymbol).initializerFunc == null) {
            dlog.error(cIExpr.pos, DiagnosticErrorCode.TOO_MANY_ARGS_FUNC_CALL,
                    initInvocation.name.value);
            initInvocation.argExprs.forEach(expr -> checkExpr(expr, env, symTable.noType));
            resultType = symTable.semanticError;
            return false;
        }
        return true;
    }

    private BType getObjectConstructorReturnType(BType objType, BType initRetType) {
        if (initRetType.tag == TypeTags.UNION) {
            LinkedHashSet<BType> retTypeMembers = new LinkedHashSet<>();
            retTypeMembers.add(objType);

            retTypeMembers.addAll(((BUnionType) initRetType).getMemberTypes());
            retTypeMembers.remove(symTable.nilType);

            BUnionType unionType = BUnionType.create(null, retTypeMembers);
            unionType.tsymbol = Symbols.createTypeSymbol(SymTag.UNION_TYPE, 0,
                                                         Names.EMPTY, env.enclPkg.symbol.pkgID, unionType,
                                                         env.scope.owner, symTable.builtinPos, VIRTUAL);
            return unionType;
        } else if (initRetType.tag == TypeTags.NIL) {
            return objType;
        }
        return symTable.semanticError;
    }

    private List<BType> findMembersWithMatchingInitFunc(BLangTypeInit cIExpr, BUnionType lhsUnionType) {
        int objectCount = 0;

        for (BType type : lhsUnionType.getMemberTypes()) {
            BType memberType = types.getReferredType(type);
            int tag = memberType.tag;

            if (tag == TypeTags.OBJECT) {
                objectCount++;
                continue;
            }

            if (tag != TypeTags.INTERSECTION) {
                continue;
            }

            if (((BIntersectionType) memberType).effectiveType.tag == TypeTags.OBJECT) {
                objectCount++;
            }
        }

        boolean containsSingleObject = objectCount == 1;

        List<BType> matchingLhsMemberTypes = new ArrayList<>();
        for (BType type : lhsUnionType.getMemberTypes()) {
            BType memberType = types.getReferredType(type);
            if (memberType.tag != TypeTags.OBJECT) {
                // member is not an object.
                continue;
            }
            if ((memberType.tsymbol.flags & Flags.CLASS) != Flags.CLASS) {
                dlog.error(cIExpr.pos, DiagnosticErrorCode.CANNOT_INITIALIZE_ABSTRACT_OBJECT,
                        lhsUnionType.tsymbol);
            }

            if (containsSingleObject) {
                return Collections.singletonList(memberType);
            }

            BAttachedFunction initializerFunc = ((BObjectTypeSymbol) memberType.tsymbol).initializerFunc;
            if (isArgsMatchesFunction(cIExpr.argsExpr, initializerFunc)) {
                matchingLhsMemberTypes.add(memberType);
            }
        }
        return matchingLhsMemberTypes;
    }

    private BType getMatchingType(List<BType> matchingLhsMembers, BLangTypeInit cIExpr, BType lhsUnion) {
        if (matchingLhsMembers.isEmpty()) {
            // No union type member found which matches with initializer expression.
            dlog.error(cIExpr.pos, DiagnosticErrorCode.CANNOT_INFER_OBJECT_TYPE_FROM_LHS, lhsUnion);
            resultType = symTable.semanticError;
            return symTable.semanticError;
        } else if (matchingLhsMembers.size() == 1) {
            // We have a correct match.
            return matchingLhsMembers.get(0).tsymbol.type;
        } else {
            // Multiple matches found.
            dlog.error(cIExpr.pos, DiagnosticErrorCode.AMBIGUOUS_TYPES, lhsUnion);
            resultType = symTable.semanticError;
            return symTable.semanticError;
        }
    }

    private boolean isArgsMatchesFunction(List<BLangExpression> invocationArguments, BAttachedFunction function) {
        invocationArguments.forEach(expr -> checkExpr(expr, env, symTable.noType));

        if (function == null) {
            return invocationArguments.isEmpty();
        }

        if (function.symbol.params.isEmpty() && invocationArguments.isEmpty()) {
            return true;
        }

        List<BLangNamedArgsExpression> namedArgs = new ArrayList<>();
        List<BLangExpression> positionalArgs = new ArrayList<>();
        for (BLangExpression argument : invocationArguments) {
            if (argument.getKind() == NodeKind.NAMED_ARGS_EXPR) {
                namedArgs.add((BLangNamedArgsExpression) argument);
            } else {
                positionalArgs.add(argument);
            }
        }

        List<BVarSymbol> requiredParams = function.symbol.params.stream()
                .filter(param -> !param.isDefaultable)
                .collect(Collectors.toList());
        // Given named and positional arguments are less than required parameters.
        if (requiredParams.size() > invocationArguments.size()) {
            return false;
        }

        List<BVarSymbol> defaultableParams = function.symbol.params.stream()
                .filter(param -> param.isDefaultable)
                .collect(Collectors.toList());

        int givenRequiredParamCount = 0;
        for (int i = 0; i < positionalArgs.size(); i++) {
            if (function.symbol.params.size() > i) {
                givenRequiredParamCount++;
                BVarSymbol functionParam = function.symbol.params.get(i);
                // check the type compatibility of positional args against function params.
                if (!types.isAssignable(positionalArgs.get(i).getBType(), functionParam.type)) {
                    return false;
                }
                requiredParams.remove(functionParam);
                defaultableParams.remove(functionParam);
                continue;
            }

            if (function.symbol.restParam != null) {
                BType restParamType = ((BArrayType) function.symbol.restParam.type).eType;
                if (!types.isAssignable(positionalArgs.get(i).getBType(), restParamType)) {
                    return false;
                }
                continue;
            }

            // additional positional args given for function with no rest param
            return false;
        }

        for (BLangNamedArgsExpression namedArg : namedArgs) {
            boolean foundNamedArg = false;
            // check the type compatibility of named args against function params.
            List<BVarSymbol> params = function.symbol.params;
            for (int i = givenRequiredParamCount; i < params.size(); i++) {
                BVarSymbol functionParam = params.get(i);
                if (!namedArg.name.value.equals(functionParam.name.value)) {
                    continue;
                }
                foundNamedArg = true;
                BType namedArgExprType = checkExpr(namedArg.expr, env);
                if (!types.isAssignable(functionParam.type, namedArgExprType)) {
                    // Name matched, type mismatched.
                    return false;
                }
                requiredParams.remove(functionParam);
                defaultableParams.remove(functionParam);
            }
            if (!foundNamedArg) {
                return false;
            }
        }

        // all required params are not given by positional or named args.
        return requiredParams.size() <= 0;
    }

    public void visit(BLangWaitForAllExpr waitForAllExpr) {
        setResultTypeForWaitForAllExpr(waitForAllExpr, expType);
        waitForAllExpr.setBType(resultType);

        if (resultType != null && resultType != symTable.semanticError) {
            types.setImplicitCastExpr(waitForAllExpr, waitForAllExpr.getBType(), expType);
        }
    }

    private void setResultTypeForWaitForAllExpr(BLangWaitForAllExpr waitForAllExpr, BType expType) {
        switch (expType.tag) {
            case TypeTags.RECORD:
                checkTypesForRecords(waitForAllExpr);
                break;
            case TypeTags.MAP:
                checkTypesForMap(waitForAllExpr, ((BMapType) expType).constraint);
                LinkedHashSet<BType> memberTypesForMap = collectWaitExprTypes(waitForAllExpr.keyValuePairs);
                if (memberTypesForMap.size() == 1) {
                    resultType = new BMapType(TypeTags.MAP,
                            memberTypesForMap.iterator().next(), symTable.mapType.tsymbol);
                    break;
                }
                BUnionType constraintTypeForMap = BUnionType.create(null, memberTypesForMap);
                resultType = new BMapType(TypeTags.MAP, constraintTypeForMap, symTable.mapType.tsymbol);
                break;
            case TypeTags.NONE:
            case TypeTags.ANY:
                checkTypesForMap(waitForAllExpr, expType);
                LinkedHashSet<BType> memberTypes = collectWaitExprTypes(waitForAllExpr.keyValuePairs);
                if (memberTypes.size() == 1) {
                    resultType = new BMapType(TypeTags.MAP, memberTypes.iterator().next(), symTable.mapType.tsymbol);
                    break;
                }
                BUnionType constraintType = BUnionType.create(null, memberTypes);
                resultType = new BMapType(TypeTags.MAP, constraintType, symTable.mapType.tsymbol);
                break;
            case TypeTags.TYPEREFDESC:
                setResultTypeForWaitForAllExpr(waitForAllExpr, types.getReferredType(expType));
                break;
            default:
                dlog.error(waitForAllExpr.pos, DiagnosticErrorCode.INCOMPATIBLE_TYPES, expType,
                        getWaitForAllExprReturnType(waitForAllExpr, waitForAllExpr.pos));
                resultType = symTable.semanticError;
                break;
        }
    }

    private BRecordType getWaitForAllExprReturnType(BLangWaitForAllExpr waitExpr,
                                                    Location pos) {
        BRecordType retType = new BRecordType(null, Flags.ANONYMOUS);
        List<BLangWaitForAllExpr.BLangWaitKeyValue> keyVals = waitExpr.keyValuePairs;

        for (BLangWaitForAllExpr.BLangWaitKeyValue keyVal : keyVals) {
            BLangIdentifier fieldName;
            if (keyVal.valueExpr == null || keyVal.valueExpr.getKind() != NodeKind.SIMPLE_VARIABLE_REF) {
                fieldName = keyVal.key;
            } else {
                fieldName = ((BLangSimpleVarRef) keyVal.valueExpr).variableName;
            }

            BSymbol symbol = symResolver.lookupSymbolInMainSpace(env, names.fromIdNode(fieldName));
            BType fieldType = symbol.type.tag == TypeTags.FUTURE ? ((BFutureType) symbol.type).constraint : symbol.type;
            BField field = new BField(names.fromIdNode(keyVal.key), null,
                                      new BVarSymbol(0, names.fromIdNode(keyVal.key),
                                                     names.originalNameFromIdNode(keyVal.key), env.enclPkg.packageID,
                                                     fieldType, null, keyVal.pos, VIRTUAL));
            retType.fields.put(field.name.value, field);
        }

        retType.restFieldType = symTable.noType;
        retType.sealed = true;
        retType.tsymbol = Symbols.createRecordSymbol(Flags.ANONYMOUS, Names.EMPTY, env.enclPkg.packageID, retType, null,
                                                     pos, VIRTUAL);
        return retType;
    }

    private LinkedHashSet<BType> collectWaitExprTypes(List<BLangWaitForAllExpr.BLangWaitKeyValue> keyVals) {
        LinkedHashSet<BType> memberTypes = new LinkedHashSet<>();
        for (BLangWaitForAllExpr.BLangWaitKeyValue keyVal : keyVals) {
            BType bType = keyVal.keyExpr != null ? keyVal.keyExpr.getBType() : keyVal.valueExpr.getBType();
            if (bType.tag == TypeTags.FUTURE) {
                memberTypes.add(((BFutureType) bType).constraint);
            } else {
                memberTypes.add(bType);
            }
        }
        return memberTypes;
    }

    private void checkTypesForMap(BLangWaitForAllExpr waitForAllExpr, BType expType) {
        List<BLangWaitForAllExpr.BLangWaitKeyValue> keyValuePairs = waitForAllExpr.keyValuePairs;
        keyValuePairs.forEach(keyVal -> checkWaitKeyValExpr(keyVal, expType));
    }

    private void checkTypesForRecords(BLangWaitForAllExpr waitExpr) {
        List<BLangWaitForAllExpr.BLangWaitKeyValue> rhsFields = waitExpr.getKeyValuePairs();
        Map<String, BField> lhsFields = ((BRecordType) types.getReferredType(expType)).fields;

        // check if the record is sealed, if so check if the fields in wait collection is more than the fields expected
        // by the lhs record
        if (((BRecordType) types.getReferredType(expType)).sealed &&
                rhsFields.size() > lhsFields.size()) {
            dlog.error(waitExpr.pos, DiagnosticErrorCode.INCOMPATIBLE_TYPES, expType,
                    getWaitForAllExprReturnType(waitExpr, waitExpr.pos));
            resultType = symTable.semanticError;
            return;
        }

        for (BLangWaitForAllExpr.BLangWaitKeyValue keyVal : rhsFields) {
            String key = keyVal.key.value;
            if (!lhsFields.containsKey(key)) {
                // Check if the field is sealed if so you cannot have dynamic fields
                if (((BRecordType) types.getReferredType(expType)).sealed) {
                    dlog.error(waitExpr.pos, DiagnosticErrorCode.INVALID_FIELD_NAME_RECORD_LITERAL, key, expType);
                    resultType = symTable.semanticError;
                } else {
                    // Else if the record is an open record, then check if the rest field type matches the expression
                    BType restFieldType = ((BRecordType) types.getReferredType(expType)).restFieldType;
                    checkWaitKeyValExpr(keyVal, restFieldType);
                }
            } else {
                checkWaitKeyValExpr(keyVal, lhsFields.get(key).type);
            }
        }
        // If the record literal is of record type and types are validated for the fields, check if there are any
        // required fields missing.
        checkMissingReqFieldsForWait(((BRecordType) types.getReferredType(expType)),
                rhsFields, waitExpr.pos);

        if (symTable.semanticError != resultType) {
            resultType = expType;
        }
    }

    private void checkMissingReqFieldsForWait(BRecordType type, List<BLangWaitForAllExpr.BLangWaitKeyValue> keyValPairs,
                                              Location pos) {
        type.fields.values().forEach(field -> {
            // Check if `field` is explicitly assigned a value in the record literal
            boolean hasField = keyValPairs.stream().anyMatch(keyVal -> field.name.value.equals(keyVal.key.value));

            // If a required field is missing, it's a compile error
            if (!hasField && Symbols.isFlagOn(field.symbol.flags, Flags.REQUIRED)) {
                dlog.error(pos, DiagnosticErrorCode.MISSING_REQUIRED_RECORD_FIELD, field.name);
            }
        });
    }

    private void checkWaitKeyValExpr(BLangWaitForAllExpr.BLangWaitKeyValue keyVal, BType type) {
        BLangExpression expr;
        if (keyVal.keyExpr != null) {
            BSymbol symbol = symResolver.lookupSymbolInMainSpace(env, names.fromIdNode
                    (((BLangSimpleVarRef) keyVal.keyExpr).variableName));
            keyVal.keyExpr.setBType(symbol.type);
            expr = keyVal.keyExpr;
        } else {
            expr = keyVal.valueExpr;
        }
        BFutureType futureType = new BFutureType(TypeTags.FUTURE, type, null);
        checkExpr(expr, env, futureType);
        setEventualTypeForExpression(expr, type);
    }

    // eventual type if not directly referring a worker is T|error. future<T> --> T|error
    private void setEventualTypeForExpression(BLangExpression expression,
                                              BType currentExpectedType) {
        if (expression == null) {
            return;
        }
        if (isSimpleWorkerReference(expression)) {
            return;
        }
        BFutureType futureType = (BFutureType) expression.expectedType;
        BType currentType = futureType.constraint;
        if (types.containsErrorType(currentType)) {
            return;
        }

        BUnionType eventualType = BUnionType.create(null, currentType, symTable.errorType);
        if (((currentExpectedType.tag != TypeTags.NONE) && (currentExpectedType.tag != TypeTags.NIL)) &&
                !types.isAssignable(eventualType, currentExpectedType)) {
            dlog.error(expression.pos, DiagnosticErrorCode.INCOMPATIBLE_TYPE_WAIT_FUTURE_EXPR,
                    currentExpectedType, eventualType, expression);
        }
        futureType.constraint = eventualType;
    }

    private void setEventualTypeForWaitExpression(BLangExpression expression,
                                                  Location pos) {
        if ((resultType == symTable.semanticError) ||
                (types.containsErrorType(resultType))) {
            return;
        }
        if (isSimpleWorkerReference(expression)) {
            return;
        }
        BType currentExpectedType = ((BFutureType) expType).constraint;
        BUnionType eventualType = BUnionType.create(null, resultType, symTable.errorType);
        if ((currentExpectedType.tag == TypeTags.NONE) || (currentExpectedType.tag == TypeTags.NIL)) {
            resultType = eventualType;
            return;
        }

        if (!types.isAssignable(eventualType, currentExpectedType)) {
            dlog.error(pos, DiagnosticErrorCode.INCOMPATIBLE_TYPE_WAIT_FUTURE_EXPR, currentExpectedType,
                    eventualType, expression);
            resultType = symTable.semanticError;
            return;
        }
        if (resultType.tag == TypeTags.FUTURE) {
            ((BFutureType) resultType).constraint = eventualType;
        } else {
            resultType = eventualType;
        }
    }

    private void setEventualTypeForAlternateWaitExpression(BLangExpression expression, Location pos) {
        if ((resultType == symTable.semanticError) ||
                (expression.getKind() != NodeKind.BINARY_EXPR) ||
                (types.containsErrorType(resultType))) {
            return;
        }
        if (types.containsErrorType(resultType)) {
            return;
        }
        if (!isReferencingNonWorker((BLangBinaryExpr) expression)) {
            return;
        }

        BType currentExpectedType = ((BFutureType) expType).constraint;
        BUnionType eventualType = BUnionType.create(null, resultType, symTable.errorType);
        if ((currentExpectedType.tag == TypeTags.NONE) || (currentExpectedType.tag == TypeTags.NIL)) {
            resultType = eventualType;
            return;
        }

        if (!types.isAssignable(eventualType, currentExpectedType)) {
            dlog.error(pos, DiagnosticErrorCode.INCOMPATIBLE_TYPE_WAIT_FUTURE_EXPR, currentExpectedType,
                    eventualType, expression);
            resultType = symTable.semanticError;
            return;
        }
        if (resultType.tag == TypeTags.FUTURE) {
            ((BFutureType) resultType).constraint = eventualType;
        } else {
            resultType = eventualType;
        }
    }

    private boolean isSimpleWorkerReference(BLangExpression expression) {
        if (expression.getKind() != NodeKind.SIMPLE_VARIABLE_REF) {
            return false;
        }
        BLangSimpleVarRef simpleVarRef = ((BLangSimpleVarRef) expression);
        BSymbol varRefSymbol = simpleVarRef.symbol;
        if (varRefSymbol == null) {
            return false;
        }
        if (workerExists(env, simpleVarRef.variableName.value)) {
            return true;
        }
        return false;
    }

    private boolean isReferencingNonWorker(BLangBinaryExpr binaryExpr) {
        BLangExpression lhsExpr = binaryExpr.lhsExpr;
        BLangExpression rhsExpr = binaryExpr.rhsExpr;
        if (isReferencingNonWorker(lhsExpr)) {
            return true;
        }
        return isReferencingNonWorker(rhsExpr);
    }

    private boolean isReferencingNonWorker(BLangExpression expression) {
        if (expression.getKind() == NodeKind.BINARY_EXPR) {
            return isReferencingNonWorker((BLangBinaryExpr) expression);
        } else if (expression.getKind() == NodeKind.SIMPLE_VARIABLE_REF) {
            BLangSimpleVarRef simpleVarRef = (BLangSimpleVarRef) expression;
            BSymbol varRefSymbol = simpleVarRef.symbol;
            String varRefSymbolName = varRefSymbol.getName().value;
            if (workerExists(env, varRefSymbolName)) {
                return false;
            }
        }
        return true;
    }


    public void visit(BLangTernaryExpr ternaryExpr) {
        BType condExprType = checkExpr(ternaryExpr.expr, env, this.symTable.booleanType);

        SymbolEnv thenEnv = typeNarrower.evaluateTruth(ternaryExpr.expr, ternaryExpr.thenExpr, env);
        BType thenType = checkExpr(ternaryExpr.thenExpr, thenEnv, expType);

        SymbolEnv elseEnv = typeNarrower.evaluateFalsity(ternaryExpr.expr, ternaryExpr.elseExpr, env);
        BType elseType = checkExpr(ternaryExpr.elseExpr, elseEnv, expType);

        if (condExprType == symTable.semanticError || thenType == symTable.semanticError ||
                elseType == symTable.semanticError) {
            resultType = symTable.semanticError;
        } else if (expType == symTable.noType) {
            if (types.isAssignable(elseType, thenType)) {
                resultType = thenType;
            } else if (types.isAssignable(thenType, elseType)) {
                resultType = elseType;
            } else {
                dlog.error(ternaryExpr.pos, DiagnosticErrorCode.INCOMPATIBLE_TYPES, thenType, elseType);
                resultType = symTable.semanticError;
            }
        } else {
            resultType = expType;
        }
    }

    public void visit(BLangWaitExpr waitExpr) {
        expType = new BFutureType(TypeTags.FUTURE, expType, null);
        checkExpr(waitExpr.getExpression(), env, expType);
        // Handle union types in lhs
        if (resultType.tag == TypeTags.UNION) {
            LinkedHashSet<BType> memberTypes = collectMemberTypes((BUnionType) resultType, new LinkedHashSet<>());
            if (memberTypes.size() == 1) {
                resultType = memberTypes.toArray(new BType[0])[0];
            } else {
                resultType = BUnionType.create(null, memberTypes);
            }
        } else if (resultType != symTable.semanticError) {
            // Handle other types except for semantic errors
            resultType = ((BFutureType) resultType).constraint;
        }

        BLangExpression waitFutureExpression = waitExpr.getExpression();
        if (waitFutureExpression.getKind() == NodeKind.BINARY_EXPR) {
            setEventualTypeForAlternateWaitExpression(waitFutureExpression, waitExpr.pos);
        } else {
            setEventualTypeForWaitExpression(waitFutureExpression, waitExpr.pos);
        }
        waitExpr.setBType(resultType);

        if (resultType != null && resultType != symTable.semanticError) {
            types.setImplicitCastExpr(waitExpr, waitExpr.getBType(), ((BFutureType) expType).constraint);
        }
    }

    private LinkedHashSet<BType> collectMemberTypes(BUnionType unionType, LinkedHashSet<BType> memberTypes) {
        for (BType memberType : unionType.getMemberTypes()) {
            if (memberType.tag == TypeTags.FUTURE) {
                memberTypes.add(((BFutureType) memberType).constraint);
            } else {
                memberTypes.add(memberType);
            }
        }
        return memberTypes;
    }

    @Override
    public void visit(BLangTrapExpr trapExpr) {
        boolean firstVisit = trapExpr.expr.getBType() == null;
        BType actualType;
        BType exprType = checkExpr(trapExpr.expr, env, expType);
        boolean definedWithVar = expType == symTable.noType;

        if (trapExpr.expr.getKind() == NodeKind.WORKER_RECEIVE) {
            if (firstVisit) {
                isTypeChecked = false;
                resultType = expType;
                return;
            } else {
                expType = trapExpr.getBType();
                exprType = trapExpr.expr.getBType();
            }
        }

        if (expType == symTable.semanticError || exprType == symTable.semanticError) {
            actualType = symTable.semanticError;
        } else {
            LinkedHashSet<BType> resultTypes = new LinkedHashSet<>();
            if (exprType.tag == TypeTags.UNION) {
                resultTypes.addAll(((BUnionType) exprType).getMemberTypes());
            } else {
                resultTypes.add(exprType);
            }
            resultTypes.add(symTable.errorType);
            actualType = BUnionType.create(null, resultTypes);
        }

        resultType = types.checkType(trapExpr, actualType, expType);
        if (definedWithVar && resultType != null && resultType != symTable.semanticError) {
            types.setImplicitCastExpr(trapExpr.expr, trapExpr.expr.getBType(), resultType);
        }
    }

    public void visit(BLangBinaryExpr binaryExpr) {
        // Bitwise operator should be applied for the future types in the wait expression
        if (expType.tag == TypeTags.FUTURE && binaryExpr.opKind == OperatorKind.BITWISE_OR) {
            BType lhsResultType = checkExpr(binaryExpr.lhsExpr, env, expType);
            BType rhsResultType = checkExpr(binaryExpr.rhsExpr, env, expType);
            // Return if both or atleast one of lhs and rhs types are errors
            if (lhsResultType == symTable.semanticError || rhsResultType == symTable.semanticError) {
                resultType = symTable.semanticError;
                return;
            }
            resultType = BUnionType.create(null, lhsResultType, rhsResultType);
            return;
        }

        checkDecimalCompatibilityForBinaryArithmeticOverLiteralValues(binaryExpr);

        SymbolEnv rhsExprEnv;
        BType lhsType;
        if (binaryExpr.expectedType.tag == TypeTags.FLOAT || binaryExpr.expectedType.tag == TypeTags.DECIMAL ||
                isOptionalFloatOrDecimal(binaryExpr.expectedType)) {
            lhsType = checkAndGetType(binaryExpr.lhsExpr, env, binaryExpr);
        } else {
            lhsType = checkExpr(binaryExpr.lhsExpr, env);
        }

        if (binaryExpr.opKind == OperatorKind.AND) {
            rhsExprEnv = typeNarrower.evaluateTruth(binaryExpr.lhsExpr, binaryExpr.rhsExpr, env, true);
        } else if (binaryExpr.opKind == OperatorKind.OR) {
            rhsExprEnv = typeNarrower.evaluateFalsity(binaryExpr.lhsExpr, binaryExpr.rhsExpr, env);
        } else {
            rhsExprEnv = env;
        }

        BType rhsType;

        if (binaryExpr.expectedType.tag == TypeTags.FLOAT || binaryExpr.expectedType.tag == TypeTags.DECIMAL ||
                isOptionalFloatOrDecimal(binaryExpr.expectedType)) {
            rhsType = checkAndGetType(binaryExpr.rhsExpr, rhsExprEnv, binaryExpr);
        } else {
            rhsType = checkExpr(binaryExpr.rhsExpr, rhsExprEnv);
        }

        // Set error type as the actual type.
        BType actualType = symTable.semanticError;

        //noinspection SwitchStatementWithTooFewBranches
        switch (binaryExpr.opKind) {
            // Do not lookup operator symbol for xml sequence additions
            case ADD:
                BType leftConstituent = getXMLConstituents(lhsType);
                BType rightConstituent = getXMLConstituents(rhsType);

                if (leftConstituent != null && rightConstituent != null) {
                    actualType = new BXMLType(BUnionType.create(null, leftConstituent, rightConstituent), null);
                    break;
                }
                // Fall through
            default:
                if (lhsType != symTable.semanticError && rhsType != symTable.semanticError) {
                    // Look up operator symbol if both rhs and lhs types aren't error or xml types
                    BSymbol opSymbol = symResolver.resolveBinaryOperator(binaryExpr.opKind, lhsType, rhsType);

                    if (opSymbol == symTable.notFoundSymbol) {
                        opSymbol = symResolver.getBitwiseShiftOpsForTypeSets(binaryExpr.opKind, lhsType, rhsType);
                    }

                    if (opSymbol == symTable.notFoundSymbol) {
                        opSymbol = symResolver.getBinaryBitwiseOpsForTypeSets(binaryExpr.opKind, lhsType, rhsType);
                    }

                    if (opSymbol == symTable.notFoundSymbol) {
                        opSymbol = symResolver.getArithmeticOpsForTypeSets(binaryExpr.opKind, lhsType, rhsType);
                    }

                    if (opSymbol == symTable.notFoundSymbol) {
                        opSymbol = symResolver.getBinaryEqualityForTypeSets(binaryExpr.opKind, lhsType, rhsType,
                                binaryExpr, env);
                    }

                    if (opSymbol == symTable.notFoundSymbol) {
                        opSymbol = symResolver.getBinaryComparisonOpForTypeSets(binaryExpr.opKind, lhsType, rhsType);
                    }

                    if (opSymbol == symTable.notFoundSymbol) {
                        dlog.error(binaryExpr.pos, DiagnosticErrorCode.BINARY_OP_INCOMPATIBLE_TYPES, binaryExpr.opKind,
                                lhsType, rhsType);
                    } else {
                        binaryExpr.opSymbol = (BOperatorSymbol) opSymbol;
                        actualType = opSymbol.type.getReturnType();
                    }
                }
        }

        resultType = types.checkType(binaryExpr, actualType, expType);
    }

    private boolean isOptionalFloatOrDecimal(BType expectedType) {
        if (expectedType.tag == TypeTags.UNION && expectedType.isNullable() && expectedType.tag != TypeTags.ANY) {
            Iterator<BType> memberTypeIterator = ((BUnionType) expectedType).getMemberTypes().iterator();
            while (memberTypeIterator.hasNext()) {
                BType memberType = memberTypeIterator.next();
                if (memberType.tag == TypeTags.FLOAT || memberType.tag == TypeTags.DECIMAL) {
                    return true;
                }
            }

        }
        return false;
    }

    private BType checkAndGetType(BLangExpression expr, SymbolEnv env, BLangBinaryExpr binaryExpr) {
        boolean prevNonErrorLoggingCheck = this.nonErrorLoggingCheck;
        this.nonErrorLoggingCheck = true;
        int prevErrorCount = this.dlog.errorCount();
        this.dlog.resetErrorCount();
        this.dlog.mute();

        expr.cloneAttempt++;
        BType exprCompatibleType = checkExpr(nodeCloner.cloneNode(expr), env, binaryExpr.expectedType);
        this.nonErrorLoggingCheck = prevNonErrorLoggingCheck;
        int errorCount = this.dlog.errorCount();
        this.dlog.setErrorCount(prevErrorCount);
        if (!prevNonErrorLoggingCheck) {
            this.dlog.unmute();
        }
        if (errorCount == 0 && exprCompatibleType != symTable.semanticError) {
            return checkExpr(expr, env, binaryExpr.expectedType);
        } else {
            return checkExpr(expr, env);
        }
    }

    private SymbolEnv getEnvBeforeInputNode(SymbolEnv env, BLangNode node) {
        while (env != null && env.node != node) {
            env = env.enclEnv;
        }
        return env != null && env.enclEnv != null
                ? env.enclEnv.createClone()
                : new SymbolEnv(node, null);
    }

    private SymbolEnv getEnvAfterJoinNode(SymbolEnv env, BLangNode node) {
        SymbolEnv clone = env.createClone();
        while (clone != null && clone.node != node) {
            clone = clone.enclEnv;
        }
        if (clone != null) {
            clone.enclEnv = getEnvBeforeInputNode(clone.enclEnv, getLastInputNodeFromEnv(clone.enclEnv));
        } else {
            clone = new SymbolEnv(node, null);
        }
        return clone;
    }

    private BLangNode getLastInputNodeFromEnv(SymbolEnv env) {
        while (env != null && (env.node.getKind() != NodeKind.FROM && env.node.getKind() != NodeKind.JOIN)) {
            env = env.enclEnv;
        }
        return env != null ? env.node : null;
    }

    public void visit(BLangTransactionalExpr transactionalExpr) {
        resultType = types.checkType(transactionalExpr, symTable.booleanType, expType);
    }

    public void visit(BLangCommitExpr commitExpr) {
        BType actualType = BUnionType.create(null, symTable.errorType, symTable.nilType);
        resultType = types.checkType(commitExpr, actualType, expType);
    }

    private BType getXMLConstituents(BType bType) {
        BType type = types.getReferredType(bType);
        BType constituent = null;
        if (type.tag == TypeTags.XML) {
            constituent = ((BXMLType) type).constraint;
        } else if (TypeTags.isXMLNonSequenceType(type.tag)) {
            constituent = type;
        }
        return constituent;
    }

    private void checkDecimalCompatibilityForBinaryArithmeticOverLiteralValues(BLangBinaryExpr binaryExpr) {
        if (expType.tag != TypeTags.DECIMAL) {
            return;
        }

        switch (binaryExpr.opKind) {
            case ADD:
            case SUB:
            case MUL:
            case DIV:
                checkExpr(binaryExpr.lhsExpr, env, expType);
                checkExpr(binaryExpr.rhsExpr, env, expType);
                break;
            default:
                break;
        }
    }

    public void visit(BLangElvisExpr elvisExpr) {
        BType lhsType = checkExpr(elvisExpr.lhsExpr, env);
        BType actualType = symTable.semanticError;
        if (lhsType != symTable.semanticError) {
            if (lhsType.tag == TypeTags.UNION && lhsType.isNullable()) {
                BUnionType unionType = (BUnionType) lhsType;
                LinkedHashSet<BType> memberTypes = unionType.getMemberTypes().stream()
                        .filter(type -> type.tag != TypeTags.NIL)
                        .collect(Collectors.toCollection(LinkedHashSet::new));

                if (memberTypes.size() == 1) {
                    actualType = memberTypes.toArray(new BType[0])[0];
                } else {
                    actualType = BUnionType.create(null, memberTypes);
                }
            } else {
                dlog.error(elvisExpr.pos, DiagnosticErrorCode.OPERATOR_NOT_SUPPORTED, OperatorKind.ELVIS,
                        lhsType);
            }
        }
        BType rhsReturnType = checkExpr(elvisExpr.rhsExpr, env, expType);
        BType lhsReturnType = types.checkType(elvisExpr.lhsExpr.pos, actualType, expType,
                DiagnosticErrorCode.INCOMPATIBLE_TYPES);
        if (rhsReturnType == symTable.semanticError || lhsReturnType == symTable.semanticError) {
            resultType = symTable.semanticError;
        } else if (expType == symTable.noType) {
            if (types.isSameType(rhsReturnType, lhsReturnType)) {
                resultType = lhsReturnType;
            } else {
                dlog.error(elvisExpr.rhsExpr.pos, DiagnosticErrorCode.INCOMPATIBLE_TYPES, lhsReturnType,
                        rhsReturnType);
                resultType = symTable.semanticError;
            }
        } else {
            resultType = expType;
        }
    }

    @Override
    public void visit(BLangGroupExpr groupExpr) {
        resultType = checkExpr(groupExpr.expression, env, expType);
    }

    public void visit(BLangTypedescExpr accessExpr) {
        if (accessExpr.resolvedType == null) {
            accessExpr.resolvedType = symResolver.resolveTypeNode(accessExpr.typeNode, env);
        }

        int resolveTypeTag = accessExpr.resolvedType.tag;
        final BType actualType;
        if (resolveTypeTag != TypeTags.TYPEDESC && resolveTypeTag != TypeTags.NONE) {
            actualType = new BTypedescType(accessExpr.resolvedType, null);
        } else {
            actualType = accessExpr.resolvedType;
        }
        resultType = types.checkType(accessExpr, actualType, expType);
    }

    public void visit(BLangUnaryExpr unaryExpr) {
        BType exprType;
        BType actualType = symTable.semanticError;
        if (OperatorKind.UNTAINT.equals(unaryExpr.operator)) {
            exprType = checkExpr(unaryExpr.expr, env);
            if (exprType != symTable.semanticError) {
                actualType = exprType;
            }
        } else if (OperatorKind.TYPEOF.equals(unaryExpr.operator)) {
            exprType = checkExpr(unaryExpr.expr, env);
            if (exprType != symTable.semanticError) {
                actualType = new BTypedescType(exprType, null);
            }
        } else {
            //allow both addition and subtraction operators to get expected type as Decimal
            boolean decimalAddNegate = expType.tag == TypeTags.DECIMAL &&
                    (OperatorKind.ADD.equals(unaryExpr.operator) || OperatorKind.SUB.equals(unaryExpr.operator));
            exprType = decimalAddNegate ? checkExpr(unaryExpr.expr, env, expType) : checkExpr(unaryExpr.expr, env);
            if (exprType != symTable.semanticError) {
                BSymbol symbol = symResolver.resolveUnaryOperator(unaryExpr.pos, unaryExpr.operator, exprType);
                if (symbol == symTable.notFoundSymbol) {
                    dlog.error(unaryExpr.pos, DiagnosticErrorCode.UNARY_OP_INCOMPATIBLE_TYPES,
                            unaryExpr.operator, exprType);
                } else {
                    unaryExpr.opSymbol = (BOperatorSymbol) symbol;
                    actualType = symbol.type.getReturnType();
                }
            }
        }

        resultType = types.checkType(unaryExpr, actualType, expType);
    }

    public void visit(BLangTypeConversionExpr conversionExpr) {
        // Set error type as the actual type.
        BType actualType = symTable.semanticError;

        for (BLangAnnotationAttachment annAttachment : conversionExpr.annAttachments) {
            annAttachment.attachPoints.add(AttachPoint.Point.TYPE);
            semanticAnalyzer.analyzeNode(annAttachment, this.env);
        }

        // Annotation such as <@untainted [T]>, where T is not provided,
        // it's merely a annotation on contextually expected type.
        BLangExpression expr = conversionExpr.expr;
        if (conversionExpr.typeNode == null) {
            if (!conversionExpr.annAttachments.isEmpty()) {
                resultType = checkExpr(expr, env, this.expType);
            }
            return;
        }

        BType targetType = getEffectiveReadOnlyType(conversionExpr.typeNode.pos,
                                                    symResolver.resolveTypeNode(conversionExpr.typeNode, env));

        conversionExpr.targetType = targetType;

        boolean prevNonErrorLoggingCheck = this.nonErrorLoggingCheck;
        this.nonErrorLoggingCheck = true;
        int prevErrorCount = this.dlog.errorCount();
        this.dlog.resetErrorCount();
        this.dlog.mute();

        BType exprCompatibleType = checkExpr(nodeCloner.cloneNode(expr), env, targetType);
        this.nonErrorLoggingCheck = prevNonErrorLoggingCheck;
        int errorCount = this.dlog.errorCount();
        this.dlog.setErrorCount(prevErrorCount);

        if (!prevNonErrorLoggingCheck) {
            this.dlog.unmute();
        }

        if ((errorCount == 0 && exprCompatibleType != symTable.semanticError) || requireTypeInference(expr, false)) {
            checkExpr(expr, env, targetType);
        } else {
            checkExpr(expr, env, symTable.noType);
        }

        BType exprType = expr.getBType();
        if (types.isTypeCastable(expr, exprType, targetType, this.env)) {
            // We reach this block only if the cast is valid, so we set the target type as the actual type.
            actualType = targetType;
        } else if (exprType != symTable.semanticError && exprType != symTable.noType) {
            dlog.error(conversionExpr.pos, DiagnosticErrorCode.INCOMPATIBLE_TYPES_CAST, exprType, targetType);
        }
        resultType = types.checkType(conversionExpr, actualType, this.expType);
    }

    @Override
    public void visit(BLangLambdaFunction bLangLambdaFunction) {
        if (this.nonErrorLoggingCheck) {
            BLangFunction funcNode = bLangLambdaFunction.function;
            BInvokableSymbol funcSymbol = Symbols.createFunctionSymbol(Flags.asMask(funcNode.flagSet),
                                                                       names.fromIdNode(funcNode.name), Names.EMPTY,
                                                                       env.enclPkg.symbol.pkgID, null, env.scope.owner,
                                                                       funcNode.hasBody(), funcNode.pos, VIRTUAL);
            funcSymbol.scope = new Scope(funcSymbol);
            SymbolEnv invokableEnv = SymbolEnv.createFunctionEnv(funcNode, funcSymbol.scope, env);
            invokableEnv.scope = funcSymbol.scope;
            symbolEnter.defineInvokableSymbolParams(bLangLambdaFunction.function, funcSymbol, invokableEnv);
            funcNode.setBType(funcSymbol.type);
        } else if (bLangLambdaFunction.function.symbol == null) {
            symbolEnter.defineNode(bLangLambdaFunction.function, env);
        }
        bLangLambdaFunction.setBType(bLangLambdaFunction.function.getBType());
        // creating a copy of the env to visit the lambda function later
        bLangLambdaFunction.capturedClosureEnv = env.createClone();

       if (!this.nonErrorLoggingCheck) {
            if (bLangLambdaFunction.function.flagSet.contains(Flag.WORKER)) {
                env.enclPkg.lambdaFunctions.add(bLangLambdaFunction);
            } else {
                semanticAnalyzer.analyzeDef(bLangLambdaFunction.function, bLangLambdaFunction.capturedClosureEnv);
            }
       }

        resultType = types.checkType(bLangLambdaFunction, bLangLambdaFunction.getBType(), expType);
    }

    @Override
    public void visit(BLangArrowFunction bLangArrowFunction) {
        BType expectedType = types.getReferredType(expType);
        if (expectedType.tag == TypeTags.UNION) {
            BUnionType unionType = (BUnionType) expectedType;
            BType invokableType = unionType.getMemberTypes().stream().filter(type -> type.tag == TypeTags.INVOKABLE)
                    .collect(Collectors.collectingAndThen(Collectors.toList(), list -> {
                                if (list.size() != 1) {
                                    return null;
                                }
                                return list.get(0);
                            }
                    ));

            if (invokableType != null) {
                expectedType = invokableType;
            }
        }
        if (expectedType.tag != TypeTags.INVOKABLE || Symbols.isFlagOn(expectedType.flags, Flags.ANY_FUNCTION)) {
            dlog.error(bLangArrowFunction.pos,
                    DiagnosticErrorCode.ARROW_EXPRESSION_CANNOT_INFER_TYPE_FROM_LHS);
            resultType = symTable.semanticError;
            return;
        }

        BInvokableType expectedInvocation = (BInvokableType) expectedType;
        populateArrowExprParamTypes(bLangArrowFunction, expectedInvocation.paramTypes);
        bLangArrowFunction.body.expr.setBType(populateArrowExprReturn(bLangArrowFunction, expectedInvocation.retType));
        // if function return type is none, assign the inferred return type
        if (expectedInvocation.retType.tag == TypeTags.NONE) {
            expectedInvocation.retType = bLangArrowFunction.body.expr.getBType();
        }
        resultType = bLangArrowFunction.funcType = expectedInvocation;
    }

    public void visit(BLangXMLQName bLangXMLQName) {
        String prefix = bLangXMLQName.prefix.value;
        resultType = types.checkType(bLangXMLQName, symTable.stringType, expType);
        // TODO: check isLHS

        if (env.node.getKind() == NodeKind.XML_ATTRIBUTE && prefix.isEmpty()
                && bLangXMLQName.localname.value.equals(XMLConstants.XMLNS_ATTRIBUTE)) {
            ((BLangXMLAttribute) env.node).isNamespaceDeclr = true;
            return;
        }

        if (env.node.getKind() == NodeKind.XML_ATTRIBUTE && prefix.equals(XMLConstants.XMLNS_ATTRIBUTE)) {
            ((BLangXMLAttribute) env.node).isNamespaceDeclr = true;
            return;
        }

        if (prefix.equals(XMLConstants.XMLNS_ATTRIBUTE)) {
            dlog.error(bLangXMLQName.pos, DiagnosticErrorCode.INVALID_NAMESPACE_PREFIX, prefix);
            bLangXMLQName.setBType(symTable.semanticError);
            return;
        }

        // XML attributes without a namespace prefix does not inherit default namespace
        // https://www.w3.org/TR/xml-names/#defaulting
        if (bLangXMLQName.prefix.value.isEmpty()) {
            return;
        }

        BSymbol xmlnsSymbol = symResolver.lookupSymbolInPrefixSpace(env, names.fromIdNode(bLangXMLQName.prefix));
        if (prefix.isEmpty() && xmlnsSymbol == symTable.notFoundSymbol) {
            return;
        }

        if (!prefix.isEmpty() && xmlnsSymbol == symTable.notFoundSymbol) {
            logUndefinedSymbolError(bLangXMLQName.pos, prefix);
            bLangXMLQName.setBType(symTable.semanticError);
            return;
        }

        if (xmlnsSymbol.getKind() == SymbolKind.PACKAGE) {
            xmlnsSymbol = findXMLNamespaceFromPackageConst(bLangXMLQName.localname.value, bLangXMLQName.prefix.value,
                    (BPackageSymbol) xmlnsSymbol, bLangXMLQName.pos);
        }

        if (xmlnsSymbol == null || xmlnsSymbol.getKind() != SymbolKind.XMLNS) {
            resultType = symTable.semanticError;
            return;
        }

        bLangXMLQName.nsSymbol = (BXMLNSSymbol) xmlnsSymbol;
        bLangXMLQName.namespaceURI = bLangXMLQName.nsSymbol.namespaceURI;
    }

    private BSymbol findXMLNamespaceFromPackageConst(String localname, String prefix,
                                                     BPackageSymbol pkgSymbol, Location pos) {
        // Resolve a const from module scope.
        BSymbol constSymbol = symResolver.lookupMemberSymbol(pos, pkgSymbol.scope, env,
                names.fromString(localname), SymTag.CONSTANT);
        if (constSymbol == symTable.notFoundSymbol) {
            if (!missingNodesHelper.isMissingNode(prefix) && !missingNodesHelper.isMissingNode(localname)) {
                dlog.error(pos, DiagnosticErrorCode.UNDEFINED_SYMBOL, prefix + ":" + localname);
            }
            return null;
        }

        // If Resolved const is not a string, it is an error.
        BConstantSymbol constantSymbol = (BConstantSymbol) constSymbol;
        if (constantSymbol.literalType.tag != TypeTags.STRING) {
            dlog.error(pos, DiagnosticErrorCode.INCOMPATIBLE_TYPES, symTable.stringType, constantSymbol.literalType);
            return null;
        }

        // If resolve const contain a string in {namespace url}local form extract namespace uri and local part.
        String constVal = (String) constantSymbol.value.value;
        int s = constVal.indexOf('{');
        int e = constVal.lastIndexOf('}');
        if (e > s + 1) {
            pkgSymbol.isUsed = true;
            String nsURI = constVal.substring(s + 1, e);
            String local = constVal.substring(e);
            return new BXMLNSSymbol(names.fromString(local), nsURI, constantSymbol.pkgID, constantSymbol.owner, pos,
                                    SOURCE);
        }

        // Resolved const string is not in valid format.
        dlog.error(pos, DiagnosticErrorCode.INVALID_ATTRIBUTE_REFERENCE, prefix + ":" + localname);
        return null;
    }

    public void visit(BLangXMLAttribute bLangXMLAttribute) {
        SymbolEnv xmlAttributeEnv = SymbolEnv.getXMLAttributeEnv(bLangXMLAttribute, env);

        // check attribute name
        BLangXMLQName name = (BLangXMLQName) bLangXMLAttribute.name;
        checkExpr(name, xmlAttributeEnv, symTable.stringType);
        // XML attributes without a prefix does not belong to enclosing elements default namespace.
        // https://www.w3.org/TR/xml-names/#uniqAttrs
        if (name.prefix.value.isEmpty()) {
            name.namespaceURI = null;
        }

        // check attribute value
        checkExpr(bLangXMLAttribute.value, xmlAttributeEnv, symTable.stringType);

        symbolEnter.defineNode(bLangXMLAttribute, env);
    }

    public void visit(BLangXMLElementLiteral bLangXMLElementLiteral) {
        SymbolEnv xmlElementEnv = SymbolEnv.getXMLElementEnv(bLangXMLElementLiteral, env);

        // Keep track of used namespace prefixes in this element and only add namespace attr for those used ones.
        Set<String> usedPrefixes = new HashSet<>();
        BLangIdentifier elemNamePrefix = ((BLangXMLQName) bLangXMLElementLiteral.startTagName).prefix;
        if (elemNamePrefix != null && !elemNamePrefix.value.isEmpty()) {
            usedPrefixes.add(elemNamePrefix.value);
        }

        // Visit in-line namespace declarations and define the namespace.
        for (BLangXMLAttribute attribute : bLangXMLElementLiteral.attributes) {
            if (attribute.name.getKind() == NodeKind.XML_QNAME && isXmlNamespaceAttribute(attribute)) {
                BLangXMLQuotedString value = attribute.value;
                if (value.getKind() == NodeKind.XML_QUOTED_STRING && value.textFragments.size() > 1) {
                    dlog.error(value.pos, DiagnosticErrorCode.INVALID_XML_NS_INTERPOLATION);
                }
                checkExpr(attribute, xmlElementEnv, symTable.noType);
            }
            BLangIdentifier prefix = ((BLangXMLQName) attribute.name).prefix;
            if (prefix != null && !prefix.value.isEmpty()) {
                usedPrefixes.add(prefix.value);
            }
        }

        // Visit attributes, this may depend on the namespace defined in previous attribute iteration.
        bLangXMLElementLiteral.attributes.forEach(attribute -> {
            if (!(attribute.name.getKind() == NodeKind.XML_QNAME && isXmlNamespaceAttribute(attribute))) {
                checkExpr(attribute, xmlElementEnv, symTable.noType);
            }
        });

        Map<Name, BXMLNSSymbol> namespaces = symResolver.resolveAllNamespaces(xmlElementEnv);
        Name defaultNs = names.fromString(XMLConstants.DEFAULT_NS_PREFIX);
        if (namespaces.containsKey(defaultNs)) {
            bLangXMLElementLiteral.defaultNsSymbol = namespaces.remove(defaultNs);
        }
        for (Map.Entry<Name, BXMLNSSymbol> nsEntry : namespaces.entrySet()) {
            if (usedPrefixes.contains(nsEntry.getKey().value)) {
                bLangXMLElementLiteral.namespacesInScope.put(nsEntry.getKey(), nsEntry.getValue());
            }
        }

        // Visit the tag names
        validateTags(bLangXMLElementLiteral, xmlElementEnv);

        // Visit the children
        bLangXMLElementLiteral.modifiedChildren =
                concatSimilarKindXMLNodes(bLangXMLElementLiteral.children, xmlElementEnv);

        if (expType == symTable.noType) {
            resultType = types.checkType(bLangXMLElementLiteral, symTable.xmlElementType, expType);
            return;
        }

        resultType = checkXmlSubTypeLiteralCompatibility(bLangXMLElementLiteral.pos, symTable.xmlElementType,
                                                         this.expType);

        if (Symbols.isFlagOn(resultType.flags, Flags.READONLY)) {
            markChildrenAsImmutable(bLangXMLElementLiteral);
        }
    }

    private boolean isXmlNamespaceAttribute(BLangXMLAttribute attribute) {
        BLangXMLQName attrName = (BLangXMLQName) attribute.name;
        return (attrName.prefix.value.isEmpty()
                    && attrName.localname.value.equals(XMLConstants.XMLNS_ATTRIBUTE))
                || attrName.prefix.value.equals(XMLConstants.XMLNS_ATTRIBUTE);
    }

    public BType getXMLTypeFromLiteralKind(BLangExpression childXMLExpressions) {
        if (childXMLExpressions.getKind() == NodeKind.XML_ELEMENT_LITERAL) {
            return symTable.xmlElementType;
        }
        if (childXMLExpressions.getKind() == NodeKind.XML_TEXT_LITERAL) {
            return symTable.xmlTextType;
        }
        if (childXMLExpressions.getKind() == NodeKind.XML_PI_LITERAL) {
            return symTable.xmlPIType;
        }
        return symTable.xmlCommentType;
    }

    public void muteErrorLog() {
        this.nonErrorLoggingCheck = true;
        this.dlog.mute();
    }

    public void unMuteErrorLog(boolean prevNonErrorLoggingCheck, int errorCount) {
        this.nonErrorLoggingCheck = prevNonErrorLoggingCheck;
        this.dlog.setErrorCount(errorCount);
        if (!prevNonErrorLoggingCheck) {
            this.dlog.unmute();
        }
    }

    public BType getXMLSequenceType(BType xmlSubType) {
        switch (xmlSubType.tag) {
            case TypeTags.XML_ELEMENT:
                return new BXMLType(symTable.xmlElementType,  null);
            case TypeTags.XML_COMMENT:
                return new BXMLType(symTable.xmlCommentType,  null);
            case TypeTags.XML_PI:
                return new BXMLType(symTable.xmlPIType,  null);
            default:
                // Since 'xml:Text is same as xml<'xml:Text>
                return symTable.xmlTextType;
        }
    }

    public void visit(BLangXMLSequenceLiteral bLangXMLSequenceLiteral) {
        BType expType = types.getReferredType(this.expType);
        if (expType.tag != TypeTags.XML && expType.tag != TypeTags.UNION && expType.tag != TypeTags.XML_TEXT
        && expType != symTable.noType) {
            dlog.error(bLangXMLSequenceLiteral.pos, DiagnosticErrorCode.INCOMPATIBLE_TYPES, this.expType,
                    "XML Sequence");
            resultType = symTable.semanticError;
            return;
        }

        List<BType> xmlTypesInSequence = new ArrayList<>();

        for (BLangExpression expressionItem : bLangXMLSequenceLiteral.xmlItems) {
            resultType = checkExpr(expressionItem, env, this.expType);
            if (!xmlTypesInSequence.contains(resultType)) {
                xmlTypesInSequence.add(resultType);
            }
        }

        // Set type according to items in xml sequence and expected type
        if (expType.tag == TypeTags.XML || expType == symTable.noType) {
            if (xmlTypesInSequence.size() == 1) {
                resultType = getXMLSequenceType(xmlTypesInSequence.get(0));
                return;
            }
            resultType = symTable.xmlType;
            return;
        }
        // Since 'xml:Text is same as xml<'xml:Text>
        if (expType.tag == TypeTags.XML_TEXT) {
            resultType = symTable.xmlTextType;
            return;
        }
        // Disallow unions with 'xml:T (singleton) items
         for (BType item : ((BUnionType) expType).getMemberTypes()) {
             item = types.getReferredType(item);
             if (item.tag != TypeTags.XML_TEXT && item.tag != TypeTags.XML) {
                 dlog.error(bLangXMLSequenceLiteral.pos, DiagnosticErrorCode.INCOMPATIBLE_TYPES,
                         expType, symTable.xmlType);
                 resultType = symTable.semanticError;
                 return;
             }
         }
        resultType = symTable.xmlType;
    }

    public void visit(BLangXMLTextLiteral bLangXMLTextLiteral) {
        List<BLangExpression> literalValues = bLangXMLTextLiteral.textFragments;
        checkStringTemplateExprs(literalValues);
        BLangExpression xmlExpression = literalValues.get(0);
        if (literalValues.size() == 1 && xmlExpression.getKind() == NodeKind.LITERAL &&
                ((String) ((BLangLiteral) xmlExpression).value).isEmpty()) {
            resultType = types.checkType(bLangXMLTextLiteral, symTable.xmlNeverType, expType);
            return;
        }
        resultType = types.checkType(bLangXMLTextLiteral, symTable.xmlTextType, expType);
    }

    public void visit(BLangXMLCommentLiteral bLangXMLCommentLiteral) {
        checkStringTemplateExprs(bLangXMLCommentLiteral.textFragments);

        if (expType == symTable.noType) {
            resultType = types.checkType(bLangXMLCommentLiteral, symTable.xmlCommentType, expType);
            return;
        }
        resultType = checkXmlSubTypeLiteralCompatibility(bLangXMLCommentLiteral.pos, symTable.xmlCommentType,
                                                         this.expType);
    }

    public void visit(BLangXMLProcInsLiteral bLangXMLProcInsLiteral) {
        checkExpr(bLangXMLProcInsLiteral.target, env, symTable.stringType);
        checkStringTemplateExprs(bLangXMLProcInsLiteral.dataFragments);
        if (expType == symTable.noType) {
            resultType = types.checkType(bLangXMLProcInsLiteral, symTable.xmlPIType, expType);
            return;
        }
        resultType = checkXmlSubTypeLiteralCompatibility(bLangXMLProcInsLiteral.pos, symTable.xmlPIType, this.expType);
    }

    public void visit(BLangXMLQuotedString bLangXMLQuotedString) {
        checkStringTemplateExprs(bLangXMLQuotedString.textFragments);
        resultType = types.checkType(bLangXMLQuotedString, symTable.stringType, expType);
    }

    public void visit(BLangXMLAttributeAccess xmlAttributeAccessExpr) {
        dlog.error(xmlAttributeAccessExpr.pos,
                DiagnosticErrorCode.DEPRECATED_XML_ATTRIBUTE_ACCESS);
        resultType = symTable.semanticError;
    }

    public void visit(BLangStringTemplateLiteral stringTemplateLiteral) {
        checkStringTemplateExprs(stringTemplateLiteral.exprs);
        resultType = types.checkType(stringTemplateLiteral, symTable.stringType, expType);
    }

    @Override
    public void visit(BLangRawTemplateLiteral rawTemplateLiteral) {
        // First, ensure that the contextually expected type is compatible with the RawTemplate type.
        // The RawTemplate type should have just two fields: strings and insertions. There shouldn't be any methods.
        BType type = determineRawTemplateLiteralType(rawTemplateLiteral, expType);

        if (type == symTable.semanticError) {
            resultType = type;
            return;
        }

        // Once we ensure the types are compatible, need to ensure that the types of the strings and insertions are
        // compatible with the types of the strings and insertions fields.
        BObjectType literalType = (BObjectType) types.getReferredType(type);
        BType stringsType = literalType.fields.get("strings").type;

        if (evaluateRawTemplateExprs(rawTemplateLiteral.strings, stringsType, INVALID_NUM_STRINGS,
                                     rawTemplateLiteral.pos)) {
            type = symTable.semanticError;
        }

        BType insertionsType = literalType.fields.get("insertions").type;

        if (evaluateRawTemplateExprs(rawTemplateLiteral.insertions, insertionsType, INVALID_NUM_INSERTIONS,
                                     rawTemplateLiteral.pos)) {
            type = symTable.semanticError;
        }

        resultType = type;
    }

    private BType determineRawTemplateLiteralType(BLangRawTemplateLiteral rawTemplateLiteral, BType expType) {
        // Contextually expected type is NoType when `var` is used. When `var` is used, the literal is considered to
        // be of type `RawTemplate`.
        if (expType == symTable.noType || containsAnyType(expType)) {
            return symTable.rawTemplateType;
        }

        BType compatibleType = getCompatibleRawTemplateType(expType, rawTemplateLiteral.pos);
        BType type = types.checkType(rawTemplateLiteral, compatibleType, symTable.rawTemplateType,
                DiagnosticErrorCode.INVALID_RAW_TEMPLATE_TYPE);

        if (type == symTable.semanticError) {
            return type;
        }

        // Raw template literals can be directly assigned only to abstract object types
        if (Symbols.isFlagOn(type.tsymbol.flags, Flags.CLASS)) {
            dlog.error(rawTemplateLiteral.pos, DiagnosticErrorCode.INVALID_RAW_TEMPLATE_ASSIGNMENT, type);
            return symTable.semanticError;
        }

        // Ensure that only the two fields, strings and insertions, are there
        BObjectType litObjType = (BObjectType) types.getReferredType(type);
        BObjectTypeSymbol objTSymbol = (BObjectTypeSymbol) litObjType.tsymbol;

        if (litObjType.fields.size() > 2) {
            dlog.error(rawTemplateLiteral.pos, DiagnosticErrorCode.INVALID_NUM_FIELDS, litObjType);
            type = symTable.semanticError;
        }

        if (!objTSymbol.attachedFuncs.isEmpty()) {
            dlog.error(rawTemplateLiteral.pos, DiagnosticErrorCode.METHODS_NOT_ALLOWED, litObjType);
            type = symTable.semanticError;
        }

        return type;
    }

    private boolean evaluateRawTemplateExprs(List<? extends BLangExpression> exprs, BType fieldType,
                                             DiagnosticCode code, Location pos) {
        BType listType = types.getReferredType(fieldType);

        listType = listType.tag != TypeTags.INTERSECTION ? listType :
                ((BIntersectionType) listType).effectiveType;

        boolean errored = false;

        if (listType.tag == TypeTags.ARRAY) {
            BArrayType arrayType = (BArrayType) listType;

            if (arrayType.state == BArrayState.CLOSED && (exprs.size() != arrayType.size)) {
                dlog.error(pos, code, arrayType.size, exprs.size());
                return false;
            }

            for (BLangExpression expr : exprs) {
                errored = (checkExpr(expr, env, arrayType.eType) == symTable.semanticError) || errored;
            }
        } else if (listType.tag == TypeTags.TUPLE) {
            BTupleType tupleType = (BTupleType) listType;
            final int size = exprs.size();
            final int requiredItems = tupleType.tupleTypes.size();

            if (size < requiredItems || (size > requiredItems && tupleType.restType == null)) {
                dlog.error(pos, code, requiredItems, size);
                return false;
            }

            int i;
            List<BType> memberTypes = tupleType.tupleTypes;
            for (i = 0; i < requiredItems; i++) {
                errored = (checkExpr(exprs.get(i), env, memberTypes.get(i)) == symTable.semanticError) || errored;
            }

            if (size > requiredItems) {
                for (; i < size; i++) {
                    errored = (checkExpr(exprs.get(i), env, tupleType.restType) == symTable.semanticError) || errored;
                }
            }
        } else {
            throw new IllegalStateException("Expected a list type, but found: " + listType);
        }

        return errored;
    }

    private boolean containsAnyType(BType bType) {
        BType type = types.getReferredType(bType);
        if (type == symTable.anyType) {
            return true;
        }

        if (type.tag == TypeTags.UNION) {
            return ((BUnionType) type).getMemberTypes().contains(symTable.anyType);
        }

        return false;
    }

    private BType getCompatibleRawTemplateType(BType bType, Location pos) {
        BType expType = types.getReferredType(bType);
        if (expType.tag != TypeTags.UNION) {
            return bType;
        }

        BUnionType unionType = (BUnionType) expType;
        List<BType> compatibleTypes = new ArrayList<>();

        for (BType type : unionType.getMemberTypes()) {
            if (types.isAssignable(type, symTable.rawTemplateType)) {
                compatibleTypes.add(type);
            }
        }

        if (compatibleTypes.size() == 0) {
            return expType;
        }

        if (compatibleTypes.size() > 1) {
            dlog.error(pos, DiagnosticErrorCode.MULTIPLE_COMPATIBLE_RAW_TEMPLATE_TYPES, symTable.rawTemplateType,
                       expType);
            return symTable.semanticError;
        }

        return compatibleTypes.get(0);
    }

    @Override
    public void visit(BLangIntRangeExpression intRangeExpression) {
        checkExpr(intRangeExpression.startExpr, env, symTable.intType);
        checkExpr(intRangeExpression.endExpr, env, symTable.intType);
        resultType = new BArrayType(symTable.intType);
    }

    @Override
    public void visit(BLangRestArgsExpression bLangRestArgExpression) {
        resultType = checkExpr(bLangRestArgExpression.expr, env, expType);
    }

    @Override
    public void visit(BLangInferredTypedescDefaultNode inferTypedescExpr) {
        if (expType.tag != TypeTags.TYPEDESC) {
            dlog.error(inferTypedescExpr.pos, DiagnosticErrorCode.INCOMPATIBLE_TYPES, expType, symTable.typeDesc);
            resultType = symTable.semanticError;
            return;
        }
        resultType = expType;
    }

    @Override
    public void visit(BLangNamedArgsExpression bLangNamedArgsExpression) {
        resultType = checkExpr(bLangNamedArgsExpression.expr, env, expType);
        bLangNamedArgsExpression.setBType(bLangNamedArgsExpression.expr.getBType());
    }

    @Override
    public void visit(BLangMatchExpression bLangMatchExpression) {
        SymbolEnv matchExprEnv = SymbolEnv.createBlockEnv((BLangBlockStmt) TreeBuilder.createBlockNode(), env);
        checkExpr(bLangMatchExpression.expr, matchExprEnv);

        // Type check and resolve patterns and their expressions
        bLangMatchExpression.patternClauses.forEach(pattern -> {
            if (!pattern.variable.name.value.endsWith(Names.IGNORE.value)) {
                symbolEnter.defineNode(pattern.variable, matchExprEnv);
            }
            checkExpr(pattern.expr, matchExprEnv, expType);
            pattern.variable.setBType(symResolver.resolveTypeNode(pattern.variable.typeNode, matchExprEnv));
        });

        LinkedHashSet<BType> matchExprTypes = getMatchExpressionTypes(bLangMatchExpression);

        BType actualType;
        if (matchExprTypes.contains(symTable.semanticError)) {
            actualType = symTable.semanticError;
        } else if (matchExprTypes.size() == 1) {
            actualType = matchExprTypes.toArray(new BType[0])[0];
        } else {
            actualType = BUnionType.create(null, matchExprTypes);
        }

        resultType = types.checkType(bLangMatchExpression, actualType, expType);
    }

    @Override
    public void visit(BLangCheckedExpr checkedExpr) {
        checkWithinQueryExpr = isWithinQuery();
        visitCheckAndCheckPanicExpr(checkedExpr);
    }

    @Override
    public void visit(BLangCheckPanickedExpr checkedExpr) {
        visitCheckAndCheckPanicExpr(checkedExpr);
    }

    @Override
    public void visit(BLangQueryExpr queryExpr) {
        boolean cleanPrevEnvs = false;
        if (prevEnvs.empty()) {
            prevEnvs.push(env);
            cleanPrevEnvs = true;
        }

        if (breakToParallelQueryEnv) {
            queryEnvs.push(prevEnvs.peek());
        } else {
            queryEnvs.push(env);
        }
        queryFinalClauses.push(queryExpr.getSelectClause());
        List<BLangNode> clauses = queryExpr.getQueryClauses();
        BLangExpression collectionNode = (BLangExpression) ((BLangFromClause) clauses.get(0)).getCollection();
        clauses.forEach(clause -> clause.accept(this));
        BType actualType = resolveQueryType(queryEnvs.peek(), ((BLangSelectClause) queryFinalClauses.peek()).expression,
                collectionNode.getBType(), expType, queryExpr);
        actualType = (actualType == symTable.semanticError) ? actualType :
                types.checkType(queryExpr.pos, actualType, expType, DiagnosticErrorCode.INCOMPATIBLE_TYPES);
        queryFinalClauses.pop();
        queryEnvs.pop();
        if (cleanPrevEnvs) {
            prevEnvs.pop();
        }

        if (actualType.tag == TypeTags.TABLE) {
            BTableType tableType = (BTableType) actualType;
            tableType.constraintPos = queryExpr.pos;
            tableType.isTypeInlineDefined = true;
            if (!validateTableType(tableType)) {
                resultType = symTable.semanticError;
                return;
            }
        }
        checkWithinQueryExpr = false;
        resultType = actualType;
    }

    private boolean isWithinQuery() {
        return !queryEnvs.isEmpty() && !queryFinalClauses.isEmpty();
    }

    private BType resolveQueryType(SymbolEnv env, BLangExpression selectExp, BType collectionType,
                                   BType targetType, BLangQueryExpr queryExpr) {
        List<BType> resultTypes = types.getAllTypes(targetType, true).stream()
                .filter(t -> !types.isAssignable(t, symTable.errorType))
                .filter(t -> !types.isAssignable(t, symTable.nilType))
                .collect(Collectors.toList());
        // resultTypes will be empty if the targetType is `error?`
        if (resultTypes.isEmpty()) {
            resultTypes.add(symTable.noType);
        }
        BType actualType = symTable.semanticError;
        List<BType> selectTypes = new ArrayList<>();
        List<BType> resolvedTypes = new ArrayList<>();
        BType selectType, resolvedType;
        for (BType type : resultTypes) {
            switch (type.tag) {
                case TypeTags.ARRAY:
                    selectType = checkExpr(selectExp, env, ((BArrayType) type).eType);
                    resolvedType = new BArrayType(selectType);
                    break;
                case TypeTags.TABLE:
                    selectType = checkExpr(selectExp, env, types.getSafeType(((BTableType) type).constraint,
                            true, true));
                    resolvedType = symTable.tableType;
                    break;
                case TypeTags.STREAM:
                    selectType = checkExpr(selectExp, env, types.getSafeType(((BStreamType) type).constraint,
                            true, true));
                    resolvedType = symTable.streamType;
                    break;
                case TypeTags.STRING:
                case TypeTags.XML:
                    selectType = checkExpr(selectExp, env, type);
                    resolvedType = selectType;
                    break;
                case TypeTags.NONE:
                default:
                    // contextually expected type not given (i.e var).
                    selectType = checkExpr(selectExp, env, type);
                    resolvedType = getNonContextualQueryType(selectType, collectionType);
                    break;
            }
            if (selectType != symTable.semanticError) {
                if (resolvedType.tag == TypeTags.STREAM) {
                    queryExpr.isStream = true;
                }
                if (resolvedType.tag == TypeTags.TABLE) {
                    queryExpr.isTable = true;
                }
                selectTypes.add(selectType);
                resolvedTypes.add(resolvedType);
            }
        }

        if (selectTypes.size() == 1) {
            BType errorType = getErrorType(collectionType, queryExpr);
            selectType = selectTypes.get(0);
            if (queryExpr.isStream) {
                return new BStreamType(TypeTags.STREAM, selectType, errorType, null);
            } else if (queryExpr.isTable) {
                actualType = getQueryTableType(queryExpr, selectType);
            } else {
                actualType = resolvedTypes.get(0);
            }

            if (errorType != null && errorType.tag != TypeTags.NIL) {
                return BUnionType.create(null, actualType, errorType);
            } else {
                return actualType;
            }
        } else if (selectTypes.size() > 1) {
            dlog.error(selectExp.pos, DiagnosticErrorCode.AMBIGUOUS_TYPES, selectTypes);
            return actualType;
        } else {
            return actualType;
        }
    }

    private BType getQueryTableType(BLangQueryExpr queryExpr, BType constraintType) {
        final BTableType tableType = new BTableType(TypeTags.TABLE, constraintType, null);
        if (!queryExpr.fieldNameIdentifierList.isEmpty()) {
            validateKeySpecifier(queryExpr.fieldNameIdentifierList, constraintType);
            markReadOnlyForConstraintType(constraintType);
            tableType.fieldNameList = queryExpr.fieldNameIdentifierList.stream()
                    .map(identifier -> ((BLangIdentifier) identifier).value).collect(Collectors.toList());
            return BUnionType.create(null, tableType, symTable.errorType);
        }
        return tableType;
    }

    private void validateKeySpecifier(List<IdentifierNode> fieldList, BType constraintType) {
        for (IdentifierNode identifier : fieldList) {
            BField field = types.getTableConstraintField(constraintType, identifier.getValue());
            if (field == null) {
                dlog.error(identifier.getPosition(), DiagnosticErrorCode.INVALID_FIELD_NAMES_IN_KEY_SPECIFIER,
                        identifier.getValue(), constraintType);
            } else if (!Symbols.isFlagOn(field.symbol.flags, Flags.READONLY)) {
                field.symbol.flags |= Flags.READONLY;
            }
        }
    }

    private void markReadOnlyForConstraintType(BType constraintType) {
        if (constraintType.tag != TypeTags.RECORD) {
            return;
        }
        BRecordType recordType = (BRecordType) constraintType;
        for (BField field : recordType.fields.values()) {
            if (!Symbols.isFlagOn(field.symbol.flags, Flags.READONLY)) {
                return;
            }
        }
        if (recordType.sealed) {
            recordType.flags |= Flags.READONLY;
            recordType.tsymbol.flags |= Flags.READONLY;
        }
    }

    private BType getErrorType(BType collectionType, BLangQueryExpr queryExpr) {
        if (collectionType.tag == TypeTags.SEMANTIC_ERROR) {
            return null;
        }
        BType returnType = null, errorType = null;
        switch (collectionType.tag) {
            case TypeTags.STREAM:
                errorType = ((BStreamType) collectionType).completionType;
                break;
            case TypeTags.OBJECT:
                returnType = types.getVarTypeFromIterableObject((BObjectType) collectionType);
                break;
            default:
                BSymbol itrSymbol = symResolver.lookupLangLibMethod(collectionType,
                        names.fromString(BLangCompilerConstants.ITERABLE_COLLECTION_ITERATOR_FUNC));
                if (itrSymbol == this.symTable.notFoundSymbol) {
                    return null;
                }
                BInvokableSymbol invokableSymbol = (BInvokableSymbol) itrSymbol;
                returnType = types.getResultTypeOfNextInvocation(
                        (BObjectType) types.getReferredType(invokableSymbol.retType));
        }
        List<BType> errorTypes = new ArrayList<>();
        if (returnType != null) {
            types.getAllTypes(returnType, true).stream()
                    .filter(t -> types.isAssignable(t, symTable.errorType))
                    .forEach(errorTypes::add);
        }
        if (checkWithinQueryExpr && queryExpr.isStream) {
            if (errorTypes.isEmpty()) {
                // if there's no completion type at this point,
                // then () gets added as a valid completion type for streams.
                errorTypes.add(symTable.nilType);
            }
            errorTypes.add(symTable.errorType);
        }
        if (!errorTypes.isEmpty()) {
            if (errorTypes.size() == 1) {
                errorType = errorTypes.get(0);
            } else {
                errorType = BUnionType.create(null, errorTypes.toArray(new BType[0]));
            }
        }
        return errorType;
    }

    private BType getNonContextualQueryType(BType staticType, BType basicType) {
        BType resultType;
        switch (basicType.tag) {
            case TypeTags.TABLE:
                resultType = symTable.tableType;
                break;
            case TypeTags.STREAM:
                resultType = symTable.streamType;
                break;
            case TypeTags.XML:
                resultType = new BXMLType(staticType, null);
                break;
            case TypeTags.STRING:
                resultType = symTable.stringType;
                break;
            default:
                resultType = new BArrayType(staticType);
                break;
        }
        return resultType;
    }

    @Override
    public void visit(BLangQueryAction queryAction) {
        if (prevEnvs.empty()) {
            prevEnvs.push(env);
        } else {
            prevEnvs.push(prevEnvs.peek());
        }
        queryEnvs.push(prevEnvs.peek());
        BLangDoClause doClause = queryAction.getDoClause();
        queryFinalClauses.push(doClause);
        List<BLangNode> clauses = queryAction.getQueryClauses();
        clauses.forEach(clause -> clause.accept(this));
        // Analyze foreach node's statements.
        semanticAnalyzer.analyzeStmt(doClause.body, SymbolEnv.createBlockEnv(doClause.body, queryEnvs.peek()));
        BType actualType = BUnionType.create(null, symTable.errorType, symTable.nilType);
        resultType = types.checkType(doClause.pos, actualType, expType, DiagnosticErrorCode.INCOMPATIBLE_TYPES);
        queryFinalClauses.pop();
        queryEnvs.pop();
        prevEnvs.pop();
    }

    @Override
    public void visit(BLangFromClause fromClause) {
        boolean prevBreakToParallelEnv = this.breakToParallelQueryEnv;
        this.breakToParallelQueryEnv = true;
        SymbolEnv fromEnv = SymbolEnv.createTypeNarrowedEnv(fromClause, queryEnvs.pop());
        fromClause.env = fromEnv;
        queryEnvs.push(fromEnv);
        checkExpr(fromClause.collection, queryEnvs.peek());
        // Set the type of the foreach node's type node.
        types.setInputClauseTypedBindingPatternType(fromClause);
        handleInputClauseVariables(fromClause, queryEnvs.peek());
        this.breakToParallelQueryEnv = prevBreakToParallelEnv;
    }

    @Override
    public void visit(BLangJoinClause joinClause) {
        boolean prevBreakEnv = this.breakToParallelQueryEnv;
        this.breakToParallelQueryEnv = true;
        SymbolEnv joinEnv = SymbolEnv.createTypeNarrowedEnv(joinClause, queryEnvs.pop());
        joinClause.env = joinEnv;
        queryEnvs.push(joinEnv);
        checkExpr(joinClause.collection, queryEnvs.peek());
        // Set the type of the foreach node's type node.
        types.setInputClauseTypedBindingPatternType(joinClause);
        handleInputClauseVariables(joinClause, queryEnvs.peek());
        if (joinClause.onClause != null) {
            ((BLangOnClause) joinClause.onClause).accept(this);
        }
        this.breakToParallelQueryEnv = prevBreakEnv;
    }

    @Override
    public void visit(BLangLetClause letClause) {
        SymbolEnv letEnv = SymbolEnv.createTypeNarrowedEnv(letClause, queryEnvs.pop());
        letClause.env = letEnv;
        queryEnvs.push(letEnv);
        for (BLangLetVariable letVariable : letClause.letVarDeclarations) {
            semanticAnalyzer.analyzeDef((BLangNode) letVariable.definitionNode, letEnv);
        }
    }

    @Override
    public void visit(BLangWhereClause whereClause) {
        whereClause.env = handleFilterClauses(whereClause.expression);
    }

    @Override
    public void visit(BLangSelectClause selectClause) {
        SymbolEnv selectEnv = SymbolEnv.createTypeNarrowedEnv(selectClause, queryEnvs.pop());
        selectClause.env = selectEnv;
        queryEnvs.push(selectEnv);
    }

    @Override
    public void visit(BLangDoClause doClause) {
        SymbolEnv letEnv = SymbolEnv.createTypeNarrowedEnv(doClause, queryEnvs.pop());
        doClause.env = letEnv;
        queryEnvs.push(letEnv);
    }

    @Override
    public void visit(BLangOnConflictClause onConflictClause) {
        BType exprType = checkExpr(onConflictClause.expression, queryEnvs.peek(), symTable.errorType);
        if (!types.isAssignable(exprType, symTable.errorType)) {
            dlog.error(onConflictClause.expression.pos, DiagnosticErrorCode.ERROR_TYPE_EXPECTED,
                    symTable.errorType, exprType);
        }
    }

    @Override
    public void visit(BLangLimitClause limitClause) {
        BType exprType = checkExpr(limitClause.expression, queryEnvs.peek());
        if (!types.isAssignable(exprType, symTable.intType)) {
            dlog.error(limitClause.expression.pos, DiagnosticErrorCode.INCOMPATIBLE_TYPES,
                    symTable.intType, exprType);
        }
    }

    @Override
    public void visit(BLangOnClause onClause) {
        BType lhsType, rhsType;
        BLangNode joinNode = getLastInputNodeFromEnv(queryEnvs.peek());
        // lhsExprEnv should only contain scope entries before join condition.
        onClause.lhsEnv = getEnvBeforeInputNode(queryEnvs.peek(), joinNode);
        lhsType = checkExpr(onClause.lhsExpr, onClause.lhsEnv);
        // rhsExprEnv should only contain scope entries after join condition.
        onClause.rhsEnv = getEnvAfterJoinNode(queryEnvs.peek(), joinNode);
        rhsType = checkExpr(onClause.rhsExpr, onClause.rhsEnv != null ? onClause.rhsEnv : queryEnvs.peek());
        if (!types.isAssignable(lhsType, rhsType)) {
            dlog.error(onClause.rhsExpr.pos, DiagnosticErrorCode.INCOMPATIBLE_TYPES, lhsType, rhsType);
        }
    }

    @Override
    public void visit(BLangOrderByClause orderByClause) {
        orderByClause.env = queryEnvs.peek();
        for (OrderKeyNode orderKeyNode : orderByClause.getOrderKeyList()) {
            BType exprType = checkExpr((BLangExpression) orderKeyNode.getOrderKey(), orderByClause.env);
            if (!types.isOrderedType(exprType, false)) {
                dlog.error(((BLangOrderKey) orderKeyNode).expression.pos, DiagnosticErrorCode.ORDER_BY_NOT_SUPPORTED);
            }
        }
    }

    @Override
    public void visit(BLangDo doNode) {
        if (doNode.onFailClause != null) {
            doNode.onFailClause.accept(this);
        }
    }

    public void visit(BLangOnFailClause onFailClause) {
        onFailClause.body.stmts.forEach(stmt -> stmt.accept(this));
    }

    private SymbolEnv handleFilterClauses (BLangExpression filterExpression) {
        checkExpr(filterExpression, queryEnvs.peek(), symTable.booleanType);
        BType actualType = filterExpression.getBType();
        if (TypeTags.TUPLE == actualType.tag) {
            dlog.error(filterExpression.pos, DiagnosticErrorCode.INCOMPATIBLE_TYPES,
                    symTable.booleanType, actualType);
        }
        SymbolEnv filterEnv = typeNarrower.evaluateTruth(filterExpression, queryFinalClauses.peek(), queryEnvs.pop());
        queryEnvs.push(filterEnv);
        return filterEnv;
    }

    private void handleInputClauseVariables(BLangInputClause bLangInputClause, SymbolEnv blockEnv) {
        if (bLangInputClause.variableDefinitionNode == null) {
            //not-possible
            return;
        }

        BLangVariable variableNode = (BLangVariable) bLangInputClause.variableDefinitionNode.getVariable();
        // Check whether the foreach node's variables are declared with var.
        if (bLangInputClause.isDeclaredWithVar) {
            // If the foreach node's variables are declared with var, type is `varType`.
            semanticAnalyzer.handleDeclaredVarInForeach(variableNode, bLangInputClause.varType, blockEnv);
            return;
        }
        // If the type node is available, we get the type from it.
        BType typeNodeType = symResolver.resolveTypeNode(variableNode.typeNode, blockEnv);
        // Then we need to check whether the RHS type is assignable to LHS type.
        if (types.isAssignable(bLangInputClause.varType, typeNodeType)) {
            // If assignable, we set types to the variables.
            semanticAnalyzer.handleDeclaredVarInForeach(variableNode, bLangInputClause.varType, blockEnv);
            return;
        }
        // Log an error and define a symbol with the node's type to avoid undeclared symbol errors.
        if (typeNodeType != symTable.semanticError) {
            dlog.error(variableNode.typeNode.pos, DiagnosticErrorCode.INCOMPATIBLE_TYPES,
                    bLangInputClause.varType, typeNodeType);
        }
        semanticAnalyzer.handleDeclaredVarInForeach(variableNode, typeNodeType, blockEnv);
    }

    private void visitCheckAndCheckPanicExpr(BLangCheckedExpr checkedExpr) {
        String operatorType = checkedExpr.getKind() == NodeKind.CHECK_EXPR ? "check" : "checkpanic";
        BLangExpression exprWithCheckingKeyword = checkedExpr.expr;
        boolean firstVisit = exprWithCheckingKeyword.getBType() == null;

        BType checkExprCandidateType;
        if (expType == symTable.noType) {
            checkExprCandidateType = symTable.noType;
        } else {
            BType exprType = getCandidateType(checkedExpr, expType);
            if (exprType == symTable.semanticError) {
                checkExprCandidateType = BUnionType.create(null, expType, symTable.errorType);
            } else {
                checkExprCandidateType = addDefaultErrorIfNoErrorComponentFound(expType);
            }
        }

        if (checkedExpr.getKind() == NodeKind.CHECK_EXPR && types.isUnionOfSimpleBasicTypes(expType)) {
            rewriteWithEnsureTypeFunc(checkedExpr, checkExprCandidateType);
        }

        BType exprType = checkExpr(checkedExpr.expr, env, checkExprCandidateType);
        if (checkedExpr.expr.getKind() == NodeKind.WORKER_RECEIVE) {
            if (firstVisit) {
                isTypeChecked = false;
                resultType = expType;
                return;
            } else {
                expType = checkedExpr.getBType();
                exprType = checkedExpr.expr.getBType();
            }
        }

        boolean isErrorType = types.isAssignable(types.getReferredType(exprType), symTable.errorType);
        if (types.getReferredType(exprType).tag != TypeTags.UNION && !isErrorType) {
            if (exprType.tag == TypeTags.READONLY) {
                checkedExpr.equivalentErrorTypeList = new ArrayList<>(1) {{
                    add(symTable.errorType);
                }};
                resultType = symTable.anyAndReadonly;
                return;
            } else if (exprType != symTable.semanticError) {
                dlog.error(checkedExpr.expr.pos,
                        DiagnosticErrorCode.CHECKED_EXPR_INVALID_USAGE_NO_ERROR_TYPE_IN_RHS,
                        operatorType);
            }
            checkedExpr.setBType(symTable.semanticError);
            return;
        }

        // Filter out the list of types which are not equivalent with the error type.
        List<BType> errorTypes = new ArrayList<>();
        List<BType> nonErrorTypes = new ArrayList<>();
        if (!isErrorType) {
            for (BType memberType : ((BUnionType) types.getReferredType(exprType)).getMemberTypes()) {
                if (memberType.tag == TypeTags.READONLY) {
                    errorTypes.add(symTable.errorType);
                    nonErrorTypes.add(symTable.anyAndReadonly);
                    continue;
                }
                if (types.isAssignable(memberType, symTable.errorType)) {
                    errorTypes.add(memberType);
                    continue;
                }
                nonErrorTypes.add(memberType);
            }
        } else {
            errorTypes.add(exprType);
        }

        // This list will be used in the desugar phase
        checkedExpr.equivalentErrorTypeList = errorTypes;
        if (errorTypes.isEmpty()) {
            // No member types in this union is equivalent to the error type
            dlog.error(checkedExpr.expr.pos,
                    DiagnosticErrorCode.CHECKED_EXPR_INVALID_USAGE_NO_ERROR_TYPE_IN_RHS, operatorType);
            checkedExpr.setBType(symTable.semanticError);
            return;
        }

        BType actualType;
        if (nonErrorTypes.size() == 0) {
            actualType = symTable.neverType;
        } else if (nonErrorTypes.size() == 1) {
            actualType = nonErrorTypes.get(0);
        } else {
            actualType = BUnionType.create(null, new LinkedHashSet<>(nonErrorTypes));
        }

        resultType = types.checkType(checkedExpr, actualType, expType);
    }

    private void rewriteWithEnsureTypeFunc(BLangCheckedExpr checkedExpr, BType type) {
        BType rhsType = getCandidateType(checkedExpr, type);
        if (rhsType == symTable.semanticError) {
            rhsType = getCandidateType(checkedExpr, rhsType);
        }
        BType candidateLaxType = getCandidateLaxType(checkedExpr.expr, rhsType);
        if (!types.isLax(candidateLaxType)) {
            return;
        }
        ArrayList<BLangExpression> argExprs = new ArrayList<>();
        BType typedescType = new BTypedescType(expType, null);
        BLangTypedescExpr typedescExpr = new BLangTypedescExpr();
        typedescExpr.resolvedType = expType;
        typedescExpr.setBType(typedescType);
        argExprs.add(typedescExpr);
        BLangInvocation invocation = ASTBuilderUtil.createLangLibInvocationNode(FUNCTION_NAME_ENSURE_TYPE,
                argExprs, checkedExpr.expr, checkedExpr.pos);
        invocation.symbol = symResolver.lookupLangLibMethod(type,
                names.fromString(invocation.name.value));
        invocation.pkgAlias = (BLangIdentifier) TreeBuilder.createIdentifierNode();
        checkedExpr.expr = invocation;
    }

    private BType getCandidateLaxType(BLangNode expr, BType rhsType) {
        if (expr.getKind() == NodeKind.FIELD_BASED_ACCESS_EXPR) {
            return types.getSafeType(rhsType, false, true);
        }
        return rhsType;
    }

    private BType getCandidateType(BLangCheckedExpr checkedExpr, BType checkExprCandidateType) {
        boolean prevNonErrorLoggingCheck = this.nonErrorLoggingCheck;
        this.nonErrorLoggingCheck = true;
        int prevErrorCount = this.dlog.errorCount();
        this.dlog.resetErrorCount();
        this.dlog.mute();

        checkedExpr.expr.cloneAttempt++;
        BLangExpression clone = nodeCloner.cloneNode(checkedExpr.expr);
        BType rhsType;
        if (checkExprCandidateType == symTable.semanticError) {
            rhsType = checkExpr(clone, env);
        } else {
            rhsType = checkExpr(clone, env, checkExprCandidateType);
        }
        this.nonErrorLoggingCheck = prevNonErrorLoggingCheck;
        this.dlog.setErrorCount(prevErrorCount);
        if (!prevNonErrorLoggingCheck) {
            this.dlog.unmute();
        }
        return rhsType;
    }

    private BType addDefaultErrorIfNoErrorComponentFound(BType type) {
        for (BType t : types.getAllTypes(type, false)) {
            if (types.isAssignable(t, symTable.errorType)) {
                return type;
            }
        }
        return BUnionType.create(null, type, symTable.errorType);
    }

    @Override
    public void visit(BLangServiceConstructorExpr serviceConstructorExpr) {
        resultType = serviceConstructorExpr.serviceNode.symbol.type;
    }

    @Override
    public void visit(BLangTypeTestExpr typeTestExpr) {
        typeTestExpr.typeNode.setBType(symResolver.resolveTypeNode(typeTestExpr.typeNode, env));
        checkExpr(typeTestExpr.expr, env);

        resultType = types.checkType(typeTestExpr, symTable.booleanType, expType);
    }

    public void visit(BLangAnnotAccessExpr annotAccessExpr) {
        checkExpr(annotAccessExpr.expr, this.env, symTable.typeDesc);

        BType actualType = symTable.semanticError;
        BSymbol symbol =
                this.symResolver.resolveAnnotation(annotAccessExpr.pos, env,
                        names.fromString(annotAccessExpr.pkgAlias.getValue()),
                        names.fromString(annotAccessExpr.annotationName.getValue()));
        if (symbol == this.symTable.notFoundSymbol) {
            this.dlog.error(annotAccessExpr.pos, DiagnosticErrorCode.UNDEFINED_ANNOTATION,
                    annotAccessExpr.annotationName.getValue());
        } else {
            annotAccessExpr.annotationSymbol = (BAnnotationSymbol) symbol;
            BType annotType = ((BAnnotationSymbol) symbol).attachedType == null ? symTable.trueType :
                    ((BAnnotationSymbol) symbol).attachedType;
            actualType = BUnionType.create(null, annotType, symTable.nilType);
        }

        this.resultType = this.types.checkType(annotAccessExpr, actualType, this.expType);
    }

    // Private methods

    private boolean isValidVariableReference(BLangExpression varRef) {
        switch (varRef.getKind()) {
            case SIMPLE_VARIABLE_REF:
            case RECORD_VARIABLE_REF:
            case TUPLE_VARIABLE_REF:
            case ERROR_VARIABLE_REF:
            case FIELD_BASED_ACCESS_EXPR:
            case INDEX_BASED_ACCESS_EXPR:
            case XML_ATTRIBUTE_ACCESS_EXPR:
                return true;
            default:
                dlog.error(varRef.pos, DiagnosticErrorCode.INVALID_RECORD_BINDING_PATTERN, varRef.getBType());
                return false;
        }
    }

    private BType getEffectiveReadOnlyType(Location pos, BType type) {
        BType origTargetType = types.getReferredType(type);
        if (origTargetType == symTable.readonlyType) {
            if (types.isInherentlyImmutableType(expType) || !types.isSelectivelyImmutableType(expType)) {
                return origTargetType;
            }

            return ImmutableTypeCloner.getImmutableIntersectionType(pos, types, expType, env, symTable,
                    anonymousModelHelper, names, new HashSet<>());
        }

        if (origTargetType.tag != TypeTags.UNION) {
            return origTargetType;
        }

        boolean hasReadOnlyType = false;

        LinkedHashSet<BType> nonReadOnlyTypes = new LinkedHashSet<>();

        for (BType memberType : ((BUnionType) origTargetType).getMemberTypes()) {
            if (memberType == symTable.readonlyType) {
                hasReadOnlyType = true;
                continue;
            }

            nonReadOnlyTypes.add(memberType);
        }

        if (!hasReadOnlyType) {
            return origTargetType;
        }

        if (types.isInherentlyImmutableType(expType) || !types.isSelectivelyImmutableType(expType)) {
            return origTargetType;
        }

        BUnionType nonReadOnlyUnion = BUnionType.create(null, nonReadOnlyTypes);

        nonReadOnlyUnion.add(ImmutableTypeCloner.getImmutableIntersectionType(pos, types, expType, env, symTable,
                anonymousModelHelper, names, new HashSet<>()));
        return nonReadOnlyUnion;
    }

    private BType populateArrowExprReturn(BLangArrowFunction bLangArrowFunction, BType expectedRetType) {
        SymbolEnv arrowFunctionEnv = SymbolEnv.createArrowFunctionSymbolEnv(bLangArrowFunction, env);
        bLangArrowFunction.params.forEach(param -> symbolEnter.defineNode(param, arrowFunctionEnv));
        return checkExpr(bLangArrowFunction.body.expr, arrowFunctionEnv, expectedRetType);
    }

    private void populateArrowExprParamTypes(BLangArrowFunction bLangArrowFunction, List<BType> paramTypes) {
        if (paramTypes.size() != bLangArrowFunction.params.size()) {
            dlog.error(bLangArrowFunction.pos,
                    DiagnosticErrorCode.ARROW_EXPRESSION_MISMATCHED_PARAMETER_LENGTH,
                    paramTypes.size(), bLangArrowFunction.params.size());
            resultType = symTable.semanticError;
            bLangArrowFunction.params.forEach(param -> param.setBType(symTable.semanticError));
            return;
        }

        for (int i = 0; i < bLangArrowFunction.params.size(); i++) {
            BLangSimpleVariable paramIdentifier = bLangArrowFunction.params.get(i);
            BType bType = paramTypes.get(i);
            BLangValueType valueTypeNode = (BLangValueType) TreeBuilder.createValueTypeNode();
            valueTypeNode.setTypeKind(bType.getKind());
            valueTypeNode.pos = symTable.builtinPos;
            paramIdentifier.setTypeNode(valueTypeNode);
            paramIdentifier.setBType(bType);
        }
    }

    public void checkSelfReferences(Location pos, SymbolEnv env, BVarSymbol varSymbol) {
        if (env.enclVarSym == varSymbol) {
            dlog.error(pos, DiagnosticErrorCode.SELF_REFERENCE_VAR, varSymbol.name);
        }
    }

    public List<BType> getListWithErrorTypes(int count) {
        List<BType> list = new ArrayList<>(count);
        for (int i = 0; i < count; i++) {
            list.add(symTable.semanticError);
        }

        return list;
    }

    private void checkFunctionInvocationExpr(BLangInvocation iExpr) {
        Name funcName = names.fromIdNode(iExpr.name);
        Name pkgAlias = names.fromIdNode(iExpr.pkgAlias);
        BSymbol funcSymbol = symTable.notFoundSymbol;

        BSymbol pkgSymbol = symResolver.resolvePrefixSymbol(env, pkgAlias, getCurrentCompUnit(iExpr));
        if (pkgSymbol == symTable.notFoundSymbol) {
            dlog.error(iExpr.pos, DiagnosticErrorCode.UNDEFINED_MODULE, pkgAlias);
        } else {
            if (funcSymbol == symTable.notFoundSymbol) {
                BSymbol symbol = symResolver.lookupMainSpaceSymbolInPackage(iExpr.pos, env, pkgAlias, funcName);
                if ((symbol.tag & SymTag.VARIABLE) == SymTag.VARIABLE) {
                    funcSymbol = symbol;
                }
                if (symTable.rootPkgSymbol.pkgID.equals(symbol.pkgID) &&
                        (symbol.tag & SymTag.VARIABLE_NAME) == SymTag.VARIABLE_NAME) {
                    funcSymbol = symbol;
                }
            }
            if (funcSymbol == symTable.notFoundSymbol || ((funcSymbol.tag & SymTag.TYPE) == SymTag.TYPE)) {
                BSymbol ctor = symResolver.lookupConstructorSpaceSymbolInPackage(iExpr.pos, env, pkgAlias, funcName);
                funcSymbol = ctor != symTable.notFoundSymbol ? ctor : funcSymbol;
            }
        }

        if (funcSymbol == symTable.notFoundSymbol || isNotFunction(funcSymbol)) {
            if (!missingNodesHelper.isMissingNode(funcName)) {
                dlog.error(iExpr.pos, DiagnosticErrorCode.UNDEFINED_FUNCTION, funcName);
            }
            iExpr.argExprs.forEach(arg -> checkExpr(arg, env));
            resultType = symTable.semanticError;
            return;
        }
        if (isFunctionPointer(funcSymbol)) {
            iExpr.functionPointerInvocation = true;
            markAndRegisterClosureVariable(funcSymbol, iExpr.pos, env);
        }
        if (Symbols.isFlagOn(funcSymbol.flags, Flags.REMOTE)) {
            dlog.error(iExpr.pos, DiagnosticErrorCode.INVALID_ACTION_INVOCATION_SYNTAX, iExpr.name.value);
        }
        if (Symbols.isFlagOn(funcSymbol.flags, Flags.RESOURCE)) {
            dlog.error(iExpr.pos, DiagnosticErrorCode.INVALID_RESOURCE_FUNCTION_INVOCATION);
        }

        boolean langLibPackageID = PackageID.isLangLibPackageID(pkgSymbol.pkgID);

        if (langLibPackageID) {
            // This will enable, type param support, if the function is called directly.
            this.env = SymbolEnv.createInvocationEnv(iExpr, this.env);
        }
        // Set the resolved function symbol in the invocation expression.
        // This is used in the code generation phase.
        iExpr.symbol = funcSymbol;
        checkInvocationParamAndReturnType(iExpr);

        if (langLibPackageID && !iExpr.argExprs.isEmpty()) {
            checkInvalidImmutableValueUpdate(iExpr, iExpr.argExprs.get(0).getBType(), funcSymbol);
        }
    }

    protected void markAndRegisterClosureVariable(BSymbol symbol, Location pos, SymbolEnv env) {
        BLangInvokableNode encInvokable = env.enclInvokable;
        if (symbol.closure || (env.enclType != null && env.enclType.getKind() == NodeKind.FUNCTION_TYPE) ||
                (symbol.owner.tag & SymTag.PACKAGE) == SymTag.PACKAGE &&
                env.node.getKind() != NodeKind.ARROW_EXPR && env.node.getKind() != NodeKind.EXPR_FUNCTION_BODY &&
                encInvokable != null && !encInvokable.flagSet.contains(Flag.LAMBDA)) {
            return;
        }
        if (encInvokable != null && encInvokable.flagSet.contains(Flag.LAMBDA)
                && !isFunctionArgument(symbol, encInvokable.requiredParams)) {
            SymbolEnv encInvokableEnv = findEnclosingInvokableEnv(env, encInvokable);
            BSymbol resolvedSymbol = symResolver.lookupClosureVarSymbol(encInvokableEnv, symbol.name, SymTag.VARIABLE);
            if (resolvedSymbol != symTable.notFoundSymbol && !encInvokable.flagSet.contains(Flag.ATTACHED)) {
                resolvedSymbol.closure = true;
                ((BLangFunction) encInvokable).closureVarSymbols.add(new ClosureVarSymbol(resolvedSymbol, pos));
            }
        }
        if (env.node.getKind() == NodeKind.ARROW_EXPR
                && !isFunctionArgument(symbol, ((BLangArrowFunction) env.node).params)) {
            SymbolEnv encInvokableEnv = findEnclosingInvokableEnv(env, encInvokable);
            BSymbol resolvedSymbol = symResolver.lookupClosureVarSymbol(encInvokableEnv, symbol.name, SymTag.VARIABLE);
            if (resolvedSymbol != symTable.notFoundSymbol) {
                resolvedSymbol.closure = true;
                ((BLangArrowFunction) env.node).closureVarSymbols.add(new ClosureVarSymbol(resolvedSymbol, pos));
            }
        }
        if (env.enclType != null && env.enclType.getKind() == NodeKind.RECORD_TYPE) {
            SymbolEnv encInvokableEnv = findEnclosingInvokableEnv(env, (BLangRecordTypeNode) env.enclType);
            BSymbol resolvedSymbol = symResolver.lookupClosureVarSymbol(encInvokableEnv, symbol.name, SymTag.VARIABLE);
            if (resolvedSymbol != symTable.notFoundSymbol && encInvokable != null &&
                    !encInvokable.flagSet.contains(Flag.ATTACHED)) {
                resolvedSymbol.closure = true;
                ((BLangFunction) encInvokable).closureVarSymbols.add(new ClosureVarSymbol(resolvedSymbol, pos));
            }
        }
    }

    private boolean isNotFunction(BSymbol funcSymbol) {
        if ((funcSymbol.tag & SymTag.FUNCTION) == SymTag.FUNCTION
                || (funcSymbol.tag & SymTag.CONSTRUCTOR) == SymTag.CONSTRUCTOR) {
            return false;
        }

        if (isFunctionPointer(funcSymbol)) {
            return false;
        }

        return true;
    }

    private boolean isFunctionPointer(BSymbol funcSymbol) {
        if ((funcSymbol.tag & SymTag.FUNCTION) == SymTag.FUNCTION) {
            return false;
        }
        return (funcSymbol.tag & SymTag.FUNCTION) == SymTag.VARIABLE
                && funcSymbol.kind == SymbolKind.FUNCTION
                && (funcSymbol.flags & Flags.NATIVE) != Flags.NATIVE;
    }

    private List<BLangNamedArgsExpression> checkProvidedErrorDetails(BLangErrorConstructorExpr errorConstructorExpr,
                                                                     BType expectedType) {
        List<BLangNamedArgsExpression> namedArgs = new ArrayList<>();
        for (BLangNamedArgsExpression namedArgsExpression : errorConstructorExpr.namedArgs) {
            BType target = checkErrCtrTargetTypeAndSetSymbol(namedArgsExpression, expectedType);

            BLangNamedArgsExpression clone = nodeCloner.cloneNode(namedArgsExpression);
            BType type = checkExpr(clone, env, target);
            if (type == symTable.semanticError) {
                checkExpr(namedArgsExpression, env);
            } else {
                checkExpr(namedArgsExpression, env, target);
            }

            namedArgs.add(namedArgsExpression);
        }
        return namedArgs;
    }

    private BType checkErrCtrTargetTypeAndSetSymbol(BLangNamedArgsExpression namedArgsExpression, BType expectedType) {
        BType type = types.getReferredType(expectedType);
        if (type == symTable.semanticError) {
            return symTable.semanticError;
        }

        if (type.tag == TypeTags.MAP) {
            return ((BMapType) type).constraint;
        }

        if (type.tag != TypeTags.RECORD) {
            return symTable.semanticError;
        }

        BRecordType recordType = (BRecordType) type;
        BField targetField = recordType.fields.get(namedArgsExpression.name.value);
        if (targetField != null) {
            // Set the symbol of the namedArgsExpression, with the matching record field symbol.
            namedArgsExpression.varSymbol = targetField.symbol;
            return targetField.type;
        }

        if (!recordType.sealed && !recordType.fields.isEmpty()) {
            dlog.error(namedArgsExpression.pos, DiagnosticErrorCode.INVALID_REST_DETAIL_ARG, namedArgsExpression.name,
                    recordType);
        }

        return recordType.sealed ? symTable.noType : recordType.restFieldType;
    }

    private void checkObjectFunctionInvocationExpr(BLangInvocation iExpr, BObjectType objectType) {
        if (objectType.getKind() == TypeKind.SERVICE &&
                !(iExpr.expr.getKind() == NodeKind.SIMPLE_VARIABLE_REF &&
                (Names.SELF.equals(((BLangSimpleVarRef) iExpr.expr).symbol.name)))) {
            dlog.error(iExpr.pos, DiagnosticErrorCode.SERVICE_FUNCTION_INVALID_INVOCATION);
            return;
        }
        // check for object attached function
        Name funcName =
                names.fromString(Symbols.getAttachedFuncSymbolName(objectType.tsymbol.name.value, iExpr.name.value));
        BSymbol funcSymbol =
                symResolver.resolveObjectMethod(iExpr.pos, env, funcName, (BObjectTypeSymbol) objectType.tsymbol);

        if (funcSymbol == symTable.notFoundSymbol) {
            BSymbol invocableField = symResolver.resolveInvocableObjectField(
                    iExpr.pos, env, names.fromIdNode(iExpr.name), (BObjectTypeSymbol) objectType.tsymbol);

            if (invocableField != symTable.notFoundSymbol && invocableField.kind == SymbolKind.FUNCTION) {
                funcSymbol = invocableField;
                iExpr.functionPointerInvocation = true;
            }
        }

        if (funcSymbol == symTable.notFoundSymbol || funcSymbol.type.tag != TypeTags.INVOKABLE) {
            if (!checkLangLibMethodInvocationExpr(iExpr, objectType)) {
                dlog.error(iExpr.name.pos, DiagnosticErrorCode.UNDEFINED_METHOD_IN_OBJECT, iExpr.name.value,
                        objectType);
                resultType = symTable.semanticError;
                return;
            }
        } else {
            iExpr.symbol = funcSymbol;
        }

        // init method can be called in a method-call-expr only when the expression
        // preceding the . is self
        if (iExpr.name.value.equals(Names.USER_DEFINED_INIT_SUFFIX.value) &&
                !(iExpr.expr.getKind() == NodeKind.SIMPLE_VARIABLE_REF &&
                (Names.SELF.equals(((BLangSimpleVarRef) iExpr.expr).symbol.name)))) {
            dlog.error(iExpr.pos, DiagnosticErrorCode.INVALID_INIT_INVOCATION);
        }

        if (Symbols.isFlagOn(funcSymbol.flags, Flags.REMOTE)) {
            dlog.error(iExpr.pos, DiagnosticErrorCode.INVALID_ACTION_INVOCATION_SYNTAX, iExpr.name.value);
        }
        if (Symbols.isFlagOn(funcSymbol.flags, Flags.RESOURCE)) {
            dlog.error(iExpr.pos, DiagnosticErrorCode.INVALID_RESOURCE_FUNCTION_INVOCATION);
        }
        checkInvocationParamAndReturnType(iExpr);
    }

    // Here, an action invocation can be either of the following three forms:
    // - foo->bar();
    // - start foo.bar(); or start foo->bar(); or start (new Foo()).foo();
    private void checkActionInvocation(BLangInvocation.BLangActionInvocation aInv, BObjectType expType) {

        if (checkInvalidActionInvocation(aInv)) {
            dlog.error(aInv.pos, DiagnosticErrorCode.INVALID_ACTION_INVOCATION, aInv.expr.getBType());
            this.resultType = symTable.semanticError;
            aInv.symbol = symTable.notFoundSymbol;
            return;
        }

        Name remoteMethodQName = names
                .fromString(Symbols.getAttachedFuncSymbolName(expType.tsymbol.name.value, aInv.name.value));
        Name actionName = names.fromIdNode(aInv.name);
        BSymbol remoteFuncSymbol = symResolver.resolveObjectMethod(aInv.pos, env,
            remoteMethodQName, (BObjectTypeSymbol) types.getReferredType(expType).tsymbol);

        if (remoteFuncSymbol == symTable.notFoundSymbol) {
            BSymbol invocableField = symResolver.resolveInvocableObjectField(
                    aInv.pos, env, names.fromIdNode(aInv.name), (BObjectTypeSymbol) expType.tsymbol);

            if (invocableField != symTable.notFoundSymbol && invocableField.kind == SymbolKind.FUNCTION) {
                remoteFuncSymbol = invocableField;
                aInv.functionPointerInvocation = true;
            }
        }

        if (remoteFuncSymbol == symTable.notFoundSymbol && !checkLangLibMethodInvocationExpr(aInv, expType)) {
            dlog.error(aInv.name.pos, DiagnosticErrorCode.UNDEFINED_METHOD_IN_OBJECT, aInv.name.value, expType);
            resultType = symTable.semanticError;
            return;
        }

        if (!Symbols.isFlagOn(remoteFuncSymbol.flags, Flags.REMOTE) && !aInv.async) {
            dlog.error(aInv.pos, DiagnosticErrorCode.INVALID_METHOD_INVOCATION_SYNTAX, actionName);
            this.resultType = symTable.semanticError;
            return;
        }
        if (Symbols.isFlagOn(remoteFuncSymbol.flags, Flags.REMOTE) &&
                Symbols.isFlagOn(expType.flags, Flags.CLIENT) &&
                types.isNeverTypeOrStructureTypeWithARequiredNeverMember
                        ((BType) ((InvokableSymbol) remoteFuncSymbol).getReturnType())) {
            dlog.error(aInv.pos, DiagnosticErrorCode.INVALID_CLIENT_REMOTE_METHOD_CALL);
        }

        aInv.symbol = remoteFuncSymbol;
        checkInvocationParamAndReturnType(aInv);
    }

    private boolean checkInvalidActionInvocation(BLangInvocation.BLangActionInvocation aInv) {
        return aInv.expr.getKind() == NodeKind.SIMPLE_VARIABLE_REF &&
                (((((BLangSimpleVarRef) aInv.expr).symbol.tag & SymTag.ENDPOINT) !=
                        SymTag.ENDPOINT) && !aInv.async);
    }

    private boolean checkLangLibMethodInvocationExpr(BLangInvocation iExpr, BType bType) {
        return getLangLibMethod(iExpr, bType) != symTable.notFoundSymbol;
    }

    private BSymbol getLangLibMethod(BLangInvocation iExpr, BType bType) {

        Name funcName = names.fromString(iExpr.name.value);
        BSymbol funcSymbol = symResolver.lookupLangLibMethod(bType, funcName);

        if (funcSymbol == symTable.notFoundSymbol) {
            return symTable.notFoundSymbol;
        }

        iExpr.symbol = funcSymbol;
        iExpr.langLibInvocation = true;
        SymbolEnv enclEnv = this.env;
        this.env = SymbolEnv.createInvocationEnv(iExpr, this.env);
        iExpr.argExprs.add(0, iExpr.expr);
        checkInvocationParamAndReturnType(iExpr);
        this.env = enclEnv;

        return funcSymbol;
    }

    private void checkInvocationParamAndReturnType(BLangInvocation iExpr) {
        BType actualType = checkInvocationParam(iExpr);
        resultType = types.checkType(iExpr, actualType, this.expType);
    }

    private BVarSymbol incRecordParamAllowAdditionalFields(List<BVarSymbol> openIncRecordParams,
                                                           Set<String> requiredParamNames) {
        if (openIncRecordParams.size() != 1) {
            return null;
        }
        LinkedHashMap<String, BField> fields =
                ((BRecordType) types.getReferredType(openIncRecordParams.get(0).type)).fields;
        for (String paramName : requiredParamNames) {
            if (!fields.containsKey(paramName)) {
                return null;
            }
        }
        return openIncRecordParams.get(0);
    }

    private BVarSymbol checkForIncRecordParamAllowAdditionalFields(BInvokableSymbol invokableSymbol,
                                                                   List<BVarSymbol> incRecordParams) {
        Set<String> requiredParamNames = new HashSet<>();
        List<BVarSymbol> openIncRecordParams = new ArrayList<>();
        for (BVarSymbol paramSymbol : invokableSymbol.params) {
            BType paramType = types.getReferredType(paramSymbol.type);
            if (Symbols.isFlagOn(Flags.asMask(paramSymbol.getFlags()), Flags.INCLUDED) &&
                    paramType.getKind() == TypeKind.RECORD) {
                boolean recordWithDisallowFieldsOnly = true;
                LinkedHashMap<String, BField> fields = ((BRecordType) paramType).fields;
                for (String fieldName : fields.keySet()) {
                    BField field = fields.get(fieldName);
                    if (field.symbol.type.tag != TypeTags.NEVER) {
                        recordWithDisallowFieldsOnly = false;
                        incRecordParams.add(field.symbol);
                        requiredParamNames.add(fieldName);
                    }
                }
                if (recordWithDisallowFieldsOnly && ((BRecordType) paramType).restFieldType != symTable.noType) {
                    openIncRecordParams.add(paramSymbol);
                }
            } else {
                requiredParamNames.add(paramSymbol.name.value);
            }
        }
        return incRecordParamAllowAdditionalFields(openIncRecordParams, requiredParamNames);
    }

    private BType checkInvocationParam(BLangInvocation iExpr) {
        if (Symbols.isFlagOn(iExpr.symbol.type.flags, Flags.ANY_FUNCTION)) {
            dlog.error(iExpr.pos, DiagnosticErrorCode.INVALID_FUNCTION_POINTER_INVOCATION_WITH_TYPE);
            return symTable.semanticError;
        }
        BType invocableType = types.getReferredType(iExpr.symbol.type);
        if (invocableType.tag != TypeTags.INVOKABLE) {
            dlog.error(iExpr.pos, DiagnosticErrorCode.INVALID_FUNCTION_INVOCATION, iExpr.symbol.type);
            return symTable.noType;
        }

        BInvokableSymbol invokableSymbol = ((BInvokableSymbol) iExpr.symbol);
        List<BType> paramTypes = ((BInvokableType) invocableType).getParameterTypes();
        List<BVarSymbol> incRecordParams = new ArrayList<>();
        BVarSymbol incRecordParamAllowAdditionalFields = checkForIncRecordParamAllowAdditionalFields(invokableSymbol,
                                                                                                     incRecordParams);
        int parameterCountForPositionalArgs = paramTypes.size();
        int parameterCountForNamedArgs = parameterCountForPositionalArgs + incRecordParams.size();
        iExpr.requiredArgs = new ArrayList<>();
        for (BVarSymbol symbol : invokableSymbol.params) {
            if (!Symbols.isFlagOn(Flags.asMask(symbol.getFlags()), Flags.INCLUDED) ||
                    types.getReferredType(symbol.type).tag != TypeTags.RECORD) {
                continue;
            }
            LinkedHashMap<String, BField> fields =
                    ((BRecordType) types.getReferredType(symbol.type)).fields;
            if (fields.isEmpty()) {
                continue;
            }
            for (String field : fields.keySet()) {
                if (types.getReferredType(fields.get(field).type).tag != TypeTags.NEVER) {
                    parameterCountForNamedArgs = parameterCountForNamedArgs - 1;
                    break;
                }
            }
        }

        // Split the different argument types: required args, named args and rest args
        int i = 0;
        BLangExpression vararg = null;
        boolean foundNamedArg = false;
        for (BLangExpression expr : iExpr.argExprs) {
            switch (expr.getKind()) {
                case NAMED_ARGS_EXPR:
                    foundNamedArg = true;
                    if (i < parameterCountForNamedArgs || incRecordParamAllowAdditionalFields != null) {
                        iExpr.requiredArgs.add(expr);
                    } else {
                        // can not provide a rest parameters as named args
                        dlog.error(expr.pos, DiagnosticErrorCode.TOO_MANY_ARGS_FUNC_CALL, iExpr.name.value);
                    }
                    i++;
                    break;
                case REST_ARGS_EXPR:
                    if (foundNamedArg) {
                        dlog.error(expr.pos, DiagnosticErrorCode.REST_ARG_DEFINED_AFTER_NAMED_ARG);
                        continue;
                    }
                    vararg = expr;
                    break;
                default: // positional args
                    if (foundNamedArg) {
                        dlog.error(expr.pos, DiagnosticErrorCode.POSITIONAL_ARG_DEFINED_AFTER_NAMED_ARG);
                    }
                    if (i < parameterCountForPositionalArgs) {
                        iExpr.requiredArgs.add(expr);
                    } else {
                        iExpr.restArgs.add(expr);
                    }
                    i++;
                    break;
            }
        }

        return checkInvocationArgs(iExpr, paramTypes, vararg, incRecordParams,
                                    incRecordParamAllowAdditionalFields);
    }

    private BType checkInvocationArgs(BLangInvocation iExpr, List<BType> paramTypes, BLangExpression vararg,
                                      List<BVarSymbol> incRecordParams,
                                      BVarSymbol incRecordParamAllowAdditionalFields) {
        BInvokableSymbol invokableSymbol = (BInvokableSymbol) iExpr.symbol;
        BInvokableType bInvokableType = (BInvokableType) types.getReferredType(invokableSymbol.type);
        BInvokableTypeSymbol invokableTypeSymbol = (BInvokableTypeSymbol) bInvokableType.tsymbol;
        List<BVarSymbol> nonRestParams = new ArrayList<>(invokableSymbol.params);

        List<BLangExpression> nonRestArgs = iExpr.requiredArgs;
        List<BVarSymbol> valueProvidedParams = new ArrayList<>();

        List<BVarSymbol> requiredParams = new ArrayList<>();
        List<BVarSymbol> requiredIncRecordParams = new ArrayList<>();

        for (BVarSymbol nonRestParam : nonRestParams) {
            if (nonRestParam.isDefaultable) {
                continue;
            }

            requiredParams.add(nonRestParam);
        }

        for (BVarSymbol incRecordParam : incRecordParams) {
            if (Symbols.isFlagOn(Flags.asMask(incRecordParam.getFlags()), Flags.REQUIRED)) {
                requiredIncRecordParams.add(incRecordParam);
            }
        }

        int i = 0;
        for (; i < nonRestArgs.size(); i++) {
            BLangExpression arg = nonRestArgs.get(i);

            // Special case handling for the first param because for parameterized invocations, we have added the
            // value on which the function is invoked as the first param of the function call. If we run checkExpr()
            // on it, it will recursively add the first param to argExprs again, resulting in a too many args in
            // function call error.
            if (i == 0 && arg.typeChecked && iExpr.expr != null && iExpr.expr == arg) {
                BType expectedType = paramTypes.get(i);
                BType actualType = arg.getBType();
                if (types.getReferredType(expectedType) == symTable.charStringType) {
                    arg.cloneAttempt++;
                    BLangExpression clonedArg = nodeCloner.cloneNode(arg);
                    BType argType = checkExprSilent(clonedArg, expectedType, env);
                    if (argType != symTable.semanticError) {
                        actualType = argType;
                    }
                }
                types.checkType(arg.pos, actualType, expectedType, DiagnosticErrorCode.INCOMPATIBLE_TYPES);
                types.setImplicitCastExpr(arg, arg.getBType(), expectedType);
            }

            if (arg.getKind() != NodeKind.NAMED_ARGS_EXPR) {
                // if arg is positional, corresponding parameter in the same position should be of same type.
                if (i < nonRestParams.size()) {
                    BVarSymbol param = nonRestParams.get(i);
                    checkTypeParamExpr(arg, this.env, param.type, iExpr.langLibInvocation);
                    valueProvidedParams.add(param);
                    requiredParams.remove(param);
                    continue;
                }
                // Arg count > required + defaultable param count.
                break;
            }

            if (arg.getKind() == NodeKind.NAMED_ARGS_EXPR) {
                // if arg is named, function should have a parameter with this name.
                BLangIdentifier argName = ((NamedArgNode) arg).getName();
                BVarSymbol varSym = checkParameterNameForDefaultArgument(argName, ((BLangNamedArgsExpression) arg).expr,
                                            nonRestParams, incRecordParams, incRecordParamAllowAdditionalFields);

                if (varSym == null) {
                    dlog.error(arg.pos, DiagnosticErrorCode.UNDEFINED_PARAMETER, argName);
                    break;
                }
                requiredParams.remove(varSym);
                requiredIncRecordParams.remove(varSym);
                if (valueProvidedParams.contains(varSym)) {
                    dlog.error(arg.pos, DiagnosticErrorCode.DUPLICATE_NAMED_ARGS, varSym.name.value);
                    continue;
                }
                checkTypeParamExpr(arg, this.env, varSym.type, iExpr.langLibInvocation);
                ((BLangNamedArgsExpression) arg).varSymbol = varSym;
                valueProvidedParams.add(varSym);
            }
        }

        BVarSymbol restParam = invokableTypeSymbol.restParam;

        boolean errored = false;

        if (!requiredParams.isEmpty() && vararg == null) {
            // Log errors if any required parameters are not given as positional/named args and there is
            // no vararg either.
            for (BVarSymbol requiredParam : requiredParams) {
                if (!Symbols.isFlagOn(Flags.asMask(requiredParam.getFlags()), Flags.INCLUDED)) {
                    dlog.error(iExpr.pos, DiagnosticErrorCode.MISSING_REQUIRED_PARAMETER, requiredParam.name,
                            iExpr.name.value);
                    errored = true;
                }
            }
        }

        if (!requiredIncRecordParams.isEmpty() && !requiredParams.isEmpty()) {
            // Log errors if any non-defaultable required record fields of included record parameters are not given as
            // named args.
            for (BVarSymbol requiredIncRecordParam : requiredIncRecordParams) {
                for (BVarSymbol requiredParam : requiredParams) {
                    if (types.getReferredType(requiredParam.type) ==
                            types.getReferredType(requiredIncRecordParam.owner.type)) {
                        dlog.error(iExpr.pos, DiagnosticErrorCode.MISSING_REQUIRED_PARAMETER,
                                requiredIncRecordParam.name, iExpr.name.value);
                        errored = true;
                    }
                }
            }
        }

        if (restParam == null &&
                (!iExpr.restArgs.isEmpty() ||
                         (vararg != null && valueProvidedParams.size() == nonRestParams.size()))) {
            dlog.error(iExpr.pos, DiagnosticErrorCode.TOO_MANY_ARGS_FUNC_CALL, iExpr.name.value);
            errored = true;
        }

        if (errored) {
            return symTable.semanticError;
        }

        BType listTypeRestArg = restParam == null ? null : restParam.type;
        BRecordType mappingTypeRestArg = null;

        if (vararg != null && nonRestArgs.size() < nonRestParams.size()) {
            // We only reach here if there are no named args and there is a vararg, and part of the non-rest params
            // are provided via the vararg.
            // Create a new tuple type and a closed record type as the expected rest param type with expected
            // required/defaultable paramtypes as members.
            PackageID pkgID = env.enclPkg.symbol.pkgID;
            List<BType> tupleMemberTypes = new ArrayList<>();
            BRecordTypeSymbol recordSymbol = createRecordTypeSymbol(pkgID, null, VIRTUAL);
            mappingTypeRestArg = new BRecordType(recordSymbol);
            LinkedHashMap<String, BField> fields = new LinkedHashMap<>();
            BType tupleRestType = null;
            BVarSymbol fieldSymbol;

            for (int j = nonRestArgs.size(); j < nonRestParams.size(); j++) {
                BType paramType = paramTypes.get(j);
                BVarSymbol nonRestParam = nonRestParams.get(j);
                Name paramName = nonRestParam.name;
                tupleMemberTypes.add(paramType);
                boolean required = requiredParams.contains(nonRestParam);
                fieldSymbol = new BVarSymbol(Flags.asMask(new HashSet<Flag>() {{
                                            add(required ? Flag.REQUIRED : Flag.OPTIONAL); }}), paramName,
                                            nonRestParam.getOriginalName(), pkgID, paramType, recordSymbol,
                                            symTable.builtinPos, VIRTUAL);
                fields.put(paramName.value, new BField(paramName, null, fieldSymbol));
            }

            if (listTypeRestArg != null) {
                if (listTypeRestArg.tag == TypeTags.ARRAY) {
                    tupleRestType = ((BArrayType) listTypeRestArg).eType;
                } else if (listTypeRestArg.tag == TypeTags.TUPLE) {
                    BTupleType restTupleType = (BTupleType) listTypeRestArg;
                    tupleMemberTypes.addAll(restTupleType.tupleTypes);
                    if (restTupleType.restType != null) {
                        tupleRestType = restTupleType.restType;
                    }
                }
            }

            BTupleType tupleType = new BTupleType(tupleMemberTypes);
            tupleType.restType = tupleRestType;
            listTypeRestArg = tupleType;
            mappingTypeRestArg.sealed = true;
            mappingTypeRestArg.restFieldType = symTable.noType;
            mappingTypeRestArg.fields = fields;
            recordSymbol.type = mappingTypeRestArg;
            mappingTypeRestArg.tsymbol = recordSymbol;
        }

        // Check whether the expected param count and the actual args counts are matching.
        if (listTypeRestArg == null && (vararg != null || !iExpr.restArgs.isEmpty())) {
            dlog.error(iExpr.pos, DiagnosticErrorCode.TOO_MANY_ARGS_FUNC_CALL, iExpr.name.value);
            return symTable.semanticError;
        }

        BType restType = null;
        if (vararg != null && !iExpr.restArgs.isEmpty()) {
            // We reach here if args are provided for the rest param as both individual rest args and a vararg.
            // Thus, the rest param type is the original rest param type which is an array type.
            BType elementType = ((BArrayType) listTypeRestArg).eType;

            for (BLangExpression restArg : iExpr.restArgs) {
                checkTypeParamExpr(restArg, this.env, elementType, true);
            }

            checkTypeParamExpr(vararg, this.env, listTypeRestArg, iExpr.langLibInvocation);
            iExpr.restArgs.add(vararg);
            restType = this.resultType;
        } else if (vararg != null) {
            iExpr.restArgs.add(vararg);
            if (mappingTypeRestArg != null) {
                LinkedHashSet<BType> restTypes = new LinkedHashSet<>();
                restTypes.add(listTypeRestArg);
                restTypes.add(mappingTypeRestArg);
                BType actualType = BUnionType.create(null, restTypes);
                checkTypeParamExpr(vararg, this.env, actualType, iExpr.langLibInvocation);
            } else {
                checkTypeParamExpr(vararg, this.env, listTypeRestArg, iExpr.langLibInvocation);
            }
            restType = this.resultType;
        } else if (!iExpr.restArgs.isEmpty()) {
            if (listTypeRestArg.tag == TypeTags.ARRAY) {
                BType elementType = ((BArrayType) listTypeRestArg).eType;
                for (BLangExpression restArg : iExpr.restArgs) {
                    checkTypeParamExpr(restArg, this.env, elementType, true);
                    if (restType != symTable.semanticError && this.resultType == symTable.semanticError) {
                        restType = this.resultType;
                    }
                }
            } else {
                BTupleType tupleType = (BTupleType) listTypeRestArg;
                List<BType> tupleMemberTypes = tupleType.tupleTypes;
                BType tupleRestType = tupleType.restType;

                int tupleMemCount = tupleMemberTypes.size();

                for (int j = 0; j < iExpr.restArgs.size(); j++) {
                    BLangExpression restArg = iExpr.restArgs.get(j);
                    BType memType = j < tupleMemCount ? tupleMemberTypes.get(j) : tupleRestType;
                    checkTypeParamExpr(restArg, this.env, memType, true);
                    if (restType != symTable.semanticError && this.resultType == symTable.semanticError) {
                        restType = this.resultType;
                    }
                }
            }
        }

        BType retType = typeParamAnalyzer.getReturnTypeParams(env, bInvokableType.getReturnType());
        if (restType != symTable.semanticError &&
                Symbols.isFlagOn(invokableSymbol.flags, Flags.NATIVE) &&
                Symbols.isFlagOn(retType.flags, Flags.PARAMETERIZED)) {
            retType = unifier.build(retType, expType, iExpr, types, symTable, dlog);
        }

        // check argument types in arr:sort function
        boolean langLibPackageID = PackageID.isLangLibPackageID(iExpr.symbol.pkgID);
        String sortFuncName = "sort";
        if (langLibPackageID && sortFuncName.equals(iExpr.name.value)) {
            checkArrayLibSortFuncArgs(iExpr);
        }

        if (iExpr instanceof ActionNode && ((BLangInvocation.BLangActionInvocation) iExpr).async) {
            return this.generateFutureType(invokableSymbol, retType);
        } else {
            return retType;
        }
    }

    private void checkArrayLibSortFuncArgs(BLangInvocation iExpr) {
        if (iExpr.argExprs.size() <= 2 && !types.isOrderedType(iExpr.argExprs.get(0).getBType(), false)) {
            dlog.error(iExpr.argExprs.get(0).pos, DiagnosticErrorCode.INVALID_SORT_ARRAY_MEMBER_TYPE,
                       iExpr.argExprs.get(0).getBType());
        }

        if (iExpr.argExprs.size() != 3) {
            return;
        }

        BLangExpression keyFunction = iExpr.argExprs.get(2);
        BType keyFunctionType = keyFunction.getBType();

        if (keyFunctionType.tag == TypeTags.SEMANTIC_ERROR) {
            return;
        }

        if (keyFunctionType.tag == TypeTags.NIL) {
            if (!types.isOrderedType(iExpr.argExprs.get(0).getBType(), false)) {
                dlog.error(iExpr.argExprs.get(0).pos, DiagnosticErrorCode.INVALID_SORT_ARRAY_MEMBER_TYPE,
                           iExpr.argExprs.get(0).getBType());
            }
            return;
        }

        Location pos;
        BType returnType;

        if (keyFunction.getKind() == NodeKind.SIMPLE_VARIABLE_REF) {
            pos = keyFunction.pos;
            returnType = keyFunction.getBType().getReturnType();
        } else if (keyFunction.getKind() == NodeKind.ARROW_EXPR) {
            BLangArrowFunction arrowFunction = ((BLangArrowFunction) keyFunction);
            pos = arrowFunction.body.expr.pos;
            returnType = arrowFunction.body.expr.getBType();
            if (returnType.tag == TypeTags.SEMANTIC_ERROR) {
                return;
            }
        } else {
            BLangLambdaFunction keyLambdaFunction = (BLangLambdaFunction) keyFunction;
            pos = keyLambdaFunction.function.pos;
            returnType = keyLambdaFunction.function.getBType().getReturnType();
        }

        if (!types.isOrderedType(returnType, false)) {
            dlog.error(pos, DiagnosticErrorCode.INVALID_SORT_FUNC_RETURN_TYPE, returnType);
        }
    }

    private BVarSymbol checkParameterNameForDefaultArgument(BLangIdentifier argName, BLangExpression expr,
                                                            List<BVarSymbol> nonRestParams,
                                                            List<BVarSymbol> incRecordParams,
                                                            BVarSymbol incRecordParamAllowAdditionalFields) {
        for (BVarSymbol nonRestParam : nonRestParams) {
            if (nonRestParam.getName().value.equals(argName.value)) {
                return nonRestParam;
            }
        }
        for (BVarSymbol incRecordParam : incRecordParams) {
            if (incRecordParam.getName().value.equals(argName.value)) {
                return incRecordParam;
            }
        }
        if (incRecordParamAllowAdditionalFields != null) {
            BRecordType incRecordType =
                    (BRecordType) types.getReferredType(incRecordParamAllowAdditionalFields.type);
            checkExpr(expr, env, incRecordType.restFieldType);
            if (!incRecordType.fields.containsKey(argName.value)) {
                return new BVarSymbol(0, names.fromIdNode(argName), names.originalNameFromIdNode(argName),
                                      null, symTable.noType, null, argName.pos, VIRTUAL);
            }
        }
        return null;
    }

    private BFutureType generateFutureType(BInvokableSymbol invocableSymbol, BType retType) {

        boolean isWorkerStart = invocableSymbol.name.value.startsWith(WORKER_LAMBDA_VAR_PREFIX);
        return new BFutureType(TypeTags.FUTURE, retType, null, isWorkerStart);
    }

    private void checkTypeParamExpr(BLangExpression arg, SymbolEnv env, BType expectedType,
                                    boolean inferTypeForNumericLiteral) {
        checkTypeParamExpr(arg.pos, arg, env, expectedType, inferTypeForNumericLiteral);
    }

    private void checkTypeParamExpr(Location pos, BLangExpression arg, SymbolEnv env, BType expectedType,
                                    boolean inferTypeForNumericLiteral) {

        if (typeParamAnalyzer.notRequireTypeParams(env)) {
            checkExpr(arg, env, expectedType);
            return;
        }
        if (requireTypeInference(arg, inferTypeForNumericLiteral)) {
            // Need to infer the type. Calculate matching bound type, with no type.
            BType expType = typeParamAnalyzer.getMatchingBoundType(expectedType, env);
            BType inferredType = checkExpr(arg, env, expType);
            typeParamAnalyzer.checkForTypeParamsInArg(pos, inferredType, this.env, expectedType);
            return;
        }
        checkExpr(arg, env, expectedType);
        typeParamAnalyzer.checkForTypeParamsInArg(pos, arg.getBType(), this.env, expectedType);
    }

    private boolean requireTypeInference(BLangExpression expr, boolean inferTypeForNumericLiteral) {

        switch (expr.getKind()) {
            case GROUP_EXPR:
                return requireTypeInference(((BLangGroupExpr) expr).expression, inferTypeForNumericLiteral);
            case ARROW_EXPR:
            case LIST_CONSTRUCTOR_EXPR:
            case RECORD_LITERAL_EXPR:
                return true;
            case ELVIS_EXPR:
            case TERNARY_EXPR:
            case NUMERIC_LITERAL:
                return inferTypeForNumericLiteral;
            default:
                return false;
        }
    }

    private BType checkMappingField(RecordLiteralNode.RecordField field, BType mappingType) {
        BType fieldType = symTable.semanticError;
        boolean keyValueField = field.isKeyValueField();
        boolean spreadOpField = field.getKind() == NodeKind.RECORD_LITERAL_SPREAD_OP;

        boolean readOnlyConstructorField = false;
        String fieldName = null;
        Location pos = null;

        BLangExpression valueExpr = null;

        if (keyValueField) {
            valueExpr = ((BLangRecordKeyValueField) field).valueExpr;
        } else if (!spreadOpField) {
            valueExpr = (BLangRecordVarNameField) field;
        }

        switch (mappingType.tag) {
            case TypeTags.RECORD:
                if (keyValueField) {
                    BLangRecordKeyValueField keyValField = (BLangRecordKeyValueField) field;
                    BLangRecordKey key = keyValField.key;
                    TypeSymbolPair typeSymbolPair = checkRecordLiteralKeyExpr(key.expr, key.computedKey,
                                                                              (BRecordType) mappingType);
                    fieldType = typeSymbolPair.determinedType;
                    key.fieldSymbol = typeSymbolPair.fieldSymbol;
                    readOnlyConstructorField = keyValField.readonly;
                    pos = key.expr.pos;
                    fieldName = getKeyValueFieldName(keyValField);
                } else if (spreadOpField) {
                    BLangExpression spreadExpr = ((BLangRecordLiteral.BLangRecordSpreadOperatorField) field).expr;
                    checkExpr(spreadExpr, this.env);

                    BType spreadExprType = types.getReferredType(spreadExpr.getBType());
                    if (spreadExprType.tag == TypeTags.MAP) {
                        return types.checkType(spreadExpr.pos, ((BMapType) spreadExprType).constraint,
                                getAllFieldType((BRecordType) mappingType),
                                DiagnosticErrorCode.INCOMPATIBLE_TYPES);
                    }

                    if (spreadExprType.tag != TypeTags.RECORD) {
                        dlog.error(spreadExpr.pos, DiagnosticErrorCode.INCOMPATIBLE_TYPES_SPREAD_OP,
                                spreadExprType);
                        return symTable.semanticError;
                    }

                    boolean errored = false;
                    for (BField bField : ((BRecordType) spreadExprType).fields.values()) {
                        BType specFieldType = bField.type;
                        BSymbol fieldSymbol = symResolver.resolveStructField(spreadExpr.pos, this.env, bField.name,
                                                                             mappingType.tsymbol);
                        BType expectedFieldType = checkRecordLiteralKeyByName(spreadExpr.pos, fieldSymbol, bField.name,
                                                                              (BRecordType) mappingType);
                        if (expectedFieldType != symTable.semanticError &&
                                !types.isAssignable(specFieldType, expectedFieldType)) {
                            dlog.error(spreadExpr.pos, DiagnosticErrorCode.INCOMPATIBLE_TYPES_FIELD,
                                       expectedFieldType, bField.name, specFieldType);
                            if (!errored) {
                                errored = true;
                            }
                        }
                    }
                    return errored ? symTable.semanticError : symTable.noType;
                } else {
                    BLangRecordVarNameField varNameField = (BLangRecordVarNameField) field;
                    TypeSymbolPair typeSymbolPair = checkRecordLiteralKeyExpr(varNameField, false,
                                                                              (BRecordType) mappingType);
                    fieldType = typeSymbolPair.determinedType;
                    readOnlyConstructorField = varNameField.readonly;
                    pos = varNameField.pos;
                    fieldName = getVarNameFieldName(varNameField);
                }
                break;
            case TypeTags.MAP:
                if (spreadOpField) {
                    BLangExpression spreadExp = ((BLangRecordLiteral.BLangRecordSpreadOperatorField) field).expr;
                    BType spreadOpType = checkExpr(spreadExp, this.env);
                    BType spreadOpMemberType = checkSpreadFieldWithMapType(spreadOpType);
                    if (spreadOpMemberType.tag == symTable.semanticError.tag) {
                        dlog.error(spreadExp.pos, DiagnosticErrorCode.INCOMPATIBLE_TYPES_SPREAD_OP,
                                spreadOpType);
                        return symTable.semanticError;
                    }

                    return types.checkType(spreadExp.pos, spreadOpMemberType, ((BMapType) mappingType).constraint,
                            DiagnosticErrorCode.INCOMPATIBLE_TYPES);
                }

                boolean validMapKey;
                if (keyValueField) {
                    BLangRecordKeyValueField keyValField = (BLangRecordKeyValueField) field;
                    BLangRecordKey key = keyValField.key;
                    validMapKey = checkValidJsonOrMapLiteralKeyExpr(key.expr, key.computedKey);
                    readOnlyConstructorField = keyValField.readonly;
                    pos = key.pos;
                    fieldName = getKeyValueFieldName(keyValField);
                } else {
                    BLangRecordVarNameField varNameField = (BLangRecordVarNameField) field;
                    validMapKey = checkValidJsonOrMapLiteralKeyExpr(varNameField, false);
                    readOnlyConstructorField = varNameField.readonly;
                    pos = varNameField.pos;
                    fieldName = getVarNameFieldName(varNameField);
                }

                fieldType = validMapKey ? ((BMapType) mappingType).constraint : symTable.semanticError;
                break;
        }


        if (readOnlyConstructorField) {
            if (types.isSelectivelyImmutableType(fieldType)) {
                fieldType =
                        ImmutableTypeCloner.getImmutableIntersectionType(pos, types, fieldType, env, symTable,
                                anonymousModelHelper, names, new HashSet<>());
            } else if (!types.isInherentlyImmutableType(fieldType)) {
                dlog.error(pos, DiagnosticErrorCode.INVALID_READONLY_MAPPING_FIELD, fieldName, fieldType);
                fieldType = symTable.semanticError;
            }
        }

        if (spreadOpField) {
            // If we reach this point for a spread operator it is due to the mapping type being a semantic error.
            // In such a scenario, valueExpr would be null here, and fieldType would be symTable.semanticError.
            // We set the spread op expression as the valueExpr here, to check it against symTable.semanticError.
            valueExpr = ((BLangRecordLiteral.BLangRecordSpreadOperatorField) field).expr;
        }

        BLangExpression exprToCheck = valueExpr;
        if (this.nonErrorLoggingCheck) {
            exprToCheck = nodeCloner.cloneNode(valueExpr);
        } else {
            ((BLangNode) field).setBType(fieldType);
        }

        return checkExpr(exprToCheck, this.env, fieldType);
    }

    private BType checkSpreadFieldWithMapType(BType spreadOpType) {
        switch (spreadOpType.tag) {
            case TypeTags.RECORD:
                List<BType> types = new ArrayList<>();
                BRecordType recordType = (BRecordType) spreadOpType;

                for (BField recField : recordType.fields.values()) {
                    types.add(recField.type);
                }

                if (!recordType.sealed) {
                    types.add(recordType.restFieldType);
                }

                return getRepresentativeBroadType(types);
            case TypeTags.MAP:
                return ((BMapType) spreadOpType).constraint;
            case TypeTags.TYPEREFDESC:
                return checkSpreadFieldWithMapType(this.types.getReferredType(spreadOpType));
            default:
                return symTable.semanticError;
        }
    }

    private TypeSymbolPair checkRecordLiteralKeyExpr(BLangExpression keyExpr, boolean computedKey,
                                                     BRecordType recordType) {
        Name fieldName;

        if (computedKey) {
            checkExpr(keyExpr, this.env, symTable.stringType);

            if (keyExpr.getBType() == symTable.semanticError) {
                return new TypeSymbolPair(null, symTable.semanticError);
            }

            LinkedHashSet<BType> fieldTypes = recordType.fields.values().stream()
                    .map(field -> field.type)
                    .collect(Collectors.toCollection(LinkedHashSet::new));

            if (recordType.restFieldType.tag != TypeTags.NONE) {
                fieldTypes.add(recordType.restFieldType);
            }

            return new TypeSymbolPair(null, BUnionType.create(null, fieldTypes));
        } else if (keyExpr.getKind() == NodeKind.SIMPLE_VARIABLE_REF) {
            BLangSimpleVarRef varRef = (BLangSimpleVarRef) keyExpr;
            fieldName = names.fromIdNode(varRef.variableName);
        } else if (keyExpr.getKind() == NodeKind.LITERAL && keyExpr.getBType().tag == TypeTags.STRING) {
            fieldName = names.fromString((String) ((BLangLiteral) keyExpr).value);
        } else {
            dlog.error(keyExpr.pos, DiagnosticErrorCode.INVALID_RECORD_LITERAL_KEY);
            return new TypeSymbolPair(null, symTable.semanticError);
        }

        // Check whether the struct field exists
        BSymbol fieldSymbol = symResolver.resolveStructField(keyExpr.pos, this.env, fieldName, recordType.tsymbol);
        BType type = checkRecordLiteralKeyByName(keyExpr.pos, fieldSymbol, fieldName, recordType);

        return new TypeSymbolPair(fieldSymbol instanceof BVarSymbol ? (BVarSymbol) fieldSymbol : null, type);
    }

    private BType checkRecordLiteralKeyByName(Location location, BSymbol fieldSymbol, Name key,
                                              BRecordType recordType) {
        if (fieldSymbol != symTable.notFoundSymbol) {
            return fieldSymbol.type;
        }

        if (recordType.sealed) {
            dlog.error(location, DiagnosticErrorCode.UNDEFINED_STRUCTURE_FIELD_WITH_TYPE, key,
                       recordType.tsymbol.type.getKind().typeName(), recordType);
            return symTable.semanticError;
        }

        return recordType.restFieldType;
    }

    private BType getAllFieldType(BRecordType recordType) {
        LinkedHashSet<BType> possibleTypes = new LinkedHashSet<>();

        for (BField field : recordType.fields.values()) {
            possibleTypes.add(field.type);
        }

        BType restFieldType = recordType.restFieldType;

        if (restFieldType != null && restFieldType != symTable.noType) {
            possibleTypes.add(restFieldType);
        }

        return BUnionType.create(null, possibleTypes);
    }

    private boolean checkValidJsonOrMapLiteralKeyExpr(BLangExpression keyExpr, boolean computedKey) {
        if (computedKey) {
            checkExpr(keyExpr, this.env, symTable.stringType);

            if (keyExpr.getBType() == symTable.semanticError) {
                return false;
            }
            return true;
        } else if (keyExpr.getKind() == NodeKind.SIMPLE_VARIABLE_REF ||
                (keyExpr.getKind() == NodeKind.LITERAL && ((BLangLiteral) keyExpr).getBType().tag == TypeTags.STRING)) {
            return true;
        }
        dlog.error(keyExpr.pos, DiagnosticErrorCode.INVALID_RECORD_LITERAL_KEY);
        return false;
    }

    private BType addNilForNillableAccessType(BType actualType) {
        // index based map/record access always returns a nil-able type for optional/rest fields.
        if (actualType.isNullable()) {
            return actualType;
        }

        return BUnionType.create(null, actualType, symTable.nilType);
    }

    private BType checkRecordRequiredFieldAccess(BLangAccessExpression varReferExpr, Name fieldName,
                                                 BRecordType recordType) {
        BSymbol fieldSymbol = symResolver.resolveStructField(varReferExpr.pos, this.env, fieldName, recordType.tsymbol);

        if (fieldSymbol == symTable.notFoundSymbol || Symbols.isOptional(fieldSymbol)) {
            return symTable.semanticError;
        }

        // Set the field symbol to use during the code generation phase.
        varReferExpr.symbol = fieldSymbol;
        return fieldSymbol.type;
    }

    private BType checkRecordOptionalFieldAccess(BLangAccessExpression varReferExpr, Name fieldName,
                                                 BRecordType recordType) {
        BSymbol fieldSymbol = symResolver.resolveStructField(varReferExpr.pos, this.env, fieldName, recordType.tsymbol);

        if (fieldSymbol == symTable.notFoundSymbol || !Symbols.isOptional(fieldSymbol)) {
            return symTable.semanticError;
        }

        // Set the field symbol to use during the code generation phase.
        varReferExpr.symbol = fieldSymbol;
        return fieldSymbol.type;
    }

    private BType checkRecordRestFieldAccess(BLangAccessExpression varReferExpr, Name fieldName,
                                             BRecordType recordType) {
        BSymbol fieldSymbol = symResolver.resolveStructField(varReferExpr.pos, this.env, fieldName, recordType.tsymbol);

        if (fieldSymbol != symTable.notFoundSymbol) {
            // The field should not exist as a required or optional field.
            return symTable.semanticError;
        }

        if (recordType.sealed) {
            return symTable.semanticError;
        }

        return recordType.restFieldType;
    }

    private BType checkObjectFieldAccess(BLangFieldBasedAccess bLangFieldBasedAccess,
                                         Name fieldName, BObjectType objectType) {
        BSymbol fieldSymbol = symResolver.resolveStructField(bLangFieldBasedAccess.pos,
                this.env, fieldName, objectType.tsymbol);

        if (fieldSymbol != symTable.notFoundSymbol) {
            // Setting the field symbol. This is used during the code generation phase
            bLangFieldBasedAccess.symbol = fieldSymbol;
            return fieldSymbol.type;
        }

        // check if it is an attached function pointer call
        Name objFuncName = names.fromString(Symbols.getAttachedFuncSymbolName(objectType.tsymbol.name.value,
                fieldName.value));
        fieldSymbol = symResolver.resolveObjectField(bLangFieldBasedAccess.pos, env, objFuncName, objectType.tsymbol);

        if (fieldSymbol == symTable.notFoundSymbol) {
            dlog.error(bLangFieldBasedAccess.field.pos,
                    DiagnosticErrorCode.UNDEFINED_STRUCTURE_FIELD_WITH_TYPE, fieldName,
                    objectType.tsymbol.type.getKind().typeName(), objectType.tsymbol);
            return symTable.semanticError;
        }

        if (Symbols.isFlagOn(fieldSymbol.type.flags, Flags.ISOLATED) &&
                !Symbols.isFlagOn(objectType.flags, Flags.ISOLATED)) {
            fieldSymbol = ASTBuilderUtil.duplicateInvokableSymbol((BInvokableSymbol) fieldSymbol);

            fieldSymbol.flags &= ~Flags.ISOLATED;
            fieldSymbol.type.flags &= ~Flags.ISOLATED;
        }

        // Setting the field symbol. This is used during the code generation phase
        bLangFieldBasedAccess.symbol = fieldSymbol;
        return fieldSymbol.type;
    }

    private BType checkTupleFieldType(BType tupleType, int indexValue) {
        BTupleType bTupleType = (BTupleType) tupleType;
        if (bTupleType.tupleTypes.size() <= indexValue && bTupleType.restType != null) {
            return bTupleType.restType;
        } else if (indexValue < 0 || bTupleType.tupleTypes.size() <= indexValue) {
            return symTable.semanticError;
        }
        return bTupleType.tupleTypes.get(indexValue);
    }

    private void validateTags(BLangXMLElementLiteral bLangXMLElementLiteral, SymbolEnv xmlElementEnv) {
        // check type for start and end tags
        BLangExpression startTagName = bLangXMLElementLiteral.startTagName;
        checkExpr(startTagName, xmlElementEnv, symTable.stringType);
        BLangExpression endTagName = bLangXMLElementLiteral.endTagName;
        if (endTagName == null) {
            return;
        }

        checkExpr(endTagName, xmlElementEnv, symTable.stringType);
        if (startTagName.getKind() == NodeKind.XML_QNAME && endTagName.getKind() == NodeKind.XML_QNAME &&
                startTagName.equals(endTagName)) {
            return;
        }

        if (startTagName.getKind() != NodeKind.XML_QNAME && endTagName.getKind() != NodeKind.XML_QNAME) {
            return;
        }

        dlog.error(bLangXMLElementLiteral.pos, DiagnosticErrorCode.XML_TAGS_MISMATCH);
    }

    private void checkStringTemplateExprs(List<? extends BLangExpression> exprs) {
        for (BLangExpression expr : exprs) {
            checkExpr(expr, env);

            BType type = expr.getBType();

            if (type == symTable.semanticError) {
                continue;
            }

            if (!types.isNonNilSimpleBasicTypeOrString(type)) {
                dlog.error(expr.pos, DiagnosticErrorCode.INCOMPATIBLE_TYPES,
                        BUnionType.create(null, symTable.intType, symTable.floatType,
                                symTable.decimalType, symTable.stringType,
                                symTable.booleanType), type);
            }
        }
    }

    /**
     * Concatenate the consecutive text type nodes, and get the reduced set of children.
     *
     * @param exprs         Child nodes
     * @param xmlElementEnv
     * @return Reduced set of children
     */
    private List<BLangExpression> concatSimilarKindXMLNodes(List<BLangExpression> exprs, SymbolEnv xmlElementEnv) {
        List<BLangExpression> newChildren = new ArrayList<>();
        List<BLangExpression> tempConcatExpressions = new ArrayList<>();

        for (BLangExpression expr : exprs) {
            BType exprType;
            if (expr.getKind() == NodeKind.QUERY_EXPR) {
                exprType = checkExpr(expr, xmlElementEnv, expType);
            } else {
                exprType = checkExpr(expr, xmlElementEnv);
            }
            if (TypeTags.isXMLTypeTag(exprType.tag)) {
                if (!tempConcatExpressions.isEmpty()) {
                    newChildren.add(getXMLTextLiteral(tempConcatExpressions));
                    tempConcatExpressions = new ArrayList<>();
                }
                newChildren.add(expr);
                continue;
            }

            BType type = expr.getBType();
            if (type.tag >= TypeTags.JSON &&
                    !TypeTags.isIntegerTypeTag(type.tag) && !TypeTags.isStringTypeTag(type.tag)) {
                if (type != symTable.semanticError && !TypeTags.isXMLTypeTag(type.tag)) {
                    dlog.error(expr.pos, DiagnosticErrorCode.INCOMPATIBLE_TYPES,
                            BUnionType.create(null, symTable.intType, symTable.floatType,
                                    symTable.decimalType, symTable.stringType,
                                    symTable.booleanType, symTable.xmlType), type);
                }
                continue;
            }

            tempConcatExpressions.add(expr);
        }

        // Add remaining concatenated text nodes as children
        if (!tempConcatExpressions.isEmpty()) {
            newChildren.add(getXMLTextLiteral(tempConcatExpressions));
        }

        return newChildren;
    }

    private BLangExpression getXMLTextLiteral(List<BLangExpression> exprs) {
        BLangXMLTextLiteral xmlTextLiteral = (BLangXMLTextLiteral) TreeBuilder.createXMLTextLiteralNode();
        xmlTextLiteral.textFragments = exprs;
        xmlTextLiteral.pos = exprs.get(0).pos;
        xmlTextLiteral.setBType(symTable.xmlType);
        return xmlTextLiteral;
    }

    private BType getAccessExprFinalType(BLangAccessExpression accessExpr, BType actualType) {

        // Cache the actual type of the field. This will be used in desuagr phase to create safe navigation.
        accessExpr.originalType = actualType;

        BUnionType unionType = BUnionType.create(null, actualType);

        if (returnsNull(accessExpr)) {
            unionType.add(symTable.nilType);
        }

        BType parentType = accessExpr.expr.getBType();
        if (accessExpr.errorSafeNavigation
                && (parentType.tag == TypeTags.SEMANTIC_ERROR || (parentType.tag == TypeTags.UNION
                && ((BUnionType) parentType).getMemberTypes().contains(symTable.errorType)))) {
            unionType.add(symTable.errorType);
        }

        // If there's only one member, and the one an only member is:
        //    a) nilType OR
        //    b) not-nullable
        // then return that only member, as the return type.
        if (unionType.getMemberTypes().size() == 1) {
            return unionType.getMemberTypes().toArray(new BType[0])[0];
        }

        return unionType;
    }

    private boolean returnsNull(BLangAccessExpression accessExpr) {
        BType parentType = accessExpr.expr.getBType();
        if (parentType.isNullable() && parentType.tag != TypeTags.JSON) {
            return true;
        }

        // Check whether this is a map access by index. If not, null is not a possible return type.
        if (parentType.tag != TypeTags.MAP) {
            return false;
        }

        // A map access with index, returns nullable type
        if (accessExpr.getKind() == NodeKind.INDEX_BASED_ACCESS_EXPR
                && accessExpr.expr.getBType().tag == TypeTags.MAP) {
            BType constraintType = ((BMapType) accessExpr.expr.getBType()).constraint;

            // JSON and any is special cased here, since those are two union types, with null within them.
            // Therefore return 'type' will not include null.
            return constraintType != null && constraintType.tag != TypeTags.ANY && constraintType.tag != TypeTags.JSON;
        }

        return false;
    }

    private BType checkObjectFieldAccessExpr(BLangFieldBasedAccess fieldAccessExpr, BType varRefType, Name fieldName) {
        if (varRefType.tag == TypeTags.OBJECT) {
            return checkObjectFieldAccess(fieldAccessExpr, fieldName, (BObjectType) varRefType);
        }

        // If the type is not an object, it needs to be a union of objects.
        // Resultant field type is calculated here.
        Set<BType> memberTypes = ((BUnionType) varRefType).getMemberTypes();

        LinkedHashSet<BType> fieldTypeMembers = new LinkedHashSet<>();

        for (BType memType : memberTypes) {
            BType individualFieldType = checkObjectFieldAccess(fieldAccessExpr, fieldName, (BObjectType) memType);

            if (individualFieldType == symTable.semanticError) {
                return individualFieldType;
            }

            fieldTypeMembers.add(individualFieldType);
        }

        if (fieldTypeMembers.size() == 1) {
            return fieldTypeMembers.iterator().next();
        }

        return BUnionType.create(null, fieldTypeMembers);
    }

    private BType checkRecordFieldAccessExpr(BLangFieldBasedAccess fieldAccessExpr, BType type, Name fieldName) {
        BType varRefType = types.getReferredType(type);
        if (varRefType.tag == TypeTags.RECORD) {
            return checkRecordRequiredFieldAccess(fieldAccessExpr, fieldName, (BRecordType) varRefType);
        }

        // If the type is not a record, it needs to be a union of records.
        // Resultant field type is calculated here.
        Set<BType> memberTypes = ((BUnionType) varRefType).getMemberTypes();

        LinkedHashSet<BType> fieldTypeMembers = new LinkedHashSet<>();

        for (BType memType : memberTypes) {
            BType individualFieldType = checkRecordFieldAccessExpr(fieldAccessExpr, memType, fieldName);

            if (individualFieldType == symTable.semanticError) {
                return individualFieldType;
            }

            fieldTypeMembers.add(individualFieldType);
        }

        if (fieldTypeMembers.size() == 1) {
            return fieldTypeMembers.iterator().next();
        }

        return BUnionType.create(null, fieldTypeMembers);
    }

    private BType checkRecordFieldAccessLhsExpr(BLangFieldBasedAccess fieldAccessExpr, BType varRefType,
                                                Name fieldName) {
        if (varRefType.tag == TypeTags.RECORD) {
            BType fieldType = checkRecordRequiredFieldAccess(fieldAccessExpr, fieldName, (BRecordType) varRefType);
            if (fieldType != symTable.semanticError) {
                return fieldType;
            }

            // For the LHS, the field could be optional.
            return checkRecordOptionalFieldAccess(fieldAccessExpr, fieldName, (BRecordType) varRefType);
        }

        // If the type is not an record, it needs to be a union of records.
        // Resultant field type is calculated here.
        Set<BType> memberTypes = ((BUnionType) varRefType).getMemberTypes();

        LinkedHashSet<BType> fieldTypeMembers = new LinkedHashSet<>();

        for (BType memType : memberTypes) {
            BType individualFieldType = checkRecordFieldAccessLhsExpr(fieldAccessExpr, memType, fieldName);

            if (individualFieldType == symTable.semanticError) {
                return symTable.semanticError;
            }

            fieldTypeMembers.add(individualFieldType);
        }

        if (fieldTypeMembers.size() == 1) {
            return fieldTypeMembers.iterator().next();
        }

        return BUnionType.create(null, fieldTypeMembers);
    }

    private BType checkOptionalRecordFieldAccessExpr(BLangFieldBasedAccess fieldAccessExpr, BType varRefType,
                                                     Name fieldName) {
        BType refType = types.getReferredType(varRefType);
        if (refType.tag == TypeTags.RECORD) {
            BType fieldType = checkRecordRequiredFieldAccess(fieldAccessExpr, fieldName, (BRecordType) refType);
            if (fieldType != symTable.semanticError) {
                return fieldType;
            }

            fieldType = checkRecordOptionalFieldAccess(fieldAccessExpr, fieldName, (BRecordType) refType);
            if (fieldType == symTable.semanticError) {
                return fieldType;
            }
            return addNilForNillableAccessType(fieldType);
        }

        // If the type is not an record, it needs to be a union of records.
        // Resultant field type is calculated here.
        Set<BType> memberTypes = ((BUnionType) refType).getMemberTypes();

        BType fieldType;

        boolean nonMatchedRecordExists = false;

        LinkedHashSet<BType> fieldTypeMembers = new LinkedHashSet<>();

        for (BType memType : memberTypes) {
            BType individualFieldType = checkOptionalRecordFieldAccessExpr(fieldAccessExpr, memType, fieldName);

            if (individualFieldType == symTable.semanticError) {
                nonMatchedRecordExists = true;
                continue;
            }

            fieldTypeMembers.add(individualFieldType);
        }

        if (fieldTypeMembers.isEmpty()) {
            return symTable.semanticError;
        }

        if (fieldTypeMembers.size() == 1) {
            fieldType = fieldTypeMembers.iterator().next();
        } else {
            fieldType = BUnionType.create(null, fieldTypeMembers);
        }

        return nonMatchedRecordExists ? addNilForNillableAccessType(fieldType) : fieldType;
    }

    private RecordUnionDiagnostics checkRecordUnion(BLangFieldBasedAccess fieldAccessExpr, Set<BType> memberTypes,
                                                    Name fieldName) {

        RecordUnionDiagnostics recordUnionDiagnostics = new RecordUnionDiagnostics();

        for (BType memberType : memberTypes) {
            BRecordType recordMember = (BRecordType) types.getReferredType(memberType);

            if (recordMember.getFields().containsKey(fieldName.getValue())) {
                // If the field being accessed is declared, checks if it is a required field in this record member type
                BType individualFieldType = checkRecordRequiredFieldAccess(fieldAccessExpr, fieldName, recordMember);

                if (individualFieldType == symTable.semanticError) {
                    // If the field being accessed is declared as an optional field in this record member type
                    recordUnionDiagnostics.optionalInRecords.add(recordMember);
                }

            } else {
                // The field being accessed is not declared in this record member type
                recordUnionDiagnostics.undeclaredInRecords.add(recordMember);
            }

        }

        return recordUnionDiagnostics;
    }

    private void logRhsFieldAccExprErrors(BLangFieldBasedAccess fieldAccessExpr, BType varRefType, Name fieldName) {
        if (varRefType.tag == TypeTags.RECORD) {

            BRecordType recordVarRefType = (BRecordType) varRefType;
            boolean isFieldDeclared = recordVarRefType.getFields().containsKey(fieldName.getValue());

            if (isFieldDeclared) {
                // The field being accessed using the field access expression is declared as an optional field
                dlog.error(fieldAccessExpr.pos,
                        DiagnosticErrorCode.FIELD_ACCESS_CANNOT_BE_USED_TO_ACCESS_OPTIONAL_FIELDS);
            } else if (recordVarRefType.sealed) {
                // Accessing an undeclared field in a close record
                dlog.error(fieldAccessExpr.pos, DiagnosticErrorCode.UNDECLARED_FIELD_IN_RECORD, fieldName, varRefType);

            } else {
                // The field accessed is either not declared or maybe declared as a rest field in an open record
                dlog.error(fieldAccessExpr.pos, DiagnosticErrorCode.INVALID_FIELD_ACCESS_IN_RECORD_TYPE, fieldName,
                        varRefType);
            }

        } else {
            // If the type is not a record, it needs to be a union of records
            LinkedHashSet<BType> memberTypes = ((BUnionType) varRefType).getMemberTypes();
            RecordUnionDiagnostics recUnionInfo = checkRecordUnion(fieldAccessExpr, memberTypes, fieldName);

            if (recUnionInfo.hasUndeclaredAndOptional()) {

                dlog.error(fieldAccessExpr.pos,
                        DiagnosticErrorCode.UNDECLARED_AND_OPTIONAL_FIELDS_IN_UNION_OF_RECORDS, fieldName,
                        recUnionInfo.recordsToString(recUnionInfo.undeclaredInRecords),
                        recUnionInfo.recordsToString(recUnionInfo.optionalInRecords));
            } else if (recUnionInfo.hasUndeclared()) {

                dlog.error(fieldAccessExpr.pos, DiagnosticErrorCode.UNDECLARED_FIELD_IN_UNION_OF_RECORDS, fieldName,
                        recUnionInfo.recordsToString(recUnionInfo.undeclaredInRecords));
            } else if (recUnionInfo.hasOptional()) {

                dlog.error(fieldAccessExpr.pos, DiagnosticErrorCode.OPTIONAL_FIELD_IN_UNION_OF_RECORDS, fieldName,
                        recUnionInfo.recordsToString(recUnionInfo.optionalInRecords));
            }
        }
    }

    private BType checkFieldAccessExpr(BLangFieldBasedAccess fieldAccessExpr, BType varRefType, Name fieldName) {
        BType actualType = symTable.semanticError;
        varRefType = types.getReferredType(varRefType);

        if (types.isSubTypeOfBaseType(varRefType, TypeTags.OBJECT)) {
            actualType = checkObjectFieldAccessExpr(fieldAccessExpr, varRefType, fieldName);
            fieldAccessExpr.originalType = actualType;
        } else if (types.isSubTypeOfBaseType(varRefType, TypeTags.RECORD)) {
            actualType = checkRecordFieldAccessExpr(fieldAccessExpr, varRefType, fieldName);

            if (actualType != symTable.semanticError) {
                fieldAccessExpr.originalType = actualType;
                return actualType;
            }

            if (!fieldAccessExpr.isLValue) {
                logRhsFieldAccExprErrors(fieldAccessExpr, varRefType, fieldName);
                return actualType;
            }

            // If this is an LHS expression, check if there is a required and/ optional field by the specified field
            // name in all records.
            actualType = checkRecordFieldAccessLhsExpr(fieldAccessExpr, varRefType, fieldName);
            fieldAccessExpr.originalType = actualType;
            if (actualType == symTable.semanticError) {
                dlog.error(fieldAccessExpr.pos, DiagnosticErrorCode.UNDEFINED_STRUCTURE_FIELD_WITH_TYPE,
                        fieldName, varRefType.tsymbol.type.getKind().typeName(), varRefType);
            }
        } else if (types.isLax(varRefType)) {
            if (fieldAccessExpr.isLValue) {
                dlog.error(fieldAccessExpr.pos,
                        DiagnosticErrorCode.OPERATION_DOES_NOT_SUPPORT_FIELD_ACCESS_FOR_ASSIGNMENT,
                        varRefType);
                return symTable.semanticError;
            }
            if (fieldAccessExpr.fieldKind == FieldKind.WITH_NS) {
                resolveXMLNamespace((BLangFieldBasedAccess.BLangNSPrefixedFieldBasedAccess) fieldAccessExpr);
            }
            BType laxFieldAccessType = getLaxFieldAccessType(varRefType);
            actualType = BUnionType.create(null, laxFieldAccessType, symTable.errorType);
            fieldAccessExpr.originalType = laxFieldAccessType;
        } else if (fieldAccessExpr.expr.getKind() == NodeKind.FIELD_BASED_ACCESS_EXPR &&
                hasLaxOriginalType(((BLangFieldBasedAccess) fieldAccessExpr.expr))) {
            BType laxFieldAccessType =
                    getLaxFieldAccessType(((BLangFieldBasedAccess) fieldAccessExpr.expr).originalType);
            if (fieldAccessExpr.fieldKind == FieldKind.WITH_NS) {
                resolveXMLNamespace((BLangFieldBasedAccess.BLangNSPrefixedFieldBasedAccess) fieldAccessExpr);
            }
            actualType = BUnionType.create(null, laxFieldAccessType, symTable.errorType);
            fieldAccessExpr.errorSafeNavigation = true;
            fieldAccessExpr.originalType = laxFieldAccessType;
        } else if (TypeTags.isXMLTypeTag(varRefType.tag)) {
            if (fieldAccessExpr.isLValue) {
                dlog.error(fieldAccessExpr.pos, DiagnosticErrorCode.CANNOT_UPDATE_XML_SEQUENCE);
            }
            // todo: field access on a xml value is not attribute access, return type should be string?
            // `_` is a special field that refer to the element name.
            actualType = symTable.xmlType;
            fieldAccessExpr.originalType = actualType;
        } else if (varRefType.tag != TypeTags.SEMANTIC_ERROR) {
            dlog.error(fieldAccessExpr.pos, DiagnosticErrorCode.OPERATION_DOES_NOT_SUPPORT_FIELD_ACCESS,
                    varRefType);
        }

        return actualType;
    }

    private void resolveXMLNamespace(BLangFieldBasedAccess.BLangNSPrefixedFieldBasedAccess fieldAccessExpr) {
        BLangFieldBasedAccess.BLangNSPrefixedFieldBasedAccess nsPrefixedFieldAccess = fieldAccessExpr;
        String nsPrefix = nsPrefixedFieldAccess.nsPrefix.value;
        BSymbol nsSymbol = symResolver.lookupSymbolInPrefixSpace(env, names.fromString(nsPrefix));

        if (nsSymbol == symTable.notFoundSymbol) {
            dlog.error(nsPrefixedFieldAccess.nsPrefix.pos, DiagnosticErrorCode.CANNOT_FIND_XML_NAMESPACE,
                    nsPrefixedFieldAccess.nsPrefix);
        } else if (nsSymbol.getKind() == SymbolKind.PACKAGE) {
            nsPrefixedFieldAccess.nsSymbol = (BXMLNSSymbol) findXMLNamespaceFromPackageConst(
                    nsPrefixedFieldAccess.field.value, nsPrefixedFieldAccess.nsPrefix.value,
                    (BPackageSymbol) nsSymbol, fieldAccessExpr.pos);
        } else {
            nsPrefixedFieldAccess.nsSymbol = (BXMLNSSymbol) nsSymbol;
        }
    }

    private boolean hasLaxOriginalType(BLangFieldBasedAccess fieldBasedAccess) {
        return fieldBasedAccess.originalType != null && types.isLax(fieldBasedAccess.originalType);
    }

    private BType getLaxFieldAccessType(BType exprType) {
        switch (exprType.tag) {
            case TypeTags.JSON:
                return symTable.jsonType;
            case TypeTags.XML:
            case TypeTags.XML_ELEMENT:
                return symTable.stringType;
            case TypeTags.MAP:
                return ((BMapType) exprType).constraint;
            case TypeTags.UNION:
                BUnionType unionType = (BUnionType) exprType;
                if (types.isSameType(symTable.jsonType, unionType)) {
                    return symTable.jsonType;
                }
                LinkedHashSet<BType> memberTypes = new LinkedHashSet<>();
                unionType.getMemberTypes().forEach(bType -> memberTypes.add(getLaxFieldAccessType(bType)));
                return memberTypes.size() == 1 ? memberTypes.iterator().next() : BUnionType.create(null, memberTypes);
        }
        return symTable.semanticError;
    }

    private BType checkOptionalFieldAccessExpr(BLangFieldBasedAccess fieldAccessExpr, BType varRefType,
                                               Name fieldName) {
        BType actualType = symTable.semanticError;

        boolean nillableExprType = false;
        BType effectiveType = varRefType;

        if (varRefType.tag == TypeTags.UNION) {
            Set<BType> memTypes = ((BUnionType) varRefType).getMemberTypes();

            if (memTypes.contains(symTable.nilType)) {
                LinkedHashSet<BType> nilRemovedSet = new LinkedHashSet<>();
                for (BType bType : memTypes) {
                    if (bType != symTable.nilType) {
                        nilRemovedSet.add(bType);
                    } else {
                        nillableExprType = true;
                    }
                }

                effectiveType = nilRemovedSet.size() == 1 ? nilRemovedSet.iterator().next() :
                        BUnionType.create(null, nilRemovedSet);
            }
        }

        if (types.isSubTypeOfBaseType(effectiveType, TypeTags.RECORD)) {
            actualType = checkOptionalRecordFieldAccessExpr(fieldAccessExpr, effectiveType, fieldName);
            if (actualType == symTable.semanticError) {
                dlog.error(fieldAccessExpr.pos,
                        DiagnosticErrorCode.OPERATION_DOES_NOT_SUPPORT_OPTIONAL_FIELD_ACCESS_FOR_FIELD,
                        varRefType, fieldName);
            }
            fieldAccessExpr.nilSafeNavigation = nillableExprType;
            fieldAccessExpr.originalType = fieldAccessExpr.leafNode || !nillableExprType ? actualType :
                    types.getTypeWithoutNil(actualType);
        } else if (types.isLax(effectiveType)) {
            BType laxFieldAccessType = getLaxFieldAccessType(effectiveType);
            actualType = accessCouldResultInError(effectiveType) ?
                    BUnionType.create(null, laxFieldAccessType, symTable.errorType) : laxFieldAccessType;
            if (fieldAccessExpr.fieldKind == FieldKind.WITH_NS) {
                resolveXMLNamespace((BLangFieldBasedAccess.BLangNSPrefixedFieldBasedAccess) fieldAccessExpr);
            }
            fieldAccessExpr.originalType = laxFieldAccessType;
            fieldAccessExpr.nilSafeNavigation = true;
            nillableExprType = true;
        } else if (fieldAccessExpr.expr.getKind() == NodeKind.FIELD_BASED_ACCESS_EXPR &&
                hasLaxOriginalType(((BLangFieldBasedAccess) fieldAccessExpr.expr))) {
            BType laxFieldAccessType =
                    getLaxFieldAccessType(((BLangFieldBasedAccess) fieldAccessExpr.expr).originalType);
            actualType = accessCouldResultInError(effectiveType) ?
                    BUnionType.create(null, laxFieldAccessType, symTable.errorType) : laxFieldAccessType;
            if (fieldAccessExpr.fieldKind == FieldKind.WITH_NS) {
                resolveXMLNamespace((BLangFieldBasedAccess.BLangNSPrefixedFieldBasedAccess) fieldAccessExpr);
            }
            fieldAccessExpr.errorSafeNavigation = true;
            fieldAccessExpr.originalType = laxFieldAccessType;
            fieldAccessExpr.nilSafeNavigation = true;
            nillableExprType = true;
        } else if (varRefType.tag != TypeTags.SEMANTIC_ERROR) {
            dlog.error(fieldAccessExpr.pos,
                    DiagnosticErrorCode.OPERATION_DOES_NOT_SUPPORT_OPTIONAL_FIELD_ACCESS, varRefType);
        }

        if (nillableExprType && actualType != symTable.semanticError && !actualType.isNullable()) {
            actualType = BUnionType.create(null, actualType, symTable.nilType);
        }

        return actualType;
    }

    private boolean accessCouldResultInError(BType type) {
        if (type.tag == TypeTags.JSON) {
            return true;
        }

        if (type.tag == TypeTags.MAP) {
            return false;
        }

        if (type.tag == TypeTags.XML) {
            return true;
        }

        if (type.tag == TypeTags.UNION) {
            return ((BUnionType) type).getMemberTypes().stream().anyMatch(this::accessCouldResultInError);
        } else {
            return false;
        }
    }

    private BType checkIndexAccessExpr(BLangIndexBasedAccess indexBasedAccessExpr) {
        BType effectiveType = types.getTypeWithEffectiveIntersectionTypes(indexBasedAccessExpr.expr.getBType());
        BType varRefType = types.getReferredType(effectiveType);
        boolean nillableExprType = false;

        if (varRefType.tag == TypeTags.UNION) {
            Set<BType> memTypes = ((BUnionType) varRefType).getMemberTypes();

            if (memTypes.contains(symTable.nilType)) {
                LinkedHashSet<BType> nilRemovedSet = new LinkedHashSet<>();
                for (BType bType : memTypes) {
                    if (bType != symTable.nilType) {
                        nilRemovedSet.add(bType);
                    } else {
                        nillableExprType = true;
                    }
                }

                if (nillableExprType) {
                    varRefType = nilRemovedSet.size() == 1 ? nilRemovedSet.iterator().next() :
                            BUnionType.create(null, nilRemovedSet);

                    if (!types.isSubTypeOfMapping(varRefType)) {
                        // Member access is allowed on optional types only with mappings.
                        dlog.error(indexBasedAccessExpr.pos,
                                DiagnosticErrorCode.OPERATION_DOES_NOT_SUPPORT_MEMBER_ACCESS,
                                   indexBasedAccessExpr.expr.getBType());
                        return symTable.semanticError;
                    }

                    if (indexBasedAccessExpr.isLValue) {
                        dlog.error(indexBasedAccessExpr.pos,
                                DiagnosticErrorCode.OPERATION_DOES_NOT_SUPPORT_MEMBER_ACCESS_FOR_ASSIGNMENT,
                                   indexBasedAccessExpr.expr.getBType());
                        return symTable.semanticError;
                    }
                }
            }
        }


        BLangExpression indexExpr = indexBasedAccessExpr.indexExpr;
        BType actualType = symTable.semanticError;

        if (types.isSubTypeOfMapping(varRefType)) {
            checkExpr(indexExpr, this.env, symTable.stringType);

            if (indexExpr.getBType() == symTable.semanticError) {
                return symTable.semanticError;
            }

            actualType = checkMappingIndexBasedAccess(indexBasedAccessExpr, varRefType);

            if (actualType == symTable.semanticError) {
                if (types.getReferredType(indexExpr.getBType()).tag == TypeTags.STRING
                        && isConst(indexExpr)) {
                    String fieldName = getConstFieldName(indexExpr);
                    dlog.error(indexBasedAccessExpr.pos, DiagnosticErrorCode.UNDEFINED_STRUCTURE_FIELD,
                            fieldName, indexBasedAccessExpr.expr.getBType());
                    return actualType;
                }

                dlog.error(indexExpr.pos, DiagnosticErrorCode.INVALID_RECORD_MEMBER_ACCESS_EXPR, indexExpr.getBType());
                return actualType;
            }

            indexBasedAccessExpr.nilSafeNavigation = nillableExprType;
            indexBasedAccessExpr.originalType = indexBasedAccessExpr.leafNode || !nillableExprType ? actualType :
                    types.getTypeWithoutNil(actualType);
        } else if (types.isSubTypeOfList(varRefType)) {
            checkExpr(indexExpr, this.env, symTable.intType);

            if (indexExpr.getBType() == symTable.semanticError) {
                return symTable.semanticError;
            }

            actualType = checkListIndexBasedAccess(indexBasedAccessExpr, varRefType);
            indexBasedAccessExpr.originalType = actualType;

            if (actualType == symTable.semanticError) {
                if (indexExpr.getBType().tag == TypeTags.INT && isConst(indexExpr)) {
                    dlog.error(indexBasedAccessExpr.indexExpr.pos,
                            DiagnosticErrorCode.LIST_INDEX_OUT_OF_RANGE, getConstIndex(indexExpr));
                    return actualType;
                }
                dlog.error(indexExpr.pos, DiagnosticErrorCode.INVALID_LIST_MEMBER_ACCESS_EXPR, indexExpr.getBType());
                return actualType;
            }
        } else if (types.isAssignable(varRefType, symTable.stringType)) {
            if (indexBasedAccessExpr.isLValue) {
                dlog.error(indexBasedAccessExpr.pos,
                        DiagnosticErrorCode.OPERATION_DOES_NOT_SUPPORT_MEMBER_ACCESS_FOR_ASSIGNMENT,
                           indexBasedAccessExpr.expr.getBType());
                return symTable.semanticError;
            }

            checkExpr(indexExpr, this.env, symTable.intType);

            if (indexExpr.getBType() == symTable.semanticError) {
                return symTable.semanticError;
            }

            indexBasedAccessExpr.originalType = symTable.charStringType;
            actualType = symTable.charStringType;
        } else if (TypeTags.isXMLTypeTag(varRefType.tag)) {
            if (indexBasedAccessExpr.isLValue) {
                indexExpr.setBType(symTable.semanticError);
                dlog.error(indexBasedAccessExpr.pos, DiagnosticErrorCode.CANNOT_UPDATE_XML_SEQUENCE);
                return actualType;
            }

            BType type = checkExpr(indexExpr, this.env, symTable.intType);
            if (type == symTable.semanticError) {
                return type;
            }
            // Note: out of range member access returns empty xml value unlike lists
            // hence, this needs to be set to xml type
            indexBasedAccessExpr.originalType = varRefType;
            actualType = varRefType;
        } else if (varRefType.tag == TypeTags.TABLE) {
            if (indexBasedAccessExpr.isLValue) {
                dlog.error(indexBasedAccessExpr.pos, DiagnosticErrorCode.CANNOT_UPDATE_TABLE_USING_MEMBER_ACCESS,
                        varRefType);
                return symTable.semanticError;
            }
            BTableType tableType = (BTableType) types.getReferredType(indexBasedAccessExpr.expr.getBType());
            BType keyTypeConstraint = tableType.keyTypeConstraint;
            if (tableType.keyTypeConstraint == null) {
                keyTypeConstraint = createTableKeyConstraint(tableType.fieldNameList, tableType.constraint);

                if (keyTypeConstraint == symTable.semanticError) {
                    dlog.error(indexBasedAccessExpr.pos,
                               DiagnosticErrorCode.MEMBER_ACCESS_NOT_SUPPORT_FOR_KEYLESS_TABLE,
                               indexBasedAccessExpr.expr);
                    return symTable.semanticError;
                }
            }

            if (indexExpr.getKind() != NodeKind.TABLE_MULTI_KEY) {
                checkExpr(indexExpr, this.env, keyTypeConstraint);
                if (indexExpr.getBType() == symTable.semanticError) {
                    dlog.error(indexBasedAccessExpr.pos, DiagnosticErrorCode.INVALID_KEY_CONSTRAINT_PROVIDED_FOR_ACCESS,
                            keyTypeConstraint);
                    return symTable.semanticError;
                }
            } else {
                List<BLangExpression> multiKeyExpressionList = ((BLangTableMultiKeyExpr)
                        indexBasedAccessExpr.indexExpr).multiKeyIndexExprs;
                List<BType> keyConstraintTypes = ((BTupleType) keyTypeConstraint).tupleTypes;
                if (keyConstraintTypes.size() != multiKeyExpressionList.size()) {
                    dlog.error(indexBasedAccessExpr.pos, DiagnosticErrorCode.INVALID_KEY_CONSTRAINT_PROVIDED_FOR_ACCESS,
                            keyTypeConstraint);
                    return symTable.semanticError;
                }

                for (int i = 0; i < multiKeyExpressionList.size(); i++) {
                    BLangExpression keyExpr = multiKeyExpressionList.get(i);
                    checkExpr(keyExpr, this.env, keyConstraintTypes.get(i));
                    if (keyExpr.getBType() == symTable.semanticError) {
                        dlog.error(indexBasedAccessExpr.pos,
                                   DiagnosticErrorCode.INVALID_KEY_CONSTRAINT_PROVIDED_FOR_ACCESS,
                                   keyTypeConstraint);
                        return symTable.semanticError;
                    }
                }
            }

            if (expType.tag != TypeTags.NONE) {
                BType resultType = checkExpr(indexBasedAccessExpr.expr, env, expType);
                if (resultType == symTable.semanticError) {
                    return symTable.semanticError;
                }
            }
            BType constraint = tableType.constraint;
            actualType = addNilForNillableAccessType(constraint);
            indexBasedAccessExpr.originalType = indexBasedAccessExpr.leafNode || !nillableExprType ? actualType :
                    types.getTypeWithoutNil(actualType);
        } else if (varRefType == symTable.semanticError) {
            indexBasedAccessExpr.indexExpr.setBType(symTable.semanticError);
            return symTable.semanticError;
        } else {
            indexBasedAccessExpr.indexExpr.setBType(symTable.semanticError);
            dlog.error(indexBasedAccessExpr.pos, DiagnosticErrorCode.OPERATION_DOES_NOT_SUPPORT_MEMBER_ACCESS,
                       indexBasedAccessExpr.expr.getBType());
            return symTable.semanticError;
        }

        if (nillableExprType && !actualType.isNullable()) {
            actualType = BUnionType.create(null, actualType, symTable.nilType);
        }

        return actualType;
    }

    private Long getConstIndex(BLangExpression indexExpr) {
        return indexExpr.getKind() == NodeKind.NUMERIC_LITERAL ? (Long) ((BLangLiteral) indexExpr).value :
                (Long) ((BConstantSymbol) ((BLangSimpleVarRef) indexExpr).symbol).value.value;
    }

    private String getConstFieldName(BLangExpression indexExpr) {
        return indexExpr.getKind() == NodeKind.LITERAL ? (String) ((BLangLiteral) indexExpr).value :
                (String) ((BConstantSymbol) ((BLangSimpleVarRef) indexExpr).symbol).value.value;
    }

    private BType checkArrayIndexBasedAccess(BLangIndexBasedAccess indexBasedAccess, BType indexExprType,
                                             BArrayType arrayType) {
        BType actualType = symTable.semanticError;
        switch (indexExprType.tag) {
            case TypeTags.INT:
                BLangExpression indexExpr = indexBasedAccess.indexExpr;
                if (!isConst(indexExpr) || arrayType.state == BArrayState.OPEN) {
                    actualType = arrayType.eType;
                    break;
                }
                actualType = getConstIndex(indexExpr) >= arrayType.size ? symTable.semanticError : arrayType.eType;
                break;
            case TypeTags.FINITE:
                BFiniteType finiteIndexExpr = (BFiniteType) indexExprType;
                boolean validIndexExists = false;
                for (BLangExpression finiteMember : finiteIndexExpr.getValueSpace()) {
                    int indexValue = ((Long) ((BLangLiteral) finiteMember).value).intValue();
                    if (indexValue >= 0 &&
                            (arrayType.state == BArrayState.OPEN || indexValue < arrayType.size)) {
                        validIndexExists = true;
                        break;
                    }
                }
                if (!validIndexExists) {
                    return symTable.semanticError;
                }
                actualType = arrayType.eType;
                break;
            case TypeTags.UNION:
                // address the case where we have a union of finite types
                List<BFiniteType> finiteTypes = ((BUnionType) indexExprType).getMemberTypes().stream()
                        .filter(memType -> types.getReferredType(memType).tag == TypeTags.FINITE)
                        .map(matchedType -> (BFiniteType) types.getReferredType(matchedType))
                        .collect(Collectors.toList());

                BFiniteType finiteType;
                if (finiteTypes.size() == 1) {
                    finiteType = finiteTypes.get(0);
                } else {
                    Set<BLangExpression> valueSpace = new LinkedHashSet<>();
                    finiteTypes.forEach(constituent -> valueSpace.addAll(constituent.getValueSpace()));
                    finiteType = new BFiniteType(null, valueSpace);
                }

                BType elementType = checkArrayIndexBasedAccess(indexBasedAccess, finiteType, arrayType);
                if (elementType == symTable.semanticError) {
                    return symTable.semanticError;
                }
                actualType = arrayType.eType;
                break;
            case TypeTags.TYPEREFDESC:
                return checkArrayIndexBasedAccess(indexBasedAccess, types.getReferredType(indexExprType),
                        arrayType);
        }
        return actualType;
    }

    private BType checkListIndexBasedAccess(BLangIndexBasedAccess accessExpr, BType type) {
        if (type.tag == TypeTags.ARRAY) {
            return checkArrayIndexBasedAccess(accessExpr, accessExpr.indexExpr.getBType(), (BArrayType) type);
        }

        if (type.tag == TypeTags.TUPLE) {
            return checkTupleIndexBasedAccess(accessExpr, (BTupleType) type, accessExpr.indexExpr.getBType());
        }

        LinkedHashSet<BType> fieldTypeMembers = new LinkedHashSet<>();

        for (BType memType : ((BUnionType) type).getMemberTypes()) {
            BType individualFieldType = checkListIndexBasedAccess(accessExpr, memType);

            if (individualFieldType == symTable.semanticError) {
                continue;
            }

            fieldTypeMembers.add(individualFieldType);
        }

        if (fieldTypeMembers.size() == 0) {
            return symTable.semanticError;
        }

        if (fieldTypeMembers.size() == 1) {
            return fieldTypeMembers.iterator().next();
        }
        return BUnionType.create(null, fieldTypeMembers);
    }

    private BType checkTupleIndexBasedAccess(BLangIndexBasedAccess accessExpr, BTupleType tuple, BType currentType) {
        BType actualType = symTable.semanticError;
        BLangExpression indexExpr = accessExpr.indexExpr;
        switch (currentType.tag) {
            case TypeTags.INT:
                if (isConst(indexExpr)) {
                    actualType = checkTupleFieldType(tuple, getConstIndex(indexExpr).intValue());
                } else {
                    BTupleType tupleExpr = (BTupleType) accessExpr.expr.getBType();
                    LinkedHashSet<BType> tupleTypes = collectTupleFieldTypes(tupleExpr, new LinkedHashSet<>());
                    actualType = tupleTypes.size() == 1 ? tupleTypes.iterator().next() : BUnionType.create(null,
                                                                                                           tupleTypes);
                }
                break;
            case TypeTags.FINITE:
                BFiniteType finiteIndexExpr = (BFiniteType) currentType;
                LinkedHashSet<BType> possibleTypes = new LinkedHashSet<>();
                for (BLangExpression finiteMember : finiteIndexExpr.getValueSpace()) {
                    int indexValue = ((Long) ((BLangLiteral) finiteMember).value).intValue();
                    BType fieldType = checkTupleFieldType(tuple, indexValue);
                    if (fieldType.tag != TypeTags.SEMANTIC_ERROR) {
                        possibleTypes.add(fieldType);
                    }
                }
                if (possibleTypes.size() == 0) {
                    return symTable.semanticError;
                }
                actualType = possibleTypes.size() == 1 ? possibleTypes.iterator().next() :
                        BUnionType.create(null, possibleTypes);
                break;

            case TypeTags.UNION:
                LinkedHashSet<BType> possibleTypesByMember = new LinkedHashSet<>();
                List<BFiniteType> finiteTypes = new ArrayList<>();
                ((BUnionType) currentType).getMemberTypes().forEach(memType -> {
                    memType = types.getReferredType(memType);
                    if (memType.tag == TypeTags.FINITE) {
                        finiteTypes.add((BFiniteType) memType);
                    } else {
                        BType possibleType = checkTupleIndexBasedAccess(accessExpr, tuple, memType);
                        if (possibleType.tag == TypeTags.UNION) {
                            possibleTypesByMember.addAll(((BUnionType) possibleType).getMemberTypes());
                        } else {
                            possibleTypesByMember.add(possibleType);
                        }
                    }
                });

                BFiniteType finiteType;
                if (finiteTypes.size() == 1) {
                    finiteType = finiteTypes.get(0);
                } else {
                    Set<BLangExpression> valueSpace = new LinkedHashSet<>();
                    finiteTypes.forEach(constituent -> valueSpace.addAll(constituent.getValueSpace()));
                    finiteType = new BFiniteType(null, valueSpace);
                }

                BType possibleType = checkTupleIndexBasedAccess(accessExpr, tuple, finiteType);
                if (possibleType.tag == TypeTags.UNION) {
                    possibleTypesByMember.addAll(((BUnionType) possibleType).getMemberTypes());
                } else {
                    possibleTypesByMember.add(possibleType);
                }

                if (possibleTypesByMember.contains(symTable.semanticError)) {
                    return symTable.semanticError;
                }
                actualType = possibleTypesByMember.size() == 1 ? possibleTypesByMember.iterator().next() :
                        BUnionType.create(null, possibleTypesByMember);
                break;
            case TypeTags.TYPEREFDESC:
                return checkTupleIndexBasedAccess(accessExpr, tuple, types.getReferredType(currentType));
        }
        return actualType;
    }

    private LinkedHashSet<BType> collectTupleFieldTypes(BTupleType tupleType, LinkedHashSet<BType> memberTypes) {
        tupleType.tupleTypes
                .forEach(memberType -> {
                    if (memberType.tag == TypeTags.UNION) {
                        collectMemberTypes((BUnionType) memberType, memberTypes);
                    } else {
                        memberTypes.add(memberType);
                    }
                });
        return memberTypes;
    }

    private BType checkMappingIndexBasedAccess(BLangIndexBasedAccess accessExpr, BType bType) {
        BType type = types.getReferredType(bType);
        if (type.tag == TypeTags.MAP) {
            BType constraint = types.getReferredType(((BMapType) type).constraint);
            return accessExpr.isLValue ? constraint : addNilForNillableAccessType(constraint);
        }

        if (type.tag == TypeTags.RECORD) {
            return checkRecordIndexBasedAccess(accessExpr, (BRecordType) type, accessExpr.indexExpr.getBType());
        }

        BType fieldType;

        boolean nonMatchedRecordExists = false;

        LinkedHashSet<BType> fieldTypeMembers = new LinkedHashSet<>();

        for (BType memType : ((BUnionType) type).getMemberTypes()) {
            BType individualFieldType = checkMappingIndexBasedAccess(accessExpr, memType);

            if (individualFieldType == symTable.semanticError) {
                nonMatchedRecordExists = true;
                continue;
            }

            fieldTypeMembers.add(individualFieldType);
        }

        if (fieldTypeMembers.size() == 0) {
            return symTable.semanticError;
        }

        if (fieldTypeMembers.size() == 1) {
            fieldType = fieldTypeMembers.iterator().next();
        } else {
            fieldType = BUnionType.create(null, fieldTypeMembers);
        }

        return nonMatchedRecordExists ? addNilForNillableAccessType(fieldType) : fieldType;
    }

    private BType checkRecordIndexBasedAccess(BLangIndexBasedAccess accessExpr, BRecordType record, BType currentType) {
        BType actualType = symTable.semanticError;
        BLangExpression indexExpr = accessExpr.indexExpr;
        switch (currentType.tag) {
            case TypeTags.STRING:
                if (isConst(indexExpr)) {
                    String fieldName = IdentifierUtils.escapeSpecialCharacters(getConstFieldName(indexExpr));
                    actualType = checkRecordRequiredFieldAccess(accessExpr, names.fromString(fieldName), record);
                    if (actualType != symTable.semanticError) {
                        return actualType;
                    }

                    actualType = checkRecordOptionalFieldAccess(accessExpr, names.fromString(fieldName), record);
                    if (actualType == symTable.semanticError) {
                        actualType = checkRecordRestFieldAccess(accessExpr, names.fromString(fieldName), record);
                        if (actualType == symTable.semanticError) {
                            return actualType;
                        }
                        if (actualType == symTable.neverType) {
                            return actualType;
                        }
                        return addNilForNillableAccessType(actualType);
                    }

                    if (accessExpr.isLValue) {
                        return actualType;
                    }
                    return addNilForNillableAccessType(actualType);
                }

                LinkedHashSet<BType> fieldTypes = record.fields.values().stream()
                        .map(field -> field.type)
                        .collect(Collectors.toCollection(LinkedHashSet::new));

                if (record.restFieldType.tag != TypeTags.NONE) {
                    fieldTypes.add(record.restFieldType);
                }

                if (fieldTypes.stream().noneMatch(BType::isNullable)) {
                    fieldTypes.add(symTable.nilType);
                }

                actualType = BUnionType.create(null, fieldTypes);
                break;
            case TypeTags.FINITE:
                BFiniteType finiteIndexExpr = (BFiniteType) currentType;
                LinkedHashSet<BType> possibleTypes = new LinkedHashSet<>();
                for (BLangExpression finiteMember : finiteIndexExpr.getValueSpace()) {
                    String fieldName = (String) ((BLangLiteral) finiteMember).value;
                    BType fieldType = checkRecordRequiredFieldAccess(accessExpr, names.fromString(fieldName), record);
                    if (fieldType == symTable.semanticError) {
                        fieldType = checkRecordOptionalFieldAccess(accessExpr, names.fromString(fieldName), record);
                        if (fieldType == symTable.semanticError) {
                            fieldType = checkRecordRestFieldAccess(accessExpr, names.fromString(fieldName), record);
                        }

                        if (fieldType != symTable.semanticError) {
                            fieldType = addNilForNillableAccessType(fieldType);
                        }
                    }

                    if (fieldType.tag == TypeTags.SEMANTIC_ERROR) {
                        continue;
                    }
                    possibleTypes.add(fieldType);
                }

                if (possibleTypes.isEmpty()) {
                    return symTable.semanticError;
                }

                if (possibleTypes.stream().noneMatch(BType::isNullable)) {
                    possibleTypes.add(symTable.nilType);
                }

                actualType = possibleTypes.size() == 1 ? possibleTypes.iterator().next() :
                        BUnionType.create(null, possibleTypes);
                break;
            case TypeTags.UNION:
                LinkedHashSet<BType> possibleTypesByMember = new LinkedHashSet<>();
                List<BFiniteType> finiteTypes = new ArrayList<>();
                types.getAllTypes(currentType, true).forEach(memType -> {
                    if (memType.tag == TypeTags.FINITE) {
                        finiteTypes.add((BFiniteType) memType);
                    } else {
                        BType possibleType = checkRecordIndexBasedAccess(accessExpr, record, memType);
                        if (possibleType.tag == TypeTags.UNION) {
                            possibleTypesByMember.addAll(((BUnionType) possibleType).getMemberTypes());
                        } else {
                            possibleTypesByMember.add(possibleType);
                        }
                    }
                });

                BFiniteType finiteType;
                if (finiteTypes.size() == 1) {
                    finiteType = finiteTypes.get(0);
                } else {
                    Set<BLangExpression> valueSpace = new LinkedHashSet<>();
                    finiteTypes.forEach(constituent -> valueSpace.addAll(constituent.getValueSpace()));
                    finiteType = new BFiniteType(null, valueSpace);
                }

                BType possibleType = checkRecordIndexBasedAccess(accessExpr, record, finiteType);
                if (possibleType.tag == TypeTags.UNION) {
                    possibleTypesByMember.addAll(((BUnionType) possibleType).getMemberTypes());
                } else {
                    possibleTypesByMember.add(possibleType);
                }

                if (possibleTypesByMember.contains(symTable.semanticError)) {
                    return symTable.semanticError;
                }
                actualType = possibleTypesByMember.size() == 1 ? possibleTypesByMember.iterator().next() :
                        BUnionType.create(null, possibleTypesByMember);
                break;
            case TypeTags.TYPEREFDESC:
                return checkRecordIndexBasedAccess(accessExpr, record,
                        types.getReferredType(currentType));
        }
        return actualType;
    }

    private List<BType> getTypesList(BType type) {
        if (type.tag == TypeTags.UNION) {
            BUnionType unionType = (BUnionType) type;
            return new ArrayList<>(unionType.getMemberTypes());
        } else {
            return Lists.of(type);
        }
    }

    private LinkedHashSet<BType> getMatchExpressionTypes(BLangMatchExpression bLangMatchExpression) {
        List<BType> exprTypes = getTypesList(bLangMatchExpression.expr.getBType());
        LinkedHashSet<BType> matchExprTypes = new LinkedHashSet<>();
        for (BType type : exprTypes) {
            boolean assignable = false;
            for (BLangMatchExprPatternClause pattern : bLangMatchExpression.patternClauses) {
                BType patternExprType = pattern.expr.getBType();

                // Type of the pattern expression, becomes one of the types of the whole but expression
                matchExprTypes.addAll(getTypesList(patternExprType));

                if (type.tag == TypeTags.SEMANTIC_ERROR || patternExprType.tag == TypeTags.SEMANTIC_ERROR) {
                    return new LinkedHashSet<BType>() {
                        {
                            add(symTable.semanticError);
                        }
                    };
                }

                assignable = this.types.isAssignable(type, pattern.variable.getBType());
                if (assignable) {
                    break;
                }
            }

            // If the matching expr type is not matching to any pattern, it becomes one of the types
            // returned by the whole but expression
            if (!assignable) {
                matchExprTypes.add(type);
            }
        }

        return matchExprTypes;
    }

    private boolean couldHoldTableValues(BType type, List<BType> encounteredTypes) {
        if (encounteredTypes.contains(type)) {
            return false;
        }
        encounteredTypes.add(type);

        switch (type.tag) {
            case TypeTags.UNION:
                for (BType bType1 : ((BUnionType) type).getMemberTypes()) {
                    if (couldHoldTableValues(bType1, encounteredTypes)) {
                        return true;
                    }
                }
                return false;
            case TypeTags.MAP:
                return couldHoldTableValues(((BMapType) type).constraint, encounteredTypes);
            case TypeTags.RECORD:
                BRecordType recordType = (BRecordType) type;
                for (BField field : recordType.fields.values()) {
                    if (couldHoldTableValues(field.type, encounteredTypes)) {
                        return true;
                    }
                }
                return !recordType.sealed && couldHoldTableValues(recordType.restFieldType, encounteredTypes);
            case TypeTags.ARRAY:
                return couldHoldTableValues(((BArrayType) type).eType, encounteredTypes);
            case TypeTags.TUPLE:
                for (BType bType : ((BTupleType) type).getTupleTypes()) {
                    if (couldHoldTableValues(bType, encounteredTypes)) {
                        return true;
                    }
                }
                return false;
        }
        return false;
    }

    private boolean isConst(BLangExpression expression) {

        if (ConstantAnalyzer.isValidConstantExpressionNode(expression)) {
            return true;
        }

        if (expression.getKind() != NodeKind.SIMPLE_VARIABLE_REF) {
            return false;
        }

        return (((BLangSimpleVarRef) expression).symbol.tag & SymTag.CONSTANT) == SymTag.CONSTANT;
    }

    private Name getCurrentCompUnit(BLangNode node) {
        return names.fromString(node.pos.lineRange().filePath());
    }

    private BType getRepresentativeBroadType(List<BType> inferredTypeList) {
        for (int i = 0; i < inferredTypeList.size(); i++) {
            BType type = inferredTypeList.get(i);
            if (type.tag == TypeTags.SEMANTIC_ERROR) {
                return type;
            }

            for (int j = i + 1; j < inferredTypeList.size(); j++) {
                BType otherType = inferredTypeList.get(j);

                if (otherType.tag == TypeTags.SEMANTIC_ERROR) {
                    return otherType;
                }

                if (types.isAssignable(otherType, type)) {
                    inferredTypeList.remove(j);
                    j -= 1;
                    continue;
                }

                if (types.isAssignable(type, otherType)) {
                    inferredTypeList.remove(i);
                    i -= 1;
                    break;
                }
            }
        }

        if (inferredTypeList.size() == 1) {
            return inferredTypeList.get(0);
        }

        return BUnionType.create(null, inferredTypeList.toArray(new BType[0]));
    }

    private BType defineInferredRecordType(BLangRecordLiteral recordLiteral, BType expType) {
        PackageID pkgID = env.enclPkg.symbol.pkgID;
        BRecordTypeSymbol recordSymbol = createRecordTypeSymbol(pkgID, recordLiteral.pos, VIRTUAL);

        Map<String, FieldInfo> nonRestFieldTypes = new LinkedHashMap<>();
        List<BType> restFieldTypes = new ArrayList<>();

        for (RecordLiteralNode.RecordField field : recordLiteral.fields) {
            if (field.isKeyValueField()) {
                BLangRecordKeyValueField keyValue = (BLangRecordKeyValueField) field;
                BLangRecordKey key = keyValue.key;
                BLangExpression expression = keyValue.valueExpr;
                BLangExpression keyExpr = key.expr;
                if (key.computedKey) {
                    checkExpr(keyExpr, env, symTable.stringType);
                    BType exprType = checkExpr(expression, env, expType);
                    if (isUniqueType(restFieldTypes, exprType)) {
                        restFieldTypes.add(exprType);
                    }
                } else {
                    addToNonRestFieldTypes(nonRestFieldTypes, getKeyName(keyExpr),
                                           keyValue.readonly ? checkExpr(expression, env, symTable.readonlyType) :
                                                   checkExpr(expression, env, expType),
                                           true, keyValue.readonly);
                }
            } else if (field.getKind() == NodeKind.RECORD_LITERAL_SPREAD_OP) {
                BType spreadOpType = checkExpr(((BLangRecordLiteral.BLangRecordSpreadOperatorField) field).expr,
                        env, expType);
                BType type = types.getReferredType(spreadOpType);

                if (type.tag == TypeTags.MAP) {
                    BType constraintType = ((BMapType) type).constraint;

                    if (isUniqueType(restFieldTypes, constraintType)) {
                        restFieldTypes.add(constraintType);
                    }
                }

                if (type.tag != TypeTags.RECORD) {
                    continue;
                }

                BRecordType recordType = (BRecordType) type;
                for (BField recField : recordType.fields.values()) {
                    addToNonRestFieldTypes(nonRestFieldTypes, recField.name.value, recField.type,
                                           !Symbols.isOptional(recField.symbol), false);
                }

                if (!recordType.sealed) {
                    BType restFieldType = recordType.restFieldType;
                    if (isUniqueType(restFieldTypes, restFieldType)) {
                        restFieldTypes.add(restFieldType);
                    }
                }
            } else {
                BLangRecordVarNameField varNameField = (BLangRecordVarNameField) field;
                addToNonRestFieldTypes(nonRestFieldTypes, getKeyName(varNameField),
                                       varNameField.readonly ? checkExpr(varNameField, env, symTable.readonlyType) :
                                               checkExpr(varNameField, env, expType),
                                       true, varNameField.readonly);
            }
        }

        LinkedHashMap<String, BField> fields = new LinkedHashMap<>();
        boolean allReadOnlyNonRestFields = true;

        for (Map.Entry<String, FieldInfo> entry : nonRestFieldTypes.entrySet()) {
            FieldInfo fieldInfo = entry.getValue();
            List<BType> types = fieldInfo.types;

            if (types.contains(symTable.semanticError)) {
                return symTable.semanticError;
            }

            String key = entry.getKey();
            Name fieldName = names.fromString(key);
            BType type = types.size() == 1 ? types.get(0) : BUnionType.create(null, types.toArray(new BType[0]));

            Set<Flag> flags = new HashSet<>();

            if (fieldInfo.required) {
                flags.add(Flag.REQUIRED);
            } else {
                flags.add(Flag.OPTIONAL);
            }

            if (fieldInfo.readonly) {
                flags.add(Flag.READONLY);
            } else if (allReadOnlyNonRestFields) {
                allReadOnlyNonRestFields = false;
            }

            BVarSymbol fieldSymbol = new BVarSymbol(Flags.asMask(flags), fieldName, pkgID, type, recordSymbol,
                                                    symTable.builtinPos, VIRTUAL);
            fields.put(fieldName.value, new BField(fieldName, null, fieldSymbol));
            recordSymbol.scope.define(fieldName, fieldSymbol);
        }

        BRecordType recordType = new BRecordType(recordSymbol);
        recordType.fields = fields;

        if (restFieldTypes.contains(symTable.semanticError)) {
            return symTable.semanticError;
        }

        if (restFieldTypes.isEmpty()) {
            recordType.sealed = true;
            recordType.restFieldType = symTable.noType;
        } else if (restFieldTypes.size() == 1) {
            recordType.restFieldType = restFieldTypes.get(0);
        } else {
            recordType.restFieldType = BUnionType.create(null, restFieldTypes.toArray(new BType[0]));
        }
        recordSymbol.type = recordType;
        recordType.tsymbol = recordSymbol;

        if (expType == symTable.readonlyType || (recordType.sealed && allReadOnlyNonRestFields)) {
            recordType.flags |= Flags.READONLY;
            recordSymbol.flags |= Flags.READONLY;
        }

        BLangRecordTypeNode recordTypeNode = TypeDefBuilderHelper.createRecordTypeNode(recordType, pkgID, symTable,
                                                                                       recordLiteral.pos);
        recordTypeNode.initFunction = TypeDefBuilderHelper.createInitFunctionForRecordType(recordTypeNode, env,
                                                                                           names, symTable);
        TypeDefBuilderHelper.createTypeDefinitionForTSymbol(recordType, recordSymbol, recordTypeNode, env);

        return recordType;
    }

    private BRecordTypeSymbol createRecordTypeSymbol(PackageID pkgID, Location location,
                                                     SymbolOrigin origin) {
        BRecordTypeSymbol recordSymbol =
                Symbols.createRecordSymbol(Flags.ANONYMOUS,
                                           names.fromString(anonymousModelHelper.getNextAnonymousTypeKey(pkgID)),
                                           pkgID, null, env.scope.owner, location, origin);

        BInvokableType bInvokableType = new BInvokableType(new ArrayList<>(), symTable.nilType, null);
        BInvokableSymbol initFuncSymbol = Symbols.createFunctionSymbol(
                Flags.PUBLIC, Names.EMPTY, Names.EMPTY, env.enclPkg.symbol.pkgID, bInvokableType, env.scope.owner,
                false, symTable.builtinPos, VIRTUAL);
        initFuncSymbol.retType = symTable.nilType;
        recordSymbol.initializerFunc = new BAttachedFunction(Names.INIT_FUNCTION_SUFFIX, initFuncSymbol,
                                                             bInvokableType, location);

        recordSymbol.scope = new Scope(recordSymbol);
        recordSymbol.scope.define(
                names.fromString(recordSymbol.name.value + "." + recordSymbol.initializerFunc.funcName.value),
                recordSymbol.initializerFunc.symbol);
        return recordSymbol;
    }

    private String getKeyName(BLangExpression key) {
        return key.getKind() == NodeKind.SIMPLE_VARIABLE_REF ?
                ((BLangSimpleVarRef) key).variableName.value : (String) ((BLangLiteral) key).value;
    }

    private void addToNonRestFieldTypes(Map<String, FieldInfo> nonRestFieldTypes, String keyString,
                                        BType exprType, boolean required, boolean readonly) {
        if (!nonRestFieldTypes.containsKey(keyString)) {
            nonRestFieldTypes.put(keyString, new FieldInfo(new ArrayList<BType>() {{ add(exprType); }}, required,
                                                           readonly));
            return;
        }

        FieldInfo fieldInfo = nonRestFieldTypes.get(keyString);
        List<BType> typeList = fieldInfo.types;

        if (isUniqueType(typeList, exprType)) {
            typeList.add(exprType);
        }

        if (required && !fieldInfo.required) {
            fieldInfo.required = true;
        }
    }

    private boolean isUniqueType(List<BType> typeList, BType type) {
        boolean isRecord = type.tag == TypeTags.RECORD;

        for (BType bType : typeList) {

            if (isRecord) {
                if (type == bType) {
                    return false;
                }
            } else if (types.isSameType(type, bType)) {
                return false;
            }
        }
        return true;
    }

    private BType checkXmlSubTypeLiteralCompatibility(Location location, BXMLSubType mutableXmlSubType,
                                                      BType expType) {
        if (expType == symTable.semanticError) {
            return expType;
        }

        boolean unionExpType = expType.tag == TypeTags.UNION;

        if (expType == mutableXmlSubType) {
            return expType;
        }

        if (!unionExpType && types.isAssignable(mutableXmlSubType, expType)) {
            return mutableXmlSubType;
        }

        BXMLSubType immutableXmlSubType = (BXMLSubType)
                ImmutableTypeCloner.getEffectiveImmutableType(location, types, mutableXmlSubType, env, symTable,
                                                              anonymousModelHelper, names);

        if (expType == immutableXmlSubType) {
            return expType;
        }

        if (!unionExpType && types.isAssignable(immutableXmlSubType, expType)) {
            return immutableXmlSubType;
        }

        if (!unionExpType) {
            dlog.error(location, DiagnosticErrorCode.INCOMPATIBLE_TYPES, expType, mutableXmlSubType);
            return symTable.semanticError;
        }

        List<BType> compatibleTypes = new ArrayList<>();
        for (BType memberType : ((BUnionType) expType).getMemberTypes()) {
            if (compatibleTypes.contains(memberType)) {
                continue;
            }

            if (memberType == mutableXmlSubType || memberType == immutableXmlSubType) {
                compatibleTypes.add(memberType);
                continue;
            }

            if (types.isAssignable(mutableXmlSubType, memberType) && !compatibleTypes.contains(mutableXmlSubType)) {
                compatibleTypes.add(mutableXmlSubType);
                continue;
            }

            if (types.isAssignable(immutableXmlSubType, memberType) && !compatibleTypes.contains(immutableXmlSubType)) {
                compatibleTypes.add(immutableXmlSubType);
            }
        }

        if (compatibleTypes.isEmpty()) {
            dlog.error(location, DiagnosticErrorCode.INCOMPATIBLE_TYPES, expType, mutableXmlSubType);
            return symTable.semanticError;
        }

        if (compatibleTypes.size() == 1) {
            return compatibleTypes.get(0);
        }

        dlog.error(location, DiagnosticErrorCode.AMBIGUOUS_TYPES, expType);
        return symTable.semanticError;
    }

    private void markChildrenAsImmutable(BLangXMLElementLiteral bLangXMLElementLiteral) {
        for (BLangExpression modifiedChild : bLangXMLElementLiteral.modifiedChildren) {
            BType childType = modifiedChild.getBType();
            if (Symbols.isFlagOn(childType.flags, Flags.READONLY) || !types.isSelectivelyImmutableType(childType)) {
                continue;
            }
            modifiedChild.setBType(ImmutableTypeCloner.getEffectiveImmutableType(modifiedChild.pos, types, childType,
                                                                         env, symTable, anonymousModelHelper, names));

            if (modifiedChild.getKind() == NodeKind.XML_ELEMENT_LITERAL) {
                markChildrenAsImmutable((BLangXMLElementLiteral) modifiedChild);
            }
        }
    }

    private void logUndefinedSymbolError(Location pos, String name) {
        if (!missingNodesHelper.isMissingNode(name)) {
            dlog.error(pos, DiagnosticErrorCode.UNDEFINED_SYMBOL, name);
        }
    }

    private void markTypeAsIsolated(BType actualType) {
        actualType.flags |= Flags.ISOLATED;
        actualType.tsymbol.flags |= Flags.ISOLATED;
    }

    private boolean isObjectConstructorExpr(BLangTypeInit cIExpr, BType actualType) {
        return cIExpr.getType() != null && Symbols.isFlagOn(actualType.tsymbol.flags, Flags.ANONYMOUS);
    }

    private BLangClassDefinition getClassDefinitionForObjectConstructorExpr(BLangTypeInit cIExpr, SymbolEnv env) {
        List<BLangClassDefinition> classDefinitions = env.enclPkg.classDefinitions;

        BLangUserDefinedType userDefinedType = (BLangUserDefinedType) cIExpr.getType();
        BSymbol symbol = symResolver.lookupMainSpaceSymbolInPackage(userDefinedType.pos, env,
                                                                    names.fromIdNode(userDefinedType.pkgAlias),
                                                                    names.fromIdNode(userDefinedType.typeName));

        for (BLangClassDefinition classDefinition : classDefinitions) {
            if (classDefinition.symbol == symbol) {
                return classDefinition;
            }
        }
        return null; // Won't reach here.
    }

    private void handleObjectConstrExprForReadOnly(BLangTypeInit cIExpr, BObjectType actualObjectType,
                                                   BLangClassDefinition classDefForConstructor, SymbolEnv env,
                                                   boolean logErrors) {
        boolean hasNeverReadOnlyField = false;

        for (BField field : actualObjectType.fields.values()) {
            BType fieldType = field.type;
            if (!types.isInherentlyImmutableType(fieldType) && !types.isSelectivelyImmutableType(fieldType, false)) {
                analyzeObjectConstructor(classDefForConstructor, env);
                hasNeverReadOnlyField = true;

                if (!logErrors) {
                    return;
                }

                dlog.error(field.pos,
                           DiagnosticErrorCode.INVALID_FIELD_IN_OBJECT_CONSTUCTOR_EXPR_WITH_READONLY_REFERENCE,
                           fieldType);
            }
        }

        if (hasNeverReadOnlyField) {
            return;
        }

        classDefForConstructor.flagSet.add(Flag.READONLY);
        actualObjectType.flags |= Flags.READONLY;
        actualObjectType.tsymbol.flags |= Flags.READONLY;

        ImmutableTypeCloner.markFieldsAsImmutable(classDefForConstructor, env, actualObjectType, types,
                                                  anonymousModelHelper, symTable, names, cIExpr.pos);

        analyzeObjectConstructor(classDefForConstructor, env);
    }

    private void markConstructedObjectIsolatedness(BObjectType actualObjectType) {
        if (Symbols.isFlagOn(actualObjectType.flags, Flags.READONLY)) {
            markTypeAsIsolated(actualObjectType);
            return;
        }

        for (BField field : actualObjectType.fields.values()) {
            if (!Symbols.isFlagOn(field.symbol.flags, Flags.FINAL) ||
                    !types.isSubTypeOfReadOnlyOrIsolatedObjectUnion(field.type)) {
                return;
            }
        }

        markTypeAsIsolated(actualObjectType);
    }

    private void markLeafNode(BLangAccessExpression accessExpression) {
        BLangNode parent = accessExpression.parent;
        if (parent == null) {
            accessExpression.leafNode = true;
            return;
        }

        NodeKind kind = parent.getKind();

        while (kind == NodeKind.GROUP_EXPR) {
            parent = parent.parent;

            if (parent == null) {
                accessExpression.leafNode = true;
                break;
            }

            kind = parent.getKind();
        }

        if (kind != NodeKind.FIELD_BASED_ACCESS_EXPR && kind != NodeKind.INDEX_BASED_ACCESS_EXPR) {
            accessExpression.leafNode = true;
        }
    }

    private static class FieldInfo {
        List<BType> types;
        boolean required;
        boolean readonly;

        private FieldInfo(List<BType> types, boolean required, boolean readonly) {
            this.types = types;
            this.required = required;
            this.readonly = readonly;
        }
    }

    private static class TypeSymbolPair {
        private BVarSymbol fieldSymbol;
        private BType determinedType;

        public TypeSymbolPair(BVarSymbol fieldSymbol, BType determinedType) {
            this.fieldSymbol = fieldSymbol;
            this.determinedType = determinedType;
        }
    }

    private static class RecordUnionDiagnostics {
        // Set of record types which doesn't have the field name declared
        Set<BRecordType> undeclaredInRecords = new LinkedHashSet<>();

        // Set of record types which has the field name declared as optional
        Set<BRecordType> optionalInRecords = new LinkedHashSet<>();

        boolean hasUndeclaredAndOptional() {
            return undeclaredInRecords.size() > 0 && optionalInRecords.size() > 0;
        }

        boolean hasUndeclared() {
            return undeclaredInRecords.size() > 0;
        }

        boolean hasOptional() {
            return optionalInRecords.size() > 0;
        }

        String recordsToString(Set<BRecordType> recordTypeSet) {
            StringBuilder recordNames = new StringBuilder();
            int recordSetSize = recordTypeSet.size();
            int index = 0;

            for (BRecordType recordType : recordTypeSet) {
                index++;
                recordNames.append(recordType.tsymbol.getName().getValue());

                if (recordSetSize > 1) {

                    if (index == recordSetSize - 1) {
                        recordNames.append("', and '");
                    } else if (index < recordSetSize) {
                        recordNames.append("', '");
                    }
                }
            }

            return recordNames.toString();
        }
    }
}<|MERGE_RESOLUTION|>--- conflicted
+++ resolved
@@ -3233,36 +3233,7 @@
 
     private void checkFieldFunctionPointer(BLangInvocation iExpr, SymbolEnv env) {
         BType type = checkExpr(iExpr.expr, env);
-<<<<<<< HEAD
         checkIfLangLibMethodExists(iExpr, type, iExpr.name.pos, DiagnosticErrorCode.INVALID_FUNCTION_INVOCATION, type);
-=======
-
-        BLangIdentifier invocationIdentifier = iExpr.name;
-
-        if (type == symTable.semanticError) {
-            return false;
-        }
-        BSymbol fieldSymbol = symResolver.resolveStructField(iExpr.pos, env, names.fromIdNode(invocationIdentifier),
-                                                             types.getReferredType(type).tsymbol);
-
-        if (fieldSymbol == symTable.notFoundSymbol) {
-            checkIfLangLibMethodExists(iExpr, type, iExpr.name.pos, DiagnosticErrorCode.UNDEFINED_FIELD_IN_RECORD,
-                                       invocationIdentifier, type);
-            return false;
-        }
-
-        if (fieldSymbol.kind != SymbolKind.FUNCTION) {
-            checkIfLangLibMethodExists(iExpr, type, iExpr.pos, DiagnosticErrorCode.INVALID_METHOD_CALL_EXPR_ON_FIELD,
-                                       fieldSymbol.type);
-            return false;
-        }
-
-        iExpr.symbol = fieldSymbol;
-        iExpr.setBType(((BInvokableSymbol) fieldSymbol).retType);
-        checkInvocationParamAndReturnType(iExpr);
-        iExpr.functionPointerInvocation = true;
-        return true;
->>>>>>> 17ccb3cc
     }
 
     private void checkIfLangLibMethodExists(BLangInvocation iExpr, BType varRefType, Location pos,
