--- conflicted
+++ resolved
@@ -1098,22 +1098,8 @@
     private BType inferTableMemberType(List<BType> memTypes, BLangTableConstructorExpr tableConstructorExpr) {
         BLangTableKeySpecifier keySpecifier = tableConstructorExpr.tableKeySpecifier;
         List<String> keySpecifierFieldNames = new ArrayList<>();
-<<<<<<< HEAD
-=======
-        Set<BField> allFieldSet = new LinkedHashSet<>();
         List<BType> restFieldTypes = new ArrayList<>();
 
-        for (BType memType : memTypes) {
-            BRecordType member = (BRecordType) memType;
-            allFieldSet.addAll(member.fields.values());
-            if (!member.sealed) {
-                BType restFieldType = member.restFieldType;
-                if (isUniqueType(restFieldTypes, restFieldType)) {
-                    restFieldTypes.add(restFieldType);
-                }
-            }
-        }
->>>>>>> c8cbf6cf
 
         if (keySpecifier != null) {
             for (IdentifierNode identifierNode : keySpecifier.fieldNameIdentifierList) {
@@ -1123,7 +1109,8 @@
 
         LinkedHashMap<String, List<BField>> fieldNameToFields = new LinkedHashMap<>();
         for (BType memType : memTypes) {
-            for (BField field : ((BRecordType) memType).fields.values()) {
+            BRecordType member = (BRecordType) memType;
+            for (BField field : member.fields.values()) {
                 String key = field.name.value;
                 if (fieldNameToFields.containsKey(key)) {
                     fieldNameToFields.get(key).add(field);
@@ -1133,6 +1120,13 @@
                     }});
                 }
             }
+
+            if (!member.sealed) {
+                BType restFieldType = member.restFieldType;
+                if (isUniqueType(restFieldTypes, restFieldType)) {
+                    restFieldTypes.add(restFieldType);
+                }
+            }
         }
 
         LinkedHashSet<BField> inferredFields = new LinkedHashSet<>();
@@ -1171,7 +1165,7 @@
             inferredFields.add(resultantField);
         });
 
-        return createTableConstraintRecordType(inferredFields, tableConstructorExpr.pos);
+        return createTableConstraintRecordType(inferredFields, restFieldTypes, tableConstructorExpr.pos);
     }
 
     /**
@@ -1196,7 +1190,6 @@
             }
         }
 
-<<<<<<< HEAD
         return uniqueTypes;
     }
 
@@ -1222,14 +1215,8 @@
         return fields.stream().anyMatch(field -> field.symbol.getFlags().contains(Flag.OPTIONAL));
     }
 
-    private BRecordType createTableConstraintRecordType(Set<BField> inferredFields, Location pos) {
-=======
-        return createTableConstraintRecordType(allFieldSet, restFieldTypes, tableConstructorExpr.pos);
-    }
-
-    private BRecordType createTableConstraintRecordType(Set<BField> allFieldSet, List<BType> restFieldTypes,
+    private BRecordType createTableConstraintRecordType(Set<BField> inferredFields, List<BType> restFieldTypes,
                                                         Location pos) {
->>>>>>> c8cbf6cf
         PackageID pkgID = env.enclPkg.symbol.pkgID;
         BRecordTypeSymbol recordSymbol = createRecordTypeSymbol(pkgID, pos, VIRTUAL);
 
@@ -1247,12 +1234,7 @@
                 pos);
         recordTypeNode.initFunction = TypeDefBuilderHelper.createInitFunctionForRecordType(recordTypeNode, env,
                                                                                            names, symTable);
-<<<<<<< HEAD
         TypeDefBuilderHelper.createTypeDefinitionForTSymbol(recordType, recordSymbol, recordTypeNode, env);
-        recordType.sealed = true;
-        recordType.restFieldType = symTable.noType;
-=======
-        TypeDefBuilderHelper.addTypeDefinition(recordType, recordSymbol, recordTypeNode, env);
 
         if (restFieldTypes.isEmpty()) {
             recordType.sealed = true;
@@ -1262,7 +1244,6 @@
         } else {
             recordType.restFieldType = BUnionType.create(null, restFieldTypes.toArray(new BType[0]));
         }
->>>>>>> c8cbf6cf
         return recordType;
     }
 
