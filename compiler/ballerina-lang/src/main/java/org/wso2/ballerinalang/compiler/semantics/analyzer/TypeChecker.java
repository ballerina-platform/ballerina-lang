/*
 *  Copyright (c) 2017, WSO2 Inc. (http://www.wso2.org) All Rights Reserved.
 *
 *  WSO2 Inc. licenses this file to you under the Apache License,
 *  Version 2.0 (the "License"); you may not use this file except
 *  in compliance with the License.
 *  You may obtain a copy of the License at
 *
 *    http://www.apache.org/licenses/LICENSE-2.0
 *
 *  Unless required by applicable law or agreed to in writing,
 *  software distributed under the License is distributed on an
 *  "AS IS" BASIS, WITHOUT WARRANTIES OR CONDITIONS OF ANY
 *  KIND, either express or implied.  See the License for the
 *  specific language governing permissions and limitations
 *  under the License.
 */
package org.wso2.ballerinalang.compiler.semantics.analyzer;

import io.ballerina.identifier.Utils;
import io.ballerina.tools.diagnostics.DiagnosticCode;
import io.ballerina.tools.diagnostics.Location;
import org.ballerinalang.model.TreeBuilder;
import org.ballerinalang.model.clauses.OrderKeyNode;
import org.ballerinalang.model.elements.AttachPoint;
import org.ballerinalang.model.elements.Flag;
import org.ballerinalang.model.elements.PackageID;
import org.ballerinalang.model.symbols.InvokableSymbol;
import org.ballerinalang.model.symbols.SymbolKind;
import org.ballerinalang.model.symbols.SymbolOrigin;
import org.ballerinalang.model.tree.ActionNode;
import org.ballerinalang.model.tree.IdentifierNode;
import org.ballerinalang.model.tree.NodeKind;
import org.ballerinalang.model.tree.OperatorKind;
import org.ballerinalang.model.tree.expressions.NamedArgNode;
import org.ballerinalang.model.tree.expressions.RecordLiteralNode;
import org.ballerinalang.model.tree.expressions.XMLNavigationAccess;
import org.ballerinalang.model.types.TupleType;
import org.ballerinalang.model.types.Type;
import org.ballerinalang.model.types.TypeKind;
import org.ballerinalang.util.BLangCompilerConstants;
import org.ballerinalang.util.diagnostic.DiagnosticErrorCode;
import org.ballerinalang.util.diagnostic.DiagnosticWarningCode;
import org.wso2.ballerinalang.compiler.desugar.ASTBuilderUtil;
import org.wso2.ballerinalang.compiler.diagnostic.BLangDiagnosticLog;
import org.wso2.ballerinalang.compiler.parser.BLangAnonymousModelHelper;
import org.wso2.ballerinalang.compiler.parser.BLangMissingNodesHelper;
import org.wso2.ballerinalang.compiler.parser.NodeCloner;
import org.wso2.ballerinalang.compiler.semantics.model.Scope;
import org.wso2.ballerinalang.compiler.semantics.model.SymbolEnv;
import org.wso2.ballerinalang.compiler.semantics.model.SymbolTable;
import org.wso2.ballerinalang.compiler.semantics.model.symbols.BAnnotationSymbol;
import org.wso2.ballerinalang.compiler.semantics.model.symbols.BAttachedFunction;
import org.wso2.ballerinalang.compiler.semantics.model.symbols.BConstantSymbol;
import org.wso2.ballerinalang.compiler.semantics.model.symbols.BInvokableSymbol;
import org.wso2.ballerinalang.compiler.semantics.model.symbols.BInvokableTypeSymbol;
import org.wso2.ballerinalang.compiler.semantics.model.symbols.BLetSymbol;
import org.wso2.ballerinalang.compiler.semantics.model.symbols.BObjectTypeSymbol;
import org.wso2.ballerinalang.compiler.semantics.model.symbols.BOperatorSymbol;
import org.wso2.ballerinalang.compiler.semantics.model.symbols.BPackageSymbol;
import org.wso2.ballerinalang.compiler.semantics.model.symbols.BRecordTypeSymbol;
import org.wso2.ballerinalang.compiler.semantics.model.symbols.BResourceFunction;
import org.wso2.ballerinalang.compiler.semantics.model.symbols.BSymbol;
import org.wso2.ballerinalang.compiler.semantics.model.symbols.BTypeSymbol;
import org.wso2.ballerinalang.compiler.semantics.model.symbols.BVarSymbol;
import org.wso2.ballerinalang.compiler.semantics.model.symbols.BXMLNSSymbol;
import org.wso2.ballerinalang.compiler.semantics.model.symbols.SymTag;
import org.wso2.ballerinalang.compiler.semantics.model.symbols.Symbols;
import org.wso2.ballerinalang.compiler.semantics.model.types.BArrayType;
import org.wso2.ballerinalang.compiler.semantics.model.types.BErrorType;
import org.wso2.ballerinalang.compiler.semantics.model.types.BField;
import org.wso2.ballerinalang.compiler.semantics.model.types.BFiniteType;
import org.wso2.ballerinalang.compiler.semantics.model.types.BFutureType;
import org.wso2.ballerinalang.compiler.semantics.model.types.BIntersectionType;
import org.wso2.ballerinalang.compiler.semantics.model.types.BInvokableType;
import org.wso2.ballerinalang.compiler.semantics.model.types.BMapType;
import org.wso2.ballerinalang.compiler.semantics.model.types.BObjectType;
import org.wso2.ballerinalang.compiler.semantics.model.types.BRecordType;
import org.wso2.ballerinalang.compiler.semantics.model.types.BStreamType;
import org.wso2.ballerinalang.compiler.semantics.model.types.BTableType;
import org.wso2.ballerinalang.compiler.semantics.model.types.BTupleType;
import org.wso2.ballerinalang.compiler.semantics.model.types.BType;
import org.wso2.ballerinalang.compiler.semantics.model.types.BTypeIdSet;
import org.wso2.ballerinalang.compiler.semantics.model.types.BTypedescType;
import org.wso2.ballerinalang.compiler.semantics.model.types.BUnionType;
import org.wso2.ballerinalang.compiler.semantics.model.types.BXMLSubType;
import org.wso2.ballerinalang.compiler.semantics.model.types.BXMLType;
import org.wso2.ballerinalang.compiler.tree.BLangAnnotationAttachment;
import org.wso2.ballerinalang.compiler.tree.BLangClassDefinition;
import org.wso2.ballerinalang.compiler.tree.BLangFunction;
import org.wso2.ballerinalang.compiler.tree.BLangIdentifier;
import org.wso2.ballerinalang.compiler.tree.BLangInvokableNode;
import org.wso2.ballerinalang.compiler.tree.BLangNode;
import org.wso2.ballerinalang.compiler.tree.BLangPackage;
import org.wso2.ballerinalang.compiler.tree.BLangSimpleVariable;
import org.wso2.ballerinalang.compiler.tree.BLangTableKeySpecifier;
import org.wso2.ballerinalang.compiler.tree.BLangVariable;
import org.wso2.ballerinalang.compiler.tree.OCEDynamicEnvironmentData;
import org.wso2.ballerinalang.compiler.tree.SimpleBLangNodeAnalyzer;
import org.wso2.ballerinalang.compiler.tree.clauses.BLangDoClause;
import org.wso2.ballerinalang.compiler.tree.clauses.BLangFromClause;
import org.wso2.ballerinalang.compiler.tree.clauses.BLangInputClause;
import org.wso2.ballerinalang.compiler.tree.clauses.BLangJoinClause;
import org.wso2.ballerinalang.compiler.tree.clauses.BLangLetClause;
import org.wso2.ballerinalang.compiler.tree.clauses.BLangLimitClause;
import org.wso2.ballerinalang.compiler.tree.clauses.BLangOnClause;
import org.wso2.ballerinalang.compiler.tree.clauses.BLangOnConflictClause;
import org.wso2.ballerinalang.compiler.tree.clauses.BLangOnFailClause;
import org.wso2.ballerinalang.compiler.tree.clauses.BLangOrderByClause;
import org.wso2.ballerinalang.compiler.tree.clauses.BLangOrderKey;
import org.wso2.ballerinalang.compiler.tree.clauses.BLangSelectClause;
import org.wso2.ballerinalang.compiler.tree.clauses.BLangWhereClause;
import org.wso2.ballerinalang.compiler.tree.expressions.BLangAccessExpression;
import org.wso2.ballerinalang.compiler.tree.expressions.BLangAnnotAccessExpr;
import org.wso2.ballerinalang.compiler.tree.expressions.BLangArrowFunction;
import org.wso2.ballerinalang.compiler.tree.expressions.BLangBinaryExpr;
import org.wso2.ballerinalang.compiler.tree.expressions.BLangCheckPanickedExpr;
import org.wso2.ballerinalang.compiler.tree.expressions.BLangCheckedExpr;
import org.wso2.ballerinalang.compiler.tree.expressions.BLangCommitExpr;
import org.wso2.ballerinalang.compiler.tree.expressions.BLangConstRef;
import org.wso2.ballerinalang.compiler.tree.expressions.BLangElvisExpr;
import org.wso2.ballerinalang.compiler.tree.expressions.BLangErrorConstructorExpr;
import org.wso2.ballerinalang.compiler.tree.expressions.BLangErrorVarRef;
import org.wso2.ballerinalang.compiler.tree.expressions.BLangExpression;
import org.wso2.ballerinalang.compiler.tree.expressions.BLangFieldBasedAccess;
import org.wso2.ballerinalang.compiler.tree.expressions.BLangGroupExpr;
import org.wso2.ballerinalang.compiler.tree.expressions.BLangIndexBasedAccess;
import org.wso2.ballerinalang.compiler.tree.expressions.BLangInferredTypedescDefaultNode;
import org.wso2.ballerinalang.compiler.tree.expressions.BLangInvocation;
import org.wso2.ballerinalang.compiler.tree.expressions.BLangLambdaFunction;
import org.wso2.ballerinalang.compiler.tree.expressions.BLangLetExpression;
import org.wso2.ballerinalang.compiler.tree.expressions.BLangListConstructorExpr;
import org.wso2.ballerinalang.compiler.tree.expressions.BLangListConstructorExpr.BLangListConstructorSpreadOpExpr;
import org.wso2.ballerinalang.compiler.tree.expressions.BLangLiteral;
import org.wso2.ballerinalang.compiler.tree.expressions.BLangNamedArgsExpression;
import org.wso2.ballerinalang.compiler.tree.expressions.BLangNumericLiteral;
import org.wso2.ballerinalang.compiler.tree.expressions.BLangObjectConstructorExpression;
import org.wso2.ballerinalang.compiler.tree.expressions.BLangQueryAction;
import org.wso2.ballerinalang.compiler.tree.expressions.BLangQueryExpr;
import org.wso2.ballerinalang.compiler.tree.expressions.BLangRawTemplateLiteral;
import org.wso2.ballerinalang.compiler.tree.expressions.BLangRecordLiteral;
import org.wso2.ballerinalang.compiler.tree.expressions.BLangRecordLiteral.BLangRecordKey;
import org.wso2.ballerinalang.compiler.tree.expressions.BLangRecordLiteral.BLangRecordKeyValueField;
import org.wso2.ballerinalang.compiler.tree.expressions.BLangRecordLiteral.BLangRecordVarNameField;
import org.wso2.ballerinalang.compiler.tree.expressions.BLangRecordVarRef;
import org.wso2.ballerinalang.compiler.tree.expressions.BLangRegExpTemplateLiteral;
import org.wso2.ballerinalang.compiler.tree.expressions.BLangRestArgsExpression;
import org.wso2.ballerinalang.compiler.tree.expressions.BLangServiceConstructorExpr;
import org.wso2.ballerinalang.compiler.tree.expressions.BLangSimpleVarRef;
import org.wso2.ballerinalang.compiler.tree.expressions.BLangStringTemplateLiteral;
import org.wso2.ballerinalang.compiler.tree.expressions.BLangTableConstructorExpr;
import org.wso2.ballerinalang.compiler.tree.expressions.BLangTernaryExpr;
import org.wso2.ballerinalang.compiler.tree.expressions.BLangTransactionalExpr;
import org.wso2.ballerinalang.compiler.tree.expressions.BLangTrapExpr;
import org.wso2.ballerinalang.compiler.tree.expressions.BLangTupleVarRef;
import org.wso2.ballerinalang.compiler.tree.expressions.BLangTypeConversionExpr;
import org.wso2.ballerinalang.compiler.tree.expressions.BLangTypeInit;
import org.wso2.ballerinalang.compiler.tree.expressions.BLangTypeTestExpr;
import org.wso2.ballerinalang.compiler.tree.expressions.BLangTypedescExpr;
import org.wso2.ballerinalang.compiler.tree.expressions.BLangUnaryExpr;
import org.wso2.ballerinalang.compiler.tree.expressions.BLangValueExpression;
import org.wso2.ballerinalang.compiler.tree.expressions.BLangVariableReference;
import org.wso2.ballerinalang.compiler.tree.expressions.BLangWaitExpr;
import org.wso2.ballerinalang.compiler.tree.expressions.BLangWaitForAllExpr;
import org.wso2.ballerinalang.compiler.tree.expressions.BLangWorkerFlushExpr;
import org.wso2.ballerinalang.compiler.tree.expressions.BLangWorkerReceive;
import org.wso2.ballerinalang.compiler.tree.expressions.BLangWorkerSyncSendExpr;
import org.wso2.ballerinalang.compiler.tree.expressions.BLangXMLAttribute;
import org.wso2.ballerinalang.compiler.tree.expressions.BLangXMLCommentLiteral;
import org.wso2.ballerinalang.compiler.tree.expressions.BLangXMLElementAccess;
import org.wso2.ballerinalang.compiler.tree.expressions.BLangXMLElementFilter;
import org.wso2.ballerinalang.compiler.tree.expressions.BLangXMLElementLiteral;
import org.wso2.ballerinalang.compiler.tree.expressions.BLangXMLNavigationAccess;
import org.wso2.ballerinalang.compiler.tree.expressions.BLangXMLProcInsLiteral;
import org.wso2.ballerinalang.compiler.tree.expressions.BLangXMLQName;
import org.wso2.ballerinalang.compiler.tree.expressions.BLangXMLQuotedString;
import org.wso2.ballerinalang.compiler.tree.expressions.BLangXMLSequenceLiteral;
import org.wso2.ballerinalang.compiler.tree.expressions.BLangXMLTextLiteral;
import org.wso2.ballerinalang.compiler.tree.statements.BLangDo;
import org.wso2.ballerinalang.compiler.tree.types.BLangLetVariable;
import org.wso2.ballerinalang.compiler.tree.types.BLangRecordTypeNode;
import org.wso2.ballerinalang.compiler.tree.types.BLangType;
import org.wso2.ballerinalang.compiler.tree.types.BLangUserDefinedType;
import org.wso2.ballerinalang.compiler.tree.types.BLangValueType;
import org.wso2.ballerinalang.compiler.util.BArrayState;
import org.wso2.ballerinalang.compiler.util.ClosureVarSymbol;
import org.wso2.ballerinalang.compiler.util.CompilerContext;
import org.wso2.ballerinalang.compiler.util.FieldKind;
import org.wso2.ballerinalang.compiler.util.ImmutableTypeCloner;
import org.wso2.ballerinalang.compiler.util.Name;
import org.wso2.ballerinalang.compiler.util.Names;
import org.wso2.ballerinalang.compiler.util.NumericLiteralSupport;
import org.wso2.ballerinalang.compiler.util.TypeDefBuilderHelper;
import org.wso2.ballerinalang.compiler.util.TypeTags;
import org.wso2.ballerinalang.compiler.util.Unifier;
import org.wso2.ballerinalang.util.Flags;
import org.wso2.ballerinalang.util.Lists;

import java.util.ArrayList;
import java.util.Collections;
import java.util.HashMap;
import java.util.HashSet;
import java.util.Iterator;
import java.util.LinkedHashMap;
import java.util.LinkedHashSet;
import java.util.LinkedList;
import java.util.List;
import java.util.Map;
import java.util.Optional;
import java.util.Set;
import java.util.Stack;
import java.util.function.BinaryOperator;
import java.util.function.Function;
import java.util.stream.Collector;
import java.util.stream.Collectors;

import javax.xml.XMLConstants;

import static org.ballerinalang.model.symbols.SymbolOrigin.SOURCE;
import static org.ballerinalang.model.symbols.SymbolOrigin.VIRTUAL;
import static org.ballerinalang.util.diagnostic.DiagnosticErrorCode.INVALID_NUM_INSERTIONS;
import static org.ballerinalang.util.diagnostic.DiagnosticErrorCode.INVALID_NUM_STRINGS;
import static org.wso2.ballerinalang.compiler.tree.BLangInvokableNode.DEFAULT_WORKER_NAME;

/**
 * @since 0.94
 */
public class TypeChecker extends SimpleBLangNodeAnalyzer<TypeChecker.AnalyzerData> {

    private static final CompilerContext.Key<TypeChecker> TYPE_CHECKER_KEY = new CompilerContext.Key<>();
    private static Set<String> listLengthModifierFunctions = new HashSet<>();
    private static Map<String, HashSet<String>> modifierFunctions = new HashMap<>();

    private static final String LIST_LANG_LIB = "lang.array";
    private static final String MAP_LANG_LIB = "lang.map";
    private static final String TABLE_LANG_LIB = "lang.table";
    private static final String VALUE_LANG_LIB = "lang.value";
    private static final String XML_LANG_LIB = "lang.xml";

    private static final String FUNCTION_NAME_PUSH = "push";
    private static final String FUNCTION_NAME_POP = "pop";
    private static final String FUNCTION_NAME_SHIFT = "shift";
    private static final String FUNCTION_NAME_UNSHIFT = "unshift";
    private static final String FUNCTION_NAME_ENSURE_TYPE = "ensureType";

    private final BLangAnonymousModelHelper anonymousModelHelper;
    private final BLangDiagnosticLog dlog;
    private final BLangMissingNodesHelper missingNodesHelper;
    private final Names names;
    private final NodeCloner nodeCloner;
    private final SemanticAnalyzer semanticAnalyzer;
    private final SymbolEnter symbolEnter;
    private final SymbolResolver symResolver;
    private final SymbolTable symTable;
    private final TypeNarrower typeNarrower;
    private final TypeParamAnalyzer typeParamAnalyzer;
    private final Types types;
    private final Unifier unifier;

    static {
        listLengthModifierFunctions.add(FUNCTION_NAME_PUSH);
        listLengthModifierFunctions.add(FUNCTION_NAME_POP);
        listLengthModifierFunctions.add(FUNCTION_NAME_SHIFT);
        listLengthModifierFunctions.add(FUNCTION_NAME_UNSHIFT);

        modifierFunctions.put(LIST_LANG_LIB, new HashSet<String>() {{
            add("remove");
            add("removeAll");
            add("setLength");
            add("reverse");
            add("sort");
            add("pop");
            add("push");
            add("shift");
            add("unshift");
        }});

        modifierFunctions.put(MAP_LANG_LIB, new HashSet<String>() {{
            add("remove");
            add("removeIfHasKey");
            add("removeAll");
        }});

        modifierFunctions.put(TABLE_LANG_LIB, new HashSet<String>() {{
            add("put");
            add("add");
            add("remove");
            add("removeIfHasKey");
            add("removeAll");
        }});

        modifierFunctions.put(VALUE_LANG_LIB, new HashSet<String>() {{
            add("mergeJson");
        }});

        modifierFunctions.put(XML_LANG_LIB, new HashSet<String>() {{
            add("setName");
            add("setChildren");
            add("strip");
        }});
    }

    public static TypeChecker getInstance(CompilerContext context) {
        TypeChecker typeChecker = context.get(TYPE_CHECKER_KEY);
        if (typeChecker == null) {
            typeChecker = new TypeChecker(context);
        }

        return typeChecker;
    }

    public TypeChecker(CompilerContext context) {
        context.put(TYPE_CHECKER_KEY, this);

        this.names = Names.getInstance(context);
        this.symTable = SymbolTable.getInstance(context);
        this.symbolEnter = SymbolEnter.getInstance(context);
        this.symResolver = SymbolResolver.getInstance(context);
        this.nodeCloner = NodeCloner.getInstance(context);
        this.types = Types.getInstance(context);
        this.dlog = BLangDiagnosticLog.getInstance(context);
        this.typeNarrower = TypeNarrower.getInstance(context);
        this.typeParamAnalyzer = TypeParamAnalyzer.getInstance(context);
        this.anonymousModelHelper = BLangAnonymousModelHelper.getInstance(context);
        this.semanticAnalyzer = SemanticAnalyzer.getInstance(context);
        this.missingNodesHelper = BLangMissingNodesHelper.getInstance(context);
        this.unifier = new Unifier();
    }

    private BType checkExpr(BLangExpression expr, SymbolEnv env, AnalyzerData data) {
        return checkExpr(expr, env, symTable.noType, data);
    }

    private BType checkExpr(BLangExpression expr, AnalyzerData data) {
        return checkExpr(expr, data.env, symTable.noType, data);
    }

    private BType checkExpr(BLangExpression expr, SymbolEnv env, BType expType, AnalyzerData data) {
        return checkExpr(expr, env, expType, DiagnosticErrorCode.INCOMPATIBLE_TYPES, data);
    }

    private BType checkExpr(BLangExpression expr, BType expType, AnalyzerData data) {
        return checkExpr(expr, data.env, expType, DiagnosticErrorCode.INCOMPATIBLE_TYPES, data);
    }

    public BType checkExpr(BLangExpression expr, SymbolEnv env) {
        return checkExpr(expr, env, symTable.noType, new Stack<>());
    }

    public BType checkExpr(BLangExpression expr, SymbolEnv env, Stack<SymbolEnv> prevEnvs,
                           Types.CommonAnalyzerData commonAnalyzerData) {
        return checkExpr(expr, env, symTable.noType, prevEnvs, commonAnalyzerData);
    }

    public BType checkExpr(BLangExpression expr, SymbolEnv env, BType expType, Stack<SymbolEnv> prevEnvs) {
        final AnalyzerData data = new AnalyzerData();
        data.env = env;
        data.prevEnvs = prevEnvs;
        data.commonAnalyzerData.queryFinalClauses = new Stack<>();
        data.commonAnalyzerData.queryEnvs = new Stack<>();
        return checkExpr(expr, env, expType, DiagnosticErrorCode.INCOMPATIBLE_TYPES, data);
    }

    public BType checkExpr(BLangExpression expr, SymbolEnv env, BType expType, Stack<SymbolEnv> prevEnvs,
                           Types.CommonAnalyzerData commonAnalyzerData) {
        final AnalyzerData data = new AnalyzerData();
        data.env = env;
        data.prevEnvs = prevEnvs;
        data.commonAnalyzerData = commonAnalyzerData;
        return checkExpr(expr, env, expType, DiagnosticErrorCode.INCOMPATIBLE_TYPES, data);
    }

    @Override
    public void analyzeNode(BLangNode node, AnalyzerData data) {
        // Ignore
    }

    @Override
    public void visit(BLangPackage node, AnalyzerData data) {
    }

    public BType checkExpr(BLangExpression expr, SymbolEnv env, BType expType, DiagnosticCode diagCode,
                           AnalyzerData data) {
        if (expr.typeChecked) {
            return expr.getBType();
        }

        if (expType.tag == TypeTags.INTERSECTION) {
            expType = ((BIntersectionType) expType).effectiveType;
        }

        SymbolEnv prevEnv = data.env;
        BType preExpType = data.expType;
        DiagnosticCode preDiagCode = data.diagCode;
        data.env = env;
        data.diagCode = diagCode;
        data.expType = expType;
        data.isTypeChecked = true;

        expr.expectedType = expType;

        expr.accept(this, data);

        BType resultRefType = Types.getReferredType(data.resultType);
        if (resultRefType.tag == TypeTags.INTERSECTION) {
            data.resultType = ((BIntersectionType) resultRefType).effectiveType;
        }

        expr.setTypeCheckedType(data.resultType);
        expr.typeChecked = data.isTypeChecked;
        data.env = prevEnv;
        data.expType = preExpType;
        data.diagCode = preDiagCode;

        validateAndSetExprExpectedType(expr, data);

        return data.resultType;
    }

    private void analyzeObjectConstructor(BLangNode node, SymbolEnv env, AnalyzerData data) {
        if (!data.commonAnalyzerData.nonErrorLoggingCheck) {
            semanticAnalyzer.analyzeNode(node, env, data.commonAnalyzerData);
        }
    }

    private void validateAndSetExprExpectedType(BLangExpression expr, AnalyzerData data) {
        if (data.resultType.tag == TypeTags.SEMANTIC_ERROR) {
            return;
        }

        // If the expected type is a map, but a record type is inferred due to the presence of `readonly` fields in
        // the mapping constructor expression, we don't override the expected type.
        if (expr.getKind() == NodeKind.RECORD_LITERAL_EXPR && expr.expectedType != null &&
                Types.getReferredType(expr.expectedType).tag == TypeTags.MAP
                && Types.getReferredType(expr.getBType()).tag == TypeTags.RECORD) {
            return;
        }

        expr.expectedType = data.resultType;
    }


    // Expressions

    public void visit(BLangLiteral literalExpr, AnalyzerData data) {

        BType literalType = setLiteralValueAndGetType(literalExpr, data.expType, data);
        if (literalType == symTable.semanticError || literalExpr.isFiniteContext) {
            return;
        }
        data.resultType = types.checkType(literalExpr, literalType, data.expType);
    }

    @Override
    public void visit(BLangXMLElementAccess xmlElementAccess, AnalyzerData data) {
        // check for undeclared namespaces.
        checkXMLNamespacePrefixes(xmlElementAccess.filters, data);
        checkExpr(xmlElementAccess.expr, symTable.xmlType, data);
        data.resultType = types.checkType(xmlElementAccess, symTable.xmlElementSeqType, data.expType);
    }

    @Override
    public void visit(BLangXMLNavigationAccess xmlNavigation, AnalyzerData data) {
        checkXMLNamespacePrefixes(xmlNavigation.filters, data);
        if (xmlNavigation.childIndex != null) {
            checkExpr(xmlNavigation.childIndex, symTable.intType, data);
        }
        BType exprType = checkExpr(xmlNavigation.expr, symTable.xmlType, data);

        if (Types.getReferredType(exprType).tag == TypeTags.UNION) {
            dlog.error(xmlNavigation.pos, DiagnosticErrorCode.TYPE_DOES_NOT_SUPPORT_XML_NAVIGATION_ACCESS,
                       xmlNavigation.expr.getBType());
        }

        BType actualType = xmlNavigation.navAccessType == XMLNavigationAccess.NavAccessType.CHILDREN
                ? symTable.xmlType : symTable.xmlElementSeqType;

        types.checkType(xmlNavigation, actualType, data.expType);
        if (xmlNavigation.navAccessType == XMLNavigationAccess.NavAccessType.CHILDREN) {
            data.resultType = symTable.xmlType;
        } else {
            data.resultType = symTable.xmlElementSeqType;
        }
    }

    private void checkXMLNamespacePrefixes(List<BLangXMLElementFilter> filters, AnalyzerData data) {
        for (BLangXMLElementFilter filter : filters) {
            if (!filter.namespace.isEmpty()) {
                Name nsName = names.fromString(filter.namespace);
                BSymbol nsSymbol = symResolver.lookupSymbolInPrefixSpace(data.env, nsName);
                filter.namespaceSymbol = nsSymbol;
                if (nsSymbol.getKind() != SymbolKind.XMLNS) {
                    dlog.error(filter.nsPos, DiagnosticErrorCode.CANNOT_FIND_XML_NAMESPACE, nsName);
                }
            }
        }
    }

    private int getPreferredMemberTypeTag(BFiniteType finiteType) {
        for (BLangExpression valueExpr : finiteType.getValueSpace()) {
            int typeTag = Types.getReferredType(valueExpr.getBType()).tag;
            if (typeTag > TypeTags.DECIMAL) {
                continue;
            }
            for (int i = TypeTags.INT; i <= TypeTags.DECIMAL; i++) {
                if (typeTag == i) {
                    return i;
                }
            }
        }
        return TypeTags.NONE;
    }

    private BType getFiniteTypeMatchWithIntType(BLangLiteral literalExpr, BFiniteType finiteType, AnalyzerData data) {
        if (literalAssignableToFiniteType(literalExpr, finiteType, TypeTags.INT)) {
            setLiteralValueForFiniteType(literalExpr, symTable.intType, data);
            return symTable.intType;
        } else if (literalAssignableToFiniteType(literalExpr, finiteType, TypeTags.BYTE)) {
            setLiteralValueForFiniteType(literalExpr, symTable.byteType, data);
            return symTable.byteType;

        } else {
            for (int tag = TypeTags.SIGNED32_INT; tag <= TypeTags.UNSIGNED8_INT; tag++) {
                if (literalAssignableToFiniteType(literalExpr, finiteType, tag)) {
                    setLiteralValueForFiniteType(literalExpr, symTable.getTypeFromTag(tag), data);
                    return symTable.getTypeFromTag(tag);
                }
            }
        }
        return symTable.noType;
    }

    private BType getFiniteTypeMatchWithIntLiteral(BLangLiteral literalExpr, BFiniteType finiteType,
                                                   Object literalValue, AnalyzerData data) {
        BType intLiteralType = getFiniteTypeMatchWithIntType(literalExpr, finiteType, data);
        if (intLiteralType != symTable.noType) {
            return intLiteralType;
        }
        int typeTag = getPreferredMemberTypeTag(finiteType);
        if (typeTag == TypeTags.NONE) {
            return symTable.intType;
        }
        if (literalAssignableToFiniteType(literalExpr, finiteType, typeTag)) {
            BType type = symTable.getTypeFromTag(typeTag);
            setLiteralValueForFiniteType(literalExpr, type, data);
            literalExpr.value = String.valueOf(literalValue);
            return type;
        }
        // Handle out of range ints
        if (literalValue instanceof Double) {
            return symTable.floatType;
        }
        if (literalValue instanceof String) {
            return symTable.decimalType;
        }
        return symTable.intType;
    }

    private BType silentIntTypeCheck(BLangLiteral literalExpr, Object literalValue, BType expType,
                                       AnalyzerData data) {
        boolean prevNonErrorLoggingCheck = data.commonAnalyzerData.nonErrorLoggingCheck;
        data.commonAnalyzerData.nonErrorLoggingCheck = true;
        int prevErrorCount = this.dlog.errorCount();
        this.dlog.resetErrorCount();
        this.dlog.mute();

        BType exprCompatibleType = getIntegerLiteralType(nodeCloner.cloneNode(literalExpr), literalValue, expType,
                data);
        data.commonAnalyzerData.nonErrorLoggingCheck = prevNonErrorLoggingCheck;
        this.dlog.setErrorCount(prevErrorCount);

        if (!prevNonErrorLoggingCheck) {
            this.dlog.unmute();
        }
        return exprCompatibleType;
    }

    private BType silentCompatibleLiteralTypeCheck(BFiniteType finiteType, BLangLiteral literalExpr,
                                                      Object literalValue, AnalyzerData data) {
        BType resIntType = symTable.semanticError;
        for (BLangExpression valueExpr : finiteType.getValueSpace()) {
            resIntType = silentIntTypeCheck(literalExpr, literalValue, valueExpr.getBType(), data);
            if (resIntType != symTable.semanticError) {
                return resIntType;
            }
        }
        return resIntType;
    }

    private BType checkIfOutOfRangeAndReturnType(BFiniteType finiteType, BLangLiteral literalExpr, Object literalValue,
                                               AnalyzerData data) {
        BType compatibleType = silentCompatibleLiteralTypeCheck(finiteType, literalExpr, literalValue, data);
        if (compatibleType == symTable.semanticError) {
            dlog.error(literalExpr.pos, DiagnosticErrorCode.OUT_OF_RANGE, literalExpr.originalValue,
                    literalExpr.getBType());
        }
        return compatibleType;
    }

    private BType getIntegerLiteralType(BLangLiteral literalExpr, Object literalValue, BType expType,
                                        AnalyzerData data) {
        BType expectedType = Types.getReferredType(expType);
        if (expectedType.tag == TypeTags.BYTE || TypeTags.isIntegerTypeTag(expectedType.tag)) {
            BType resultType = getIntLiteralType(expType, literalValue, data);
            if (resultType == symTable.semanticError) {
                dlog.error(literalExpr.pos, DiagnosticErrorCode.OUT_OF_RANGE, literalExpr.originalValue, expType);
            }
            return resultType;
        } else if (expectedType.tag == TypeTags.FLOAT) {
            // The literalValue will be a string if it was not within the bounds of what is supported by Java Long
            // or Double when it was parsed in BLangNodeBuilder
            if (literalValue instanceof String) {
                dlog.error(literalExpr.pos, DiagnosticErrorCode.OUT_OF_RANGE, literalExpr.originalValue,
                        expectedType);
                data.resultType = symTable.semanticError;
                return symTable.semanticError;
            }
            if (literalValue instanceof Double) {
                literalExpr.value = ((Double) literalValue).doubleValue();
            } else {
                literalExpr.value = ((Long) literalValue).doubleValue();
            }
            return symTable.floatType;
        } else if (expectedType.tag == TypeTags.DECIMAL) {
            literalExpr.value = String.valueOf(literalValue);
            return symTable.decimalType;
        } else if (expectedType.tag == TypeTags.FINITE) {
            BFiniteType finiteType = (BFiniteType) expectedType;
            BType compatibleType = checkIfOutOfRangeAndReturnType(finiteType, literalExpr, literalValue, data);
            if (compatibleType == symTable.semanticError) {
                data.resultType = symTable.semanticError;
                return compatibleType;
            } else {
                return getFiniteTypeMatchWithIntLiteral(literalExpr, finiteType, literalValue, data);
            }
        } else if (expectedType.tag == TypeTags.UNION) {
            BUnionType expectedUnionType = (BUnionType) expectedType;
            List<BType> memberTypes = types.getAllReferredTypes(expectedUnionType);
            for (BType memType : memberTypes) {
                int tag = memType.tag;
                if (TypeTags.isIntegerTypeTag(tag) || tag == TypeTags.BYTE) {
                    BType intLiteralType = getIntLiteralType(memType, literalValue, data);
                    if (intLiteralType == memType) {
                        return intLiteralType;
                    }
                } else if (tag == TypeTags.JSON || tag == TypeTags.ANYDATA || tag == TypeTags.ANY) {
                    if (literalValue instanceof Double) {
                        return symTable.floatType;
                    }
                    if (literalValue instanceof String) {
                        return symTable.decimalType;
                    }
                    return symTable.intType;
                }
            }

            BType finiteType = getFiniteTypeWithValuesOfSingleType(expectedUnionType, symTable.intType);
            if (finiteType != symTable.semanticError) {
                BType setType = setLiteralValueAndGetType(literalExpr, finiteType, data);
                if (literalExpr.isFiniteContext) {
                    // i.e., a match was found for a finite type
                    return setType;
                }
            }
            BType finiteTypeMatchingByte = getFiniteTypeWithValuesOfSingleType(expectedUnionType, symTable.byteType);
            if (finiteTypeMatchingByte != symTable.semanticError) {
                finiteType = finiteTypeMatchingByte;
                BType setType = setLiteralValueAndGetType(literalExpr, finiteType, data);
                if (literalExpr.isFiniteContext) {
                    // i.e., a match was found for a finite type
                    return setType;
                }
            }
            return getTypeMatchingFloatOrDecimal(finiteType, memberTypes, literalExpr, expectedUnionType, data);
        }
        if (!(literalValue instanceof Long)) {
            dlog.error(literalExpr.pos, DiagnosticErrorCode.OUT_OF_RANGE, literalExpr.originalValue,
                    literalExpr.getBType());
            data.resultType = symTable.semanticError;
            return symTable.semanticError;
        }
        return symTable.intType;
    }

    private BType getTypeOfLiteralWithFloatDiscriminator(BLangLiteral literalExpr, Object literalValue,
                                                         BType expType, AnalyzerData data) {
        String numericLiteral = NumericLiteralSupport.stripDiscriminator(String.valueOf(literalValue));
        if (!types.validateFloatLiteral(literalExpr.pos, numericLiteral)) {
            data.resultType = symTable.semanticError;
            return symTable.semanticError;
        }
        literalExpr.value = Double.parseDouble(numericLiteral);
        BType referredType = Types.getReferredType(expType);
        if (referredType.tag == TypeTags.FINITE) {
            BFiniteType finiteType = (BFiniteType) referredType;
            if (literalAssignableToFiniteType(literalExpr, finiteType, TypeTags.FLOAT)) {
                setLiteralValueForFiniteType(literalExpr, symTable.floatType, data);
                return symTable.floatType;
            }
        } else if (referredType.tag == TypeTags.UNION) {
            BUnionType unionType = (BUnionType) referredType;
            BType unionMember = getAndSetAssignableUnionMember(literalExpr, unionType, symTable.floatType, data);
            if (unionMember != symTable.noType) {
                return unionMember;
            }
        }
        return symTable.floatType;
    }

    private BType getTypeOfLiteralWithDecimalDiscriminator(BLangLiteral literalExpr, Object literalValue,
                                                           BType expType, AnalyzerData data) {
        literalExpr.value = NumericLiteralSupport.stripDiscriminator(String.valueOf(literalValue));
        BType referredType = Types.getReferredType(expType);
        if (referredType.tag == TypeTags.FINITE) {
            BFiniteType finiteType = (BFiniteType) referredType;
            if (literalAssignableToFiniteType(literalExpr, finiteType, TypeTags.DECIMAL)) {
                setLiteralValueForFiniteType(literalExpr, symTable.decimalType, data);
                return symTable.decimalType;
            }
        } else if (referredType.tag == TypeTags.UNION) {
            BUnionType unionType = (BUnionType) expType;
            BType unionMember = getAndSetAssignableUnionMember(literalExpr, unionType, symTable.decimalType, data);
            if (unionMember != symTable.noType) {
                return unionMember;
            }
        }
        return symTable.decimalType;
    }

    private BType getTypeOfDecimalFloatingPointLiteral(BLangLiteral literalExpr, Object literalValue, BType expType,
                                                       AnalyzerData data) {
        BType expectedType = Types.getReferredType(expType);
        String numericLiteral = String.valueOf(literalValue);
        if (expectedType.tag == TypeTags.DECIMAL) {
            return symTable.decimalType;
        } else if (expectedType.tag == TypeTags.FLOAT) {
            if (!types.validateFloatLiteral(literalExpr.pos, numericLiteral)) {
                data.resultType = symTable.semanticError;
                return symTable.semanticError;
            }
            return symTable.floatType;
        } else if (expectedType.tag == TypeTags.FINITE) {
            BFiniteType finiteType = (BFiniteType) expectedType;
            for (int tag = TypeTags.FLOAT; tag <= TypeTags.DECIMAL; tag++) {
                if (literalAssignableToFiniteType(literalExpr, finiteType, tag)) {
                    BType valueType = setLiteralValueAndGetType(literalExpr,  symTable.getTypeFromTag(tag), data);
                    setLiteralValueForFiniteType(literalExpr, valueType, data);
                    return valueType;
                }
            }
        } else if (expectedType.tag == TypeTags.UNION) {
            BUnionType unionType = (BUnionType) expectedType;
            for (int tag = TypeTags.FLOAT; tag <= TypeTags.DECIMAL; tag++) {
                BType unionMember =
                        getAndSetAssignableUnionMember(literalExpr, unionType, symTable.getTypeFromTag(tag), data);
                if (unionMember == symTable.floatType && !types.validateFloatLiteral(literalExpr.pos, numericLiteral)) {
                    data.resultType = symTable.semanticError;
                    return symTable.semanticError;
                } else if (unionMember != symTable.noType) {
                    return unionMember;
                }
            }
        }
        if (!types.validateFloatLiteral(literalExpr.pos, numericLiteral)) {
            data.resultType = symTable.semanticError;
            return symTable.semanticError;
        }
        return symTable.floatType;
    }

    private BType getTypeOfHexFloatingPointLiteral(BLangLiteral literalExpr, Object literalValue, BType expType,
                                                   AnalyzerData data) {
        String numericLiteral = String.valueOf(literalValue);
        if (!types.validateFloatLiteral(literalExpr.pos, numericLiteral)) {
            data.resultType = symTable.semanticError;
            return symTable.semanticError;
        }
        literalExpr.value = Double.parseDouble(numericLiteral);
        BType referredType = Types.getReferredType(expType);
        if (referredType.tag == TypeTags.FINITE) {
            BFiniteType finiteType = (BFiniteType) referredType;
            if (literalAssignableToFiniteType(literalExpr, finiteType, TypeTags.FLOAT)) {
                setLiteralValueForFiniteType(literalExpr, symTable.floatType, data);
                return symTable.floatType;
            }
        } else if (referredType.tag == TypeTags.UNION) {
            BUnionType unionType = (BUnionType) referredType;
            BType unionMember = getAndSetAssignableUnionMember(literalExpr, unionType, symTable.floatType, data);
            if (unionMember != symTable.noType) {
                return unionMember;
            }
        }
        return symTable.floatType;
    }

    public BType setLiteralValueAndGetType(BLangLiteral literalExpr, BType expType, AnalyzerData data) {
        literalExpr.isFiniteContext = false;
        Object literalValue = literalExpr.value;
        BType expectedType = Types.getReferredType(expType);

        if (literalExpr.getKind() == NodeKind.NUMERIC_LITERAL) {
            NodeKind kind = ((BLangNumericLiteral) literalExpr).kind;
            if (kind == NodeKind.INTEGER_LITERAL) {
                return getIntegerLiteralType(literalExpr, literalValue, expectedType, data);
            } else if (kind == NodeKind.DECIMAL_FLOATING_POINT_LITERAL) {
                if (NumericLiteralSupport.isFloatDiscriminated(literalExpr.originalValue)) {
                    return getTypeOfLiteralWithFloatDiscriminator(literalExpr, literalValue, expectedType, data);
                } else if (NumericLiteralSupport.isDecimalDiscriminated(literalExpr.originalValue)) {
                    return getTypeOfLiteralWithDecimalDiscriminator(literalExpr, literalValue, expectedType, data);
                } else {
                    return getTypeOfDecimalFloatingPointLiteral(literalExpr, literalValue, expectedType, data);
                }
            } else {
                return getTypeOfHexFloatingPointLiteral(literalExpr, literalValue, expectedType, data);
            }
        }

        // Get the type matching to the tag from the symbol table.
        BType literalType = symTable.getTypeFromTag(literalExpr.getBType().tag);
        if (literalType.tag == TypeTags.STRING && types.isCharLiteralValue((String) literalValue)) {
            if (expectedType.tag == TypeTags.CHAR_STRING) {
                return symTable.charStringType;
            }
            if (expectedType.tag == TypeTags.UNION) {
                Set<BType> memberTypes = new HashSet<>(types.getAllTypes(expectedType, true));
                for (BType memType : memberTypes) {
                    memType = Types.getReferredType(memType);
                    if (TypeTags.isStringTypeTag(memType.tag)) {
                        return setLiteralValueAndGetType(literalExpr, memType, data);
                    } else if (memType.tag == TypeTags.JSON || memType.tag == TypeTags.ANYDATA ||
                            memType.tag == TypeTags.ANY) {
                        return setLiteralValueAndGetType(literalExpr, symTable.charStringType, data);
                    } else if (memType.tag == TypeTags.FINITE && types.isAssignableToFiniteType(memType,
                            literalExpr)) {
                        setLiteralValueForFiniteType(literalExpr, symTable.charStringType, data);
                        return literalType;
                    }
                }
            }
            boolean foundMember = types.isAssignableToFiniteType(expectedType, literalExpr);
            if (foundMember) {
                setLiteralValueForFiniteType(literalExpr, literalType, data);
                return literalType;
            }
        } else {
            if (expectedType.tag == TypeTags.FINITE) {
                boolean foundMember = types.isAssignableToFiniteType(expectedType, literalExpr);
                if (foundMember) {
                    setLiteralValueForFiniteType(literalExpr, literalType, data);
                    return literalType;
                }
            } else if (expectedType.tag == TypeTags.UNION) {
                BUnionType unionType = (BUnionType) expectedType;
                boolean foundMember = types.getAllTypes(unionType, true)
                        .stream()
                        .anyMatch(memberType -> types.isAssignableToFiniteType(memberType, literalExpr));
                if (foundMember) {
                    setLiteralValueForFiniteType(literalExpr, literalType, data);
                    return literalType;
                }
            }
        }

        if (Types.getReferredType(literalExpr.getBType()).tag == TypeTags.BYTE_ARRAY) {
            // check whether this is a byte array
            byte[] byteArray = types.convertToByteArray((String) literalExpr.value);
            literalType = new BArrayType(symTable.byteType, null, byteArray.length,
                    BArrayState.CLOSED);
            if (Symbols.isFlagOn(expectedType.flags, Flags.READONLY)) {
                literalType = ImmutableTypeCloner.getEffectiveImmutableType(literalExpr.pos, types,
                        literalType, data.env, symTable, anonymousModelHelper, names);
            }

            if (expectedType.tag == TypeTags.ARRAY) {
                BArrayType arrayType = (BArrayType) expectedType;
                if (arrayType.state == BArrayState.INFERRED) {
                    arrayType.size = byteArray.length;
                    arrayType.state = BArrayState.CLOSED;
                }
            }
        }

        return literalType;
    }

    private BType getTypeMatchingFloatOrDecimal(BType finiteType, List<BType> memberTypes, BLangLiteral literalExpr,
                                                BUnionType expType, AnalyzerData data) {
        for (int tag = TypeTags.FLOAT; tag <= TypeTags.DECIMAL; tag++) {
            if (finiteType == symTable.semanticError) {
                BType type = symTable.getTypeFromTag(tag);
                for (BType memType : memberTypes) {
                    if (memType.tag == tag) {
                        return setLiteralValueAndGetType(literalExpr, type, data);
                    }
                }

                finiteType = getFiniteTypeWithValuesOfSingleType((BUnionType) expType, type);
                if (finiteType != symTable.semanticError) {
                    BType setType = setLiteralValueAndGetType(literalExpr, finiteType, data);
                    if (literalExpr.isFiniteContext) {
                        // i.e., a match was found for a finite type
                        return setType;
                    }
                }
            }
        }
        return symTable.intType;
    }

    private BType getAndSetAssignableUnionMember(BLangLiteral literalExpr, BUnionType expType, BType desiredType,
                                                 AnalyzerData data) {
        List<BType> members = types.getAllTypes(expType, true);
        Set<BType> memberTypes = new HashSet<>();
        members.forEach(member -> memberTypes.addAll(members));
        if (memberTypes.stream()
                .anyMatch(memType -> memType.tag == desiredType.tag
                        || memType.tag == TypeTags.JSON
                        || memType.tag == TypeTags.ANYDATA
                        || memType.tag == TypeTags.ANY)) {
            return desiredType;
        }

        BType finiteType = getFiniteTypeWithValuesOfSingleType(expType, desiredType);
        if (finiteType != symTable.semanticError) {
            BType setType = setLiteralValueAndGetType(literalExpr, finiteType, data);
            if (literalExpr.isFiniteContext) {
                // i.e., a match was found for a finite type
                return setType;
            }
        }
        return symTable.noType;
    }

    private boolean literalAssignableToFiniteType(BLangLiteral literalExpr, BFiniteType finiteType,
                                                  int targetMemberTypeTag) {
        for (BLangExpression valueExpr : finiteType.getValueSpace()) {
            if (valueExpr.getBType().tag == targetMemberTypeTag &&
                    types.checkLiteralAssignabilityBasedOnType((BLangLiteral) valueExpr, literalExpr)) {
                return true;
            }
        }
        return false;
    }

    private void setLiteralValueForFiniteType(BLangLiteral literalExpr, BType type, AnalyzerData data) {
        types.setImplicitCastExpr(literalExpr, type, data.expType);
        data.resultType = type;
        literalExpr.isFiniteContext = true;
    }

    private BType getFiniteTypeWithValuesOfSingleType(BUnionType unionType, BType matchType) {
        List<BFiniteType> finiteTypeMembers = types.getAllTypes(unionType, true).stream()
                .filter(memType -> memType.tag == TypeTags.FINITE)
                .map(memFiniteType -> (BFiniteType) memFiniteType)
                .collect(Collectors.toList());

        if (finiteTypeMembers.isEmpty()) {
            return symTable.semanticError;
        }

        int tag = matchType.tag;
        Set<BLangExpression> matchedValueSpace = new LinkedHashSet<>();

        for (BFiniteType finiteType : finiteTypeMembers) {
            Set<BLangExpression> set = new HashSet<>();
            for (BLangExpression expression : finiteType.getValueSpace()) {
                if (expression.getBType().tag == tag) {
                    set.add(expression);
                }
            }
            matchedValueSpace.addAll(set);
        }

        if (matchedValueSpace.isEmpty()) {
            return symTable.semanticError;
        }

        return new BFiniteType(null, matchedValueSpace);
    }

    private BType getIntLiteralType(BType expType, Object literalValue, AnalyzerData data) {
        // The literalValue will be a string if it is not within the bounds of what is supported by Java Long,
        // indicating that it is an overflown Ballerina int
        if (!(literalValue instanceof Long)) {
            data.resultType = symTable.semanticError;
            return symTable.semanticError;
        }
        switch (expType.tag) {
            case TypeTags.INT:
                return symTable.intType;
            case TypeTags.BYTE:
                if (types.isByteLiteralValue((Long) literalValue)) {
                    return symTable.byteType;
                }
                break;
            case TypeTags.SIGNED32_INT:
                if (types.isSigned32LiteralValue((Long) literalValue)) {
                    return symTable.signed32IntType;
                }
                break;
            case TypeTags.SIGNED16_INT:
                if (types.isSigned16LiteralValue((Long) literalValue)) {
                    return symTable.signed16IntType;
                }
                break;
            case TypeTags.SIGNED8_INT:
                if (types.isSigned8LiteralValue((Long) literalValue)) {
                    return symTable.signed8IntType;
                }
                break;
            case TypeTags.UNSIGNED32_INT:
                if (types.isUnsigned32LiteralValue((Long) literalValue)) {
                    return symTable.unsigned32IntType;
                }
                break;
            case TypeTags.UNSIGNED16_INT:
                if (types.isUnsigned16LiteralValue((Long) literalValue)) {
                    return symTable.unsigned16IntType;
                }
                break;
            case TypeTags.UNSIGNED8_INT:
                if (types.isUnsigned8LiteralValue((Long) literalValue)) {
                    return symTable.unsigned8IntType;
                }
                break;
            default:
        }
        return symTable.intType;
    }

    @Override
    public void visit(BLangListConstructorExpr listConstructor, AnalyzerData data) {
        BType expType = data.expType;
        if (expType.tag == TypeTags.NONE || expType.tag == TypeTags.READONLY) {
            BType inferredType = getInferredTupleType(listConstructor, expType, data);
            data.resultType = inferredType == symTable.semanticError ?
                    symTable.semanticError : types.checkType(listConstructor, inferredType, expType);
            return;
        }

        data.resultType = checkListConstructorCompatibility(expType, listConstructor, data);
    }

    @Override
    public void visit(BLangTableConstructorExpr tableConstructorExpr, AnalyzerData data) {
        BType expType = data.expType;
        if (expType.tag == TypeTags.NONE || expType.tag == TypeTags.ANY || expType.tag == TypeTags.ANYDATA) {
            InferredTupleDetails inferredTupleDetails =
                    checkExprList(new ArrayList<>(tableConstructorExpr.recordLiteralList), data);

            // inferredTupleDetails cannot have restMemberTypes as it does not support spread operator yet.
            List<BType> memTypes = inferredTupleDetails.fixedMemberTypes;
            for (BType memType : memTypes) {
                if (memType == symTable.semanticError) {
                    data.resultType = symTable.semanticError;
                    return;
                }
            }

            // If we don't have a contextually applicable type and don't have members in the table constructor expr,
            // we cannot derive the table type
            if (expType.tag == TypeTags.NONE && tableConstructorExpr.recordLiteralList.size() == 0) {
                dlog.error(tableConstructorExpr.pos, DiagnosticErrorCode.CANNOT_INFER_MEMBER_TYPE_FOR_TABLE);
                data.resultType = symTable.semanticError;
                return;
            }

            // if the contextually expected type is `any` and the key specifier is defined,
            // then we cannot derive a table type
            if (expType.tag == TypeTags.ANY && tableConstructorExpr.tableKeySpecifier != null) {
                dlog.error(tableConstructorExpr.tableKeySpecifier.pos,
                        DiagnosticErrorCode.KEY_SPECIFIER_NOT_ALLOWED_FOR_TARGET_ANY);
                data.resultType = symTable.semanticError;
                return;
            }

            BType inherentMemberType;
            if (tableConstructorExpr.tableKeySpecifier == null && expType.tag != TypeTags.NONE) {
                inherentMemberType = getMappingConstructorCompatibleNonUnionType(expType, data);
            } else {
                inherentMemberType = inferTableMemberType(memTypes, tableConstructorExpr, data);
                for (BLangRecordLiteral recordLiteral : tableConstructorExpr.recordLiteralList) {
                    recordLiteral.setBType(inherentMemberType);
                }
            }
            BTableType tableType = new BTableType(TypeTags.TABLE, inherentMemberType, null);
            if (!validateTableConstructorExpr(tableConstructorExpr, tableType, data)) {
                data.resultType = symTable.semanticError;
                return;
            }
            if (checkKeySpecifier(tableConstructorExpr, tableType, data)) {
                return;
            }
            data.resultType = tableType;
            return;
        }

        BType applicableExpType = Types.getReferredType(expType);

        applicableExpType = applicableExpType.tag == TypeTags.INTERSECTION ?
                ((BIntersectionType) applicableExpType).effectiveType : applicableExpType;

        if (applicableExpType.tag == TypeTags.TABLE) {
            List<BType> memTypes = new ArrayList<>();
            for (BLangRecordLiteral recordLiteral : tableConstructorExpr.recordLiteralList) {
                BLangRecordLiteral clonedExpr = recordLiteral;
                if (data.commonAnalyzerData.nonErrorLoggingCheck) {
                    clonedExpr.cloneAttempt++;
                    clonedExpr = nodeCloner.cloneNode(recordLiteral);
                }
                BType recordType = checkExpr(clonedExpr, ((BTableType) applicableExpType).constraint, data);
                if (recordType == symTable.semanticError) {
                    data.resultType = symTable.semanticError;
                    return;
                }
                memTypes.add(recordType);
            }

            if (!(validateKeySpecifierInTableConstructor((BTableType) applicableExpType,
                    tableConstructorExpr.recordLiteralList, data) &&
                    validateTableConstructorExpr(tableConstructorExpr, (BTableType) applicableExpType, data))) {
                data.resultType = symTable.semanticError;
                return;
            }

            BTableType expectedTableType = (BTableType) applicableExpType;
            if (expectedTableType.constraint.tag == TypeTags.MAP && expectedTableType.isTypeInlineDefined) {
                if (validateMapConstraintTable(applicableExpType)) {
                    data.resultType = symTable.semanticError;
                    return;
                }
                data.resultType = expType;
                return;
            }

            BTableType tableType = new BTableType(TypeTags.TABLE, inferTableMemberType(memTypes, applicableExpType),
                                                  null);

            if (Symbols.isFlagOn(applicableExpType.flags, Flags.READONLY)) {
                tableType.flags |= Flags.READONLY;
            }

            if (checkKeySpecifier(tableConstructorExpr, tableType, data)) {
                return;
            }

            if (!expectedTableType.fieldNameList.isEmpty() && tableType.fieldNameList.isEmpty()) {
                tableType.fieldNameList = expectedTableType.fieldNameList;
            }

            if (isSameTableType(tableType, (BTableType) applicableExpType)) {
                data.resultType = expType;
            } else {
                data.resultType = tableType;
            }
        } else if (applicableExpType.tag == TypeTags.UNION) {

            boolean prevNonErrorLoggingCheck = data.commonAnalyzerData.nonErrorLoggingCheck;
            data.commonAnalyzerData.nonErrorLoggingCheck = true;
            int errorCount = this.dlog.errorCount();
            this.dlog.mute();

            List<BType> matchingTypes = new ArrayList<>();
            BUnionType expectedType = (BUnionType) applicableExpType;
            for (BType memType : expectedType.getMemberTypes()) {
                dlog.resetErrorCount();

                BLangTableConstructorExpr clonedTableExpr = tableConstructorExpr;
                if (data.commonAnalyzerData.nonErrorLoggingCheck) {
                    tableConstructorExpr.cloneAttempt++;
                    clonedTableExpr = nodeCloner.cloneNode(tableConstructorExpr);
                }

                BType resultType = checkExpr(clonedTableExpr, memType, data);
                if (resultType != symTable.semanticError && dlog.errorCount() == 0 &&
                        isUniqueType(matchingTypes, resultType)) {
                    matchingTypes.add(resultType);
                }
            }

            data.commonAnalyzerData.nonErrorLoggingCheck = prevNonErrorLoggingCheck;
            this.dlog.setErrorCount(errorCount);
            if (!prevNonErrorLoggingCheck) {
                this.dlog.unmute();
            }

            if (matchingTypes.isEmpty()) {
                BLangTableConstructorExpr exprToLog = tableConstructorExpr;
                if (data.commonAnalyzerData.nonErrorLoggingCheck) {
                    tableConstructorExpr.cloneAttempt++;
                    exprToLog = nodeCloner.cloneNode(tableConstructorExpr);
                }

                dlog.error(tableConstructorExpr.pos, DiagnosticErrorCode.INCOMPATIBLE_TYPES, expType,
                        getInferredTableType(exprToLog, data));

            } else if (matchingTypes.size() != 1) {
                dlog.error(tableConstructorExpr.pos, DiagnosticErrorCode.AMBIGUOUS_TYPES,
                        expType);
            } else {
                data.resultType = checkExpr(tableConstructorExpr, matchingTypes.get(0), data);
                return;
            }
            data.resultType = symTable.semanticError;
        } else {
            data.resultType = types.checkType(tableConstructorExpr.pos,
                    getInferredTableType(nodeCloner.cloneNode(tableConstructorExpr), data), expType,
                    DiagnosticErrorCode.INCOMPATIBLE_TYPES);
        }
    }

    private BType getInferredTableType(BLangTableConstructorExpr exprToLog, AnalyzerData data) {
        InferredTupleDetails inferredTupleDetails =
                checkExprList(new ArrayList<>(exprToLog.recordLiteralList), data);

        // inferredTupleDetails cannot have restMemberTypes as it does not support spread operator yet.
        List<BType> memTypes = inferredTupleDetails.fixedMemberTypes;
        for (BType memType : memTypes) {
            if (memType == symTable.semanticError) {
                return  symTable.semanticError;
            }
        }

        return new BTableType(TypeTags.TABLE, inferTableMemberType(memTypes, exprToLog, data), null);
    }

    private boolean checkKeySpecifier(BLangTableConstructorExpr tableConstructorExpr, BTableType tableType,
                                      AnalyzerData data) {
        if (tableConstructorExpr.tableKeySpecifier != null) {
            if (!(validateTableKeyValue(getTableKeyNameList(tableConstructorExpr.
                    tableKeySpecifier), tableConstructorExpr.recordLiteralList, data))) {
                data.resultType = symTable.semanticError;
                return true;
            }
            tableType.fieldNameList = getTableKeyNameList(tableConstructorExpr.tableKeySpecifier);
        }
        return false;
    }

    private BType inferTableMemberType(List<BType> memTypes, BType expType) {

        if (memTypes.isEmpty()) {
            return ((BTableType) expType).constraint;
        }

        LinkedHashSet<BType> result = new LinkedHashSet<>();

        result.add(memTypes.get(0));

        BUnionType unionType = BUnionType.create(null, result);
        for (int i = 1; i < memTypes.size(); i++) {
            BType source = memTypes.get(i);
            if (!types.isAssignable(source, unionType)) {
                result.add(source);
                unionType = BUnionType.create(null, result);
            }
        }

        if (unionType.getMemberTypes().size() == 1) {
            return memTypes.get(0);
        }

        return unionType;
    }

    private BType inferTableMemberType(List<BType> memTypes, BLangTableConstructorExpr tableConstructorExpr,
                                       AnalyzerData data) {
        BLangTableKeySpecifier keySpecifier = tableConstructorExpr.tableKeySpecifier;
        List<String> keySpecifierFieldNames = new ArrayList<>();
        List<BType> restFieldTypes = new ArrayList<>();


        if (keySpecifier != null) {
            for (IdentifierNode identifierNode : keySpecifier.fieldNameIdentifierList) {
                keySpecifierFieldNames.add(((BLangIdentifier) identifierNode).value);
            }
        }

        LinkedHashMap<String, List<BField>> fieldNameToFields = new LinkedHashMap<>();
        for (BType memType : memTypes) {
            BRecordType member = (BRecordType) memType;
            for (Map.Entry<String, BField> entry : member.fields.entrySet()) {
                String key = entry.getKey();
                BField field = entry.getValue();

                if (fieldNameToFields.containsKey(key)) {
                    fieldNameToFields.get(key).add(field);
                } else {
                    fieldNameToFields.put(key, new ArrayList<>() {{
                        add(field);
                    }});
                }
            }

            if (!member.sealed) {
                restFieldTypes.add(member.restFieldType);
            }
        }

        LinkedHashSet<BField> inferredFields = new LinkedHashSet<>();
        int memTypesSize = memTypes.size();

        for (Map.Entry<String, List<BField>> entry : fieldNameToFields.entrySet()) {
            String fieldName = entry.getKey();
            List<BField> fields = entry.getValue();

            List<BType> types = new ArrayList<>();
            for (BField field : fields) {
                types.add(field.getType());
            }

            for (BType memType : memTypes) {
                BRecordType bMemType = (BRecordType) memType;
                if (bMemType.sealed || bMemType.fields.containsKey(fieldName)) {
                    continue;
                }

                BType restFieldType = bMemType.restFieldType;
                types.add(restFieldType);
            }

            BField resultantField = createFieldWithType(fields.get(0), types);
            boolean isOptional = hasOptionalFields(fields) || fields.size() != memTypesSize;

            if (isOptional) {
                resultantField.symbol.flags = Flags.OPTIONAL;
            } else if (keySpecifierFieldNames.contains(fieldName)) {
                resultantField.symbol.flags = Flags.REQUIRED | Flags.READONLY;
            } else {
                resultantField.symbol.flags = Flags.REQUIRED;
            }

            inferredFields.add(resultantField);
        }

        return createTableConstraintRecordType(inferredFields, restFieldTypes, tableConstructorExpr.pos, data);
    }

    private boolean isSameTableType(BTableType source, BTableType target) {
        return target.keyTypeConstraint != symTable.neverType && source.constraint.equals(target.constraint) &&
                source.fieldNameList.equals(target.fieldNameList);
    }

    /**
     * Create a new {@code BField} out of existing {@code BField}, while changing its type.
     * The new type is derived from the given list of bTypes.
     *
     * @param field  - existing {@code BField}
     * @param bTypes - list of bTypes
     * @return a {@code BField}
     */
    private BField createFieldWithType(BField field, List<BType> bTypes) {
        BType resultantType = getResultantType(bTypes);

        BVarSymbol originalSymbol = field.symbol;
        BVarSymbol fieldSymbol = new BVarSymbol(originalSymbol.flags, originalSymbol.name, originalSymbol.pkgID,
                resultantType, originalSymbol.owner, originalSymbol.pos, VIRTUAL);

        return new BField(field.name, field.pos, fieldSymbol);
    }

    /**
     * Get the resultant type from a {@code List<BType>}.
     *
     * @param bTypes bType list (size > 0)
     * @return {@code BUnionType} if effective members in list is > 1. {@code BType} Otherwise.
     */
    private BType getResultantType(List<BType> bTypes) {
        LinkedHashSet<BType> bTypeSet = new LinkedHashSet<>(bTypes);
        List<BType> flattenBTypes = new ArrayList<>(bTypes.size());
        addFlattenMemberTypes(flattenBTypes, bTypeSet);

        return getRepresentativeBroadType(flattenBTypes);
    }

    private void addFlattenMemberTypes(List<BType> flattenBTypes, LinkedHashSet<BType> bTypes) {
        for (BType memberType : bTypes) {
            BType bType;
            switch (memberType.tag) {
                case TypeTags.UNION:
                    addFlattenMemberTypes(flattenBTypes, ((BUnionType) memberType).getMemberTypes());
                    continue;
                case TypeTags.TYPEREFDESC:
                    BType constraint = Types.getReferredType(memberType);
                    if (constraint.tag == TypeTags.UNION) {
                        addFlattenMemberTypes(flattenBTypes, ((BUnionType) constraint).getMemberTypes());
                        continue;
                    }
                    bType = constraint;
                    break;
                default:
                    bType = memberType;
                    break;
            }

            flattenBTypes.add(bType);
        }
    }

    private boolean hasOptionalFields(List<BField> fields) {
        for (BField field : fields) {
            if (field.symbol.getFlags().contains(Flag.OPTIONAL)) {
                return true;
            }
        }
        return false;
    }

    private BRecordType createTableConstraintRecordType(Set<BField> inferredFields, List<BType> restFieldTypes,
                                                        Location pos, AnalyzerData data) {
        PackageID pkgID = data.env.enclPkg.symbol.pkgID;
        BRecordTypeSymbol recordSymbol = createRecordTypeSymbol(pkgID, pos, VIRTUAL, data);

        for (BField field : inferredFields) {
            recordSymbol.scope.define(field.name, field.symbol);
        }

        BRecordType recordType = new BRecordType(recordSymbol);
        recordType.fields = inferredFields.stream().collect(getFieldCollector());

        recordSymbol.type = recordType;
        recordType.tsymbol = recordSymbol;

        BLangRecordTypeNode recordTypeNode = TypeDefBuilderHelper.createRecordTypeNode(recordType, pkgID, symTable,
                pos);
        recordTypeNode.initFunction = TypeDefBuilderHelper.createInitFunctionForRecordType(recordTypeNode, data.env,
                                                                                           names, symTable);
        TypeDefBuilderHelper.createTypeDefinitionForTSymbol(recordType, recordSymbol, recordTypeNode, data.env);

        if (restFieldTypes.isEmpty()) {
            recordType.sealed = true;
            recordType.restFieldType = symTable.noType;
        } else {
            recordType.restFieldType = getResultantType(restFieldTypes);
        }

        return recordType;
    }

    private Collector<BField, ?, LinkedHashMap<String, BField>> getFieldCollector() {
        BinaryOperator<BField> mergeFunc = (u, v) -> {
            throw new IllegalStateException(String.format("Duplicate key %s", u));
        };
        return Collectors.toMap(field -> field.name.value, Function.identity(), mergeFunc, LinkedHashMap::new);
    }

    private boolean validateTableType(BTableType tableType, AnalyzerData data) {
        BType constraint = Types.getReferredType(tableType.constraint);
        if (tableType.isTypeInlineDefined && !types.isAssignable(constraint, symTable.mapAllType)) {
            dlog.error(tableType.constraintPos, DiagnosticErrorCode.TABLE_CONSTRAINT_INVALID_SUBTYPE, constraint);
            data.resultType = symTable.semanticError;
            return false;
        }
        return true;
    }

    private boolean validateKeySpecifierInTableConstructor(BTableType tableType,
                                                         List<BLangRecordLiteral> recordLiterals, AnalyzerData data) {
        List<String> fieldNameList = tableType.fieldNameList;
        if (!fieldNameList.isEmpty()) {
            return validateTableKeyValue(fieldNameList, recordLiterals, data);
        }
        return true;
    }

    private boolean validateTableKeyValue(List<String> keySpecifierFieldNames,
                                                           List<BLangRecordLiteral> recordLiterals, AnalyzerData data) {

        for (String fieldName : keySpecifierFieldNames) {
            for (BLangRecordLiteral recordLiteral : recordLiterals) {
                BLangExpression recordKeyValueField = getRecordKeyValueField(recordLiteral, fieldName);
                if (recordKeyValueField != null && isConstExpression(recordKeyValueField)) {
                    continue;
                }

                dlog.error(recordLiteral.pos,
                        DiagnosticErrorCode.KEY_SPECIFIER_FIELD_VALUE_MUST_BE_CONSTANT_EXPR, fieldName);
                data.resultType = symTable.semanticError;
            }
        }

        return data.resultType != symTable.semanticError;
    }

    private boolean isConstExpression(BLangExpression expression) {
        switch(expression.getKind()) {
            case LITERAL:
            case NUMERIC_LITERAL:
            case STRING_TEMPLATE_LITERAL:
            case XML_ELEMENT_LITERAL:
            case XML_TEXT_LITERAL:
            case LIST_CONSTRUCTOR_EXPR:
            case TABLE_CONSTRUCTOR_EXPR:
            case RECORD_LITERAL_EXPR:
            case TYPE_CONVERSION_EXPR:
            case UNARY_EXPR:
            case BINARY_EXPR:
            case TYPE_TEST_EXPR:
            case TERNARY_EXPR:
                return true;
            case SIMPLE_VARIABLE_REF:
                return (((BLangSimpleVarRef) expression).symbol.tag & SymTag.CONSTANT) == SymTag.CONSTANT;
            case GROUP_EXPR:
                return isConstExpression(((BLangGroupExpr) expression).expression);
            default:
                return false;
        }
    }

    private BLangExpression getRecordKeyValueField(BLangRecordLiteral recordLiteral,
                                                            String fieldName) {
        for (RecordLiteralNode.RecordField recordField : recordLiteral.fields) {
            if (recordField.isKeyValueField()) {
                BLangRecordLiteral.BLangRecordKeyValueField recordKeyValueField =
                        (BLangRecordLiteral.BLangRecordKeyValueField) recordField;
                if (fieldName.equals(recordKeyValueField.key.toString())) {
                    return recordKeyValueField.valueExpr;
                }
            } else if (recordField.getKind() == NodeKind.SIMPLE_VARIABLE_REF) {
                if (fieldName.equals(((BLangRecordVarNameField) recordField).variableName.value)) {
                    return (BLangRecordLiteral.BLangRecordVarNameField) recordField;
                }
            }
        }

        return null;
    }

    public boolean validateKeySpecifier(List<String> fieldNameList, BType constraint,
                                         Location pos) {
        for (String fieldName : fieldNameList) {
            BField field = types.getTableConstraintField(constraint, fieldName);
            if (field == null) {
                dlog.error(pos,
                        DiagnosticErrorCode.INVALID_FIELD_NAMES_IN_KEY_SPECIFIER, fieldName, constraint);
                return true;
            }

            if (!Symbols.isFlagOn(field.symbol.flags, Flags.READONLY)) {
                dlog.error(pos,
                        DiagnosticErrorCode.KEY_SPECIFIER_FIELD_MUST_BE_READONLY, fieldName);
                return true;
            }

            if (!Symbols.isFlagOn(field.symbol.flags, Flags.REQUIRED)) {
                dlog.error(pos,
                        DiagnosticErrorCode.KEY_SPECIFIER_FIELD_MUST_BE_REQUIRED, fieldName);
                return true;
            }

            if (!types.isAssignable(field.type, symTable.anydataType)) {
                dlog.error(pos,
                        DiagnosticErrorCode.KEY_SPECIFIER_FIELD_MUST_BE_ANYDATA, fieldName, constraint);
                return true;
            }
        }
        return false;
    }

    private boolean validateTableConstructorExpr(BLangTableConstructorExpr tableConstructorExpr, BTableType tableType,
                                                 AnalyzerData data) {
        BType constraintType = Types.getReferredType(tableType.constraint);
        List<String> fieldNameList = new ArrayList<>();
        boolean isKeySpecifierEmpty = tableConstructorExpr.tableKeySpecifier == null;
        if (!isKeySpecifierEmpty) {
            fieldNameList.addAll(getTableKeyNameList(tableConstructorExpr.tableKeySpecifier));

            if (tableType.fieldNameList.isEmpty() && validateKeySpecifier(fieldNameList,
                    constraintType.tag != TypeTags.INTERSECTION ? constraintType :
                            ((BIntersectionType) constraintType).effectiveType,
                    tableConstructorExpr.tableKeySpecifier.pos)) {
                data.resultType = symTable.semanticError;
                return false;
            }

            if (!tableType.fieldNameList.isEmpty() && !tableType.fieldNameList.equals(fieldNameList)) {
                dlog.error(tableConstructorExpr.tableKeySpecifier.pos, DiagnosticErrorCode.TABLE_KEY_SPECIFIER_MISMATCH,
                        tableType.fieldNameList.toString(), fieldNameList.toString());
                data.resultType = symTable.semanticError;
                return false;
            }
        }

        BType keyTypeConstraint = tableType.keyTypeConstraint;
        if (keyTypeConstraint != null) {
            keyTypeConstraint = Types.getReferredType(keyTypeConstraint);
            List<BType> memberTypes = new ArrayList<>();

            switch (keyTypeConstraint.tag) {
                case TypeTags.TUPLE:
                    for (Type type : ((TupleType) keyTypeConstraint).getTupleTypes()) {
                        memberTypes.add((BType) type);
                    }
                    break;
                case TypeTags.RECORD:
                    Map<String, BField> fieldList = ((BRecordType) keyTypeConstraint).getFields();
                    memberTypes = fieldList.entrySet().stream()
                            .filter(e -> fieldNameList.contains(e.getKey())).map(entry -> entry.getValue().type)
                            .collect(Collectors.toList());
                    if (memberTypes.isEmpty()) {
                        memberTypes.add(keyTypeConstraint);
                    }
                    break;
                default:
                    memberTypes.add(keyTypeConstraint);
            }

            if (isKeySpecifierEmpty && keyTypeConstraint.tag == TypeTags.NEVER) {
                return true;
            }

            if (isKeySpecifierEmpty ||
                    tableConstructorExpr.tableKeySpecifier.fieldNameIdentifierList.size() != memberTypes.size()) {
                if (isKeySpecifierEmpty) {
                    dlog.error(tableConstructorExpr.pos,
                            DiagnosticErrorCode.KEY_SPECIFIER_EMPTY_FOR_PROVIDED_KEY_CONSTRAINT, memberTypes);
                } else {
                    dlog.error(tableConstructorExpr.pos,
                            DiagnosticErrorCode.KEY_SPECIFIER_SIZE_MISMATCH_WITH_KEY_CONSTRAINT,
                            memberTypes, tableConstructorExpr.tableKeySpecifier.fieldNameIdentifierList);
                }
                data.resultType = symTable.semanticError;
                return false;
            }

            List<IdentifierNode> fieldNameIdentifierList = tableConstructorExpr.tableKeySpecifier.
                    fieldNameIdentifierList;

            int index = 0;
            for (IdentifierNode identifier : fieldNameIdentifierList) {
                BField field = types.getTableConstraintField(constraintType, ((BLangIdentifier) identifier).value);
                if (field == null || !types.isAssignable(field.type, memberTypes.get(index))) {
                    dlog.error(tableConstructorExpr.tableKeySpecifier.pos,
                            DiagnosticErrorCode.KEY_SPECIFIER_MISMATCH_WITH_KEY_CONSTRAINT,
                            fieldNameIdentifierList.toString(), memberTypes.toString());
                    data.resultType = symTable.semanticError;
                    return false;
                }
                index++;
            }
        }

        return true;
    }

    public boolean validateMapConstraintTable(BType expType) {
        if (expType != null && (!((BTableType) expType).fieldNameList.isEmpty() ||
                ((BTableType) expType).keyTypeConstraint != null) &&
                !expType.tsymbol.owner.getFlags().contains(Flag.LANG_LIB)) {
            dlog.error(((BTableType) expType).keyPos,
                    DiagnosticErrorCode.KEY_CONSTRAINT_NOT_SUPPORTED_FOR_TABLE_WITH_MAP_CONSTRAINT);
            return true;
        }
        return false;
    }

    private List<String> getTableKeyNameList(BLangTableKeySpecifier tableKeySpecifier) {
        List<String> fieldNamesList = new ArrayList<>();
        for (IdentifierNode identifier : tableKeySpecifier.fieldNameIdentifierList) {
            fieldNamesList.add(((BLangIdentifier) identifier).value);
        }

        return fieldNamesList;
    }

    private BType createTableKeyConstraint(List<String> fieldNames, BType constraintType) {
        if (fieldNames.isEmpty()) {
            return symTable.semanticError;
        }

        List<BType> memTypes = new ArrayList<>();
        for (String fieldName : fieldNames) {
            //null is not possible for field
            BField tableConstraintField = types.getTableConstraintField(constraintType, fieldName);

            if (tableConstraintField == null) {
                return symTable.semanticError;
            }

            BType fieldType = tableConstraintField.type;
            memTypes.add(fieldType);
        }

        if (memTypes.size() == 1) {
            return memTypes.get(0);
        }

        return new BTupleType(memTypes);
    }

    private BType checkListConstructorCompatibility(BType bType, BLangListConstructorExpr listConstructor,
                                                    AnalyzerData data) {
        int tag = bType.tag;
        if (tag == TypeTags.UNION) {
            boolean prevNonErrorLoggingCheck = data.commonAnalyzerData.nonErrorLoggingCheck;
            int errorCount = this.dlog.errorCount();
            data.commonAnalyzerData.nonErrorLoggingCheck = true;
            this.dlog.mute();

            List<BType> compatibleTypes = new ArrayList<>();
            boolean erroredExpType = false;
            for (BType memberType : ((BUnionType) bType).getMemberTypes()) {
                if (memberType == symTable.semanticError) {
                    if (!erroredExpType) {
                        erroredExpType = true;
                    }
                    continue;
                }

                BType listCompatibleMemType = getListConstructorCompatibleNonUnionType(memberType, data);
                if (listCompatibleMemType == symTable.semanticError) {
                    continue;
                }

                dlog.resetErrorCount();
                BType memCompatibiltyType = checkListConstructorCompatibility(listCompatibleMemType, listConstructor,
                                                                              data);
                if (memCompatibiltyType != symTable.semanticError && dlog.errorCount() == 0 &&
                        isUniqueType(compatibleTypes, memCompatibiltyType)) {
                    compatibleTypes.add(memCompatibiltyType);
                }
            }

            data.commonAnalyzerData.nonErrorLoggingCheck = prevNonErrorLoggingCheck;
            this.dlog.setErrorCount(errorCount);
            if (!prevNonErrorLoggingCheck) {
                this.dlog.unmute();
            }

            if (compatibleTypes.isEmpty()) {
                BLangListConstructorExpr exprToLog = listConstructor;
                if (data.commonAnalyzerData.nonErrorLoggingCheck) {
                    listConstructor.cloneAttempt++;
                    exprToLog = nodeCloner.cloneNode(listConstructor);
                }

                BType inferredTupleType = getInferredTupleType(exprToLog, symTable.noType, data);

                if (!erroredExpType && inferredTupleType != symTable.semanticError) {
                    dlog.error(listConstructor.pos, DiagnosticErrorCode.INCOMPATIBLE_TYPES, data.expType,
                               inferredTupleType);
                }
                return symTable.semanticError;
            } else if (compatibleTypes.size() != 1) {
                dlog.error(listConstructor.pos, DiagnosticErrorCode.AMBIGUOUS_TYPES,
                        data.expType);
                return symTable.semanticError;
            }

            return checkListConstructorCompatibility(compatibleTypes.get(0), listConstructor, data);
        }

        if (tag == TypeTags.TYPEREFDESC) {
            BType refType = Types.getReferredType(bType);
            BType compatibleType = checkListConstructorCompatibility(refType, listConstructor, data);
            return compatibleType == refType ? bType : compatibleType;
        }

        if (tag == TypeTags.INTERSECTION) {
            return checkListConstructorCompatibility(((BIntersectionType) bType).effectiveType, listConstructor, data);
        }

        BType possibleType = getListConstructorCompatibleNonUnionType(bType, data);

        switch (possibleType.tag) {
            case TypeTags.ARRAY:
                return checkArrayType(listConstructor, (BArrayType) possibleType, data);
            case TypeTags.TUPLE:
                return checkTupleType(listConstructor, (BTupleType) possibleType, data);
            case TypeTags.READONLY:
                return checkReadOnlyListType(listConstructor, data);
            case TypeTags.TYPEDESC:
                // i.e typedesc t = [int, string]
                listConstructor.isTypedescExpr = true;
                InferredTupleDetails inferredTupleDetails = new InferredTupleDetails();
                for (BLangExpression expr : listConstructor.exprs) {
                    if (expr.getKind() == NodeKind.LIST_CONSTRUCTOR_SPREAD_OP) {
                        BLangExpression spreadOpExpr = ((BLangListConstructorSpreadOpExpr) expr).expr;
                        BType spreadOpExprType = checkExpr(spreadOpExpr, symTable.noType, data);
                        updateInferredTupleDetailsFromSpreadMember(expr.pos, spreadOpExprType, inferredTupleDetails);
                        continue;
                    }

                    BType resultType = checkExpr(expr, symTable.noType, data);

                    BType memberType = resultType;
                    if (expr.getKind() == NodeKind.TYPEDESC_EXPRESSION) {
                        memberType = ((BLangTypedescExpr) expr).resolvedType;
                    } else if (expr.getKind() == NodeKind.SIMPLE_VARIABLE_REF) {
                        memberType = ((BLangSimpleVarRef) expr).symbol.type;
                    }

                    if (inferredTupleDetails.restMemberTypes.isEmpty()) {
                        inferredTupleDetails.fixedMemberTypes.add(memberType);
                    } else {
                        inferredTupleDetails.restMemberTypes.add(memberType);
                    }
                }

                BTupleType tupleType = new BTupleType(inferredTupleDetails.fixedMemberTypes);
                if (!inferredTupleDetails.restMemberTypes.isEmpty()) {
                    tupleType.restType = getRepresentativeBroadType(inferredTupleDetails.restMemberTypes);
                }

                listConstructor.typedescType = tupleType;
                return new BTypedescType(listConstructor.typedescType, null);
        }

        BLangListConstructorExpr exprToLog = listConstructor;
        if (data.commonAnalyzerData.nonErrorLoggingCheck) {
            listConstructor.cloneAttempt++;
            exprToLog = nodeCloner.cloneNode(listConstructor);
        }

        if (bType == symTable.semanticError) {
            // Ignore the return value, we only need to visit the expressions.
            getInferredTupleType(exprToLog, symTable.semanticError, data);
        } else {
            dlog.error(listConstructor.pos, DiagnosticErrorCode.INCOMPATIBLE_TYPES, bType,
                    getInferredTupleType(exprToLog, symTable.noType, data));
        }

        return symTable.semanticError;
    }

    private void updateInferredTupleDetailsFromSpreadMember(Location spreadMemberPos, BType spreadOpExprType,
                                                            InferredTupleDetails inferredTupleDetails) {
        BType originalExprType = spreadOpExprType;
        spreadOpExprType = Types.getReferredType(spreadOpExprType);

        if (!inferredTupleDetails.restMemberTypes.isEmpty()) {
            if (spreadOpExprType.tag == TypeTags.TUPLE) {
                BTupleType bTupleType = (BTupleType) spreadOpExprType;
                inferredTupleDetails.restMemberTypes.addAll(bTupleType.tupleTypes);
                if (!types.isFixedLengthTuple(bTupleType)) {
                    inferredTupleDetails.restMemberTypes.add(bTupleType.restType);
                }
            } else if (spreadOpExprType.tag == TypeTags.ARRAY) {
                BArrayType bArrayType = (BArrayType) spreadOpExprType;
                inferredTupleDetails.restMemberTypes.add(bArrayType.eType);
            } else {
                dlog.error(spreadMemberPos, DiagnosticErrorCode.CANNOT_INFER_TYPE_FROM_SPREAD_OP, originalExprType);
                inferredTupleDetails.restMemberTypes.add(symTable.semanticError);
            }
            return;
        }

        if (spreadOpExprType.tag == TypeTags.TUPLE) {
            BTupleType bTupleType = (BTupleType) spreadOpExprType;
            inferredTupleDetails.fixedMemberTypes.addAll(bTupleType.tupleTypes);
            if (!types.isFixedLengthTuple(bTupleType)) {
                inferredTupleDetails.restMemberTypes.add(bTupleType.restType);
            }
        } else if (spreadOpExprType.tag == TypeTags.ARRAY) {
            BArrayType bArrayType = (BArrayType) spreadOpExprType;
            if (bArrayType.state == BArrayState.CLOSED) {
                for (int i = 0; i < bArrayType.size; i++) {
                    inferredTupleDetails.fixedMemberTypes.add(bArrayType.eType);
                }
            } else {
                inferredTupleDetails.restMemberTypes.add(bArrayType.eType);
            }
        } else {
            dlog.error(spreadMemberPos, DiagnosticErrorCode.CANNOT_INFER_TYPE_FROM_SPREAD_OP, originalExprType);
            inferredTupleDetails.fixedMemberTypes.add(symTable.semanticError);
        }
    }

    private BType getListConstructorCompatibleNonUnionType(BType type, AnalyzerData data) {
        switch (type.tag) {
            case TypeTags.ARRAY:
            case TypeTags.TUPLE:
            case TypeTags.READONLY:
            case TypeTags.TYPEDESC:
                return type;
            case TypeTags.JSON:
                return !Symbols.isFlagOn(type.flags, Flags.READONLY) ? symTable.arrayJsonType :
                        ImmutableTypeCloner.getEffectiveImmutableType(null, types, symTable.arrayJsonType,
                                data.env, symTable, anonymousModelHelper, names);
            case TypeTags.ANYDATA:
                return !Symbols.isFlagOn(type.flags, Flags.READONLY) ? symTable.arrayAnydataType :
                        ImmutableTypeCloner.getEffectiveImmutableType(null, types, symTable.arrayAnydataType,
                                data.env, symTable, anonymousModelHelper, names);
            case TypeTags.ANY:
                return !Symbols.isFlagOn(type.flags, Flags.READONLY) ? symTable.arrayAllType :
                        ImmutableTypeCloner.getEffectiveImmutableType(null, types, symTable.arrayAllType, data.env,
                                                                      symTable, anonymousModelHelper, names);
            case TypeTags.INTERSECTION:
                return ((BIntersectionType) type).effectiveType;
            case TypeTags.TYPEREFDESC:
                return type;
        }
        return symTable.semanticError;
    }

    private BType checkArrayType(BLangListConstructorExpr listConstructor, BArrayType arrayType, AnalyzerData data) {
        int listExprSize = 0;
        if (arrayType.state != BArrayState.OPEN) {
            for (BLangExpression expr : listConstructor.exprs) {
                if (expr.getKind() != NodeKind.LIST_CONSTRUCTOR_SPREAD_OP) {
                    listExprSize++;
                    continue;
                }

                BLangExpression spreadOpExpr = ((BLangListConstructorSpreadOpExpr) expr).expr;
                BType spreadOpType = checkExpr(spreadOpExpr, data);
                spreadOpType = Types.getReferredType(spreadOpType);

                switch (spreadOpType.tag) {
                    case TypeTags.ARRAY:
                        int arraySize = ((BArrayType) spreadOpType).size;
                        if (arraySize >= 0) {
                            listExprSize += arraySize;
                            continue;
                        }

                        dlog.error(spreadOpExpr.pos,
                                DiagnosticErrorCode.INVALID_SPREAD_OP_FIXED_LENGTH_LIST_EXPECTED);
                        return symTable.semanticError;
                    case TypeTags.TUPLE:
                        BTupleType tType = (BTupleType) spreadOpType;
                        if (types.isFixedLengthTuple(tType)) {
                            listExprSize += tType.tupleTypes.size();
                            continue;
                        }

                        dlog.error(spreadOpExpr.pos,
                                DiagnosticErrorCode.INVALID_SPREAD_OP_FIXED_LENGTH_LIST_EXPECTED);
                        return symTable.semanticError;
                }
            }
        }

        BType eType = arrayType.eType;

        if (arrayType.state == BArrayState.INFERRED) {
            arrayType.size = listExprSize;
            arrayType.state = BArrayState.CLOSED;
        } else if (arrayType.state != BArrayState.OPEN && arrayType.size != listExprSize) {
            if (arrayType.size < listExprSize) {
                dlog.error(listConstructor.pos, DiagnosticErrorCode.MISMATCHING_ARRAY_LITERAL_VALUES, arrayType.size,
                        listExprSize);
                return symTable.semanticError;
            }

            if (!types.hasFillerValue(eType)) {
                dlog.error(listConstructor.pos, DiagnosticErrorCode.INVALID_LIST_CONSTRUCTOR_ELEMENT_TYPE,
                        data.expType);
                return symTable.semanticError;
            }
        }

        boolean errored = false;
        for (BLangExpression expr : listConstructor.exprs) {
            if (expr.getKind() != NodeKind.LIST_CONSTRUCTOR_SPREAD_OP) {
                errored |= exprIncompatible(eType, expr, data);
                continue;
            }

            BLangExpression spreadOpExpr = ((BLangListConstructorSpreadOpExpr) expr).expr;
            BType spreadOpType = checkExpr(spreadOpExpr, data);
            BType spreadOpReferredType = Types.getReferredType(spreadOpType);

            switch (spreadOpReferredType.tag) {
                case TypeTags.ARRAY:
                    BType spreadOpeType = ((BArrayType) spreadOpReferredType).eType;
                    if (types.typeIncompatible(spreadOpExpr.pos, spreadOpeType, eType)) {
                        return symTable.semanticError;
                    }
                    break;
                case TypeTags.TUPLE:
                    BTupleType spreadOpTuple = (BTupleType) spreadOpReferredType;
                    List<BType> tupleTypes = spreadOpTuple.tupleTypes;
                    for (BType tupleMemberType : tupleTypes) {
                        if (types.typeIncompatible(spreadOpExpr.pos, tupleMemberType, eType)) {
                            return symTable.semanticError;
                        }
                    }

                    if (!types.isFixedLengthTuple(spreadOpTuple)) {
                        if (types.typeIncompatible(spreadOpExpr.pos, spreadOpTuple.restType, eType)) {
                            return symTable.semanticError;
                        }
                    }
                    break;
                default:
                    dlog.error(spreadOpExpr.pos, DiagnosticErrorCode.INCOMPATIBLE_TYPES_LIST_SPREAD_OP, spreadOpType);
                    return symTable.semanticError;
            }
        }

        return errored ? symTable.semanticError : arrayType;
    }

    private BType checkTupleType(BLangListConstructorExpr listConstructor, BTupleType tupleType, AnalyzerData data) {
        List<BLangExpression> exprs = listConstructor.exprs;
        List<BType> memberTypes = tupleType.tupleTypes;
        int memberTypeSize = memberTypes.size();
        BType restType = tupleType.restType;

        if (types.isFixedLengthTuple(tupleType)) {
            int listExprSize = 0;
            for (BLangExpression expr : exprs) {
                if (expr.getKind() != NodeKind.LIST_CONSTRUCTOR_SPREAD_OP) {
                    listExprSize++;
                    continue;
                }

                BLangExpression spreadOpExpr = ((BLangListConstructorSpreadOpExpr) expr).expr;
                BType spreadOpType = checkExpr(spreadOpExpr, data);
                spreadOpType = Types.getReferredType(spreadOpType);

                switch (spreadOpType.tag) {
                    case TypeTags.ARRAY:
                        int arraySize = ((BArrayType) spreadOpType).size;
                        if (arraySize >= 0) {
                            listExprSize += arraySize;
                            continue;
                        }

                        dlog.error(spreadOpExpr.pos, DiagnosticErrorCode.INVALID_SPREAD_OP_FIXED_LENGTH_LIST_EXPECTED);
                        return symTable.semanticError;
                    case TypeTags.TUPLE:
                        BTupleType tType = (BTupleType) spreadOpType;
                        if (types.isFixedLengthTuple(tType)) {
                            listExprSize += tType.tupleTypes.size();
                            continue;
                        }

                        dlog.error(spreadOpExpr.pos, DiagnosticErrorCode.INVALID_SPREAD_OP_FIXED_LENGTH_LIST_EXPECTED);
                        return symTable.semanticError;
                }
            }

            if (listExprSize < memberTypeSize) {
                for (int i = listExprSize; i < memberTypeSize; i++) {
                    // Skip filler values for resourceAccessPathSegments
                    if (data.isResourceAccessPathSegments || !types.hasFillerValue(memberTypes.get(i))) {
                        dlog.error(listConstructor.pos, DiagnosticErrorCode.INVALID_LIST_CONSTRUCTOR_ELEMENT_TYPE,
                                memberTypes.get(i));
                        return symTable.semanticError;
                    }
                }
            } else if (listExprSize > memberTypeSize) {
                dlog.error(listConstructor.pos, DiagnosticErrorCode.TUPLE_AND_EXPRESSION_SIZE_DOES_NOT_MATCH);
                return symTable.semanticError;
            }
        }

        boolean errored = false;
        int nonRestTypeIndex = 0;

        for (BLangExpression expr : exprs) {
            int remainNonRestCount = memberTypeSize - nonRestTypeIndex;

            if (expr.getKind() != NodeKind.LIST_CONSTRUCTOR_SPREAD_OP) {
                if (remainNonRestCount > 0) {
                    errored |= exprIncompatible(memberTypes.get(nonRestTypeIndex), expr, data);
                    nonRestTypeIndex++;
                } else {
                    errored |= exprIncompatible(restType, expr, data);
                }
                continue;
            }

            BLangExpression spreadOpExpr = ((BLangListConstructorSpreadOpExpr) expr).expr;
            BType spreadOpType = checkExpr(spreadOpExpr, data);
            BType spreadOpReferredType = Types.getReferredType(spreadOpType);

            switch (spreadOpReferredType.tag) {
                case TypeTags.ARRAY:
                    BArrayType spreadOpArray = (BArrayType) spreadOpReferredType;
                    if (spreadOpArray.state == BArrayState.CLOSED) {
                        for (int i = 0; i < spreadOpArray.size && nonRestTypeIndex < memberTypeSize;
                             i++, nonRestTypeIndex++) {
                            if (types.typeIncompatible(spreadOpExpr.pos, spreadOpArray.eType,
                                    memberTypes.get(nonRestTypeIndex))) {
                                return symTable.semanticError;
                            }
                        }

                        if (remainNonRestCount < spreadOpArray.size) {
                            if (types.typeIncompatible(spreadOpExpr.pos, spreadOpArray.eType, restType)) {
                                return symTable.semanticError;
                            }
                        }
                        continue;
                    }

                    if (remainNonRestCount > 0) {
                        dlog.error(spreadOpExpr.pos, DiagnosticErrorCode.INVALID_SPREAD_OP_FIXED_MEMBER_EXPECTED,
                                memberTypes.get(nonRestTypeIndex));
                        return symTable.semanticError;
                    }

                    if (types.typeIncompatible(spreadOpExpr.pos, spreadOpArray.eType, restType)) {
                        return symTable.semanticError;
                    }
                    break;
                case TypeTags.TUPLE:
                    BTupleType spreadOpTuple = (BTupleType) spreadOpReferredType;
                    int spreadOpMemberTypeSize = spreadOpTuple.tupleTypes.size();

                    if (types.isFixedLengthTuple(spreadOpTuple)) {
                        for (int i = 0; i < spreadOpMemberTypeSize && nonRestTypeIndex < memberTypeSize;
                             i++, nonRestTypeIndex++) {
                            if (types.typeIncompatible(spreadOpExpr.pos, spreadOpTuple.tupleTypes.get(i),
                                    memberTypes.get(nonRestTypeIndex))) {
                                return symTable.semanticError;
                            }
                        }

                        for (int i = remainNonRestCount; i < spreadOpMemberTypeSize; i++) {
                            if (types.typeIncompatible(spreadOpExpr.pos, spreadOpTuple.tupleTypes.get(i), restType)) {
                                return symTable.semanticError;
                            }
                        }
                        continue;
                    }

                    if (spreadOpMemberTypeSize < remainNonRestCount) {
                        dlog.error(spreadOpExpr.pos, DiagnosticErrorCode.INVALID_SPREAD_OP_FIXED_MEMBER_EXPECTED,
                                memberTypes.get(nonRestTypeIndex + spreadOpMemberTypeSize));
                        return symTable.semanticError;
                    }

                    for (int i = 0; nonRestTypeIndex < memberTypeSize; i++, nonRestTypeIndex++) {
                        if (types.typeIncompatible(spreadOpExpr.pos, spreadOpTuple.tupleTypes.get(i),
                                memberTypes.get(nonRestTypeIndex))) {
                            return symTable.semanticError;
                        }
                    }

                    for (int i = nonRestTypeIndex; i < spreadOpMemberTypeSize; i++) {
                        if (types.typeIncompatible(spreadOpExpr.pos, spreadOpTuple.tupleTypes.get(i), restType)) {
                            return symTable.semanticError;
                        }
                    }

                    if (types.typeIncompatible(spreadOpExpr.pos, spreadOpTuple.restType, restType)) {
                        return symTable.semanticError;
                    }
                    break;
                default:
                    dlog.error(spreadOpExpr.pos, DiagnosticErrorCode.INCOMPATIBLE_TYPES_LIST_SPREAD_OP, spreadOpType);
                    return symTable.semanticError;
            }
        }

        while (nonRestTypeIndex < memberTypeSize) {
            // Skip filler values for resourceAccessPathSegments
            if (data.isResourceAccessPathSegments || !types.hasFillerValue(memberTypes.get(nonRestTypeIndex))) {
                dlog.error(listConstructor.pos, DiagnosticErrorCode.INVALID_LIST_CONSTRUCTOR_ELEMENT_TYPE,
                        memberTypes.get(nonRestTypeIndex));
                return symTable.semanticError;
            }
            nonRestTypeIndex++;
        }

        return errored ? symTable.semanticError : tupleType;
    }

    private BType checkReadOnlyListType(BLangListConstructorExpr listConstructor, AnalyzerData data) {
        if (!data.commonAnalyzerData.nonErrorLoggingCheck) {
            BType inferredType = getInferredTupleType(listConstructor, symTable.readonlyType, data);

            if (inferredType == symTable.semanticError) {
                return symTable.semanticError;
            }
            return types.checkType(listConstructor, inferredType, symTable.readonlyType);
        }

        for (BLangExpression expr : listConstructor.exprs) {
            if (expr.getKind() == NodeKind.LIST_CONSTRUCTOR_SPREAD_OP) {
                expr = ((BLangListConstructorSpreadOpExpr) expr).expr;
            }

            if (exprIncompatible(symTable.readonlyType, expr, data)) {
                return symTable.semanticError;
            }
        }

        return symTable.readonlyType;
    }

    private boolean exprIncompatible(BType eType, BLangExpression expr, AnalyzerData data) {
        if (expr.typeChecked) {
            return expr.getBType() == symTable.semanticError;
        }

        BLangExpression exprToCheck = expr;

        if (data.commonAnalyzerData.nonErrorLoggingCheck) {
            expr.cloneAttempt++;
            exprToCheck = nodeCloner.cloneNode(expr);
        }

        return checkExpr(exprToCheck, eType, data) == symTable.semanticError;
    }

    private InferredTupleDetails checkExprList(List<BLangExpression> exprs, AnalyzerData data) {
        return checkExprList(exprs, symTable.noType, data);
    }

    private InferredTupleDetails checkExprList(List<BLangExpression> exprs, BType expType, AnalyzerData data) {
        InferredTupleDetails inferredTupleDetails = new InferredTupleDetails();
        SymbolEnv prevEnv = data.env;
        BType preExpType = data.expType;
        data.expType = expType;
        for (BLangExpression e : exprs) {
            if (e.getKind() == NodeKind.LIST_CONSTRUCTOR_SPREAD_OP) {
                BLangExpression spreadOpExpr = ((BLangListConstructorSpreadOpExpr) e).expr;
                BType spreadOpExprType = checkExpr(spreadOpExpr, expType, data);
                updateInferredTupleDetailsFromSpreadMember(e.pos, spreadOpExprType, inferredTupleDetails);
                continue;
            }

            checkExpr(e, expType, data);
            if (inferredTupleDetails.restMemberTypes.isEmpty()) {
                inferredTupleDetails.fixedMemberTypes.add(data.resultType);
            } else {
                inferredTupleDetails.restMemberTypes.add(data.resultType);
            }
        }
        data.env = prevEnv;
        data.expType = preExpType;
        return inferredTupleDetails;
    }

    private static class InferredTupleDetails {
        List<BType> fixedMemberTypes = new ArrayList<>();
        List<BType> restMemberTypes = new ArrayList<>();
    }

    private BType getInferredTupleType(BLangListConstructorExpr listConstructor, BType expType, AnalyzerData data) {
        InferredTupleDetails inferredTupleDetails = checkExprList(listConstructor.exprs, expType, data);
        List<BType> fixedMemberTypes = inferredTupleDetails.fixedMemberTypes;
        List<BType> restMemberTypes = inferredTupleDetails.restMemberTypes;

        for (BType memType : fixedMemberTypes) {
            if (memType == symTable.semanticError) {
                return symTable.semanticError;
            }
        }

        for (BType memType : restMemberTypes) {
            if (memType == symTable.semanticError) {
                return symTable.semanticError;
            }
        }

        BTupleType tupleType = new BTupleType(fixedMemberTypes);
        if (!restMemberTypes.isEmpty()) {
            tupleType.restType = getRepresentativeBroadType(restMemberTypes);
        }

        if (expType.tag != TypeTags.READONLY) {
            return tupleType;
        }

        tupleType.flags |= Flags.READONLY;
        return tupleType;
    }


    public void visit(BLangRecordLiteral recordLiteral, AnalyzerData data) {
        BType expType = data.expType;
        int expTypeTag = Types.getReferredType(expType).tag;

        if (expTypeTag == TypeTags.NONE || expTypeTag == TypeTags.READONLY) {
            expType = defineInferredRecordType(recordLiteral, expType, data);
        } else if (expTypeTag == TypeTags.OBJECT) {
            dlog.error(recordLiteral.pos, DiagnosticErrorCode.INVALID_RECORD_LITERAL, expType);
            data.resultType = symTable.semanticError;
            return;
        }

        data.resultType = getEffectiveMappingType(recordLiteral,
                                             checkMappingConstructorCompatibility(expType, recordLiteral, data), data);
    }

    private BType getEffectiveMappingType(BLangRecordLiteral recordLiteral, BType applicableMappingType,
                                          AnalyzerData data) {
        BType refType = Types.getReferredType(applicableMappingType);
        if (applicableMappingType == symTable.semanticError ||
                (refType.tag == TypeTags.RECORD && Symbols.isFlagOn(applicableMappingType.flags,
                                                                                  Flags.READONLY))) {
            return applicableMappingType;
        }

        Map<String, RecordLiteralNode.RecordField> readOnlyFields = new LinkedHashMap<>();
        LinkedHashMap<String, BField> applicableTypeFields =
                refType.tag == TypeTags.RECORD ? ((BRecordType) refType).fields :
                        new LinkedHashMap<>();

        for (RecordLiteralNode.RecordField field : recordLiteral.fields) {
            if (field.getKind() == NodeKind.RECORD_LITERAL_SPREAD_OP) {
                continue;
            }

            String name;
            if (field.isKeyValueField()) {
                BLangRecordKeyValueField keyValueField = (BLangRecordKeyValueField) field;

                if (!keyValueField.readonly) {
                    continue;
                }

                BLangExpression keyExpr = keyValueField.key.expr;
                if (keyExpr.getKind() == NodeKind.SIMPLE_VARIABLE_REF) {
                    name = ((BLangSimpleVarRef) keyExpr).variableName.value;
                } else {
                    name = (String) ((BLangLiteral) keyExpr).value;
                }
            } else {
                BLangRecordVarNameField varNameField = (BLangRecordVarNameField) field;

                if (!varNameField.readonly) {
                    continue;
                }
                name = varNameField.variableName.value;
            }

            if (applicableTypeFields.containsKey(name) &&
                    Symbols.isFlagOn(applicableTypeFields.get(name).symbol.flags, Flags.READONLY)) {
                continue;
            }

            readOnlyFields.put(name, field);
        }

        if (readOnlyFields.isEmpty()) {
            return applicableMappingType;
        }

        PackageID pkgID = data.env.enclPkg.symbol.pkgID;
        Location pos = recordLiteral.pos;
        BRecordTypeSymbol recordSymbol = createRecordTypeSymbol(pkgID, pos, VIRTUAL, data);

        LinkedHashMap<String, BField> newFields = new LinkedHashMap<>();

        for (Map.Entry<String, RecordLiteralNode.RecordField> readOnlyEntry : readOnlyFields.entrySet()) {
            RecordLiteralNode.RecordField field = readOnlyEntry.getValue();

            String key = readOnlyEntry.getKey();
            Name fieldName = names.fromString(key);

            BType readOnlyFieldType;
            if (field.isKeyValueField()) {
                readOnlyFieldType = ((BLangRecordKeyValueField) field).valueExpr.getBType();
            } else {
                // Has to be a varname field.
                readOnlyFieldType = ((BLangRecordVarNameField) field).getBType();
            }

            BVarSymbol fieldSymbol = new BVarSymbol(Flags.asMask(new HashSet<Flag>() {{
                add(Flag.REQUIRED);
                add(Flag.READONLY);
            }}), fieldName, pkgID, readOnlyFieldType, recordSymbol,
                                                    ((BLangNode) field).pos, VIRTUAL);
            newFields.put(key, new BField(fieldName, null, fieldSymbol));
            recordSymbol.scope.define(fieldName, fieldSymbol);
        }

        BRecordType recordType = new BRecordType(recordSymbol, recordSymbol.flags);
        if (refType.tag == TypeTags.MAP) {
            recordType.sealed = false;
            recordType.restFieldType = ((BMapType) refType).constraint;
        } else {
            BRecordType applicableRecordType = (BRecordType) refType;
            boolean allReadOnlyFields = true;

            for (Map.Entry<String, BField> origEntry : applicableRecordType.fields.entrySet()) {
                String fieldName = origEntry.getKey();
                BField field = origEntry.getValue();

                if (readOnlyFields.containsKey(fieldName)) {
                    // Already defined.
                    continue;
                }

                BVarSymbol origFieldSymbol = field.symbol;
                long origFieldFlags = origFieldSymbol.flags;

                if (allReadOnlyFields && !Symbols.isFlagOn(origFieldFlags, Flags.READONLY)) {
                    allReadOnlyFields = false;
                }

                BVarSymbol fieldSymbol = new BVarSymbol(origFieldFlags, field.name, pkgID,
                                                        origFieldSymbol.type, recordSymbol, field.pos, VIRTUAL);
                newFields.put(fieldName, new BField(field.name, null, fieldSymbol));
                recordSymbol.scope.define(field.name, fieldSymbol);
            }

            recordType.sealed = applicableRecordType.sealed;
            recordType.restFieldType = applicableRecordType.restFieldType;

            if (recordType.sealed && allReadOnlyFields) {
                recordType.flags |= Flags.READONLY;
                recordType.tsymbol.flags |= Flags.READONLY;
            }

        }

        recordType.fields = newFields;
        recordSymbol.type = recordType;
        recordType.tsymbol = recordSymbol;

        BLangRecordTypeNode recordTypeNode = TypeDefBuilderHelper.createRecordTypeNode(recordType, pkgID, symTable,
                                                                                       pos);
        recordTypeNode.initFunction = TypeDefBuilderHelper.createInitFunctionForRecordType(recordTypeNode, data.env,
                                                                                           names, symTable);
        TypeDefBuilderHelper.createTypeDefinitionForTSymbol(recordType, recordSymbol, recordTypeNode, data.env);

        if (refType.tag == TypeTags.RECORD) {
            BRecordType applicableRecordType = (BRecordType) refType;
            BTypeSymbol applicableRecordTypeSymbol = applicableRecordType.tsymbol;
            BLangUserDefinedType origTypeRef = new BLangUserDefinedType(
                    ASTBuilderUtil.createIdentifier(
                            pos,
                            TypeDefBuilderHelper.getPackageAlias(data.env, pos.lineRange().filePath(),
                                                                 applicableRecordTypeSymbol.pkgID)),
                    ASTBuilderUtil.createIdentifier(pos, applicableRecordTypeSymbol.name.value));
            origTypeRef.pos = pos;
            origTypeRef.setBType(applicableRecordType);
            recordTypeNode.typeRefs.add(origTypeRef);
        } else if (refType.tag == TypeTags.MAP) {
            recordLiteral.expectedType = applicableMappingType;
        }

        return recordType;
    }

    private BType checkMappingConstructorCompatibility(BType bType, BLangRecordLiteral mappingConstructor,
                                                       AnalyzerData data) {
        int tag = bType.tag;
        if (tag == TypeTags.UNION) {
            boolean prevNonErrorLoggingCheck = data.commonAnalyzerData.nonErrorLoggingCheck;
            data.commonAnalyzerData.nonErrorLoggingCheck = true;
            int errorCount = this.dlog.errorCount();
            this.dlog.mute();

            List<BType> compatibleTypes = new ArrayList<>();
            boolean erroredExpType = false;
            for (BType memberType : ((BUnionType) bType).getMemberTypes()) {
                if (memberType == symTable.semanticError) {
                    if (!erroredExpType) {
                        erroredExpType = true;
                    }
                    continue;
                }

                BType listCompatibleMemType = getMappingConstructorCompatibleNonUnionType(memberType, data);
                if (listCompatibleMemType == symTable.semanticError) {
                    continue;
                }

                dlog.resetErrorCount();
                BType memCompatibiltyType = checkMappingConstructorCompatibility(listCompatibleMemType,
                                                                                 mappingConstructor, data);

                if (memCompatibiltyType != symTable.semanticError && dlog.errorCount() == 0 &&
                        isUniqueType(compatibleTypes, memCompatibiltyType)) {
                    compatibleTypes.add(memCompatibiltyType);
                }
            }

            data.commonAnalyzerData.nonErrorLoggingCheck = prevNonErrorLoggingCheck;
            dlog.setErrorCount(errorCount);
            if (!prevNonErrorLoggingCheck) {
                this.dlog.unmute();
            }

            if (compatibleTypes.isEmpty()) {
                if (!erroredExpType) {
                    reportIncompatibleMappingConstructorError(mappingConstructor, bType, data);
                }
                validateSpecifiedFields(mappingConstructor, symTable.semanticError, data);
                return symTable.semanticError;
            } else if (compatibleTypes.size() != 1) {
                dlog.error(mappingConstructor.pos, DiagnosticErrorCode.AMBIGUOUS_TYPES, bType);
                validateSpecifiedFields(mappingConstructor, symTable.semanticError, data);
                return symTable.semanticError;
            }

            return checkMappingConstructorCompatibility(compatibleTypes.get(0), mappingConstructor, data);
        }

        if (tag == TypeTags.TYPEREFDESC) {
            BType refType = Types.getReferredType(bType);
            BType compatibleType = checkMappingConstructorCompatibility(refType, mappingConstructor, data);
            return compatibleType == refType ? bType : compatibleType;
        }

        if (tag == TypeTags.INTERSECTION) {
            return checkMappingConstructorCompatibility(((BIntersectionType) bType).effectiveType, mappingConstructor,
                                                        data);
        }

        BType possibleType = getMappingConstructorCompatibleNonUnionType(bType, data);

        switch (possibleType.tag) {
            case TypeTags.MAP:
                return validateSpecifiedFields(mappingConstructor, possibleType, data) ? possibleType :
                        symTable.semanticError;
            case TypeTags.RECORD:
                boolean isSpecifiedFieldsValid = validateSpecifiedFields(mappingConstructor, possibleType, data);

                boolean hasAllRequiredFields = validateRequiredFields((BRecordType) possibleType,
                                                                      mappingConstructor.fields,
                                                                      mappingConstructor.pos, data);

                return isSpecifiedFieldsValid && hasAllRequiredFields ? possibleType : symTable.semanticError;
            case TypeTags.READONLY:
                return checkReadOnlyMappingType(mappingConstructor, data);
        }
        reportIncompatibleMappingConstructorError(mappingConstructor, bType, data);
        validateSpecifiedFields(mappingConstructor, symTable.semanticError, data);
        return symTable.semanticError;
    }

    private BType checkReadOnlyMappingType(BLangRecordLiteral mappingConstructor, AnalyzerData data) {
        if (!data.commonAnalyzerData.nonErrorLoggingCheck) {
            BType inferredType = defineInferredRecordType(mappingConstructor, symTable.readonlyType, data);

            if (inferredType == symTable.semanticError) {
                return symTable.semanticError;
            }
            return checkMappingConstructorCompatibility(inferredType, mappingConstructor, data);
        }

        for (RecordLiteralNode.RecordField field : mappingConstructor.fields) {
            BLangExpression exprToCheck;

            if (field.isKeyValueField()) {
                exprToCheck = ((BLangRecordKeyValueField) field).valueExpr;
            } else if (field.getKind() == NodeKind.RECORD_LITERAL_SPREAD_OP) {
                exprToCheck = ((BLangRecordLiteral.BLangRecordSpreadOperatorField) field).expr;
            } else {
                exprToCheck = (BLangRecordVarNameField) field;
            }

            if (exprIncompatible(symTable.readonlyType, exprToCheck, data)) {
                return symTable.semanticError;
            }
        }

        return symTable.readonlyType;
    }

    private BType getMappingConstructorCompatibleNonUnionType(BType type, AnalyzerData data) {
        switch (type.tag) {
            case TypeTags.MAP:
            case TypeTags.RECORD:
            case TypeTags.READONLY:
                return type;
            case TypeTags.JSON:
                return !Symbols.isFlagOn(type.flags, Flags.READONLY) ? symTable.mapJsonType :
                        ImmutableTypeCloner.getEffectiveImmutableType(null, types, symTable.mapJsonType, data.env,
                                                                      symTable, anonymousModelHelper, names);
            case TypeTags.ANYDATA:
                return !Symbols.isFlagOn(type.flags, Flags.READONLY) ? symTable.mapAnydataType :
                        ImmutableTypeCloner.getEffectiveImmutableType(null, types, symTable.mapAnydataType,
                                data.env, symTable, anonymousModelHelper, names);
            case TypeTags.ANY:
                return !Symbols.isFlagOn(type.flags, Flags.READONLY) ? symTable.mapAllType :
                        ImmutableTypeCloner.getEffectiveImmutableType(null, types, symTable.mapAllType, data.env,
                                                                      symTable, anonymousModelHelper, names);
            case TypeTags.INTERSECTION:
                return ((BIntersectionType) type).effectiveType;
            case TypeTags.TYPEREFDESC:
                BType refType = Types.getReferredType(type);
                BType compatibleType = getMappingConstructorCompatibleNonUnionType(refType, data);
                return compatibleType == refType ? type : compatibleType;
        }
        return symTable.semanticError;
    }

    private boolean isMappingConstructorCompatibleType(BType type) {
        return Types.getReferredType(type).tag == TypeTags.RECORD
                || Types.getReferredType(type).tag == TypeTags.MAP;
    }

    private void reportIncompatibleMappingConstructorError(BLangRecordLiteral mappingConstructorExpr, BType expType,
                                                           AnalyzerData data) {
        if (expType == symTable.semanticError) {
            return;
        }

        if (expType.tag != TypeTags.UNION) {
            dlog.error(mappingConstructorExpr.pos,
                    DiagnosticErrorCode.MAPPING_CONSTRUCTOR_COMPATIBLE_TYPE_NOT_FOUND, expType);
            return;
        }

        BUnionType unionType = (BUnionType) expType;
        BType[] memberTypes = types.getAllTypes(unionType, true).toArray(new BType[0]);

        // Special case handling for `T?` where T is a record type. This is done to give more user friendly error
        // messages for this common scenario.
        if (memberTypes.length == 2) {
            BRecordType recType = null;

            if (memberTypes[0].tag == TypeTags.RECORD && memberTypes[1].tag == TypeTags.NIL) {
                recType = (BRecordType) memberTypes[0];
            } else if (memberTypes[1].tag == TypeTags.RECORD && memberTypes[0].tag == TypeTags.NIL) {
                recType = (BRecordType) memberTypes[1];
            }

            if (recType != null) {
                validateSpecifiedFields(mappingConstructorExpr, recType, data);
                validateRequiredFields(recType, mappingConstructorExpr.fields, mappingConstructorExpr.pos, data);
                return;
            }
        }

        // By this point, we know there aren't any types to which we can assign the mapping constructor. If this is
        // case where there is at least one type with which we can use mapping constructors, but this particular
        // mapping constructor is incompatible, we give an incompatible mapping constructor error.
        for (BType bType : memberTypes) {
            if (isMappingConstructorCompatibleType(bType)) {
                dlog.error(mappingConstructorExpr.pos, DiagnosticErrorCode.INCOMPATIBLE_MAPPING_CONSTRUCTOR,
                        unionType);
                return;
            }
        }

        dlog.error(mappingConstructorExpr.pos,
                DiagnosticErrorCode.MAPPING_CONSTRUCTOR_COMPATIBLE_TYPE_NOT_FOUND, unionType);
    }

    private boolean validateSpecifiedFields(BLangRecordLiteral mappingConstructor, BType possibleType,
                                            AnalyzerData data) {
        boolean isFieldsValid = true;

        for (RecordLiteralNode.RecordField field : mappingConstructor.fields) {
            BType checkedType = checkMappingField(field, Types.getReferredType(possibleType), data);
            if (isFieldsValid && checkedType == symTable.semanticError) {
                isFieldsValid = false;
            }
        }

        return isFieldsValid;
    }

    private boolean validateRequiredFields(BRecordType type, List<RecordLiteralNode.RecordField> specifiedFields,
                                           Location pos, AnalyzerData data) {
        HashSet<String> specFieldNames = getFieldNames(specifiedFields, data);
        boolean hasAllRequiredFields = true;

        for (BField field : type.fields.values()) {
            String fieldName = field.name.value;
            if (!specFieldNames.contains(fieldName) && Symbols.isFlagOn(field.symbol.flags, Flags.REQUIRED)
                    && !types.isNeverTypeOrStructureTypeWithARequiredNeverMember(field.type)) {
                // Check if `field` is explicitly assigned a value in the record literal
                // If a required field is missing, it's a compile error
                dlog.error(pos, DiagnosticErrorCode.MISSING_REQUIRED_RECORD_FIELD, field.name);
                if (hasAllRequiredFields) {
                    hasAllRequiredFields = false;
                }
            }
        }
        return hasAllRequiredFields;
    }

    private HashSet<String> getFieldNames(List<RecordLiteralNode.RecordField> specifiedFields, AnalyzerData data) {
        HashSet<String> fieldNames = new HashSet<>();

        for (RecordLiteralNode.RecordField specifiedField : specifiedFields) {
            if (specifiedField.isKeyValueField()) {
                String name = getKeyValueFieldName((BLangRecordKeyValueField) specifiedField);
                if (name == null) {
                    continue; // computed key
                }

                fieldNames.add(name);
            } else if (specifiedField.getKind() == NodeKind.SIMPLE_VARIABLE_REF) {
                fieldNames.add(getVarNameFieldName((BLangRecordVarNameField) specifiedField));
            } else {
                fieldNames.addAll(getSpreadOpFieldRequiredFieldNames(
                        (BLangRecordLiteral.BLangRecordSpreadOperatorField) specifiedField, data));
            }
        }

        return fieldNames;
    }

    private String getKeyValueFieldName(BLangRecordKeyValueField field) {
        BLangRecordKey key = field.key;
        if (key.computedKey) {
            return null;
        }

        BLangExpression keyExpr = key.expr;

        if (keyExpr.getKind() == NodeKind.SIMPLE_VARIABLE_REF) {
            return ((BLangSimpleVarRef) keyExpr).variableName.value;
        } else if (keyExpr.getKind() == NodeKind.LITERAL) {
            return (String) ((BLangLiteral) keyExpr).value;
        }
        return null;
    }

    private String getVarNameFieldName(BLangRecordVarNameField field) {
        return field.variableName.value;
    }

    private List<String> getSpreadOpFieldRequiredFieldNames(BLangRecordLiteral.BLangRecordSpreadOperatorField field,
                                                            AnalyzerData data) {
        BType spreadType = Types.getReferredType(checkExpr(field.expr, data));

        if (spreadType.tag != TypeTags.RECORD) {
            return Collections.emptyList();
        }

        List<String> fieldNames = new ArrayList<>();
        for (BField bField : ((BRecordType) spreadType).getFields().values()) {
            if (!Symbols.isOptional(bField.symbol)) {
                fieldNames.add(bField.name.value);
            }
        }
        return fieldNames;
    }

    @Override
    public void visit(BLangWorkerFlushExpr workerFlushExpr, AnalyzerData data) {
        if (workerFlushExpr.workerIdentifier != null) {
            String workerName = workerFlushExpr.workerIdentifier.getValue();
            if (!this.workerExists(data.env, workerName)) {
                this.dlog.error(workerFlushExpr.pos, DiagnosticErrorCode.UNDEFINED_WORKER, workerName);
            } else {
                BSymbol symbol = symResolver.lookupSymbolInMainSpace(data.env, names.fromString(workerName));
                if (symbol != symTable.notFoundSymbol) {
                    workerFlushExpr.workerSymbol = symbol;
                }
            }
        }
        BType actualType = BUnionType.create(null, symTable.errorType, symTable.nilType);
        data.resultType = types.checkType(workerFlushExpr, actualType, data.expType);
    }

    @Override
    public void visit(BLangWorkerSyncSendExpr syncSendExpr, AnalyzerData data) {
        BSymbol symbol = symResolver.lookupSymbolInMainSpace(data.env, names.fromIdNode(syncSendExpr.workerIdentifier));

        if (symTable.notFoundSymbol.equals(symbol)) {
            syncSendExpr.workerType = symTable.semanticError;
        } else {
            syncSendExpr.workerType = symbol.type;
            syncSendExpr.workerSymbol = symbol;
        }

        // TODO Need to remove this cached env
        syncSendExpr.env = data.env;
        checkExpr(syncSendExpr.expr, data);

        // Validate if the send expression type is cloneableType
        if (!types.isAssignable(syncSendExpr.expr.getBType(), symTable.cloneableType)) {
            this.dlog.error(syncSendExpr.pos, DiagnosticErrorCode.INVALID_TYPE_FOR_SEND,
                            syncSendExpr.expr.getBType());
        }

        String workerName = syncSendExpr.workerIdentifier.getValue();
        if (!this.workerExists(data.env, workerName)) {
            this.dlog.error(syncSendExpr.pos, DiagnosticErrorCode.UNDEFINED_WORKER, workerName);
        }

        syncSendExpr.expectedType = data.expType;

        // Type checking against the matching receive is done during code analysis.
        // When the expected type is noType, set the result type as nil to avoid variable assignment is required errors.
        data.resultType = data.expType == symTable.noType ? symTable.nilType : data.expType;
    }

    @Override
    public void visit(BLangWorkerReceive workerReceiveExpr, AnalyzerData data) {
        BSymbol symbol =
                symResolver.lookupSymbolInMainSpace(data.env, names.fromIdNode(workerReceiveExpr.workerIdentifier));

        // TODO Need to remove this cached env
        workerReceiveExpr.env = data.env;

        if (symTable.notFoundSymbol.equals(symbol)) {
            workerReceiveExpr.workerType = symTable.semanticError;
        } else {
            workerReceiveExpr.workerType = symbol.type;
            workerReceiveExpr.workerSymbol = symbol;
        }
        // The receive expression cannot be assigned to var, since we cannot infer the type.
        if (symTable.noType == data.expType) {
            this.dlog.error(workerReceiveExpr.pos, DiagnosticErrorCode.INVALID_USAGE_OF_RECEIVE_EXPRESSION);
        }
        // We cannot predict the type of the receive expression as it depends on the type of the data sent by the other
        // worker/channel. Since receive is an expression now we infer the type of it from the lhs of the statement.
        workerReceiveExpr.setBType(data.expType);
        data.resultType = data.expType;
    }

    private boolean workerExists(SymbolEnv env, String workerName) {
        //TODO: move this method to CodeAnalyzer
        if (workerName.equals(DEFAULT_WORKER_NAME)) {
           return true;
        }
        BSymbol symbol = this.symResolver.lookupSymbolInMainSpace(env, new Name(workerName));
        return symbol != this.symTable.notFoundSymbol &&
               symbol.type.tag == TypeTags.FUTURE &&
               ((BFutureType) symbol.type).workerDerivative;
    }

    @Override
    public void visit(BLangConstRef constRef, AnalyzerData data) {
        constRef.symbol = symResolver.lookupMainSpaceSymbolInPackage(constRef.pos, data.env,
                names.fromIdNode(constRef.pkgAlias), names.fromIdNode(constRef.variableName));

        types.setImplicitCastExpr(constRef, constRef.getBType(), data.expType);
        data.resultType = constRef.getBType();
    }

    public void visit(BLangSimpleVarRef varRefExpr, AnalyzerData data) {
        // Set error type as the actual type.
        BType actualType = symTable.semanticError;

        BLangIdentifier identifier = varRefExpr.variableName;
        Name varName = names.fromIdNode(identifier);
        if (varName == Names.IGNORE) {
            varRefExpr.setBType(this.symTable.anyType);

            // If the variable name is a wildcard('_'), the symbol should be ignorable.
            varRefExpr.symbol = new BVarSymbol(0, true, varName,
                                               names.originalNameFromIdNode(identifier),
                    data.env.enclPkg.symbol.pkgID, varRefExpr.getBType(), data.env.scope.owner,
                                               varRefExpr.pos, VIRTUAL);

            data.resultType = varRefExpr.getBType();
            return;
        }

        Name compUnitName = getCurrentCompUnit(varRefExpr);
        BSymbol pkgSymbol = symResolver.resolvePrefixSymbol(data.env, names.fromIdNode(varRefExpr.pkgAlias),
                                                            compUnitName);
        varRefExpr.pkgSymbol = pkgSymbol;
        if (pkgSymbol == symTable.notFoundSymbol) {
            varRefExpr.symbol = symTable.notFoundSymbol;
            dlog.error(varRefExpr.pos, DiagnosticErrorCode.UNDEFINED_MODULE, varRefExpr.pkgAlias);
        } else if (Names.CLIENT.equals(varName) &&
                !identifier.isLiteral) {
            PackageID sourcePkg = data.env.enclPkg.packageID;
            String sourceDoc = varRefExpr.pos.lineRange().filePath();
            if (!symTable.clientDeclarations.containsKey(sourcePkg) ||
                    !symTable.clientDeclarations.get(sourcePkg).containsKey(sourceDoc) ||
                    !symTable.clientDeclarations.get(sourcePkg).get(sourceDoc)
                            .containsValue(Optional.of(pkgSymbol.pkgID))) {
                dlog.error(identifier.pos,
                        DiagnosticErrorCode.INVALID_USAGE_OF_THE_CLIENT_KEYWORD_AS_UNQUOTED_IDENTIFIER);
            }
        }

        if (pkgSymbol.tag == SymTag.XMLNS) {
            actualType = symTable.stringType;
        } else if (pkgSymbol != symTable.notFoundSymbol) {
            BSymbol symbol = symResolver.lookupMainSpaceSymbolInPackage(varRefExpr.pos, data.env,
                    names.fromIdNode(varRefExpr.pkgAlias), varName);
            // if no symbol, check same for object attached function
            if (symbol == symTable.notFoundSymbol && data.env.enclType != null) {
                Name objFuncName = names.fromString(Symbols
                        .getAttachedFuncSymbolName(data.env.enclType.getBType().tsymbol.name.value, varName.value));
                symbol = symResolver.resolveStructField(varRefExpr.pos, data.env, objFuncName,
                        data.env.enclType.getBType().tsymbol);
            }

            // TODO: call to isInLocallyDefinedRecord() is a temporary fix done to disallow local var references in
            //  locally defined record type defs. This check should be removed once local var referencing is supported.
            if (((symbol.tag & SymTag.VARIABLE) == SymTag.VARIABLE)) {
                BVarSymbol varSym = (BVarSymbol) symbol;
                checkSelfReferences(varRefExpr.pos, data.env, varSym);
                varRefExpr.symbol = varSym;
                actualType = varSym.type;
                markAndRegisterClosureVariable(symbol, varRefExpr.pos, data.env, data);
            } else if ((symbol.tag & SymTag.TYPE_DEF) == SymTag.TYPE_DEF) {
                actualType = symbol.type.tag == TypeTags.TYPEDESC ? symbol.type : new BTypedescType(symbol.type, null);
                varRefExpr.symbol = symbol;
            } else if ((symbol.tag & SymTag.CONSTANT) == SymTag.CONSTANT) {
                BConstantSymbol constSymbol = (BConstantSymbol) symbol;
                varRefExpr.symbol = constSymbol;
                BType symbolType = symbol.type;
                BType expectedType = Types.getReferredType(data.expType);
                if (symbolType != symTable.noType && expectedType.tag == TypeTags.FINITE ||
                        (expectedType.tag == TypeTags.UNION && types.getAllTypes(expectedType, true).stream()
                                .anyMatch(memType -> memType.tag == TypeTags.FINITE &&
                                        types.isAssignable(symbolType, memType)))) {
                    actualType = symbolType;
                } else {
                    actualType = constSymbol.literalType;
                }

                // If the constant is on the LHS, modifications are not allowed.
                // E.g. m.k = "10"; // where `m` is a constant.
                if (varRefExpr.isLValue || varRefExpr.isCompoundAssignmentLValue) {
                    actualType = symTable.semanticError;
                    dlog.error(varRefExpr.pos, DiagnosticErrorCode.CANNOT_UPDATE_CONSTANT_VALUE);
                }
            } else {
                varRefExpr.symbol = symbol; // Set notFoundSymbol
                logUndefinedSymbolError(varRefExpr.pos, varName.value);
            }
        }

        // Check type compatibility
        if (data.expType.tag == TypeTags.ARRAY && isArrayOpenSealedType((BArrayType) data.expType)) {
            dlog.error(varRefExpr.pos, DiagnosticErrorCode.CANNOT_INFER_SIZE_ARRAY_SIZE_FROM_THE_CONTEXT);
            data.resultType = symTable.semanticError;
            return;

        }

        data.resultType = types.checkType(varRefExpr, actualType, data.expType);
    }

    @Override
    public void visit(BLangRecordVarRef varRefExpr, AnalyzerData data) {
        LinkedHashMap<String, BField> fields = new LinkedHashMap<>();

        String recordName = this.anonymousModelHelper.getNextAnonymousTypeKey(data.env.enclPkg.symbol.pkgID);
        BRecordTypeSymbol recordSymbol = Symbols.createRecordSymbol(Flags.ANONYMOUS, names.fromString(recordName),
                data.env.enclPkg.symbol.pkgID, null, data.env.scope.owner,
                                                                    varRefExpr.pos, SOURCE);
        symbolEnter.defineSymbol(varRefExpr.pos, recordSymbol, data.env);

        boolean unresolvedReference = false;
        for (BLangRecordVarRef.BLangRecordVarRefKeyValue recordRefField : varRefExpr.recordRefFields) {
            BLangVariableReference bLangVarReference = (BLangVariableReference) recordRefField.variableReference;
            bLangVarReference.isLValue = true;
            checkExpr(recordRefField.variableReference, data);
            if (bLangVarReference.symbol == null || bLangVarReference.symbol == symTable.notFoundSymbol ||
                    !isValidVariableReference(recordRefField.variableReference)) {
                unresolvedReference = true;
                continue;
            }
            BVarSymbol bVarSymbol = (BVarSymbol) bLangVarReference.symbol;
            BField field = new BField(names.fromIdNode(recordRefField.variableName), varRefExpr.pos,
                                      new BVarSymbol(0, names.fromIdNode(recordRefField.variableName),
                                                     names.originalNameFromIdNode(recordRefField.variableName),
                                              data.env.enclPkg.symbol.pkgID, bVarSymbol.type, recordSymbol,
                                                     varRefExpr.pos, SOURCE));
            fields.put(field.name.value, field);
        }

        BLangExpression restParam = (BLangExpression) varRefExpr.restParam;
        if (restParam != null) {
            checkExpr(restParam, data);
            unresolvedReference = !isValidVariableReference(restParam);
        }

        if (unresolvedReference) {
            data.resultType = symTable.semanticError;
            return;
        }

        BRecordType bRecordType = new BRecordType(recordSymbol);
        bRecordType.fields = fields;
        recordSymbol.type = bRecordType;
        varRefExpr.symbol = new BVarSymbol(0, recordSymbol.name, recordSymbol.getOriginalName(),
                data.env.enclPkg.symbol.pkgID, bRecordType, data.env.scope.owner, varRefExpr.pos,
                                           SOURCE);

        if (restParam == null) {
            bRecordType.sealed = true;
            bRecordType.restFieldType = symTable.noType;
        } else if (restParam.getBType() == symTable.semanticError) {
            bRecordType.restFieldType = symTable.mapType;
        } else {
            // Rest variable type of Record ref (record destructuring assignment) is a record where T is the broad
            // type of all fields that are not specified in the destructuring pattern. Here we set the rest type of
            // record type to T.
            BType restFieldType;
            if (restParam.getBType().tag == TypeTags.RECORD) {
                restFieldType = ((BRecordType) restParam.getBType()).restFieldType;
            } else if (restParam.getBType().tag == TypeTags.MAP) {
                restFieldType = ((BMapType) restParam.getBType()).constraint;
            } else {
                restFieldType = restParam.getBType();
            }
            bRecordType.restFieldType = restFieldType;
        }

        data.resultType = bRecordType;
    }

    @Override
    public void visit(BLangErrorVarRef varRefExpr, AnalyzerData data) {
        if (varRefExpr.typeNode != null) {
            BType bType = symResolver.resolveTypeNode(varRefExpr.typeNode, data.env);
            varRefExpr.setBType(bType);
            checkIndirectErrorVarRef(varRefExpr, data);
            data.resultType = bType;
            return;
        }

        if (varRefExpr.message != null) {
            varRefExpr.message.isLValue = true;
            checkExpr(varRefExpr.message, data);
            if (!types.isAssignable(symTable.stringType, varRefExpr.message.getBType())) {
                dlog.error(varRefExpr.message.pos, DiagnosticErrorCode.INCOMPATIBLE_TYPES, symTable.stringType,
                           varRefExpr.message.getBType());
            }
        }

        if (varRefExpr.cause != null) {
            varRefExpr.cause.isLValue = true;
            checkExpr(varRefExpr.cause, data);
            if (!types.isAssignable(symTable.errorOrNilType, varRefExpr.cause.getBType())) {
                dlog.error(varRefExpr.cause.pos, DiagnosticErrorCode.INCOMPATIBLE_TYPES, symTable.errorOrNilType,
                           varRefExpr.cause.getBType());
            }
        }

        boolean unresolvedReference = false;

        for (BLangNamedArgsExpression detailItem : varRefExpr.detail) {
            BLangVariableReference refItem = (BLangVariableReference) detailItem.expr;
            refItem.isLValue = true;
            checkExpr(refItem, data);

            if (!isValidVariableReference(refItem)) {
                unresolvedReference = true;
                continue;
            }

            if (refItem.getKind() == NodeKind.FIELD_BASED_ACCESS_EXPR
                    || refItem.getKind() == NodeKind.INDEX_BASED_ACCESS_EXPR) {
                dlog.error(refItem.pos, DiagnosticErrorCode.INVALID_VARIABLE_REFERENCE_IN_BINDING_PATTERN,
                        refItem);
                unresolvedReference = true;
                continue;
            }

            if (refItem.symbol == null) {
                unresolvedReference = true;
            }
        }

        if (varRefExpr.restVar != null) {
            varRefExpr.restVar.isLValue = true;
            if (varRefExpr.restVar.getKind() == NodeKind.SIMPLE_VARIABLE_REF) {
                checkExpr(varRefExpr.restVar, data);
                unresolvedReference = unresolvedReference
                        || varRefExpr.restVar.symbol == null
                        || !isValidVariableReference(varRefExpr.restVar);
            }
        }

        if (unresolvedReference) {
            data.resultType = symTable.semanticError;
            return;
        }

        BType errorRefRestFieldType;
        if (varRefExpr.restVar == null) {
            errorRefRestFieldType = symTable.anydataOrReadonly;
        } else if (varRefExpr.restVar.getKind() == NodeKind.SIMPLE_VARIABLE_REF
                && ((BLangSimpleVarRef) varRefExpr.restVar).variableName.value.equals(Names.IGNORE.value)) {
            errorRefRestFieldType = symTable.anydataOrReadonly;
        } else if (varRefExpr.restVar.getKind() == NodeKind.INDEX_BASED_ACCESS_EXPR
            || varRefExpr.restVar.getKind() == NodeKind.FIELD_BASED_ACCESS_EXPR) {
            errorRefRestFieldType = varRefExpr.restVar.getBType();
        } else if (varRefExpr.restVar.getBType().tag == TypeTags.MAP) {
            errorRefRestFieldType = ((BMapType) varRefExpr.restVar.getBType()).constraint;
        } else {
            dlog.error(varRefExpr.restVar.pos, DiagnosticErrorCode.INCOMPATIBLE_TYPES,
                       varRefExpr.restVar.getBType(), symTable.detailType);
            data.resultType = symTable.semanticError;
            return;
        }

        BType errorDetailType = errorRefRestFieldType == symTable.anydataOrReadonly
                ? symTable.errorType.detailType
                : new BMapType(TypeTags.MAP, errorRefRestFieldType, null, Flags.PUBLIC);
        data.resultType = new BErrorType(symTable.errorType.tsymbol, errorDetailType);
    }

    private void checkIndirectErrorVarRef(BLangErrorVarRef varRefExpr, AnalyzerData data) {
        for (BLangNamedArgsExpression detailItem : varRefExpr.detail) {
            checkExpr(detailItem.expr, data);
            checkExpr(detailItem, detailItem.expr.getBType(), data);
        }

        if (varRefExpr.restVar != null) {
            checkExpr(varRefExpr.restVar, data);
        }

        if (varRefExpr.message != null) {
            varRefExpr.message.isLValue = true;
            checkExpr(varRefExpr.message, data);
        }

        if (varRefExpr.cause != null) {
            varRefExpr.cause.isLValue = true;
            checkExpr(varRefExpr.cause, data);
        }
    }

    @Override
    public void visit(BLangTupleVarRef varRefExpr, AnalyzerData data) {
        List<BType> results = new ArrayList<>();
        for (int i = 0; i < varRefExpr.expressions.size(); i++) {
            ((BLangVariableReference) varRefExpr.expressions.get(i)).isLValue = true;
            results.add(checkExpr(varRefExpr.expressions.get(i), symTable.noType, data));
        }
        BTupleType actualType = new BTupleType(results);
        if (varRefExpr.restParam != null) {
            BLangExpression restExpr = varRefExpr.restParam;
            ((BLangVariableReference) restExpr).isLValue = true;
            BType checkedType = checkExpr(restExpr, symTable.noType, data);
            if (!(checkedType.tag == TypeTags.ARRAY || checkedType.tag == TypeTags.TUPLE)) {
                dlog.error(varRefExpr.pos, DiagnosticErrorCode.INVALID_TYPE_FOR_REST_DESCRIPTOR, checkedType);
                data.resultType = symTable.semanticError;
                return;
            }
            if (checkedType.tag == TypeTags.ARRAY) {
                actualType.restType = ((BArrayType) checkedType).eType;
            } else {
                actualType.restType = checkedType;
            }
        }
        data.resultType = types.checkType(varRefExpr, actualType, data.expType);
    }

    /**
     * This method will recursively check if a multidimensional array has at least one open sealed dimension.
     *
     * @param arrayType array to check if open sealed
     * @return true if at least one dimension is open sealed
     */
    public boolean isArrayOpenSealedType(BArrayType arrayType) {
        if (arrayType.state == BArrayState.INFERRED) {
            return true;
        }
        if (arrayType.eType.tag == TypeTags.ARRAY) {
            return isArrayOpenSealedType((BArrayType) arrayType.eType);
        }
        return false;
    }

    /**
     * This method will recursively traverse and find the symbol environment of a lambda node (which is given as the
     * enclosing invokable node) which is needed to lookup closure variables. The variable lookup will start from the
     * enclosing invokable node's environment, which are outside of the scope of a lambda function.
     */
    private SymbolEnv findEnclosingInvokableEnv(SymbolEnv env, BLangInvokableNode encInvokable) {
        if (env.enclEnv.node == null) {
            return env;
        }
        NodeKind kind = env.enclEnv.node.getKind();
        if (kind == NodeKind.ARROW_EXPR || kind == NodeKind.ON_FAIL) {
            // TODO : check if we need ON_FAIL now
            return env.enclEnv;
        }

        if (kind == NodeKind.CLASS_DEFN) {
            return env.enclEnv.enclEnv;
        }

        if (env.enclInvokable != null && env.enclInvokable == encInvokable) {
            return findEnclosingInvokableEnv(env.enclEnv, encInvokable);
        }
        return env;
    }

    private SymbolEnv findEnclosingInvokableEnv(SymbolEnv env, BLangRecordTypeNode recordTypeNode) {
        if (env.enclEnv.node != null) {
            NodeKind kind = env.enclEnv.node.getKind();
            if (kind == NodeKind.ARROW_EXPR || kind == NodeKind.ON_FAIL || kind == NodeKind.CLASS_DEFN) {
                return env.enclEnv;
            }
        }

        if (env.enclType != null && env.enclType == recordTypeNode) {
            return findEnclosingInvokableEnv(env.enclEnv, recordTypeNode);
        }
        return env;
    }

    private boolean isFunctionArgument(BSymbol symbol, List<BLangSimpleVariable> params) {
        return params.stream().anyMatch(param -> (param.symbol.name.equals(symbol.name) &&
                param.getBType().tag == symbol.type.tag));
    }

    @Override
    public void visit(BLangFieldBasedAccess.BLangNSPrefixedFieldBasedAccess nsPrefixedFieldBasedAccess,
                      AnalyzerData data) {
        checkFieldBasedAccess(nsPrefixedFieldBasedAccess, true, data);
    }

    public void visit(BLangFieldBasedAccess fieldAccessExpr, AnalyzerData data) {
        checkFieldBasedAccess(fieldAccessExpr, false, data);
    }

    private void checkFieldBasedAccess(BLangFieldBasedAccess fieldAccessExpr, boolean isNsPrefixed, AnalyzerData data) {
        markLeafNode(fieldAccessExpr);

        // First analyze the accessible expression.
        BLangExpression containerExpression = fieldAccessExpr.expr;

        if (containerExpression instanceof BLangValueExpression) {
            ((BLangValueExpression) containerExpression).isLValue = fieldAccessExpr.isLValue;
            ((BLangValueExpression) containerExpression).isCompoundAssignmentLValue =
                    fieldAccessExpr.isCompoundAssignmentLValue;
        }

        BType varRefType = types.getTypeWithEffectiveIntersectionTypes(checkExpr(containerExpression, data));

        // Disallow `expr.ns:attrname` syntax on non xml expressions.
        if (isNsPrefixed && !isXmlAccess(fieldAccessExpr)) {
            dlog.error(fieldAccessExpr.pos, DiagnosticErrorCode.INVALID_FIELD_ACCESS_EXPRESSION);
            data.resultType = symTable.semanticError;
            return;
        }

        BType actualType;
        if (fieldAccessExpr.optionalFieldAccess) {
            if (fieldAccessExpr.isLValue || fieldAccessExpr.isCompoundAssignmentLValue) {
                dlog.error(fieldAccessExpr.pos, DiagnosticErrorCode.OPTIONAL_FIELD_ACCESS_NOT_REQUIRED_ON_LHS);
                data.resultType = symTable.semanticError;
                return;
            }
            actualType = checkOptionalFieldAccessExpr(fieldAccessExpr, varRefType,
                    names.fromIdNode(fieldAccessExpr.field), data);
        } else {
            actualType = checkFieldAccessExpr(fieldAccessExpr, varRefType, names.fromIdNode(fieldAccessExpr.field),
                                              data);

            if (actualType != symTable.semanticError &&
                    (fieldAccessExpr.isLValue || fieldAccessExpr.isCompoundAssignmentLValue)) {
                if (isAllReadonlyTypes(varRefType)) {
                    if (varRefType.tag != TypeTags.OBJECT || !isInitializationInInit(varRefType, data)) {
                        dlog.error(fieldAccessExpr.pos, DiagnosticErrorCode.CANNOT_UPDATE_READONLY_VALUE_OF_TYPE,
                                varRefType);
                        data.resultType = symTable.semanticError;
                        return;
                    }

                } else if (types.isSubTypeOfBaseType(varRefType, TypeTags.RECORD) &&
                        isInvalidReadonlyFieldUpdate(varRefType, fieldAccessExpr.field.value)) {
                    dlog.error(fieldAccessExpr.pos, DiagnosticErrorCode.CANNOT_UPDATE_READONLY_RECORD_FIELD,
                            fieldAccessExpr.field.value, varRefType);
                    data.resultType = symTable.semanticError;
                    return;
                }
                // Object final field updates will be analyzed at dataflow analysis.
            }
        }

        data.resultType = types.checkType(fieldAccessExpr, actualType, data.expType);
    }

    private boolean isAllReadonlyTypes(BType type) {
        if (type.tag != TypeTags.UNION) {
            return Symbols.isFlagOn(type.flags, Flags.READONLY);
        }

        for (BType memberType : ((BUnionType) type).getMemberTypes()) {
            if (!isAllReadonlyTypes(memberType)) {
                return false;
            }
        }
        return true;
    }

    private boolean isInitializationInInit(BType type, AnalyzerData data) {
        BObjectType objectType = (BObjectType) type;
        BObjectTypeSymbol objectTypeSymbol = (BObjectTypeSymbol) objectType.tsymbol;
        BAttachedFunction initializerFunc = objectTypeSymbol.initializerFunc;

        return data.env.enclInvokable != null && initializerFunc != null &&
                data.env.enclInvokable.symbol == initializerFunc.symbol;
    }

    private boolean isInvalidReadonlyFieldUpdate(BType type, String fieldName) {
        if (Types.getReferredType(type).tag == TypeTags.RECORD) {
            if (Symbols.isFlagOn(type.flags, Flags.READONLY)) {
                return true;
            }

            BRecordType recordType = (BRecordType) Types.getReferredType(type);
            for (BField field : recordType.fields.values()) {
                if (!field.name.value.equals(fieldName)) {
                    continue;
                }

                return Symbols.isFlagOn(field.symbol.flags, Flags.READONLY);
            }
            return recordType.sealed;
        }

        // For unions, we consider this an invalid update only if it is invalid for all member types. If for at least
        // one member this is valid, we allow this at compile time with the potential to fail at runtime.
        boolean allInvalidUpdates = true;
        for (BType memberType : ((BUnionType) Types.getReferredType(type)).getMemberTypes()) {
            if (!isInvalidReadonlyFieldUpdate(memberType, fieldName)) {
                allInvalidUpdates = false;
            }
        }
        return allInvalidUpdates;
    }

    private boolean isXmlAccess(BLangFieldBasedAccess fieldAccessExpr) {
        BLangExpression expr = fieldAccessExpr.expr;
        BType exprType = Types.getReferredType(expr.getBType());

        if (exprType.tag == TypeTags.XML || exprType.tag == TypeTags.XML_ELEMENT) {
            return true;
        }

        if (expr.getKind() == NodeKind.FIELD_BASED_ACCESS_EXPR  && hasLaxOriginalType((BLangFieldBasedAccess) expr)
                && exprType.tag == TypeTags.UNION) {
            Set<BType> memberTypes = ((BUnionType) exprType).getMemberTypes();
            return memberTypes.contains(symTable.xmlType) || memberTypes.contains(symTable.xmlElementType);
          }

        return false;
    }

    public void visit(BLangIndexBasedAccess indexBasedAccessExpr, AnalyzerData data) {
        markLeafNode(indexBasedAccessExpr);

        // First analyze the variable reference expression.
        BLangExpression containerExpression = indexBasedAccessExpr.expr;
        if (containerExpression.getKind() ==  NodeKind.TYPEDESC_EXPRESSION) {
            dlog.error(indexBasedAccessExpr.pos, DiagnosticErrorCode.OPERATION_DOES_NOT_SUPPORT_MEMBER_ACCESS,
                    ((BLangTypedescExpr) containerExpression).typeNode);
            data.resultType = symTable.semanticError;
            return;
        }

        if (containerExpression instanceof BLangValueExpression) {
            ((BLangValueExpression) containerExpression).isLValue = indexBasedAccessExpr.isLValue;
            ((BLangValueExpression) containerExpression).isCompoundAssignmentLValue =
                    indexBasedAccessExpr.isCompoundAssignmentLValue;
        }

        boolean isStringValue = containerExpression.getBType() != null
                && Types.getReferredType(containerExpression.getBType()).tag == TypeTags.STRING;
        if (!isStringValue) {
            checkExpr(containerExpression, symTable.noType, data);
        }

        BType exprType = containerExpression.getBType();
        BLangExpression indexExpr = indexBasedAccessExpr.indexExpr;

        if (indexExpr.getKind() == NodeKind.LIST_CONSTRUCTOR_EXPR &&
                Types.getReferredType(exprType).tag != TypeTags.TABLE) {
            dlog.error(indexBasedAccessExpr.pos, DiagnosticErrorCode.MULTI_KEY_MEMBER_ACCESS_NOT_SUPPORTED, exprType);
            data.resultType = symTable.semanticError;
            return;
        }

        BType actualType = checkIndexAccessExpr(indexBasedAccessExpr, data);
        if (actualType != symTable.semanticError &&
                (indexBasedAccessExpr.isLValue || indexBasedAccessExpr.isCompoundAssignmentLValue)) {
            if (isAllReadonlyTypes(exprType)) {
                dlog.error(indexBasedAccessExpr.pos, DiagnosticErrorCode.CANNOT_UPDATE_READONLY_VALUE_OF_TYPE,
                        exprType);
                data.resultType = symTable.semanticError;
                return;
            } else if (types.isSubTypeOfBaseType(exprType, TypeTags.RECORD) && isConstExpr(indexExpr) &&
                    isInvalidReadonlyFieldUpdate(exprType, getConstFieldName(indexExpr))) {
                dlog.error(indexBasedAccessExpr.pos, DiagnosticErrorCode.CANNOT_UPDATE_READONLY_RECORD_FIELD,
                        getConstFieldName(indexExpr), exprType);
                data.resultType = symTable.semanticError;
                return;
            }
        }

        // If this is on lhs, no need to do type checking further. And null/error
        // will not propagate from parent expressions
        if (indexBasedAccessExpr.isLValue) {
            indexBasedAccessExpr.originalType = actualType;
            indexBasedAccessExpr.setBType(actualType);
            data.resultType = actualType;
            return;
        }

        data.resultType = this.types.checkType(indexBasedAccessExpr, actualType, data.expType);
    }

    public void visit(BLangInvocation iExpr, AnalyzerData data) {
        // Variable ref expression null means this is the leaf node of the variable ref expression tree
        // e.g. foo();, foo(), foo().k;
        if (iExpr.expr == null) {
            // This is a function invocation expression. e.g. foo()
            checkFunctionInvocationExpr(iExpr, data);
            return;
        }

        // Module aliases cannot be used with methods
        if (invalidModuleAliasUsage(iExpr)) {
            return;
        }

        // Find the variable reference expression type
        checkExpr(iExpr.expr, symTable.noType, data);

        BType varRefType = iExpr.expr.getBType();
        visitInvocation(iExpr, varRefType, data);
    }

    private void visitInvocation(BLangInvocation iExpr, BType varRefType, AnalyzerData data) {
        switch (varRefType.tag) {
            case TypeTags.OBJECT:
                // Invoking a function bound to an object
                // First check whether there exist a function with this name
                // Then perform arg and param matching
                checkObjectFunctionInvocationExpr(iExpr, (BObjectType) varRefType, data);
                break;
            case TypeTags.RECORD:
                checkFieldFunctionPointer(iExpr, data);
                break;
            case TypeTags.NONE:
                dlog.error(iExpr.pos, DiagnosticErrorCode.UNDEFINED_FUNCTION, iExpr.name);
                break;
            case TypeTags.TYPEREFDESC:
                visitInvocation(iExpr, Types.getReferredType(varRefType), data);
                break;
            case TypeTags.INTERSECTION:
                visitInvocation(iExpr, ((BIntersectionType) varRefType).effectiveType, data);
                break;
            case TypeTags.SEMANTIC_ERROR:
                break;
            default:
                checkInLangLib(iExpr, varRefType, data);
        }
    }

    public void visit(BLangErrorConstructorExpr errorConstructorExpr, AnalyzerData data) {
        BLangUserDefinedType userProvidedTypeRef = errorConstructorExpr.errorTypeRef;
        if (userProvidedTypeRef != null) {
            symResolver.resolveTypeNode(userProvidedTypeRef, data.env,
                                        DiagnosticErrorCode.UNDEFINED_ERROR_TYPE_DESCRIPTOR);
        }
        validateErrorConstructorPositionalArgs(errorConstructorExpr, data);

        List<BType> expandedCandidates = getTypeCandidatesForErrorConstructor(errorConstructorExpr, data);

        List<BType> errorDetailTypes = new ArrayList<>(expandedCandidates.size());
        for (BType expandedCandidate : expandedCandidates) {
            BType detailType = ((BErrorType) Types.getReferredType(expandedCandidate)).detailType;
            errorDetailTypes.add(Types.getReferredType(detailType));
        }

        BType detailCandidate;
        if (errorDetailTypes.size() == 1) {
            detailCandidate = errorDetailTypes.get(0);
        } else {
            detailCandidate = BUnionType.create(null, new LinkedHashSet<>(errorDetailTypes));
        }

        BLangRecordLiteral recordLiteral = createRecordLiteralForErrorConstructor(errorConstructorExpr);
        BType inferredDetailType = checkExprSilent(recordLiteral, detailCandidate, data);

        int index = errorDetailTypes.indexOf(inferredDetailType);
        BType selectedCandidate = index < 0 ? symTable.semanticError : expandedCandidates.get(index);

        if (selectedCandidate != symTable.semanticError
                && (userProvidedTypeRef == null
                || Types.getReferredType(userProvidedTypeRef.getBType()) == Types.getReferredType(selectedCandidate))) {
            checkProvidedErrorDetails(errorConstructorExpr, inferredDetailType, data);
            // TODO: When the `userProvidedTypeRef` is present diagnostic message is provided for just `error`
            // https://github.com/ballerina-platform/ballerina-lang/issues/33574
            data.resultType = types.checkType(errorConstructorExpr.pos, selectedCandidate, data.expType,
                    DiagnosticErrorCode.INCOMPATIBLE_TYPES);
            return;
        }

        if (userProvidedTypeRef == null && errorDetailTypes.size() > 1) {
            dlog.error(errorConstructorExpr.pos, DiagnosticErrorCode.CANNOT_INFER_ERROR_TYPE, data.expType);
        }

        boolean validTypeRefFound = false;
        // Error details provided does not match the contextually expected error type.
        // if type reference is not provided let's take the `ballerina/lang.error:error` as the expected type.
        BErrorType errorType;
        if (userProvidedTypeRef != null
                && Types.getReferredType(userProvidedTypeRef.getBType()).tag == TypeTags.ERROR) {
            errorType = (BErrorType) Types.getReferredType(userProvidedTypeRef.getBType());
            validTypeRefFound = true;
        } else if (expandedCandidates.size() == 1) {
            errorType = (BErrorType) Types.getReferredType(expandedCandidates.get(0));
        } else {
            errorType = symTable.errorType;
        }
        List<BLangNamedArgsExpression> namedArgs =
                checkProvidedErrorDetails(errorConstructorExpr, errorType.detailType, data);

        BType detailType = errorType.detailType;

        if (Types.getReferredType(detailType).tag == TypeTags.MAP) {
            BType errorDetailTypeConstraint = ((BMapType) Types.getReferredType(detailType)).constraint;
            for (BLangNamedArgsExpression namedArgExpr: namedArgs) {
                if (Types.getReferredType(errorDetailTypeConstraint).tag == TypeTags.UNION &&
                        !types.isAssignable(namedArgExpr.expr.getBType(), errorDetailTypeConstraint)) {
                    dlog.error(namedArgExpr.pos, DiagnosticErrorCode.INVALID_ERROR_DETAIL_ARG_TYPE,
                               namedArgExpr.name, errorDetailTypeConstraint, namedArgExpr.expr.getBType());
                }
            }
        } else if (Types.getReferredType(detailType).tag == TypeTags.RECORD) {
            BRecordType targetErrorDetailRec = (BRecordType) Types.getReferredType(errorType.detailType);

            LinkedList<String> missingRequiredFields = targetErrorDetailRec.fields.values().stream()
                    .filter(f -> (f.symbol.flags & Flags.REQUIRED) == Flags.REQUIRED)
                    .map(f -> f.name.value)
                    .collect(Collectors.toCollection(LinkedList::new));

            LinkedHashMap<String, BField> targetFields = targetErrorDetailRec.fields;
            for (BLangNamedArgsExpression namedArg : namedArgs) {
                BField field = targetFields.get(namedArg.name.value);
                Location pos = namedArg.pos;
                if (field == null) {
                    if (targetErrorDetailRec.sealed) {
                        dlog.error(pos, DiagnosticErrorCode.UNKNOWN_DETAIL_ARG_TO_CLOSED_ERROR_DETAIL_REC,
                                namedArg.name, targetErrorDetailRec);
                    } else if (targetFields.isEmpty()
                            && !types.isAssignable(namedArg.expr.getBType(), targetErrorDetailRec.restFieldType)) {
                        dlog.error(pos, DiagnosticErrorCode.INVALID_ERROR_DETAIL_REST_ARG_TYPE,
                                namedArg.name, targetErrorDetailRec);
                    }
                } else {
                    missingRequiredFields.remove(namedArg.name.value);
                    if (Types.getReferredType(field.type).tag == TypeTags.UNION &&
                            !types.isAssignable(namedArg.expr.getBType(), field.type)) {
                        dlog.error(pos, DiagnosticErrorCode.INVALID_ERROR_DETAIL_ARG_TYPE,
                                   namedArg.name, field.type, namedArg.expr.getBType());
                    }
                }
            }

            for (String requiredField : missingRequiredFields) {
                dlog.error(errorConstructorExpr.pos, DiagnosticErrorCode.MISSING_ERROR_DETAIL_ARG, requiredField);
            }
        }

        if (userProvidedTypeRef != null) {
            errorConstructorExpr.setBType(Types.getReferredType(userProvidedTypeRef.getBType()));
        } else {
            errorConstructorExpr.setBType(errorType);
        }

        BType resolvedType = errorConstructorExpr.getBType();
        if (resolvedType != symTable.semanticError && data.expType != symTable.noType &&
                !types.isAssignable(resolvedType, data.expType)) {
            if (validTypeRefFound) {
                dlog.error(errorConstructorExpr.pos, DiagnosticErrorCode.INCOMPATIBLE_TYPES,
                        data.expType, userProvidedTypeRef);
            } else {
                dlog.error(errorConstructorExpr.pos,
                        DiagnosticErrorCode.ERROR_CONSTRUCTOR_COMPATIBLE_TYPE_NOT_FOUND, data.expType);
            }
            data.resultType = symTable.semanticError;
            return;
        }
        data.resultType = resolvedType;
    }

    private void validateErrorConstructorPositionalArgs(BLangErrorConstructorExpr errorConstructorExpr,
                                                        AnalyzerData data) {
        // Parser handle the missing error message case, and too many positional argument cases.
        if (errorConstructorExpr.positionalArgs.isEmpty()) {
            return;
        }

        checkExpr(errorConstructorExpr.positionalArgs.get(0), symTable.stringType, data);

        int positionalArgCount = errorConstructorExpr.positionalArgs.size();
        if (positionalArgCount > 1) {
            checkExpr(errorConstructorExpr.positionalArgs.get(1), symTable.errorOrNilType, data);
        }

        // todo: Need to add type-checking when fixing #29247 for positional args beyond second arg.
    }

    private BType checkExprSilent(BLangExpression expr, BType expType, AnalyzerData data) {
        boolean prevNonErrorLoggingCheck = data.commonAnalyzerData.nonErrorLoggingCheck;
        data.commonAnalyzerData.nonErrorLoggingCheck = true;
        int errorCount = this.dlog.errorCount();
        this.dlog.mute();

        BType type = checkExpr(expr, expType, data);

        data.commonAnalyzerData.nonErrorLoggingCheck = prevNonErrorLoggingCheck;
        dlog.setErrorCount(errorCount);
        if (!prevNonErrorLoggingCheck) {
            this.dlog.unmute();
        }

        return type;
    }

    private BLangRecordLiteral createRecordLiteralForErrorConstructor(BLangErrorConstructorExpr errorConstructorExpr) {
        BLangRecordLiteral recordLiteral = (BLangRecordLiteral) TreeBuilder.createRecordLiteralNode();
        for (NamedArgNode namedArg : errorConstructorExpr.getNamedArgs()) {
            BLangRecordKeyValueField field =
                    (BLangRecordKeyValueField) TreeBuilder.createRecordKeyValue();
            field.valueExpr = (BLangExpression) namedArg.getExpression();
            BLangLiteral expr = new BLangLiteral();
            expr.value = namedArg.getName().value;
            expr.setBType(symTable.stringType);
            field.key = new BLangRecordKey(expr);
            recordLiteral.fields.add(field);
        }
        return recordLiteral;
    }

    private List<BType> getTypeCandidatesForErrorConstructor(BLangErrorConstructorExpr errorConstructorExpr,
                                                             AnalyzerData data) {
        BLangUserDefinedType errorTypeRef = errorConstructorExpr.errorTypeRef;
        if (errorTypeRef == null) {
            // If contextually expected type for error constructor without type-ref contain errors take it.
            // Else take default error type as the contextually expected type.
            int expReferredTypeTag = Types.getReferredType(data.expType).tag;
            if (expReferredTypeTag == TypeTags.ERROR) {
                return List.of(data.expType);
            } else if (expReferredTypeTag == TypeTags.NEVER) {
                return List.of(symTable.errorType);
            } else if (types.isAssignable(data.expType, symTable.errorType) || data.expType.tag == TypeTags.UNION) {
                return expandExpectedErrorTypes(data.expType);
            }
        } else {
            // if `errorTypeRef.type == semanticError` then an error is already logged.
            BType errorType = Types.getReferredType(errorTypeRef.getBType());
            if (errorType.tag != TypeTags.ERROR) {
                if (errorType.tag != TypeTags.SEMANTIC_ERROR) {
                    dlog.error(errorTypeRef.pos, DiagnosticErrorCode.INVALID_ERROR_TYPE_REFERENCE, errorTypeRef);
                    errorConstructorExpr.errorTypeRef.setBType(symTable.semanticError);
                }
            } else {
                return List.of(errorTypeRef.getBType());
            }
        }

        return List.of(symTable.errorType);
    }

    private List<BType> expandExpectedErrorTypes(BType candidateType) {
        BType referredType = Types.getReferredType(candidateType);
        List<BType> expandedCandidates = new ArrayList<>();
        if (referredType.tag == TypeTags.UNION) {
            for (BType memberType : ((BUnionType) referredType).getMemberTypes()) {
                memberType = Types.getReferredType(memberType);
                if (types.isAssignable(memberType, symTable.errorType)) {
                    if (memberType.tag == TypeTags.INTERSECTION) {
                        expandedCandidates.add(((BIntersectionType) memberType).effectiveType);
                    } else {
                        expandedCandidates.add(memberType);
                    }
                }
            }
        } else if (types.isAssignable(candidateType, symTable.errorType)) {
            if (referredType.tag == TypeTags.INTERSECTION) {
                expandedCandidates.add(((BIntersectionType) referredType).effectiveType);
            } else {
                expandedCandidates.add(candidateType);
            }
        }
        return expandedCandidates;
    }

    public void visit(BLangInvocation.BLangActionInvocation aInv, AnalyzerData data) {
        // For an action invocation, this will only be satisfied when it's an async call of a function.
        // e.g., start foo();
        if (aInv.expr == null) {
            checkFunctionInvocationExpr(aInv, data);
            return;
        }

        // Module aliases cannot be used with remote method call actions
        if (invalidModuleAliasUsage(aInv)) {
            return;
        }

        // Find the variable reference expression type
        checkExpr(aInv.expr, symTable.noType, data);
        BLangExpression varRef = aInv.expr;

        checkActionInvocation(aInv, varRef.getBType(), data);
    }

    @Override
    public void visit(BLangInvocation.BLangResourceAccessInvocation resourceAccessInvocation, AnalyzerData data) {
        // Find the lhs expression type
        checkExpr(resourceAccessInvocation.expr, data);
        BType lhsExprType = resourceAccessInvocation.expr.getBType();
        BType referredLhsExprType = Types.getReferredType(lhsExprType);
        
        if (referredLhsExprType.tag != TypeTags.OBJECT || 
                !Symbols.isFlagOn(referredLhsExprType.tsymbol.flags, Flags.CLIENT)) {
            dlog.error(resourceAccessInvocation.expr.pos, 
                    DiagnosticErrorCode.CLIENT_RESOURCE_ACCESS_ACTION_IS_ONLY_ALLOWED_ON_CLIENT_OBJECTS);
            data.resultType = symTable.semanticError;
            return;
        }
        
        BObjectTypeSymbol objectTypeSym = (BObjectTypeSymbol) referredLhsExprType.tsymbol;

        if (!validateResourceAccessPathSegmentTypes(resourceAccessInvocation.resourceAccessPathSegments, data)) {
            // Should not resolve the target resource method if the resource path segment types are invalid
            return;
        }
                
        // Filter all the resource methods defined on target resource path
        List<BResourceFunction> resourceFunctions = new ArrayList<>();
        data.isResourceAccessPathSegments = true;
        for (BAttachedFunction targetFunc : objectTypeSym.attachedFuncs) {
            if (Symbols.isResource(targetFunc.symbol)) {
                BResourceFunction resourceFunction = (BResourceFunction) targetFunc;
                BLangExpression clonedResourceAccPathSeg = 
                        nodeCloner.cloneNode(resourceAccessInvocation.resourceAccessPathSegments);
                BType resolvedType = checkExprSilent(clonedResourceAccPathSeg, resourceFunction.resourcePathType, data);
                if (resolvedType != symTable.semanticError) {
                    resourceFunctions.add(resourceFunction);
                }
            }
        }
        
        if (resourceFunctions.size() == 0) {
            dlog.error(resourceAccessInvocation.resourceAccessPathSegments.pos, DiagnosticErrorCode.UNDEFINED_RESOURCE,
                    lhsExprType);
            data.resultType = symTable.semanticError;
            return;
        }
        
        // Filter the resource methods in the list by resource access method name
        resourceFunctions.removeIf(func -> !func.accessor.value.equals(resourceAccessInvocation.name.value));
        int targetResourceFuncCount = resourceFunctions.size();
        if (targetResourceFuncCount == 0) {
            dlog.error(resourceAccessInvocation.name.pos, 
                    DiagnosticErrorCode.UNDEFINED_RESOURCE_METHOD, resourceAccessInvocation.name, lhsExprType);
            data.resultType = symTable.semanticError;
        } else if (targetResourceFuncCount > 1) {
            dlog.error(resourceAccessInvocation.pos, DiagnosticErrorCode.AMBIGUOUS_RESOURCE_ACCESS_NOT_YET_SUPPORTED);
            data.resultType = symTable.semanticError;
        } else {
            BResourceFunction targetResourceFunc = resourceFunctions.get(0);
            checkExpr(resourceAccessInvocation.resourceAccessPathSegments, targetResourceFunc.resourcePathType, data);
            resourceAccessInvocation.symbol = targetResourceFunc.symbol;
            resourceAccessInvocation.targetResourceFunc = targetResourceFunc;
            checkResourceAccessParamAndReturnType(resourceAccessInvocation, targetResourceFunc, data);
        }
    }

    /**
     * Validate resource access path segment types.
     * 
     * @return true if the path segment types are valid. False otherwise
     */
    public boolean validateResourceAccessPathSegmentTypes(BLangListConstructorExpr rAPathSegments, AnalyzerData data) {
        // We should type check `pathSegments` against the resourcePathType. This method is just to validate
        // allowed types for resource access segments hence use clones of nodes
        boolean isValidResourceAccessPathSegmentTypes = true;
        BLangListConstructorExpr clonedRAPathSegments = nodeCloner.cloneNode(rAPathSegments);
        for (BLangExpression pathSegment : clonedRAPathSegments.exprs) {
            BLangExpression clonedPathSegment = nodeCloner.cloneNode(pathSegment);
            if (clonedPathSegment.getKind() == NodeKind.LIST_CONSTRUCTOR_SPREAD_OP) {
                BLangExpression spreadOpExpr = ((BLangListConstructorSpreadOpExpr) clonedPathSegment).expr;
                BType pathSegmentType = checkExpr(spreadOpExpr, data);
                if (!types.isAssignable(pathSegmentType, new BArrayType(symTable.pathParamAllowedType))) {
                    dlog.error(clonedPathSegment.getPosition(),
                            DiagnosticErrorCode.UNSUPPORTED_RESOURCE_ACCESS_REST_SEGMENT_TYPE, pathSegmentType);
                    isValidResourceAccessPathSegmentTypes = false;
                }
                continue;
            }

            BType pathSegmentType = checkExpr(clonedPathSegment, data);
            if (!types.isAssignable(pathSegmentType, symTable.pathParamAllowedType)) {
                dlog.error(clonedPathSegment.getPosition(), 
                        DiagnosticErrorCode.UNSUPPORTED_COMPUTED_RESOURCE_ACCESS_PATH_SEGMENT_TYPE, pathSegmentType);
                isValidResourceAccessPathSegmentTypes = false;
            }
        }

        return isValidResourceAccessPathSegmentTypes;
    }
    
    public void checkResourceAccessParamAndReturnType(BLangInvocation.BLangResourceAccessInvocation resourceAccessInvoc,
                                                      BResourceFunction targetResourceFunc, AnalyzerData data) {
        // targetResourceFunc symbol params will contain path params and rest path params as well, 
        // hence we need to remove path params from the list before calling to `checkInvocationParamAndReturnType` 
        // method otherwise we get `missing required parameter` error
        BInvokableSymbol targetResourceSym = targetResourceFunc.symbol;
        BInvokableType targetResourceSymType = targetResourceSym.getType();
        List<BVarSymbol> originalInvocableTSymParams =
                ((BInvokableTypeSymbol) targetResourceSymType.tsymbol).params;
        List<BType> originalInvocableSymParamTypes = targetResourceSymType.paramTypes;
        int pathParamCount = targetResourceFunc.pathParams.size() + (targetResourceFunc.restPathParam == null ? 0 : 1);
        int totalParamsCount = originalInvocableSymParamTypes.size();
        int functionParamCount = totalParamsCount - pathParamCount;

        List<BVarSymbol> params = new ArrayList<>(functionParamCount);
        List<BType> paramTypes = new ArrayList<>(functionParamCount);

        params.addAll(originalInvocableTSymParams.subList(pathParamCount, totalParamsCount));
        paramTypes.addAll(originalInvocableSymParamTypes.subList(pathParamCount, totalParamsCount));

        ((BInvokableTypeSymbol) targetResourceSymType.tsymbol).params = params;
        targetResourceSym.params = params;
        targetResourceSymType.paramTypes = paramTypes;

        checkInvocationParamAndReturnType(resourceAccessInvoc, data);

        ((BInvokableTypeSymbol) targetResourceSymType.tsymbol).params = originalInvocableTSymParams;
        targetResourceSym.params = originalInvocableTSymParams;
        targetResourceSymType.paramTypes = originalInvocableSymParamTypes;
    }

    private void checkActionInvocation(BLangInvocation.BLangActionInvocation aInv, BType type, AnalyzerData data) {
        switch (type.tag) {
            case TypeTags.OBJECT:
                checkActionInvocation(aInv, (BObjectType) type, data);
                break;
            case TypeTags.RECORD:
                checkFieldFunctionPointer(aInv, data);
                break;
            case TypeTags.NONE:
                dlog.error(aInv.pos, DiagnosticErrorCode.UNDEFINED_FUNCTION, aInv.name);
                data.resultType = symTable.semanticError;
                break;
            case TypeTags.TYPEREFDESC:
                checkActionInvocation(aInv, Types.getReferredType(type), data);
                break;
            case TypeTags.SEMANTIC_ERROR:
            default:
                dlog.error(aInv.pos, DiagnosticErrorCode.INVALID_ACTION_INVOCATION, type);
                data.resultType = symTable.semanticError;
                break;
        }
    }

    private boolean invalidModuleAliasUsage(BLangInvocation invocation) {
        Name pkgAlias = names.fromIdNode(invocation.pkgAlias);
        if (pkgAlias != Names.EMPTY) {
            dlog.error(invocation.pos, DiagnosticErrorCode.PKG_ALIAS_NOT_ALLOWED_HERE);
            return true;
        }
        return false;
    }

    public void visit(BLangLetExpression letExpression, AnalyzerData data) {
        BLetSymbol letSymbol = new BLetSymbol(SymTag.LET, Flags.asMask(new HashSet<>(Lists.of())),
                                              new Name(String.format("$let_symbol_%d$",
                                                      data.commonAnalyzerData.letCount++)),
                data.env.enclPkg.symbol.pkgID, letExpression.getBType(), data.env.scope.owner,
                                              letExpression.pos);
        letExpression.env = SymbolEnv.createExprEnv(letExpression, data.env, letSymbol);
        for (BLangLetVariable letVariable : letExpression.letVarDeclarations) {
            semanticAnalyzer.analyzeNode((BLangNode) letVariable.definitionNode, letExpression.env,
                    data.commonAnalyzerData);
        }
        BType exprType = checkExpr(letExpression.expr, letExpression.env, data.expType, data);
        types.checkType(letExpression, exprType, data.expType);
    }

    private void checkInLangLib(BLangInvocation iExpr, BType varRefType, AnalyzerData data) {
        BSymbol langLibMethodSymbol = getLangLibMethod(iExpr, Types.getReferredType(varRefType), data);
        if (langLibMethodSymbol == symTable.notFoundSymbol) {
            dlog.error(iExpr.name.pos, DiagnosticErrorCode.UNDEFINED_FUNCTION_IN_TYPE, iExpr.name.value,
                       iExpr.expr.getBType());
            data.resultType = symTable.semanticError;
            return;
        }

        if (checkInvalidImmutableValueUpdate(iExpr, varRefType, langLibMethodSymbol, data)) {
            return;
        }

        checkIllegalStorageSizeChangeMethodCall(iExpr, varRefType, data);
    }

    private boolean checkInvalidImmutableValueUpdate(BLangInvocation iExpr, BType varRefType,
                                                     BSymbol langLibMethodSymbol, AnalyzerData data) {
        if (!Symbols.isFlagOn(varRefType.flags, Flags.READONLY)) {
            return false;
        }

        String packageId = langLibMethodSymbol.pkgID.name.value;

        if (!modifierFunctions.containsKey(packageId)) {
            return false;
        }

        String funcName = langLibMethodSymbol.name.value;
        if (!modifierFunctions.get(packageId).contains(funcName)) {
            return false;
        }

        if (funcName.equals("mergeJson") && Types.getReferredType(varRefType).tag != TypeTags.MAP) {
            return false;
        }
        if (funcName.equals("strip") && TypeTags.isXMLTypeTag(Types.getReferredType(varRefType).tag)) {
            return false;
        }

        dlog.error(iExpr.pos, DiagnosticErrorCode.CANNOT_UPDATE_READONLY_VALUE_OF_TYPE, varRefType);
        data.resultType = symTable.semanticError;
        return true;
    }

    private boolean isFixedLengthList(BType type) {
        switch(type.tag) {
            case TypeTags.ARRAY:
                return (((BArrayType) type).state != BArrayState.OPEN);
            case TypeTags.TUPLE:
                return (((BTupleType) type).restType == null);
            case TypeTags.UNION:
                BUnionType unionType = (BUnionType) type;
                for (BType member : unionType.getMemberTypes()) {
                    if (!isFixedLengthList(member)) {
                        return false;
                    }
                }
                return true;
            default:
                return false;
        }
    }

    private void checkIllegalStorageSizeChangeMethodCall(BLangInvocation iExpr, BType varRefType, AnalyzerData data) {
        String invocationName = iExpr.name.getValue();
        if (!listLengthModifierFunctions.contains(invocationName)) {
            return;
        }

        if (isFixedLengthList(varRefType)) {
            dlog.error(iExpr.name.pos, DiagnosticErrorCode.ILLEGAL_FUNCTION_CHANGE_LIST_SIZE, invocationName,
                       varRefType);
            data.resultType = symTable.semanticError;
            return;
        }

        if (isShiftOnIncompatibleTuples(varRefType, invocationName)) {
            dlog.error(iExpr.name.pos, DiagnosticErrorCode.ILLEGAL_FUNCTION_CHANGE_TUPLE_SHAPE, invocationName,
                    varRefType);
            data.resultType = symTable.semanticError;
            return;
        }
    }

    private boolean isShiftOnIncompatibleTuples(BType varRefType, String invocationName) {
        if ((varRefType.tag == TypeTags.TUPLE) && (invocationName.compareTo(FUNCTION_NAME_SHIFT) == 0) &&
                hasDifferentTypeThanRest((BTupleType) varRefType)) {
            return true;
        }

        if ((varRefType.tag == TypeTags.UNION) && (invocationName.compareTo(FUNCTION_NAME_SHIFT) == 0)) {
            BUnionType unionVarRef = (BUnionType) varRefType;
            boolean allMemberAreFixedShapeTuples = true;
            for (BType member : unionVarRef.getMemberTypes()) {
                if (member.tag != TypeTags.TUPLE) {
                    allMemberAreFixedShapeTuples = false;
                    break;
                }
                if (!hasDifferentTypeThanRest((BTupleType) member)) {
                    allMemberAreFixedShapeTuples = false;
                    break;
                }
            }
            return allMemberAreFixedShapeTuples;
        }
        return false;
    }

    private boolean hasDifferentTypeThanRest(BTupleType tupleType) {
        if (tupleType.restType == null) {
            return false;
        }

        for (BType member : tupleType.getTupleTypes()) {
            if (!types.isSameType(tupleType.restType, member)) {
                return true;
            }
        }
        return false;
    }

    private void checkFieldFunctionPointer(BLangInvocation iExpr, AnalyzerData data) {
        BType type = checkExpr(iExpr.expr, data.env);
        checkIfLangLibMethodExists(iExpr, type, iExpr.name.pos, DiagnosticErrorCode.INVALID_FUNCTION_INVOCATION, data,
                                   type);
    }

    private void checkIfLangLibMethodExists(BLangInvocation iExpr, BType varRefType, Location pos,
                                            DiagnosticErrorCode errCode, AnalyzerData data, Object... diagMsgArgs) {
        BSymbol langLibMethodSymbol = getLangLibMethod(iExpr, varRefType, data);
        if (langLibMethodSymbol == symTable.notFoundSymbol) {
            dlog.error(pos, errCode, diagMsgArgs);
            data.resultType = symTable.semanticError;
        } else {
            checkInvalidImmutableValueUpdate(iExpr, varRefType, langLibMethodSymbol, data);
        }
    }

    @Override
    public void visit(BLangObjectConstructorExpression objectCtorExpression, AnalyzerData data) {
        BLangClassDefinition classNode = objectCtorExpression.classNode;
        classNode.oceEnvData.capturedClosureEnv = data.env;
        BLangClassDefinition originalClass = classNode.oceEnvData.originalClass;
        if (originalClass.cloneRef != null && !objectCtorExpression.defined) {
            classNode = (BLangClassDefinition) originalClass.cloneRef;
            symbolEnter.defineClassDefinition(classNode, data.env);
            objectCtorExpression.defined = true;
        }

        // TODO: check referenced type
        BObjectType objectType;
        if (objectCtorExpression.referenceType == null && objectCtorExpression.expectedType != null) {
            objectType = (BObjectType) objectCtorExpression.classNode.getBType();
            BType effectiveType = Types.getEffectiveType(Types.getReferredType(objectCtorExpression.expectedType));
            if (effectiveType.tag == TypeTags.OBJECT) {
                BObjectType expObjType = (BObjectType) Types.getReferredType(effectiveType);
                objectType.typeIdSet = expObjType.typeIdSet;
            } else if (effectiveType.tag != TypeTags.NONE) {
                if (!checkAndLoadTypeIdSet(objectCtorExpression.expectedType, objectType)) {
                    dlog.error(objectCtorExpression.pos, DiagnosticErrorCode.INVALID_TYPE_OBJECT_CONSTRUCTOR,
                            objectCtorExpression.expectedType);
                    data.resultType = symTable.semanticError;
                    return;
                }
            }
        }
        BLangTypeInit cIExpr = objectCtorExpression.typeInit;
        BType actualType = symResolver.resolveTypeNode(cIExpr.userDefinedType, data.env);
        if (actualType == symTable.semanticError) {
            data.resultType = symTable.semanticError;
            return;
        }

        BObjectType actualObjectType = (BObjectType) actualType;
        List<BLangType> typeRefs = classNode.typeRefs;
        SymbolEnv typeDefEnv = SymbolEnv.createObjectConstructorObjectEnv(classNode, data.env);
        classNode.oceEnvData.typeInit = objectCtorExpression.typeInit;

        dlog.unmute();
        if (Symbols.isFlagOn(data.expType.flags, Flags.READONLY)) {
            handleObjectConstrExprForReadOnly(objectCtorExpression, actualObjectType, typeDefEnv, false, data);
        } else if (!typeRefs.isEmpty() && Symbols.isFlagOn(typeRefs.get(0).getBType().flags,
                Flags.READONLY)) {
            handleObjectConstrExprForReadOnly(objectCtorExpression, actualObjectType, typeDefEnv, true, data);
        } else {
            semanticAnalyzer.analyzeNode(classNode, typeDefEnv);
        }
        dlog.unmute();
        markConstructedObjectIsolatedness(actualObjectType);

        if (((BObjectTypeSymbol) actualType.tsymbol).initializerFunc != null) {
            BLangInvocation initInvocation = (BLangInvocation) cIExpr.initInvocation;
            initInvocation.symbol = ((BObjectTypeSymbol) actualType.tsymbol).initializerFunc.symbol;
            checkInvocationParam(initInvocation, data);
            cIExpr.initInvocation.setBType(((BInvokableSymbol) initInvocation.symbol).retType);
        } else {
            // If the initializerFunc is null then this is a default constructor invocation. Hence should not
            // pass any arguments.
            if (!isValidInitInvocation(cIExpr, (BObjectType) actualType, data)) {
                return;
            }
        }
        if (cIExpr.initInvocation.getBType() == null) {
            cIExpr.initInvocation.setBType(symTable.nilType);
        }
        BType actualTypeInitType = getObjectConstructorReturnType(actualType, cIExpr.initInvocation.getBType(), data);
        data.resultType = types.checkType(cIExpr, actualTypeInitType, data.expType);
    }

    private boolean isDefiniteObjectType(BType bType, Set<BTypeIdSet> typeIdSets) {
        BType type = Types.getReferredType(bType);
        if (type.tag != TypeTags.OBJECT && type.tag != TypeTags.UNION) {
            return false;
        }

        Set<BType> visitedTypes = new HashSet<>();
        if (!collectObjectTypeIds(type, typeIdSets, visitedTypes)) {
            return false;
        }
        return typeIdSets.size() <= 1;
    }

    private boolean collectObjectTypeIds(BType type, Set<BTypeIdSet> typeIdSets, Set<BType> visitedTypes) {
        if (type.tag == TypeTags.OBJECT) {
            var objectType = (BObjectType) type;
            typeIdSets.add(objectType.typeIdSet);
            return true;
        }
        if (type.tag == TypeTags.UNION) {
            if (!visitedTypes.add(type)) {
                return true;
            }
            for (BType member : ((BUnionType) type).getMemberTypes()) {
                if (!collectObjectTypeIds(member, typeIdSets, visitedTypes)) {
                    return false;
                }
            }
            return true;
        }
        return false;
    }

    private boolean checkAndLoadTypeIdSet(BType type, BObjectType objectType) {
        Set<BTypeIdSet> typeIdSets = new HashSet<>();
        if (!isDefiniteObjectType(type, typeIdSets)) {
            return false;
        }
        if (typeIdSets.isEmpty()) {
            objectType.typeIdSet = BTypeIdSet.emptySet();
            return true;
        }
        var typeIdIterator = typeIdSets.iterator();
        if (typeIdIterator.hasNext()) {
            BTypeIdSet typeIdSet = typeIdIterator.next();
            objectType.typeIdSet = typeIdSet;
            return true;
        }
        return true;
    }

    public void visit(BLangTypeInit cIExpr, AnalyzerData data) {
        if ((data.expType.tag == TypeTags.ANY && cIExpr.userDefinedType == null) ||
                data.expType.tag == TypeTags.RECORD) {
            dlog.error(cIExpr.pos, DiagnosticErrorCode.INVALID_TYPE_NEW_LITERAL, data.expType);
            data.resultType = symTable.semanticError;
            return;
        }

        BType actualType;
        if (cIExpr.userDefinedType != null) {
            actualType = symResolver.resolveTypeNode(cIExpr.userDefinedType, data.env);
        } else {
            actualType = data.expType;
        }

        if (actualType == symTable.semanticError) {
            //TODO dlog error?
            data.resultType = symTable.semanticError;
            return;
        }

        data.resultType = checkObjectCompatibility(actualType, cIExpr, data);
    }
<<<<<<< HEAD

    private BType checkObjectCompatibility(BType actualType, BLangTypeInit cIExpr, AnalyzerData data) {
        actualType = checkObjectType(actualType, cIExpr, data);

=======

    private BType checkObjectCompatibility(BType actualType, BLangTypeInit cIExpr, AnalyzerData data) {
        actualType = checkObjectType(actualType, cIExpr, data);

>>>>>>> 3fa663b4
        if (actualType == symTable.semanticError) {
            return actualType;
        }
        if (cIExpr.initInvocation.getBType() == null) {
            cIExpr.initInvocation.setBType(symTable.nilType);
        }
        BType actualTypeInitType = getObjectConstructorReturnType(actualType, cIExpr.initInvocation.getBType(), data);
        return types.checkType(cIExpr, actualTypeInitType, data.expType);
    }

    private BType checkObjectType(BType actualType, BLangTypeInit cIExpr, AnalyzerData data) {
        BLangInvocation initInvocation = (BLangInvocation) cIExpr.initInvocation;
        switch (actualType.tag) {
            case TypeTags.OBJECT:
                BObjectType actualObjectType = (BObjectType) actualType;

                if ((actualType.tsymbol.flags & Flags.CLASS) != Flags.CLASS) {
                    dlog.error(cIExpr.pos, DiagnosticErrorCode.CANNOT_INITIALIZE_ABSTRACT_OBJECT,
                            actualType.tsymbol);
                    initInvocation.argExprs.forEach(expr -> checkExpr(expr, symTable.noType, data));
                    return symTable.semanticError;
                }

                if (actualObjectType.classDef != null && actualObjectType.classDef.flagSet.contains(Flag.OBJECT_CTOR)) {
                    if (cIExpr.initInvocation != null && actualObjectType.classDef.oceEnvData.typeInit != null) {
                        actualObjectType.classDef.oceEnvData.typeInit = cIExpr;
                    }
                    markConstructedObjectIsolatedness(actualObjectType);
                }
                if (((BObjectTypeSymbol) actualType.tsymbol).initializerFunc != null) {
                    initInvocation.symbol = ((BObjectTypeSymbol) actualType.tsymbol).initializerFunc.symbol;
                    checkInvocationParam(initInvocation, data);
                    initInvocation.setBType(((BInvokableSymbol) initInvocation.symbol).retType);
                } else {
                    // If the initializerFunc is null then this is a default constructor invocation. Hence should not
                    // pass any arguments.
                    if (!isValidInitInvocation(cIExpr, (BObjectType) actualType, data)) {
                        return symTable.semanticError;
                    }
                }
                break;
            case TypeTags.STREAM:
                if (initInvocation.argExprs.size() > 1) {
                    dlog.error(cIExpr.pos, DiagnosticErrorCode.INVALID_STREAM_CONSTRUCTOR, initInvocation);
                    return symTable.semanticError;
                }

                BStreamType actualStreamType = (BStreamType) actualType;
                if (actualStreamType.completionType != null) {
                    BType completionType = actualStreamType.completionType;
                    if (!types.isAssignable(completionType, symTable.errorOrNilType)) {
                        dlog.error(cIExpr.pos, DiagnosticErrorCode.ERROR_TYPE_EXPECTED, completionType.toString());
                        return symTable.semanticError;
                    }
                }

                BUnionType expectedNextReturnType =
                        createNextReturnType(cIExpr.pos, (BStreamType) actualType, data);
                if (initInvocation.argExprs.isEmpty()) {
                    if (!types.containsNilType(actualStreamType.completionType)) {
                        dlog.error(cIExpr.pos, DiagnosticErrorCode.INVALID_UNBOUNDED_STREAM_CONSTRUCTOR_ITERATOR,
                                expectedNextReturnType);
                        return symTable.semanticError;
                    }
                } else {
                    BLangExpression iteratorExpr = initInvocation.argExprs.get(0);
                    BType constructType = checkExpr(iteratorExpr, symTable.noType, data);
                    BType referredConstructType = Types.getReferredType(constructType);
                    if (referredConstructType.tag != TypeTags.OBJECT) {
                        dlog.error(iteratorExpr.pos, DiagnosticErrorCode.INVALID_STREAM_CONSTRUCTOR_ITERATOR,
                                expectedNextReturnType, constructType);
                        return symTable.semanticError;
                    }
                    BAttachedFunction closeFunc = types.getAttachedFuncFromObject((BObjectType) referredConstructType,
                            BLangCompilerConstants.CLOSE_FUNC);
                    if (closeFunc != null) {
                        BType closeableIteratorType = symTable.langQueryModuleSymbol.scope
                                .lookup(Names.ABSTRACT_STREAM_CLOSEABLE_ITERATOR).symbol.type;
                        if (!types.isAssignable(constructType, closeableIteratorType)) {
                            dlog.error(iteratorExpr.pos,
                                    DiagnosticErrorCode.INVALID_STREAM_CONSTRUCTOR_CLOSEABLE_ITERATOR,
                                    expectedNextReturnType, constructType);
                            return symTable.semanticError;
                        }
                    } else {
                        BType iteratorType = symTable.langQueryModuleSymbol.scope
                                .lookup(Names.ABSTRACT_STREAM_ITERATOR).symbol.type;
                        if (!types.isAssignable(constructType, iteratorType)) {
                            dlog.error(iteratorExpr.pos, DiagnosticErrorCode.INVALID_STREAM_CONSTRUCTOR_ITERATOR,
                                    expectedNextReturnType, constructType);
                            return symTable.semanticError;
                        }
                    }
                    BUnionType nextReturnType = types.getVarTypeFromIteratorFuncReturnType(constructType);
                    if (nextReturnType != null) {
                        types.checkType(iteratorExpr.pos, nextReturnType, expectedNextReturnType,
                                DiagnosticErrorCode.INCOMPATIBLE_TYPES);
                    } else {
                        dlog.error(referredConstructType.tsymbol.getPosition(),
                                DiagnosticErrorCode.INVALID_NEXT_METHOD_RETURN_TYPE, expectedNextReturnType);
                    }
                }
                if (data.expType.tag != TypeTags.NONE && !types.isAssignable(actualType, data.expType)) {
                    dlog.error(cIExpr.pos, DiagnosticErrorCode.INCOMPATIBLE_TYPES, data.expType,
                            actualType);
                    return symTable.semanticError;
                }
                return actualType;
            case TypeTags.UNION:
                List<BType> matchingMembers = findMembersWithMatchingInitFunc(cIExpr, (BUnionType) actualType, data);
                BType matchedType = getMatchingType(matchingMembers, cIExpr, actualType, data);
                initInvocation.setBType(symTable.nilType);

                BType referredMatchedType = Types.getReferredType(matchedType);
                if (referredMatchedType.tag == TypeTags.OBJECT) {
                    if (((BObjectTypeSymbol) referredMatchedType.tsymbol).initializerFunc != null) {
                        initInvocation.symbol =
                                ((BObjectTypeSymbol) referredMatchedType.tsymbol).initializerFunc.symbol;
                        checkInvocationParam(initInvocation, data);
                        initInvocation.setBType(((BInvokableSymbol) initInvocation.symbol).retType);
                        actualType = matchedType;
                        break;
                    } else {
                        if (!isValidInitInvocation(cIExpr, (BObjectType) referredMatchedType, data)) {
                            return symTable.semanticError;
                        }
                    }
                }
                types.checkType(cIExpr, matchedType, data.expType);
                cIExpr.setBType(matchedType);
                return matchedType;
            case TypeTags.TYPEREFDESC:
                BType refType = Types.getReferredType(actualType);
                BType compatibleType = checkObjectType(refType, cIExpr, data);
                return compatibleType == refType ? actualType : compatibleType;
            case TypeTags.INTERSECTION:
                return checkObjectType(((BIntersectionType) actualType).effectiveType, cIExpr, data);
            default:
                dlog.error(cIExpr.pos, DiagnosticErrorCode.CANNOT_INFER_OBJECT_TYPE_FROM_LHS, actualType);
                return symTable.semanticError;
        }
        return actualType;
    }

    private BUnionType createNextReturnType(Location pos, BStreamType streamType, AnalyzerData data) {
        BRecordType recordType = new BRecordType(null, Flags.ANONYMOUS);
        recordType.restFieldType = symTable.noType;
        recordType.sealed = true;

        Name fieldName = Names.VALUE;
        BField field = new BField(fieldName, pos, new BVarSymbol(Flags.PUBLIC,
                                                                 fieldName, data.env.enclPkg.packageID,
                                                                 streamType.constraint, data.env.scope.owner, pos,
                                                                 VIRTUAL));
        field.type = streamType.constraint;
        recordType.fields.put(field.name.value, field);

        recordType.tsymbol = Symbols.createRecordSymbol(Flags.ANONYMOUS, Names.EMPTY, data.env.enclPkg.packageID,
                                                        recordType, data.env.scope.owner, pos, VIRTUAL);
        recordType.tsymbol.scope = new Scope(data.env.scope.owner);
        recordType.tsymbol.scope.define(fieldName, field.symbol);

        LinkedHashSet<BType> retTypeMembers = new LinkedHashSet<>();
        retTypeMembers.add(recordType);
        retTypeMembers.addAll(types.getAllTypes(streamType.completionType, false));

        BUnionType unionType = BUnionType.create(null);
        unionType.addAll(retTypeMembers);
        unionType.tsymbol = Symbols.createTypeSymbol(SymTag.UNION_TYPE, 0, Names.EMPTY,
                data.env.enclPkg.symbol.pkgID, unionType, data.env.scope.owner, pos, VIRTUAL);

        return unionType;
    }

    private boolean isValidInitInvocation(BLangTypeInit cIExpr, BObjectType objType, AnalyzerData data) {
        BLangInvocation initInvocation = (BLangInvocation) cIExpr.initInvocation;
        if (!initInvocation.argExprs.isEmpty()
                && ((BObjectTypeSymbol) objType.tsymbol).initializerFunc == null) {
            dlog.error(cIExpr.pos, DiagnosticErrorCode.TOO_MANY_ARGS_FUNC_CALL,
                    initInvocation.name.value);
            initInvocation.argExprs.forEach(expr -> checkExpr(expr, symTable.noType, data));
            data.resultType = symTable.semanticError;
            return false;
        }
        return true;
    }

    private BType getObjectConstructorReturnType(BType objType, BType initRetType, AnalyzerData data) {
        if (initRetType.tag == TypeTags.UNION) {
            LinkedHashSet<BType> retTypeMembers = new LinkedHashSet<>();
            retTypeMembers.add(objType);

            retTypeMembers.addAll(((BUnionType) initRetType).getMemberTypes());
            retTypeMembers.remove(symTable.nilType);

            BUnionType unionType = BUnionType.create(null, retTypeMembers);
            unionType.tsymbol = Symbols.createTypeSymbol(SymTag.UNION_TYPE, 0,
                                                         Names.EMPTY, data.env.enclPkg.symbol.pkgID, unionType,
                    data.env.scope.owner, symTable.builtinPos, VIRTUAL);
            return unionType;
        } else if (initRetType.tag == TypeTags.NIL) {
            return objType;
        }
        return symTable.semanticError;
    }

    private List<BType> findMembersWithMatchingInitFunc(BLangTypeInit cIExpr, BUnionType lhsUnionType,
                                                        AnalyzerData data) {
        int objectCount = 0;

        for (BType type : lhsUnionType.getMemberTypes()) {
            BType memberType = Types.getReferredType(type);
            int tag = memberType.tag;

            if (tag == TypeTags.OBJECT) {
                objectCount++;
                continue;
            }

            if (tag != TypeTags.INTERSECTION) {
                continue;
            }

            if (((BIntersectionType) memberType).effectiveType.tag == TypeTags.OBJECT) {
                objectCount++;
            }
        }

        boolean containsSingleObject = objectCount == 1;

        List<BType> matchingLhsMemberTypes = new ArrayList<>();
        for (BType type : lhsUnionType.getMemberTypes()) {
            BType memberType = Types.getReferredType(type);
            if (memberType.tag != TypeTags.OBJECT) {
                // member is not an object.
                continue;
            }
            if ((memberType.tsymbol.flags & Flags.CLASS) != Flags.CLASS) {
                dlog.error(cIExpr.pos, DiagnosticErrorCode.CANNOT_INITIALIZE_ABSTRACT_OBJECT,
                        lhsUnionType.tsymbol);
            }

            if (containsSingleObject) {
                return Collections.singletonList(type);
            }

            BAttachedFunction initializerFunc = ((BObjectTypeSymbol) memberType.tsymbol).initializerFunc;
            if (isArgsMatchesFunction(cIExpr.argsExpr, initializerFunc, data)) {
                matchingLhsMemberTypes.add(type);
            }
        }
        return matchingLhsMemberTypes;
    }

    private BType getMatchingType(List<BType> matchingLhsMembers, BLangTypeInit cIExpr, BType lhsUnion,
                                  AnalyzerData data) {
        if (matchingLhsMembers.isEmpty()) {
            // No union type member found which matches with initializer expression.
            dlog.error(cIExpr.pos, DiagnosticErrorCode.CANNOT_INFER_OBJECT_TYPE_FROM_LHS, lhsUnion);
            data.resultType = symTable.semanticError;
            return symTable.semanticError;
        } else if (matchingLhsMembers.size() == 1) {
            // We have a correct match.
            return matchingLhsMembers.get(0);
        } else {
            // Multiple matches found.
            dlog.error(cIExpr.pos, DiagnosticErrorCode.AMBIGUOUS_TYPES, lhsUnion);
            data.resultType = symTable.semanticError;
            return symTable.semanticError;
        }
    }

    private boolean isArgsMatchesFunction(List<BLangExpression> invocationArguments, BAttachedFunction function,
                                          AnalyzerData data) {
        invocationArguments.forEach(expr -> checkExpr(expr, symTable.noType, data));

        if (function == null) {
            return invocationArguments.isEmpty();
        }

        if (function.symbol.params.isEmpty() && invocationArguments.isEmpty()) {
            return true;
        }

        List<BLangNamedArgsExpression> namedArgs = new ArrayList<>();
        List<BLangExpression> positionalArgs = new ArrayList<>();
        for (BLangExpression argument : invocationArguments) {
            if (argument.getKind() == NodeKind.NAMED_ARGS_EXPR) {
                namedArgs.add((BLangNamedArgsExpression) argument);
            } else {
                positionalArgs.add(argument);
            }
        }

        List<BVarSymbol> requiredParams = function.symbol.params.stream()
                .filter(param -> !param.isDefaultable)
                .collect(Collectors.toList());
        // Given named and positional arguments are less than required parameters.
        if (requiredParams.size() > invocationArguments.size()) {
            return false;
        }

        List<BVarSymbol> defaultableParams = function.symbol.params.stream()
                .filter(param -> param.isDefaultable)
                .collect(Collectors.toList());

        int givenRequiredParamCount = 0;
        for (int i = 0; i < positionalArgs.size(); i++) {
            if (function.symbol.params.size() > i) {
                givenRequiredParamCount++;
                BVarSymbol functionParam = function.symbol.params.get(i);
                // check the type compatibility of positional args against function params.
                if (!types.isAssignable(positionalArgs.get(i).getBType(), functionParam.type)) {
                    return false;
                }
                requiredParams.remove(functionParam);
                defaultableParams.remove(functionParam);
                continue;
            }

            if (function.symbol.restParam != null) {
                BType restParamType = ((BArrayType) function.symbol.restParam.type).eType;
                if (!types.isAssignable(positionalArgs.get(i).getBType(), restParamType)) {
                    return false;
                }
                continue;
            }

            // additional positional args given for function with no rest param
            return false;
        }

        for (BLangNamedArgsExpression namedArg : namedArgs) {
            boolean foundNamedArg = false;
            // check the type compatibility of named args against function params.
            List<BVarSymbol> params = function.symbol.params;
            for (int i = givenRequiredParamCount; i < params.size(); i++) {
                BVarSymbol functionParam = params.get(i);
                if (!namedArg.name.value.equals(functionParam.name.value)) {
                    continue;
                }
                foundNamedArg = true;
                BType namedArgExprType = checkExpr(namedArg.expr, data);
                if (!types.isAssignable(functionParam.type, namedArgExprType)) {
                    // Name matched, type mismatched.
                    return false;
                }
                requiredParams.remove(functionParam);
                defaultableParams.remove(functionParam);
            }
            if (!foundNamedArg) {
                return false;
            }
        }

        // all required params are not given by positional or named args.
        return requiredParams.size() <= 0;
    }

    public void visit(BLangWaitForAllExpr waitForAllExpr, AnalyzerData data) {
        setResultTypeForWaitForAllExpr(waitForAllExpr, data.expType, data);
        waitForAllExpr.setBType(data.resultType);

        if (data.resultType != null && data.resultType != symTable.semanticError) {
            types.setImplicitCastExpr(waitForAllExpr, waitForAllExpr.getBType(), data.expType);
        }
    }

    private void setResultTypeForWaitForAllExpr(BLangWaitForAllExpr waitForAllExpr, BType expType, AnalyzerData data) {
        switch (expType.tag) {
            case TypeTags.RECORD:
                checkTypesForRecords(waitForAllExpr, data);
                break;
            case TypeTags.MAP:
                checkTypesForMap(waitForAllExpr, ((BMapType) expType).constraint, data);
                LinkedHashSet<BType> memberTypesForMap = collectWaitExprTypes(waitForAllExpr.keyValuePairs);
                if (memberTypesForMap.size() == 1) {
                    data.resultType = new BMapType(TypeTags.MAP,
                            memberTypesForMap.iterator().next(), symTable.mapType.tsymbol);
                    break;
                }
                BUnionType constraintTypeForMap = BUnionType.create(null, memberTypesForMap);
                data.resultType = new BMapType(TypeTags.MAP, constraintTypeForMap, symTable.mapType.tsymbol);
                break;
            case TypeTags.NONE:
            case TypeTags.ANY:
                checkTypesForMap(waitForAllExpr, expType, data);
                LinkedHashSet<BType> memberTypes = collectWaitExprTypes(waitForAllExpr.keyValuePairs);
                if (memberTypes.size() == 1) {
                    data.resultType =
                            new BMapType(TypeTags.MAP, memberTypes.iterator().next(), symTable.mapType.tsymbol);
                    break;
                }
                BUnionType constraintType = BUnionType.create(null, memberTypes);
                data.resultType = new BMapType(TypeTags.MAP, constraintType, symTable.mapType.tsymbol);
                break;
            case TypeTags.TYPEREFDESC:
                setResultTypeForWaitForAllExpr(waitForAllExpr, Types.getReferredType(expType), data);
                break;
            default:
                dlog.error(waitForAllExpr.pos, DiagnosticErrorCode.INCOMPATIBLE_TYPES, expType,
                        getWaitForAllExprReturnType(waitForAllExpr, waitForAllExpr.pos, data));
                data.resultType = symTable.semanticError;
                break;
        }
    }

    private BRecordType getWaitForAllExprReturnType(BLangWaitForAllExpr waitExpr,
                                                    Location pos, AnalyzerData data) {
        BRecordType retType = new BRecordType(null, Flags.ANONYMOUS);
        List<BLangWaitForAllExpr.BLangWaitKeyValue> keyVals = waitExpr.keyValuePairs;

        for (BLangWaitForAllExpr.BLangWaitKeyValue keyVal : keyVals) {
            BLangIdentifier fieldName;
            if (keyVal.valueExpr == null || keyVal.valueExpr.getKind() != NodeKind.SIMPLE_VARIABLE_REF) {
                fieldName = keyVal.key;
            } else {
                fieldName = ((BLangSimpleVarRef) keyVal.valueExpr).variableName;
            }

            BSymbol symbol = symResolver.lookupSymbolInMainSpace(data.env, names.fromIdNode(fieldName));
            BType fieldType = symbol.type.tag == TypeTags.FUTURE ? ((BFutureType) symbol.type).constraint : symbol.type;
            BField field = new BField(names.fromIdNode(keyVal.key), null,
                                      new BVarSymbol(0, names.fromIdNode(keyVal.key),
                                                     names.originalNameFromIdNode(keyVal.key),
                                                     data.env.enclPkg.packageID, fieldType, null, keyVal.pos, VIRTUAL));
            retType.fields.put(field.name.value, field);
        }

        retType.restFieldType = symTable.noType;
        retType.sealed = true;
        retType.tsymbol = Symbols.createRecordSymbol(Flags.ANONYMOUS, Names.EMPTY, data.env.enclPkg.packageID, retType,
                                                     null, pos, VIRTUAL);
        return retType;
    }

    private LinkedHashSet<BType> collectWaitExprTypes(List<BLangWaitForAllExpr.BLangWaitKeyValue> keyVals) {
        LinkedHashSet<BType> memberTypes = new LinkedHashSet<>();
        for (BLangWaitForAllExpr.BLangWaitKeyValue keyVal : keyVals) {
            BType bType = keyVal.keyExpr != null ? keyVal.keyExpr.getBType() : keyVal.valueExpr.getBType();
            if (bType.tag == TypeTags.FUTURE) {
                memberTypes.add(((BFutureType) bType).constraint);
            } else {
                memberTypes.add(bType);
            }
        }
        return memberTypes;
    }

    private void checkTypesForMap(BLangWaitForAllExpr waitForAllExpr, BType expType, AnalyzerData data) {
        List<BLangWaitForAllExpr.BLangWaitKeyValue> keyValuePairs = waitForAllExpr.keyValuePairs;
        keyValuePairs.forEach(keyVal -> checkWaitKeyValExpr(keyVal, expType, data));
    }

    private void checkTypesForRecords(BLangWaitForAllExpr waitExpr, AnalyzerData data) {
        List<BLangWaitForAllExpr.BLangWaitKeyValue> rhsFields = waitExpr.getKeyValuePairs();
        Map<String, BField> lhsFields = ((BRecordType) Types.getReferredType(data.expType)).fields;

        // check if the record is sealed, if so check if the fields in wait collection is more than the fields expected
        // by the lhs record
        if (((BRecordType) Types.getReferredType(data.expType)).sealed &&
                rhsFields.size() > lhsFields.size()) {
            dlog.error(waitExpr.pos, DiagnosticErrorCode.INCOMPATIBLE_TYPES, data.expType,
                    getWaitForAllExprReturnType(waitExpr, waitExpr.pos, data));
            data.resultType = symTable.semanticError;
            return;
        }

        for (BLangWaitForAllExpr.BLangWaitKeyValue keyVal : rhsFields) {
            String key = keyVal.key.value;
            if (!lhsFields.containsKey(key)) {
                // Check if the field is sealed if so you cannot have dynamic fields
                if (((BRecordType) Types.getReferredType(data.expType)).sealed) {
                    dlog.error(waitExpr.pos, DiagnosticErrorCode.INVALID_FIELD_NAME_RECORD_LITERAL, key, data.expType);
                    data.resultType = symTable.semanticError;
                } else {
                    // Else if the record is an open record, then check if the rest field type matches the expression
                    BType restFieldType = ((BRecordType) Types.getReferredType(data.expType)).restFieldType;
                    checkWaitKeyValExpr(keyVal, restFieldType, data);
                }
            } else {
                checkWaitKeyValExpr(keyVal, lhsFields.get(key).type, data);
                keyVal.keySymbol = lhsFields.get(key).symbol;
            }
        }
        // If the record literal is of record type and types are validated for the fields, check if there are any
        // required fields missing.
        checkMissingReqFieldsForWait(((BRecordType) Types.getReferredType(data.expType)),
                rhsFields, waitExpr.pos);

        if (symTable.semanticError != data.resultType) {
            data.resultType = data.expType;
        }
    }

    private void checkMissingReqFieldsForWait(BRecordType type, List<BLangWaitForAllExpr.BLangWaitKeyValue> keyValPairs,
                                              Location pos) {
        type.fields.values().forEach(field -> {
            // Check if `field` is explicitly assigned a value in the record literal
            boolean hasField = keyValPairs.stream().anyMatch(keyVal -> field.name.value.equals(keyVal.key.value));

            // If a required field is missing, it's a compile error
            if (!hasField && Symbols.isFlagOn(field.symbol.flags, Flags.REQUIRED)) {
                dlog.error(pos, DiagnosticErrorCode.MISSING_REQUIRED_RECORD_FIELD, field.name);
            }
        });
    }

    private void checkWaitKeyValExpr(BLangWaitForAllExpr.BLangWaitKeyValue keyVal, BType type, AnalyzerData data) {
        BLangExpression expr;
        if (keyVal.keyExpr != null) {
            BSymbol symbol = symResolver.lookupSymbolInMainSpace(data.env, names.fromIdNode
                    (((BLangSimpleVarRef) keyVal.keyExpr).variableName));
            keyVal.keyExpr.setBType(symbol.type);
            expr = keyVal.keyExpr;
        } else {
            expr = keyVal.valueExpr;
        }
        BFutureType futureType = new BFutureType(TypeTags.FUTURE, type, null);
        checkExpr(expr, futureType, data);
        setEventualTypeForExpression(expr, type, data);
    }

    // eventual type if not directly referring a worker is T|error. future<T> --> T|error
    private void setEventualTypeForExpression(BLangExpression expression,
                                              BType currentExpectedType, AnalyzerData data) {
        if (expression == null) {
            return;
        }
        if (isSimpleWorkerReference(expression, data)) {
            return;
        }
        BFutureType futureType = (BFutureType) expression.expectedType;
        BType currentType = futureType.constraint;
        if (types.containsErrorType(currentType)) {
            return;
        }

        BUnionType eventualType = BUnionType.create(null, currentType, symTable.errorType);
        if (((currentExpectedType.tag != TypeTags.NONE) && (currentExpectedType.tag != TypeTags.NIL)) &&
                !types.isAssignable(eventualType, currentExpectedType)) {
            dlog.error(expression.pos, DiagnosticErrorCode.INCOMPATIBLE_TYPE_WAIT_FUTURE_EXPR,
                    currentExpectedType, eventualType, expression);
        }
        futureType.constraint = eventualType;
    }

    private void setEventualTypeForWaitExpression(BLangExpression expression, Location pos, AnalyzerData data) {
        if ((data.resultType == symTable.semanticError) ||
                (types.containsErrorType(data.resultType))) {
            return;
        }
        if (isSimpleWorkerReference(expression, data)) {
            return;
        }
        BType currentExpectedType = ((BFutureType) data.expType).constraint;
        BUnionType eventualType = BUnionType.create(null, data.resultType, symTable.errorType);
        if ((currentExpectedType.tag == TypeTags.NONE) || (currentExpectedType.tag == TypeTags.NIL)) {
            data.resultType = eventualType;
            return;
        }

        if (!types.isAssignable(eventualType, currentExpectedType)) {
            dlog.error(pos, DiagnosticErrorCode.INCOMPATIBLE_TYPE_WAIT_FUTURE_EXPR, currentExpectedType,
                    eventualType, expression);
            data.resultType = symTable.semanticError;
            return;
        }
        if (data.resultType.tag == TypeTags.FUTURE) {
            ((BFutureType) data.resultType).constraint = eventualType;
        } else {
            data.resultType = eventualType;
        }
    }

    private void setEventualTypeForAlternateWaitExpression(BLangExpression expression, Location pos,
                                                           AnalyzerData data) {
        if ((data.resultType == symTable.semanticError) ||
                (expression.getKind() != NodeKind.BINARY_EXPR) ||
                (types.containsErrorType(data.resultType))) {
            return;
        }
        if (types.containsErrorType(data.resultType)) {
            return;
        }
        if (!isReferencingNonWorker((BLangBinaryExpr) expression, data)) {
            return;
        }

        BType currentExpectedType = ((BFutureType) data.expType).constraint;
        BUnionType eventualType = BUnionType.create(null, data.resultType, symTable.errorType);
        if ((currentExpectedType.tag == TypeTags.NONE) || (currentExpectedType.tag == TypeTags.NIL)) {
            data.resultType = eventualType;
            return;
        }

        if (!types.isAssignable(eventualType, currentExpectedType)) {
            dlog.error(pos, DiagnosticErrorCode.INCOMPATIBLE_TYPE_WAIT_FUTURE_EXPR, currentExpectedType,
                    eventualType, expression);
            data.resultType = symTable.semanticError;
            return;
        }
        if (data.resultType.tag == TypeTags.FUTURE) {
            ((BFutureType) data.resultType).constraint = eventualType;
        } else {
            data.resultType = eventualType;
        }
    }

    private boolean isSimpleWorkerReference(BLangExpression expression, AnalyzerData data) {
        if (expression.getKind() != NodeKind.SIMPLE_VARIABLE_REF) {
            return false;
        }
        BLangSimpleVarRef simpleVarRef = ((BLangSimpleVarRef) expression);
        BSymbol varRefSymbol = simpleVarRef.symbol;
        if (varRefSymbol == null) {
            return false;
        }
        if (workerExists(data.env, simpleVarRef.variableName.value)) {
            return true;
        }
        return false;
    }

    private boolean isReferencingNonWorker(BLangBinaryExpr binaryExpr, AnalyzerData data) {
        BLangExpression lhsExpr = binaryExpr.lhsExpr;
        BLangExpression rhsExpr = binaryExpr.rhsExpr;
        if (isReferencingNonWorker(lhsExpr, data)) {
            return true;
        }
        return isReferencingNonWorker(rhsExpr, data);
    }

    private boolean isReferencingNonWorker(BLangExpression expression, AnalyzerData data) {
        if (expression.getKind() == NodeKind.BINARY_EXPR) {
            return isReferencingNonWorker((BLangBinaryExpr) expression, data);
        } else if (expression.getKind() == NodeKind.SIMPLE_VARIABLE_REF) {
            BLangSimpleVarRef simpleVarRef = (BLangSimpleVarRef) expression;
            BSymbol varRefSymbol = simpleVarRef.symbol;
            String varRefSymbolName = varRefSymbol.getName().value;
            if (workerExists(data.env, varRefSymbolName)) {
                return false;
            }
        }
        return true;
    }


    public void visit(BLangTernaryExpr ternaryExpr, AnalyzerData data) {
        BType condExprType = checkExpr(ternaryExpr.expr, this.symTable.booleanType, data);

        SymbolEnv thenEnv = typeNarrower.evaluateTruth(ternaryExpr.expr, ternaryExpr.thenExpr, data.env);
        BType thenType = checkExpr(ternaryExpr.thenExpr, thenEnv, data.expType, data);

        SymbolEnv elseEnv = typeNarrower.evaluateFalsity(ternaryExpr.expr, ternaryExpr.elseExpr, data.env, false);
        BType elseType = checkExpr(ternaryExpr.elseExpr, elseEnv, data.expType, data);

        if (condExprType == symTable.semanticError || thenType == symTable.semanticError ||
                elseType == symTable.semanticError) {
            data.resultType = symTable.semanticError;
        } else if (data.expType == symTable.noType) {
            if (types.isAssignable(elseType, thenType)) {
                data.resultType = thenType;
            } else if (types.isAssignable(thenType, elseType)) {
                data.resultType = elseType;
            } else {
                data.resultType = BUnionType.create(null, thenType, elseType);
            }
        } else {
            data.resultType = data.expType;
        }
    }

    public void visit(BLangWaitExpr waitExpr, AnalyzerData data) {
        data.expType = new BFutureType(TypeTags.FUTURE, data.expType, null);
        checkExpr(waitExpr.getExpression(), data.expType, data);
        // Handle union types in lhs
        if (data.resultType.tag == TypeTags.UNION) {
            LinkedHashSet<BType> memberTypes = collectMemberTypes((BUnionType) data.resultType, new LinkedHashSet<>());
            if (memberTypes.size() == 1) {
                data.resultType = memberTypes.toArray(new BType[0])[0];
            } else {
                data.resultType = BUnionType.create(null, memberTypes);
            }
        } else if (data.resultType != symTable.semanticError) {
            // Handle other types except for semantic errors
            data.resultType = ((BFutureType) data.resultType).constraint;
        }

        BLangExpression waitFutureExpression = waitExpr.getExpression();
        if (waitFutureExpression.getKind() == NodeKind.BINARY_EXPR) {
            setEventualTypeForAlternateWaitExpression(waitFutureExpression, waitExpr.pos, data);
        } else {
            setEventualTypeForWaitExpression(waitFutureExpression, waitExpr.pos, data);
        }
        waitExpr.setBType(data.resultType);

        if (data.resultType != null && data.resultType != symTable.semanticError) {
            types.setImplicitCastExpr(waitExpr, waitExpr.getBType(), ((BFutureType) data.expType).constraint);
        }
    }

    private LinkedHashSet<BType> collectMemberTypes(BUnionType unionType, LinkedHashSet<BType> memberTypes) {
        for (BType memberType : unionType.getMemberTypes()) {
            if (memberType.tag == TypeTags.FUTURE) {
                memberTypes.add(((BFutureType) memberType).constraint);
            } else {
                memberTypes.add(memberType);
            }
        }
        return memberTypes;
    }

    @Override
    public void visit(BLangTrapExpr trapExpr, AnalyzerData data) {
        boolean firstVisit = trapExpr.expr.getBType() == null;
        BType actualType;
        BType exprType = checkExpr(trapExpr.expr, data.expType, data);
        boolean definedWithVar = data.expType == symTable.noType;

        if (trapExpr.expr.getKind() == NodeKind.WORKER_RECEIVE) {
            if (firstVisit) {
                data.isTypeChecked = false;
                data.resultType = data.expType;
                return;
            } else {
                data.expType = trapExpr.getBType();
                exprType = trapExpr.expr.getBType();
            }
        }

        if (data.expType == symTable.semanticError || exprType == symTable.semanticError) {
            actualType = symTable.semanticError;
        } else {
            LinkedHashSet<BType> resultTypes = new LinkedHashSet<>();
            if (exprType.tag == TypeTags.UNION) {
                resultTypes.addAll(((BUnionType) exprType).getMemberTypes());
            } else {
                resultTypes.add(exprType);
            }
            resultTypes.add(symTable.errorType);
            actualType = BUnionType.create(null, resultTypes);
        }

        data.resultType = types.checkType(trapExpr, actualType, data.expType);
        if (definedWithVar && data.resultType != null && data.resultType != symTable.semanticError) {
            types.setImplicitCastExpr(trapExpr.expr, trapExpr.expr.getBType(), data.resultType);
        }
    }

    public void visit(BLangBinaryExpr binaryExpr, AnalyzerData data) {
        // Bitwise operator should be applied for the future types in the wait expression
        if (data.expType.tag == TypeTags.FUTURE && binaryExpr.opKind == OperatorKind.BITWISE_OR) {
            BType lhsResultType = checkExpr(binaryExpr.lhsExpr, data.expType, data);
            BType rhsResultType = checkExpr(binaryExpr.rhsExpr, data.expType, data);
            // Return if both or atleast one of lhs and rhs types are errors
            if (lhsResultType == symTable.semanticError || rhsResultType == symTable.semanticError) {
                data.resultType = symTable.semanticError;
                return;
            }
            data.resultType = BUnionType.create(null, lhsResultType, rhsResultType);
            return;
        }

        SymbolEnv rhsExprEnv;
        BType lhsType;
        BType referredExpType = Types.getReferredType(binaryExpr.expectedType);
        if (referredExpType.tag == TypeTags.FLOAT || referredExpType.tag == TypeTags.DECIMAL ||
                isOptionalFloatOrDecimal(referredExpType)) {
            lhsType = checkAndGetType(binaryExpr.lhsExpr, data.env, binaryExpr, data);
        } else {
            lhsType = checkExpr(binaryExpr.lhsExpr, data);
        }

        if (binaryExpr.opKind == OperatorKind.AND) {
            rhsExprEnv = typeNarrower.evaluateTruth(binaryExpr.lhsExpr, binaryExpr.rhsExpr, data.env, true);
        } else if (binaryExpr.opKind == OperatorKind.OR) {
            rhsExprEnv = typeNarrower.evaluateFalsity(binaryExpr.lhsExpr, binaryExpr.rhsExpr, data.env, true);
        } else {
            rhsExprEnv = data.env;
        }

        BType rhsType;

        if (referredExpType.tag == TypeTags.FLOAT || referredExpType.tag == TypeTags.DECIMAL ||
                isOptionalFloatOrDecimal(referredExpType)) {
            rhsType = checkAndGetType(binaryExpr.rhsExpr, rhsExprEnv, binaryExpr, data);
        } else {
            rhsType = checkExpr(binaryExpr.rhsExpr, rhsExprEnv, data);
        }

        // Set error type as the actual type.
        BType actualType = symTable.semanticError;

        //noinspection SwitchStatementWithTooFewBranches
        switch (binaryExpr.opKind) {
            // Do not lookup operator symbol for xml sequence additions
            case ADD:
                BType leftConstituent = getXMLConstituents(lhsType);
                BType rightConstituent = getXMLConstituents(rhsType);

                if (leftConstituent != null && rightConstituent != null) {
                    actualType = new BXMLType(BUnionType.create(null, leftConstituent, rightConstituent), null);
                    break;
                }
                // Fall through
            default:
                if (lhsType != symTable.semanticError && rhsType != symTable.semanticError) {
                    // Look up operator symbol if both rhs and lhs types aren't error or xml types
                    BSymbol opSymbol = symResolver.resolveBinaryOperator(binaryExpr.opKind, lhsType, rhsType);

                    if (opSymbol == symTable.notFoundSymbol) {
                        opSymbol = symResolver.getBitwiseShiftOpsForTypeSets(binaryExpr.opKind, lhsType, rhsType);
                    }

                    if (opSymbol == symTable.notFoundSymbol) {
                        opSymbol = symResolver.getBinaryBitwiseOpsForTypeSets(binaryExpr.opKind, lhsType, rhsType);
                    }

                    if (opSymbol == symTable.notFoundSymbol) {
                        opSymbol = symResolver.getArithmeticOpsForTypeSets(binaryExpr.opKind, lhsType, rhsType);
                    }

                    if (opSymbol == symTable.notFoundSymbol) {
                        opSymbol = symResolver.getBinaryEqualityForTypeSets(binaryExpr.opKind, lhsType, rhsType,
                                binaryExpr, data.env);
                    }

                    if (opSymbol == symTable.notFoundSymbol) {
                        opSymbol = symResolver.getBinaryComparisonOpForTypeSets(binaryExpr.opKind, lhsType, rhsType);
                    }

                    if (opSymbol == symTable.notFoundSymbol) {
                        opSymbol = symResolver.getRangeOpsForTypeSets(binaryExpr.opKind, lhsType, rhsType);
                    }

                    if (opSymbol == symTable.notFoundSymbol) {
                        DiagnosticErrorCode errorCode = DiagnosticErrorCode.BINARY_OP_INCOMPATIBLE_TYPES;

                        if ((binaryExpr.opKind == OperatorKind.DIV || binaryExpr.opKind == OperatorKind.MOD) &&
                                lhsType.tag == TypeTags.INT &&
                                (rhsType.tag == TypeTags.DECIMAL || rhsType.tag == TypeTags.FLOAT)) {
                            errorCode = DiagnosticErrorCode.BINARY_OP_INCOMPATIBLE_TYPES_INT_FLOAT_DIVISION;
                        }

                        dlog.error(binaryExpr.pos, errorCode, binaryExpr.opKind, lhsType, rhsType);
                    } else {
                        binaryExpr.opSymbol = (BOperatorSymbol) opSymbol;
                        actualType = opSymbol.type.getReturnType();
                    }
                }
        }

        data.resultType = types.checkType(binaryExpr, actualType, data.expType);
    }

    private boolean isOptionalFloatOrDecimal(BType expectedType) {
        if (expectedType.tag == TypeTags.UNION && expectedType.isNullable() && expectedType.tag != TypeTags.ANY) {
            Iterator<BType> memberTypeIterator = ((BUnionType) expectedType).getMemberTypes().iterator();
            while (memberTypeIterator.hasNext()) {
                BType memberType = memberTypeIterator.next();
                if (memberType.tag == TypeTags.FLOAT || memberType.tag == TypeTags.DECIMAL) {
                    return true;
                }
            }

        }
        return false;
    }

    private BType checkAndGetType(BLangExpression expr, SymbolEnv env, BLangBinaryExpr binaryExpr, AnalyzerData data) {
        boolean prevNonErrorLoggingCheck = data.commonAnalyzerData.nonErrorLoggingCheck;
        data.commonAnalyzerData.nonErrorLoggingCheck = true;
        int prevErrorCount = this.dlog.errorCount();
        this.dlog.resetErrorCount();
        this.dlog.mute();

        expr.cloneAttempt++;
        BType exprCompatibleType = checkExpr(nodeCloner.cloneNode(expr), env, binaryExpr.expectedType, data);
        data.commonAnalyzerData.nonErrorLoggingCheck = prevNonErrorLoggingCheck;
        int errorCount = this.dlog.errorCount();
        this.dlog.setErrorCount(prevErrorCount);
        if (!prevNonErrorLoggingCheck) {
            this.dlog.unmute();
        }
        if (errorCount == 0 && exprCompatibleType != symTable.semanticError) {
            return checkExpr(expr, env, binaryExpr.expectedType, data);
        } else {
            return checkExpr(expr, env, data);
        }
    }

    private SymbolEnv getEnvBeforeInputNode(SymbolEnv env, BLangNode node) {
        while (env != null && env.node != node) {
            env = env.enclEnv;
        }
        return env != null && env.enclEnv != null
                ? env.enclEnv.createClone()
                : new SymbolEnv(node, null);
    }

    private SymbolEnv getEnvAfterJoinNode(SymbolEnv env, BLangNode node) {
        SymbolEnv clone = env.createClone();
        while (clone != null && clone.node != node) {
            clone = clone.enclEnv;
        }
        if (clone != null) {
            clone.enclEnv = getEnvBeforeInputNode(clone.enclEnv, getLastInputNodeFromEnv(clone.enclEnv));
        } else {
            clone = new SymbolEnv(node, null);
        }
        return clone;
    }

    private BLangNode getLastInputNodeFromEnv(SymbolEnv env) {
        while (env != null && (env.node.getKind() != NodeKind.FROM && env.node.getKind() != NodeKind.JOIN)) {
            env = env.enclEnv;
        }
        return env != null ? env.node : null;
    }

    public void visit(BLangTransactionalExpr transactionalExpr, AnalyzerData data) {
        data.resultType = types.checkType(transactionalExpr, symTable.booleanType, data.expType);
    }

    public void visit(BLangCommitExpr commitExpr, AnalyzerData data) {
        BType actualType = BUnionType.create(null, symTable.errorType, symTable.nilType);
        data.resultType = types.checkType(commitExpr, actualType, data.expType);
    }

    private BType getXMLConstituents(BType bType) {
        BType type = Types.getReferredType(bType);
        BType constituent = null;
        if (type.tag == TypeTags.XML) {
            constituent = ((BXMLType) type).constraint;
        } else if (TypeTags.isXMLNonSequenceType(type.tag)) {
            constituent = type;
        }
        return constituent;
    }

    public void visit(BLangElvisExpr elvisExpr, AnalyzerData data) {
        BType lhsType = checkExpr(elvisExpr.lhsExpr, data);
        BType actualType = symTable.semanticError;
        if (lhsType != symTable.semanticError) {
            if (lhsType.tag == TypeTags.UNION && lhsType.isNullable()) {
                BUnionType unionType = (BUnionType) lhsType;
                LinkedHashSet<BType> memberTypes = unionType.getMemberTypes().stream()
                        .filter(type -> type.tag != TypeTags.NIL)
                        .collect(Collectors.toCollection(LinkedHashSet::new));

                if (memberTypes.size() == 1) {
                    actualType = memberTypes.toArray(new BType[0])[0];
                } else {
                    actualType = BUnionType.create(null, memberTypes);
                }
            } else {
                dlog.error(elvisExpr.pos, DiagnosticErrorCode.OPERATOR_NOT_SUPPORTED, OperatorKind.ELVIS,
                        lhsType);
            }
        }
        BType rhsReturnType = checkExpr(elvisExpr.rhsExpr, data.expType, data);
        BType lhsReturnType = types.checkType(elvisExpr.lhsExpr.pos, actualType, data.expType,
                DiagnosticErrorCode.INCOMPATIBLE_TYPES);
        if (rhsReturnType == symTable.semanticError || lhsReturnType == symTable.semanticError) {
            data.resultType = symTable.semanticError;
        } else if (data.expType == symTable.noType) {
            if (types.isAssignable(rhsReturnType, lhsReturnType)) {
                data.resultType = lhsReturnType;
            } else if (types.isAssignable(lhsReturnType, rhsReturnType)) {
                data.resultType = rhsReturnType;
            } else {
                data.resultType = BUnionType.create(null, lhsReturnType, rhsReturnType);
            }
        } else {
            data.resultType = data.expType;
        }
    }

    @Override
    public void visit(BLangGroupExpr groupExpr, AnalyzerData data) {
        data.resultType = checkExpr(groupExpr.expression, data.expType, data);
    }

    public void visit(BLangTypedescExpr accessExpr, AnalyzerData data) {
        if (accessExpr.resolvedType == null) {
            accessExpr.resolvedType = symResolver.resolveTypeNode(accessExpr.typeNode, data.env);
        }

        int resolveTypeTag = accessExpr.resolvedType.tag;
        final BType actualType;
        if (resolveTypeTag != TypeTags.TYPEDESC && resolveTypeTag != TypeTags.NONE) {
            actualType = new BTypedescType(accessExpr.resolvedType, null);
        } else {
            actualType = accessExpr.resolvedType;
        }
        data.resultType = types.checkType(accessExpr, actualType, data.expType);
    }

    public LinkedHashSet<BType> getBasicNumericTypes(LinkedHashSet<BType> memberTypes) {
        LinkedHashSet<BType> basicNumericTypes = new LinkedHashSet<>(memberTypes.size());

        for (BType value : memberTypes) {
            BType referredType = types.getReferredType(value);
            int typeTag = referredType.tag;
            if (TypeTags.isIntegerTypeTag(typeTag)) {
                basicNumericTypes.add(symTable.intType);
            } else if (typeTag == TypeTags.FLOAT || typeTag == TypeTags.DECIMAL) {
                basicNumericTypes.add(value);
            } else if (typeTag == TypeTags.JSON || typeTag == TypeTags.ANYDATA || typeTag == TypeTags.ANY) {
                basicNumericTypes.add(symTable.intType);
                basicNumericTypes.add(symTable.floatType);
                basicNumericTypes.add(symTable.decimalType);
                break;
            } else if (typeTag == TypeTags.FINITE) {
                LinkedHashSet<BType> typesInValueSpace = getTypesInFiniteValueSpace((BFiniteType) referredType);
                basicNumericTypes.addAll(getBasicNumericTypes(typesInValueSpace));
            }
        }
        return basicNumericTypes;
    }

    public BType createFiniteTypeForNumericUnaryExpr(BLangUnaryExpr unaryExpr, AnalyzerData data) {
        BLangNumericLiteral newNumericLiteral = Types.constructNumericLiteralFromUnaryExpr(unaryExpr);
        BTypeSymbol finiteTypeSymbol = Symbols.createTypeSymbol(SymTag.FINITE_TYPE,
                0, Names.EMPTY, data.env.enclPkg.symbol.pkgID, null, data.env.scope.owner,
                unaryExpr.pos, SOURCE);
        BFiniteType finiteType = new BFiniteType(finiteTypeSymbol);
        finiteType.addValue(newNumericLiteral);
        finiteTypeSymbol.type = finiteType;

        types.setImplicitCastExpr(unaryExpr, unaryExpr.expr.getBType(), data.expType);
        return finiteType;
    }

    public LinkedHashSet<BType> getTypesInFiniteValueSpace(BFiniteType referredType) {
        Set<BLangExpression> valueSpace = referredType.getValueSpace();
        LinkedHashSet<BType> typesInValueSpace = new LinkedHashSet<>(valueSpace.size());
        for (BLangExpression expr : valueSpace) {
            typesInValueSpace.add(expr.getBType());
        }
        return typesInValueSpace;
    }

    public BType getNewExpectedTypeForFiniteAndUnion(LinkedHashSet<BType> numericTypes, BType newExpectedType) {
        LinkedHashSet<BType> basicNumericTypes = getBasicNumericTypes(numericTypes);
        if (basicNumericTypes.size() == 1) {
            newExpectedType = basicNumericTypes.iterator().next();
        } else if (basicNumericTypes.size() > 1) {
            newExpectedType = BUnionType.create(null, basicNumericTypes);
        }
        return newExpectedType;
    }

    public BType setExpectedTypeForSubtractionOperator(AnalyzerData data) {
        BType newExpectedType = data.expType;
        BType referredType = types.getReferredType(newExpectedType);
        int referredTypeTag = referredType.tag;

        if (TypeTags.isIntegerTypeTag(referredTypeTag)) {
            newExpectedType =
                    types.getTypeIntersection(Types.IntersectionContext.compilerInternalIntersectionTestContext(),
                            BUnionType.create(null, symTable.intType, symTable.floatType, symTable.decimalType),
                            symTable.intType, data.env);
        } else if (referredTypeTag == TypeTags.FLOAT || referredTypeTag == TypeTags.DECIMAL) {
            newExpectedType =
                    types.getTypeIntersection(Types.IntersectionContext.compilerInternalIntersectionTestContext(),
                            BUnionType.create(null, symTable.intType, symTable.floatType, symTable.decimalType),
                            referredType, data.env);
        } else if (referredTypeTag == TypeTags.FINITE) {
            LinkedHashSet<BType> typesInValueSpace = getTypesInFiniteValueSpace((BFiniteType) referredType);
            newExpectedType = getNewExpectedTypeForFiniteAndUnion(typesInValueSpace, newExpectedType);
        } else if (referredTypeTag == TypeTags.UNION) {
            newExpectedType = getNewExpectedTypeForFiniteAndUnion(((BUnionType) referredType).getMemberTypes(),
                    newExpectedType);
        } else if (referredTypeTag == TypeTags.JSON || referredTypeTag == TypeTags.ANYDATA ||
                referredTypeTag == TypeTags.ANY) {
            newExpectedType = BUnionType.create(null, symTable.intType, symTable.floatType,
                    symTable.decimalType);
        }
        return newExpectedType;
    }

    public BType getActualTypeForOtherUnaryExpr(BLangUnaryExpr unaryExpr, AnalyzerData data) {
        BType actualType = symTable.semanticError;
        BType newExpectedType = data.expType;
        BType referredType = types.getReferredType(newExpectedType);
        int referredTypeTag = referredType.tag;

        //Allow subtraction and add (to resolve ex: byte x = +7) operators to get expected type
        boolean isAddOrSubOperator = OperatorKind.SUB.equals(unaryExpr.operator) ||
                OperatorKind.ADD.equals(unaryExpr.operator);

        if (OperatorKind.SUB.equals(unaryExpr.operator)) {
            newExpectedType = setExpectedTypeForSubtractionOperator(data);
        }

        newExpectedType = silentTypeCheckExpr(unaryExpr.expr, newExpectedType, data);

        BType exprType;
        if (newExpectedType != symTable.semanticError) {
            exprType = isAddOrSubOperator ? checkExpr(unaryExpr.expr, newExpectedType, data) :
                    checkExpr(unaryExpr.expr, data);
        } else {
            exprType = isAddOrSubOperator ? checkExpr(unaryExpr.expr, data.expType, data) :
                    checkExpr(unaryExpr.expr, data);
        }

        if (exprType != symTable.semanticError) {
            BSymbol symbol = symResolver.resolveUnaryOperator(unaryExpr.operator, exprType);
            if (symbol == symTable.notFoundSymbol) {
                symbol = symResolver.getUnaryOpsForTypeSets(unaryExpr.operator, exprType);
            }
            if (symbol == symTable.notFoundSymbol) {
                dlog.error(unaryExpr.pos, DiagnosticErrorCode.UNARY_OP_INCOMPATIBLE_TYPES,
                        unaryExpr.operator, exprType);
            } else {
                unaryExpr.opSymbol = (BOperatorSymbol) symbol;
                actualType = symbol.type.getReturnType();
            }
        }

        // Explicitly set actual type
        if (isAddOrSubOperator && exprType != symTable.semanticError && types.isExpressionInUnaryValid(unaryExpr.expr)
                && (referredTypeTag == TypeTags.FINITE || referredTypeTag == TypeTags.UNION)) {
            if (referredTypeTag == TypeTags.FINITE) {
                actualType = createFiniteTypeForNumericUnaryExpr(unaryExpr, data);
            } else {
                if (silentCompatibleFiniteMembersInUnionTypeCheck(unaryExpr, (BUnionType) referredType, data)) {
                    return createFiniteTypeForNumericUnaryExpr(unaryExpr, data);
                }
                // We need to specifically check for int subtypes to set the correct actual type because we use the
                // basic type (int) when checking the expression.
                LinkedHashSet<BType> intTypesInUnion = getIntSubtypesInUnionType((BUnionType) referredType);
                if (!intTypesInUnion.isEmpty()) {
                    BType newReferredType = BUnionType.create(null, intTypesInUnion);
                    BType tempActualType = checkCompatibilityWithConstructedNumericLiteral(unaryExpr, newReferredType,
                            data);
                    if (tempActualType != symTable.semanticError) {
                        return  tempActualType;
                    }
                }
            }
        } else if (isAddOrSubOperator && exprType != symTable.semanticError &&
                TypeTags.isIntegerTypeTag(referredTypeTag) && referredTypeTag != TypeTags.INT
                && unaryExpr.expr.getKind() == NodeKind.NUMERIC_LITERAL) {
            BType tempActualType = checkCompatibilityWithConstructedNumericLiteral(unaryExpr, referredType, data);
            if (tempActualType != symTable.semanticError) {
                return  tempActualType;
            }
        }
        return actualType;
    }

    public BType checkCompatibilityWithConstructedNumericLiteral(BLangUnaryExpr unaryExpr, BType referredType,
                                                                 AnalyzerData data) {
        if (!types.isExpressionInUnaryValid(unaryExpr.expr)) {
            return silentTypeCheckExpr(unaryExpr.expr, referredType, data);
        }
        BLangNumericLiteral numericLiteral = Types.constructNumericLiteralFromUnaryExpr(unaryExpr);
        // To check value with sign against expected type
        return silentTypeCheckExpr(numericLiteral, referredType, data);
    }

    public LinkedHashSet getIntSubtypesInUnionType(BUnionType expectedType) {
        LinkedHashSet<BType> intTypesInUnion = new LinkedHashSet<>(expectedType.getMemberTypes().size());
        for (BType type : expectedType.getMemberTypes()) {
            BType referredType = types.getReferredType(type);
            if (type.tag != TypeTags.INT && TypeTags.isIntegerTypeTag(referredType.tag)) {
                intTypesInUnion.add(referredType);
            }
        }
        return intTypesInUnion;
    }

    public boolean silentCompatibleFiniteMembersInUnionTypeCheck(BLangUnaryExpr unaryExpr, BUnionType expectedType,
                                                              AnalyzerData data) {
        boolean prevNonErrorLoggingCheck = data.commonAnalyzerData.nonErrorLoggingCheck;
        data.commonAnalyzerData.nonErrorLoggingCheck = true;
        int prevErrorCount = this.dlog.errorCount();
        this.dlog.resetErrorCount();
        this.dlog.mute();

        BType compatibleTypeOfUnaryExpression;
        for (BType type : expectedType.getMemberTypes()) {
            compatibleTypeOfUnaryExpression = checkExpr(nodeCloner.cloneNode(unaryExpr), types.getReferredType(type),
                    data);
            if (compatibleTypeOfUnaryExpression.tag == TypeTags.FINITE) {
                unmuteDlog(data, prevNonErrorLoggingCheck, prevErrorCount);
                return true;
            }
        }
        unmuteDlog(data, prevNonErrorLoggingCheck, prevErrorCount);
        return false;
    }

    private void unmuteDlog(AnalyzerData data, boolean prevNonErrorLoggingCheck, int prevErrorCount) {
        data.commonAnalyzerData.nonErrorLoggingCheck = prevNonErrorLoggingCheck;
        this.dlog.setErrorCount(prevErrorCount);
        if (!prevNonErrorLoggingCheck) {
            this.dlog.unmute();
        }
    }

    public BType silentTypeCheckExpr(BLangExpression expr, BType referredType, AnalyzerData data) {
        boolean prevNonErrorLoggingCheck = data.commonAnalyzerData.nonErrorLoggingCheck;
        data.commonAnalyzerData.nonErrorLoggingCheck = true;
        int prevErrorCount = this.dlog.errorCount();
        this.dlog.resetErrorCount();
        this.dlog.mute();

        BType exprCompatibleType = checkExpr(nodeCloner.cloneNode(expr), referredType, data);

        unmuteDlog(data, prevNonErrorLoggingCheck, prevErrorCount);
        return exprCompatibleType;
    }

    public void visit(BLangUnaryExpr unaryExpr, AnalyzerData data) {
        BType exprType;

        BType actualType = symTable.semanticError;
        if (OperatorKind.UNTAINT.equals(unaryExpr.operator)) {
            exprType = checkExpr(unaryExpr.expr, data);
            if (exprType != symTable.semanticError) {
                actualType = exprType;
            }
        } else if (OperatorKind.TYPEOF.equals(unaryExpr.operator)) {
            exprType = checkExpr(unaryExpr.expr, data);
            if (exprType != symTable.semanticError) {
                actualType = new BTypedescType(exprType, null);
            }
        } else {
            actualType = getActualTypeForOtherUnaryExpr(unaryExpr, data);
        }
        data.resultType = types.checkType(unaryExpr, actualType, data.expType);
    }

    public void visit(BLangTypeConversionExpr conversionExpr, AnalyzerData data) {
        // Set error type as the actual type.
        BType actualType = symTable.semanticError;

        for (BLangAnnotationAttachment annAttachment : conversionExpr.annAttachments) {
            annAttachment.attachPoints.add(AttachPoint.Point.TYPE);
            semanticAnalyzer.analyzeNode(annAttachment, data.env);
        }

        // Annotation such as <@untainted [T]>, where T is not provided,
        // it's merely a annotation on contextually expected type.
        BLangExpression expr = conversionExpr.expr;
        if (conversionExpr.typeNode == null) {
            if (!conversionExpr.annAttachments.isEmpty()) {
                data.resultType = checkExpr(expr, data.expType, data);
            }
            return;
        }

        // If typeNode is of finite type with unary expressions in the value space, we need to
        // convert them into numeric literals.
        if (conversionExpr.typeNode.getKind() == NodeKind.FINITE_TYPE_NODE) {
            semanticAnalyzer.analyzeNode(conversionExpr.typeNode, data.env);
        }

        BType targetType = getEffectiveReadOnlyType(conversionExpr.typeNode.pos,
                                                  symResolver.resolveTypeNode(conversionExpr.typeNode, data.env), data);

        conversionExpr.targetType = targetType;

        boolean prevNonErrorLoggingCheck = data.commonAnalyzerData.nonErrorLoggingCheck;
        data.commonAnalyzerData.nonErrorLoggingCheck = true;
        int prevErrorCount = this.dlog.errorCount();
        this.dlog.resetErrorCount();
        this.dlog.mute();

        BType exprCompatibleType = checkExpr(nodeCloner.cloneNode(expr), targetType, data);
        data.commonAnalyzerData.nonErrorLoggingCheck = prevNonErrorLoggingCheck;
        int errorCount = this.dlog.errorCount();
        this.dlog.setErrorCount(prevErrorCount);

        if (!prevNonErrorLoggingCheck) {
            this.dlog.unmute();
        }

        if ((errorCount == 0 && exprCompatibleType != symTable.semanticError) || requireTypeInference(expr, false)) {
            checkExpr(expr, targetType, data);
        } else {
            checkExpr(expr, symTable.noType, data);
        }

        BType exprType = expr.getBType();
        if (types.isTypeCastable(expr, exprType, targetType, data.env)) {
            // We reach this block only if the cast is valid, so we set the target type as the actual type.
            actualType = targetType;
        } else if (exprType != symTable.semanticError && exprType != symTable.noType) {
            dlog.error(conversionExpr.pos, DiagnosticErrorCode.INCOMPATIBLE_TYPES_CAST, exprType, targetType);
        }
        data.resultType = types.checkType(conversionExpr, actualType, data.expType);
    }

    @Override
    public void visit(BLangLambdaFunction bLangLambdaFunction, AnalyzerData data) {
        SymbolEnv currentEnv = data.env;
        if (data.commonAnalyzerData.nonErrorLoggingCheck) {
            BLangFunction funcNode = bLangLambdaFunction.function;
            BInvokableSymbol funcSymbol = Symbols.createFunctionSymbol(Flags.asMask(funcNode.flagSet),
                                                                       names.fromIdNode(funcNode.name), Names.EMPTY,
                                                                       currentEnv.enclPkg.symbol.pkgID, null,
                                                                       currentEnv.scope.owner, funcNode.hasBody(),
                                                                       funcNode.pos, VIRTUAL);
            funcSymbol.scope = new Scope(funcSymbol);
            SymbolEnv invokableEnv = SymbolEnv.createFunctionEnv(funcNode, funcSymbol.scope, currentEnv);
            invokableEnv.scope = funcSymbol.scope;
            symbolEnter.defineInvokableSymbolParams(bLangLambdaFunction.function, funcSymbol, invokableEnv);
            funcNode.setBType(funcSymbol.type);
        } else if (bLangLambdaFunction.function.symbol == null) {
            symbolEnter.defineNode(bLangLambdaFunction.function, currentEnv);
        }
        bLangLambdaFunction.setBType(bLangLambdaFunction.function.getBType());
        // creating a copy of the env to visit the lambda function later
        bLangLambdaFunction.capturedClosureEnv = data.env.createClone();

        if (!data.commonAnalyzerData.nonErrorLoggingCheck) {
            if (bLangLambdaFunction.function.flagSet.contains(Flag.WORKER)) {
                currentEnv.enclPkg.lambdaFunctions.add(bLangLambdaFunction);
            } else {
                semanticAnalyzer.analyzeNode(bLangLambdaFunction.function, bLangLambdaFunction.capturedClosureEnv);
            }
       }

        data.resultType = types.checkType(bLangLambdaFunction, bLangLambdaFunction.getBType(), data.expType);
    }

    @Override
    public void visit(BLangArrowFunction bLangArrowFunction, AnalyzerData data) {
        BType expectedType = Types.getReferredType(data.expType);
        if (expectedType.tag == TypeTags.UNION) {
            BUnionType unionType = (BUnionType) expectedType;
            BType invokableType = unionType.getMemberTypes().stream().filter(type -> type.tag == TypeTags.INVOKABLE)
                    .collect(Collectors.collectingAndThen(Collectors.toList(), list -> {
                                if (list.size() != 1) {
                                    return null;
                                }
                                return list.get(0);
                            }
                    ));

            if (invokableType != null) {
                expectedType = invokableType;
            }
        }
        if (expectedType.tag != TypeTags.INVOKABLE || Symbols.isFlagOn(expectedType.flags, Flags.ANY_FUNCTION)) {
            dlog.error(bLangArrowFunction.pos,
                    DiagnosticErrorCode.ARROW_EXPRESSION_CANNOT_INFER_TYPE_FROM_LHS);
            data.resultType = symTable.semanticError;
            return;
        }

        BInvokableType expectedInvocation = (BInvokableType) expectedType;
        populateArrowExprParamTypes(bLangArrowFunction, expectedInvocation.paramTypes, data);
        bLangArrowFunction.body.expr.setBType(populateArrowExprReturn(bLangArrowFunction, expectedInvocation.retType,
                                              data));
        // if function return type is none, assign the inferred return type
        if (expectedInvocation.retType.tag == TypeTags.NONE) {
            expectedInvocation.retType = bLangArrowFunction.body.expr.getBType();
        }
        for (BLangSimpleVariable simpleVariable : bLangArrowFunction.params) {
            if (simpleVariable.symbol != null) {
                symResolver.checkForUniqueSymbol(simpleVariable.pos, data.env, simpleVariable.symbol);
            }
        }
        data.resultType = bLangArrowFunction.funcType = expectedInvocation;
    }

    public void visit(BLangXMLQName bLangXMLQName, AnalyzerData data) {
        String prefix = bLangXMLQName.prefix.value;
        data.resultType = types.checkType(bLangXMLQName, symTable.stringType, data.expType);
        // TODO: check isLHS

        if (data.env.node.getKind() == NodeKind.XML_ATTRIBUTE && prefix.isEmpty()
                && bLangXMLQName.localname.value.equals(XMLConstants.XMLNS_ATTRIBUTE)) {
            ((BLangXMLAttribute) data.env.node).isNamespaceDeclr = true;
            return;
        }

        if (data.env.node.getKind() == NodeKind.XML_ATTRIBUTE && prefix.equals(XMLConstants.XMLNS_ATTRIBUTE)) {
            ((BLangXMLAttribute) data.env.node).isNamespaceDeclr = true;
            return;
        }

        if (prefix.equals(XMLConstants.XMLNS_ATTRIBUTE)) {
            dlog.error(bLangXMLQName.pos, DiagnosticErrorCode.INVALID_NAMESPACE_PREFIX, prefix);
            bLangXMLQName.setBType(symTable.semanticError);
            return;
        }

        // XML attributes without a namespace prefix does not inherit default namespace
        // https://www.w3.org/TR/xml-names/#defaulting
        if (bLangXMLQName.prefix.value.isEmpty()) {
            return;
        }

        BSymbol xmlnsSymbol = symResolver.lookupSymbolInPrefixSpace(data.env, names.fromIdNode(bLangXMLQName.prefix));
        if (prefix.isEmpty() && xmlnsSymbol == symTable.notFoundSymbol) {
            return;
        }

        if (!prefix.isEmpty() && xmlnsSymbol == symTable.notFoundSymbol) {
            logUndefinedSymbolError(bLangXMLQName.pos, prefix);
            bLangXMLQName.setBType(symTable.semanticError);
            return;
        }

        SymbolKind kind = xmlnsSymbol.getKind();

        if (kind == SymbolKind.CLIENT_DECL) {
            dlog.error(bLangXMLQName.pos, DiagnosticErrorCode.CANNOT_FIND_XML_NAMESPACE, prefix);
            data.resultType = symTable.semanticError;
            return;
        }

        if (kind == SymbolKind.PACKAGE) {
            xmlnsSymbol = findXMLNamespaceFromPackageConst(bLangXMLQName.localname.value, bLangXMLQName.prefix.value,
                    (BPackageSymbol) xmlnsSymbol, bLangXMLQName.pos, data);
        }

        if (xmlnsSymbol == null || xmlnsSymbol.getKind() != SymbolKind.XMLNS) {
            data.resultType = symTable.semanticError;
            return;
        }

        bLangXMLQName.nsSymbol = (BXMLNSSymbol) xmlnsSymbol;
        bLangXMLQName.namespaceURI = bLangXMLQName.nsSymbol.namespaceURI;
    }

    private BSymbol findXMLNamespaceFromPackageConst(String localname, String prefix,
                                                     BPackageSymbol pkgSymbol, Location pos, AnalyzerData data) {
        // Resolve a const from module scope.
        BSymbol constSymbol = symResolver.lookupMemberSymbol(pos, pkgSymbol.scope, data.env,
                names.fromString(localname), SymTag.CONSTANT);
        if (constSymbol == symTable.notFoundSymbol) {
            if (!missingNodesHelper.isMissingNode(prefix) && !missingNodesHelper.isMissingNode(localname)) {
                dlog.error(pos, DiagnosticErrorCode.UNDEFINED_SYMBOL, prefix + ":" + localname);
            }
            return null;
        }

        // If Resolved const is not a string, it is an error.
        BConstantSymbol constantSymbol = (BConstantSymbol) constSymbol;
        if (constantSymbol.literalType.tag != TypeTags.STRING) {
            dlog.error(pos, DiagnosticErrorCode.INCOMPATIBLE_TYPES, symTable.stringType, constantSymbol.literalType);
            return null;
        }

        // If resolve const contain a string in {namespace url}local form extract namespace uri and local part.
        String constVal = (String) constantSymbol.value.value;
        int s = constVal.indexOf('{');
        int e = constVal.lastIndexOf('}');
        if (e > s + 1) {
            pkgSymbol.isUsed = true;
            String nsURI = constVal.substring(s + 1, e);
            String local = constVal.substring(e);
            return new BXMLNSSymbol(names.fromString(local), nsURI, constantSymbol.pkgID, constantSymbol.owner, pos,
                                    SOURCE);
        }

        // Resolved const string is not in valid format.
        dlog.error(pos, DiagnosticErrorCode.INVALID_ATTRIBUTE_REFERENCE, prefix + ":" + localname);
        return null;
    }

    public void visit(BLangXMLAttribute bLangXMLAttribute, AnalyzerData data) {
        SymbolEnv xmlAttributeEnv = SymbolEnv.getXMLAttributeEnv(bLangXMLAttribute, data.env);

        // check attribute name
        BLangXMLQName name = (BLangXMLQName) bLangXMLAttribute.name;
        checkExpr(name, xmlAttributeEnv, symTable.stringType, data);
        // XML attributes without a prefix does not belong to enclosing elements default namespace.
        // https://www.w3.org/TR/xml-names/#uniqAttrs
        if (name.prefix.value.isEmpty()) {
            name.namespaceURI = null;
        }

        // check attribute value
        checkExpr(bLangXMLAttribute.value, xmlAttributeEnv, symTable.stringType, data);

        symbolEnter.defineNode(bLangXMLAttribute, data.env);
    }

    public void visit(BLangXMLElementLiteral bLangXMLElementLiteral, AnalyzerData data) {
        SymbolEnv xmlElementEnv = SymbolEnv.getXMLElementEnv(bLangXMLElementLiteral, data.env);

        // Keep track of used namespace prefixes in this element and only add namespace attr for those used ones.
        Set<String> usedPrefixes = new HashSet<>();
        BLangIdentifier elemNamePrefix = ((BLangXMLQName) bLangXMLElementLiteral.startTagName).prefix;
        if (elemNamePrefix != null && !elemNamePrefix.value.isEmpty()) {
            usedPrefixes.add(elemNamePrefix.value);
        }

        // Visit in-line namespace declarations and define the namespace.
        for (BLangXMLAttribute attribute : bLangXMLElementLiteral.attributes) {
            if (attribute.name.getKind() == NodeKind.XML_QNAME && isXmlNamespaceAttribute(attribute)) {
                BLangXMLQuotedString value = attribute.value;
                if (value.getKind() == NodeKind.XML_QUOTED_STRING && value.textFragments.size() > 1) {
                    dlog.error(value.pos, DiagnosticErrorCode.INVALID_XML_NS_INTERPOLATION);
                }
                checkExpr(attribute, xmlElementEnv, symTable.noType, data);
            }
            BLangIdentifier prefix = ((BLangXMLQName) attribute.name).prefix;
            if (prefix != null && !prefix.value.isEmpty()) {
                usedPrefixes.add(prefix.value);
            }
        }

        // Visit attributes, this may depend on the namespace defined in previous attribute iteration.
        bLangXMLElementLiteral.attributes.forEach(attribute -> {
            if (!(attribute.name.getKind() == NodeKind.XML_QNAME && isXmlNamespaceAttribute(attribute))) {
                checkExpr(attribute, xmlElementEnv, symTable.noType, data);
            }
        });

        Map<Name, BXMLNSSymbol> namespaces = symResolver.resolveAllNamespaces(xmlElementEnv);
        Name defaultNs = names.fromString(XMLConstants.DEFAULT_NS_PREFIX);
        if (namespaces.containsKey(defaultNs)) {
            bLangXMLElementLiteral.defaultNsSymbol = namespaces.remove(defaultNs);
        }
        for (Map.Entry<Name, BXMLNSSymbol> nsEntry : namespaces.entrySet()) {
            if (usedPrefixes.contains(nsEntry.getKey().value)) {
                bLangXMLElementLiteral.namespacesInScope.put(nsEntry.getKey(), nsEntry.getValue());
            }
        }

        // Visit the tag names
        validateTags(bLangXMLElementLiteral, xmlElementEnv, data);

        // Visit the children
        bLangXMLElementLiteral.modifiedChildren =
                concatSimilarKindXMLNodes(bLangXMLElementLiteral.children, xmlElementEnv, data);

        if (data.expType == symTable.noType) {
            data.resultType = types.checkType(bLangXMLElementLiteral, symTable.xmlElementType, data.expType);
            return;
        }

        data.resultType = checkXmlSubTypeLiteralCompatibility(bLangXMLElementLiteral.pos, symTable.xmlElementType,
                                                         data.expType, data);

        if (Symbols.isFlagOn(data.resultType.flags, Flags.READONLY)) {
            markChildrenAsImmutable(bLangXMLElementLiteral, data);
        }
    }

    private boolean isXmlNamespaceAttribute(BLangXMLAttribute attribute) {
        BLangXMLQName attrName = (BLangXMLQName) attribute.name;
        return (attrName.prefix.value.isEmpty()
                    && attrName.localname.value.equals(XMLConstants.XMLNS_ATTRIBUTE))
                || attrName.prefix.value.equals(XMLConstants.XMLNS_ATTRIBUTE);
    }

    public BType getXMLTypeFromLiteralKind(BLangExpression childXMLExpressions) {
        if (childXMLExpressions.getKind() == NodeKind.XML_ELEMENT_LITERAL) {
            return symTable.xmlElementType;
        }
        if (childXMLExpressions.getKind() == NodeKind.XML_TEXT_LITERAL) {
            return symTable.xmlTextType;
        }
        if (childXMLExpressions.getKind() == NodeKind.XML_PI_LITERAL) {
            return symTable.xmlPIType;
        }
        return symTable.xmlCommentType;
    }

    public BType getXMLSequenceType(BType xmlSubType) {
        switch (xmlSubType.tag) {
            case TypeTags.XML_ELEMENT:
                return new BXMLType(symTable.xmlElementType,  null);
            case TypeTags.XML_COMMENT:
                return new BXMLType(symTable.xmlCommentType,  null);
            case TypeTags.XML_PI:
                return new BXMLType(symTable.xmlPIType,  null);
            default:
                // Since 'xml:Text is same as xml<'xml:Text>
                return symTable.xmlTextType;
        }
    }

    public void visit(BLangXMLSequenceLiteral bLangXMLSequenceLiteral, AnalyzerData data) {
        BType expType = Types.getReferredType(data.expType);
        if (expType.tag != TypeTags.XML && expType.tag != TypeTags.UNION && expType.tag != TypeTags.XML_TEXT
        && expType != symTable.noType) {
            dlog.error(bLangXMLSequenceLiteral.pos, DiagnosticErrorCode.INCOMPATIBLE_TYPES, data.expType,
                    "XML Sequence");
            data.resultType = symTable.semanticError;
            return;
        }

        List<BType> xmlTypesInSequence = new ArrayList<>();

        for (BLangExpression expressionItem : bLangXMLSequenceLiteral.xmlItems) {
            data.resultType = checkExpr(expressionItem, data.expType, data);
            if (!xmlTypesInSequence.contains(data.resultType)) {
                xmlTypesInSequence.add(data.resultType);
            }
        }

        // Set type according to items in xml sequence and expected type
        if (expType.tag == TypeTags.XML || expType == symTable.noType) {
            if (xmlTypesInSequence.size() == 1) {
                data.resultType = getXMLSequenceType(xmlTypesInSequence.get(0));
                return;
            }
            data.resultType = symTable.xmlType;
            return;
        }
        // Since 'xml:Text is same as xml<'xml:Text>
        if (expType.tag == TypeTags.XML_TEXT) {
            data.resultType = symTable.xmlTextType;
            return;
        }
        // Disallow unions with 'xml:T (singleton) items
         for (BType item : ((BUnionType) expType).getMemberTypes()) {
             item = Types.getReferredType(item);
             if (item.tag != TypeTags.XML_TEXT && item.tag != TypeTags.XML) {
                 dlog.error(bLangXMLSequenceLiteral.pos, DiagnosticErrorCode.INCOMPATIBLE_TYPES,
                         expType, symTable.xmlType);
                 data.resultType = symTable.semanticError;
                 return;
             }
         }
        data.resultType = symTable.xmlType;
    }

    public void visit(BLangXMLTextLiteral bLangXMLTextLiteral, AnalyzerData data) {
        List<BLangExpression> literalValues = bLangXMLTextLiteral.textFragments;
        checkStringTemplateExprs(literalValues, data);
        BLangExpression xmlExpression = literalValues.get(0);
        if (literalValues.size() == 1 && xmlExpression.getKind() == NodeKind.LITERAL &&
                ((String) ((BLangLiteral) xmlExpression).value).isEmpty()) {
            data.resultType = types.checkType(bLangXMLTextLiteral, symTable.xmlNeverType, data.expType);
            return;
        }
        data.resultType = types.checkType(bLangXMLTextLiteral, symTable.xmlTextType, data.expType);
    }

    public void visit(BLangXMLCommentLiteral bLangXMLCommentLiteral, AnalyzerData data) {
        checkStringTemplateExprs(bLangXMLCommentLiteral.textFragments, data);

        if (data.expType == symTable.noType) {
            data.resultType = types.checkType(bLangXMLCommentLiteral, symTable.xmlCommentType, data.expType);
            return;
        }
        data.resultType = checkXmlSubTypeLiteralCompatibility(bLangXMLCommentLiteral.pos, symTable.xmlCommentType,
                                                         data.expType, data);
    }

    public void visit(BLangXMLProcInsLiteral bLangXMLProcInsLiteral, AnalyzerData data) {
        checkExpr(bLangXMLProcInsLiteral.target, symTable.stringType, data);
        checkStringTemplateExprs(bLangXMLProcInsLiteral.dataFragments, data);
        if (data.expType == symTable.noType) {
            data.resultType = types.checkType(bLangXMLProcInsLiteral, symTable.xmlPIType, data.expType);
            return;
        }
        data.resultType =
                checkXmlSubTypeLiteralCompatibility(bLangXMLProcInsLiteral.pos, symTable.xmlPIType, data.expType, data);
    }

    public void visit(BLangXMLQuotedString bLangXMLQuotedString, AnalyzerData data) {
        checkStringTemplateExprs(bLangXMLQuotedString.textFragments, data);
        data.resultType = types.checkType(bLangXMLQuotedString, symTable.stringType, data.expType);
    }

    public void visit(BLangStringTemplateLiteral stringTemplateLiteral, AnalyzerData data) {
        checkStringTemplateExprs(stringTemplateLiteral.exprs, data);
        data.resultType = types.checkType(stringTemplateLiteral, symTable.stringType, data.expType);
    }

    @Override
    public void visit(BLangRegExpTemplateLiteral regExpTemplateLiteral, AnalyzerData data) {
        // Check expr with insertions to resolve its type.
        List<BLangExpression> interpolationsList =
<<<<<<< HEAD
                symResolver.getListOfInterpolations(regExpTemplateLiteral.reDisjunction.sequenceList);
=======
                symResolver.getListOfInterpolations(regExpTemplateLiteral.reDisjunction.sequenceList,
                        new ArrayList<>());
>>>>>>> 3fa663b4
        interpolationsList.forEach(interpolation -> checkExpr(interpolation, data));
        data.resultType = types.checkType(regExpTemplateLiteral, symTable.regExpType, data.expType);
    }

    @Override
    public void visit(BLangRawTemplateLiteral rawTemplateLiteral, AnalyzerData data) {
        // First, ensure that the contextually expected type is compatible with the RawTemplate type.
        // The RawTemplate type should have just two fields: strings and insertions. There shouldn't be any methods.
        BType type = determineRawTemplateLiteralType(rawTemplateLiteral, data.expType);

        if (type == symTable.semanticError) {
            data.resultType = type;
            return;
        }

        // Once we ensure the types are compatible, need to ensure that the types of the strings and insertions are
        // compatible with the types of the strings and insertions fields.
        BObjectType literalType = (BObjectType) Types.getReferredType(type);
        BType stringsType = literalType.fields.get("strings").type;

        if (evaluateRawTemplateExprs(rawTemplateLiteral.strings, stringsType, INVALID_NUM_STRINGS,
                                     rawTemplateLiteral.pos, data)) {
            type = symTable.semanticError;
        }

        BType insertionsType = literalType.fields.get("insertions").type;

        if (evaluateRawTemplateExprs(rawTemplateLiteral.insertions, insertionsType, INVALID_NUM_INSERTIONS,
                                     rawTemplateLiteral.pos, data)) {
            type = symTable.semanticError;
        }

        data.resultType = type;
    }

    private BType determineRawTemplateLiteralType(BLangRawTemplateLiteral rawTemplateLiteral, BType expType) {
        // Contextually expected type is NoType when `var` is used. When `var` is used, the literal is considered to
        // be of type `RawTemplate`.
        if (expType == symTable.noType || containsAnyType(expType)) {
            return symTable.rawTemplateType;
        }

        BType compatibleType = getCompatibleRawTemplateType(expType, rawTemplateLiteral.pos);
        BType type = types.checkType(rawTemplateLiteral, compatibleType, symTable.rawTemplateType,
                DiagnosticErrorCode.INVALID_RAW_TEMPLATE_TYPE);

        if (type == symTable.semanticError) {
            return type;
        }

        // Raw template literals can be directly assigned only to abstract object types
        if (Symbols.isFlagOn(type.tsymbol.flags, Flags.CLASS)) {
            dlog.error(rawTemplateLiteral.pos, DiagnosticErrorCode.INVALID_RAW_TEMPLATE_ASSIGNMENT, type);
            return symTable.semanticError;
        }

        // Ensure that only the two fields, strings and insertions, are there
        BObjectType litObjType = (BObjectType) Types.getReferredType(type);
        BObjectTypeSymbol objTSymbol = (BObjectTypeSymbol) litObjType.tsymbol;

        if (litObjType.fields.size() > 2) {
            dlog.error(rawTemplateLiteral.pos, DiagnosticErrorCode.INVALID_NUM_FIELDS, litObjType);
            type = symTable.semanticError;
        }

        if (!objTSymbol.attachedFuncs.isEmpty()) {
            dlog.error(rawTemplateLiteral.pos, DiagnosticErrorCode.METHODS_NOT_ALLOWED, litObjType);
            type = symTable.semanticError;
        }

        return type;
    }

    private boolean evaluateRawTemplateExprs(List<? extends BLangExpression> exprs, BType fieldType,
                                             DiagnosticCode code, Location pos, AnalyzerData data) {
        BType listType = Types.getReferredType(fieldType);

        listType = listType.tag != TypeTags.INTERSECTION ? listType :
                ((BIntersectionType) listType).effectiveType;

        boolean errored = false;

        if (listType.tag == TypeTags.ARRAY) {
            BArrayType arrayType = (BArrayType) listType;

            if (arrayType.state == BArrayState.CLOSED && (exprs.size() != arrayType.size)) {
                dlog.error(pos, code, arrayType.size, exprs.size());
                return false;
            }

            for (BLangExpression expr : exprs) {
                errored = (checkExpr(expr, arrayType.eType, data) == symTable.semanticError) || errored;
            }
        } else if (listType.tag == TypeTags.TUPLE) {
            BTupleType tupleType = (BTupleType) listType;
            final int size = exprs.size();
            final int requiredItems = tupleType.tupleTypes.size();

            if (size < requiredItems || (size > requiredItems && tupleType.restType == null)) {
                dlog.error(pos, code, requiredItems, size);
                return false;
            }

            int i;
            List<BType> memberTypes = tupleType.tupleTypes;
            for (i = 0; i < requiredItems; i++) {
                errored = (checkExpr(exprs.get(i), memberTypes.get(i), data) == symTable.semanticError) ||
                                                                                                                errored;
            }

            if (size > requiredItems) {
                for (; i < size; i++) {
                    errored = (checkExpr(exprs.get(i), tupleType.restType, data) == symTable.semanticError) ||
                                                                                                                errored;
                }
            }
        } else {
            throw new IllegalStateException("Expected a list type, but found: " + listType);
        }

        return errored;
    }

    private boolean containsAnyType(BType bType) {
        BType type = Types.getReferredType(bType);
        if (type == symTable.anyType) {
            return true;
        }

        if (type.tag == TypeTags.UNION) {
            return ((BUnionType) type).getMemberTypes().contains(symTable.anyType);
        }

        return false;
    }

    private BType getCompatibleRawTemplateType(BType bType, Location pos) {
        BType expType = Types.getReferredType(bType);
        if (expType.tag != TypeTags.UNION) {
            return bType;
        }

        BUnionType unionType = (BUnionType) expType;
        List<BType> compatibleTypes = new ArrayList<>();

        for (BType type : unionType.getMemberTypes()) {
            if (types.isAssignable(type, symTable.rawTemplateType)) {
                compatibleTypes.add(type);
            }
        }

        if (compatibleTypes.size() == 0) {
            return expType;
        }

        if (compatibleTypes.size() > 1) {
            dlog.error(pos, DiagnosticErrorCode.MULTIPLE_COMPATIBLE_RAW_TEMPLATE_TYPES, symTable.rawTemplateType,
                       expType);
            return symTable.semanticError;
        }

        return compatibleTypes.get(0);
    }

    @Override
    public void visit(BLangRestArgsExpression bLangRestArgExpression, AnalyzerData data) {
        data.resultType = checkExpr(bLangRestArgExpression.expr, data.expType, data);
    }

    @Override
    public void visit(BLangInferredTypedescDefaultNode inferTypedescExpr, AnalyzerData data) {
        BType referredType = Types.getReferredType(data.expType);
        if (referredType.tag != TypeTags.TYPEDESC) {
            dlog.error(inferTypedescExpr.pos, DiagnosticErrorCode.INCOMPATIBLE_TYPES, data.expType, symTable.typeDesc);
            data.resultType = symTable.semanticError;
            return;
        }
        data.resultType = referredType;
    }

    @Override
    public void visit(BLangNamedArgsExpression bLangNamedArgsExpression, AnalyzerData data) {
        data.resultType = checkExpr(bLangNamedArgsExpression.expr, data.env, data.expType, data);
        bLangNamedArgsExpression.setBType(bLangNamedArgsExpression.expr.getBType());
    }

    @Override
    public void visit(BLangCheckedExpr checkedExpr, AnalyzerData data) {
        Types.CommonAnalyzerData typeCheckerData = data.commonAnalyzerData;
        typeCheckerData.checkWithinQueryExpr = isWithinQuery(data);
        visitCheckAndCheckPanicExpr(checkedExpr, data);
    }

    @Override
    public void visit(BLangCheckPanickedExpr checkedExpr, AnalyzerData data) {
        visitCheckAndCheckPanicExpr(checkedExpr, data);
    }

    @Override
    public void visit(BLangQueryExpr queryExpr, AnalyzerData data) {
        Types.CommonAnalyzerData typeCheckerData = data.commonAnalyzerData;

        //reset common analyzer data
        boolean prevCheckWithinQueryExpr = typeCheckerData.checkWithinQueryExpr;
        typeCheckerData.checkWithinQueryExpr = false;

        HashSet<BType> prevCheckedErrorList = typeCheckerData.checkedErrorList;
        typeCheckerData.checkedErrorList = new HashSet<>();

        Stack<BLangNode> prevQueryFinalClauses = typeCheckerData.queryFinalClauses;
        typeCheckerData.queryFinalClauses = new Stack<>();

        int prevLetCount = typeCheckerData.letCount;
        typeCheckerData.letCount = 0;

        if (typeCheckerData.breakToParallelQueryEnv) {
            typeCheckerData.queryEnvs.push(data.prevEnvs.peek());
        } else {
            typeCheckerData.queryEnvs.push(data.env);
            data.prevEnvs.push(data.env);
        }
        typeCheckerData.queryFinalClauses.push(queryExpr.getSelectClause());
        List<BLangNode> clauses = queryExpr.getQueryClauses();
        BLangExpression collectionNode = (BLangExpression) ((BLangFromClause) clauses.get(0)).getCollection();
        clauses.forEach(clause -> clause.accept(this, data));
        BType actualType = resolveQueryType(typeCheckerData.queryEnvs.peek(),
                                            ((BLangSelectClause) typeCheckerData.queryFinalClauses.peek()).expression,
                                            collectionNode.getBType(), data.expType, queryExpr, data);
        actualType = (actualType == symTable.semanticError) ? actualType :
                types.checkType(queryExpr.pos, actualType, data.expType, DiagnosticErrorCode.INCOMPATIBLE_TYPES);
        typeCheckerData.queryFinalClauses.pop();
        typeCheckerData.queryEnvs.pop();
        if (!typeCheckerData.breakToParallelQueryEnv) {
            data.prevEnvs.pop();
        }

        if (actualType.tag == TypeTags.TABLE) {
            BTableType tableType = (BTableType) actualType;
            tableType.constraintPos = queryExpr.pos;
            tableType.isTypeInlineDefined = true;
            if (!validateTableType(tableType, data)) {
                data.resultType = symTable.semanticError;
                return;
            }
        }

        //re-assign common analyzer data
        typeCheckerData.checkWithinQueryExpr = prevCheckWithinQueryExpr;
        typeCheckerData.checkedErrorList = prevCheckedErrorList;
        typeCheckerData.queryFinalClauses = prevQueryFinalClauses;
        typeCheckerData.letCount = prevLetCount;

        data.resultType = actualType;
    }

    private boolean isWithinQuery(AnalyzerData data) {
        return !data.commonAnalyzerData.queryEnvs.isEmpty()
                && !data.commonAnalyzerData.queryFinalClauses.isEmpty();
    }

    private BType resolveQueryType(SymbolEnv env, BLangExpression selectExp, BType collectionType,
                                   BType targetType, BLangQueryExpr queryExpr, AnalyzerData data) {
        List<BType> safeResultTypes = types.getAllTypes(targetType, true).stream()
                .filter(t -> !types.isAssignable(t, symTable.errorType))
                .filter(t -> !types.isAssignable(t, symTable.nilType))
                .collect(Collectors.toList());
        // resultTypes will be empty if the targetType is `error?`
        if (safeResultTypes.isEmpty()) {
            safeResultTypes.add(symTable.noType);
        }
        BType actualType = symTable.semanticError;
        List<BType> selectTypes = new ArrayList<>();
        List<BType> resolvedTypes = new ArrayList<>();
        BType selectType;
        LinkedHashSet<BType> memberTypes = new LinkedHashSet<>();

        for (BType type : safeResultTypes) {
            solveSelectTypeAndResolveType(queryExpr, selectExp, type, collectionType, selectTypes, resolvedTypes, env,
                    data, false, memberTypes);
        }

        if (selectTypes.size() == 1) {
            BType completionType = getCompletionType(collectionType, queryExpr, data);
            selectType = selectTypes.get(0);
            if (queryExpr.isStream) {
                return new BStreamType(TypeTags.STREAM, selectType, completionType, null);
            } else if (queryExpr.isTable) {
                actualType = getQueryTableType(queryExpr, selectType, resolvedTypes.get(0), env);
            } else if (queryExpr.isMap) {
                BType mapConstraintType = getTypeOfTypeParameter(selectType,
                        queryExpr.getSelectClause().expression.pos);
                if (mapConstraintType != symTable.semanticError) {
                    actualType = new BMapType(TypeTags.MAP, mapConstraintType, null);
                    if (Symbols.isFlagOn(resolvedTypes.get(0).flags, Flags.READONLY)) {
                        actualType = ImmutableTypeCloner.getImmutableIntersectionType(null, types, actualType, env,
                                symTable, anonymousModelHelper, names, null);
                    }
                }
            } else {
                actualType = resolvedTypes.get(0);
            }

            if (completionType != null && completionType.tag != TypeTags.NIL) {
                return BUnionType.create(null, actualType, types.getSafeType(completionType, true, false));
            } else {
                return actualType;
            }
        } else if (selectTypes.size() > 1) {
            dlog.error(selectExp.pos, DiagnosticErrorCode.AMBIGUOUS_TYPES, selectTypes);
            return actualType;
        } else {
            return actualType;
        }
    }

    void solveSelectTypeAndResolveType(BLangQueryExpr queryExpr, BLangExpression selectExp, BType type,
                                       BType collectionType, List<BType> selectTypes, List<BType> resolvedTypes,
                                       SymbolEnv env, AnalyzerData data, boolean isReadonly,
                                       LinkedHashSet<BType> memberTypes) {
        BType selectType, resolvedType;
        type = Types.getReferredType(type);
        switch (type.tag) {
            case TypeTags.ARRAY:
                BType elementType = ((BArrayType) type).eType;
                selectType = checkExpr(selectExp, env, elementType, data);
                BType queryResultType = new BArrayType(selectType);
                resolvedType = getResolvedType(queryResultType, type, isReadonly, env);
                break;
            case TypeTags.TABLE:
                selectType = checkExpr(selectExp, env, types.getSafeType(((BTableType) type).constraint,
                        true, true), data);
                resolvedType = getResolvedType(symTable.tableType, type, isReadonly, env);
                break;
            case TypeTags.STREAM:
                selectType = checkExpr(selectExp, env, types.getSafeType(((BStreamType) type).constraint,
                        true, true), data);
                resolvedType = symTable.streamType;
                break;
            case TypeTags.MAP:
                List<BType> memberTypeList = new ArrayList<>(2);
                memberTypeList.add(symTable.stringType);
                memberTypeList.add(((BMapType) type).getConstraint());
                BTupleType newExpType = new BTupleType(null, memberTypeList);
                selectType = checkExpr(selectExp, env, newExpType, data);
                resolvedType = getResolvedType(selectType, type, isReadonly, env);
                break;
            case TypeTags.STRING:
            case TypeTags.XML:
            case TypeTags.XML_COMMENT:
            case TypeTags.XML_ELEMENT:
            case TypeTags.XML_PI:
            case TypeTags.XML_TEXT:
                selectType = checkExpr(selectExp, env, type, data);
                resolvedType = selectType;
                break;
            case TypeTags.INTERSECTION:
                type = ((BIntersectionType) type).effectiveType;
                solveSelectTypeAndResolveType(queryExpr, selectExp, type, collectionType, selectTypes,
                        resolvedTypes, env, data, Symbols.isFlagOn(type.flags, Flags.READONLY), memberTypes);
                return;
            case TypeTags.NONE:
            default:
                // contextually expected type not given (i.e var).
                selectType = checkExpr(selectExp, env, type, data);
                if (queryExpr.isMap) { // A query-expr that constructs a mapping must start with the map keyword.
                    resolvedType = symTable.mapType;
                } else {
                    resolvedType = getNonContextualQueryType(selectType, collectionType);
                }
                break;
        }
        if (selectType != symTable.semanticError) {
            if (resolvedType.tag == TypeTags.STREAM) {
                queryExpr.isStream = true;
            }
            if (resolvedType.tag == TypeTags.TABLE) {
                queryExpr.isTable = true;
            }
            selectTypes.add(selectType);
            resolvedTypes.add(resolvedType);
        }
    }

    private BType getResolvedType(BType initType, BType expType, boolean isReadonly, SymbolEnv env) {
        if (initType.tag != TypeTags.SEMANTIC_ERROR && (isReadonly ||
                Symbols.isFlagOn(expType.flags, Flags.READONLY))) {
            return ImmutableTypeCloner.getImmutableIntersectionType(null, types, initType, env,
                    symTable, anonymousModelHelper, names, null);
        }
        return initType;
    }

    private BType getTypeOfTypeParameter(BType selectType, Location pos) {
        BType referredType = Types.getReferredType(selectType);
        if (referredType.tag == TypeTags.INTERSECTION) {
            referredType = ((BIntersectionType) referredType).effectiveType;
        }

        if (referredType.tag == TypeTags.UNION) {
            BUnionType unionType = (BUnionType) referredType;
            LinkedHashSet<BType> memberTypes = new LinkedHashSet<>(unionType.getMemberTypes().size());
            for (BType type : unionType.getMemberTypes()) {
                BType mapType = getTypeOfTypeParameter(type, pos);
                if (mapType == symTable.semanticError) {
                    return symTable.semanticError;
                }
                memberTypes.add(mapType);
            }
            return new BUnionType(null, memberTypes, false, false);
        } else {
            return getQueryMapConstraintType(referredType, pos);
        }
    }

    private BType getQueryMapConstraintType(BType type, Location pos) {
        if (type.tag == TypeTags.ARRAY) {
            BArrayType arrayType = (BArrayType) type;
            if (arrayType.state != BArrayState.OPEN && arrayType.size == 2 &&
                    types.isAssignable(arrayType.eType, symTable.stringType)) {
                return arrayType.eType;
            }
        } else if (type.tag == TypeTags.TUPLE) {
            List<BType> tupleTypeList = ((BTupleType) type).tupleTypes;
            if (tupleTypeList.size() == 2 && types.isAssignable(tupleTypeList.get(0), symTable.stringType)) {
                return tupleTypeList.get(1);
            }
        }
        dlog.error(pos, DiagnosticErrorCode.INCOMPATIBLE_TYPE_IN_SELECT_CLAUSE, type);
        return symTable.semanticError;
    }

    private BType getQueryTableType(BLangQueryExpr queryExpr, BType constraintType, BType resolvedType, SymbolEnv env) {
        final BTableType tableType = new BTableType(TypeTags.TABLE, constraintType, null);
        if (!queryExpr.fieldNameIdentifierList.isEmpty()) {
            validateKeySpecifier(queryExpr.fieldNameIdentifierList, constraintType);
            markReadOnlyForConstraintType(constraintType);
            tableType.fieldNameList = queryExpr.fieldNameIdentifierList.stream()
                    .map(identifier -> ((BLangIdentifier) identifier).value).collect(Collectors.toList());
        }
        if (Symbols.isFlagOn(resolvedType.flags, Flags.READONLY)) {
            BIntersectionType immutableTableType = ImmutableTypeCloner.getImmutableIntersectionType(null, types,
                    tableType, env, symTable, anonymousModelHelper, names, null);
            return immutableTableType;
        }
        return tableType;
    }

    private void validateKeySpecifier(List<IdentifierNode> fieldList, BType constraintType) {
        for (IdentifierNode identifier : fieldList) {
            BField field = types.getTableConstraintField(constraintType, identifier.getValue());
            if (field == null) {
                dlog.error(identifier.getPosition(), DiagnosticErrorCode.INVALID_FIELD_NAMES_IN_KEY_SPECIFIER,
                        identifier.getValue(), constraintType);
            } else if (!Symbols.isFlagOn(field.symbol.flags, Flags.READONLY)) {
                field.symbol.flags |= Flags.READONLY;
            }
        }
    }

    private void markReadOnlyForConstraintType(BType constraintType) {
        if (constraintType.tag != TypeTags.RECORD) {
            return;
        }
        BRecordType recordType = (BRecordType) constraintType;
        for (BField field : recordType.fields.values()) {
            if (!Symbols.isFlagOn(field.symbol.flags, Flags.READONLY)) {
                return;
            }
        }
        if (recordType.sealed) {
            recordType.flags |= Flags.READONLY;
            recordType.tsymbol.flags |= Flags.READONLY;
        }
    }

    private BType getCompletionType(BType collectionType, BLangQueryExpr queryExpr, AnalyzerData data) {
        if (collectionType.tag == TypeTags.SEMANTIC_ERROR) {
            return null;
        }
        BType returnType = null, completionType = null;
        switch (collectionType.tag) {
            case TypeTags.STREAM:
                completionType = ((BStreamType) collectionType).completionType;
                break;
            case TypeTags.OBJECT:
                returnType = types.getVarTypeFromIterableObject((BObjectType) collectionType);
                break;
            default:
                BSymbol itrSymbol = symResolver.lookupLangLibMethod(collectionType,
                        names.fromString(BLangCompilerConstants.ITERABLE_COLLECTION_ITERATOR_FUNC), data.env);
                if (itrSymbol == this.symTable.notFoundSymbol) {
                    return null;
                }
                BInvokableSymbol invokableSymbol = (BInvokableSymbol) itrSymbol;
                returnType = types.getResultTypeOfNextInvocation(
                        (BObjectType) Types.getReferredType(invokableSymbol.retType));
        }
        Set<BType> completionTypes = new LinkedHashSet<>();
        if (returnType != null) {
            if (queryExpr.isStream) {
                types.getAllTypes(returnType, true).stream()
                        .filter(t -> (types.isAssignable(t, symTable.errorType)
                                || types.isAssignable(t, symTable.nilType)))
                        .forEach(completionTypes::add);
            } else {
                types.getAllTypes(returnType, true).stream()
                        .filter(t -> types.isAssignable(t, symTable.errorType))
                        .forEach(completionTypes::add);
            }
        }

        if (data.commonAnalyzerData.checkWithinQueryExpr) {
            if (queryExpr.isTable || queryExpr.isMap) {
                completionTypes.addAll(data.commonAnalyzerData.checkedErrorList);
            }
            if (completionTypes.isEmpty()) {
                // if there's no completion type at this point,
                // then () gets added as a valid completion type for streams.
                completionTypes.add(symTable.nilType);
            }
        }
        if (!completionTypes.isEmpty()) {
            if (completionTypes.size() == 1) {
                completionType = completionTypes.iterator().next();
            } else {
                completionType = BUnionType.create(null, completionTypes.toArray(new BType[0]));
            }
        }
        return completionType;
    }

    private BType getNonContextualQueryType(BType staticType, BType basicType) {
        BType resultType;
        switch (basicType.tag) {
            case TypeTags.TABLE:
                resultType = symTable.tableType;
                break;
            case TypeTags.STREAM:
                resultType = symTable.streamType;
                break;
            case TypeTags.XML:
                resultType = new BXMLType(staticType, null);
                break;
            case TypeTags.STRING:
                resultType = symTable.stringType;
                break;
            default:
                resultType = new BArrayType(staticType);
                break;
        }
        return resultType;
    }

    @Override
    public void visit(BLangQueryAction queryAction, AnalyzerData data) {
        Types.CommonAnalyzerData typeCheckerData = data.commonAnalyzerData;

        //reset common analyzer data
        boolean prevCheckWithinQueryExpr = typeCheckerData.checkWithinQueryExpr;
        typeCheckerData.checkWithinQueryExpr = false;

        Stack<BLangNode> prevQueryFinalClauses = typeCheckerData.queryFinalClauses;
        typeCheckerData.queryFinalClauses = new Stack<>();

        int prevLetCount = typeCheckerData.letCount;
        typeCheckerData.letCount = 0;

        if (typeCheckerData.breakToParallelQueryEnv) {
            typeCheckerData.queryEnvs.push(data.prevEnvs.peek());
        } else {
            typeCheckerData.queryEnvs.push(data.env);
            data.prevEnvs.push(data.env);
        }
        BLangDoClause doClause = queryAction.getDoClause();
        typeCheckerData.queryFinalClauses.push(doClause);
        List<BLangNode> clauses = queryAction.getQueryClauses();
        clauses.forEach(clause -> clause.accept(this, data));
        // Analyze foreach node's statements.
        semanticAnalyzer.analyzeNode(doClause.body, SymbolEnv.createBlockEnv(doClause.body,
                typeCheckerData.queryEnvs.peek()), data.prevEnvs, typeCheckerData);
        BType actualType = BUnionType.create(null, symTable.errorType, symTable.nilType);
        data.resultType =
                types.checkType(doClause.pos, actualType, data.expType, DiagnosticErrorCode.INCOMPATIBLE_TYPES);
        typeCheckerData.queryFinalClauses.pop();
        typeCheckerData.queryEnvs.pop();
        if (!typeCheckerData.breakToParallelQueryEnv) {
            data.prevEnvs.pop();
        }

        //re-assign common analyzer data
        typeCheckerData.checkWithinQueryExpr = prevCheckWithinQueryExpr;
        typeCheckerData.queryFinalClauses = prevQueryFinalClauses;
        typeCheckerData.letCount = prevLetCount;
    }

    @Override
    public void visit(BLangFromClause fromClause, AnalyzerData data) {
        boolean prevBreakToParallelEnv = data.commonAnalyzerData.breakToParallelQueryEnv;
        BLangExpression collection = fromClause.collection;
        if (collection.getKind() == NodeKind.QUERY_EXPR ||
                (collection.getKind() == NodeKind.GROUP_EXPR
                        && ((BLangGroupExpr) collection).expression.getKind() == NodeKind.QUERY_EXPR)) {
            data.commonAnalyzerData.breakToParallelQueryEnv = true;
        }
        SymbolEnv fromEnv = SymbolEnv.createTypeNarrowedEnv(fromClause, data.commonAnalyzerData.queryEnvs.pop());
        fromClause.env = fromEnv;
        data.commonAnalyzerData.queryEnvs.push(fromEnv);
        checkExpr(fromClause.collection, data.commonAnalyzerData.queryEnvs.peek(), data);
        // Set the type of the foreach node's type node.
        types.setInputClauseTypedBindingPatternType(fromClause);
        handleInputClauseVariables(fromClause, data.commonAnalyzerData.queryEnvs.peek());
        data.commonAnalyzerData.breakToParallelQueryEnv = prevBreakToParallelEnv;
    }

    @Override
    public void visit(BLangJoinClause joinClause, AnalyzerData data) {
        boolean prevBreakEnv = data.commonAnalyzerData.breakToParallelQueryEnv;
        BLangExpression collection = joinClause.collection;
        if (collection.getKind() == NodeKind.QUERY_EXPR ||
                (collection.getKind() == NodeKind.GROUP_EXPR
                        && ((BLangGroupExpr) collection).expression.getKind() == NodeKind.QUERY_EXPR)) {
            data.commonAnalyzerData.breakToParallelQueryEnv = true;
        }
        SymbolEnv joinEnv = SymbolEnv.createTypeNarrowedEnv(joinClause, data.commonAnalyzerData.queryEnvs.pop());
        joinClause.env = joinEnv;
        data.commonAnalyzerData.queryEnvs.push(joinEnv);
        checkExpr(joinClause.collection, data.commonAnalyzerData.queryEnvs.peek(), data);
        // Set the type of the foreach node's type node.
        types.setInputClauseTypedBindingPatternType(joinClause);
        handleInputClauseVariables(joinClause, data.commonAnalyzerData.queryEnvs.peek());
        if (joinClause.onClause != null) {
            ((BLangOnClause) joinClause.onClause).accept(this, data);
        }
        data.commonAnalyzerData.breakToParallelQueryEnv = prevBreakEnv;
    }

    @Override
    public void visit(BLangLetClause letClause, AnalyzerData data) {
        SymbolEnv letEnv = SymbolEnv.createTypeNarrowedEnv(letClause, data.commonAnalyzerData.queryEnvs.pop());
        letClause.env = letEnv;
        data.commonAnalyzerData.queryEnvs.push(letEnv);
        for (BLangLetVariable letVariable : letClause.letVarDeclarations) {
            semanticAnalyzer.analyzeNode((BLangNode) letVariable.definitionNode, letEnv, data.commonAnalyzerData);
        }
    }

    @Override
    public void visit(BLangWhereClause whereClause, AnalyzerData data) {
        whereClause.env = handleFilterClauses(whereClause.expression, data);
    }

    @Override
    public void visit(BLangSelectClause selectClause, AnalyzerData data) {
        SymbolEnv selectEnv = SymbolEnv.createTypeNarrowedEnv(selectClause,
                data.commonAnalyzerData.queryEnvs.pop());
        selectClause.env = selectEnv;
        data.commonAnalyzerData.queryEnvs.push(selectEnv);
    }

    @Override
    public void visit(BLangDoClause doClause, AnalyzerData data) {
        SymbolEnv letEnv = SymbolEnv.createTypeNarrowedEnv(doClause, data.commonAnalyzerData.queryEnvs.pop());
        doClause.env = letEnv;
        data.commonAnalyzerData.queryEnvs.push(letEnv);
    }

    @Override
    public void visit(BLangOnConflictClause onConflictClause, AnalyzerData data) {
        Types.CommonAnalyzerData typeCheckerData = data.commonAnalyzerData;
        BType type = checkExpr(onConflictClause.expression, data.commonAnalyzerData.queryEnvs.peek(),
                symTable.errorOrNilType, data);
        if (types.containsErrorType(type)) {
            data.commonAnalyzerData.checkWithinQueryExpr = true;
            if (typeCheckerData.checkedErrorList != null) {
                BType possibleErrorType = type.tag == TypeTags.UNION ?
                        types.getErrorType((BUnionType) type) :
                        types.getErrorType(BUnionType.create(null, type));
                typeCheckerData.checkedErrorList.add(possibleErrorType);
            }
        }
    }

    @Override
    public void visit(BLangLimitClause limitClause, AnalyzerData data) {
        BType exprType = checkExpr(limitClause.expression, data.commonAnalyzerData.queryEnvs.peek(), data);
        if (!types.isAssignable(exprType, symTable.intType)) {
            dlog.error(limitClause.expression.pos, DiagnosticErrorCode.INCOMPATIBLE_TYPES,
                    symTable.intType, exprType);
        }
    }

    @Override
    public void visit(BLangOnClause onClause, AnalyzerData data) {
        BType lhsType, rhsType;
        BLangNode joinNode = getLastInputNodeFromEnv(data.commonAnalyzerData.queryEnvs.peek());
        // lhsExprEnv should only contain scope entries before join condition.
        onClause.lhsEnv = getEnvBeforeInputNode(data.commonAnalyzerData.queryEnvs.peek(), joinNode);
        lhsType = checkExpr(onClause.lhsExpr, onClause.lhsEnv, data);
        // rhsExprEnv should only contain scope entries after join condition.
        onClause.rhsEnv = getEnvAfterJoinNode(data.commonAnalyzerData.queryEnvs.peek(), joinNode);
        rhsType = checkExpr(onClause.rhsExpr,
                onClause.rhsEnv != null ? onClause.rhsEnv : data.commonAnalyzerData.queryEnvs.peek(), data);
        if (!types.isAssignable(lhsType, rhsType)) {
            dlog.error(onClause.rhsExpr.pos, DiagnosticErrorCode.INCOMPATIBLE_TYPES, lhsType, rhsType);
        }
    }

    @Override
    public void visit(BLangOrderByClause orderByClause, AnalyzerData data) {
        orderByClause.env = data.commonAnalyzerData.queryEnvs.peek();
        for (OrderKeyNode orderKeyNode : orderByClause.getOrderKeyList()) {
            BType exprType = checkExpr((BLangExpression) orderKeyNode.getOrderKey(), orderByClause.env, data);
            if (!types.isOrderedType(exprType, false)) {
                dlog.error(((BLangOrderKey) orderKeyNode).expression.pos, DiagnosticErrorCode.ORDER_BY_NOT_SUPPORTED);
            }
        }
    }

    @Override
    public void visit(BLangDo doNode, AnalyzerData data) {
        if (doNode.onFailClause != null) {
            doNode.onFailClause.accept(this, data);
        }
    }

    public void visit(BLangOnFailClause onFailClause, AnalyzerData data) {
        onFailClause.body.stmts.forEach(stmt -> stmt.accept(this, data));
    }

    private SymbolEnv handleFilterClauses (BLangExpression filterExpression, AnalyzerData data) {
        checkExpr(filterExpression, data.commonAnalyzerData.queryEnvs.peek(), symTable.booleanType, data);
        BType actualType = filterExpression.getBType();
        if (TypeTags.TUPLE == actualType.tag) {
            dlog.error(filterExpression.pos, DiagnosticErrorCode.INCOMPATIBLE_TYPES,
                    symTable.booleanType, actualType);
        }
        SymbolEnv filterEnv = typeNarrower.evaluateTruth(filterExpression,
                data.commonAnalyzerData.queryFinalClauses.peek(),
                data.commonAnalyzerData.queryEnvs.pop());
        data.commonAnalyzerData.queryEnvs.push(filterEnv);
        return filterEnv;
    }

    private void handleInputClauseVariables(BLangInputClause bLangInputClause, SymbolEnv blockEnv) {
        if (bLangInputClause.variableDefinitionNode == null) {
            //not-possible
            return;
        }

        BLangVariable variableNode = (BLangVariable) bLangInputClause.variableDefinitionNode.getVariable();
        // Check whether the foreach node's variables are declared with var.
        if (bLangInputClause.isDeclaredWithVar) {
            // If the foreach node's variables are declared with var, type is `varType`.
            semanticAnalyzer.handleDeclaredVarInForeach(variableNode, bLangInputClause.varType, blockEnv);
            return;
        }
        // If the type node is available, we get the type from it.
        BType typeNodeType = symResolver.resolveTypeNode(variableNode.typeNode, blockEnv);
        // Then we need to check whether the RHS type is assignable to LHS type.
        if (types.isAssignable(bLangInputClause.varType, typeNodeType)) {
            // If assignable, we set types to the variables.
            semanticAnalyzer.handleDeclaredVarInForeach(variableNode, bLangInputClause.varType, blockEnv);
            return;
        }
        // Log an error and define a symbol with the node's type to avoid undeclared symbol errors.
        if (typeNodeType != symTable.semanticError) {
            dlog.error(variableNode.typeNode.pos, DiagnosticErrorCode.INCOMPATIBLE_TYPES,
                    bLangInputClause.varType, typeNodeType);
        }
        semanticAnalyzer.handleDeclaredVarInForeach(variableNode, typeNodeType, blockEnv);
    }

    private void visitCheckAndCheckPanicExpr(BLangCheckedExpr checkedExpr, AnalyzerData data) {
        String operatorType = checkedExpr.getKind() == NodeKind.CHECK_EXPR ? "check" : "checkpanic";
        BLangExpression exprWithCheckingKeyword = checkedExpr.expr;
        boolean firstVisit = exprWithCheckingKeyword.getBType() == null;

        BType checkExprCandidateType;
        if (data.expType == symTable.noType) {
            checkExprCandidateType = symTable.noType;
        } else {
            BType exprType = getCandidateType(checkedExpr, data.expType, data);
            if (exprType == symTable.semanticError) {
                checkExprCandidateType = BUnionType.create(null, data.expType, symTable.errorType);
            } else {
                checkExprCandidateType = addDefaultErrorIfNoErrorComponentFound(data.expType);
            }
        }

        if (checkedExpr.getKind() == NodeKind.CHECK_EXPR && types.isUnionOfSimpleBasicTypes(data.expType)) {
            rewriteWithEnsureTypeFunc(checkedExpr, checkExprCandidateType, data);
        }

        BType exprType = checkExpr(checkedExpr.expr, checkExprCandidateType, data);
        if (checkedExpr.expr.getKind() == NodeKind.WORKER_RECEIVE) {
            if (firstVisit) {
                data.isTypeChecked = false;
                data.resultType = data.expType;
                return;
            } else {
                data.expType = checkedExpr.getBType();
                exprType = checkedExpr.expr.getBType();
            }
        }

        boolean isErrorType = types.isAssignable(Types.getReferredType(exprType), symTable.errorType);
        if (Types.getReferredType(exprType).tag != TypeTags.UNION && !isErrorType) {
            if (exprType.tag == TypeTags.READONLY) {
                checkedExpr.equivalentErrorTypeList = new ArrayList<>(1) {{
                    add(symTable.errorType);
                }};
                data.resultType = symTable.anyAndReadonly;
                return;
            } else if (exprType != symTable.semanticError) {
                dlog.warning(checkedExpr.expr.pos,
                        DiagnosticWarningCode.CHECKED_EXPR_INVALID_USAGE_NO_ERROR_TYPE_IN_RHS,
                        operatorType);
                checkedExpr.isRedundantChecking = true;
                data.resultType = checkedExpr.expr.getBType();

                // Reset impConversionExpr as it was previously based on default error added union type
                resetImpConversionExpr(checkedExpr.expr, data.resultType, data.expType);
            }
            checkedExpr.setBType(symTable.semanticError);
            return;
        }

        // Filter out the list of types which are not equivalent with the error type.
        List<BType> errorTypes = new ArrayList<>();
        List<BType> nonErrorTypes = new ArrayList<>();
        if (!isErrorType) {
            for (BType memberType : types.getAllTypes(exprType, true)) {
                if (memberType.tag == TypeTags.READONLY) {
                    errorTypes.add(symTable.errorType);
                    nonErrorTypes.add(symTable.anyAndReadonly);
                    continue;
                }
                if (types.isAssignable(memberType, symTable.errorType)) {
                    errorTypes.add(memberType);
                    continue;
                }
                nonErrorTypes.add(memberType);
            }
        } else {
            errorTypes.add(exprType);
        }

        // This list will be used in the desugar phase
        checkedExpr.equivalentErrorTypeList = errorTypes;
        if (errorTypes.isEmpty()) {
            // No member types in this union is equivalent to the error type
            dlog.warning(checkedExpr.expr.pos,
                    DiagnosticWarningCode.CHECKED_EXPR_INVALID_USAGE_NO_ERROR_TYPE_IN_RHS, operatorType);
            checkedExpr.isRedundantChecking = true;

            // Reset impConversionExpr as it was previously based on default error added union type
            resetImpConversionExpr(checkedExpr.expr, data.resultType, data.expType);

            checkedExpr.setBType(symTable.semanticError);
            return;
        }

        BType actualType;
        if (nonErrorTypes.size() == 0) {
            actualType = symTable.neverType;
        } else if (nonErrorTypes.size() == 1) {
            actualType = nonErrorTypes.get(0);
        } else {
            actualType = BUnionType.create(null, new LinkedHashSet<>(nonErrorTypes));
        }

        data.resultType = types.checkType(checkedExpr, actualType, data.expType);
    }

    private void resetImpConversionExpr(BLangExpression expr, BType actualType, BType targetType) {
        expr.impConversionExpr = null;
        types.setImplicitCastExpr(expr, actualType, targetType);
    }

    private void rewriteWithEnsureTypeFunc(BLangCheckedExpr checkedExpr, BType type, AnalyzerData data) {
        BType rhsType = getCandidateType(checkedExpr, type, data);
        if (rhsType == symTable.semanticError) {
            rhsType = getCandidateType(checkedExpr, rhsType, data);
        }
        BType candidateLaxType = getCandidateLaxType(checkedExpr.expr, rhsType);
        if (!types.isLax(candidateLaxType)) {
            return;
        }
        ArrayList<BLangExpression> argExprs = new ArrayList<>();
        BType typedescType = new BTypedescType(data.expType, null);
        BLangTypedescExpr typedescExpr = new BLangTypedescExpr();
        typedescExpr.resolvedType = data.expType;
        typedescExpr.setBType(typedescType);
        argExprs.add(typedescExpr);
        BLangInvocation invocation = ASTBuilderUtil.createLangLibInvocationNode(FUNCTION_NAME_ENSURE_TYPE,
                argExprs, checkedExpr.expr, checkedExpr.pos);
        invocation.symbol = symResolver.lookupLangLibMethod(type, names.fromString(invocation.name.value), data.env);
        invocation.pkgAlias = (BLangIdentifier) TreeBuilder.createIdentifierNode();
        checkedExpr.expr = invocation;
    }

    private BType getCandidateLaxType(BLangNode expr, BType rhsType) {
        if (expr.getKind() == NodeKind.FIELD_BASED_ACCESS_EXPR) {
            return types.getSafeType(rhsType, false, true);
        }
        return rhsType;
    }

    private BType getCandidateType(BLangCheckedExpr checkedExpr, BType checkExprCandidateType, AnalyzerData data) {
        boolean prevNonErrorLoggingCheck = data.commonAnalyzerData.nonErrorLoggingCheck;
        data.commonAnalyzerData.nonErrorLoggingCheck = true;
        int prevErrorCount = this.dlog.errorCount();
        this.dlog.resetErrorCount();
        this.dlog.mute();

        checkedExpr.expr.cloneAttempt++;
        BLangExpression clone = nodeCloner.cloneNode(checkedExpr.expr);
        BType rhsType;
        if (checkExprCandidateType == symTable.semanticError) {
            rhsType = checkExpr(clone, data);
        } else {
            rhsType = checkExpr(clone, checkExprCandidateType, data);
        }
        data.commonAnalyzerData.nonErrorLoggingCheck = prevNonErrorLoggingCheck;
        this.dlog.setErrorCount(prevErrorCount);
        if (!prevNonErrorLoggingCheck) {
            this.dlog.unmute();
        }
        return rhsType;
    }

    private BType addDefaultErrorIfNoErrorComponentFound(BType type) {
        for (BType t : types.getAllTypes(type, false)) {
            if (types.isAssignable(t, symTable.errorType)) {
                return type;
            }
        }
        return BUnionType.create(null, type, symTable.errorType);
    }

    @Override
    public void visit(BLangServiceConstructorExpr serviceConstructorExpr, AnalyzerData data) {
        data.resultType = serviceConstructorExpr.serviceNode.symbol.type;
    }

    @Override
    public void visit(BLangTypeTestExpr typeTestExpr, AnalyzerData data) {
        typeTestExpr.typeNode.setBType(symResolver.resolveTypeNode(typeTestExpr.typeNode, data.env));
        checkExpr(typeTestExpr.expr, data);

        data.resultType = types.checkType(typeTestExpr, symTable.booleanType, data.expType);
    }

    public void visit(BLangAnnotAccessExpr annotAccessExpr, AnalyzerData data) {
        checkExpr(annotAccessExpr.expr, symTable.typeDesc, data);

        BType actualType = symTable.semanticError;
        BSymbol symbol =
                this.symResolver.resolveAnnotation(annotAccessExpr.pos, data.env,
                        names.fromString(annotAccessExpr.pkgAlias.getValue()),
                        names.fromString(annotAccessExpr.annotationName.getValue()));
        if (symbol == this.symTable.notFoundSymbol) {
            this.dlog.error(annotAccessExpr.pos, DiagnosticErrorCode.UNDEFINED_ANNOTATION,
                    annotAccessExpr.annotationName.getValue());
        } else {
            annotAccessExpr.annotationSymbol = (BAnnotationSymbol) symbol;
            BType annotType = ((BAnnotationSymbol) symbol).attachedType == null ? symTable.trueType :
                    ((BAnnotationSymbol) symbol).attachedType;
            actualType = BUnionType.create(null, annotType, symTable.nilType);
        }

        data.resultType = this.types.checkType(annotAccessExpr, actualType, data.expType);
    }

    // Private methods

    private boolean isValidVariableReference(BLangExpression varRef) {
        switch (varRef.getKind()) {
            case SIMPLE_VARIABLE_REF:
            case RECORD_VARIABLE_REF:
            case TUPLE_VARIABLE_REF:
            case ERROR_VARIABLE_REF:
            case FIELD_BASED_ACCESS_EXPR:
            case INDEX_BASED_ACCESS_EXPR:
            case XML_ATTRIBUTE_ACCESS_EXPR:
                return true;
            default:
                dlog.error(varRef.pos, DiagnosticErrorCode.INVALID_RECORD_BINDING_PATTERN, varRef.getBType());
                return false;
        }
    }

    private BType getEffectiveReadOnlyType(Location pos, BType type, AnalyzerData data) {
        BType origTargetType = Types.getReferredType(type);
        if (origTargetType == symTable.readonlyType) {
            if (types.isInherentlyImmutableType(data.expType) ||
                    !types.isSelectivelyImmutableType(data.expType, data.env.enclPkg.packageID)) {
                return origTargetType;
            }

            return ImmutableTypeCloner.getImmutableIntersectionType(pos, types, data.expType, data.env, symTable,
                    anonymousModelHelper, names, new HashSet<>());
        }

        if (origTargetType.tag != TypeTags.UNION) {
            return origTargetType;
        }

        boolean hasReadOnlyType = false;

        LinkedHashSet<BType> nonReadOnlyTypes = new LinkedHashSet<>();

        for (BType memberType : ((BUnionType) origTargetType).getMemberTypes()) {
            if (memberType == symTable.readonlyType) {
                hasReadOnlyType = true;
                continue;
            }

            nonReadOnlyTypes.add(memberType);
        }

        if (!hasReadOnlyType) {
            return origTargetType;
        }

        if (types.isInherentlyImmutableType(data.expType) ||
                !types.isSelectivelyImmutableType(data.expType, data.env.enclPkg.packageID)) {
            return origTargetType;
        }

        BUnionType nonReadOnlyUnion = BUnionType.create(null, nonReadOnlyTypes);

        nonReadOnlyUnion.add(ImmutableTypeCloner.getImmutableIntersectionType(pos, types, data.expType, data.env,
                             symTable, anonymousModelHelper, names, new HashSet<>()));
        return nonReadOnlyUnion;
    }

    private BType populateArrowExprReturn(BLangArrowFunction bLangArrowFunction, BType expectedRetType,
                                          AnalyzerData data) {
        SymbolEnv arrowFunctionEnv = SymbolEnv.createArrowFunctionSymbolEnv(bLangArrowFunction, data.env);
        bLangArrowFunction.params.forEach(param -> symbolEnter.defineNode(param, arrowFunctionEnv));
        return checkExpr(bLangArrowFunction.body.expr, arrowFunctionEnv, expectedRetType, data);
    }

    private void populateArrowExprParamTypes(BLangArrowFunction bLangArrowFunction, List<BType> paramTypes,
                                             AnalyzerData data) {
        if (paramTypes.size() != bLangArrowFunction.params.size()) {
            dlog.error(bLangArrowFunction.pos,
                    DiagnosticErrorCode.ARROW_EXPRESSION_MISMATCHED_PARAMETER_LENGTH,
                    paramTypes.size(), bLangArrowFunction.params.size());
            data.resultType = symTable.semanticError;
            bLangArrowFunction.params.forEach(param -> param.setBType(symTable.semanticError));
            return;
        }

        for (int i = 0; i < bLangArrowFunction.params.size(); i++) {
            BLangSimpleVariable paramIdentifier = bLangArrowFunction.params.get(i);
            BType bType = paramTypes.get(i);
            BLangValueType valueTypeNode = (BLangValueType) TreeBuilder.createValueTypeNode();
            valueTypeNode.setTypeKind(bType.getKind());
            valueTypeNode.pos = symTable.builtinPos;
            paramIdentifier.setTypeNode(valueTypeNode);
            paramIdentifier.setBType(bType);
        }
    }

    public void checkSelfReferences(Location pos, SymbolEnv env, BVarSymbol varSymbol) {
        if (env.enclVarSym == varSymbol) {
            dlog.error(pos, DiagnosticErrorCode.SELF_REFERENCE_VAR, varSymbol.name);
        }
    }

    public List<BType> getListWithErrorTypes(int count) {
        List<BType> list = new ArrayList<>(count);
        for (int i = 0; i < count; i++) {
            list.add(symTable.semanticError);
        }

        return list;
    }

    private void checkFunctionInvocationExpr(BLangInvocation iExpr, AnalyzerData data) {
        Name funcName = names.fromIdNode(iExpr.name);
        Name pkgAlias = names.fromIdNode(iExpr.pkgAlias);
        BSymbol funcSymbol = symTable.notFoundSymbol;

        BSymbol pkgSymbol = symResolver.resolvePrefixSymbol(data.env, pkgAlias, getCurrentCompUnit(iExpr));
        if (pkgSymbol == symTable.notFoundSymbol) {
            dlog.error(iExpr.pos, DiagnosticErrorCode.UNDEFINED_MODULE, pkgAlias);
        } else {
            if (funcSymbol == symTable.notFoundSymbol) {
                BSymbol symbol = symResolver.lookupMainSpaceSymbolInPackage(iExpr.pos, data.env, pkgAlias, funcName);
                if ((symbol.tag & SymTag.VARIABLE) == SymTag.VARIABLE) {
                    funcSymbol = symbol;
                }
                if (symTable.rootPkgSymbol.pkgID.equals(symbol.pkgID) &&
                        (symbol.tag & SymTag.VARIABLE_NAME) == SymTag.VARIABLE_NAME) {
                    funcSymbol = symbol;
                }
            }
            if (funcSymbol == symTable.notFoundSymbol || ((funcSymbol.tag & SymTag.TYPE) == SymTag.TYPE)) {
                BSymbol ctor =
                        symResolver.lookupConstructorSpaceSymbolInPackage(iExpr.pos, data.env, pkgAlias, funcName);
                funcSymbol = ctor != symTable.notFoundSymbol ? ctor : funcSymbol;
            }
        }

        if (funcSymbol == symTable.notFoundSymbol || isNotFunction(funcSymbol)) {
            if (!missingNodesHelper.isMissingNode(funcName)) {
                dlog.error(iExpr.pos, DiagnosticErrorCode.UNDEFINED_FUNCTION, funcName);
            }
            iExpr.argExprs.forEach(arg -> checkExpr(arg, data));
            data.resultType = symTable.semanticError;
            return;
        }
        if (isFunctionPointer(funcSymbol)) {
            iExpr.functionPointerInvocation = true;
            markAndRegisterClosureVariable(funcSymbol, iExpr.pos, data.env, data);
        }
        if (Symbols.isFlagOn(funcSymbol.flags, Flags.REMOTE)) {
            dlog.error(iExpr.pos, DiagnosticErrorCode.INVALID_ACTION_INVOCATION_SYNTAX, iExpr.name.value);
        }
        if (Symbols.isFlagOn(funcSymbol.flags, Flags.RESOURCE)) {
            dlog.error(iExpr.pos, DiagnosticErrorCode.INVALID_RESOURCE_FUNCTION_INVOCATION);
        }

        boolean langLibPackageID = PackageID.isLangLibPackageID(pkgSymbol.pkgID);

        if (langLibPackageID) {
            // This will enable, type param support, if the function is called directly.
            data.env = SymbolEnv.createInvocationEnv(iExpr, data.env);
        }
        // Set the resolved function symbol in the invocation expression.
        // This is used in the code generation phase.
        iExpr.symbol = funcSymbol;
        checkInvocationParamAndReturnType(iExpr, data);

        if (langLibPackageID && !iExpr.argExprs.isEmpty()) {
            checkInvalidImmutableValueUpdate(iExpr, iExpr.argExprs.get(0).getBType(), funcSymbol, data);
        }
    }

    protected void markAndRegisterClosureVariable(BSymbol symbol, Location pos, SymbolEnv env, AnalyzerData data) {
        BLangInvokableNode encInvokable = env.enclInvokable;
        BLangNode bLangNode = env.node;
        if ((env.enclType != null && env.enclType.getKind() == NodeKind.FUNCTION_TYPE) ||
                (symbol.owner.tag & SymTag.PACKAGE) == SymTag.PACKAGE &&
                bLangNode.getKind() != NodeKind.ARROW_EXPR && bLangNode.getKind() != NodeKind.EXPR_FUNCTION_BODY &&
                encInvokable != null && !encInvokable.flagSet.contains(Flag.LAMBDA) &&
                !encInvokable.flagSet.contains(Flag.OBJECT_CTOR)) {
            return;
        }
        if (!symbol.closure) {
            if (searchClosureVariableInExpressions(symbol, pos, env, encInvokable, bLangNode)) {
                return;
            }
        }

        BLangNode node = bLangNode;
        if (isObjectCtorClass(node))  {
            BLangClassDefinition classDef = (BLangClassDefinition) node;
            OCEDynamicEnvironmentData oceData = classDef.oceEnvData;
            BLangFunction currentFunc = (BLangFunction) encInvokable;
            if ((currentFunc != null) && !currentFunc.attachedFunction &&
                    !(currentFunc.symbol.receiverSymbol == symbol)) {
                BSymbol resolvedSymbol = symResolver.lookupClosureVarSymbol(oceData.capturedClosureEnv, symbol.name,
                        SymTag.VARIABLE);
                if (resolvedSymbol != symTable.notFoundSymbol && !resolvedSymbol.closure) {
                    if (resolvedSymbol.owner.getKind() != SymbolKind.PACKAGE) {
                        updateObjectCtorClosureSymbols(pos, currentFunc, resolvedSymbol, classDef, data);
                        return;
                    }
                }
            }
        }

        SymbolEnv cEnv = env;
        while (node != null) {
            if (node.getKind() == NodeKind.FUNCTION) {
                BLangFunction function = (BLangFunction) node;
                if (!function.flagSet.contains(Flag.OBJECT_CTOR) && !function.flagSet.contains(Flag.ATTACHED)) {
                    break;
                }
            }
            if (!symbol.closure) {
                if (searchClosureVariableInExpressions(symbol, pos, env, encInvokable, node)) {
                    return;
                }
            }
            if (isObjectCtorClass(node)) {
                BLangFunction currentFunction = (BLangFunction) encInvokable;
                if ((currentFunction != null) && currentFunction.attachedFunction &&
                        (currentFunction.symbol.receiverSymbol == symbol)) {
                    // self symbol
                    return;
                }
                SymbolEnv encInvokableEnv = findEnclosingInvokableEnv(env, encInvokable);
                BSymbol resolvedSymbol = symResolver.lookupClosureVarSymbol(encInvokableEnv, symbol.name,
                        SymTag.VARIABLE);
                BLangClassDefinition classDef = (BLangClassDefinition) node;
                if (resolvedSymbol != symTable.notFoundSymbol) {
                    if (resolvedSymbol.owner.getKind() == SymbolKind.PACKAGE) {
                        break;
                    }
                    updateObjectCtorClosureSymbols(pos, currentFunction, resolvedSymbol, classDef, data);
                    return;
                }
                break;
            }
            SymbolEnv enclEnv = cEnv.enclEnv;
            if (enclEnv == null) {
                break;
            }
            cEnv = enclEnv;
            node = cEnv.node;
        }
    }

    private boolean isObjectCtorClass(BLangNode node) {
        return node.getKind() == NodeKind.CLASS_DEFN &&
                ((BLangClassDefinition) node).flagSet.contains(Flag.OBJECT_CTOR);
    }

    private boolean searchClosureVariableInExpressions(BSymbol symbol, Location pos, SymbolEnv env,
                                                       BLangInvokableNode encInvokable, BLangNode bLangNode) {
        if (encInvokable != null && encInvokable.flagSet.contains(Flag.LAMBDA)
                && !isFunctionArgument(symbol, encInvokable.requiredParams)) {
            SymbolEnv encInvokableEnv = findEnclosingInvokableEnv(env, encInvokable);
            BSymbol resolvedSymbol =
                    symResolver.lookupClosureVarSymbol(encInvokableEnv, symbol.name, SymTag.VARIABLE);
            if (resolvedSymbol != symTable.notFoundSymbol && !encInvokable.flagSet.contains(Flag.ATTACHED)) {
                resolvedSymbol.closure = true;
                ((BLangFunction) encInvokable).closureVarSymbols.add(new ClosureVarSymbol(resolvedSymbol, pos));
                return true;
            }
        }

        if (bLangNode.getKind() == NodeKind.ARROW_EXPR
                && !isFunctionArgument(symbol, ((BLangArrowFunction) bLangNode).params)) {
            SymbolEnv encInvokableEnv = findEnclosingInvokableEnv(env, encInvokable);
            BSymbol resolvedSymbol =
                    symResolver.lookupClosureVarSymbol(encInvokableEnv, symbol.name, SymTag.VARIABLE);
            if (resolvedSymbol != symTable.notFoundSymbol) {
                resolvedSymbol.closure = true;
                ((BLangArrowFunction) bLangNode).closureVarSymbols.add(new ClosureVarSymbol(resolvedSymbol, pos));
                return true;
            }
        }

        if (env.enclType != null && env.enclType.getKind() == NodeKind.RECORD_TYPE) {
            SymbolEnv encInvokableEnv = findEnclosingInvokableEnv(env, (BLangRecordTypeNode) env.enclType);
            BSymbol resolvedSymbol =
                    symResolver.lookupClosureVarSymbol(encInvokableEnv, symbol.name, SymTag.VARIABLE);
            if (resolvedSymbol != symTable.notFoundSymbol && encInvokable != null &&
                    !encInvokable.flagSet.contains(Flag.ATTACHED)) {
                resolvedSymbol.closure = true;
                ((BLangFunction) encInvokable).closureVarSymbols.add(new ClosureVarSymbol(resolvedSymbol, pos));
                return true;
            }
        }
        return false;
    }

    private void updateObjectCtorClosureSymbols(Location pos, BLangFunction currentFunction, BSymbol resolvedSymbol,
                                                BLangClassDefinition classDef, AnalyzerData data) {
        classDef.hasClosureVars = true;
        resolvedSymbol.closure = true;
        if (currentFunction != null) {
            currentFunction.closureVarSymbols.add(new ClosureVarSymbol(resolvedSymbol, pos));
            // TODO: can identify if attached here
        }
        OCEDynamicEnvironmentData oceEnvData = classDef.oceEnvData;
        if (currentFunction != null && (currentFunction.symbol.params.contains(resolvedSymbol)
                || (currentFunction.symbol.restParam == resolvedSymbol))) {
            oceEnvData.closureFuncSymbols.add(resolvedSymbol);
        } else {
             oceEnvData.closureBlockSymbols.add(resolvedSymbol);
        }
        updateProceedingClasses(data.env.enclEnv, oceEnvData, classDef);
    }

    private void updateProceedingClasses(SymbolEnv envArg, OCEDynamicEnvironmentData oceEnvData,
                                         BLangClassDefinition origClassDef) {
        SymbolEnv localEnv = envArg;
        while (localEnv != null) {
            BLangNode node = localEnv.node;
            if (node.getKind() == NodeKind.PACKAGE) {
                break;
            }

            if (node.getKind() == NodeKind.CLASS_DEFN) {
                BLangClassDefinition classDef = (BLangClassDefinition) node;
                if (classDef != origClassDef) {
                    classDef.hasClosureVars = true;
                    OCEDynamicEnvironmentData parentOceData = classDef.oceEnvData;
                    oceEnvData.parents.push(classDef);
                    parentOceData.closureFuncSymbols.addAll(oceEnvData.closureFuncSymbols);
                    parentOceData.closureBlockSymbols.addAll(oceEnvData.closureBlockSymbols);
                }
            }
            localEnv = localEnv.enclEnv;
        }
    }

    private boolean isNotFunction(BSymbol funcSymbol) {
        if ((funcSymbol.tag & SymTag.FUNCTION) == SymTag.FUNCTION
                || (funcSymbol.tag & SymTag.CONSTRUCTOR) == SymTag.CONSTRUCTOR) {
            return false;
        }

        if (isFunctionPointer(funcSymbol)) {
            return false;
        }

        return true;
    }

    private boolean isFunctionPointer(BSymbol funcSymbol) {
        if ((funcSymbol.tag & SymTag.FUNCTION) == SymTag.FUNCTION) {
            return false;
        }
        return (funcSymbol.tag & SymTag.FUNCTION) == SymTag.VARIABLE
                && funcSymbol.kind == SymbolKind.FUNCTION
                && !Symbols.isNative(funcSymbol);
    }

    private List<BLangNamedArgsExpression> checkProvidedErrorDetails(BLangErrorConstructorExpr errorConstructorExpr,
                                                                     BType expectedType, AnalyzerData data) {
        List<BLangNamedArgsExpression> namedArgs = new ArrayList<>(errorConstructorExpr.namedArgs.size());
        for (BLangNamedArgsExpression namedArgsExpression : errorConstructorExpr.namedArgs) {
            BType target = checkErrCtrTargetTypeAndSetSymbol(namedArgsExpression, expectedType);

            if (Types.getReferredType(target).tag != TypeTags.UNION) {
                checkExpr(namedArgsExpression, target, data);
            } else {
                checkExpr(namedArgsExpression, data);
            }

            namedArgs.add(namedArgsExpression);
        }
        return namedArgs;
    }

    private BType checkErrCtrTargetTypeAndSetSymbol(BLangNamedArgsExpression namedArgsExpression, BType expectedType) {
        BType type = Types.getReferredType(expectedType);
        if (type == symTable.semanticError) {
            return symTable.semanticError;
        }

        if (type.tag == TypeTags.MAP) {
            return ((BMapType) type).constraint;
        }

        if (type.tag != TypeTags.RECORD) {
            return symTable.semanticError;
        }

        BRecordType recordType = (BRecordType) type;
        BField targetField = recordType.fields.get(namedArgsExpression.name.value);
        if (targetField != null) {
            // Set the symbol of the namedArgsExpression, with the matching record field symbol.
            namedArgsExpression.varSymbol = targetField.symbol;
            return targetField.type;
        }

        if (!recordType.sealed && !recordType.fields.isEmpty()) {
            dlog.error(namedArgsExpression.pos, DiagnosticErrorCode.INVALID_REST_DETAIL_ARG, namedArgsExpression.name,
                    recordType);
        }

        return recordType.sealed ? symTable.noType : recordType.restFieldType;
    }

    private void checkObjectFunctionInvocationExpr(BLangInvocation iExpr, BObjectType objectType, AnalyzerData data) {
        if (objectType.getKind() == TypeKind.SERVICE &&
                !(iExpr.expr.getKind() == NodeKind.SIMPLE_VARIABLE_REF &&
                (Names.SELF.equals(((BLangSimpleVarRef) iExpr.expr).symbol.name)))) {
            dlog.error(iExpr.pos, DiagnosticErrorCode.SERVICE_FUNCTION_INVALID_INVOCATION);
            return;
        }
        // check for object attached function
        Name funcName =
                names.fromString(Symbols.getAttachedFuncSymbolName(objectType.tsymbol.name.value, iExpr.name.value));
        BSymbol funcSymbol =
                symResolver.resolveObjectMethod(iExpr.pos, data.env, funcName, (BObjectTypeSymbol) objectType.tsymbol);

        if (funcSymbol == symTable.notFoundSymbol) {
            BSymbol invocableField = symResolver.resolveInvocableObjectField(
                    iExpr.pos, data.env, names.fromIdNode(iExpr.name), (BObjectTypeSymbol) objectType.tsymbol);

            if (invocableField != symTable.notFoundSymbol && invocableField.kind == SymbolKind.FUNCTION) {
                funcSymbol = invocableField;
                iExpr.functionPointerInvocation = true;
            }
        }

        if (funcSymbol == symTable.notFoundSymbol || Types.getReferredType(funcSymbol.type).tag != TypeTags.INVOKABLE) {
            if (!checkLangLibMethodInvocationExpr(iExpr, objectType, data)) {
                dlog.error(iExpr.name.pos, DiagnosticErrorCode.UNDEFINED_METHOD_IN_OBJECT, iExpr.name.value,
                        objectType);
                data.resultType = symTable.semanticError;
                return;
            }
        } else {
            iExpr.symbol = funcSymbol;
        }

        // init method can be called in a method-call-expr only when the expression
        // preceding the . is self
        if (iExpr.name.value.equals(Names.USER_DEFINED_INIT_SUFFIX.value) &&
                !(iExpr.expr.getKind() == NodeKind.SIMPLE_VARIABLE_REF &&
                (Names.SELF.equals(((BLangSimpleVarRef) iExpr.expr).symbol.name)))) {
            dlog.error(iExpr.pos, DiagnosticErrorCode.INVALID_INIT_INVOCATION);
        }

        if (Symbols.isFlagOn(funcSymbol.flags, Flags.REMOTE)) {
            dlog.error(iExpr.pos, DiagnosticErrorCode.INVALID_ACTION_INVOCATION_SYNTAX, iExpr.name.value);
        }
        if (Symbols.isFlagOn(funcSymbol.flags, Flags.RESOURCE)) {
            dlog.error(iExpr.pos, DiagnosticErrorCode.INVALID_RESOURCE_FUNCTION_INVOCATION);
        }
        checkInvocationParamAndReturnType(iExpr, data);
    }

    // Here, an action invocation can be either of the following three forms:
    // - foo->bar();
    // - start foo.bar(); or start foo->bar(); or start (new Foo()).foo();
    private void checkActionInvocation(BLangInvocation.BLangActionInvocation aInv, BObjectType expType,
                                       AnalyzerData data) {

        if (checkInvalidActionInvocation(aInv)) {
            dlog.error(aInv.pos, DiagnosticErrorCode.INVALID_ACTION_INVOCATION, aInv.expr.getBType());
            data.resultType = symTable.semanticError;
            aInv.symbol = symTable.notFoundSymbol;
            return;
        }

        Name remoteMethodQName = names
                .fromString(Symbols.getAttachedFuncSymbolName(expType.tsymbol.name.value, aInv.name.value));
        Name actionName = names.fromIdNode(aInv.name);
        BSymbol remoteFuncSymbol = symResolver.resolveObjectMethod(aInv.pos, data.env,
            remoteMethodQName, (BObjectTypeSymbol) Types.getReferredType(expType).tsymbol);

        if (remoteFuncSymbol == symTable.notFoundSymbol) {
            BSymbol invocableField = symResolver.resolveInvocableObjectField(
                    aInv.pos, data.env, names.fromIdNode(aInv.name), (BObjectTypeSymbol) expType.tsymbol);

            if (invocableField != symTable.notFoundSymbol && invocableField.kind == SymbolKind.FUNCTION) {
                remoteFuncSymbol = invocableField;
                aInv.functionPointerInvocation = true;
            }
        }

        if (remoteFuncSymbol == symTable.notFoundSymbol && !checkLangLibMethodInvocationExpr(aInv, expType, data)) {
            dlog.error(aInv.name.pos, DiagnosticErrorCode.UNDEFINED_METHOD_IN_OBJECT, aInv.name.value, expType);
            data.resultType = symTable.semanticError;
            return;
        }

        if (!Symbols.isFlagOn(remoteFuncSymbol.flags, Flags.REMOTE) && !aInv.async) {
            dlog.error(aInv.pos, DiagnosticErrorCode.INVALID_METHOD_INVOCATION_SYNTAX, actionName);
            data.resultType = symTable.semanticError;
            return;
        }
        if (Symbols.isFlagOn(remoteFuncSymbol.flags, Flags.REMOTE) &&
                Symbols.isFlagOn(expType.flags, Flags.CLIENT) &&
                types.isNeverTypeOrStructureTypeWithARequiredNeverMember
                        ((BType) ((InvokableSymbol) remoteFuncSymbol).getReturnType())) {
            dlog.error(aInv.pos, DiagnosticErrorCode.INVALID_CLIENT_REMOTE_METHOD_CALL);
        }

        aInv.symbol = remoteFuncSymbol;
        checkInvocationParamAndReturnType(aInv, data);
    }

    private boolean checkInvalidActionInvocation(BLangInvocation.BLangActionInvocation aInv) {
        return aInv.expr.getKind() == NodeKind.SIMPLE_VARIABLE_REF &&
                (((((BLangSimpleVarRef) aInv.expr).symbol.tag & SymTag.ENDPOINT) !=
                        SymTag.ENDPOINT) && !aInv.async);
    }

    private boolean checkLangLibMethodInvocationExpr(BLangInvocation iExpr, BType bType, AnalyzerData data) {
        return getLangLibMethod(iExpr, bType, data) != symTable.notFoundSymbol;
    }

    private BSymbol getLangLibMethod(BLangInvocation iExpr, BType bType, AnalyzerData data) {

        Name funcName = names.fromString(iExpr.name.value);
        BSymbol funcSymbol = symResolver.lookupLangLibMethod(bType, funcName, data.env);

        if (funcSymbol == symTable.notFoundSymbol) {
            return symTable.notFoundSymbol;
        }

        iExpr.symbol = funcSymbol;
        iExpr.langLibInvocation = true;
        SymbolEnv enclEnv = data.env;
        data.env = SymbolEnv.createInvocationEnv(iExpr, data.env);
        iExpr.argExprs.add(0, iExpr.expr);
        checkInvocationParamAndReturnType(iExpr, data);
        data.env = enclEnv;

        return funcSymbol;
    }

    private void checkInvocationParamAndReturnType(BLangInvocation iExpr, AnalyzerData data) {
        BType actualType = checkInvocationParam(iExpr, data);
        data.resultType = types.checkType(iExpr, actualType, data.expType);
    }

    private BVarSymbol incRecordParamAllowAdditionalFields(List<BVarSymbol> openIncRecordParams,
                                                           Set<String> requiredParamNames) {
        if (openIncRecordParams.size() != 1) {
            return null;
        }
        LinkedHashMap<String, BField> fields =
                ((BRecordType) Types.getReferredType(openIncRecordParams.get(0).type)).fields;
        for (String paramName : requiredParamNames) {
            if (!fields.containsKey(paramName)) {
                return null;
            }
        }
        return openIncRecordParams.get(0);
    }

    private BVarSymbol checkForIncRecordParamAllowAdditionalFields(BInvokableSymbol invokableSymbol,
                                                                   List<BVarSymbol> incRecordParams) {
        Set<String> requiredParamNames = new HashSet<>();
        List<BVarSymbol> openIncRecordParams = new ArrayList<>();
        for (BVarSymbol paramSymbol : invokableSymbol.params) {
            BType paramType = Types.getReferredType(paramSymbol.type);
            if (Symbols.isFlagOn(Flags.asMask(paramSymbol.getFlags()), Flags.INCLUDED) &&
                    paramType.getKind() == TypeKind.RECORD) {
                boolean recordWithDisallowFieldsOnly = true;
                LinkedHashMap<String, BField> fields = ((BRecordType) paramType).fields;
                for (String fieldName : fields.keySet()) {
                    BField field = fields.get(fieldName);
                    if (field.symbol.type.tag != TypeTags.NEVER) {
                        recordWithDisallowFieldsOnly = false;
                        incRecordParams.add(field.symbol);
                        requiredParamNames.add(fieldName);
                    }
                }
                if (recordWithDisallowFieldsOnly && ((BRecordType) paramType).restFieldType != symTable.noType) {
                    openIncRecordParams.add(paramSymbol);
                }
            } else {
                requiredParamNames.add(paramSymbol.name.value);
            }
        }
        return incRecordParamAllowAdditionalFields(openIncRecordParams, requiredParamNames);
    }

    private BType checkInvocationParam(BLangInvocation iExpr, AnalyzerData data) {
        if (Symbols.isFlagOn(iExpr.symbol.type.flags, Flags.ANY_FUNCTION)) {
            dlog.error(iExpr.pos, DiagnosticErrorCode.INVALID_FUNCTION_POINTER_INVOCATION_WITH_TYPE);
            return symTable.semanticError;
        }
        BType invocableType = Types.getReferredType(iExpr.symbol.type);
        if (invocableType.tag != TypeTags.INVOKABLE) {
            dlog.error(iExpr.pos, DiagnosticErrorCode.INVALID_FUNCTION_INVOCATION, iExpr.symbol.type);
            return symTable.noType;
        }

        BInvokableSymbol invokableSymbol = ((BInvokableSymbol) iExpr.symbol);
        List<BType> paramTypes = ((BInvokableType) invocableType).getParameterTypes();
        List<BVarSymbol> incRecordParams = new ArrayList<>();
        BVarSymbol incRecordParamAllowAdditionalFields = checkForIncRecordParamAllowAdditionalFields(invokableSymbol,
                                                                                                     incRecordParams);
        int parameterCountForPositionalArgs = paramTypes.size();
        int parameterCountForNamedArgs = parameterCountForPositionalArgs + incRecordParams.size();
        iExpr.requiredArgs = new ArrayList<>();
        for (BVarSymbol symbol : invokableSymbol.params) {
            if (!Symbols.isFlagOn(Flags.asMask(symbol.getFlags()), Flags.INCLUDED) ||
                    Types.getReferredType(symbol.type).tag != TypeTags.RECORD) {
                continue;
            }
            LinkedHashMap<String, BField> fields =
                    ((BRecordType) Types.getReferredType(symbol.type)).fields;
            if (fields.isEmpty()) {
                continue;
            }
            for (String field : fields.keySet()) {
                if (Types.getReferredType(fields.get(field).type).tag != TypeTags.NEVER) {
                    parameterCountForNamedArgs = parameterCountForNamedArgs - 1;
                    break;
                }
            }
        }

        // Split the different argument types: required args, named args and rest args
        int i = 0;
        BLangExpression vararg = null;
        boolean foundNamedArg = false;
        for (BLangExpression expr : iExpr.argExprs) {
            switch (expr.getKind()) {
                case NAMED_ARGS_EXPR:
                    foundNamedArg = true;
                    if (i < parameterCountForNamedArgs || incRecordParamAllowAdditionalFields != null) {
                        iExpr.requiredArgs.add(expr);
                    } else {
                        // can not provide a rest parameters as named args
                        dlog.error(expr.pos, DiagnosticErrorCode.TOO_MANY_ARGS_FUNC_CALL, iExpr.name.value);
                    }
                    i++;
                    break;
                case REST_ARGS_EXPR:
                    if (foundNamedArg) {
                        dlog.error(expr.pos, DiagnosticErrorCode.REST_ARG_DEFINED_AFTER_NAMED_ARG);
                        continue;
                    }
                    vararg = expr;
                    break;
                default: // positional args
                    if (foundNamedArg) {
                        dlog.error(expr.pos, DiagnosticErrorCode.POSITIONAL_ARG_DEFINED_AFTER_NAMED_ARG);
                    }
                    if (i < parameterCountForPositionalArgs) {
                        iExpr.requiredArgs.add(expr);
                    } else {
                        iExpr.restArgs.add(expr);
                    }
                    i++;
                    break;
            }
        }

        return checkInvocationArgs(iExpr, paramTypes, vararg, incRecordParams,
                                    incRecordParamAllowAdditionalFields, data);
    }

    private BType checkInvocationArgs(BLangInvocation iExpr, List<BType> paramTypes, BLangExpression vararg,
                                      List<BVarSymbol> incRecordParams,
                                      BVarSymbol incRecordParamAllowAdditionalFields, AnalyzerData data) {
        BInvokableSymbol invokableSymbol = (BInvokableSymbol) iExpr.symbol;
        BInvokableType bInvokableType = (BInvokableType) Types.getReferredType(invokableSymbol.type);
        BInvokableTypeSymbol invokableTypeSymbol = (BInvokableTypeSymbol) bInvokableType.tsymbol;
        List<BVarSymbol> nonRestParams = new ArrayList<>(invokableSymbol.params);

        List<BLangExpression> nonRestArgs = iExpr.requiredArgs;
        List<BVarSymbol> valueProvidedParams = new ArrayList<>();

        int nonRestArgCount = nonRestArgs.size();
        List<BVarSymbol> requiredParams = new ArrayList<>(nonRestParams.size() + nonRestArgCount);
        List<BVarSymbol> requiredIncRecordParams = new ArrayList<>(incRecordParams.size() + nonRestArgCount);

        for (BVarSymbol nonRestParam : nonRestParams) {
            if (nonRestParam.isDefaultable) {
                continue;
            }

            requiredParams.add(nonRestParam);
        }

        List<String> includedRecordParamFieldNames = new ArrayList<>(incRecordParams.size());
        for (BVarSymbol incRecordParam : incRecordParams) {
            if (Symbols.isFlagOn(Flags.asMask(incRecordParam.getFlags()), Flags.REQUIRED)) {
                requiredIncRecordParams.add(incRecordParam);
            }
            includedRecordParamFieldNames.add(incRecordParam.name.value);
        }

        HashSet<String> includedRecordFields = new HashSet<>();
        List<BLangExpression> namedArgs = new ArrayList<>();
        int i = 0;
        for (; i < nonRestArgCount; i++) {
            BLangExpression arg = nonRestArgs.get(i);

            // Special case handling for the first param because for parameterized invocations, we have added the
            // value on which the function is invoked as the first param of the function call. If we run checkExpr()
            // on it, it will recursively add the first param to argExprs again, resulting in a too many args in
            // function call error.
            if (i == 0 && arg.typeChecked && iExpr.expr != null && iExpr.expr == arg) {
                BType expectedType = paramTypes.get(i);
                BType actualType = arg.getBType();
                if (Types.getReferredType(expectedType) == symTable.charStringType) {
                    arg.cloneAttempt++;
                    BLangExpression clonedArg = nodeCloner.cloneNode(arg);
                    BType argType = checkExprSilent(clonedArg, expectedType, data);
                    if (argType != symTable.semanticError) {
                        actualType = argType;
                    }
                }
                types.checkType(arg.pos, actualType, expectedType, DiagnosticErrorCode.INCOMPATIBLE_TYPES);
                types.setImplicitCastExpr(arg, arg.getBType(), expectedType);
            }

            if (arg.getKind() != NodeKind.NAMED_ARGS_EXPR) {
                // if arg is positional, corresponding parameter in the same position should be of same type.
                if (i < nonRestParams.size()) {
                    BVarSymbol param = nonRestParams.get(i);
                    if (Symbols.isFlagOn(param.flags, Flags.INCLUDED)) {
                        populateIncludedRecordParams(param, includedRecordFields, includedRecordParamFieldNames);
                    }
                    checkTypeParamExpr(arg, param.type, iExpr.langLibInvocation, data);
                    valueProvidedParams.add(param);
                    requiredParams.remove(param);
                    continue;
                }
                // Arg count > required + defaultable param count.
                break;
            }

            if (arg.getKind() == NodeKind.NAMED_ARGS_EXPR) {
                // if arg is named, function should have a parameter with this name.
                BLangIdentifier argName = ((NamedArgNode) arg).getName();
                BVarSymbol varSym = checkParameterNameForDefaultArgument(argName, ((BLangNamedArgsExpression) arg).expr,
                                            nonRestParams, incRecordParams, incRecordParamAllowAdditionalFields, data);

                if (varSym == null) {
                    dlog.error(arg.pos, DiagnosticErrorCode.UNDEFINED_PARAMETER, argName);
                    break;
                }
                if (Symbols.isFlagOn(varSym.flags, Flags.INCLUDED)) {
                    populateIncludedRecordParams(varSym, includedRecordFields, includedRecordParamFieldNames);
                } else {
                    namedArgs.add(arg);
                }
                requiredParams.remove(varSym);
                requiredIncRecordParams.remove(varSym);
                if (valueProvidedParams.contains(varSym)) {
                    dlog.error(arg.pos, DiagnosticErrorCode.DUPLICATE_NAMED_ARGS, varSym.name.value);
                    continue;
                }
                checkTypeParamExpr(arg, varSym.type, iExpr.langLibInvocation, data);
                ((BLangNamedArgsExpression) arg).varSymbol = varSym;
                valueProvidedParams.add(varSym);
            }
        }
        checkSameNamedArgsInIncludedRecords(namedArgs, includedRecordFields);
        BVarSymbol restParam = invokableTypeSymbol.restParam;

        boolean errored = false;

        if (!requiredParams.isEmpty() && vararg == null) {
            // Log errors if any required parameters are not given as positional/named args and there is
            // no vararg either.
            for (BVarSymbol requiredParam : requiredParams) {
                if (!Symbols.isFlagOn(Flags.asMask(requiredParam.getFlags()), Flags.INCLUDED)) {
                    dlog.error(iExpr.pos, DiagnosticErrorCode.MISSING_REQUIRED_PARAMETER, requiredParam.name,
                            iExpr.name.value);
                    errored = true;
                }
            }
        }

        if (!requiredIncRecordParams.isEmpty() && !requiredParams.isEmpty()) {
            // Log errors if any non-defaultable required record fields of included record parameters are not given as
            // named args.
            for (BVarSymbol requiredIncRecordParam : requiredIncRecordParams) {
                for (BVarSymbol requiredParam : requiredParams) {
                    if (Types.getReferredType(requiredParam.type) ==
                            Types.getReferredType(requiredIncRecordParam.owner.type)) {
                        dlog.error(iExpr.pos, DiagnosticErrorCode.MISSING_REQUIRED_PARAMETER,
                                requiredIncRecordParam.name, iExpr.name.value);
                        errored = true;
                    }
                }
            }
        }

        if (restParam == null &&
                (!iExpr.restArgs.isEmpty() ||
                         (vararg != null && valueProvidedParams.size() == nonRestParams.size()))) {
            dlog.error(iExpr.pos, DiagnosticErrorCode.TOO_MANY_ARGS_FUNC_CALL, iExpr.name.value);
            errored = true;
        }

        if (errored) {
            return symTable.semanticError;
        }

        BType listTypeRestArg = restParam == null ? null : restParam.type;
        BRecordType mappingTypeRestArg = null;

        if (vararg != null && nonRestArgs.size() < nonRestParams.size()) {
            // We only reach here if there are no named args and there is a vararg, and part of the non-rest params
            // are provided via the vararg.
            // Create a new tuple type and a closed record type as the expected rest param type with expected
            // required/defaultable paramtypes as members.
            PackageID pkgID = data.env.enclPkg.symbol.pkgID;
            List<BType> tupleMemberTypes = new ArrayList<>();
            BRecordTypeSymbol recordSymbol = createRecordTypeSymbol(pkgID, null, VIRTUAL, data);
            mappingTypeRestArg = new BRecordType(recordSymbol);
            LinkedHashMap<String, BField> fields = new LinkedHashMap<>();
            BType tupleRestType = null;
            BVarSymbol fieldSymbol;

            for (int j = nonRestArgs.size(); j < nonRestParams.size(); j++) {
                BType paramType = paramTypes.get(j);
                BVarSymbol nonRestParam = nonRestParams.get(j);
                Name paramName = nonRestParam.name;
                tupleMemberTypes.add(paramType);
                boolean required = requiredParams.contains(nonRestParam);
                fieldSymbol = new BVarSymbol(Flags.asMask(new HashSet<Flag>() {{
                                            add(required ? Flag.REQUIRED : Flag.OPTIONAL); }}), paramName,
                                            nonRestParam.getOriginalName(), pkgID, paramType, recordSymbol,
                                            symTable.builtinPos, VIRTUAL);
                fields.put(paramName.value, new BField(paramName, null, fieldSymbol));
            }

            if (listTypeRestArg != null) {
                if (listTypeRestArg.tag == TypeTags.ARRAY) {
                    tupleRestType = ((BArrayType) listTypeRestArg).eType;
                } else if (listTypeRestArg.tag == TypeTags.TUPLE) {
                    BTupleType restTupleType = (BTupleType) listTypeRestArg;
                    tupleMemberTypes.addAll(restTupleType.tupleTypes);
                    if (restTupleType.restType != null) {
                        tupleRestType = restTupleType.restType;
                    }
                }
            }

            BTupleType tupleType = new BTupleType(tupleMemberTypes);
            tupleType.restType = tupleRestType;
            listTypeRestArg = tupleType;
            mappingTypeRestArg.sealed = true;
            mappingTypeRestArg.restFieldType = symTable.noType;
            mappingTypeRestArg.fields = fields;
            recordSymbol.type = mappingTypeRestArg;
            mappingTypeRestArg.tsymbol = recordSymbol;
        }

        // Check whether the expected param count and the actual args counts are matching.
        if (listTypeRestArg == null && (vararg != null || !iExpr.restArgs.isEmpty())) {
            dlog.error(iExpr.pos, DiagnosticErrorCode.TOO_MANY_ARGS_FUNC_CALL, iExpr.name.value);
            return symTable.semanticError;
        }

        BType restType = null;
        if (vararg != null && !iExpr.restArgs.isEmpty()) {
            // We reach here if args are provided for the rest param as both individual rest args and a vararg.
            // Thus, the rest param type is the original rest param type which is an array type.
            BType elementType = ((BArrayType) listTypeRestArg).eType;

            for (BLangExpression restArg : iExpr.restArgs) {
                checkTypeParamExpr(restArg, elementType, true, data);
            }

            checkTypeParamExpr(vararg, listTypeRestArg, iExpr.langLibInvocation, data);
            iExpr.restArgs.add(vararg);
            restType = data.resultType;
        } else if (vararg != null) {
            iExpr.restArgs.add(vararg);
            if (mappingTypeRestArg != null) {
                LinkedHashSet<BType> restTypes = new LinkedHashSet<>();
                restTypes.add(listTypeRestArg);
                restTypes.add(mappingTypeRestArg);
                BType actualType = BUnionType.create(null, restTypes);
                checkTypeParamExpr(vararg, actualType, iExpr.langLibInvocation, data);
            } else {
                checkTypeParamExpr(vararg, listTypeRestArg, iExpr.langLibInvocation, data);
            }
            restType = data.resultType;
        } else if (!iExpr.restArgs.isEmpty()) {
            if (listTypeRestArg.tag == TypeTags.ARRAY) {
                BType elementType = ((BArrayType) listTypeRestArg).eType;
                for (BLangExpression restArg : iExpr.restArgs) {
                    checkTypeParamExpr(restArg, elementType, true, data);
                    if (restType != symTable.semanticError && data.resultType == symTable.semanticError) {
                        restType = data.resultType;
                    }
                }
            } else if (listTypeRestArg.tag == TypeTags.TUPLE) {
                BTupleType tupleType = (BTupleType) listTypeRestArg;
                List<BType> tupleMemberTypes = tupleType.tupleTypes;
                BType tupleRestType = tupleType.restType;

                int tupleMemCount = tupleMemberTypes.size();

                for (int j = 0; j < iExpr.restArgs.size(); j++) {
                    BLangExpression restArg = iExpr.restArgs.get(j);
                    BType memType = j < tupleMemCount ? tupleMemberTypes.get(j) : tupleRestType;
                    checkTypeParamExpr(restArg, memType, true, data);
                    if (restType != symTable.semanticError && data.resultType == symTable.semanticError) {
                        restType = data.resultType;
                    }
                }
            } else {
                for (BLangExpression restArg : iExpr.restArgs) {
                    checkExpr(restArg, symTable.semanticError, data);
                }
                data.resultType = symTable.semanticError;
            }
        }

        BType retType = typeParamAnalyzer.getReturnTypeParams(data.env, bInvokableType.getReturnType());
        long invokableSymbolFlags = invokableSymbol.flags;
        if (restType != symTable.semanticError && (Symbols.isFlagOn(invokableSymbolFlags, Flags.INTERFACE)
                || Symbols.isFlagOn(invokableSymbolFlags, Flags.NATIVE)) &&
                Symbols.isFlagOn(retType.flags, Flags.PARAMETERIZED)) {
            retType = unifier.build(retType, data.expType, iExpr, types, symTable, dlog);
        }

        // check argument types in arr:sort function
        boolean langLibPackageID = PackageID.isLangLibPackageID(iExpr.symbol.pkgID);
        String sortFuncName = "sort";
        if (langLibPackageID && sortFuncName.equals(iExpr.name.value)) {
            checkArrayLibSortFuncArgs(iExpr);
        }

        if (iExpr instanceof ActionNode && (iExpr).async) {
            return this.generateFutureType(invokableSymbol, retType);
        } else {
            return retType;
        }
    }

    private void populateIncludedRecordParams(BVarSymbol param, HashSet<String> includedRecordFields,
                                              List<String> includedRecordParamNames) {
        BType paramType = Types.getReferredType(param.type);
        if (paramType.tag != TypeTags.RECORD) {
            return;
        }
        
        Set<String> fields = ((BRecordType) paramType).fields.keySet();
        for (String field : fields) {
            if (includedRecordParamNames.contains(field)) {
                includedRecordFields.add(field);
            }
        }
    }

    // If there is a named-arg or positional-arg corresponding to an included-record-param,
    // it is an error for a named-arg to specify a field of that included-record-param.
    private void checkSameNamedArgsInIncludedRecords(List<BLangExpression> namedArgs,
                                                      HashSet<String> incRecordFields) {
        if (incRecordFields.isEmpty()) {
            return;
        }
        for (BLangExpression namedArg : namedArgs) {
            String argName = ((NamedArgNode) namedArg).getName().value;
            if (incRecordFields.contains(argName)) {
                dlog.error(namedArg.pos,
                        DiagnosticErrorCode.
                        CANNOT_SPECIFY_NAMED_ARG_FOR_FIELD_OF_INCLUDED_RECORD_WHEN_ARG_SPECIFIED_FOR_INCLUDED_RECORD);
            }
        }
    }

    private void checkArrayLibSortFuncArgs(BLangInvocation iExpr) {
        List<BLangExpression> argExprs = iExpr.argExprs;
        BLangExpression keyFunction = null;

        for (int i = 0; i < argExprs.size(); i++) {
            BLangExpression arg = argExprs.get(i);
            if (arg.getKind() == NodeKind.NAMED_ARGS_EXPR) {
                BLangNamedArgsExpression argExpr = (BLangNamedArgsExpression) arg;
                if (argExpr.name.value.equals("key")) {
                    keyFunction = argExpr.expr;
                    break;
                }
            } else if (i == 2) {
                keyFunction = arg;
                break;
            }
        }

        BLangExpression arrExpr = argExprs.get(0);
        BType arrType = arrExpr.getBType();
        boolean isOrderedType = types.isOrderedType(arrType, false);
        if (keyFunction == null) {
            if (!isOrderedType) {
                dlog.error(arrExpr.pos, DiagnosticErrorCode.INVALID_SORT_ARRAY_MEMBER_TYPE, arrType);
            }
            return;
        }

        BType keyFunctionType = keyFunction.getBType();

        if (keyFunctionType.tag == TypeTags.SEMANTIC_ERROR) {
            return;
        }

        if (keyFunctionType.tag == TypeTags.NIL) {
            if (!isOrderedType) {
                dlog.error(arrExpr.pos, DiagnosticErrorCode.INVALID_SORT_ARRAY_MEMBER_TYPE, arrType);
            }
            return;
        }

        Location pos;
        BType returnType;

        if (keyFunction.getKind() == NodeKind.SIMPLE_VARIABLE_REF) {
            pos = keyFunction.pos;
            returnType = keyFunction.getBType().getReturnType();
        } else if (keyFunction.getKind() == NodeKind.ARROW_EXPR) {
            BLangArrowFunction arrowFunction = ((BLangArrowFunction) keyFunction);
            pos = arrowFunction.body.expr.pos;
            returnType = arrowFunction.body.expr.getBType();
            if (returnType.tag == TypeTags.SEMANTIC_ERROR) {
                return;
            }
        } else {
            BLangLambdaFunction keyLambdaFunction = (BLangLambdaFunction) keyFunction;
            pos = keyLambdaFunction.function.pos;
            returnType = keyLambdaFunction.function.getBType().getReturnType();
        }

        if (!types.isOrderedType(returnType, false)) {
            dlog.error(pos, DiagnosticErrorCode.INVALID_SORT_FUNC_RETURN_TYPE, returnType);
        }
    }

    private BVarSymbol checkParameterNameForDefaultArgument(BLangIdentifier argName, BLangExpression expr,
                                                            List<BVarSymbol> nonRestParams,
                                                            List<BVarSymbol> incRecordParams,
                                                            BVarSymbol incRecordParamAllowAdditionalFields,
                                                            AnalyzerData data) {
        for (BVarSymbol nonRestParam : nonRestParams) {
            if (nonRestParam.getName().value.equals(argName.value)) {
                return nonRestParam;
            }
        }
        for (BVarSymbol incRecordParam : incRecordParams) {
            if (incRecordParam.getName().value.equals(argName.value)) {
                return incRecordParam;
            }
        }
        if (incRecordParamAllowAdditionalFields != null) {
            BRecordType incRecordType =
                    (BRecordType) Types.getReferredType(incRecordParamAllowAdditionalFields.type);
            checkExpr(expr, incRecordType.restFieldType, data);
            if (!incRecordType.fields.containsKey(argName.value)) {
                return new BVarSymbol(0, names.fromIdNode(argName), names.originalNameFromIdNode(argName),
                                      null, symTable.noType, null, argName.pos, VIRTUAL);
            }
        }
        return null;
    }

    private BFutureType generateFutureType(BInvokableSymbol invocableSymbol, BType retType) {
        boolean isWorkerStart = Symbols.isFlagOn(invocableSymbol.flags, Flags.WORKER);
        return new BFutureType(TypeTags.FUTURE, retType, null, isWorkerStart);
    }

    private void checkTypeParamExpr(BLangExpression arg, BType expectedType,
                                    boolean inferTypeForNumericLiteral, AnalyzerData data) {
        checkTypeParamExpr(arg.pos, arg, expectedType, inferTypeForNumericLiteral, data);
    }

    private void checkTypeParamExpr(Location pos, BLangExpression arg, BType expectedType,
                                    boolean inferTypeForNumericLiteral, AnalyzerData data) {

        SymbolEnv env = data.env;
        if (typeParamAnalyzer.notRequireTypeParams(env)) {
            checkExpr(arg, expectedType, data);
            return;
        }
        if (requireTypeInference(arg, inferTypeForNumericLiteral)) {
            // Need to infer the type. Calculate matching bound type, with no type.
            BType expType = typeParamAnalyzer.getMatchingBoundType(expectedType, env);
            BType inferredType = checkExpr(arg, expType, data);
            typeParamAnalyzer.checkForTypeParamsInArg(arg, pos, inferredType, data.env, expectedType);
            types.checkType(arg.pos, inferredType, expectedType, DiagnosticErrorCode.INCOMPATIBLE_TYPES);
            return;
        }
        checkExpr(arg, expectedType, data);
        typeParamAnalyzer.checkForTypeParamsInArg(arg, pos, arg.getBType(), data.env, expectedType);
    }

    private boolean requireTypeInference(BLangExpression expr, boolean inferTypeForNumericLiteral) {

        switch (expr.getKind()) {
            case GROUP_EXPR:
                return requireTypeInference(((BLangGroupExpr) expr).expression, inferTypeForNumericLiteral);
            case ARROW_EXPR:
            case LIST_CONSTRUCTOR_EXPR:
            case RECORD_LITERAL_EXPR:
                return true;
            case ELVIS_EXPR:
            case TERNARY_EXPR:
            case NUMERIC_LITERAL:
                return inferTypeForNumericLiteral;
            default:
                return false;
        }
    }

    private BType checkMappingField(RecordLiteralNode.RecordField field, BType mappingType, AnalyzerData data) {
        BType fieldType = symTable.semanticError;
        boolean keyValueField = field.isKeyValueField();
        boolean spreadOpField = field.getKind() == NodeKind.RECORD_LITERAL_SPREAD_OP;

        boolean readOnlyConstructorField = false;
        String fieldName = null;
        Location pos = null;

        BLangExpression valueExpr = null;

        if (keyValueField) {
            valueExpr = ((BLangRecordKeyValueField) field).valueExpr;
        } else if (!spreadOpField) {
            valueExpr = (BLangRecordVarNameField) field;
        }

        boolean isOptional = false;
        switch (mappingType.tag) {
            case TypeTags.RECORD:
                if (keyValueField) {
                    BLangRecordKeyValueField keyValField = (BLangRecordKeyValueField) field;
                    BLangRecordKey key = keyValField.key;
                    TypeSymbolPair typeSymbolPair = checkRecordLiteralKeyExpr(key.expr, key.computedKey,
                                                                              (BRecordType) mappingType, data);
                    BVarSymbol fieldSymbol = typeSymbolPair.fieldSymbol;
                    if (fieldSymbol != null && Symbols.isOptional(fieldSymbol)) {
                        isOptional = true;
                    }
                    fieldType = typeSymbolPair.determinedType;
                    key.fieldSymbol = fieldSymbol;
                    readOnlyConstructorField = keyValField.readonly;
                    pos = key.expr.pos;
                    fieldName = getKeyValueFieldName(keyValField);
                } else if (spreadOpField) {
                    BLangExpression spreadExpr = ((BLangRecordLiteral.BLangRecordSpreadOperatorField) field).expr;
                    checkExpr(spreadExpr, data);

                    BType spreadExprType = Types.getReferredType(spreadExpr.getBType());
                    if (spreadExprType.tag == TypeTags.MAP) {
                        return types.checkType(spreadExpr.pos, ((BMapType) spreadExprType).constraint,
                                getAllFieldType((BRecordType) mappingType),
                                DiagnosticErrorCode.INCOMPATIBLE_TYPES);
                    }

                    if (spreadExprType.tag != TypeTags.RECORD) {
                        dlog.error(spreadExpr.pos, DiagnosticErrorCode.INCOMPATIBLE_TYPES_SPREAD_OP,
                                spreadExprType);
                        return symTable.semanticError;
                    }

                    boolean errored = false;
                    for (BField bField : ((BRecordType) spreadExprType).fields.values()) {
                        BType specFieldType = bField.type;
                        BSymbol fieldSymbol = symResolver.resolveStructField(spreadExpr.pos, data.env, bField.name,
                                                                             mappingType.tsymbol);
                        BType expectedFieldType = checkRecordLiteralKeyByName(spreadExpr.pos, fieldSymbol, bField.name,
                                                                              (BRecordType) mappingType);
                        if (expectedFieldType != symTable.semanticError &&
                                !types.isAssignable(specFieldType, expectedFieldType)) {
                            dlog.error(spreadExpr.pos, DiagnosticErrorCode.INCOMPATIBLE_TYPES_FIELD,
                                       expectedFieldType, bField.name, specFieldType);
                            if (!errored) {
                                errored = true;
                            }
                        }
                    }
                    return errored ? symTable.semanticError : symTable.noType;
                } else {
                    BLangRecordVarNameField varNameField = (BLangRecordVarNameField) field;
                    TypeSymbolPair typeSymbolPair = checkRecordLiteralKeyExpr(varNameField, false,
                                                                              (BRecordType) mappingType, data);
                    BVarSymbol fieldSymbol = typeSymbolPair.fieldSymbol;
                    if (fieldSymbol != null && Symbols.isOptional(fieldSymbol)) {
                        isOptional = true;
                    }
                    fieldType = typeSymbolPair.determinedType;
                    readOnlyConstructorField = varNameField.readonly;
                    pos = varNameField.pos;
                    fieldName = getVarNameFieldName(varNameField);
                }
                break;
            case TypeTags.MAP:
                if (spreadOpField) {
                    BLangExpression spreadExp = ((BLangRecordLiteral.BLangRecordSpreadOperatorField) field).expr;
                    BType spreadOpType = checkExpr(spreadExp, data);
                    BType spreadOpMemberType = checkSpreadFieldWithMapType(spreadOpType);
                    if (spreadOpMemberType.tag == symTable.semanticError.tag) {
                        dlog.error(spreadExp.pos, DiagnosticErrorCode.INCOMPATIBLE_TYPES_SPREAD_OP,
                                spreadOpType);
                        return symTable.semanticError;
                    }

                    return types.checkType(spreadExp.pos, spreadOpMemberType, ((BMapType) mappingType).constraint,
                            DiagnosticErrorCode.INCOMPATIBLE_TYPES);
                }

                boolean validMapKey;
                if (keyValueField) {
                    BLangRecordKeyValueField keyValField = (BLangRecordKeyValueField) field;
                    BLangRecordKey key = keyValField.key;
                    validMapKey = checkValidJsonOrMapLiteralKeyExpr(key.expr, key.computedKey, data);
                    readOnlyConstructorField = keyValField.readonly;
                    pos = key.pos;
                    fieldName = getKeyValueFieldName(keyValField);
                } else {
                    BLangRecordVarNameField varNameField = (BLangRecordVarNameField) field;
                    validMapKey = checkValidJsonOrMapLiteralKeyExpr(varNameField, false, data);
                    readOnlyConstructorField = varNameField.readonly;
                    pos = varNameField.pos;
                    fieldName = getVarNameFieldName(varNameField);
                }

                fieldType = validMapKey ? ((BMapType) mappingType).constraint : symTable.semanticError;
                break;
        }


        if (readOnlyConstructorField) {
            if (types.isSelectivelyImmutableType(fieldType, data.env.enclPkg.packageID)) {
                fieldType =
                        ImmutableTypeCloner.getImmutableIntersectionType(pos, types, fieldType, data.env, symTable,
                                anonymousModelHelper, names, new HashSet<>());
            } else if (!types.isInherentlyImmutableType(fieldType)) {
                dlog.error(pos, DiagnosticErrorCode.INVALID_READONLY_MAPPING_FIELD, fieldName, fieldType);
                fieldType = symTable.semanticError;
            }
        }

        if (spreadOpField) {
            // If we reach this point for a spread operator it is due to the mapping type being a semantic error.
            // In such a scenario, valueExpr would be null here, and fieldType would be symTable.semanticError.
            // We set the spread op expression as the valueExpr here, to check it against symTable.semanticError.
            valueExpr = ((BLangRecordLiteral.BLangRecordSpreadOperatorField) field).expr;
        }

        BLangExpression exprToCheck = valueExpr;
        if (data.commonAnalyzerData.nonErrorLoggingCheck) {
            exprToCheck = nodeCloner.cloneNode(valueExpr);
        } else {
            ((BLangNode) field).setBType(fieldType);
        }

        return checkExpr(exprToCheck, data.env,
                isOptional ? types.addNilForNillableAccessType(fieldType) : fieldType, data);
    }

    private BType checkSpreadFieldWithMapType(BType spreadOpType) {
        switch (spreadOpType.tag) {
            case TypeTags.RECORD:
                List<BType> types = new ArrayList<>();
                BRecordType recordType = (BRecordType) spreadOpType;

                for (BField recField : recordType.fields.values()) {
                    types.add(recField.type);
                }

                if (!recordType.sealed) {
                    types.add(recordType.restFieldType);
                }

                return getRepresentativeBroadType(types);
            case TypeTags.MAP:
                return ((BMapType) spreadOpType).constraint;
            case TypeTags.TYPEREFDESC:
                BType refType = Types.getReferredType(spreadOpType);
                BType compatibleType = checkSpreadFieldWithMapType(refType);
                return compatibleType == refType ? spreadOpType : compatibleType;
            default:
                return symTable.semanticError;
        }
    }

    private TypeSymbolPair checkRecordLiteralKeyExpr(BLangExpression keyExpr, boolean computedKey,
                                                     BRecordType recordType, AnalyzerData data) {
        Name fieldName;

        if (computedKey) {
            checkExpr(keyExpr, symTable.stringType, data);

            if (keyExpr.getBType() == symTable.semanticError) {
                return new TypeSymbolPair(null, symTable.semanticError);
            }

            LinkedHashSet<BType> fieldTypes = recordType.fields.values().stream()
                    .map(field -> field.type)
                    .collect(Collectors.toCollection(LinkedHashSet::new));

            if (recordType.restFieldType.tag != TypeTags.NONE) {
                fieldTypes.add(recordType.restFieldType);
            }

            return new TypeSymbolPair(null, BUnionType.create(null, fieldTypes));
        } else if (keyExpr.getKind() == NodeKind.SIMPLE_VARIABLE_REF) {
            BLangSimpleVarRef varRef = (BLangSimpleVarRef) keyExpr;
            fieldName = names.fromIdNode(varRef.variableName);
        } else if (keyExpr.getKind() == NodeKind.LITERAL && keyExpr.getBType().tag == TypeTags.STRING) {
            fieldName = names.fromString((String) ((BLangLiteral) keyExpr).value);
        } else {
            dlog.error(keyExpr.pos, DiagnosticErrorCode.INVALID_RECORD_LITERAL_KEY);
            return new TypeSymbolPair(null, symTable.semanticError);
        }

        // Check whether the struct field exists
        BSymbol fieldSymbol = symResolver.resolveStructField(keyExpr.pos, data.env, fieldName, recordType.tsymbol);
        BType type = checkRecordLiteralKeyByName(keyExpr.pos, fieldSymbol, fieldName, recordType);

        return new TypeSymbolPair(fieldSymbol instanceof BVarSymbol ? (BVarSymbol) fieldSymbol : null, type);
    }

    private BType checkRecordLiteralKeyByName(Location location, BSymbol fieldSymbol, Name key,
                                              BRecordType recordType) {
        if (fieldSymbol != symTable.notFoundSymbol) {
            return fieldSymbol.type;
        }

        if (recordType.sealed) {
            dlog.error(location, DiagnosticErrorCode.UNDEFINED_STRUCTURE_FIELD_WITH_TYPE, key,
                       recordType.tsymbol.type.getKind().typeName(), recordType);
            return symTable.semanticError;
        }

        return recordType.restFieldType;
    }

    private BType getAllFieldType(BRecordType recordType) {
        LinkedHashSet<BType> possibleTypes = new LinkedHashSet<>();

        for (BField field : recordType.fields.values()) {
            possibleTypes.add(field.type);
        }

        BType restFieldType = recordType.restFieldType;

        if (restFieldType != null && restFieldType != symTable.noType) {
            possibleTypes.add(restFieldType);
        }

        return BUnionType.create(null, possibleTypes);
    }

    private boolean checkValidJsonOrMapLiteralKeyExpr(BLangExpression keyExpr, boolean computedKey, AnalyzerData data) {
        if (computedKey) {
            checkExpr(keyExpr, symTable.stringType, data);

            if (keyExpr.getBType() == symTable.semanticError) {
                return false;
            }
            return true;
        } else if (keyExpr.getKind() == NodeKind.SIMPLE_VARIABLE_REF ||
                (keyExpr.getKind() == NodeKind.LITERAL && ((BLangLiteral) keyExpr).getBType().tag == TypeTags.STRING)) {
            return true;
        }
        dlog.error(keyExpr.pos, DiagnosticErrorCode.INVALID_RECORD_LITERAL_KEY);
        return false;
    }

    private BType checkRecordRequiredFieldAccess(BLangAccessExpression varReferExpr, Name fieldName,
                                                 BRecordType recordType, AnalyzerData data) {
        BSymbol fieldSymbol = symResolver.resolveStructField(varReferExpr.pos, data.env, fieldName, recordType.tsymbol);

        if (Symbols.isOptional(fieldSymbol) || fieldSymbol == symTable.notFoundSymbol) {
            return symTable.semanticError;
        }

        // Set the field symbol to use during the code generation phase.
        varReferExpr.symbol = fieldSymbol;
        return fieldSymbol.type;
    }

    private BType checkRecordOptionalFieldAccess(BLangAccessExpression varReferExpr, Name fieldName,
                                                 BRecordType recordType, AnalyzerData data) {
        BSymbol fieldSymbol = symResolver.resolveStructField(varReferExpr.pos, data.env, fieldName, recordType.tsymbol);

        if (fieldSymbol == symTable.notFoundSymbol || !Symbols.isOptional(fieldSymbol)) {
            return symTable.semanticError;
        }

        // Set the field symbol to use during the code generation phase.
        varReferExpr.symbol = fieldSymbol;
        return fieldSymbol.type;
    }

    private BType checkRecordRestFieldAccess(BLangAccessExpression varReferExpr, Name fieldName,
                                             BRecordType recordType, AnalyzerData data) {
        BSymbol fieldSymbol = symResolver.resolveStructField(varReferExpr.pos, data.env, fieldName, recordType.tsymbol);

        if (fieldSymbol != symTable.notFoundSymbol) {
            // The field should not exist as a required or optional field.
            return symTable.semanticError;
        }

        if (recordType.sealed) {
            return symTable.semanticError;
        }

        return recordType.restFieldType;
    }

    private BType checkObjectFieldAccess(BLangFieldBasedAccess bLangFieldBasedAccess,
                                         Name fieldName, BObjectType objectType, AnalyzerData data) {
        BSymbol fieldSymbol = symResolver.resolveStructField(bLangFieldBasedAccess.pos,
                data.env, fieldName, objectType.tsymbol);

        if (fieldSymbol != symTable.notFoundSymbol) {
            // Setting the field symbol. This is used during the code generation phase
            bLangFieldBasedAccess.symbol = fieldSymbol;
            return fieldSymbol.type;
        }

        // check if it is an attached function pointer call
        Name objFuncName = names.fromString(Symbols.getAttachedFuncSymbolName(objectType.tsymbol.name.value,
                fieldName.value));
        fieldSymbol =
                symResolver.resolveObjectField(bLangFieldBasedAccess.pos, data.env, objFuncName, objectType.tsymbol);

        if (fieldSymbol == symTable.notFoundSymbol) {
            dlog.error(bLangFieldBasedAccess.field.pos,
                    DiagnosticErrorCode.UNDEFINED_STRUCTURE_FIELD_WITH_TYPE, fieldName,
                    objectType.tsymbol.type.getKind().typeName(), objectType.tsymbol);
            return symTable.semanticError;
        }

        if (Symbols.isFlagOn(fieldSymbol.flags, Flags.REMOTE)) {
            dlog.error(bLangFieldBasedAccess.field.pos,
                       DiagnosticErrorCode.CANNOT_USE_FIELD_ACCESS_TO_ACCESS_A_REMOTE_METHOD);
            return symTable.semanticError;
        }

        if (Symbols.isFlagOn(fieldSymbol.type.flags, Flags.ISOLATED) &&
                !Symbols.isFlagOn(objectType.flags, Flags.ISOLATED)) {
            fieldSymbol = ASTBuilderUtil.duplicateInvokableSymbol((BInvokableSymbol) fieldSymbol);

            fieldSymbol.flags &= ~Flags.ISOLATED;
            fieldSymbol.type.flags &= ~Flags.ISOLATED;
        }

        // Setting the field symbol. This is used during the code generation phase
        bLangFieldBasedAccess.symbol = fieldSymbol;
        return fieldSymbol.type;
    }

    private BType checkTupleFieldType(BType tupleType, int indexValue) {
        BTupleType bTupleType = (BTupleType) tupleType;
        if (bTupleType.tupleTypes.size() <= indexValue && bTupleType.restType != null) {
            return bTupleType.restType;
        } else if (indexValue < 0 || bTupleType.tupleTypes.size() <= indexValue) {
            return symTable.semanticError;
        }
        return bTupleType.tupleTypes.get(indexValue);
    }

    private void validateTags(BLangXMLElementLiteral bLangXMLElementLiteral, SymbolEnv xmlElementEnv,
                              AnalyzerData data) {
        // check type for start and end tags
        BLangExpression startTagName = bLangXMLElementLiteral.startTagName;
        checkExpr(startTagName, xmlElementEnv, symTable.stringType, data);
        BLangExpression endTagName = bLangXMLElementLiteral.endTagName;
        if (endTagName == null) {
            return;
        }

        checkExpr(endTagName, xmlElementEnv, symTable.stringType, data);
        if (startTagName.getKind() == NodeKind.XML_QNAME && endTagName.getKind() == NodeKind.XML_QNAME &&
                startTagName.equals(endTagName)) {
            return;
        }

        if (startTagName.getKind() != NodeKind.XML_QNAME && endTagName.getKind() != NodeKind.XML_QNAME) {
            return;
        }

        dlog.error(bLangXMLElementLiteral.pos, DiagnosticErrorCode.XML_TAGS_MISMATCH);
    }

    private void checkStringTemplateExprs(List<? extends BLangExpression> exprs, AnalyzerData data) {
        for (BLangExpression expr : exprs) {
            checkExpr(expr, data);

            BType type = expr.getBType();

            if (type == symTable.semanticError) {
                continue;
            }

            if (!types.isNonNilSimpleBasicTypeOrString(type)) {
                dlog.error(expr.pos, DiagnosticErrorCode.INCOMPATIBLE_TYPES,
                        BUnionType.create(null, symTable.intType, symTable.floatType,
                                symTable.decimalType, symTable.stringType,
                                symTable.booleanType), type);
            }
        }
    }

    /**
     * Concatenate the consecutive text type nodes, and get the reduced set of children.
     *
     * @param exprs         Child nodes
     * @param xmlElementEnv
     * @return Reduced set of children
     */
    private List<BLangExpression> concatSimilarKindXMLNodes(List<BLangExpression> exprs, SymbolEnv xmlElementEnv,
                                                            AnalyzerData data) {
        List<BLangExpression> newChildren = new ArrayList<>();
        List<BLangExpression> tempConcatExpressions = new ArrayList<>();

        for (BLangExpression expr : exprs) {
            boolean prevNonErrorLoggingCheck = data.commonAnalyzerData.nonErrorLoggingCheck;
            data.commonAnalyzerData.nonErrorLoggingCheck = true;
            int prevErrorCount = this.dlog.errorCount();
            this.dlog.resetErrorCount();
            this.dlog.mute();

            BType exprType = checkExpr(nodeCloner.cloneNode(expr), xmlElementEnv, symTable.xmlType, data);

            data.commonAnalyzerData.nonErrorLoggingCheck = prevNonErrorLoggingCheck;
            int errorCount = this.dlog.errorCount();
            this.dlog.setErrorCount(prevErrorCount);

            if (!prevNonErrorLoggingCheck) {
                this.dlog.unmute();
            }

            if (errorCount == 0 && exprType != symTable.semanticError) {
                exprType = checkExpr(expr, xmlElementEnv, symTable.xmlType, data);
            } else {
                exprType = checkExpr(expr, xmlElementEnv, data);
            }

            if (TypeTags.isXMLTypeTag(Types.getReferredType(exprType).tag)) {
                if (!tempConcatExpressions.isEmpty()) {
                    newChildren.add(getXMLTextLiteral(tempConcatExpressions));
                    tempConcatExpressions = new ArrayList<>();
                }
                newChildren.add(expr);
                continue;
            }

            BType type = expr.getBType();
            BType referredType = Types.getReferredType(type);
            if (referredType.tag >= TypeTags.JSON &&
                    !TypeTags.isIntegerTypeTag(referredType.tag) && !TypeTags.isStringTypeTag(referredType.tag)) {
                if (referredType != symTable.semanticError && !TypeTags.isXMLTypeTag(referredType.tag)) {
                    dlog.error(expr.pos, DiagnosticErrorCode.INCOMPATIBLE_TYPES,
                            BUnionType.create(null, symTable.intType, symTable.floatType,
                                    symTable.decimalType, symTable.stringType,
                                    symTable.booleanType, symTable.xmlType), type);
                }
                continue;
            }

            tempConcatExpressions.add(expr);
        }

        // Add remaining concatenated text nodes as children
        if (!tempConcatExpressions.isEmpty()) {
            newChildren.add(getXMLTextLiteral(tempConcatExpressions));
        }

        return newChildren;
    }

    private BLangExpression getXMLTextLiteral(List<BLangExpression> exprs) {
        BLangXMLTextLiteral xmlTextLiteral = (BLangXMLTextLiteral) TreeBuilder.createXMLTextLiteralNode();
        xmlTextLiteral.textFragments = exprs;
        xmlTextLiteral.pos = exprs.get(0).pos;
        xmlTextLiteral.setBType(symTable.xmlType);
        return xmlTextLiteral;
    }

    private BType getAccessExprFinalType(BLangAccessExpression accessExpr, BType actualType) {

        // Cache the actual type of the field. This will be used in desuagr phase to create safe navigation.
        accessExpr.originalType = actualType;

        BUnionType unionType = BUnionType.create(null, actualType);

        if (returnsNull(accessExpr)) {
            unionType.add(symTable.nilType);
        }

        BType parentType = accessExpr.expr.getBType();
        if (accessExpr.errorSafeNavigation
                && (parentType.tag == TypeTags.SEMANTIC_ERROR || (parentType.tag == TypeTags.UNION
                && ((BUnionType) parentType).getMemberTypes().contains(symTable.errorType)))) {
            unionType.add(symTable.errorType);
        }

        // If there's only one member, and the one an only member is:
        //    a) nilType OR
        //    b) not-nullable
        // then return that only member, as the return type.
        if (unionType.getMemberTypes().size() == 1) {
            return unionType.getMemberTypes().toArray(new BType[0])[0];
        }

        return unionType;
    }

    private boolean returnsNull(BLangAccessExpression accessExpr) {
        BType parentType = accessExpr.expr.getBType();
        if (parentType.isNullable() && parentType.tag != TypeTags.JSON) {
            return true;
        }

        // Check whether this is a map access by index. If not, null is not a possible return type.
        if (parentType.tag != TypeTags.MAP) {
            return false;
        }

        // A map access with index, returns nullable type
        if (accessExpr.getKind() == NodeKind.INDEX_BASED_ACCESS_EXPR
                && accessExpr.expr.getBType().tag == TypeTags.MAP) {
            BType constraintType = ((BMapType) accessExpr.expr.getBType()).constraint;

            // JSON and any is special cased here, since those are two union types, with null within them.
            // Therefore return 'type' will not include null.
            return constraintType != null && constraintType.tag != TypeTags.ANY && constraintType.tag != TypeTags.JSON;
        }

        return false;
    }

    private BType checkObjectFieldAccessExpr(BLangFieldBasedAccess fieldAccessExpr, BType varRefType, Name fieldName,
                                             AnalyzerData data) {
        if (varRefType.tag == TypeTags.OBJECT) {
            return checkObjectFieldAccess(fieldAccessExpr, fieldName, (BObjectType) varRefType, data);
        }

        // If the type is not an object, it needs to be a union of objects.
        // Resultant field type is calculated here.
        Set<BType> memberTypes = ((BUnionType) varRefType).getMemberTypes();

        LinkedHashSet<BType> fieldTypeMembers = new LinkedHashSet<>();

        for (BType memType : memberTypes) {
            BType individualFieldType = checkObjectFieldAccess(fieldAccessExpr, fieldName, (BObjectType) memType, data);

            if (individualFieldType == symTable.semanticError) {
                return individualFieldType;
            }

            fieldTypeMembers.add(individualFieldType);
        }

        if (fieldTypeMembers.size() == 1) {
            return fieldTypeMembers.iterator().next();
        }

        return BUnionType.create(null, fieldTypeMembers);
    }

    private BType checkRecordFieldAccessExpr(BLangFieldBasedAccess fieldAccessExpr, BType type, Name fieldName,
                                             AnalyzerData data) {
        BType varRefType = Types.getReferredType(type);
        if (varRefType.tag == TypeTags.RECORD) {
            BSymbol fieldSymbol = symResolver.resolveStructField(fieldAccessExpr.pos, data.env,
                    fieldName, varRefType.tsymbol);

            if (Symbols.isOptional(fieldSymbol) && !fieldSymbol.type.isNullable() && !fieldAccessExpr.isLValue) {
                fieldAccessExpr.symbol = fieldSymbol;
                return types.addNilForNillableAccessType(fieldSymbol.type);
            }
            return checkRecordRequiredFieldAccess(fieldAccessExpr, fieldName, (BRecordType) varRefType, data);
        }

        // If the type is not a record, it needs to be a union of records.
        // Resultant field type is calculated here.
        Set<BType> memberTypes = ((BUnionType) varRefType).getMemberTypes();

        // checks whether if the field symbol type is nilable and the field is optional in other records
        for (BType memType : memberTypes) {
            BSymbol fieldSymbol = symResolver.resolveStructField(fieldAccessExpr.pos, data.env,
                    fieldName, memType.tsymbol);
            if (fieldSymbol.type.isNullable() &&
                    isFieldOptionalInRecords(((BUnionType) varRefType), fieldName, fieldAccessExpr, data)) {
                return symTable.semanticError;
            }
        }

        LinkedHashSet<BType> fieldTypeMembers = new LinkedHashSet<>();

        for (BType memType : memberTypes) {
            BType individualFieldType = checkRecordFieldAccessExpr(fieldAccessExpr, memType, fieldName, data);

            if (individualFieldType == symTable.semanticError) {
                return individualFieldType;
            }

            fieldTypeMembers.add(individualFieldType);
        }

        if (fieldTypeMembers.size() == 1) {
            return fieldTypeMembers.iterator().next();
        }

        return BUnionType.create(null, fieldTypeMembers);
    }

    private boolean isFieldOptionalInRecords(BUnionType unionType, Name fieldName,
                                             BLangFieldBasedAccess fieldAccessExpr, AnalyzerData data) {
        Set<BType> memberTypes = unionType.getMemberTypes();
        for (BType memType: memberTypes) {
            BSymbol fieldSymbol = symResolver.resolveStructField(fieldAccessExpr.pos, data.env,
                    fieldName, memType.tsymbol);
            if (Symbols.isOptional(fieldSymbol)) {
                return true;
            }
        }
        return false;
    }

    private BType checkRecordFieldAccessLhsExpr(BLangFieldBasedAccess fieldAccessExpr, BType varRefType,
                                                Name fieldName, AnalyzerData data) {
        if (varRefType.tag == TypeTags.RECORD) {
            BType fieldType =
                    checkRecordRequiredFieldAccess(fieldAccessExpr, fieldName, (BRecordType) varRefType, data);
            if (fieldType != symTable.semanticError) {
                return fieldType;
            }

            // For the LHS, the field could be optional.
            return checkRecordOptionalFieldAccess(fieldAccessExpr, fieldName, (BRecordType) varRefType, data);
        }

        // If the type is not an record, it needs to be a union of records.
        // Resultant field type is calculated here.
        Set<BType> memberTypes = ((BUnionType) varRefType).getMemberTypes();

        LinkedHashSet<BType> fieldTypeMembers = new LinkedHashSet<>();

        for (BType memType : memberTypes) {
            BType individualFieldType = checkRecordFieldAccessLhsExpr(fieldAccessExpr, memType, fieldName, data);

            if (individualFieldType == symTable.semanticError) {
                return symTable.semanticError;
            }

            fieldTypeMembers.add(individualFieldType);
        }

        if (fieldTypeMembers.size() == 1) {
            return fieldTypeMembers.iterator().next();
        }

        return BUnionType.create(null, fieldTypeMembers);
    }

    private BType checkOptionalRecordFieldAccessExpr(BLangFieldBasedAccess fieldAccessExpr, BType varRefType,
                                                     Name fieldName, AnalyzerData data) {
        BType refType = Types.getReferredType(varRefType);
        if (refType.tag == TypeTags.RECORD) {
            BType fieldType = checkRecordRequiredFieldAccess(fieldAccessExpr, fieldName, (BRecordType) refType, data);
            if (fieldType != symTable.semanticError) {
                return fieldType;
            }

            fieldType = checkRecordOptionalFieldAccess(fieldAccessExpr, fieldName, (BRecordType) refType, data);
            if (fieldType == symTable.semanticError) {
                return fieldType;
            }
            return types.addNilForNillableAccessType(fieldType);
        }

        // If the type is not an record, it needs to be a union of records.
        // Resultant field type is calculated here.
        Set<BType> memberTypes = ((BUnionType) refType).getMemberTypes();

        BType fieldType;

        boolean nonMatchedRecordExists = false;

        LinkedHashSet<BType> fieldTypeMembers = new LinkedHashSet<>();

        for (BType memType : memberTypes) {
            BType individualFieldType = checkOptionalRecordFieldAccessExpr(fieldAccessExpr, memType, fieldName, data);

            if (individualFieldType == symTable.semanticError) {
                nonMatchedRecordExists = true;
                continue;
            }

            fieldTypeMembers.add(individualFieldType);
        }

        if (fieldTypeMembers.isEmpty()) {
            return symTable.semanticError;
        }

        if (fieldTypeMembers.size() == 1) {
            fieldType = fieldTypeMembers.iterator().next();
        } else {
            fieldType = BUnionType.create(null, fieldTypeMembers);
        }

        return nonMatchedRecordExists ? types.addNilForNillableAccessType(fieldType) : fieldType;
    }

    private RecordUnionDiagnostics checkRecordUnion(BLangFieldBasedAccess fieldAccessExpr, Set<BType> memberTypes,
                                                    Name fieldName, AnalyzerData data) {

        RecordUnionDiagnostics recordUnionDiagnostics = new RecordUnionDiagnostics();

        for (BType memberType : memberTypes) {
            BRecordType recordMember = (BRecordType) Types.getReferredType(memberType);

            if (recordMember.getFields().containsKey(fieldName.getValue())) {

                if (isNilableType(fieldAccessExpr, memberType, fieldName, data)) {
                    recordUnionDiagnostics.nilableInRecords.add(recordMember);
                }

            } else {
                // The field being accessed is not declared in this record member type
                recordUnionDiagnostics.undeclaredInRecords.add(recordMember);
            }

        }

        return recordUnionDiagnostics;
    }

    private boolean isNilableType(BLangFieldBasedAccess fieldAccessExpr, BType memberType,
                              Name fieldName, AnalyzerData data) {
        BSymbol fieldSymbol = symResolver.resolveStructField(fieldAccessExpr.pos, data.env,
                fieldName, memberType.tsymbol);
        return fieldSymbol.type.isNullable();
    }

    private void logRhsFieldAccExprErrors(BLangFieldBasedAccess fieldAccessExpr, BType varRefType, Name fieldName,
                                          AnalyzerData data) {
        if (varRefType.tag == TypeTags.RECORD) {

            BRecordType recordVarRefType = (BRecordType) varRefType;
            boolean isFieldDeclared = recordVarRefType.getFields().containsKey(fieldName.getValue());

            if (isFieldDeclared) {
                // The field being accessed using the field access expression is declared as an optional field
                dlog.error(fieldAccessExpr.pos,
                        DiagnosticErrorCode.FIELD_ACCESS_CANNOT_BE_USED_TO_ACCESS_OPTIONAL_FIELDS);
            } else if (recordVarRefType.sealed) {
                // Accessing an undeclared field in a close record
                dlog.error(fieldAccessExpr.pos, DiagnosticErrorCode.UNDECLARED_FIELD_IN_RECORD, fieldName, varRefType);

            } else {
                // The field accessed is either not declared or maybe declared as a rest field in an open record
                dlog.error(fieldAccessExpr.pos, DiagnosticErrorCode.INVALID_FIELD_ACCESS_IN_RECORD_TYPE, fieldName,
                        varRefType);
            }

        } else {
            // If the type is not a record, it needs to be a union of records
            LinkedHashSet<BType> memberTypes = ((BUnionType) varRefType).getMemberTypes();
            RecordUnionDiagnostics recUnionInfo = checkRecordUnion(fieldAccessExpr, memberTypes, fieldName, data);

            if (recUnionInfo.hasNilableAndUndeclared()) {

                dlog.error(fieldAccessExpr.pos,
                        DiagnosticErrorCode.UNDECLARED_AND_NILABLE_FIELDS_IN_UNION_OF_RECORDS, fieldName,
                        recUnionInfo.recordsToString(recUnionInfo.undeclaredInRecords),
                        recUnionInfo.recordsToString(recUnionInfo.nilableInRecords));
            } else if (recUnionInfo.hasUndeclared()) {

                dlog.error(fieldAccessExpr.pos, DiagnosticErrorCode.UNDECLARED_FIELD_IN_UNION_OF_RECORDS, fieldName,
                        recUnionInfo.recordsToString(recUnionInfo.undeclaredInRecords));
            } else if (recUnionInfo.hasNilable()) {

                dlog.error(fieldAccessExpr.pos, DiagnosticErrorCode.NILABLE_FIELD_IN_UNION_OF_RECORDS, fieldName,
                        recUnionInfo.recordsToString(recUnionInfo.nilableInRecords));
            }
        }
    }

    private BType checkFieldAccessExpr(BLangFieldBasedAccess fieldAccessExpr, BType varRefType, Name fieldName,
                                       AnalyzerData data) {
        BType actualType = symTable.semanticError;
        varRefType = Types.getReferredType(varRefType);

        if (types.isSubTypeOfBaseType(varRefType, TypeTags.OBJECT)) {
            actualType = checkObjectFieldAccessExpr(fieldAccessExpr, varRefType, fieldName, data);
            fieldAccessExpr.originalType = actualType;
        } else if (types.isSubTypeOfBaseType(varRefType, TypeTags.RECORD)) {
            actualType = checkRecordFieldAccessExpr(fieldAccessExpr, varRefType, fieldName, data);

            if (actualType != symTable.semanticError) {
                fieldAccessExpr.originalType = actualType;
                return actualType;
            }

            if (!fieldAccessExpr.isLValue) {
                logRhsFieldAccExprErrors(fieldAccessExpr, varRefType, fieldName, data);
                return actualType;
            }

            // If this is an LHS expression, check if there is a required and/ optional field by the specified field
            // name in all records.
            actualType = checkRecordFieldAccessLhsExpr(fieldAccessExpr, varRefType, fieldName, data);
            fieldAccessExpr.originalType = actualType;
            if (actualType == symTable.semanticError) {
                dlog.error(fieldAccessExpr.pos, DiagnosticErrorCode.UNDEFINED_STRUCTURE_FIELD_WITH_TYPE,
                        fieldName,
                        varRefType.getKind() == TypeKind.UNION ? "union" : varRefType.getKind().typeName(), varRefType);
            }
        } else if (types.isLax(varRefType)) {
            if (fieldAccessExpr.isLValue) {
                dlog.error(fieldAccessExpr.pos,
                        DiagnosticErrorCode.OPERATION_DOES_NOT_SUPPORT_FIELD_ACCESS_FOR_ASSIGNMENT,
                        varRefType);
                return symTable.semanticError;
            }
            if (fieldAccessExpr.fieldKind == FieldKind.WITH_NS) {
                resolveXMLNamespace((BLangFieldBasedAccess.BLangNSPrefixedFieldBasedAccess) fieldAccessExpr, data);
            }
            BType laxFieldAccessType = getLaxFieldAccessType(varRefType);
            actualType = BUnionType.create(null, laxFieldAccessType, symTable.errorType);
            fieldAccessExpr.originalType = laxFieldAccessType;
        } else if (fieldAccessExpr.expr.getKind() == NodeKind.FIELD_BASED_ACCESS_EXPR &&
                hasLaxOriginalType(((BLangFieldBasedAccess) fieldAccessExpr.expr))) {
            BType laxFieldAccessType =
                    getLaxFieldAccessType(((BLangFieldBasedAccess) fieldAccessExpr.expr).originalType);
            if (fieldAccessExpr.fieldKind == FieldKind.WITH_NS) {
                resolveXMLNamespace((BLangFieldBasedAccess.BLangNSPrefixedFieldBasedAccess) fieldAccessExpr, data);
            }
            actualType = BUnionType.create(null, laxFieldAccessType, symTable.errorType);
            fieldAccessExpr.errorSafeNavigation = true;
            fieldAccessExpr.originalType = laxFieldAccessType;
        } else if (TypeTags.isXMLTypeTag(varRefType.tag)) {
            if (fieldAccessExpr.isLValue) {
                dlog.error(fieldAccessExpr.pos, DiagnosticErrorCode.CANNOT_UPDATE_XML_SEQUENCE);
            }
            // todo: field access on a xml value is not attribute access, return type should be string?
            // `_` is a special field that refer to the element name.
            actualType = symTable.xmlType;
            fieldAccessExpr.originalType = actualType;
        } else if (varRefType.tag != TypeTags.SEMANTIC_ERROR) {
            dlog.error(fieldAccessExpr.pos, DiagnosticErrorCode.OPERATION_DOES_NOT_SUPPORT_FIELD_ACCESS,
                    varRefType);
        }

        return actualType;
    }

    private void resolveXMLNamespace(BLangFieldBasedAccess.BLangNSPrefixedFieldBasedAccess fieldAccessExpr,
                                     AnalyzerData data) {
        BLangFieldBasedAccess.BLangNSPrefixedFieldBasedAccess nsPrefixedFieldAccess = fieldAccessExpr;
        String nsPrefix = nsPrefixedFieldAccess.nsPrefix.value;
        BSymbol nsSymbol = symResolver.lookupSymbolInPrefixSpace(data.env, names.fromString(nsPrefix));

        if (nsSymbol == symTable.notFoundSymbol || nsSymbol.getKind() == SymbolKind.CLIENT_DECL) {
            dlog.error(nsPrefixedFieldAccess.nsPrefix.pos, DiagnosticErrorCode.CANNOT_FIND_XML_NAMESPACE,
                    nsPrefixedFieldAccess.nsPrefix);
        } else if (nsSymbol.getKind() == SymbolKind.PACKAGE) {
            nsPrefixedFieldAccess.nsSymbol = (BXMLNSSymbol) findXMLNamespaceFromPackageConst(
                    nsPrefixedFieldAccess.field.value, nsPrefixedFieldAccess.nsPrefix.value,
                    (BPackageSymbol) nsSymbol, fieldAccessExpr.pos, data);
        } else {
            nsPrefixedFieldAccess.nsSymbol = (BXMLNSSymbol) nsSymbol;
        }
    }

    private boolean hasLaxOriginalType(BLangFieldBasedAccess fieldBasedAccess) {
        return fieldBasedAccess.originalType != null && types.isLax(fieldBasedAccess.originalType);
    }

    private BType getLaxFieldAccessType(BType exprType) {
        switch (exprType.tag) {
            case TypeTags.JSON:
                return symTable.jsonType;
            case TypeTags.XML:
            case TypeTags.XML_ELEMENT:
                return symTable.stringType;
            case TypeTags.MAP:
                return ((BMapType) exprType).constraint;
            case TypeTags.UNION:
                BUnionType unionType = (BUnionType) exprType;
                if (types.isSameType(symTable.jsonType, unionType)) {
                    return symTable.jsonType;
                }
                LinkedHashSet<BType> memberTypes = new LinkedHashSet<>();
                unionType.getMemberTypes().forEach(bType -> memberTypes.add(getLaxFieldAccessType(bType)));
                return memberTypes.size() == 1 ? memberTypes.iterator().next() : BUnionType.create(null, memberTypes);
            case TypeTags.TYPEREFDESC:
                BType refType = Types.getReferredType(exprType);
                BType compatibleType = getLaxFieldAccessType(refType);
                return compatibleType == refType ? exprType : compatibleType;
        }
        return symTable.semanticError;
    }

    private BType checkOptionalFieldAccessExpr(BLangFieldBasedAccess fieldAccessExpr, BType varRefType, Name fieldName,
                                               AnalyzerData data) {
        BType actualType = symTable.semanticError;
        BType referredType = Types.getReferredType(varRefType);

        boolean nillableExprType = false;
        BType effectiveType = Types.getReferredType(varRefType);

        if (referredType.tag == TypeTags.UNION) {
            Set<BType> memTypes = ((BUnionType) referredType).getMemberTypes();

            if (memTypes.contains(symTable.nilType)) {
                LinkedHashSet<BType> nilRemovedSet = new LinkedHashSet<>();
                for (BType bType : memTypes) {
                    if (bType != symTable.nilType) {
                        nilRemovedSet.add(bType);
                    } else {
                        nillableExprType = true;
                    }
                }

                effectiveType = nilRemovedSet.size() == 1 ? nilRemovedSet.iterator().next() :
                        BUnionType.create(null, nilRemovedSet);
            }
        }

        if (types.isSubTypeOfBaseType(effectiveType, TypeTags.RECORD)) {
            actualType = checkOptionalRecordFieldAccessExpr(fieldAccessExpr, effectiveType, fieldName, data);
            if (actualType == symTable.semanticError) {
                dlog.error(fieldAccessExpr.pos,
                        DiagnosticErrorCode.OPERATION_DOES_NOT_SUPPORT_OPTIONAL_FIELD_ACCESS_FOR_FIELD,
                        varRefType, fieldName);
            }
            fieldAccessExpr.nilSafeNavigation = nillableExprType;
            fieldAccessExpr.originalType = fieldAccessExpr.leafNode || !nillableExprType ? actualType :
                    types.getTypeWithoutNil(actualType);
        } else if (types.isLax(effectiveType)) {
            BType laxFieldAccessType = getLaxFieldAccessType(effectiveType);
            actualType = accessCouldResultInError(effectiveType) ?
                    BUnionType.create(null, laxFieldAccessType, symTable.errorType) : laxFieldAccessType;
            if (fieldAccessExpr.fieldKind == FieldKind.WITH_NS) {
                resolveXMLNamespace((BLangFieldBasedAccess.BLangNSPrefixedFieldBasedAccess) fieldAccessExpr, data);
            }
            fieldAccessExpr.originalType = laxFieldAccessType;
            fieldAccessExpr.nilSafeNavigation = true;
            nillableExprType = true;
        } else if (fieldAccessExpr.expr.getKind() == NodeKind.FIELD_BASED_ACCESS_EXPR &&
                hasLaxOriginalType(((BLangFieldBasedAccess) fieldAccessExpr.expr))) {
            BType laxFieldAccessType =
                    getLaxFieldAccessType(((BLangFieldBasedAccess) fieldAccessExpr.expr).originalType);
            actualType = accessCouldResultInError(effectiveType) ?
                    BUnionType.create(null, laxFieldAccessType, symTable.errorType) : laxFieldAccessType;
            if (fieldAccessExpr.fieldKind == FieldKind.WITH_NS) {
                resolveXMLNamespace((BLangFieldBasedAccess.BLangNSPrefixedFieldBasedAccess) fieldAccessExpr, data);
            }
            fieldAccessExpr.errorSafeNavigation = true;
            fieldAccessExpr.originalType = laxFieldAccessType;
            fieldAccessExpr.nilSafeNavigation = true;
            nillableExprType = true;
        } else if (varRefType.tag != TypeTags.SEMANTIC_ERROR) {
            dlog.error(fieldAccessExpr.pos,
                    DiagnosticErrorCode.OPERATION_DOES_NOT_SUPPORT_OPTIONAL_FIELD_ACCESS, varRefType);
        }

        if (nillableExprType && actualType != symTable.semanticError && !actualType.isNullable()) {
            actualType = BUnionType.create(null, actualType, symTable.nilType);
        }

        return actualType;
    }

    private boolean accessCouldResultInError(BType bType) {
        BType type = Types.getReferredType(bType);
        if (type.tag == TypeTags.JSON) {
            return true;
        }

        if (type.tag == TypeTags.MAP) {
            return false;
        }

        if (type.tag == TypeTags.XML) {
            return true;
        }

        if (type.tag == TypeTags.UNION) {
            return ((BUnionType) type).getMemberTypes().stream().anyMatch(this::accessCouldResultInError);
        } else {
            return false;
        }
    }

    private BType checkIndexAccessExpr(BLangIndexBasedAccess indexBasedAccessExpr, AnalyzerData data) {
        BType effectiveType = types.getTypeWithEffectiveIntersectionTypes(indexBasedAccessExpr.expr.getBType());
        BType varRefType = Types.getReferredType(effectiveType);
        boolean nillableExprType = false;

        if (varRefType.tag == TypeTags.UNION) {
            Set<BType> memTypes = ((BUnionType) varRefType).getMemberTypes();

            if (memTypes.contains(symTable.nilType)) {
                LinkedHashSet<BType> nilRemovedSet = new LinkedHashSet<>();
                for (BType bType : memTypes) {
                    if (bType != symTable.nilType) {
                        nilRemovedSet.add(bType);
                    } else {
                        nillableExprType = true;
                    }
                }

                if (nillableExprType) {
                    varRefType = nilRemovedSet.size() == 1 ? nilRemovedSet.iterator().next() :
                            BUnionType.create(null, nilRemovedSet);

                    if (!types.isSubTypeOfMapping(varRefType)) {
                        // Member access is allowed on optional types only with mappings.
                        dlog.error(indexBasedAccessExpr.pos,
                                DiagnosticErrorCode.OPERATION_DOES_NOT_SUPPORT_MEMBER_ACCESS,
                                   indexBasedAccessExpr.expr.getBType());
                        return symTable.semanticError;
                    }

                    if (indexBasedAccessExpr.isLValue || indexBasedAccessExpr.isCompoundAssignmentLValue) {
                        dlog.error(indexBasedAccessExpr.pos,
                                DiagnosticErrorCode.OPERATION_DOES_NOT_SUPPORT_MEMBER_ACCESS_FOR_ASSIGNMENT,
                                   indexBasedAccessExpr.expr.getBType());
                        return symTable.semanticError;
                    }
                }
            }
        }


        BLangExpression indexExpr = indexBasedAccessExpr.indexExpr;
        BType actualType = symTable.semanticError;

        if (types.isSubTypeOfMapping(varRefType)) {
            checkExpr(indexExpr, symTable.stringType, data);

            if (indexExpr.getBType() == symTable.semanticError) {
                return symTable.semanticError;
            }

            actualType = checkMappingIndexBasedAccess(indexBasedAccessExpr, varRefType, data);

            if (actualType == symTable.semanticError) {
                if (isConstExpr(indexExpr)) {
                    String fieldName = getConstFieldName(indexExpr);
                    dlog.error(indexBasedAccessExpr.pos, DiagnosticErrorCode.UNDEFINED_STRUCTURE_FIELD,
                            fieldName, indexBasedAccessExpr.expr.getBType());
                    return actualType;
                }

                dlog.error(indexExpr.pos, DiagnosticErrorCode.INVALID_RECORD_MEMBER_ACCESS_EXPR, indexExpr.getBType());
                return actualType;
            }

            indexBasedAccessExpr.nilSafeNavigation = nillableExprType;
            indexBasedAccessExpr.originalType = indexBasedAccessExpr.leafNode || !nillableExprType ? actualType :
                    types.getTypeWithoutNil(actualType);
        } else if (types.isSubTypeOfList(varRefType)) {
            checkExpr(indexExpr, symTable.intType, data);

            if (indexExpr.getBType() == symTable.semanticError) {
                return symTable.semanticError;
            }

            actualType = checkListIndexBasedAccess(indexBasedAccessExpr, varRefType);
            indexBasedAccessExpr.originalType = actualType;

            if (actualType == symTable.semanticError) {
                if (isConstExpr(indexExpr)) {
                    dlog.error(indexBasedAccessExpr.indexExpr.pos,
                            DiagnosticErrorCode.LIST_INDEX_OUT_OF_RANGE, getConstIndex(indexExpr));
                    return actualType;
                }
                dlog.error(indexExpr.pos, DiagnosticErrorCode.INVALID_LIST_MEMBER_ACCESS_EXPR, indexExpr.getBType());
                return actualType;
            }
        } else if (types.isAssignable(varRefType, symTable.stringType)) {
            if (indexBasedAccessExpr.isLValue) {
                dlog.error(indexBasedAccessExpr.pos,
                        DiagnosticErrorCode.OPERATION_DOES_NOT_SUPPORT_MEMBER_ACCESS_FOR_ASSIGNMENT,
                           indexBasedAccessExpr.expr.getBType());
                return symTable.semanticError;
            }

            checkExpr(indexExpr, symTable.intType, data);

            if (indexExpr.getBType() == symTable.semanticError) {
                return symTable.semanticError;
            }

            indexBasedAccessExpr.originalType = symTable.charStringType;
            actualType = symTable.charStringType;
        } else if (TypeTags.isXMLTypeTag(varRefType.tag)) {
            if (indexBasedAccessExpr.isLValue) {
                indexExpr.setBType(symTable.semanticError);
                dlog.error(indexBasedAccessExpr.pos, DiagnosticErrorCode.CANNOT_UPDATE_XML_SEQUENCE);
                return actualType;
            }

            BType type = checkExpr(indexExpr, symTable.intType, data);
            if (type == symTable.semanticError) {
                return type;
            }
            // Note: out of range member access returns empty xml value unlike lists
            // hence, this needs to be set to xml type
            indexBasedAccessExpr.originalType = varRefType;
            actualType = varRefType;
        } else if (varRefType.tag == TypeTags.TABLE) {
            if (indexBasedAccessExpr.isLValue) {
                dlog.error(indexBasedAccessExpr.pos, DiagnosticErrorCode.CANNOT_UPDATE_TABLE_USING_MEMBER_ACCESS,
                        varRefType);
                return symTable.semanticError;
            }
            BTableType tableType = (BTableType) Types.getReferredType(indexBasedAccessExpr.expr.getBType());
            BType keyTypeConstraint = tableType.keyTypeConstraint;
            if (tableType.keyTypeConstraint == null) {
                keyTypeConstraint = createTableKeyConstraint(tableType.fieldNameList, tableType.constraint);

                if (keyTypeConstraint == symTable.semanticError) {
                    dlog.error(indexBasedAccessExpr.pos,
                               DiagnosticErrorCode.MEMBER_ACCESS_NOT_SUPPORTED_FOR_KEYLESS_TABLE,
                               indexBasedAccessExpr.expr);
                    return symTable.semanticError;
                }
            }

            BType indexExprType = checkExpr(indexExpr, keyTypeConstraint, data);
            if (indexExprType == symTable.semanticError) {
                return symTable.semanticError;
            }

            if (data.expType.tag != TypeTags.NONE) {
                BType resultType = checkExpr(indexBasedAccessExpr.expr, data.expType, data);
                if (resultType == symTable.semanticError) {
                    return symTable.semanticError;
                }
            }
            BType constraint = tableType.constraint;
            actualType = types.addNilForNillableAccessType(constraint);
            indexBasedAccessExpr.originalType = indexBasedAccessExpr.leafNode || !nillableExprType ? actualType :
                    types.getTypeWithoutNil(actualType);
        } else if (varRefType == symTable.semanticError) {
            indexBasedAccessExpr.indexExpr.setBType(symTable.semanticError);
            return symTable.semanticError;
        } else {
            indexBasedAccessExpr.indexExpr.setBType(symTable.semanticError);
            dlog.error(indexBasedAccessExpr.pos, DiagnosticErrorCode.OPERATION_DOES_NOT_SUPPORT_MEMBER_ACCESS,
                       indexBasedAccessExpr.expr.getBType());
            return symTable.semanticError;
        }

        if (nillableExprType && !actualType.isNullable()) {
            actualType = BUnionType.create(null, actualType, symTable.nilType);
        }

        return actualType;
    }

    private Long getConstIndex(BLangExpression indexExpr) {
        switch (indexExpr.getKind()) {
            case GROUP_EXPR:
                BLangGroupExpr groupExpr = (BLangGroupExpr) indexExpr;
                return getConstIndex(groupExpr.expression);
            case NUMERIC_LITERAL:
                return (Long) ((BLangLiteral) indexExpr).value;
            case UNARY_EXPR:
                BLangNumericLiteral numericLiteral =
                        Types.constructNumericLiteralFromUnaryExpr((BLangUnaryExpr) indexExpr);
                return (Long) numericLiteral.value;
            default:
                return (Long) ((BConstantSymbol) ((BLangSimpleVarRef) indexExpr).symbol).value.value;
        }
    }

    private String getConstFieldName(BLangExpression indexExpr) {
        switch (indexExpr.getKind()) {
            case GROUP_EXPR:
                BLangGroupExpr groupExpr = (BLangGroupExpr) indexExpr;
                return getConstFieldName(groupExpr.expression);
            case LITERAL:
                return (String) ((BLangLiteral) indexExpr).value;
            default:
                return (String) ((BConstantSymbol) ((BLangSimpleVarRef) indexExpr).symbol).value.value;
        }
    }

    private BType checkArrayIndexBasedAccess(BLangIndexBasedAccess indexBasedAccess, BType indexExprType,
                                             BArrayType arrayType) {
        BType actualType = symTable.semanticError;

        int tag = indexExprType.tag;

        if (tag == TypeTags.BYTE || TypeTags.isIntegerTypeTag(tag)) {
            BLangExpression indexExpr = indexBasedAccess.indexExpr;
            if (!isConstExpr(indexExpr) || arrayType.state == BArrayState.OPEN) {
                return arrayType.eType;
            }
            Long indexVal = getConstIndex(indexExpr);
            return indexVal >= arrayType.size || indexVal < 0 ? symTable.semanticError : arrayType.eType;
        }

        switch (tag) {
            case TypeTags.FINITE:
                BFiniteType finiteIndexExpr = (BFiniteType) indexExprType;
                boolean validIndexExists = false;
                for (BLangExpression finiteMember : finiteIndexExpr.getValueSpace()) {
                    int indexValue = ((Long) ((BLangLiteral) finiteMember).value).intValue();
                    if (indexValue >= 0 &&
                            (arrayType.state == BArrayState.OPEN || indexValue < arrayType.size)) {
                        validIndexExists = true;
                        break;
                    }
                }
                if (!validIndexExists) {
                    return symTable.semanticError;
                }
                actualType = arrayType.eType;
                break;
            case TypeTags.UNION:
                // address the case where we have a union of finite types
                List<BFiniteType> finiteTypes = ((BUnionType) indexExprType).getMemberTypes().stream()
                        .filter(memType -> Types.getReferredType(memType).tag == TypeTags.FINITE)
                        .map(matchedType -> (BFiniteType) Types.getReferredType(matchedType))
                        .collect(Collectors.toList());

                BFiniteType finiteType;
                if (finiteTypes.size() == 1) {
                    finiteType = finiteTypes.get(0);
                } else {
                    Set<BLangExpression> valueSpace = new LinkedHashSet<>();
                    finiteTypes.forEach(constituent -> valueSpace.addAll(constituent.getValueSpace()));
                    finiteType = new BFiniteType(null, valueSpace);
                }

                BType elementType = checkArrayIndexBasedAccess(indexBasedAccess, finiteType, arrayType);
                if (elementType == symTable.semanticError) {
                    return symTable.semanticError;
                }
                actualType = arrayType.eType;
                break;
            case TypeTags.TYPEREFDESC:
                return checkArrayIndexBasedAccess(indexBasedAccess, Types.getReferredType(indexExprType),
                        arrayType);
        }
        return actualType;
    }

    private BType checkListIndexBasedAccess(BLangIndexBasedAccess accessExpr, BType type) {
        if (type.tag == TypeTags.ARRAY) {
            return checkArrayIndexBasedAccess(accessExpr, accessExpr.indexExpr.getBType(), (BArrayType) type);
        }

        if (type.tag == TypeTags.TUPLE) {
            return checkTupleIndexBasedAccess(accessExpr, (BTupleType) type, accessExpr.indexExpr.getBType());
        }

        LinkedHashSet<BType> fieldTypeMembers = new LinkedHashSet<>();

        for (BType memType : ((BUnionType) type).getMemberTypes()) {
            BType individualFieldType = checkListIndexBasedAccess(accessExpr, memType);

            if (individualFieldType == symTable.semanticError) {
                continue;
            }

            fieldTypeMembers.add(individualFieldType);
        }

        if (fieldTypeMembers.size() == 0) {
            return symTable.semanticError;
        }

        if (fieldTypeMembers.size() == 1) {
            return fieldTypeMembers.iterator().next();
        }
        return BUnionType.create(null, fieldTypeMembers);
    }

    private BType checkTupleIndexBasedAccess(BLangIndexBasedAccess accessExpr, BTupleType tuple, BType currentType) {
        BType actualType = symTable.semanticError;
        BLangExpression indexExpr = accessExpr.indexExpr;

        int tag = currentType.tag;

        if (tag == TypeTags.BYTE || TypeTags.isIntegerTypeTag(tag)) {
            if (isConstExpr(indexExpr)) {
                return checkTupleFieldType(tuple, getConstIndex(indexExpr).intValue());
            }

            LinkedHashSet<BType> tupleTypes = collectTupleFieldTypes(tuple, new LinkedHashSet<>());
            return tupleTypes.size() == 1 ? tupleTypes.iterator().next() : BUnionType.create(null, tupleTypes);
        }

        switch (tag) {
            case TypeTags.FINITE:
                BFiniteType finiteIndexExpr = (BFiniteType) currentType;
                LinkedHashSet<BType> possibleTypes = new LinkedHashSet<>();
                for (BLangExpression finiteMember : finiteIndexExpr.getValueSpace()) {
                    int indexValue = ((Long) ((BLangLiteral) finiteMember).value).intValue();
                    BType fieldType = checkTupleFieldType(tuple, indexValue);
                    if (fieldType.tag != TypeTags.SEMANTIC_ERROR) {
                        possibleTypes.add(fieldType);
                    }
                }
                if (possibleTypes.size() == 0) {
                    return symTable.semanticError;
                }
                actualType = possibleTypes.size() == 1 ? possibleTypes.iterator().next() :
                        BUnionType.create(null, possibleTypes);
                break;

            case TypeTags.UNION:
                LinkedHashSet<BType> possibleTypesByMember = new LinkedHashSet<>();
                List<BFiniteType> finiteTypes = new ArrayList<>();
                ((BUnionType) currentType).getMemberTypes().forEach(memType -> {
                    memType = Types.getReferredType(memType);
                    if (memType.tag == TypeTags.FINITE) {
                        finiteTypes.add((BFiniteType) memType);
                    } else {
                        BType possibleType = checkTupleIndexBasedAccess(accessExpr, tuple, memType);
                        if (possibleType.tag == TypeTags.UNION) {
                            possibleTypesByMember.addAll(((BUnionType) possibleType).getMemberTypes());
                        } else {
                            possibleTypesByMember.add(possibleType);
                        }
                    }
                });

                BFiniteType finiteType;
                if (finiteTypes.size() == 1) {
                    finiteType = finiteTypes.get(0);
                } else {
                    Set<BLangExpression> valueSpace = new LinkedHashSet<>();
                    finiteTypes.forEach(constituent -> valueSpace.addAll(constituent.getValueSpace()));
                    finiteType = new BFiniteType(null, valueSpace);
                }

                BType possibleType = checkTupleIndexBasedAccess(accessExpr, tuple, finiteType);
                if (possibleType.tag == TypeTags.UNION) {
                    possibleTypesByMember.addAll(((BUnionType) possibleType).getMemberTypes());
                } else {
                    possibleTypesByMember.add(possibleType);
                }

                if (possibleTypesByMember.contains(symTable.semanticError)) {
                    return symTable.semanticError;
                }
                actualType = possibleTypesByMember.size() == 1 ? possibleTypesByMember.iterator().next() :
                        BUnionType.create(null, possibleTypesByMember);
                break;
            case TypeTags.TYPEREFDESC:
                BType refType = Types.getReferredType(currentType);
                BType compatibleType = checkTupleIndexBasedAccess(accessExpr, tuple, refType);
                return compatibleType == refType ? currentType : compatibleType;
        }
        return actualType;
    }

    private LinkedHashSet<BType> collectTupleFieldTypes(BTupleType tupleType, LinkedHashSet<BType> memberTypes) {
        tupleType.tupleTypes
                .forEach(memberType -> {
                    if (memberType.tag == TypeTags.UNION) {
                        collectMemberTypes((BUnionType) memberType, memberTypes);
                    } else {
                        memberTypes.add(memberType);
                    }
                });
        BType tupleRestType = tupleType.restType;
        if (tupleRestType != null) {
            memberTypes.add(tupleRestType);
        }
        return memberTypes;
    }

    private BType checkMappingIndexBasedAccess(BLangIndexBasedAccess accessExpr, BType bType, AnalyzerData data) {
        BType type = Types.getReferredType(bType);
        if (type.tag == TypeTags.MAP) {
            BType constraint = Types.getReferredType(((BMapType) type).constraint);
            return accessExpr.isLValue ? constraint : types.addNilForNillableAccessType(constraint);
        }

        if (type.tag == TypeTags.RECORD) {
            return checkRecordIndexBasedAccess(accessExpr, (BRecordType) type, accessExpr.indexExpr.getBType(), data);
        }

        BType fieldType;

        boolean nonMatchedRecordExists = false;

        LinkedHashSet<BType> fieldTypeMembers = new LinkedHashSet<>();

        for (BType memType : ((BUnionType) type).getMemberTypes()) {
            BType individualFieldType = checkMappingIndexBasedAccess(accessExpr, memType, data);

            if (individualFieldType == symTable.semanticError) {
                nonMatchedRecordExists = true;
                continue;
            }

            fieldTypeMembers.add(individualFieldType);
        }

        if (fieldTypeMembers.size() == 0) {
            return symTable.semanticError;
        }

        if (fieldTypeMembers.size() == 1) {
            fieldType = fieldTypeMembers.iterator().next();
        } else {
            fieldType = BUnionType.create(null, fieldTypeMembers);
        }

        return nonMatchedRecordExists ? types.addNilForNillableAccessType(fieldType) : fieldType;
    }

    private BType checkRecordIndexBasedAccess(BLangIndexBasedAccess accessExpr, BRecordType record, BType currentType,
                                              AnalyzerData data) {
        BType actualType = symTable.semanticError;
        BLangExpression indexExpr = accessExpr.indexExpr;
        switch (currentType.tag) {
            case TypeTags.STRING:
            case TypeTags.CHAR_STRING:
                if (isConstExpr(indexExpr)) {
                    String fieldName = Utils.escapeSpecialCharacters(getConstFieldName(indexExpr));
                    actualType = checkRecordRequiredFieldAccess(accessExpr, names.fromString(fieldName), record, data);
                    if (actualType != symTable.semanticError) {
                        return actualType;
                    }

                    actualType = checkRecordOptionalFieldAccess(accessExpr, names.fromString(fieldName), record, data);
                    if (actualType == symTable.semanticError) {
                        actualType = checkRecordRestFieldAccess(accessExpr, names.fromString(fieldName), record, data);
                        if (actualType == symTable.semanticError) {
                            return actualType;
                        }
                        if (actualType == symTable.neverType) {
                            return actualType;
                        }
                        return types.addNilForNillableAccessType(actualType);
                    }

                    if (accessExpr.isLValue) {
                        return actualType;
                    }
                    return types.addNilForNillableAccessType(actualType);
                }

                LinkedHashSet<BType> fieldTypes = record.fields.values().stream()
                        .map(field -> field.type)
                        .collect(Collectors.toCollection(LinkedHashSet::new));

                if (record.restFieldType.tag != TypeTags.NONE) {
                    fieldTypes.add(record.restFieldType);
                }

                if (fieldTypes.stream().noneMatch(BType::isNullable)) {
                    fieldTypes.add(symTable.nilType);
                }

                actualType = BUnionType.create(null, fieldTypes);
                break;
            case TypeTags.FINITE:
                BFiniteType finiteIndexExpr = (BFiniteType) currentType;
                LinkedHashSet<BType> possibleTypes = new LinkedHashSet<>();
                for (BLangExpression finiteMember : finiteIndexExpr.getValueSpace()) {
                    String fieldName = (String) ((BLangLiteral) finiteMember).value;
                    BType fieldType =
                            checkRecordRequiredFieldAccess(accessExpr, names.fromString(fieldName), record, data);
                    if (fieldType == symTable.semanticError) {
                        fieldType =
                                checkRecordOptionalFieldAccess(accessExpr, names.fromString(fieldName), record, data);
                        if (fieldType == symTable.semanticError) {
                            fieldType =
                                    checkRecordRestFieldAccess(accessExpr, names.fromString(fieldName), record, data);
                        }

                        if (fieldType != symTable.semanticError) {
                            fieldType = types.addNilForNillableAccessType(fieldType);
                        }
                    }

                    if (fieldType.tag == TypeTags.SEMANTIC_ERROR) {
                        continue;
                    }
                    possibleTypes.add(fieldType);
                }

                if (possibleTypes.isEmpty()) {
                    return symTable.semanticError;
                }

                if (possibleTypes.stream().noneMatch(BType::isNullable)) {
                    possibleTypes.add(symTable.nilType);
                }

                actualType = possibleTypes.size() == 1 ? possibleTypes.iterator().next() :
                        BUnionType.create(null, possibleTypes);
                break;
            case TypeTags.UNION:
                LinkedHashSet<BType> possibleTypesByMember = new LinkedHashSet<>();
                List<BFiniteType> finiteTypes = new ArrayList<>();
                types.getAllTypes(currentType, true).forEach(memType -> {
                    if (memType.tag == TypeTags.FINITE) {
                        finiteTypes.add((BFiniteType) memType);
                    } else {
                        BType possibleType = checkRecordIndexBasedAccess(accessExpr, record, memType, data);
                        if (possibleType.tag == TypeTags.UNION) {
                            possibleTypesByMember.addAll(((BUnionType) possibleType).getMemberTypes());
                        } else {
                            possibleTypesByMember.add(possibleType);
                        }
                    }
                });

                BFiniteType finiteType;
                if (finiteTypes.size() == 1) {
                    finiteType = finiteTypes.get(0);
                } else {
                    Set<BLangExpression> valueSpace = new LinkedHashSet<>();
                    finiteTypes.forEach(constituent -> valueSpace.addAll(constituent.getValueSpace()));
                    finiteType = new BFiniteType(null, valueSpace);
                }

                BType possibleType = checkRecordIndexBasedAccess(accessExpr, record, finiteType, data);
                if (possibleType.tag == TypeTags.UNION) {
                    possibleTypesByMember.addAll(((BUnionType) possibleType).getMemberTypes());
                } else {
                    possibleTypesByMember.add(possibleType);
                }

                if (possibleTypesByMember.contains(symTable.semanticError)) {
                    return symTable.semanticError;
                }
                actualType = possibleTypesByMember.size() == 1 ? possibleTypesByMember.iterator().next() :
                        BUnionType.create(null, possibleTypesByMember);
                break;
            case TypeTags.TYPEREFDESC:
                return checkRecordIndexBasedAccess(accessExpr, record,
                        Types.getReferredType(currentType), data);
        }
        return actualType;
    }

    private List<BType> getTypesList(BType type) {
        if (type.tag == TypeTags.UNION) {
            BUnionType unionType = (BUnionType) type;
            return new ArrayList<>(unionType.getMemberTypes());
        } else {
            return Lists.of(type);
        }
    }

    private boolean couldHoldTableValues(BType type, List<BType> encounteredTypes) {
        if (encounteredTypes.contains(type)) {
            return false;
        }
        encounteredTypes.add(type);

        switch (type.tag) {
            case TypeTags.UNION:
                for (BType bType1 : ((BUnionType) type).getMemberTypes()) {
                    if (couldHoldTableValues(bType1, encounteredTypes)) {
                        return true;
                    }
                }
                return false;
            case TypeTags.MAP:
                return couldHoldTableValues(((BMapType) type).constraint, encounteredTypes);
            case TypeTags.RECORD:
                BRecordType recordType = (BRecordType) type;
                for (BField field : recordType.fields.values()) {
                    if (couldHoldTableValues(field.type, encounteredTypes)) {
                        return true;
                    }
                }
                return !recordType.sealed && couldHoldTableValues(recordType.restFieldType, encounteredTypes);
            case TypeTags.ARRAY:
                return couldHoldTableValues(((BArrayType) type).eType, encounteredTypes);
            case TypeTags.TUPLE:
                for (BType bType : ((BTupleType) type).getTupleTypes()) {
                    if (couldHoldTableValues(bType, encounteredTypes)) {
                        return true;
                    }
                }
                return false;
        }
        return false;
    }

    private boolean isConstExpr(BLangExpression expression) {
        switch (expression.getKind()) {
            case LITERAL:
            case NUMERIC_LITERAL:
                return true;
            case GROUP_EXPR:
                BLangGroupExpr groupExpr = (BLangGroupExpr) expression;
                return isConstExpr(groupExpr.expression);
            case SIMPLE_VARIABLE_REF:
                return (((BLangSimpleVarRef) expression).symbol.tag & SymTag.CONSTANT) == SymTag.CONSTANT;
            case UNARY_EXPR:
                BLangUnaryExpr unaryExpr = (BLangUnaryExpr) expression;
                if (types.isLiteralInUnaryAllowed(unaryExpr)) {
                    return isConstExpr(unaryExpr.expr);
                } else {
                    return false;
                }
            default:
                return false;
        }
    }

    private Name getCurrentCompUnit(BLangNode node) {
        return names.fromString(node.pos.lineRange().filePath());
    }

    private BType getRepresentativeBroadType(List<BType> inferredTypeList) {
        for (int i = 0; i < inferredTypeList.size(); i++) {
            BType type = inferredTypeList.get(i);
            if (type.tag == TypeTags.SEMANTIC_ERROR) {
                return type;
            }

            for (int j = i + 1; j < inferredTypeList.size(); j++) {
                BType otherType = inferredTypeList.get(j);

                if (otherType.tag == TypeTags.SEMANTIC_ERROR) {
                    return otherType;
                }

                if (types.isAssignable(otherType, type)) {
                    inferredTypeList.remove(j);
                    j -= 1;
                    continue;
                }

                if (types.isAssignable(type, otherType)) {
                    inferredTypeList.remove(i);
                    i -= 1;
                    break;
                }
            }
        }

        if (inferredTypeList.size() == 1) {
            return inferredTypeList.get(0);
        }

        return BUnionType.create(null, inferredTypeList.toArray(new BType[0]));
    }

    private BType defineInferredRecordType(BLangRecordLiteral recordLiteral, BType expType, AnalyzerData data) {
        SymbolEnv env = data.env;
        PackageID pkgID = env.enclPkg.symbol.pkgID;
        BRecordTypeSymbol recordSymbol = createRecordTypeSymbol(pkgID, recordLiteral.pos, VIRTUAL, data);

        Map<String, FieldInfo> nonRestFieldTypes = new LinkedHashMap<>();
        List<BType> restFieldTypes = new ArrayList<>();

        for (RecordLiteralNode.RecordField field : recordLiteral.fields) {
            if (field.isKeyValueField()) {
                BLangRecordKeyValueField keyValue = (BLangRecordKeyValueField) field;
                BLangRecordKey key = keyValue.key;
                BLangExpression expression = keyValue.valueExpr;
                BLangExpression keyExpr = key.expr;
                if (key.computedKey) {
                    checkExpr(keyExpr, symTable.stringType, data);
                    BType exprType = checkExpr(expression, expType, data);
                    if (isUniqueType(restFieldTypes, exprType)) {
                        restFieldTypes.add(exprType);
                    }
                } else {
                    addToNonRestFieldTypes(nonRestFieldTypes, getKeyName(keyExpr),
                                           keyValue.readonly ? checkExpr(expression, symTable.readonlyType, data) :
                                                   checkExpr(expression, expType, data),
                                           true, keyValue.readonly);
                }
            } else if (field.getKind() == NodeKind.RECORD_LITERAL_SPREAD_OP) {
                BType spreadOpType = checkExpr(((BLangRecordLiteral.BLangRecordSpreadOperatorField) field).expr,
                                                expType, data);
                BType type = Types.getReferredType(spreadOpType);

                if (type.tag == TypeTags.MAP) {
                    BType constraintType = ((BMapType) type).constraint;

                    if (isUniqueType(restFieldTypes, constraintType)) {
                        restFieldTypes.add(constraintType);
                    }
                }

                if (type.tag != TypeTags.RECORD) {
                    continue;
                }

                BRecordType recordType = (BRecordType) type;
                for (BField recField : recordType.fields.values()) {
                    addToNonRestFieldTypes(nonRestFieldTypes, recField.name.value, recField.type,
                                           !Symbols.isOptional(recField.symbol), false);
                }

                if (!recordType.sealed) {
                    BType restFieldType = recordType.restFieldType;
                    if (isUniqueType(restFieldTypes, restFieldType)) {
                        restFieldTypes.add(restFieldType);
                    }
                }
            } else {
                BLangRecordVarNameField varNameField = (BLangRecordVarNameField) field;
                addToNonRestFieldTypes(nonRestFieldTypes, getKeyName(varNameField), varNameField.readonly ?
                                       checkExpr(varNameField, symTable.readonlyType, data) :
                                       checkExpr(varNameField, expType, data),
                                       true, varNameField.readonly);
            }
        }

        LinkedHashMap<String, BField> fields = new LinkedHashMap<>();
        boolean allReadOnlyNonRestFields = true;

        for (Map.Entry<String, FieldInfo> entry : nonRestFieldTypes.entrySet()) {
            FieldInfo fieldInfo = entry.getValue();
            List<BType> types = fieldInfo.types;

            if (types.contains(symTable.semanticError)) {
                return symTable.semanticError;
            }

            String key = entry.getKey();
            Name fieldName = names.fromString(key);
            BType type = types.size() == 1 ? types.get(0) : BUnionType.create(null, types.toArray(new BType[0]));

            Set<Flag> flags = new HashSet<>();

            if (fieldInfo.required) {
                flags.add(Flag.REQUIRED);
            } else {
                flags.add(Flag.OPTIONAL);
            }

            if (fieldInfo.readonly) {
                flags.add(Flag.READONLY);
            } else if (allReadOnlyNonRestFields) {
                allReadOnlyNonRestFields = false;
            }

            BVarSymbol fieldSymbol = new BVarSymbol(Flags.asMask(flags), fieldName, pkgID, type, recordSymbol,
                                                    symTable.builtinPos, VIRTUAL);
            fields.put(fieldName.value, new BField(fieldName, null, fieldSymbol));
            recordSymbol.scope.define(fieldName, fieldSymbol);
        }

        BRecordType recordType = new BRecordType(recordSymbol);
        recordType.fields = fields;

        if (restFieldTypes.contains(symTable.semanticError)) {
            return symTable.semanticError;
        }

        if (restFieldTypes.isEmpty()) {
            recordType.sealed = true;
            recordType.restFieldType = symTable.noType;
        } else if (restFieldTypes.size() == 1) {
            recordType.restFieldType = restFieldTypes.get(0);
        } else {
            recordType.restFieldType = BUnionType.create(null, restFieldTypes.toArray(new BType[0]));
        }
        recordSymbol.type = recordType;
        recordType.tsymbol = recordSymbol;

        if (expType == symTable.readonlyType || (recordType.sealed && allReadOnlyNonRestFields)) {
            recordType.flags |= Flags.READONLY;
            recordSymbol.flags |= Flags.READONLY;
        }

        BLangRecordTypeNode recordTypeNode = TypeDefBuilderHelper.createRecordTypeNode(recordType, pkgID, symTable,
                                                                                       recordLiteral.pos);
        recordTypeNode.initFunction = TypeDefBuilderHelper.createInitFunctionForRecordType(recordTypeNode, env,
                                                                                           names, symTable);
        TypeDefBuilderHelper.createTypeDefinitionForTSymbol(recordType, recordSymbol, recordTypeNode, env);

        return recordType;
    }

    private BRecordTypeSymbol createRecordTypeSymbol(PackageID pkgID, Location location,
                                                     SymbolOrigin origin, AnalyzerData data) {
        SymbolEnv env = data.env;
        BRecordTypeSymbol recordSymbol =
                Symbols.createRecordSymbol(Flags.ANONYMOUS,
                                           names.fromString(anonymousModelHelper.getNextAnonymousTypeKey(pkgID)),
                                           pkgID, null, env.scope.owner, location, origin);

        BInvokableType bInvokableType = new BInvokableType(new ArrayList<>(), symTable.nilType, null);
        BInvokableSymbol initFuncSymbol = Symbols.createFunctionSymbol(
                Flags.PUBLIC, Names.EMPTY, Names.EMPTY, env.enclPkg.symbol.pkgID, bInvokableType, env.scope.owner,
                false, symTable.builtinPos, VIRTUAL);
        initFuncSymbol.retType = symTable.nilType;
        recordSymbol.initializerFunc = new BAttachedFunction(Names.INIT_FUNCTION_SUFFIX, initFuncSymbol,
                                                             bInvokableType, location);

        recordSymbol.scope = new Scope(recordSymbol);
        recordSymbol.scope.define(
                names.fromString(recordSymbol.name.value + "." + recordSymbol.initializerFunc.funcName.value),
                recordSymbol.initializerFunc.symbol);
        return recordSymbol;
    }

    private String getKeyName(BLangExpression key) {
        return key.getKind() == NodeKind.SIMPLE_VARIABLE_REF ?
                ((BLangSimpleVarRef) key).variableName.value : (String) ((BLangLiteral) key).value;
    }

    private void addToNonRestFieldTypes(Map<String, FieldInfo> nonRestFieldTypes, String keyString,
                                        BType exprType, boolean required, boolean readonly) {
        if (!nonRestFieldTypes.containsKey(keyString)) {
            nonRestFieldTypes.put(keyString, new FieldInfo(new ArrayList<BType>() {{ add(exprType); }}, required,
                                                           readonly));
            return;
        }

        FieldInfo fieldInfo = nonRestFieldTypes.get(keyString);
        List<BType> typeList = fieldInfo.types;

        if (isUniqueType(typeList, exprType)) {
            typeList.add(exprType);
        }

        if (required && !fieldInfo.required) {
            fieldInfo.required = true;
        }
    }

    private boolean isUniqueType(Iterable<BType> typeList, BType type) {
        boolean isRecord = type.tag == TypeTags.RECORD;

        for (BType bType : typeList) {

            if (isRecord) {
                if (type == bType) {
                    return false;
                }
            } else if (types.isSameType(type, bType)) {
                return false;
            }
        }
        return true;
    }

    private BType checkXmlSubTypeLiteralCompatibility(Location location, BXMLSubType mutableXmlSubType,
                                                      BType expType, AnalyzerData data) {
        if (expType == symTable.semanticError) {
            return expType;
        }

        boolean unionExpType = expType.tag == TypeTags.UNION;

        if (expType == mutableXmlSubType) {
            return expType;
        }

        if (!unionExpType && types.isAssignable(mutableXmlSubType, expType)) {
            return mutableXmlSubType;
        }

        BXMLSubType immutableXmlSubType = (BXMLSubType)
                ImmutableTypeCloner.getEffectiveImmutableType(location, types, mutableXmlSubType, data.env, symTable,
                                                              anonymousModelHelper, names);

        if (expType == immutableXmlSubType) {
            return expType;
        }

        if (!unionExpType && types.isAssignable(immutableXmlSubType, expType)) {
            return immutableXmlSubType;
        }

        if (!unionExpType) {
            dlog.error(location, DiagnosticErrorCode.INCOMPATIBLE_TYPES, expType, mutableXmlSubType);
            return symTable.semanticError;
        }

        List<BType> compatibleTypes = new ArrayList<>();
        for (BType memberType : ((BUnionType) expType).getMemberTypes()) {
            if (compatibleTypes.contains(memberType)) {
                continue;
            }

            if (memberType == mutableXmlSubType || memberType == immutableXmlSubType) {
                compatibleTypes.add(memberType);
                continue;
            }

            if (types.isAssignable(mutableXmlSubType, memberType) && !compatibleTypes.contains(mutableXmlSubType)) {
                compatibleTypes.add(mutableXmlSubType);
                continue;
            }

            if (types.isAssignable(immutableXmlSubType, memberType) && !compatibleTypes.contains(immutableXmlSubType)) {
                compatibleTypes.add(immutableXmlSubType);
            }
        }

        if (compatibleTypes.isEmpty()) {
            dlog.error(location, DiagnosticErrorCode.INCOMPATIBLE_TYPES, expType, mutableXmlSubType);
            return symTable.semanticError;
        }

        if (compatibleTypes.size() == 1) {
            return compatibleTypes.get(0);
        }

        dlog.error(location, DiagnosticErrorCode.AMBIGUOUS_TYPES, expType);
        return symTable.semanticError;
    }

    private void markChildrenAsImmutable(BLangXMLElementLiteral bLangXMLElementLiteral, AnalyzerData data) {
        for (BLangExpression modifiedChild : bLangXMLElementLiteral.modifiedChildren) {
            BType childType = modifiedChild.getBType();
            if (Symbols.isFlagOn(childType.flags, Flags.READONLY) ||
                    !types.isSelectivelyImmutableType(childType, data.env.enclPkg.packageID)) {
                continue;
            }
            modifiedChild.setBType(ImmutableTypeCloner.getEffectiveImmutableType(modifiedChild.pos, types, childType,
                    data.env, symTable, anonymousModelHelper, names));

            if (modifiedChild.getKind() == NodeKind.XML_ELEMENT_LITERAL) {
                markChildrenAsImmutable((BLangXMLElementLiteral) modifiedChild, data);
            }
        }
    }

    private void logUndefinedSymbolError(Location pos, String name) {
        if (!missingNodesHelper.isMissingNode(name)) {
            dlog.error(pos, DiagnosticErrorCode.UNDEFINED_SYMBOL, name);
        }
    }

    private void markTypeAsIsolated(BType actualType) {
        actualType.flags |= Flags.ISOLATED;
        actualType.tsymbol.flags |= Flags.ISOLATED;
    }

    private void handleObjectConstrExprForReadOnly(
            BLangObjectConstructorExpression objectCtorExpr, BObjectType actualObjectType, SymbolEnv env,
            boolean logErrors, AnalyzerData data) {

        BLangClassDefinition classDefForConstructor = objectCtorExpr.classNode;
        boolean hasNeverReadOnlyField = false;

        for (BField field : actualObjectType.fields.values()) {
            BType fieldType = field.type;
            if (!types.isInherentlyImmutableType(fieldType) &&
                    !types.isSelectivelyImmutableType(fieldType, false, data.env.enclPkg.packageID)) {
                analyzeObjectConstructor(classDefForConstructor, env, data);
                hasNeverReadOnlyField = true;

                if (!logErrors) {
                    return;
                }

                dlog.error(field.pos,
                           DiagnosticErrorCode.INVALID_FIELD_IN_OBJECT_CONSTUCTOR_EXPR_WITH_READONLY_REFERENCE,
                           fieldType);
            }
        }

        if (hasNeverReadOnlyField) {
            return;
        }

        classDefForConstructor.flagSet.add(Flag.READONLY);
        actualObjectType.flags |= Flags.READONLY;
        actualObjectType.tsymbol.flags |= Flags.READONLY;

        ImmutableTypeCloner.markFieldsAsImmutable(classDefForConstructor, env, actualObjectType, types,
                                                  anonymousModelHelper, symTable, names, objectCtorExpr.pos);

        analyzeObjectConstructor(classDefForConstructor, env, data);
    }

    private void markConstructedObjectIsolatedness(BObjectType actualObjectType) {
        if (actualObjectType.markedIsolatedness) {
            return;
        }
        if (Symbols.isFlagOn(actualObjectType.flags, Flags.READONLY)) {
            markTypeAsIsolated(actualObjectType);
            return;
        }

        for (BField field : actualObjectType.fields.values()) {
            if (!Symbols.isFlagOn(field.symbol.flags, Flags.FINAL) ||
                    !types.isSubTypeOfReadOnlyOrIsolatedObjectUnion(field.type)) {
                return;
            }
        }

        markTypeAsIsolated(actualObjectType);
        actualObjectType.markedIsolatedness = true;
    }

    private void markLeafNode(BLangAccessExpression accessExpression) {
        BLangNode parent = accessExpression.parent;
        if (parent == null) {
            accessExpression.leafNode = true;
            return;
        }

        NodeKind kind = parent.getKind();

        while (kind == NodeKind.GROUP_EXPR) {
            parent = parent.parent;

            if (parent == null) {
                accessExpression.leafNode = true;
                break;
            }

            kind = parent.getKind();
        }

        if (kind != NodeKind.FIELD_BASED_ACCESS_EXPR && kind != NodeKind.INDEX_BASED_ACCESS_EXPR) {
            accessExpression.leafNode = true;
        }
    }

    private static class FieldInfo {
        List<BType> types;
        boolean required;
        boolean readonly;

        private FieldInfo(List<BType> types, boolean required, boolean readonly) {
            this.types = types;
            this.required = required;
            this.readonly = readonly;
        }
    }

    private static class TypeSymbolPair {
        private BVarSymbol fieldSymbol;
        private BType determinedType;

        public TypeSymbolPair(BVarSymbol fieldSymbol, BType determinedType) {
            this.fieldSymbol = fieldSymbol;
            this.determinedType = determinedType;
        }
    }

    private static class RecordUnionDiagnostics {
        // Set of record types which doesn't have the field name declared
        Set<BRecordType> undeclaredInRecords = new LinkedHashSet<>();

        // Set of record types which has the field type that includes nil
        Set<BRecordType> nilableInRecords = new LinkedHashSet<>();

        boolean hasUndeclared() {
            return undeclaredInRecords.size() > 0;
        }

        boolean hasNilable() {
            return nilableInRecords.size() > 0;
        }

        boolean hasNilableAndUndeclared() {
            return nilableInRecords.size() > 0 && undeclaredInRecords.size() > 0;
        }

        String recordsToString(Set<BRecordType> recordTypeSet) {
            StringBuilder recordNames = new StringBuilder();
            int recordSetSize = recordTypeSet.size();
            int index = 0;

            for (BRecordType recordType : recordTypeSet) {
                index++;
                recordNames.append(recordType.tsymbol.getName().getValue());

                if (recordSetSize > 1) {

                    if (index == recordSetSize - 1) {
                        recordNames.append("', and '");
                    } else if (index < recordSetSize) {
                        recordNames.append("', '");
                    }
                }
            }

            return recordNames.toString();
        }
    }

    /**
     * @since 2.0.0
     */
    public static class AnalyzerData {
        public SymbolEnv env;
        boolean isTypeChecked;
        Stack<SymbolEnv> prevEnvs;
        Types.CommonAnalyzerData commonAnalyzerData = new Types.CommonAnalyzerData();
        DiagnosticCode diagCode;
        BType expType;
        BType resultType;
        boolean isResourceAccessPathSegments = false;
    }
}<|MERGE_RESOLUTION|>--- conflicted
+++ resolved
@@ -4142,17 +4142,10 @@
 
         data.resultType = checkObjectCompatibility(actualType, cIExpr, data);
     }
-<<<<<<< HEAD
 
     private BType checkObjectCompatibility(BType actualType, BLangTypeInit cIExpr, AnalyzerData data) {
         actualType = checkObjectType(actualType, cIExpr, data);
 
-=======
-
-    private BType checkObjectCompatibility(BType actualType, BLangTypeInit cIExpr, AnalyzerData data) {
-        actualType = checkObjectType(actualType, cIExpr, data);
-
->>>>>>> 3fa663b4
         if (actualType == symTable.semanticError) {
             return actualType;
         }
@@ -5831,12 +5824,7 @@
     public void visit(BLangRegExpTemplateLiteral regExpTemplateLiteral, AnalyzerData data) {
         // Check expr with insertions to resolve its type.
         List<BLangExpression> interpolationsList =
-<<<<<<< HEAD
                 symResolver.getListOfInterpolations(regExpTemplateLiteral.reDisjunction.sequenceList);
-=======
-                symResolver.getListOfInterpolations(regExpTemplateLiteral.reDisjunction.sequenceList,
-                        new ArrayList<>());
->>>>>>> 3fa663b4
         interpolationsList.forEach(interpolation -> checkExpr(interpolation, data));
         data.resultType = types.checkType(regExpTemplateLiteral, symTable.regExpType, data.expType);
     }
