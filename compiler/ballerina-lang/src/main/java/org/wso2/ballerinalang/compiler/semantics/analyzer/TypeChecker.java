/*
 *  Copyright (c) 2017, WSO2 Inc. (http://www.wso2.org) All Rights Reserved.
 *
 *  WSO2 Inc. licenses this file to you under the Apache License,
 *  Version 2.0 (the "License"); you may not use this file except
 *  in compliance with the License.
 *  You may obtain a copy of the License at
 *
 *    http://www.apache.org/licenses/LICENSE-2.0
 *
 *  Unless required by applicable law or agreed to in writing,
 *  software distributed under the License is distributed on an
 *  "AS IS" BASIS, WITHOUT WARRANTIES OR CONDITIONS OF ANY
 *  KIND, either express or implied.  See the License for the
 *  specific language governing permissions and limitations
 *  under the License.
 */
package org.wso2.ballerinalang.compiler.semantics.analyzer;

import io.ballerina.identifier.Utils;
import io.ballerina.tools.diagnostics.DiagnosticCode;
import io.ballerina.tools.diagnostics.Location;
import org.ballerinalang.model.TreeBuilder;
import org.ballerinalang.model.clauses.OrderKeyNode;
import org.ballerinalang.model.elements.AttachPoint;
import org.ballerinalang.model.elements.Flag;
import org.ballerinalang.model.elements.PackageID;
import org.ballerinalang.model.symbols.InvokableSymbol;
import org.ballerinalang.model.symbols.SymbolKind;
import org.ballerinalang.model.symbols.SymbolOrigin;
import org.ballerinalang.model.tree.ActionNode;
import org.ballerinalang.model.tree.IdentifierNode;
import org.ballerinalang.model.tree.NodeKind;
import org.ballerinalang.model.tree.OperatorKind;
import org.ballerinalang.model.tree.expressions.NamedArgNode;
import org.ballerinalang.model.tree.expressions.RecordLiteralNode;
import org.ballerinalang.model.tree.expressions.XMLNavigationAccess;
import org.ballerinalang.model.types.TupleType;
import org.ballerinalang.model.types.Type;
import org.ballerinalang.model.types.TypeKind;
import org.ballerinalang.util.BLangCompilerConstants;
import org.ballerinalang.util.diagnostic.DiagnosticErrorCode;
import org.ballerinalang.util.diagnostic.DiagnosticWarningCode;
import org.wso2.ballerinalang.compiler.desugar.ASTBuilderUtil;
import org.wso2.ballerinalang.compiler.diagnostic.BLangDiagnosticLog;
import org.wso2.ballerinalang.compiler.parser.BLangAnonymousModelHelper;
import org.wso2.ballerinalang.compiler.parser.BLangMissingNodesHelper;
import org.wso2.ballerinalang.compiler.parser.NodeCloner;
import org.wso2.ballerinalang.compiler.semantics.model.Scope;
import org.wso2.ballerinalang.compiler.semantics.model.SymbolEnv;
import org.wso2.ballerinalang.compiler.semantics.model.SymbolTable;
import org.wso2.ballerinalang.compiler.semantics.model.symbols.BAnnotationSymbol;
import org.wso2.ballerinalang.compiler.semantics.model.symbols.BAttachedFunction;
import org.wso2.ballerinalang.compiler.semantics.model.symbols.BConstantSymbol;
import org.wso2.ballerinalang.compiler.semantics.model.symbols.BInvokableSymbol;
import org.wso2.ballerinalang.compiler.semantics.model.symbols.BInvokableTypeSymbol;
import org.wso2.ballerinalang.compiler.semantics.model.symbols.BLetSymbol;
import org.wso2.ballerinalang.compiler.semantics.model.symbols.BObjectTypeSymbol;
import org.wso2.ballerinalang.compiler.semantics.model.symbols.BOperatorSymbol;
import org.wso2.ballerinalang.compiler.semantics.model.symbols.BPackageSymbol;
import org.wso2.ballerinalang.compiler.semantics.model.symbols.BRecordTypeSymbol;
import org.wso2.ballerinalang.compiler.semantics.model.symbols.BResourceFunction;
import org.wso2.ballerinalang.compiler.semantics.model.symbols.BSymbol;
import org.wso2.ballerinalang.compiler.semantics.model.symbols.BTypeSymbol;
import org.wso2.ballerinalang.compiler.semantics.model.symbols.BVarSymbol;
import org.wso2.ballerinalang.compiler.semantics.model.symbols.BXMLNSSymbol;
import org.wso2.ballerinalang.compiler.semantics.model.symbols.SymTag;
import org.wso2.ballerinalang.compiler.semantics.model.symbols.Symbols;
import org.wso2.ballerinalang.compiler.semantics.model.types.BArrayType;
import org.wso2.ballerinalang.compiler.semantics.model.types.BErrorType;
import org.wso2.ballerinalang.compiler.semantics.model.types.BField;
import org.wso2.ballerinalang.compiler.semantics.model.types.BFiniteType;
import org.wso2.ballerinalang.compiler.semantics.model.types.BFutureType;
import org.wso2.ballerinalang.compiler.semantics.model.types.BIntersectionType;
import org.wso2.ballerinalang.compiler.semantics.model.types.BInvokableType;
import org.wso2.ballerinalang.compiler.semantics.model.types.BMapType;
import org.wso2.ballerinalang.compiler.semantics.model.types.BObjectType;
import org.wso2.ballerinalang.compiler.semantics.model.types.BRecordType;
import org.wso2.ballerinalang.compiler.semantics.model.types.BStreamType;
import org.wso2.ballerinalang.compiler.semantics.model.types.BTableType;
import org.wso2.ballerinalang.compiler.semantics.model.types.BTupleType;
import org.wso2.ballerinalang.compiler.semantics.model.types.BType;
import org.wso2.ballerinalang.compiler.semantics.model.types.BTypeIdSet;
import org.wso2.ballerinalang.compiler.semantics.model.types.BTypedescType;
import org.wso2.ballerinalang.compiler.semantics.model.types.BUnionType;
import org.wso2.ballerinalang.compiler.semantics.model.types.BXMLSubType;
import org.wso2.ballerinalang.compiler.semantics.model.types.BXMLType;
import org.wso2.ballerinalang.compiler.tree.BLangAnnotationAttachment;
import org.wso2.ballerinalang.compiler.tree.BLangClassDefinition;
import org.wso2.ballerinalang.compiler.tree.BLangFunction;
import org.wso2.ballerinalang.compiler.tree.BLangIdentifier;
import org.wso2.ballerinalang.compiler.tree.BLangInvokableNode;
import org.wso2.ballerinalang.compiler.tree.BLangNode;
import org.wso2.ballerinalang.compiler.tree.BLangPackage;
import org.wso2.ballerinalang.compiler.tree.BLangSimpleVariable;
import org.wso2.ballerinalang.compiler.tree.BLangTableKeySpecifier;
import org.wso2.ballerinalang.compiler.tree.BLangVariable;
import org.wso2.ballerinalang.compiler.tree.OCEDynamicEnvironmentData;
import org.wso2.ballerinalang.compiler.tree.SimpleBLangNodeAnalyzer;
import org.wso2.ballerinalang.compiler.tree.clauses.BLangDoClause;
import org.wso2.ballerinalang.compiler.tree.clauses.BLangFromClause;
import org.wso2.ballerinalang.compiler.tree.clauses.BLangInputClause;
import org.wso2.ballerinalang.compiler.tree.clauses.BLangJoinClause;
import org.wso2.ballerinalang.compiler.tree.clauses.BLangLetClause;
import org.wso2.ballerinalang.compiler.tree.clauses.BLangLimitClause;
import org.wso2.ballerinalang.compiler.tree.clauses.BLangOnClause;
import org.wso2.ballerinalang.compiler.tree.clauses.BLangOnConflictClause;
import org.wso2.ballerinalang.compiler.tree.clauses.BLangOnFailClause;
import org.wso2.ballerinalang.compiler.tree.clauses.BLangOrderByClause;
import org.wso2.ballerinalang.compiler.tree.clauses.BLangOrderKey;
import org.wso2.ballerinalang.compiler.tree.clauses.BLangSelectClause;
import org.wso2.ballerinalang.compiler.tree.clauses.BLangWhereClause;
import org.wso2.ballerinalang.compiler.tree.expressions.BLangAccessExpression;
import org.wso2.ballerinalang.compiler.tree.expressions.BLangAnnotAccessExpr;
import org.wso2.ballerinalang.compiler.tree.expressions.BLangArrowFunction;
import org.wso2.ballerinalang.compiler.tree.expressions.BLangBinaryExpr;
import org.wso2.ballerinalang.compiler.tree.expressions.BLangCheckPanickedExpr;
import org.wso2.ballerinalang.compiler.tree.expressions.BLangCheckedExpr;
import org.wso2.ballerinalang.compiler.tree.expressions.BLangCommitExpr;
import org.wso2.ballerinalang.compiler.tree.expressions.BLangConstRef;
import org.wso2.ballerinalang.compiler.tree.expressions.BLangElvisExpr;
import org.wso2.ballerinalang.compiler.tree.expressions.BLangErrorConstructorExpr;
import org.wso2.ballerinalang.compiler.tree.expressions.BLangErrorVarRef;
import org.wso2.ballerinalang.compiler.tree.expressions.BLangExpression;
import org.wso2.ballerinalang.compiler.tree.expressions.BLangFieldBasedAccess;
import org.wso2.ballerinalang.compiler.tree.expressions.BLangGroupExpr;
import org.wso2.ballerinalang.compiler.tree.expressions.BLangIndexBasedAccess;
import org.wso2.ballerinalang.compiler.tree.expressions.BLangInferredTypedescDefaultNode;
import org.wso2.ballerinalang.compiler.tree.expressions.BLangInvocation;
import org.wso2.ballerinalang.compiler.tree.expressions.BLangLambdaFunction;
import org.wso2.ballerinalang.compiler.tree.expressions.BLangLetExpression;
import org.wso2.ballerinalang.compiler.tree.expressions.BLangListConstructorExpr;
import org.wso2.ballerinalang.compiler.tree.expressions.BLangListConstructorExpr.BLangListConstructorSpreadOpExpr;
import org.wso2.ballerinalang.compiler.tree.expressions.BLangLiteral;
import org.wso2.ballerinalang.compiler.tree.expressions.BLangNamedArgsExpression;
import org.wso2.ballerinalang.compiler.tree.expressions.BLangNumericLiteral;
import org.wso2.ballerinalang.compiler.tree.expressions.BLangObjectConstructorExpression;
import org.wso2.ballerinalang.compiler.tree.expressions.BLangQueryAction;
import org.wso2.ballerinalang.compiler.tree.expressions.BLangQueryExpr;
import org.wso2.ballerinalang.compiler.tree.expressions.BLangRawTemplateLiteral;
import org.wso2.ballerinalang.compiler.tree.expressions.BLangRecordLiteral;
import org.wso2.ballerinalang.compiler.tree.expressions.BLangRecordLiteral.BLangRecordKey;
import org.wso2.ballerinalang.compiler.tree.expressions.BLangRecordLiteral.BLangRecordKeyValueField;
import org.wso2.ballerinalang.compiler.tree.expressions.BLangRecordLiteral.BLangRecordVarNameField;
import org.wso2.ballerinalang.compiler.tree.expressions.BLangRecordVarRef;
import org.wso2.ballerinalang.compiler.tree.expressions.BLangRegExpTemplateLiteral;
import org.wso2.ballerinalang.compiler.tree.expressions.BLangRestArgsExpression;
import org.wso2.ballerinalang.compiler.tree.expressions.BLangServiceConstructorExpr;
import org.wso2.ballerinalang.compiler.tree.expressions.BLangSimpleVarRef;
import org.wso2.ballerinalang.compiler.tree.expressions.BLangStringTemplateLiteral;
import org.wso2.ballerinalang.compiler.tree.expressions.BLangTableConstructorExpr;
import org.wso2.ballerinalang.compiler.tree.expressions.BLangTernaryExpr;
import org.wso2.ballerinalang.compiler.tree.expressions.BLangTransactionalExpr;
import org.wso2.ballerinalang.compiler.tree.expressions.BLangTrapExpr;
import org.wso2.ballerinalang.compiler.tree.expressions.BLangTupleVarRef;
import org.wso2.ballerinalang.compiler.tree.expressions.BLangTypeConversionExpr;
import org.wso2.ballerinalang.compiler.tree.expressions.BLangTypeInit;
import org.wso2.ballerinalang.compiler.tree.expressions.BLangTypeTestExpr;
import org.wso2.ballerinalang.compiler.tree.expressions.BLangTypedescExpr;
import org.wso2.ballerinalang.compiler.tree.expressions.BLangUnaryExpr;
import org.wso2.ballerinalang.compiler.tree.expressions.BLangValueExpression;
import org.wso2.ballerinalang.compiler.tree.expressions.BLangVariableReference;
import org.wso2.ballerinalang.compiler.tree.expressions.BLangWaitExpr;
import org.wso2.ballerinalang.compiler.tree.expressions.BLangWaitForAllExpr;
import org.wso2.ballerinalang.compiler.tree.expressions.BLangWorkerFlushExpr;
import org.wso2.ballerinalang.compiler.tree.expressions.BLangWorkerReceive;
import org.wso2.ballerinalang.compiler.tree.expressions.BLangWorkerSyncSendExpr;
import org.wso2.ballerinalang.compiler.tree.expressions.BLangXMLAttribute;
import org.wso2.ballerinalang.compiler.tree.expressions.BLangXMLCommentLiteral;
import org.wso2.ballerinalang.compiler.tree.expressions.BLangXMLElementAccess;
import org.wso2.ballerinalang.compiler.tree.expressions.BLangXMLElementFilter;
import org.wso2.ballerinalang.compiler.tree.expressions.BLangXMLElementLiteral;
import org.wso2.ballerinalang.compiler.tree.expressions.BLangXMLNavigationAccess;
import org.wso2.ballerinalang.compiler.tree.expressions.BLangXMLProcInsLiteral;
import org.wso2.ballerinalang.compiler.tree.expressions.BLangXMLQName;
import org.wso2.ballerinalang.compiler.tree.expressions.BLangXMLQuotedString;
import org.wso2.ballerinalang.compiler.tree.expressions.BLangXMLSequenceLiteral;
import org.wso2.ballerinalang.compiler.tree.expressions.BLangXMLTextLiteral;
import org.wso2.ballerinalang.compiler.tree.statements.BLangDo;
import org.wso2.ballerinalang.compiler.tree.types.BLangLetVariable;
import org.wso2.ballerinalang.compiler.tree.types.BLangRecordTypeNode;
import org.wso2.ballerinalang.compiler.tree.types.BLangType;
import org.wso2.ballerinalang.compiler.tree.types.BLangUserDefinedType;
import org.wso2.ballerinalang.compiler.tree.types.BLangValueType;
import org.wso2.ballerinalang.compiler.util.BArrayState;
import org.wso2.ballerinalang.compiler.util.ClosureVarSymbol;
import org.wso2.ballerinalang.compiler.util.CompilerContext;
import org.wso2.ballerinalang.compiler.util.FieldKind;
import org.wso2.ballerinalang.compiler.util.ImmutableTypeCloner;
import org.wso2.ballerinalang.compiler.util.Name;
import org.wso2.ballerinalang.compiler.util.Names;
import org.wso2.ballerinalang.compiler.util.NumericLiteralSupport;
import org.wso2.ballerinalang.compiler.util.TypeDefBuilderHelper;
import org.wso2.ballerinalang.compiler.util.TypeTags;
import org.wso2.ballerinalang.compiler.util.Unifier;
import org.wso2.ballerinalang.util.Flags;
import org.wso2.ballerinalang.util.Lists;

import java.util.ArrayList;
import java.util.Collections;
import java.util.HashMap;
import java.util.HashSet;
import java.util.Iterator;
import java.util.LinkedHashMap;
import java.util.LinkedHashSet;
import java.util.LinkedList;
import java.util.List;
import java.util.Map;
import java.util.Set;
import java.util.Stack;
import java.util.function.BinaryOperator;
import java.util.function.Function;
import java.util.stream.Collector;
import java.util.stream.Collectors;

import javax.xml.XMLConstants;

import static org.ballerinalang.model.symbols.SymbolOrigin.SOURCE;
import static org.ballerinalang.model.symbols.SymbolOrigin.VIRTUAL;
import static org.ballerinalang.util.diagnostic.DiagnosticErrorCode.INVALID_NUM_INSERTIONS;
import static org.ballerinalang.util.diagnostic.DiagnosticErrorCode.INVALID_NUM_STRINGS;
import static org.wso2.ballerinalang.compiler.tree.BLangInvokableNode.DEFAULT_WORKER_NAME;

/**
 * @since 0.94
 */
public class TypeChecker extends SimpleBLangNodeAnalyzer<TypeChecker.AnalyzerData> {

    private static final CompilerContext.Key<TypeChecker> TYPE_CHECKER_KEY = new CompilerContext.Key<>();
    private static Set<String> listLengthModifierFunctions = new HashSet<>();
    private static Map<String, HashSet<String>> modifierFunctions = new HashMap<>();

    private static final String LIST_LANG_LIB = "lang.array";
    private static final String MAP_LANG_LIB = "lang.map";
    private static final String TABLE_LANG_LIB = "lang.table";
    private static final String VALUE_LANG_LIB = "lang.value";
    private static final String XML_LANG_LIB = "lang.xml";

    private static final String FUNCTION_NAME_PUSH = "push";
    private static final String FUNCTION_NAME_POP = "pop";
    private static final String FUNCTION_NAME_SHIFT = "shift";
    private static final String FUNCTION_NAME_UNSHIFT = "unshift";
    private static final String FUNCTION_NAME_ENSURE_TYPE = "ensureType";

    private final BLangAnonymousModelHelper anonymousModelHelper;
    private final BLangDiagnosticLog dlog;
    private final BLangMissingNodesHelper missingNodesHelper;
    private final Names names;
    private final NodeCloner nodeCloner;
    private final SemanticAnalyzer semanticAnalyzer;
    private final SymbolEnter symbolEnter;
    private final SymbolResolver symResolver;
    private final SymbolTable symTable;
    private final TypeNarrower typeNarrower;
    private final TypeParamAnalyzer typeParamAnalyzer;
    private final Types types;
    private final Unifier unifier;

    static {
        listLengthModifierFunctions.add(FUNCTION_NAME_PUSH);
        listLengthModifierFunctions.add(FUNCTION_NAME_POP);
        listLengthModifierFunctions.add(FUNCTION_NAME_SHIFT);
        listLengthModifierFunctions.add(FUNCTION_NAME_UNSHIFT);

        modifierFunctions.put(LIST_LANG_LIB, new HashSet<String>() {{
            add("remove");
            add("removeAll");
            add("setLength");
            add("reverse");
            add("sort");
            add("pop");
            add("push");
            add("shift");
            add("unshift");
        }});

        modifierFunctions.put(MAP_LANG_LIB, new HashSet<String>() {{
            add("remove");
            add("removeIfHasKey");
            add("removeAll");
        }});

        modifierFunctions.put(TABLE_LANG_LIB, new HashSet<String>() {{
            add("put");
            add("add");
            add("remove");
            add("removeIfHasKey");
            add("removeAll");
        }});

        modifierFunctions.put(VALUE_LANG_LIB, new HashSet<String>() {{
            add("mergeJson");
        }});

        modifierFunctions.put(XML_LANG_LIB, new HashSet<String>() {{
            add("setName");
            add("setChildren");
            add("strip");
        }});
    }

    public static TypeChecker getInstance(CompilerContext context) {
        TypeChecker typeChecker = context.get(TYPE_CHECKER_KEY);
        if (typeChecker == null) {
            typeChecker = new TypeChecker(context);
        }

        return typeChecker;
    }

    public TypeChecker(CompilerContext context) {
        context.put(TYPE_CHECKER_KEY, this);

        this.names = Names.getInstance(context);
        this.symTable = SymbolTable.getInstance(context);
        this.symbolEnter = SymbolEnter.getInstance(context);
        this.symResolver = SymbolResolver.getInstance(context);
        this.nodeCloner = NodeCloner.getInstance(context);
        this.types = Types.getInstance(context);
        this.dlog = BLangDiagnosticLog.getInstance(context);
        this.typeNarrower = TypeNarrower.getInstance(context);
        this.typeParamAnalyzer = TypeParamAnalyzer.getInstance(context);
        this.anonymousModelHelper = BLangAnonymousModelHelper.getInstance(context);
        this.semanticAnalyzer = SemanticAnalyzer.getInstance(context);
        this.missingNodesHelper = BLangMissingNodesHelper.getInstance(context);
        this.unifier = new Unifier();
    }

    private BType checkExpr(BLangExpression expr, SymbolEnv env, AnalyzerData data) {
        return checkExpr(expr, env, symTable.noType, data);
    }

    private BType checkExpr(BLangExpression expr, AnalyzerData data) {
        return checkExpr(expr, data.env, symTable.noType, data);
    }

    private BType checkExpr(BLangExpression expr, SymbolEnv env, BType expType, AnalyzerData data) {
        return checkExpr(expr, env, expType, DiagnosticErrorCode.INCOMPATIBLE_TYPES, data);
    }

    private BType checkExpr(BLangExpression expr, BType expType, AnalyzerData data) {
        return checkExpr(expr, data.env, expType, DiagnosticErrorCode.INCOMPATIBLE_TYPES, data);
    }

    public BType checkExpr(BLangExpression expr, SymbolEnv env) {
        return checkExpr(expr, env, symTable.noType, new Stack<>());
    }

    public BType checkExpr(BLangExpression expr, SymbolEnv env, Stack<SymbolEnv> prevEnvs,
                           Types.CommonAnalyzerData commonAnalyzerData) {
        return checkExpr(expr, env, symTable.noType, prevEnvs, commonAnalyzerData);
    }

    public BType checkExpr(BLangExpression expr, SymbolEnv env, BType expType, Stack<SymbolEnv> prevEnvs) {
        final AnalyzerData data = new AnalyzerData();
        data.env = env;
        data.prevEnvs = prevEnvs;
        data.commonAnalyzerData.queryFinalClauses = new Stack<>();
        data.commonAnalyzerData.queryEnvs = new Stack<>();
        return checkExpr(expr, env, expType, DiagnosticErrorCode.INCOMPATIBLE_TYPES, data);
    }

    public BType checkExpr(BLangExpression expr, SymbolEnv env, BType expType, Stack<SymbolEnv> prevEnvs,
                           Types.CommonAnalyzerData commonAnalyzerData) {
        final AnalyzerData data = new AnalyzerData();
        data.env = env;
        data.prevEnvs = prevEnvs;
        data.commonAnalyzerData = commonAnalyzerData;
        return checkExpr(expr, env, expType, DiagnosticErrorCode.INCOMPATIBLE_TYPES, data);
    }

    @Override
    public void analyzeNode(BLangNode node, AnalyzerData data) {
        // Ignore
    }

    @Override
    public void visit(BLangPackage node, AnalyzerData data) {
    }

    public BType checkExpr(BLangExpression expr, SymbolEnv env, BType expType, DiagnosticCode diagCode,
                           AnalyzerData data) {
        if (expr.typeChecked) {
            return expr.getBType();
        }

//        if (expType.tag == TypeTags.INTERSECTION) {
//            expType = ((BIntersectionType) expType).effectiveType;
//        }

        SymbolEnv prevEnv = data.env;
        BType preExpType = data.expType;
        DiagnosticCode preDiagCode = data.diagCode;
        data.env = env;
        data.diagCode = diagCode;
        data.expType = expType;
        data.isTypeChecked = true;

        expr.expectedType = expType;

        expr.accept(this, data);
//
//        BType resultRefType = Types.getReferredType(data.resultType);
//        if (resultRefType.tag == TypeTags.INTERSECTION) {
//            data.resultType = ((BIntersectionType) resultRefType).effectiveType;
//        }

        expr.setTypeCheckedType(data.resultType);
        expr.typeChecked = data.isTypeChecked;
        data.env = prevEnv;
        data.expType = preExpType;
        data.diagCode = preDiagCode;

        validateAndSetExprExpectedType(expr, data);

        return data.resultType;
    }

    private void analyzeObjectConstructor(BLangNode node, SymbolEnv env, AnalyzerData data) {
        if (!data.commonAnalyzerData.nonErrorLoggingCheck) {
            semanticAnalyzer.analyzeNode(node, env, data.commonAnalyzerData);
        }
    }

    private void validateAndSetExprExpectedType(BLangExpression expr, AnalyzerData data) {
        if (data.resultType.tag == TypeTags.SEMANTIC_ERROR) {
            return;
        }

        // If the expected type is a map, but a record type is inferred due to the presence of `readonly` fields in
        // the mapping constructor expression, we don't override the expected type.
        if (expr.getKind() == NodeKind.RECORD_LITERAL_EXPR && expr.expectedType != null &&
                Types.getReferredType(expr.expectedType).tag == TypeTags.MAP
                && Types.getReferredType(expr.getBType()).tag == TypeTags.RECORD) {
            return;
        }

        expr.expectedType = data.resultType;
    }


    // Expressions

    public void visit(BLangLiteral literalExpr, AnalyzerData data) {

        BType literalType = setLiteralValueAndGetType(literalExpr, data.expType, data);
        if (literalType == symTable.semanticError) {
            data.resultType = symTable.semanticError;
            return;
        }
        if (literalExpr.isFiniteContext) {
            return;
        }
        data.resultType = types.checkType(literalExpr, literalType, data.expType);
    }

    @Override
    public void visit(BLangXMLElementAccess xmlElementAccess, AnalyzerData data) {
        // check for undeclared namespaces.
        checkXMLNamespacePrefixes(xmlElementAccess.filters, data);
        checkExpr(xmlElementAccess.expr, symTable.xmlType, data);
        data.resultType = types.checkType(xmlElementAccess, symTable.xmlElementSeqType, data.expType);
    }

    @Override
    public void visit(BLangXMLNavigationAccess xmlNavigation, AnalyzerData data) {
        checkXMLNamespacePrefixes(xmlNavigation.filters, data);
        if (xmlNavigation.childIndex != null) {
            checkExpr(xmlNavigation.childIndex, symTable.intType, data);
        }
        BType exprType = checkExpr(xmlNavigation.expr, symTable.xmlType, data);

        if (Types.getReferredType(exprType).tag == TypeTags.UNION) {
            dlog.error(xmlNavigation.pos, DiagnosticErrorCode.TYPE_DOES_NOT_SUPPORT_XML_NAVIGATION_ACCESS,
                       xmlNavigation.expr.getBType());
        }

        BType actualType = xmlNavigation.navAccessType == XMLNavigationAccess.NavAccessType.CHILDREN
                ? symTable.xmlType : symTable.xmlElementSeqType;

        types.checkType(xmlNavigation, actualType, data.expType);
        if (xmlNavigation.navAccessType == XMLNavigationAccess.NavAccessType.CHILDREN) {
            data.resultType = symTable.xmlType;
        } else {
            data.resultType = symTable.xmlElementSeqType;
        }
    }

    private void checkXMLNamespacePrefixes(List<BLangXMLElementFilter> filters, AnalyzerData data) {
        for (BLangXMLElementFilter filter : filters) {
            if (!filter.namespace.isEmpty()) {
                Name nsName = names.fromString(filter.namespace);
                BSymbol nsSymbol = symResolver.lookupSymbolInPrefixSpace(data.env, nsName);
                filter.namespaceSymbol = nsSymbol;
                if (nsSymbol.getKind() != SymbolKind.XMLNS) {
                    dlog.error(filter.nsPos, DiagnosticErrorCode.CANNOT_FIND_XML_NAMESPACE, nsName);
                }
            }
        }
    }

    private int getPreferredMemberTypeTag(BFiniteType finiteType) {
        for (BLangExpression valueExpr : finiteType.getValueSpace()) {
            int typeTag = Types.getReferredType(valueExpr.getBType()).tag;
            if (typeTag > TypeTags.DECIMAL) {
                continue;
            }
            for (int i = TypeTags.INT; i <= TypeTags.DECIMAL; i++) {
                if (typeTag == i) {
                    return i;
                }
            }
        }
        return TypeTags.NONE;
    }

    private BType getFiniteTypeMatchWithIntType(BLangLiteral literalExpr, BFiniteType finiteType, AnalyzerData data) {
        if (literalAssignableToFiniteType(literalExpr, finiteType, TypeTags.INT)) {
            setLiteralValueForFiniteType(literalExpr, symTable.intType, data);
            return symTable.intType;
        } else if (literalAssignableToFiniteType(literalExpr, finiteType, TypeTags.BYTE)) {
            setLiteralValueForFiniteType(literalExpr, symTable.byteType, data);
            return symTable.byteType;

        } else {
            for (int tag = TypeTags.SIGNED32_INT; tag <= TypeTags.UNSIGNED8_INT; tag++) {
                if (literalAssignableToFiniteType(literalExpr, finiteType, tag)) {
                    setLiteralValueForFiniteType(literalExpr, symTable.getTypeFromTag(tag), data);
                    return symTable.getTypeFromTag(tag);
                }
            }
        }
        return symTable.noType;
    }

    private BType getFiniteTypeMatchWithIntLiteral(BLangLiteral literalExpr, BFiniteType finiteType,
                                                   Object literalValue, AnalyzerData data) {
        BType intLiteralType = getFiniteTypeMatchWithIntType(literalExpr, finiteType, data);
        if (intLiteralType != symTable.noType) {
            return intLiteralType;
        }
        int typeTag = getPreferredMemberTypeTag(finiteType);
        if (typeTag == TypeTags.NONE) {
            return symTable.intType;
        }
        if (literalAssignableToFiniteType(literalExpr, finiteType, typeTag)) {
            BType type = symTable.getTypeFromTag(typeTag);
            setLiteralValueForFiniteType(literalExpr, type, data);
            literalExpr.value = String.valueOf(literalValue);
            return type;
        }
        // Handle out of range ints
        if (literalValue instanceof Double) {
            return symTable.floatType;
        }
        if (literalValue instanceof String) {
            return symTable.decimalType;
        }
        return symTable.intType;
    }

    private BType silentIntTypeCheck(BLangLiteral literalExpr, Object literalValue, BType expType,
                                       AnalyzerData data) {
        boolean prevNonErrorLoggingCheck = data.commonAnalyzerData.nonErrorLoggingCheck;
        data.commonAnalyzerData.nonErrorLoggingCheck = true;
        int prevErrorCount = this.dlog.errorCount();
        this.dlog.resetErrorCount();
        this.dlog.mute();

        BType exprCompatibleType = getIntegerLiteralType(nodeCloner.cloneNode(literalExpr), literalValue, expType,
                data);
        data.commonAnalyzerData.nonErrorLoggingCheck = prevNonErrorLoggingCheck;
        this.dlog.setErrorCount(prevErrorCount);

        if (!prevNonErrorLoggingCheck) {
            this.dlog.unmute();
        }
        return exprCompatibleType;
    }

    private BType silentCompatibleLiteralTypeCheck(BFiniteType finiteType, BLangLiteral literalExpr,
                                                      Object literalValue, AnalyzerData data) {
        BType resIntType = symTable.semanticError;
        for (BLangExpression valueExpr : finiteType.getValueSpace()) {
            resIntType = silentIntTypeCheck(literalExpr, literalValue, valueExpr.getBType(), data);
            if (resIntType != symTable.semanticError) {
                return resIntType;
            }
        }
        return resIntType;
    }

    private BType checkIfOutOfRangeAndReturnType(BFiniteType finiteType, BLangLiteral literalExpr, Object literalValue,
                                               AnalyzerData data) {
        BType compatibleType = silentCompatibleLiteralTypeCheck(finiteType, literalExpr, literalValue, data);
        if (compatibleType == symTable.semanticError) {
            dlog.error(literalExpr.pos, DiagnosticErrorCode.OUT_OF_RANGE, literalExpr.originalValue,
                    literalExpr.getBType());
        }
        return compatibleType;
    }

    private BType getIntegerLiteralType(BLangLiteral literalExpr, Object literalValue, BType expType,
                                        AnalyzerData data) {
        BType expectedType = Types.getReferredType(expType);
        if (expectedType.tag == TypeTags.BYTE || TypeTags.isIntegerTypeTag(expectedType.tag)) {
            BType resultType = getIntLiteralType(expType, literalValue, data);
            if (resultType == symTable.semanticError) {
                dlog.error(literalExpr.pos, DiagnosticErrorCode.OUT_OF_RANGE, literalExpr.originalValue, expType);
            }
            return resultType;
        } else if (expectedType.tag == TypeTags.FLOAT) {
            // The literalValue will be a string if it was not within the bounds of what is supported by Java Long
            // or Double when it was parsed in BLangNodeBuilder
            if (literalValue instanceof String) {
                dlog.error(literalExpr.pos, DiagnosticErrorCode.OUT_OF_RANGE, literalExpr.originalValue,
                        expectedType);
                return symTable.semanticError;
            }
            if (literalValue instanceof Double) {
                literalExpr.value = ((Double) literalValue).doubleValue();
            } else {
                literalExpr.value = ((Long) literalValue).doubleValue();
            }
            return symTable.floatType;
        } else if (expectedType.tag == TypeTags.DECIMAL) {
            literalExpr.value = String.valueOf(literalValue);
            return symTable.decimalType;
        } else if (expectedType.tag == TypeTags.FINITE) {
            BFiniteType finiteType = (BFiniteType) expectedType;
            BType compatibleType = checkIfOutOfRangeAndReturnType(finiteType, literalExpr, literalValue, data);
            if (compatibleType == symTable.semanticError) {
                return compatibleType;
            } else {
                return getFiniteTypeMatchWithIntLiteral(literalExpr, finiteType, literalValue, data);
            }
        } else if (expectedType.tag == TypeTags.UNION) {
            BUnionType expectedUnionType = (BUnionType) expectedType;
            List<BType> memberTypes = types.getAllTypes(expectedUnionType, true);
            for (BType memType : memberTypes) {
                int tag = memType.tag;
                if (TypeTags.isIntegerTypeTag(tag) || tag == TypeTags.BYTE) {
                    BType intLiteralType = getIntLiteralType(memType, literalValue, data);
                    if (intLiteralType == memType) {
                        return intLiteralType;
                    }
                } else if (tag == TypeTags.JSON || tag == TypeTags.ANYDATA || tag == TypeTags.ANY) {
                    if (literalValue instanceof Double) {
                        return symTable.floatType;
                    }
                    if (literalValue instanceof String) {
                        return symTable.decimalType;
                    }
                    return symTable.intType;
                }
            }

            BType finiteType = getFiniteTypeWithValuesOfSingleType(expectedUnionType, symTable.intType);
            if (finiteType != symTable.semanticError) {
                BType setType = setLiteralValueAndGetType(literalExpr, finiteType, data);
                if (literalExpr.isFiniteContext) {
                    // i.e., a match was found for a finite type
                    return setType;
                }
            }
            BType finiteTypeMatchingByte = getFiniteTypeWithValuesOfSingleType(expectedUnionType, symTable.byteType);
            if (finiteTypeMatchingByte != symTable.semanticError) {
                finiteType = finiteTypeMatchingByte;
                BType setType = setLiteralValueAndGetType(literalExpr, finiteType, data);
                if (literalExpr.isFiniteContext) {
                    // i.e., a match was found for a finite type
                    return setType;
                }
            }
            return getTypeMatchingFloatOrDecimal(finiteType, memberTypes, literalExpr, expectedUnionType, data);
        }
        if (!(literalValue instanceof Long)) {
            dlog.error(literalExpr.pos, DiagnosticErrorCode.OUT_OF_RANGE, literalExpr.originalValue,
                    literalExpr.getBType());
            return symTable.semanticError;
        }
        return symTable.intType;
    }

    private BType getTypeOfLiteralWithFloatDiscriminator(BLangLiteral literalExpr, Object literalValue,
                                                         BType expType, AnalyzerData data) {
        String numericLiteral = NumericLiteralSupport.stripDiscriminator(String.valueOf(literalValue));
        if (!types.validateFloatLiteral(literalExpr.pos, numericLiteral)) {
            return symTable.semanticError;
        }
        literalExpr.value = Double.parseDouble(numericLiteral);
        BType referredType = Types.getReferredType(expType);
        if (referredType.tag == TypeTags.FINITE) {
            BFiniteType finiteType = (BFiniteType) referredType;
            if (literalAssignableToFiniteType(literalExpr, finiteType, TypeTags.FLOAT)) {
                setLiteralValueForFiniteType(literalExpr, symTable.floatType, data);
                return symTable.floatType;
            }
        } else if (referredType.tag == TypeTags.UNION) {
            BUnionType unionType = (BUnionType) referredType;
            BType unionMember = getAndSetAssignableUnionMember(literalExpr, unionType, symTable.floatType, data);
            if (unionMember != symTable.noType) {
                return unionMember;
            }
        }
        return symTable.floatType;
    }

    private BType getTypeOfLiteralWithDecimalDiscriminator(BLangLiteral literalExpr, Object literalValue,
                                                           BType expType, AnalyzerData data) {
        literalExpr.value = NumericLiteralSupport.stripDiscriminator(String.valueOf(literalValue));
        if (!types.isValidDecimalNumber(literalExpr.pos, literalExpr.value.toString())) {
            return symTable.semanticError;
        }
        BType referredType = Types.getReferredType(expType);
        if (referredType.tag == TypeTags.FINITE) {
            BFiniteType finiteType = (BFiniteType) referredType;
            if (literalAssignableToFiniteType(literalExpr, finiteType, TypeTags.DECIMAL)) {
                setLiteralValueForFiniteType(literalExpr, symTable.decimalType, data);
                return symTable.decimalType;
            }
        } else if (referredType.tag == TypeTags.UNION) {
            BUnionType unionType = (BUnionType) expType;
            BType unionMember = getAndSetAssignableUnionMember(literalExpr, unionType, symTable.decimalType, data);
            if (unionMember != symTable.noType) {
                return unionMember;
            }
        }
        return symTable.decimalType;
    }

    private BType getTypeOfDecimalFloatingPointLiteral(BLangLiteral literalExpr, Object literalValue, BType expType,
                                                       AnalyzerData data) {
        BType expectedType = Types.getReferredType(expType);
        String numericLiteral = String.valueOf(literalValue);
        if (expectedType.tag == TypeTags.DECIMAL) {
            if (types.isValidDecimalNumber(literalExpr.pos, literalExpr.value.toString())) {
                return symTable.decimalType;
            }
            return symTable.semanticError;
        } else if (expectedType.tag == TypeTags.FLOAT) {
            if (!types.validateFloatLiteral(literalExpr.pos, numericLiteral)) {
                data.resultType = symTable.semanticError;
                return symTable.semanticError;
            }
            return symTable.floatType;
        } else if (expectedType.tag == TypeTags.FINITE) {
            BFiniteType finiteType = (BFiniteType) expectedType;
            for (int tag = TypeTags.FLOAT; tag <= TypeTags.DECIMAL; tag++) {
                if (literalAssignableToFiniteType(literalExpr, finiteType, tag)) {
                    BType valueType = setLiteralValueAndGetType(literalExpr,  symTable.getTypeFromTag(tag), data);
                    setLiteralValueForFiniteType(literalExpr, valueType, data);
                    return valueType;
                }
            }
        } else if (expectedType.tag == TypeTags.UNION) {
            BUnionType unionType = (BUnionType) expectedType;
            for (int tag = TypeTags.FLOAT; tag <= TypeTags.DECIMAL; tag++) {
                BType unionMember =
                        getAndSetAssignableUnionMember(literalExpr, unionType, symTable.getTypeFromTag(tag), data);
                if (unionMember == symTable.floatType && !types.validateFloatLiteral(literalExpr.pos, numericLiteral)) {
                    return symTable.semanticError;
                } else if (unionMember != symTable.noType) {
                    return unionMember;
                }
            }
        }
        return types.validateFloatLiteral(literalExpr.pos, numericLiteral)
                ? symTable.floatType : symTable.semanticError;
    }

    private BType getTypeOfHexFloatingPointLiteral(BLangLiteral literalExpr, Object literalValue, BType expType,
                                                   AnalyzerData data) {
        String numericLiteral = String.valueOf(literalValue);
        if (!types.validateFloatLiteral(literalExpr.pos, numericLiteral)) {
            return symTable.semanticError;
        }
        literalExpr.value = Double.parseDouble(numericLiteral);
        BType referredType = Types.getReferredType(expType);
        if (referredType.tag == TypeTags.FINITE) {
            BFiniteType finiteType = (BFiniteType) referredType;
            if (literalAssignableToFiniteType(literalExpr, finiteType, TypeTags.FLOAT)) {
                setLiteralValueForFiniteType(literalExpr, symTable.floatType, data);
                return symTable.floatType;
            }
        } else if (referredType.tag == TypeTags.UNION) {
            BUnionType unionType = (BUnionType) referredType;
            BType unionMember = getAndSetAssignableUnionMember(literalExpr, unionType, symTable.floatType, data);
            if (unionMember != symTable.noType) {
                return unionMember;
            }
        }
        return symTable.floatType;
    }

    public BType setLiteralValueAndGetType(BLangLiteral literalExpr, BType expType, AnalyzerData data) {
        literalExpr.isFiniteContext = false;
        Object literalValue = literalExpr.value;
        BType expectedType = Types.getReferredType(expType);

        if (literalExpr.getKind() == NodeKind.NUMERIC_LITERAL) {
            NodeKind kind = ((BLangNumericLiteral) literalExpr).kind;
            if (kind == NodeKind.INTEGER_LITERAL) {
                return getIntegerLiteralType(literalExpr, literalValue, expectedType, data);
            } else if (kind == NodeKind.DECIMAL_FLOATING_POINT_LITERAL) {
                if (NumericLiteralSupport.isFloatDiscriminated(literalExpr.originalValue)) {
                    return getTypeOfLiteralWithFloatDiscriminator(literalExpr, literalValue, expectedType, data);
                } else if (NumericLiteralSupport.isDecimalDiscriminated(literalExpr.originalValue)) {
                    return getTypeOfLiteralWithDecimalDiscriminator(literalExpr, literalValue, expectedType, data);
                } else {
                    return getTypeOfDecimalFloatingPointLiteral(literalExpr, literalValue, expectedType, data);
                }
            } else {
                return getTypeOfHexFloatingPointLiteral(literalExpr, literalValue, expectedType, data);
            }
        }

        // Get the type matching to the tag from the symbol table.
        BType literalType = symTable.getTypeFromTag(Types.getReferredType(literalExpr.getBType()).tag);
        if (literalType.tag == TypeTags.STRING && types.isCharLiteralValue((String) literalValue)) {
            if (expectedType.tag == TypeTags.CHAR_STRING) {
                return symTable.charStringType;
            }
            if (expectedType.tag == TypeTags.UNION) {
                Set<BType> memberTypes = new HashSet<>(types.getAllTypes(expectedType, true));
                for (BType memType : memberTypes) {
                    memType = Types.getReferredType(memType);
                    if (TypeTags.isStringTypeTag(memType.tag)) {
                        return setLiteralValueAndGetType(literalExpr, memType, data);
                    } else if (memType.tag == TypeTags.JSON || memType.tag == TypeTags.ANYDATA ||
                            memType.tag == TypeTags.ANY) {
                        return setLiteralValueAndGetType(literalExpr, symTable.charStringType, data);
                    } else if (memType.tag == TypeTags.FINITE && types.isAssignableToFiniteType(memType,
                            literalExpr)) {
                        setLiteralValueForFiniteType(literalExpr, symTable.charStringType, data);
                        return literalType;
                    }
                }
            }
            boolean foundMember = types.isAssignableToFiniteType(expectedType, literalExpr);
            if (foundMember) {
                setLiteralValueForFiniteType(literalExpr, literalType, data);
                return literalType;
            }
        } else {
            if (expectedType.tag == TypeTags.FINITE) {
                boolean foundMember = types.isAssignableToFiniteType(expectedType, literalExpr);
                if (foundMember) {
                    setLiteralValueForFiniteType(literalExpr, literalType, data);
                    return literalType;
                }
            } else if (expectedType.tag == TypeTags.UNION) {
                BUnionType unionType = (BUnionType) expectedType;
                boolean foundMember = types.getAllTypes(unionType, true)
                        .stream()
                        .anyMatch(memberType -> types.isAssignableToFiniteType(memberType, literalExpr));
                if (foundMember) {
                    setLiteralValueForFiniteType(literalExpr, literalType, data);
                    return literalType;
                }
            }
        }

        if (Types.getReferredType(literalExpr.getBType()).tag == TypeTags.BYTE_ARRAY) {
            // check whether this is a byte array
            byte[] byteArray = types.convertToByteArray((String) literalExpr.value);
            literalType = new BArrayType(symTable.byteType, null, byteArray.length,
                    BArrayState.CLOSED);
            if (Symbols.isFlagOn(expectedType.flags, Flags.READONLY)) {
                literalType = ImmutableTypeCloner.getEffectiveImmutableType(literalExpr.pos, types,
                        literalType, data.env, symTable, anonymousModelHelper, names);
            }

            if (expectedType.tag == TypeTags.ARRAY) {
                BArrayType arrayType = (BArrayType) expectedType;
                if (arrayType.state == BArrayState.INFERRED) {
                    arrayType.size = byteArray.length;
                    arrayType.state = BArrayState.CLOSED;
                }
            }
        }

        return literalType;
    }

    private BType getTypeMatchingFloatOrDecimal(BType finiteType, List<BType> memberTypes, BLangLiteral literalExpr,
                                                BUnionType expType, AnalyzerData data) {
        for (int tag = TypeTags.FLOAT; tag <= TypeTags.DECIMAL; tag++) {
            if (finiteType == symTable.semanticError) {
                BType type = symTable.getTypeFromTag(tag);
                for (BType memType : memberTypes) {
                    if (Types.getReferredType(memType).tag == tag) {
                        return setLiteralValueAndGetType(literalExpr, type, data);
                    }
                }

                finiteType = getFiniteTypeWithValuesOfSingleType((BUnionType) expType, type);
                if (finiteType != symTable.semanticError) {
                    BType setType = setLiteralValueAndGetType(literalExpr, finiteType, data);
                    if (literalExpr.isFiniteContext) {
                        // i.e., a match was found for a finite type
                        return setType;
                    }
                }
            }
        }
        return symTable.intType;
    }

    private BType getAndSetAssignableUnionMember(BLangLiteral literalExpr, BUnionType expType, BType desiredType,
                                                 AnalyzerData data) {
        List<BType> members = types.getAllTypes(expType, true);
        Set<BType> memberTypes = new HashSet<>();
        members.forEach(member -> memberTypes.addAll(members));
        if (memberTypes.stream()
                .anyMatch(memType -> {
                    int memTypeTag = Types.getReferredType(memType).tag;
                    return memTypeTag == desiredType.tag
                        || memTypeTag == TypeTags.JSON
                        || memTypeTag == TypeTags.ANYDATA
                        || memTypeTag == TypeTags.ANY;})) {
            return desiredType;
        }

        BType finiteType = getFiniteTypeWithValuesOfSingleType(expType, desiredType);
        if (finiteType != symTable.semanticError) {
            BType setType = setLiteralValueAndGetType(literalExpr, finiteType, data);
            if (literalExpr.isFiniteContext) {
                // i.e., a match was found for a finite type
                return setType;
            }
        }
        return symTable.noType;
    }

    private boolean literalAssignableToFiniteType(BLangLiteral literalExpr, BFiniteType finiteType,
                                                  int targetMemberTypeTag) {
        for (BLangExpression valueExpr : finiteType.getValueSpace()) {
            if (Types.getReferredType(valueExpr.getBType()).tag == targetMemberTypeTag &&
                    types.checkLiteralAssignabilityBasedOnType((BLangLiteral) valueExpr, literalExpr)) {
                return true;
            }
        }
        return false;
    }

    private void setLiteralValueForFiniteType(BLangLiteral literalExpr, BType type, AnalyzerData data) {
        types.setImplicitCastExpr(literalExpr, type, data.expType);
        data.resultType = type;
        literalExpr.isFiniteContext = true;
    }

    private BType getFiniteTypeWithValuesOfSingleType(BUnionType unionType, BType matchType) {
        List<BFiniteType> finiteTypeMembers = types.getAllTypes(unionType, true).stream()
                .filter(memType -> Types.getReferredType(memType).tag == TypeTags.FINITE)
                .map(memFiniteType -> (BFiniteType) memFiniteType)
                .collect(Collectors.toList());

        if (finiteTypeMembers.isEmpty()) {
            return symTable.semanticError;
        }

        int tag = Types.getReferredType(matchType).tag;
        Set<BLangExpression> matchedValueSpace = new LinkedHashSet<>();

        for (BFiniteType finiteType : finiteTypeMembers) {
            Set<BLangExpression> set = new HashSet<>();
            for (BLangExpression expression : finiteType.getValueSpace()) {
                if (Types.getReferredType(expression.getBType()).tag == tag) {
                    set.add(expression);
                }
            }
            matchedValueSpace.addAll(set);
        }

        if (matchedValueSpace.isEmpty()) {
            return symTable.semanticError;
        }

        return new BFiniteType(null, matchedValueSpace);
    }

    private BType getIntLiteralType(BType expType, Object literalValue, AnalyzerData data) {
        // The literalValue will be a string if it is not within the bounds of what is supported by Java Long,
        // indicating that it is an overflown Ballerina int
        if (!(literalValue instanceof Long)) {
            data.resultType = symTable.semanticError;
            return symTable.semanticError;
        }
        switch (Types.getReferredType(expType).tag) {
            case TypeTags.INT:
                return symTable.intType;
            case TypeTags.BYTE:
                if (types.isByteLiteralValue((Long) literalValue)) {
                    return symTable.byteType;
                }
                break;
            case TypeTags.SIGNED32_INT:
                if (types.isSigned32LiteralValue((Long) literalValue)) {
                    return symTable.signed32IntType;
                }
                break;
            case TypeTags.SIGNED16_INT:
                if (types.isSigned16LiteralValue((Long) literalValue)) {
                    return symTable.signed16IntType;
                }
                break;
            case TypeTags.SIGNED8_INT:
                if (types.isSigned8LiteralValue((Long) literalValue)) {
                    return symTable.signed8IntType;
                }
                break;
            case TypeTags.UNSIGNED32_INT:
                if (types.isUnsigned32LiteralValue((Long) literalValue)) {
                    return symTable.unsigned32IntType;
                }
                break;
            case TypeTags.UNSIGNED16_INT:
                if (types.isUnsigned16LiteralValue((Long) literalValue)) {
                    return symTable.unsigned16IntType;
                }
                break;
            case TypeTags.UNSIGNED8_INT:
                if (types.isUnsigned8LiteralValue((Long) literalValue)) {
                    return symTable.unsigned8IntType;
                }
                break;
            default:
        }
        return symTable.intType;
    }

    @Override
    public void visit(BLangListConstructorExpr listConstructor, AnalyzerData data) {
        BType expType = data.expType;
        BType referredExpType = Types.getReferredType(expType);
        if (referredExpType.tag == TypeTags.NONE || referredExpType.tag == TypeTags.READONLY) {
            BType inferredType = getInferredTupleType(listConstructor, expType, data);
            data.resultType = inferredType == symTable.semanticError ?
                    symTable.semanticError : types.checkType(listConstructor, inferredType, expType);
            return;
        }

        data.resultType = checkListConstructorCompatibility(expType, listConstructor, data);
    }

    @Override
    public void visit(BLangTableConstructorExpr tableConstructorExpr, AnalyzerData data) {
        BType expType = data.expType;
        BType applicableExpType = Types.getReferredType(expType);
        if (applicableExpType.tag == TypeTags.NONE || applicableExpType.tag == TypeTags.ANY || 
                applicableExpType.tag == TypeTags.ANYDATA) {
            InferredTupleDetails inferredTupleDetails =
                    checkExprList(new ArrayList<>(tableConstructorExpr.recordLiteralList), data);

            // inferredTupleDetails cannot have restMemberTypes as it does not support spread operator yet.
            List<BType> memTypes = inferredTupleDetails.fixedMemberTypes;
            for (BType memType : memTypes) {
                if (memType == symTable.semanticError) {
                    data.resultType = symTable.semanticError;
                    return;
                }
            }

            // If we don't have a contextually applicable type and don't have members in the table constructor expr,
            // we cannot derive the table type
            if (applicableExpType.tag == TypeTags.NONE && tableConstructorExpr.recordLiteralList.size() == 0) {
                dlog.error(tableConstructorExpr.pos, DiagnosticErrorCode.CANNOT_INFER_MEMBER_TYPE_FOR_TABLE);
                data.resultType = symTable.semanticError;
                return;
            }

            // if the contextually expected type is `any` and the key specifier is defined,
            // then we cannot derive a table type
            if (applicableExpType.tag == TypeTags.ANY && tableConstructorExpr.tableKeySpecifier != null) {
                dlog.error(tableConstructorExpr.tableKeySpecifier.pos,
                        DiagnosticErrorCode.KEY_SPECIFIER_NOT_ALLOWED_FOR_TARGET_ANY);
                data.resultType = symTable.semanticError;
                return;
            }

            BType inherentMemberType;
            if (tableConstructorExpr.tableKeySpecifier == null && applicableExpType.tag != TypeTags.NONE) {
                inherentMemberType = getMappingConstructorCompatibleNonUnionType(expType, data);
            } else {
                inherentMemberType = inferTableMemberType(memTypes, tableConstructorExpr, data);
                for (BLangRecordLiteral recordLiteral : tableConstructorExpr.recordLiteralList) {
                    recordLiteral.setBType(inherentMemberType);
                }
            }
            BTableType tableType = new BTableType(TypeTags.TABLE, inherentMemberType, null);
            if (!validateTableConstructorExpr(tableConstructorExpr, tableType, data)) {
                data.resultType = symTable.semanticError;
                return;
            }
            if (checkKeySpecifier(tableConstructorExpr, tableType, data)) {
                return;
            }
            data.resultType = tableType;
            return;
        }

        if (applicableExpType.tag == TypeTags.TABLE) {
            List<BType> memTypes = new ArrayList<>();
            for (BLangRecordLiteral recordLiteral : tableConstructorExpr.recordLiteralList) {
                BLangRecordLiteral clonedExpr = recordLiteral;
                if (data.commonAnalyzerData.nonErrorLoggingCheck) {
                    clonedExpr.cloneAttempt++;
                    clonedExpr = nodeCloner.cloneNode(recordLiteral);
                }
                BType recordType = checkExpr(clonedExpr, ((BTableType) applicableExpType).constraint, data);
                if (recordType == symTable.semanticError) {
                    data.resultType = symTable.semanticError;
                    return;
                }
                memTypes.add(recordType);
            }

            if (!(validateKeySpecifierInTableConstructor((BTableType) applicableExpType,
                    tableConstructorExpr.recordLiteralList, data) &&
                    validateTableConstructorExpr(tableConstructorExpr, (BTableType) applicableExpType, data))) {
                data.resultType = symTable.semanticError;
                return;
            }

            BTableType expectedTableType = (BTableType) applicableExpType;
            if (expectedTableType.constraint.tag == TypeTags.MAP && expectedTableType.isTypeInlineDefined) {
                if (validateMapConstraintTable(applicableExpType)) {
                    data.resultType = symTable.semanticError;
                    return;
                }
                data.resultType = expType;
                return;
            }

            BTableType tableType = new BTableType(TypeTags.TABLE, inferTableMemberType(memTypes, applicableExpType),
                                                  null);

            if (Symbols.isFlagOn(applicableExpType.flags, Flags.READONLY)) {
                tableType.flags |= Flags.READONLY;
            }

            if (checkKeySpecifier(tableConstructorExpr, tableType, data)) {
                return;
            }

            if (!expectedTableType.fieldNameList.isEmpty() && tableType.fieldNameList.isEmpty()) {
                tableType.fieldNameList = expectedTableType.fieldNameList;
            }

            if (isSameTableType(tableType, (BTableType) applicableExpType)) {
                data.resultType = expType;
            } else {
                data.resultType = tableType;
            }
        } else if (applicableExpType.tag == TypeTags.UNION) {

            boolean prevNonErrorLoggingCheck = data.commonAnalyzerData.nonErrorLoggingCheck;
            data.commonAnalyzerData.nonErrorLoggingCheck = true;
            int errorCount = this.dlog.errorCount();
            this.dlog.mute();

            List<BType> matchingTypes = new ArrayList<>();
            BUnionType expectedType = (BUnionType) applicableExpType;
            for (BType memType : expectedType.getMemberTypes()) {
                dlog.resetErrorCount();

                BLangTableConstructorExpr clonedTableExpr = tableConstructorExpr;
                if (data.commonAnalyzerData.nonErrorLoggingCheck) {
                    tableConstructorExpr.cloneAttempt++;
                    clonedTableExpr = nodeCloner.cloneNode(tableConstructorExpr);
                }

                BType resultType = checkExpr(clonedTableExpr, memType, data);
                if (resultType != symTable.semanticError && dlog.errorCount() == 0 &&
                        isUniqueType(matchingTypes, resultType)) {
                    matchingTypes.add(resultType);
                }
            }

            data.commonAnalyzerData.nonErrorLoggingCheck = prevNonErrorLoggingCheck;
            this.dlog.setErrorCount(errorCount);
            if (!prevNonErrorLoggingCheck) {
                this.dlog.unmute();
            }

            if (matchingTypes.isEmpty()) {
                BLangTableConstructorExpr exprToLog = tableConstructorExpr;
                if (data.commonAnalyzerData.nonErrorLoggingCheck) {
                    tableConstructorExpr.cloneAttempt++;
                    exprToLog = nodeCloner.cloneNode(tableConstructorExpr);
                }

                dlog.error(tableConstructorExpr.pos, DiagnosticErrorCode.INCOMPATIBLE_TYPES, expType,
                        getInferredTableType(exprToLog, data));

            } else if (matchingTypes.size() != 1) {
                dlog.error(tableConstructorExpr.pos, DiagnosticErrorCode.AMBIGUOUS_TYPES,
                        expType);
            } else {
                data.resultType = checkExpr(tableConstructorExpr, matchingTypes.get(0), data);
                return;
            }
            data.resultType = symTable.semanticError;
        } else {
            data.resultType = types.checkType(tableConstructorExpr.pos,
                    getInferredTableType(nodeCloner.cloneNode(tableConstructorExpr), data), expType,
                    DiagnosticErrorCode.INCOMPATIBLE_TYPES);
        }
    }

    private BType getInferredTableType(BLangTableConstructorExpr exprToLog, AnalyzerData data) {
        InferredTupleDetails inferredTupleDetails =
                checkExprList(new ArrayList<>(exprToLog.recordLiteralList), data);

        // inferredTupleDetails cannot have restMemberTypes as it does not support spread operator yet.
        List<BType> memTypes = inferredTupleDetails.fixedMemberTypes;
        for (BType memType : memTypes) {
            if (memType == symTable.semanticError) {
                return  symTable.semanticError;
            }
        }

        return new BTableType(TypeTags.TABLE, inferTableMemberType(memTypes, exprToLog, data), null);
    }

    private boolean checkKeySpecifier(BLangTableConstructorExpr tableConstructorExpr, BTableType tableType,
                                      AnalyzerData data) {
        if (tableConstructorExpr.tableKeySpecifier != null) {
            if (!(validateTableKeyValue(getTableKeyNameList(tableConstructorExpr.
                    tableKeySpecifier), tableConstructorExpr.recordLiteralList, data))) {
                data.resultType = symTable.semanticError;
                return true;
            }
            tableType.fieldNameList = getTableKeyNameList(tableConstructorExpr.tableKeySpecifier);
        }
        return false;
    }

    private BType inferTableMemberType(List<BType> memTypes, BType expType) {

        if (memTypes.isEmpty()) {
            return ((BTableType) expType).constraint;
        }

        LinkedHashSet<BType> result = new LinkedHashSet<>();

        result.add(memTypes.get(0));

        BUnionType unionType = BUnionType.create(null, result);
        for (int i = 1; i < memTypes.size(); i++) {
            BType source = memTypes.get(i);
            if (!types.isAssignable(source, unionType)) {
                result.add(source);
                unionType = BUnionType.create(null, result);
            }
        }

        if (unionType.getMemberTypes().size() == 1) {
            return memTypes.get(0);
        }

        return unionType;
    }

    private BType inferTableMemberType(List<BType> memTypes, BLangTableConstructorExpr tableConstructorExpr,
                                       AnalyzerData data) {
        BLangTableKeySpecifier keySpecifier = tableConstructorExpr.tableKeySpecifier;
        List<String> keySpecifierFieldNames = new ArrayList<>();
        List<BType> restFieldTypes = new ArrayList<>();


        if (keySpecifier != null) {
            for (IdentifierNode identifierNode : keySpecifier.fieldNameIdentifierList) {
                keySpecifierFieldNames.add(((BLangIdentifier) identifierNode).value);
            }
        }

        LinkedHashMap<String, List<BField>> fieldNameToFields = new LinkedHashMap<>();
        for (BType memType : memTypes) {
            BRecordType member = (BRecordType) memType;
            for (Map.Entry<String, BField> entry : member.fields.entrySet()) {
                String key = entry.getKey();
                BField field = entry.getValue();

                if (fieldNameToFields.containsKey(key)) {
                    fieldNameToFields.get(key).add(field);
                } else {
                    fieldNameToFields.put(key, new ArrayList<>() {{
                        add(field);
                    }});
                }
            }

            if (!member.sealed) {
                restFieldTypes.add(member.restFieldType);
            }
        }

        LinkedHashSet<BField> inferredFields = new LinkedHashSet<>();
        int memTypesSize = memTypes.size();

        for (Map.Entry<String, List<BField>> entry : fieldNameToFields.entrySet()) {
            String fieldName = entry.getKey();
            List<BField> fields = entry.getValue();

            List<BType> types = new ArrayList<>();
            for (BField field : fields) {
                types.add(field.getType());
            }

            for (BType memType : memTypes) {
                BRecordType bMemType = (BRecordType) memType;
                if (bMemType.sealed || bMemType.fields.containsKey(fieldName)) {
                    continue;
                }

                BType restFieldType = bMemType.restFieldType;
                types.add(restFieldType);
            }

            BField resultantField = createFieldWithType(fields.get(0), types);
            boolean isOptional = hasOptionalFields(fields) || fields.size() != memTypesSize;

            if (isOptional) {
                resultantField.symbol.flags = Flags.OPTIONAL;
            } else if (keySpecifierFieldNames.contains(fieldName)) {
                resultantField.symbol.flags = Flags.REQUIRED | Flags.READONLY;
            } else {
                resultantField.symbol.flags = Flags.REQUIRED;
            }

            inferredFields.add(resultantField);
        }

        return createTableConstraintRecordType(inferredFields, restFieldTypes, tableConstructorExpr.pos, data);
    }

    private boolean isSameTableType(BTableType source, BTableType target) {
        return target.keyTypeConstraint != symTable.neverType && source.constraint.equals(target.constraint) &&
                source.fieldNameList.equals(target.fieldNameList);
    }

    /**
     * Create a new {@code BField} out of existing {@code BField}, while changing its type.
     * The new type is derived from the given list of bTypes.
     *
     * @param field  - existing {@code BField}
     * @param bTypes - list of bTypes
     * @return a {@code BField}
     */
    private BField createFieldWithType(BField field, List<BType> bTypes) {
        BType resultantType = getResultantType(bTypes);

        BVarSymbol originalSymbol = field.symbol;
        BVarSymbol fieldSymbol = new BVarSymbol(originalSymbol.flags, originalSymbol.name, originalSymbol.pkgID,
                resultantType, originalSymbol.owner, originalSymbol.pos, VIRTUAL);

        return new BField(field.name, field.pos, fieldSymbol);
    }

    /**
     * Get the resultant type from a {@code List<BType>}.
     *
     * @param bTypes bType list (size > 0)
     * @return {@code BUnionType} if effective members in list is > 1. {@code BType} Otherwise.
     */
    private BType getResultantType(List<BType> bTypes) {
        LinkedHashSet<BType> bTypeSet = new LinkedHashSet<>(bTypes);
        List<BType> flattenBTypes = new ArrayList<>(bTypes.size());
        addFlattenMemberTypes(flattenBTypes, bTypeSet);

        return getRepresentativeBroadType(flattenBTypes);
    }

    private void addFlattenMemberTypes(List<BType> flattenBTypes, LinkedHashSet<BType> bTypes) {
        for (BType memberType : bTypes) {
            BType bType;
            BType referredMemberType = Types.getReferredType(memberType);
            switch (referredMemberType.tag) {
                case TypeTags.UNION:
                    addFlattenMemberTypes(flattenBTypes, ((BUnionType) referredMemberType).getMemberTypes());
                    continue;
                default:
                    bType = memberType;
                    break;
            }

            flattenBTypes.add(bType);
        }
    }

    private boolean hasOptionalFields(List<BField> fields) {
        for (BField field : fields) {
            if (field.symbol.getFlags().contains(Flag.OPTIONAL)) {
                return true;
            }
        }
        return false;
    }

    private BRecordType createTableConstraintRecordType(Set<BField> inferredFields, List<BType> restFieldTypes,
                                                        Location pos, AnalyzerData data) {
        PackageID pkgID = data.env.enclPkg.symbol.pkgID;
        BRecordTypeSymbol recordSymbol = createRecordTypeSymbol(pkgID, pos, VIRTUAL, data);

        for (BField field : inferredFields) {
            recordSymbol.scope.define(field.name, field.symbol);
        }

        BRecordType recordType = new BRecordType(recordSymbol);
        recordType.fields = inferredFields.stream().collect(getFieldCollector());

        recordSymbol.type = recordType;
        recordType.tsymbol = recordSymbol;

        BLangRecordTypeNode recordTypeNode = TypeDefBuilderHelper.createRecordTypeNode(recordType, pkgID, symTable,
                pos);
        recordTypeNode.initFunction = TypeDefBuilderHelper.createInitFunctionForRecordType(recordTypeNode, data.env,
                                                                                           names, symTable);
        TypeDefBuilderHelper.createTypeDefinitionForTSymbol(recordType, recordSymbol, recordTypeNode, data.env);

        if (restFieldTypes.isEmpty()) {
            recordType.sealed = true;
            recordType.restFieldType = symTable.noType;
        } else {
            recordType.restFieldType = getResultantType(restFieldTypes);
        }

        return recordType;
    }

    private Collector<BField, ?, LinkedHashMap<String, BField>> getFieldCollector() {
        BinaryOperator<BField> mergeFunc = (u, v) -> {
            throw new IllegalStateException(String.format("Duplicate key %s", u));
        };
        return Collectors.toMap(field -> field.name.value, Function.identity(), mergeFunc, LinkedHashMap::new);
    }

    private boolean validateTableType(BTableType tableType, AnalyzerData data) {
        BType constraint = Types.getReferredType(tableType.constraint);
        if (tableType.isTypeInlineDefined && !types.isAssignable(constraint, symTable.mapAllType)) {
            dlog.error(tableType.constraintPos, DiagnosticErrorCode.TABLE_CONSTRAINT_INVALID_SUBTYPE, constraint);
            data.resultType = symTable.semanticError;
            return false;
        }
        return true;
    }

    private boolean validateKeySpecifierInTableConstructor(BTableType tableType,
                                                         List<BLangRecordLiteral> recordLiterals, AnalyzerData data) {
        List<String> fieldNameList = tableType.fieldNameList;
        if (!fieldNameList.isEmpty()) {
            return validateTableKeyValue(fieldNameList, recordLiterals, data);
        }
        return true;
    }

    private boolean validateTableKeyValue(List<String> keySpecifierFieldNames,
                                                           List<BLangRecordLiteral> recordLiterals, AnalyzerData data) {

        for (String fieldName : keySpecifierFieldNames) {
            for (BLangRecordLiteral recordLiteral : recordLiterals) {
                BLangExpression recordKeyValueField = getRecordKeyValueField(recordLiteral, fieldName);
                if (recordKeyValueField != null && isConstExpression(recordKeyValueField)) {
                    continue;
                }

                dlog.error(recordLiteral.pos,
                        DiagnosticErrorCode.KEY_SPECIFIER_FIELD_VALUE_MUST_BE_CONSTANT_EXPR, fieldName);
                data.resultType = symTable.semanticError;
            }
        }

        return data.resultType != symTable.semanticError;
    }

    private boolean isConstExpression(BLangExpression expression) {
        switch(expression.getKind()) {
            case LITERAL:
            case NUMERIC_LITERAL:
            case STRING_TEMPLATE_LITERAL:
            case XML_ELEMENT_LITERAL:
            case XML_TEXT_LITERAL:
            case LIST_CONSTRUCTOR_EXPR:
            case TABLE_CONSTRUCTOR_EXPR:
            case RECORD_LITERAL_EXPR:
            case TYPE_CONVERSION_EXPR:
            case UNARY_EXPR:
            case BINARY_EXPR:
            case TYPE_TEST_EXPR:
            case TERNARY_EXPR:
                return true;
            case SIMPLE_VARIABLE_REF:
                return (((BLangSimpleVarRef) expression).symbol.tag & SymTag.CONSTANT) == SymTag.CONSTANT;
            case GROUP_EXPR:
                return isConstExpression(((BLangGroupExpr) expression).expression);
            default:
                return false;
        }
    }

    private BLangExpression getRecordKeyValueField(BLangRecordLiteral recordLiteral,
                                                            String fieldName) {
        for (RecordLiteralNode.RecordField recordField : recordLiteral.fields) {
            if (recordField.isKeyValueField()) {
                BLangRecordLiteral.BLangRecordKeyValueField recordKeyValueField =
                        (BLangRecordLiteral.BLangRecordKeyValueField) recordField;
                if (fieldName.equals(recordKeyValueField.key.toString())) {
                    return recordKeyValueField.valueExpr;
                }
            } else if (recordField.getKind() == NodeKind.SIMPLE_VARIABLE_REF) {
                if (fieldName.equals(((BLangRecordVarNameField) recordField).variableName.value)) {
                    return (BLangRecordLiteral.BLangRecordVarNameField) recordField;
                }
            }
        }

        return null;
    }

    public boolean validateKeySpecifier(List<String> fieldNameList, BType constraint,
                                         Location pos) {
        for (String fieldName : fieldNameList) {
            BField field = types.getTableConstraintField(constraint, fieldName);
            if (field == null) {
                dlog.error(pos,
                        DiagnosticErrorCode.INVALID_FIELD_NAMES_IN_KEY_SPECIFIER, fieldName, constraint);
                return true;
            }

            if (!Symbols.isFlagOn(field.symbol.flags, Flags.READONLY)) {
                dlog.error(pos,
                        DiagnosticErrorCode.KEY_SPECIFIER_FIELD_MUST_BE_READONLY, fieldName);
                return true;
            }

            if (!Symbols.isFlagOn(field.symbol.flags, Flags.REQUIRED)) {
                dlog.error(pos,
                        DiagnosticErrorCode.KEY_SPECIFIER_FIELD_MUST_BE_REQUIRED, fieldName);
                return true;
            }

            if (!types.isAssignable(field.type, symTable.anydataType)) {
                dlog.error(pos,
                        DiagnosticErrorCode.KEY_SPECIFIER_FIELD_MUST_BE_ANYDATA, fieldName, constraint);
                return true;
            }
        }
        return false;
    }

    private boolean validateTableConstructorExpr(BLangTableConstructorExpr tableConstructorExpr, BTableType tableType,
                                                 AnalyzerData data) {
        BType constraintType = tableType.constraint;
        List<String> fieldNameList = new ArrayList<>();
        boolean isKeySpecifierEmpty = tableConstructorExpr.tableKeySpecifier == null;
        if (!isKeySpecifierEmpty) {
            fieldNameList.addAll(getTableKeyNameList(tableConstructorExpr.tableKeySpecifier));

            if (tableType.fieldNameList.isEmpty() && validateKeySpecifier(fieldNameList, constraintType,
                    tableConstructorExpr.tableKeySpecifier.pos)) {
                data.resultType = symTable.semanticError;
                return false;
            }

            if (!tableType.fieldNameList.isEmpty() && !tableType.fieldNameList.equals(fieldNameList)) {
                dlog.error(tableConstructorExpr.tableKeySpecifier.pos, DiagnosticErrorCode.TABLE_KEY_SPECIFIER_MISMATCH,
                        tableType.fieldNameList.toString(), fieldNameList.toString());
                data.resultType = symTable.semanticError;
                return false;
            }
        }

        BType keyTypeConstraint = tableType.keyTypeConstraint;
        if (keyTypeConstraint != null) {
            BType referredKeyTypeConstraint = Types.getReferredType(keyTypeConstraint);
            List<BType> memberTypes = new ArrayList<>();

            switch (referredKeyTypeConstraint.tag) {
                case TypeTags.TUPLE:
                    for (Type type : ((TupleType) referredKeyTypeConstraint).getTupleTypes()) {
                        memberTypes.add((BType) type);
                    }
                    break;
                case TypeTags.RECORD:
                    Map<String, BField> fieldList = ((BRecordType) referredKeyTypeConstraint).getFields();
                    memberTypes = fieldList.entrySet().stream()
                            .filter(e -> fieldNameList.contains(e.getKey())).map(entry -> entry.getValue().type)
                            .collect(Collectors.toList());
                    if (memberTypes.isEmpty()) {
                        memberTypes.add(keyTypeConstraint);
                    }
                    break;
                default:
                    memberTypes.add(keyTypeConstraint);
            }

            if (isKeySpecifierEmpty && referredKeyTypeConstraint.tag == TypeTags.NEVER) {
                return true;
            }

            if (isKeySpecifierEmpty ||
                    tableConstructorExpr.tableKeySpecifier.fieldNameIdentifierList.size() != memberTypes.size()) {
                if (isKeySpecifierEmpty) {
                    dlog.error(tableConstructorExpr.pos,
                            DiagnosticErrorCode.KEY_SPECIFIER_EMPTY_FOR_PROVIDED_KEY_CONSTRAINT, memberTypes);
                } else {
                    dlog.error(tableConstructorExpr.pos,
                            DiagnosticErrorCode.KEY_SPECIFIER_SIZE_MISMATCH_WITH_KEY_CONSTRAINT,
                            memberTypes, tableConstructorExpr.tableKeySpecifier.fieldNameIdentifierList);
                }
                data.resultType = symTable.semanticError;
                return false;
            }

            List<IdentifierNode> fieldNameIdentifierList = tableConstructorExpr.tableKeySpecifier.
                    fieldNameIdentifierList;

            int index = 0;
            for (IdentifierNode identifier : fieldNameIdentifierList) {
                BField field = types.getTableConstraintField(constraintType, ((BLangIdentifier) identifier).value);
                if (field == null || !types.isAssignable(field.type, memberTypes.get(index))) {
                    dlog.error(tableConstructorExpr.tableKeySpecifier.pos,
                            DiagnosticErrorCode.KEY_SPECIFIER_MISMATCH_WITH_KEY_CONSTRAINT,
                            fieldNameIdentifierList.toString(), memberTypes.toString());
                    data.resultType = symTable.semanticError;
                    return false;
                }
                index++;
            }
        }

        return true;
    }

    public boolean validateMapConstraintTable(BType expType) {
        if (expType != null && (!((BTableType) expType).fieldNameList.isEmpty() ||
                ((BTableType) expType).keyTypeConstraint != null) &&
                !expType.tsymbol.owner.getFlags().contains(Flag.LANG_LIB)) {
            dlog.error(((BTableType) expType).keyPos,
                    DiagnosticErrorCode.KEY_CONSTRAINT_NOT_SUPPORTED_FOR_TABLE_WITH_MAP_CONSTRAINT);
            return true;
        }
        return false;
    }

    private List<String> getTableKeyNameList(BLangTableKeySpecifier tableKeySpecifier) {
        List<String> fieldNamesList = new ArrayList<>();
        for (IdentifierNode identifier : tableKeySpecifier.fieldNameIdentifierList) {
            fieldNamesList.add(((BLangIdentifier) identifier).value);
        }

        return fieldNamesList;
    }

    private BType createTableKeyConstraint(List<String> fieldNames, BType constraintType) {
        if (fieldNames.isEmpty()) {
            return symTable.semanticError;
        }

        List<BType> memTypes = new ArrayList<>();
        for (String fieldName : fieldNames) {
            //null is not possible for field
            BField tableConstraintField = types.getTableConstraintField(constraintType, fieldName);

            if (tableConstraintField == null) {
                return symTable.semanticError;
            }

            BType fieldType = tableConstraintField.type;
            memTypes.add(fieldType);
        }

        if (memTypes.size() == 1) {
            return memTypes.get(0);
        }

        return new BTupleType(memTypes);
    }

    private BType checkListConstructorCompatibility(BType bType, BLangListConstructorExpr listConstructor,
                                                    AnalyzerData data) {
        BType referredBType = Types.getReferredType(bType);
        int tag = referredBType.tag;
        if (tag == TypeTags.UNION) {
            boolean prevNonErrorLoggingCheck = data.commonAnalyzerData.nonErrorLoggingCheck;
            int errorCount = this.dlog.errorCount();
            data.commonAnalyzerData.nonErrorLoggingCheck = true;
            this.dlog.mute();

            List<BType> compatibleTypes = new ArrayList<>();
            boolean erroredExpType = false;
            for (BType memberType : ((BUnionType) referredBType).getMemberTypes()) {
                if (memberType == symTable.semanticError) {
                    if (!erroredExpType) {
                        erroredExpType = true;
                    }
                    continue;
                }

                BType listCompatibleMemType = getListConstructorCompatibleNonUnionType(memberType, data);
                if (listCompatibleMemType == symTable.semanticError) {
                    continue;
                }

                dlog.resetErrorCount();
                BType memCompatibiltyType = checkListConstructorCompatibility(listCompatibleMemType, listConstructor,
                                                                              data);
                if (memCompatibiltyType != symTable.semanticError && dlog.errorCount() == 0 &&
                        isUniqueType(compatibleTypes, memCompatibiltyType)) {
                    compatibleTypes.add(memCompatibiltyType);
                }
            }

            data.commonAnalyzerData.nonErrorLoggingCheck = prevNonErrorLoggingCheck;
            this.dlog.setErrorCount(errorCount);
            if (!prevNonErrorLoggingCheck) {
                this.dlog.unmute();
            }

            if (compatibleTypes.isEmpty()) {
                BLangListConstructorExpr exprToLog = listConstructor;
                if (data.commonAnalyzerData.nonErrorLoggingCheck) {
                    listConstructor.cloneAttempt++;
                    exprToLog = nodeCloner.cloneNode(listConstructor);
                }

                BType inferredTupleType = getInferredTupleType(exprToLog, symTable.noType, data);

                if (!erroredExpType && inferredTupleType != symTable.semanticError) {
                    dlog.error(listConstructor.pos, DiagnosticErrorCode.INCOMPATIBLE_TYPES, data.expType,
                               inferredTupleType);
                }
                return symTable.semanticError;
            } else if (compatibleTypes.size() != 1) {
                dlog.error(listConstructor.pos, DiagnosticErrorCode.AMBIGUOUS_TYPES,
                        data.expType);
                return symTable.semanticError;
            }

            return checkListConstructorCompatibility(compatibleTypes.get(0), listConstructor, data);
        }

        BType possibleType = getListConstructorCompatibleNonUnionType(bType, data);

        switch (possibleType.tag) {
            case TypeTags.ARRAY:
                return checkArrayType(listConstructor, (BArrayType) possibleType, data);
            case TypeTags.TUPLE:
                return checkTupleType(listConstructor, (BTupleType) possibleType, data);
            case TypeTags.READONLY:
                return checkReadOnlyListType(listConstructor, data);
            case TypeTags.TYPEDESC:
                // i.e typedesc t = [int, string]
                listConstructor.isTypedescExpr = true;
                InferredTupleDetails inferredTupleDetails = new InferredTupleDetails();
                for (BLangExpression expr : listConstructor.exprs) {
                    if (expr.getKind() == NodeKind.LIST_CONSTRUCTOR_SPREAD_OP) {
                        BLangExpression spreadOpExpr = ((BLangListConstructorSpreadOpExpr) expr).expr;
                        BType spreadOpExprType = checkExpr(spreadOpExpr, symTable.noType, data);
                        updateInferredTupleDetailsFromSpreadMember(expr.pos, spreadOpExprType, inferredTupleDetails);
                        continue;
                    }

                    BType resultType = checkExpr(expr, symTable.noType, data);

                    BType memberType = resultType;
                    if (expr.getKind() == NodeKind.TYPEDESC_EXPRESSION) {
                        memberType = ((BLangTypedescExpr) expr).resolvedType;
                    } else if (expr.getKind() == NodeKind.SIMPLE_VARIABLE_REF) {
                        memberType = ((BLangSimpleVarRef) expr).symbol.type;
                    }

                    if (inferredTupleDetails.restMemberTypes.isEmpty()) {
                        inferredTupleDetails.fixedMemberTypes.add(memberType);
                    } else {
                        inferredTupleDetails.restMemberTypes.add(memberType);
                    }
                }

                BTupleType tupleType = new BTupleType(inferredTupleDetails.fixedMemberTypes);
                if (!inferredTupleDetails.restMemberTypes.isEmpty()) {
                    tupleType.restType = getRepresentativeBroadType(inferredTupleDetails.restMemberTypes);
                }

                listConstructor.typedescType = tupleType;
                return new BTypedescType(listConstructor.typedescType, null);
        }

        BLangListConstructorExpr exprToLog = listConstructor;
        if (data.commonAnalyzerData.nonErrorLoggingCheck) {
            listConstructor.cloneAttempt++;
            exprToLog = nodeCloner.cloneNode(listConstructor);
        }

        if (bType == symTable.semanticError) {
            // Ignore the return value, we only need to visit the expressions.
            getInferredTupleType(exprToLog, symTable.semanticError, data);
        } else {
            dlog.error(listConstructor.pos, DiagnosticErrorCode.INCOMPATIBLE_TYPES, bType,
                    getInferredTupleType(exprToLog, symTable.noType, data));
        }

        return symTable.semanticError;
    }

    private void updateInferredTupleDetailsFromSpreadMember(Location spreadMemberPos, BType spreadOpExprType,
                                                            InferredTupleDetails inferredTupleDetails) {
        BType originalExprType = spreadOpExprType;
        spreadOpExprType = Types.getReferredType(spreadOpExprType);

        if (!inferredTupleDetails.restMemberTypes.isEmpty()) {
            if (spreadOpExprType.tag == TypeTags.TUPLE) {
                BTupleType bTupleType = (BTupleType) spreadOpExprType;
                inferredTupleDetails.restMemberTypes.addAll(bTupleType.tupleTypes);
                if (!types.isFixedLengthTuple(bTupleType)) {
                    inferredTupleDetails.restMemberTypes.add(bTupleType.restType);
                }
            } else if (spreadOpExprType.tag == TypeTags.ARRAY) {
                BArrayType bArrayType = (BArrayType) spreadOpExprType;
                inferredTupleDetails.restMemberTypes.add(bArrayType.eType);
            } else {
                dlog.error(spreadMemberPos, DiagnosticErrorCode.CANNOT_INFER_TYPE_FROM_SPREAD_OP, originalExprType);
                inferredTupleDetails.restMemberTypes.add(symTable.semanticError);
            }
            return;
        }

        if (spreadOpExprType.tag == TypeTags.TUPLE) {
            BTupleType bTupleType = (BTupleType) spreadOpExprType;
            inferredTupleDetails.fixedMemberTypes.addAll(bTupleType.tupleTypes);
            if (!types.isFixedLengthTuple(bTupleType)) {
                inferredTupleDetails.restMemberTypes.add(bTupleType.restType);
            }
        } else if (spreadOpExprType.tag == TypeTags.ARRAY) {
            BArrayType bArrayType = (BArrayType) spreadOpExprType;
            if (bArrayType.state == BArrayState.CLOSED) {
                for (int i = 0; i < bArrayType.size; i++) {
                    inferredTupleDetails.fixedMemberTypes.add(bArrayType.eType);
                }
            } else {
                inferredTupleDetails.restMemberTypes.add(bArrayType.eType);
            }
        } else {
            dlog.error(spreadMemberPos, DiagnosticErrorCode.CANNOT_INFER_TYPE_FROM_SPREAD_OP, originalExprType);
            inferredTupleDetails.fixedMemberTypes.add(symTable.semanticError);
        }
    }

    private BType getListConstructorCompatibleNonUnionType(BType type, AnalyzerData data) {
        type = Types.getReferredType(type);
        switch (type.tag) {
            case TypeTags.ARRAY:
            case TypeTags.TUPLE:
            case TypeTags.READONLY:
            case TypeTags.TYPEDESC:
                return type;
            case TypeTags.JSON:
                return !Symbols.isFlagOn(type.flags, Flags.READONLY) ? symTable.arrayJsonType :
                        ImmutableTypeCloner.getEffectiveImmutableType(null, types, symTable.arrayJsonType,
                                data.env, symTable, anonymousModelHelper, names);
            case TypeTags.ANYDATA:
                return !Symbols.isFlagOn(type.flags, Flags.READONLY) ? symTable.arrayAnydataType :
                        ImmutableTypeCloner.getEffectiveImmutableType(null, types, symTable.arrayAnydataType,
                                data.env, symTable, anonymousModelHelper, names);
            case TypeTags.ANY:
                return !Symbols.isFlagOn(type.flags, Flags.READONLY) ? symTable.arrayAllType :
                        ImmutableTypeCloner.getEffectiveImmutableType(null, types, symTable.arrayAllType, data.env,
                                                                      symTable, anonymousModelHelper, names);
        }
        return symTable.semanticError;
    }

    private BType checkArrayType(BLangListConstructorExpr listConstructor, BArrayType arrayType, AnalyzerData data) {
        int listExprSize = 0;
        if (arrayType.state != BArrayState.OPEN) {
            for (BLangExpression expr : listConstructor.exprs) {
                if (expr.getKind() != NodeKind.LIST_CONSTRUCTOR_SPREAD_OP) {
                    listExprSize++;
                    continue;
                }

                BLangExpression spreadOpExpr = ((BLangListConstructorSpreadOpExpr) expr).expr;
                BType spreadOpType = checkExpr(spreadOpExpr, data);
                spreadOpType = Types.getReferredType(spreadOpType);

                switch (spreadOpType.tag) {
                    case TypeTags.ARRAY:
                        int arraySize = ((BArrayType) spreadOpType).size;
                        if (arraySize >= 0) {
                            listExprSize += arraySize;
                            continue;
                        }

                        dlog.error(spreadOpExpr.pos,
                                DiagnosticErrorCode.INVALID_SPREAD_OP_FIXED_LENGTH_LIST_EXPECTED);
                        return symTable.semanticError;
                    case TypeTags.TUPLE:
                        BTupleType tType = (BTupleType) spreadOpType;
                        if (types.isFixedLengthTuple(tType)) {
                            listExprSize += tType.tupleTypes.size();
                            continue;
                        }

                        dlog.error(spreadOpExpr.pos,
                                DiagnosticErrorCode.INVALID_SPREAD_OP_FIXED_LENGTH_LIST_EXPECTED);
                        return symTable.semanticError;
                }
            }
        }

        BType eType = arrayType.eType;

        if (arrayType.state == BArrayState.INFERRED) {
            arrayType.size = listExprSize;
            arrayType.state = BArrayState.CLOSED;
        } else if (arrayType.state != BArrayState.OPEN && arrayType.size != listExprSize) {
            if (arrayType.size < listExprSize) {
                dlog.error(listConstructor.pos, DiagnosticErrorCode.MISMATCHING_ARRAY_LITERAL_VALUES, arrayType.size,
                        listExprSize);
                return symTable.semanticError;
            }

            if (!types.hasFillerValue(eType)) {
                dlog.error(listConstructor.pos, DiagnosticErrorCode.INVALID_LIST_CONSTRUCTOR_ELEMENT_TYPE,
                        data.expType);
                return symTable.semanticError;
            }
        }

        boolean errored = false;
        for (BLangExpression expr : listConstructor.exprs) {
            if (expr.getKind() != NodeKind.LIST_CONSTRUCTOR_SPREAD_OP) {
                errored |= exprIncompatible(eType, expr, data);
                continue;
            }

            BLangExpression spreadOpExpr = ((BLangListConstructorSpreadOpExpr) expr).expr;
            BType spreadOpType = checkExpr(spreadOpExpr, data);
            BType spreadOpReferredType = Types.getReferredType(spreadOpType);

            switch (spreadOpReferredType.tag) {
                case TypeTags.ARRAY:
                    BType spreadOpeType = ((BArrayType) spreadOpReferredType).eType;
                    if (types.typeIncompatible(spreadOpExpr.pos, spreadOpeType, eType)) {
                        return symTable.semanticError;
                    }
                    break;
                case TypeTags.TUPLE:
                    BTupleType spreadOpTuple = (BTupleType) spreadOpReferredType;
                    List<BType> tupleTypes = spreadOpTuple.tupleTypes;
                    for (BType tupleMemberType : tupleTypes) {
                        if (types.typeIncompatible(spreadOpExpr.pos, tupleMemberType, eType)) {
                            return symTable.semanticError;
                        }
                    }

                    if (!types.isFixedLengthTuple(spreadOpTuple)) {
                        if (types.typeIncompatible(spreadOpExpr.pos, spreadOpTuple.restType, eType)) {
                            return symTable.semanticError;
                        }
                    }
                    break;
                default:
                    dlog.error(spreadOpExpr.pos, DiagnosticErrorCode.INCOMPATIBLE_TYPES_LIST_SPREAD_OP, spreadOpType);
                    return symTable.semanticError;
            }
        }

        return errored ? symTable.semanticError : arrayType;
    }

    private BType checkTupleType(BLangListConstructorExpr listConstructor, BTupleType tupleType, AnalyzerData data) {
        List<BLangExpression> exprs = listConstructor.exprs;
        List<BType> memberTypes = tupleType.tupleTypes;
        int memberTypeSize = memberTypes.size();
        BType restType = tupleType.restType;

        if (types.isFixedLengthTuple(tupleType)) {
            int listExprSize = 0;
            for (BLangExpression expr : exprs) {
                if (expr.getKind() != NodeKind.LIST_CONSTRUCTOR_SPREAD_OP) {
                    listExprSize++;
                    continue;
                }

                BLangExpression spreadOpExpr = ((BLangListConstructorSpreadOpExpr) expr).expr;
                BType spreadOpType = checkExpr(spreadOpExpr, data);
                spreadOpType = Types.getReferredType(spreadOpType);

                switch (spreadOpType.tag) {
                    case TypeTags.ARRAY:
                        int arraySize = ((BArrayType) spreadOpType).size;
                        if (arraySize >= 0) {
                            listExprSize += arraySize;
                            continue;
                        }

                        dlog.error(spreadOpExpr.pos, DiagnosticErrorCode.INVALID_SPREAD_OP_FIXED_LENGTH_LIST_EXPECTED);
                        return symTable.semanticError;
                    case TypeTags.TUPLE:
                        BTupleType tType = (BTupleType) spreadOpType;
                        if (types.isFixedLengthTuple(tType)) {
                            listExprSize += tType.tupleTypes.size();
                            continue;
                        }

                        dlog.error(spreadOpExpr.pos, DiagnosticErrorCode.INVALID_SPREAD_OP_FIXED_LENGTH_LIST_EXPECTED);
                        return symTable.semanticError;
                }
            }

            if (listExprSize < memberTypeSize) {
                for (int i = listExprSize; i < memberTypeSize; i++) {
                    // Skip filler values for resourceAccessPathSegments
                    if (data.isResourceAccessPathSegments || !types.hasFillerValue(memberTypes.get(i))) {
                        dlog.error(listConstructor.pos, DiagnosticErrorCode.INVALID_LIST_CONSTRUCTOR_ELEMENT_TYPE,
                                memberTypes.get(i));
                        return symTable.semanticError;
                    }
                }
            } else if (listExprSize > memberTypeSize) {
                dlog.error(listConstructor.pos, DiagnosticErrorCode.TUPLE_AND_EXPRESSION_SIZE_DOES_NOT_MATCH);
                return symTable.semanticError;
            }
        }

        boolean errored = false;
        int nonRestTypeIndex = 0;

        for (BLangExpression expr : exprs) {
            int remainNonRestCount = memberTypeSize - nonRestTypeIndex;

            if (expr.getKind() != NodeKind.LIST_CONSTRUCTOR_SPREAD_OP) {
                if (remainNonRestCount > 0) {
                    errored |= exprIncompatible(memberTypes.get(nonRestTypeIndex), expr, data);
                    nonRestTypeIndex++;
                } else {
                    errored |= exprIncompatible(restType, expr, data);
                }
                continue;
            }

            BLangExpression spreadOpExpr = ((BLangListConstructorSpreadOpExpr) expr).expr;
            BType spreadOpType = checkExpr(spreadOpExpr, data);
            BType spreadOpReferredType = Types.getReferredType(spreadOpType);

            switch (spreadOpReferredType.tag) {
                case TypeTags.ARRAY:
                    BArrayType spreadOpArray = (BArrayType) spreadOpReferredType;
                    if (spreadOpArray.state == BArrayState.CLOSED) {
                        for (int i = 0; i < spreadOpArray.size && nonRestTypeIndex < memberTypeSize;
                             i++, nonRestTypeIndex++) {
                            if (types.typeIncompatible(spreadOpExpr.pos, spreadOpArray.eType,
                                    memberTypes.get(nonRestTypeIndex))) {
                                return symTable.semanticError;
                            }
                        }

                        if (remainNonRestCount < spreadOpArray.size) {
                            if (types.typeIncompatible(spreadOpExpr.pos, spreadOpArray.eType, restType)) {
                                return symTable.semanticError;
                            }
                        }
                        continue;
                    }

                    if (remainNonRestCount > 0) {
                        dlog.error(spreadOpExpr.pos, DiagnosticErrorCode.INVALID_SPREAD_OP_FIXED_MEMBER_EXPECTED,
                                memberTypes.get(nonRestTypeIndex));
                        return symTable.semanticError;
                    }

                    if (types.typeIncompatible(spreadOpExpr.pos, spreadOpArray.eType, restType)) {
                        return symTable.semanticError;
                    }
                    break;
                case TypeTags.TUPLE:
                    BTupleType spreadOpTuple = (BTupleType) spreadOpReferredType;
                    int spreadOpMemberTypeSize = spreadOpTuple.tupleTypes.size();

                    if (types.isFixedLengthTuple(spreadOpTuple)) {
                        for (int i = 0; i < spreadOpMemberTypeSize && nonRestTypeIndex < memberTypeSize;
                             i++, nonRestTypeIndex++) {
                            if (types.typeIncompatible(spreadOpExpr.pos, spreadOpTuple.tupleTypes.get(i),
                                    memberTypes.get(nonRestTypeIndex))) {
                                return symTable.semanticError;
                            }
                        }

                        for (int i = remainNonRestCount; i < spreadOpMemberTypeSize; i++) {
                            if (types.typeIncompatible(spreadOpExpr.pos, spreadOpTuple.tupleTypes.get(i), restType)) {
                                return symTable.semanticError;
                            }
                        }
                        continue;
                    }

                    if (spreadOpMemberTypeSize < remainNonRestCount) {
                        dlog.error(spreadOpExpr.pos, DiagnosticErrorCode.INVALID_SPREAD_OP_FIXED_MEMBER_EXPECTED,
                                memberTypes.get(nonRestTypeIndex + spreadOpMemberTypeSize));
                        return symTable.semanticError;
                    }

                    for (int i = 0; nonRestTypeIndex < memberTypeSize; i++, nonRestTypeIndex++) {
                        if (types.typeIncompatible(spreadOpExpr.pos, spreadOpTuple.tupleTypes.get(i),
                                memberTypes.get(nonRestTypeIndex))) {
                            return symTable.semanticError;
                        }
                    }

                    for (int i = nonRestTypeIndex; i < spreadOpMemberTypeSize; i++) {
                        if (types.typeIncompatible(spreadOpExpr.pos, spreadOpTuple.tupleTypes.get(i), restType)) {
                            return symTable.semanticError;
                        }
                    }

                    if (types.typeIncompatible(spreadOpExpr.pos, spreadOpTuple.restType, restType)) {
                        return symTable.semanticError;
                    }
                    break;
                default:
                    dlog.error(spreadOpExpr.pos, DiagnosticErrorCode.INCOMPATIBLE_TYPES_LIST_SPREAD_OP, spreadOpType);
                    return symTable.semanticError;
            }
        }

        while (nonRestTypeIndex < memberTypeSize) {
            // Skip filler values for resourceAccessPathSegments
            if (data.isResourceAccessPathSegments || !types.hasFillerValue(memberTypes.get(nonRestTypeIndex))) {
                dlog.error(listConstructor.pos, DiagnosticErrorCode.INVALID_LIST_CONSTRUCTOR_ELEMENT_TYPE,
                        memberTypes.get(nonRestTypeIndex));
                return symTable.semanticError;
            }
            nonRestTypeIndex++;
        }

        return errored ? symTable.semanticError : tupleType;
    }

    private BType checkReadOnlyListType(BLangListConstructorExpr listConstructor, AnalyzerData data) {
        if (!data.commonAnalyzerData.nonErrorLoggingCheck) {
            BType inferredType = getInferredTupleType(listConstructor, symTable.readonlyType, data);

            if (inferredType == symTable.semanticError) {
                return symTable.semanticError;
            }
            return types.checkType(listConstructor, inferredType, symTable.readonlyType);
        }

        for (BLangExpression expr : listConstructor.exprs) {
            if (expr.getKind() == NodeKind.LIST_CONSTRUCTOR_SPREAD_OP) {
                expr = ((BLangListConstructorSpreadOpExpr) expr).expr;
            }

            if (exprIncompatible(symTable.readonlyType, expr, data)) {
                return symTable.semanticError;
            }
        }

        return symTable.readonlyType;
    }

    private boolean exprIncompatible(BType eType, BLangExpression expr, AnalyzerData data) {
        if (expr.typeChecked) {
            return expr.getBType() == symTable.semanticError;
        }

        BLangExpression exprToCheck = expr;

        if (data.commonAnalyzerData.nonErrorLoggingCheck) {
            expr.cloneAttempt++;
            exprToCheck = nodeCloner.cloneNode(expr);
        }

        return checkExpr(exprToCheck, eType, data) == symTable.semanticError;
    }

    private InferredTupleDetails checkExprList(List<BLangExpression> exprs, AnalyzerData data) {
        return checkExprList(exprs, symTable.noType, data);
    }

    private InferredTupleDetails checkExprList(List<BLangExpression> exprs, BType expType, AnalyzerData data) {
        InferredTupleDetails inferredTupleDetails = new InferredTupleDetails();
        SymbolEnv prevEnv = data.env;
        BType preExpType = data.expType;
        data.expType = expType;
        for (BLangExpression e : exprs) {
            if (e.getKind() == NodeKind.LIST_CONSTRUCTOR_SPREAD_OP) {
                BLangExpression spreadOpExpr = ((BLangListConstructorSpreadOpExpr) e).expr;
                BType spreadOpExprType = checkExpr(spreadOpExpr, expType, data);
                updateInferredTupleDetailsFromSpreadMember(e.pos, spreadOpExprType, inferredTupleDetails);
                continue;
            }

            checkExpr(e, expType, data);
            if (inferredTupleDetails.restMemberTypes.isEmpty()) {
                inferredTupleDetails.fixedMemberTypes.add(data.resultType);
            } else {
                inferredTupleDetails.restMemberTypes.add(data.resultType);
            }
        }
        data.env = prevEnv;
        data.expType = preExpType;
        return inferredTupleDetails;
    }

    private static class InferredTupleDetails {
        List<BType> fixedMemberTypes = new ArrayList<>();
        List<BType> restMemberTypes = new ArrayList<>();
    }

    private BType getInferredTupleType(BLangListConstructorExpr listConstructor, BType expType, AnalyzerData data) {
        InferredTupleDetails inferredTupleDetails = checkExprList(listConstructor.exprs, expType, data);
        List<BType> fixedMemberTypes = inferredTupleDetails.fixedMemberTypes;
        List<BType> restMemberTypes = inferredTupleDetails.restMemberTypes;

        for (BType memType : fixedMemberTypes) {
            if (memType == symTable.semanticError) {
                return symTable.semanticError;
            }
        }

        for (BType memType : restMemberTypes) {
            if (memType == symTable.semanticError) {
                return symTable.semanticError;
            }
        }

        BTupleType tupleType = new BTupleType(fixedMemberTypes);
        if (!restMemberTypes.isEmpty()) {
            tupleType.restType = getRepresentativeBroadType(restMemberTypes);
        }

        if (Types.getReferredType(expType).tag != TypeTags.READONLY) {
            return tupleType;
        }

        tupleType.flags |= Flags.READONLY;
        return tupleType;
    }


    public void visit(BLangRecordLiteral recordLiteral, AnalyzerData data) {
        BType expType = data.expType;
        int expTypeTag = Types.getReferredType(expType).tag;

        if (expTypeTag == TypeTags.NONE || expTypeTag == TypeTags.READONLY) {
            expType = defineInferredRecordType(recordLiteral, expType, data);
        } else if (expTypeTag == TypeTags.OBJECT) {
            dlog.error(recordLiteral.pos, DiagnosticErrorCode.INVALID_RECORD_LITERAL, expType);
            data.resultType = symTable.semanticError;
            return;
        }

        data.resultType = getEffectiveMappingType(recordLiteral,
                                             checkMappingConstructorCompatibility(expType, recordLiteral, data), data);
    }

    private BType getEffectiveMappingType(BLangRecordLiteral recordLiteral, BType applicableMappingType,
                                          AnalyzerData data) {
        BType refType = Types.getReferredType(applicableMappingType);
        if (applicableMappingType == symTable.semanticError ||
                (refType.tag == TypeTags.RECORD && Symbols.isFlagOn(applicableMappingType.flags,
                                                                                  Flags.READONLY))) {
            return applicableMappingType;
        }

        Map<String, RecordLiteralNode.RecordField> readOnlyFields = new LinkedHashMap<>();
        LinkedHashMap<String, BField> applicableTypeFields =
                refType.tag == TypeTags.RECORD ? ((BRecordType) refType).fields :
                        new LinkedHashMap<>();

        for (RecordLiteralNode.RecordField field : recordLiteral.fields) {
            if (field.getKind() == NodeKind.RECORD_LITERAL_SPREAD_OP) {
                continue;
            }

            String name;
            if (field.isKeyValueField()) {
                BLangRecordKeyValueField keyValueField = (BLangRecordKeyValueField) field;

                if (!keyValueField.readonly) {
                    continue;
                }

                BLangExpression keyExpr = keyValueField.key.expr;
                if (keyExpr.getKind() == NodeKind.SIMPLE_VARIABLE_REF) {
                    name = ((BLangSimpleVarRef) keyExpr).variableName.value;
                } else {
                    name = (String) ((BLangLiteral) keyExpr).value;
                }
            } else {
                BLangRecordVarNameField varNameField = (BLangRecordVarNameField) field;

                if (!varNameField.readonly) {
                    continue;
                }
                name = varNameField.variableName.value;
            }

            if (applicableTypeFields.containsKey(name) &&
                    Symbols.isFlagOn(applicableTypeFields.get(name).symbol.flags, Flags.READONLY)) {
                continue;
            }

            readOnlyFields.put(name, field);
        }

        if (readOnlyFields.isEmpty()) {
            return applicableMappingType;
        }

        PackageID pkgID = data.env.enclPkg.symbol.pkgID;
        Location pos = recordLiteral.pos;
        BRecordTypeSymbol recordSymbol = createRecordTypeSymbol(pkgID, pos, VIRTUAL, data);

        LinkedHashMap<String, BField> newFields = new LinkedHashMap<>();

        for (Map.Entry<String, RecordLiteralNode.RecordField> readOnlyEntry : readOnlyFields.entrySet()) {
            RecordLiteralNode.RecordField field = readOnlyEntry.getValue();

            String key = readOnlyEntry.getKey();
            Name fieldName = names.fromString(key);

            BType readOnlyFieldType;
            if (field.isKeyValueField()) {
                readOnlyFieldType = ((BLangRecordKeyValueField) field).valueExpr.getBType();
            } else {
                // Has to be a varname field.
                readOnlyFieldType = ((BLangRecordVarNameField) field).getBType();
            }

            BVarSymbol fieldSymbol = new BVarSymbol(Flags.asMask(new HashSet<Flag>() {{
                add(Flag.REQUIRED);
                add(Flag.READONLY);
            }}), fieldName, pkgID, readOnlyFieldType, recordSymbol,
                                                    ((BLangNode) field).pos, VIRTUAL);
            newFields.put(key, new BField(fieldName, null, fieldSymbol));
            recordSymbol.scope.define(fieldName, fieldSymbol);
        }

        BRecordType recordType = new BRecordType(recordSymbol, recordSymbol.flags);
        if (refType.tag == TypeTags.MAP) {
            recordType.sealed = false;
            recordType.restFieldType = ((BMapType) refType).constraint;
        } else {
            BRecordType applicableRecordType = (BRecordType) refType;
            boolean allReadOnlyFields = true;

            for (Map.Entry<String, BField> origEntry : applicableRecordType.fields.entrySet()) {
                String fieldName = origEntry.getKey();
                BField field = origEntry.getValue();

                if (readOnlyFields.containsKey(fieldName)) {
                    // Already defined.
                    continue;
                }

                BVarSymbol origFieldSymbol = field.symbol;
                long origFieldFlags = origFieldSymbol.flags;

                if (allReadOnlyFields && !Symbols.isFlagOn(origFieldFlags, Flags.READONLY)) {
                    allReadOnlyFields = false;
                }

                BVarSymbol fieldSymbol = new BVarSymbol(origFieldFlags, field.name, pkgID,
                                                        origFieldSymbol.type, recordSymbol, field.pos, VIRTUAL);
                newFields.put(fieldName, new BField(field.name, null, fieldSymbol));
                recordSymbol.scope.define(field.name, fieldSymbol);
            }

            recordType.sealed = applicableRecordType.sealed;
            recordType.restFieldType = applicableRecordType.restFieldType;

            if (recordType.sealed && allReadOnlyFields) {
                recordType.flags |= Flags.READONLY;
                recordType.tsymbol.flags |= Flags.READONLY;
            }

        }

        recordType.fields = newFields;
        recordSymbol.type = recordType;
        recordType.tsymbol = recordSymbol;

        BLangRecordTypeNode recordTypeNode = TypeDefBuilderHelper.createRecordTypeNode(recordType, pkgID, symTable,
                                                                                       pos);
        recordTypeNode.initFunction = TypeDefBuilderHelper.createInitFunctionForRecordType(recordTypeNode, data.env,
                                                                                           names, symTable);
        TypeDefBuilderHelper.createTypeDefinitionForTSymbol(recordType, recordSymbol, recordTypeNode, data.env);

        if (refType.tag == TypeTags.RECORD) {
            BRecordType applicableRecordType = (BRecordType) refType;
            BTypeSymbol applicableRecordTypeSymbol = applicableRecordType.tsymbol;
            BLangUserDefinedType origTypeRef = new BLangUserDefinedType(
                    ASTBuilderUtil.createIdentifier(
                            pos,
                            TypeDefBuilderHelper.getPackageAlias(data.env, pos.lineRange().filePath(),
                                                                 applicableRecordTypeSymbol.pkgID)),
                    ASTBuilderUtil.createIdentifier(pos, applicableRecordTypeSymbol.name.value));
            origTypeRef.pos = pos;
            origTypeRef.setBType(applicableRecordType);
            recordTypeNode.typeRefs.add(origTypeRef);
        } else if (refType.tag == TypeTags.MAP) {
            recordLiteral.expectedType = applicableMappingType;
        }

        return recordType;
    }

    private BType checkMappingConstructorCompatibility(BType bType, BLangRecordLiteral mappingConstructor,
                                                       AnalyzerData data) {
        int tag = bType.tag;
        if (tag == TypeTags.UNION) {
            boolean prevNonErrorLoggingCheck = data.commonAnalyzerData.nonErrorLoggingCheck;
            data.commonAnalyzerData.nonErrorLoggingCheck = true;
            int errorCount = this.dlog.errorCount();
            this.dlog.mute();

            List<BType> compatibleTypes = new ArrayList<>();
            boolean erroredExpType = false;
            for (BType memberType : ((BUnionType) bType).getMemberTypes()) {
                if (memberType == symTable.semanticError) {
                    if (!erroredExpType) {
                        erroredExpType = true;
                    }
                    continue;
                }

                BType listCompatibleMemType = getMappingConstructorCompatibleNonUnionType(memberType, data);
                if (listCompatibleMemType == symTable.semanticError) {
                    continue;
                }

                dlog.resetErrorCount();
                BType memCompatibiltyType = checkMappingConstructorCompatibility(listCompatibleMemType,
                                                                                 mappingConstructor, data);

                if (memCompatibiltyType != symTable.semanticError && dlog.errorCount() == 0 &&
                        isUniqueType(compatibleTypes, memCompatibiltyType)) {
                    compatibleTypes.add(memCompatibiltyType);
                }
            }

            data.commonAnalyzerData.nonErrorLoggingCheck = prevNonErrorLoggingCheck;
            dlog.setErrorCount(errorCount);
            if (!prevNonErrorLoggingCheck) {
                this.dlog.unmute();
            }

            if (compatibleTypes.isEmpty()) {
                if (!erroredExpType) {
                    reportIncompatibleMappingConstructorError(mappingConstructor, bType, data);
                }
                validateSpecifiedFields(mappingConstructor, symTable.semanticError, data);
                return symTable.semanticError;
            } else if (compatibleTypes.size() != 1) {
                dlog.error(mappingConstructor.pos, DiagnosticErrorCode.AMBIGUOUS_TYPES, bType);
                validateSpecifiedFields(mappingConstructor, symTable.semanticError, data);
                return symTable.semanticError;
            }

            return checkMappingConstructorCompatibility(compatibleTypes.get(0), mappingConstructor, data);
        }

        if (tag == TypeTags.TYPEREFDESC || tag == TypeTags.INTERSECTION) {
            BType refType = Types.getReferredType(bType);
            BType compatibleType = checkMappingConstructorCompatibility(refType, mappingConstructor, data);
            return compatibleType == refType ? bType : compatibleType;
        }

        BType possibleType = getMappingConstructorCompatibleNonUnionType(bType, data);

        switch (possibleType.tag) {
            case TypeTags.MAP:
                return validateSpecifiedFields(mappingConstructor, possibleType, data) ? possibleType :
                        symTable.semanticError;
            case TypeTags.RECORD:
                boolean isSpecifiedFieldsValid = validateSpecifiedFields(mappingConstructor, possibleType, data);

                boolean hasAllRequiredFields = validateRequiredFields((BRecordType) possibleType,
                                                                      mappingConstructor.fields,
                                                                      mappingConstructor.pos, data);

                return isSpecifiedFieldsValid && hasAllRequiredFields ? possibleType : symTable.semanticError;
            case TypeTags.READONLY:
                return checkReadOnlyMappingType(mappingConstructor, data);
        }
        reportIncompatibleMappingConstructorError(mappingConstructor, bType, data);
        validateSpecifiedFields(mappingConstructor, symTable.semanticError, data);
        return symTable.semanticError;
    }

    private BType checkReadOnlyMappingType(BLangRecordLiteral mappingConstructor, AnalyzerData data) {
        if (!data.commonAnalyzerData.nonErrorLoggingCheck) {
            BType inferredType = defineInferredRecordType(mappingConstructor, symTable.readonlyType, data);

            if (inferredType == symTable.semanticError) {
                return symTable.semanticError;
            }
            return checkMappingConstructorCompatibility(inferredType, mappingConstructor, data);
        }

        for (RecordLiteralNode.RecordField field : mappingConstructor.fields) {
            BLangExpression exprToCheck;

            if (field.isKeyValueField()) {
                exprToCheck = ((BLangRecordKeyValueField) field).valueExpr;
            } else if (field.getKind() == NodeKind.RECORD_LITERAL_SPREAD_OP) {
                exprToCheck = ((BLangRecordLiteral.BLangRecordSpreadOperatorField) field).expr;
            } else {
                exprToCheck = (BLangRecordVarNameField) field;
            }

            if (exprIncompatible(symTable.readonlyType, exprToCheck, data)) {
                return symTable.semanticError;
            }
        }

        return symTable.readonlyType;
    }

    private BType getMappingConstructorCompatibleNonUnionType(BType type, AnalyzerData data) {
        switch (type.tag) {
            case TypeTags.MAP:
            case TypeTags.RECORD:
            case TypeTags.READONLY:
                return type;
            case TypeTags.JSON:
                return !Symbols.isFlagOn(type.flags, Flags.READONLY) ? symTable.mapJsonType :
                        ImmutableTypeCloner.getEffectiveImmutableType(null, types, symTable.mapJsonType, data.env,
                                                                      symTable, anonymousModelHelper, names);
            case TypeTags.ANYDATA:
                return !Symbols.isFlagOn(type.flags, Flags.READONLY) ? symTable.mapAnydataType :
                        ImmutableTypeCloner.getEffectiveImmutableType(null, types, symTable.mapAnydataType,
                                data.env, symTable, anonymousModelHelper, names);
            case TypeTags.ANY:
                return !Symbols.isFlagOn(type.flags, Flags.READONLY) ? symTable.mapAllType :
                        ImmutableTypeCloner.getEffectiveImmutableType(null, types, symTable.mapAllType, data.env,
                                                                      symTable, anonymousModelHelper, names);
            case TypeTags.INTERSECTION:
                return ((BIntersectionType) type).effectiveType;
            case TypeTags.TYPEREFDESC:
                BType refType = Types.getReferredType(type);
                BType compatibleType = getMappingConstructorCompatibleNonUnionType(refType, data);
                return compatibleType == refType ? type : compatibleType;
        }
        return symTable.semanticError;
    }

    private boolean isMappingConstructorCompatibleType(BType type) {
        return Types.getReferredType(type).tag == TypeTags.RECORD
                || Types.getReferredType(type).tag == TypeTags.MAP;
    }

    private void reportIncompatibleMappingConstructorError(BLangRecordLiteral mappingConstructorExpr, BType expType,
                                                           AnalyzerData data) {
        if (expType == symTable.semanticError) {
            return;
        }

        BType referredExpType = Types.getReferredType(expType);
        if (referredExpType.tag != TypeTags.UNION) {
            dlog.error(mappingConstructorExpr.pos,
                    DiagnosticErrorCode.MAPPING_CONSTRUCTOR_COMPATIBLE_TYPE_NOT_FOUND, expType);
            return;
        }

        BUnionType unionType = (BUnionType) referredExpType;
        BType[] memberTypes = types.getAllTypes(unionType, true).toArray(new BType[0]);

        // Special case handling for `T?` where T is a record type. This is done to give more user friendly error
        // messages for this common scenario.
        if (memberTypes.length == 2) {
            BRecordType recType = null;
            BType firstMemberType = Types.getReferredType(memberTypes[0]);
            BType secondMemberType = Types.getReferredType(memberTypes[1]);
            if (firstMemberType.tag == TypeTags.RECORD && secondMemberType.tag == TypeTags.NIL) {
                recType = (BRecordType) firstMemberType;
            } else if (secondMemberType.tag == TypeTags.RECORD && firstMemberType.tag == TypeTags.NIL) {
                recType = (BRecordType) secondMemberType;
            }

            if (recType != null) {
                validateSpecifiedFields(mappingConstructorExpr, recType, data);
                validateRequiredFields(recType, mappingConstructorExpr.fields, mappingConstructorExpr.pos, data);
                return;
            }
        }

        // By this point, we know there aren't any types to which we can assign the mapping constructor. If this is
        // case where there is at least one type with which we can use mapping constructors, but this particular
        // mapping constructor is incompatible, we give an incompatible mapping constructor error.
        for (BType bType : memberTypes) {
            if (isMappingConstructorCompatibleType(bType)) {
                dlog.error(mappingConstructorExpr.pos, DiagnosticErrorCode.INCOMPATIBLE_MAPPING_CONSTRUCTOR,
                        unionType);
                return;
            }
        }

        dlog.error(mappingConstructorExpr.pos,
                DiagnosticErrorCode.MAPPING_CONSTRUCTOR_COMPATIBLE_TYPE_NOT_FOUND, unionType);
    }

    private boolean validateSpecifiedFields(BLangRecordLiteral mappingConstructor, BType possibleType,
                                            AnalyzerData data) {
        boolean isFieldsValid = true;

        for (RecordLiteralNode.RecordField field : mappingConstructor.fields) {
            BType checkedType = checkMappingField(field, Types.getReferredType(possibleType), data);
            if (isFieldsValid && checkedType == symTable.semanticError) {
                isFieldsValid = false;
            }
        }

        return isFieldsValid;
    }

    private boolean validateRequiredFields(BRecordType type, List<RecordLiteralNode.RecordField> specifiedFields,
                                           Location pos, AnalyzerData data) {
        HashSet<String> specFieldNames = getFieldNames(specifiedFields, data);
        boolean hasAllRequiredFields = true;

        for (BField field : type.fields.values()) {
            String fieldName = field.name.value;
            if (!specFieldNames.contains(fieldName) && Symbols.isFlagOn(field.symbol.flags, Flags.REQUIRED)
                    && !types.isNeverTypeOrStructureTypeWithARequiredNeverMember(field.type)) {
                // Check if `field` is explicitly assigned a value in the record literal
                // If a required field is missing, it's a compile error
                dlog.error(pos, DiagnosticErrorCode.MISSING_REQUIRED_RECORD_FIELD, field.name);
                if (hasAllRequiredFields) {
                    hasAllRequiredFields = false;
                }
            }
        }
        return hasAllRequiredFields;
    }

    private HashSet<String> getFieldNames(List<RecordLiteralNode.RecordField> specifiedFields, AnalyzerData data) {
        HashSet<String> fieldNames = new HashSet<>();

        for (RecordLiteralNode.RecordField specifiedField : specifiedFields) {
            if (specifiedField.isKeyValueField()) {
                String name = getKeyValueFieldName((BLangRecordKeyValueField) specifiedField);
                if (name == null) {
                    continue; // computed key
                }

                fieldNames.add(name);
            } else if (specifiedField.getKind() == NodeKind.SIMPLE_VARIABLE_REF) {
                fieldNames.add(getVarNameFieldName((BLangRecordVarNameField) specifiedField));
            } else {
                fieldNames.addAll(getSpreadOpFieldRequiredFieldNames(
                        (BLangRecordLiteral.BLangRecordSpreadOperatorField) specifiedField, data));
            }
        }

        return fieldNames;
    }

    private String getKeyValueFieldName(BLangRecordKeyValueField field) {
        BLangRecordKey key = field.key;
        if (key.computedKey) {
            return null;
        }

        BLangExpression keyExpr = key.expr;

        if (keyExpr.getKind() == NodeKind.SIMPLE_VARIABLE_REF) {
            return ((BLangSimpleVarRef) keyExpr).variableName.value;
        } else if (keyExpr.getKind() == NodeKind.LITERAL) {
            return (String) ((BLangLiteral) keyExpr).value;
        }
        return null;
    }

    private String getVarNameFieldName(BLangRecordVarNameField field) {
        return field.variableName.value;
    }

    private List<String> getSpreadOpFieldRequiredFieldNames(BLangRecordLiteral.BLangRecordSpreadOperatorField field,
                                                            AnalyzerData data) {
        BType spreadType = Types.getReferredType(checkExpr(field.expr, data));

        if (spreadType.tag != TypeTags.RECORD) {
            return Collections.emptyList();
        }

        List<String> fieldNames = new ArrayList<>();
        for (BField bField : ((BRecordType) spreadType).getFields().values()) {
            if (!Symbols.isOptional(bField.symbol)) {
                fieldNames.add(bField.name.value);
            }
        }
        return fieldNames;
    }

    @Override
    public void visit(BLangWorkerFlushExpr workerFlushExpr, AnalyzerData data) {
        if (workerFlushExpr.workerIdentifier != null) {
            String workerName = workerFlushExpr.workerIdentifier.getValue();
            if (!this.workerExists(data.env, workerName)) {
                this.dlog.error(workerFlushExpr.pos, DiagnosticErrorCode.UNDEFINED_WORKER, workerName);
            } else {
                BSymbol symbol = symResolver.lookupSymbolInMainSpace(data.env, names.fromString(workerName));
                if (symbol != symTable.notFoundSymbol) {
                    workerFlushExpr.workerSymbol = symbol;
                }
            }
        }
        BType actualType = BUnionType.create(null, symTable.errorType, symTable.nilType);
        data.resultType = types.checkType(workerFlushExpr, actualType, data.expType);
    }

    @Override
    public void visit(BLangWorkerSyncSendExpr syncSendExpr, AnalyzerData data) {
        BSymbol symbol = symResolver.lookupSymbolInMainSpace(data.env, names.fromIdNode(syncSendExpr.workerIdentifier));

        if (symTable.notFoundSymbol.equals(symbol)) {
            syncSendExpr.workerType = symTable.semanticError;
        } else {
            syncSendExpr.workerType = symbol.type;
            syncSendExpr.workerSymbol = symbol;
        }

        // TODO Need to remove this cached env
        syncSendExpr.env = data.env;
        checkExpr(syncSendExpr.expr, data);

        // Validate if the send expression type is cloneableType
        if (!types.isAssignable(syncSendExpr.expr.getBType(), symTable.cloneableType)) {
            this.dlog.error(syncSendExpr.pos, DiagnosticErrorCode.INVALID_TYPE_FOR_SEND,
                            syncSendExpr.expr.getBType());
        }

        String workerName = syncSendExpr.workerIdentifier.getValue();
        if (!this.workerExists(data.env, workerName)) {
            this.dlog.error(syncSendExpr.pos, DiagnosticErrorCode.UNDEFINED_WORKER, workerName);
        }

        syncSendExpr.expectedType = data.expType;

        // Type checking against the matching receive is done during code analysis.
        // When the expected type is noType, set the result type as nil to avoid variable assignment is required errors.
        data.resultType = data.expType == symTable.noType ? symTable.nilType : data.expType;
    }

    @Override
    public void visit(BLangWorkerReceive workerReceiveExpr, AnalyzerData data) {
        BSymbol symbol =
                symResolver.lookupSymbolInMainSpace(data.env, names.fromIdNode(workerReceiveExpr.workerIdentifier));

        // TODO Need to remove this cached env
        workerReceiveExpr.env = data.env;

        if (symTable.notFoundSymbol.equals(symbol)) {
            workerReceiveExpr.workerType = symTable.semanticError;
        } else {
            workerReceiveExpr.workerType = symbol.type;
            workerReceiveExpr.workerSymbol = symbol;
        }
        // The receive expression cannot be assigned to var, since we cannot infer the type.
        if (symTable.noType == data.expType) {
            this.dlog.error(workerReceiveExpr.pos, DiagnosticErrorCode.INVALID_USAGE_OF_RECEIVE_EXPRESSION);
        }
        // We cannot predict the type of the receive expression as it depends on the type of the data sent by the other
        // worker/channel. Since receive is an expression now we infer the type of it from the lhs of the statement.
        workerReceiveExpr.setBType(data.expType);
        data.resultType = data.expType;
    }

    private boolean workerExists(SymbolEnv env, String workerName) {
        //TODO: move this method to CodeAnalyzer
        if (workerName.equals(DEFAULT_WORKER_NAME)) {
           return true;
        }
        BSymbol symbol = this.symResolver.lookupSymbolInMainSpace(env, new Name(workerName));
        BType bType =  Types.getReferredType(symbol.type);
        return symbol != this.symTable.notFoundSymbol &&
                bType.tag == TypeTags.FUTURE &&
               ((BFutureType) bType).workerDerivative;
    }

    @Override
    public void visit(BLangConstRef constRef, AnalyzerData data) {
        constRef.symbol = symResolver.lookupMainSpaceSymbolInPackage(constRef.pos, data.env,
                names.fromIdNode(constRef.pkgAlias), names.fromIdNode(constRef.variableName));

        types.setImplicitCastExpr(constRef, constRef.getBType(), data.expType);
        data.resultType = constRef.getBType();
    }

    public void visit(BLangSimpleVarRef varRefExpr, AnalyzerData data) {
        // Set error type as the actual type.
        BType actualType = symTable.semanticError;

        BLangIdentifier identifier = varRefExpr.variableName;
        Name varName = names.fromIdNode(identifier);
        if (varName == Names.IGNORE) {
            varRefExpr.setBType(this.symTable.anyType);

            // If the variable name is a wildcard('_'), the symbol should be ignorable.
            varRefExpr.symbol = new BVarSymbol(0, true, varName,
                                               names.originalNameFromIdNode(identifier),
                    data.env.enclPkg.symbol.pkgID, varRefExpr.getBType(), data.env.scope.owner,
                                               varRefExpr.pos, VIRTUAL);

            data.resultType = varRefExpr.getBType();
            return;
        }

        Name compUnitName = getCurrentCompUnit(varRefExpr);
        BSymbol pkgSymbol = symResolver.resolvePrefixSymbol(data.env, names.fromIdNode(varRefExpr.pkgAlias),
                                                            compUnitName);
        varRefExpr.pkgSymbol = pkgSymbol;
        if (pkgSymbol == symTable.notFoundSymbol) {
            varRefExpr.symbol = symTable.notFoundSymbol;
            dlog.error(varRefExpr.pos, DiagnosticErrorCode.UNDEFINED_MODULE, varRefExpr.pkgAlias);
        }

        if (pkgSymbol.tag == SymTag.XMLNS) {
            actualType = symTable.stringType;
        } else if (pkgSymbol != symTable.notFoundSymbol) {
            BSymbol symbol = symResolver.lookupMainSpaceSymbolInPackage(varRefExpr.pos, data.env,
                    names.fromIdNode(varRefExpr.pkgAlias), varName);
            // if no symbol, check same for object attached function
            if (symbol == symTable.notFoundSymbol && data.env.enclType != null) {
                Name objFuncName = names.fromString(Symbols
                        .getAttachedFuncSymbolName(data.env.enclType.getBType().tsymbol.name.value, varName.value));
                symbol = symResolver.resolveStructField(varRefExpr.pos, data.env, objFuncName,
                        data.env.enclType.getBType().tsymbol);
            }

            // TODO: call to isInLocallyDefinedRecord() is a temporary fix done to disallow local var references in
            //  locally defined record type defs. This check should be removed once local var referencing is supported.
            if (((symbol.tag & SymTag.VARIABLE) == SymTag.VARIABLE)) {
                BVarSymbol varSym = (BVarSymbol) symbol;
                checkSelfReferences(varRefExpr.pos, data.env, varSym);
                varRefExpr.symbol = varSym;
                actualType = varSym.type;
                markAndRegisterClosureVariable(symbol, varRefExpr.pos, data.env, data);
            } else if ((symbol.tag & SymTag.TYPE_DEF) == SymTag.TYPE_DEF) {
                actualType = Types.getReferredType(symbol.type).tag == TypeTags.TYPEDESC ? 
                        symbol.type : new BTypedescType(symbol.type, null);
                varRefExpr.symbol = symbol;
            } else if ((symbol.tag & SymTag.CONSTANT) == SymTag.CONSTANT) {
                BConstantSymbol constSymbol = (BConstantSymbol) symbol;
                varRefExpr.symbol = constSymbol;
                BType symbolType = symbol.type;
                BType expectedType = Types.getReferredType(data.expType);
                if (symbolType != symTable.noType && expectedType.tag == TypeTags.FINITE ||
                        (expectedType.tag == TypeTags.UNION && types.getAllTypes(expectedType, true).stream()
                                .anyMatch(memType -> Types.getReferredType(memType).tag == TypeTags.FINITE &&
                                        types.isAssignable(symbolType, memType)))) {
                    actualType = symbolType;
                } else {
                    actualType = constSymbol.literalType;
                }

                // If the constant is on the LHS, modifications are not allowed.
                // E.g. m.k = "10"; // where `m` is a constant.
                if (varRefExpr.isLValue || varRefExpr.isCompoundAssignmentLValue) {
                    actualType = symTable.semanticError;
                    dlog.error(varRefExpr.pos, DiagnosticErrorCode.CANNOT_UPDATE_CONSTANT_VALUE);
                }
            } else {
                varRefExpr.symbol = symbol; // Set notFoundSymbol
                logUndefinedSymbolError(varRefExpr.pos, varName.value);
            }
        }

        // Check type compatibility
        BType expType = Types.getReferredType(data.expType);
        if (expType.tag == TypeTags.ARRAY && isArrayOpenSealedType((BArrayType) expType)) {
            dlog.error(varRefExpr.pos, DiagnosticErrorCode.CANNOT_INFER_SIZE_ARRAY_SIZE_FROM_THE_CONTEXT);
            data.resultType = symTable.semanticError;
            return;
        }

        data.resultType = types.checkType(varRefExpr, actualType, data.expType);
    }

    @Override
    public void visit(BLangRecordVarRef varRefExpr, AnalyzerData data) {
        LinkedHashMap<String, BField> fields = new LinkedHashMap<>();

        String recordName = this.anonymousModelHelper.getNextAnonymousTypeKey(data.env.enclPkg.symbol.pkgID);
        BRecordTypeSymbol recordSymbol = Symbols.createRecordSymbol(Flags.ANONYMOUS, names.fromString(recordName),
                data.env.enclPkg.symbol.pkgID, null, data.env.scope.owner,
                                                                         varRefExpr.pos, SOURCE);
        symbolEnter.defineSymbol(varRefExpr.pos, recordSymbol, data.env);

        boolean unresolvedReference = false;
        for (BLangRecordVarRef.BLangRecordVarRefKeyValue recordRefField : varRefExpr.recordRefFields) {
            BLangVariableReference bLangVarReference = (BLangVariableReference) recordRefField.variableReference;
            bLangVarReference.isLValue = true;
            checkExpr(recordRefField.variableReference, data);
            if (bLangVarReference.symbol == null || bLangVarReference.symbol == symTable.notFoundSymbol ||
                    !isValidVariableReference(recordRefField.variableReference)) {
                unresolvedReference = true;
                continue;
            }
            BVarSymbol bVarSymbol = (BVarSymbol) bLangVarReference.symbol;
            BField field = new BField(names.fromIdNode(recordRefField.variableName), varRefExpr.pos,
                                      new BVarSymbol(0, names.fromIdNode(recordRefField.variableName),
                                                     names.originalNameFromIdNode(recordRefField.variableName),
                                              data.env.enclPkg.symbol.pkgID, bVarSymbol.type, recordSymbol,
                                                     varRefExpr.pos, SOURCE));
            fields.put(field.name.value, field);
        }

        BLangExpression restParam = (BLangExpression) varRefExpr.restParam;
        if (restParam != null) {
            checkExpr(restParam, data);
            unresolvedReference = !isValidVariableReference(restParam);
        }

        if (unresolvedReference) {
            data.resultType = symTable.semanticError;
            return;
        }

        BRecordType bRecordType = new BRecordType(recordSymbol);
        bRecordType.fields = fields;
        recordSymbol.type = bRecordType;
        varRefExpr.symbol = new BVarSymbol(0, recordSymbol.name, recordSymbol.getOriginalName(),
                data.env.enclPkg.symbol.pkgID, bRecordType, data.env.scope.owner, varRefExpr.pos,
                                           SOURCE);

        if (restParam == null) {
            bRecordType.sealed = true;
            bRecordType.restFieldType = symTable.noType;
        } else if (restParam.getBType() == symTable.semanticError) {
            bRecordType.restFieldType = symTable.mapType;
        } else {
            // Rest variable type of Record ref (record destructuring assignment) is a record where T is the broad
            // type of all fields that are not specified in the destructuring pattern. Here we set the rest type of
            // record type to T.
            BType restFieldType;
            BType restParamType = Types.getReferredType(restParam.getBType());
            if (restParamType.tag == TypeTags.RECORD) {
                restFieldType = ((BRecordType) restParamType).restFieldType;
            } else if (restParamType.tag == TypeTags.MAP) {
                restFieldType = ((BMapType) restParamType).constraint;
            } else {
                restFieldType = restParam.getBType();
            }
            bRecordType.restFieldType = restFieldType;
        }

        data.resultType = bRecordType;
    }

    @Override
    public void visit(BLangErrorVarRef varRefExpr, AnalyzerData data) {
        if (varRefExpr.typeNode != null) {
            BType bType = symResolver.resolveTypeNode(varRefExpr.typeNode, data.env);
            varRefExpr.setBType(bType);
            checkIndirectErrorVarRef(varRefExpr, data);
            data.resultType = bType;
            return;
        }

        if (varRefExpr.message != null) {
            varRefExpr.message.isLValue = true;
            checkExpr(varRefExpr.message, data);
            if (!types.isAssignable(symTable.stringType, varRefExpr.message.getBType())) {
                dlog.error(varRefExpr.message.pos, DiagnosticErrorCode.INCOMPATIBLE_TYPES, symTable.stringType,
                           varRefExpr.message.getBType());
            }
        }

        if (varRefExpr.cause != null) {
            varRefExpr.cause.isLValue = true;
            checkExpr(varRefExpr.cause, data);
            if (!types.isAssignable(symTable.errorOrNilType, varRefExpr.cause.getBType())) {
                dlog.error(varRefExpr.cause.pos, DiagnosticErrorCode.INCOMPATIBLE_TYPES, symTable.errorOrNilType,
                           varRefExpr.cause.getBType());
            }
        }

        boolean unresolvedReference = false;

        for (BLangNamedArgsExpression detailItem : varRefExpr.detail) {
            BLangVariableReference refItem = (BLangVariableReference) detailItem.expr;
            refItem.isLValue = true;
            checkExpr(refItem, data);

            if (types.isFunctionVarRef(refItem)) {
                dlog.error(refItem.pos, DiagnosticErrorCode.INVALID_ASSIGNMENT_DECLARATION_FINAL,
                        Names.FUNCTION);
                unresolvedReference = true;
            }

            if (!isValidVariableReference(refItem)) {
                unresolvedReference = true;
                continue;
            }

            if (refItem.getKind() == NodeKind.FIELD_BASED_ACCESS_EXPR
                    || refItem.getKind() == NodeKind.INDEX_BASED_ACCESS_EXPR) {
                dlog.error(refItem.pos, DiagnosticErrorCode.INVALID_VARIABLE_REFERENCE_IN_BINDING_PATTERN,
                        refItem);
                unresolvedReference = true;
                continue;
            }

            if (refItem.symbol == null) {
                unresolvedReference = true;
            }
        }

        if (varRefExpr.restVar != null) {
            varRefExpr.restVar.isLValue = true;
            if (varRefExpr.restVar.getKind() == NodeKind.SIMPLE_VARIABLE_REF) {
                checkExpr(varRefExpr.restVar, data);
                unresolvedReference = unresolvedReference
                        || varRefExpr.restVar.symbol == null
                        || !isValidVariableReference(varRefExpr.restVar);
            }
        }

        if (unresolvedReference) {
            data.resultType = symTable.semanticError;
            return;
        }

        BType errorRefRestFieldType;
        if (varRefExpr.restVar == null) {
            errorRefRestFieldType = symTable.anydataOrReadonly;
        } else if (varRefExpr.restVar.getKind() == NodeKind.SIMPLE_VARIABLE_REF
                && ((BLangSimpleVarRef) varRefExpr.restVar).variableName.value.equals(Names.IGNORE.value)) {
            errorRefRestFieldType = symTable.anydataOrReadonly;
        } else if (varRefExpr.restVar.getKind() == NodeKind.INDEX_BASED_ACCESS_EXPR
            || varRefExpr.restVar.getKind() == NodeKind.FIELD_BASED_ACCESS_EXPR) {
            errorRefRestFieldType = varRefExpr.restVar.getBType();
        } else if (Types.getReferredType(varRefExpr.restVar.getBType()).tag == TypeTags.MAP) {
            errorRefRestFieldType = ((BMapType) Types.getReferredType(varRefExpr.restVar.getBType())).constraint;
        } else {
            dlog.error(varRefExpr.restVar.pos, DiagnosticErrorCode.INCOMPATIBLE_TYPES,
                       varRefExpr.restVar.getBType(), symTable.detailType);
            data.resultType = symTable.semanticError;
            return;
        }

        BType errorDetailType = errorRefRestFieldType == symTable.anydataOrReadonly
                ? symTable.errorType.detailType
                : new BMapType(TypeTags.MAP, errorRefRestFieldType, null, Flags.PUBLIC);
        data.resultType = new BErrorType(symTable.errorType.tsymbol, errorDetailType);
    }

    private void checkIndirectErrorVarRef(BLangErrorVarRef varRefExpr, AnalyzerData data) {
        for (BLangNamedArgsExpression detailItem : varRefExpr.detail) {
            checkExpr(detailItem.expr, data);
            checkExpr(detailItem, detailItem.expr.getBType(), data);
        }

        if (varRefExpr.restVar != null) {
            checkExpr(varRefExpr.restVar, data);
        }

        if (varRefExpr.message != null) {
            varRefExpr.message.isLValue = true;
            checkExpr(varRefExpr.message, data);
        }

        if (varRefExpr.cause != null) {
            varRefExpr.cause.isLValue = true;
            checkExpr(varRefExpr.cause, data);
        }
    }

    @Override
    public void visit(BLangTupleVarRef varRefExpr, AnalyzerData data) {
        List<BType> results = new ArrayList<>();
        for (int i = 0; i < varRefExpr.expressions.size(); i++) {
            ((BLangVariableReference) varRefExpr.expressions.get(i)).isLValue = true;
            results.add(checkExpr(varRefExpr.expressions.get(i), symTable.noType, data));
        }
        BTupleType actualType = new BTupleType(results);
        if (varRefExpr.restParam != null) {
            BLangExpression restExpr = varRefExpr.restParam;
            ((BLangVariableReference) restExpr).isLValue = true;
            BType checkedType = checkExpr(restExpr, symTable.noType, data);
            BType referredCheckedType = Types.getReferredType(checkedType);
            if (!(referredCheckedType.tag == TypeTags.ARRAY || referredCheckedType.tag == TypeTags.TUPLE)) {
                dlog.error(varRefExpr.pos, DiagnosticErrorCode.INVALID_TYPE_FOR_REST_DESCRIPTOR, checkedType);
                data.resultType = symTable.semanticError;
                return;
            }
            if (referredCheckedType.tag == TypeTags.ARRAY) {
                actualType.restType = ((BArrayType) referredCheckedType).eType;
            } else {
                actualType.restType = checkedType;
            }
        }
        data.resultType = types.checkType(varRefExpr, actualType, data.expType);
    }

    /**
     * This method will recursively check if a multidimensional array has at least one open sealed dimension.
     *
     * @param arrayType array to check if open sealed
     * @return true if at least one dimension is open sealed
     */
    public boolean isArrayOpenSealedType(BArrayType arrayType) {
        if (arrayType.state == BArrayState.INFERRED) {
            return true;
        }
        BType elementType = Types.getReferredType(arrayType.eType);
        if (elementType.tag == TypeTags.ARRAY) {
            return isArrayOpenSealedType((BArrayType) elementType);
        }
        return false;
    }

    /**
     * This method will recursively traverse and find the symbol environment of a lambda node (which is given as the
     * enclosing invokable node) which is needed to lookup closure variables. The variable lookup will start from the
     * enclosing invokable node's environment, which are outside of the scope of a lambda function.
     */
    private SymbolEnv findEnclosingInvokableEnv(SymbolEnv env, BLangInvokableNode encInvokable) {
        if (env.enclEnv.node == null) {
            return env;
        }
        NodeKind kind = env.enclEnv.node.getKind();
        if (kind == NodeKind.ARROW_EXPR || kind == NodeKind.ON_FAIL) {
            // TODO : check if we need ON_FAIL now
            return env.enclEnv;
        }

        if (kind == NodeKind.CLASS_DEFN) {
            return env.enclEnv.enclEnv;
        }

        if (env.enclInvokable != null && env.enclInvokable == encInvokable) {
            return findEnclosingInvokableEnv(env.enclEnv, encInvokable);
        }
        return env;
    }

    private SymbolEnv findEnclosingInvokableEnv(SymbolEnv env, BLangRecordTypeNode recordTypeNode) {
        if (env.enclEnv.node != null) {
            NodeKind kind = env.enclEnv.node.getKind();
            if (kind == NodeKind.ARROW_EXPR || kind == NodeKind.ON_FAIL || kind == NodeKind.CLASS_DEFN) {
                return env.enclEnv;
            }
        }

        if (env.enclType != null && env.enclType == recordTypeNode) {
            return findEnclosingInvokableEnv(env.enclEnv, recordTypeNode);
        }
        return env;
    }

    private boolean isFunctionArgument(BSymbol symbol, List<BLangSimpleVariable> params) {
        return params.stream().anyMatch(param -> (param.symbol.name.equals(symbol.name) &&
                Types.getReferredType(param.getBType()).tag == Types.getReferredType(symbol.type).tag));
    }

    @Override
    public void visit(BLangFieldBasedAccess.BLangNSPrefixedFieldBasedAccess nsPrefixedFieldBasedAccess,
                      AnalyzerData data) {
        checkFieldBasedAccess(nsPrefixedFieldBasedAccess, true, data);
    }

    public void visit(BLangFieldBasedAccess fieldAccessExpr, AnalyzerData data) {
        checkFieldBasedAccess(fieldAccessExpr, false, data);
    }

    private void checkFieldBasedAccess(BLangFieldBasedAccess fieldAccessExpr, boolean isNsPrefixed, AnalyzerData data) {
        markLeafNode(fieldAccessExpr);

        // First analyze the accessible expression.
        BLangExpression containerExpression = fieldAccessExpr.expr;

        if (containerExpression instanceof BLangValueExpression) {
            ((BLangValueExpression) containerExpression).isLValue = fieldAccessExpr.isLValue;
            ((BLangValueExpression) containerExpression).isCompoundAssignmentLValue =
                    fieldAccessExpr.isCompoundAssignmentLValue;
        }

        BType varRefType = types.getTypeWithEffectiveIntersectionTypes(checkExpr(containerExpression, data));

        // Disallow `expr.ns:attrname` syntax on non xml expressions.
        if (isNsPrefixed && !isXmlAccess(fieldAccessExpr)) {
            dlog.error(fieldAccessExpr.pos, DiagnosticErrorCode.INVALID_FIELD_ACCESS_EXPRESSION);
            data.resultType = symTable.semanticError;
            return;
        }

        BType actualType;
        if (fieldAccessExpr.optionalFieldAccess) {
            if (fieldAccessExpr.isLValue || fieldAccessExpr.isCompoundAssignmentLValue) {
                dlog.error(fieldAccessExpr.pos, DiagnosticErrorCode.OPTIONAL_FIELD_ACCESS_NOT_REQUIRED_ON_LHS);
                data.resultType = symTable.semanticError;
                return;
            }
            actualType = checkOptionalFieldAccessExpr(fieldAccessExpr, varRefType,
                    names.fromIdNode(fieldAccessExpr.field), data);
        } else {
            actualType = checkFieldAccessExpr(fieldAccessExpr, varRefType, names.fromIdNode(fieldAccessExpr.field),
                                              data);

            if (actualType != symTable.semanticError &&
                    (fieldAccessExpr.isLValue || fieldAccessExpr.isCompoundAssignmentLValue)) {
                if (isAllReadonlyTypes(varRefType)) {
                    BType referredType = Types.getReferredType(varRefType);
                    if (referredType.tag != TypeTags.OBJECT
                            || !isInitializationInInit(referredType, data)) {
                        dlog.error(fieldAccessExpr.pos, DiagnosticErrorCode.CANNOT_UPDATE_READONLY_VALUE_OF_TYPE,
                                varRefType);
                        data.resultType = symTable.semanticError;
                        return;
                    }

                } else if (types.isSubTypeOfBaseType(varRefType, TypeTags.RECORD) &&
                        isInvalidReadonlyFieldUpdate(varRefType, fieldAccessExpr.field.value)) {
                    dlog.error(fieldAccessExpr.pos, DiagnosticErrorCode.CANNOT_UPDATE_READONLY_RECORD_FIELD,
                            fieldAccessExpr.field.value, varRefType);
                    data.resultType = symTable.semanticError;
                    return;
                }
                // Object final field updates will be analyzed at dataflow analysis.
            }
        }

        data.resultType = types.checkType(fieldAccessExpr, actualType, data.expType);
    }

    private boolean isAllReadonlyTypes(BType type) {
        type = Types.getReferredType(type);
        if (type.tag != TypeTags.UNION) {
            return Symbols.isFlagOn(type.flags, Flags.READONLY);
        }

        for (BType memberType : ((BUnionType) type).getMemberTypes()) {
            if (!isAllReadonlyTypes(memberType)) {
                return false;
            }
        }
        return true;
    }

    private boolean isInitializationInInit(BType type, AnalyzerData data) {
        BObjectType objectType = (BObjectType) type;
        BObjectTypeSymbol objectTypeSymbol = (BObjectTypeSymbol) objectType.tsymbol;
        BAttachedFunction initializerFunc = objectTypeSymbol.initializerFunc;

        return data.env.enclInvokable != null && initializerFunc != null &&
                data.env.enclInvokable.symbol == initializerFunc.symbol;
    }

    private boolean isInvalidReadonlyFieldUpdate(BType type, String fieldName) {
        if (Types.getReferredType(type).tag == TypeTags.RECORD) {
            if (Symbols.isFlagOn(type.flags, Flags.READONLY)) {
                return true;
            }

            BRecordType recordType = (BRecordType) Types.getReferredType(type);
            for (BField field : recordType.fields.values()) {
                if (!field.name.value.equals(fieldName)) {
                    continue;
                }

                return Symbols.isFlagOn(field.symbol.flags, Flags.READONLY);
            }
            return recordType.sealed;
        }

        // For unions, we consider this an invalid update only if it is invalid for all member types. If for at least
        // one member this is valid, we allow this at compile time with the potential to fail at runtime.
        boolean allInvalidUpdates = true;
        for (BType memberType : ((BUnionType) Types.getReferredType(type)).getMemberTypes()) {
            if (!isInvalidReadonlyFieldUpdate(memberType, fieldName)) {
                allInvalidUpdates = false;
            }
        }
        return allInvalidUpdates;
    }

    private boolean isXmlAccess(BLangFieldBasedAccess fieldAccessExpr) {
        BLangExpression expr = fieldAccessExpr.expr;
        BType exprType = Types.getReferredType(expr.getBType());

        if (exprType.tag == TypeTags.XML || exprType.tag == TypeTags.XML_ELEMENT) {
            return true;
        }

        if (expr.getKind() == NodeKind.FIELD_BASED_ACCESS_EXPR  && hasLaxOriginalType((BLangFieldBasedAccess) expr)
                && exprType.tag == TypeTags.UNION) {
            Set<BType> memberTypes = ((BUnionType) exprType).getMemberTypes();
            return memberTypes.contains(symTable.xmlType) || memberTypes.contains(symTable.xmlElementType);
          }

        return false;
    }

    public void visit(BLangIndexBasedAccess indexBasedAccessExpr, AnalyzerData data) {
        markLeafNode(indexBasedAccessExpr);

        // First analyze the variable reference expression.
        BLangExpression containerExpression = indexBasedAccessExpr.expr;
        if (containerExpression.getKind() ==  NodeKind.TYPEDESC_EXPRESSION) {
            dlog.error(indexBasedAccessExpr.pos, DiagnosticErrorCode.OPERATION_DOES_NOT_SUPPORT_MEMBER_ACCESS,
                    ((BLangTypedescExpr) containerExpression).typeNode);
            data.resultType = symTable.semanticError;
            return;
        }

        if (containerExpression instanceof BLangValueExpression) {
            ((BLangValueExpression) containerExpression).isLValue = indexBasedAccessExpr.isLValue;
            ((BLangValueExpression) containerExpression).isCompoundAssignmentLValue =
                    indexBasedAccessExpr.isCompoundAssignmentLValue;
        }

        boolean isStringValue = containerExpression.getBType() != null
                && Types.getReferredType(containerExpression.getBType()).tag == TypeTags.STRING;
        if (!isStringValue) {
            checkExpr(containerExpression, symTable.noType, data);
        }

        BType exprType = containerExpression.getBType();
        BLangExpression indexExpr = indexBasedAccessExpr.indexExpr;

        if (indexExpr.getKind() == NodeKind.LIST_CONSTRUCTOR_EXPR &&
                Types.getReferredType(exprType).tag != TypeTags.TABLE) {
            dlog.error(indexBasedAccessExpr.pos, DiagnosticErrorCode.MULTI_KEY_MEMBER_ACCESS_NOT_SUPPORTED, exprType);
            data.resultType = symTable.semanticError;
            return;
        }

        BType actualType = checkIndexAccessExpr(indexBasedAccessExpr, data);
        if (actualType != symTable.semanticError &&
                (indexBasedAccessExpr.isLValue || indexBasedAccessExpr.isCompoundAssignmentLValue)) {
            if (isAllReadonlyTypes(exprType)) {
                dlog.error(indexBasedAccessExpr.pos, DiagnosticErrorCode.CANNOT_UPDATE_READONLY_VALUE_OF_TYPE,
                        exprType);
                data.resultType = symTable.semanticError;
                return;
            } else if (types.isSubTypeOfBaseType(exprType, TypeTags.RECORD) && isConstExpr(indexExpr) &&
                    isInvalidReadonlyFieldUpdate(exprType, getConstFieldName(indexExpr))) {
                dlog.error(indexBasedAccessExpr.pos, DiagnosticErrorCode.CANNOT_UPDATE_READONLY_RECORD_FIELD,
                        getConstFieldName(indexExpr), exprType);
                data.resultType = symTable.semanticError;
                return;
            }
        }

        // If this is on lhs, no need to do type checking further. And null/error
        // will not propagate from parent expressions
        if (indexBasedAccessExpr.isLValue) {
            indexBasedAccessExpr.originalType = actualType;
            indexBasedAccessExpr.setBType(actualType);
            data.resultType = actualType;
            return;
        }

        data.resultType = this.types.checkType(indexBasedAccessExpr, actualType, data.expType);
    }

    public void visit(BLangInvocation iExpr, AnalyzerData data) {
        // Variable ref expression null means this is the leaf node of the variable ref expression tree
        // e.g. foo();, foo(), foo().k;
        if (iExpr.expr == null) {
            // This is a function invocation expression. e.g. foo()
            checkFunctionInvocationExpr(iExpr, data);
            return;
        }

        // Module aliases cannot be used with methods
        if (invalidModuleAliasUsage(iExpr)) {
            return;
        }

        // Find the variable reference expression type
        checkExpr(iExpr.expr, symTable.noType, data);

        BType varRefType = iExpr.expr.getBType();
        visitInvocation(iExpr, varRefType, data);
    }

    private void visitInvocation(BLangInvocation iExpr, BType varRefType, AnalyzerData data) {
        BType referredVarRefType = Types.getReferredType(varRefType);
        switch (referredVarRefType.tag) {
            case TypeTags.OBJECT:
                // Invoking a function bound to an object
                // First check whether there exist a function with this name
                // Then perform arg and param matching
                checkObjectFunctionInvocationExpr(iExpr, (BObjectType) referredVarRefType, data);
                break;
            case TypeTags.RECORD:
                checkFieldFunctionPointer(iExpr, data);
                break;
            case TypeTags.NONE:
                dlog.error(iExpr.pos, DiagnosticErrorCode.UNDEFINED_FUNCTION, iExpr.name);
                break;
            case TypeTags.SEMANTIC_ERROR:
                break;
            default:
                checkInLangLib(iExpr, varRefType, data);
        }
    }

    public void visit(BLangErrorConstructorExpr errorConstructorExpr, AnalyzerData data) {
        BLangUserDefinedType userProvidedTypeRef = errorConstructorExpr.errorTypeRef;
        if (userProvidedTypeRef != null) {
            symResolver.resolveTypeNode(userProvidedTypeRef, data.env,
                                        DiagnosticErrorCode.UNDEFINED_ERROR_TYPE_DESCRIPTOR);
        }
        validateErrorConstructorPositionalArgs(errorConstructorExpr, data);

        List<BType> expandedCandidates = getTypeCandidatesForErrorConstructor(errorConstructorExpr, data);

        List<BType> errorDetailTypes = new ArrayList<>(expandedCandidates.size());
        for (BType expandedCandidate : expandedCandidates) {
            BType detailType = ((BErrorType) Types.getReferredType(expandedCandidate)).detailType;
            errorDetailTypes.add(Types.getReferredType(detailType));
        }

        BType detailCandidate;
        if (errorDetailTypes.size() == 1) {
            detailCandidate = errorDetailTypes.get(0);
        } else {
            detailCandidate = BUnionType.create(null, new LinkedHashSet<>(errorDetailTypes));
        }

        BLangRecordLiteral recordLiteral = createRecordLiteralForErrorConstructor(errorConstructorExpr);
        BType inferredDetailType = checkExprSilent(recordLiteral, detailCandidate, data);

        int index = errorDetailTypes.indexOf(inferredDetailType);
        BType selectedCandidate = index < 0 ? symTable.semanticError : expandedCandidates.get(index);

        if (selectedCandidate != symTable.semanticError
                && (userProvidedTypeRef == null
                || Types.getReferredType(userProvidedTypeRef.getBType()) == Types.getReferredType(selectedCandidate))) {
            checkProvidedErrorDetails(errorConstructorExpr, inferredDetailType, data);
            // TODO: When the `userProvidedTypeRef` is present diagnostic message is provided for just `error`
            // https://github.com/ballerina-platform/ballerina-lang/issues/33574
            data.resultType = types.checkType(errorConstructorExpr.pos, selectedCandidate, data.expType,
                    DiagnosticErrorCode.INCOMPATIBLE_TYPES);
            return;
        }

        if (userProvidedTypeRef == null && errorDetailTypes.size() > 1) {
            dlog.error(errorConstructorExpr.pos, DiagnosticErrorCode.CANNOT_INFER_ERROR_TYPE, data.expType);
        }

        boolean validTypeRefFound = false;
        // Error details provided does not match the contextually expected error type.
        // if type reference is not provided let's take the `ballerina/lang.error:error` as the expected type.
        BErrorType errorType;
        if (userProvidedTypeRef != null
                && Types.getReferredType(userProvidedTypeRef.getBType()).tag == TypeTags.ERROR) {
            errorType = (BErrorType) Types.getReferredType(userProvidedTypeRef.getBType());
            validTypeRefFound = true;
        } else if (expandedCandidates.size() == 1) {
            errorType = (BErrorType) Types.getReferredType(expandedCandidates.get(0));
        } else {
            errorType = symTable.errorType;
        }
        List<BLangNamedArgsExpression> namedArgs =
                checkProvidedErrorDetails(errorConstructorExpr, errorType.detailType, data);

        BType detailType = errorType.detailType;

        if (Types.getReferredType(detailType).tag == TypeTags.MAP) {
            BType errorDetailTypeConstraint = ((BMapType) Types.getReferredType(detailType)).constraint;
            for (BLangNamedArgsExpression namedArgExpr: namedArgs) {
                if (Types.getReferredType(errorDetailTypeConstraint).tag == TypeTags.UNION &&
                        !types.isAssignable(namedArgExpr.expr.getBType(), errorDetailTypeConstraint)) {
                    dlog.error(namedArgExpr.pos, DiagnosticErrorCode.INVALID_ERROR_DETAIL_ARG_TYPE,
                               namedArgExpr.name, errorDetailTypeConstraint, namedArgExpr.expr.getBType());
                }
            }
        } else if (Types.getReferredType(detailType).tag == TypeTags.RECORD) {
            BRecordType targetErrorDetailRec = (BRecordType) Types.getReferredType(errorType.detailType);

            LinkedList<String> missingRequiredFields = targetErrorDetailRec.fields.values().stream()
                    .filter(f -> (f.symbol.flags & Flags.REQUIRED) == Flags.REQUIRED)
                    .map(f -> f.name.value)
                    .collect(Collectors.toCollection(LinkedList::new));

            LinkedHashMap<String, BField> targetFields = targetErrorDetailRec.fields;
            for (BLangNamedArgsExpression namedArg : namedArgs) {
                BField field = targetFields.get(namedArg.name.value);
                Location pos = namedArg.pos;
                if (field == null) {
                    if (targetErrorDetailRec.sealed) {
                        dlog.error(pos, DiagnosticErrorCode.UNKNOWN_DETAIL_ARG_TO_CLOSED_ERROR_DETAIL_REC,
                                namedArg.name, targetErrorDetailRec);
                    } else if (targetFields.isEmpty()
                            && !types.isAssignable(namedArg.expr.getBType(), targetErrorDetailRec.restFieldType)) {
                        dlog.error(pos, DiagnosticErrorCode.INVALID_ERROR_DETAIL_REST_ARG_TYPE,
                                namedArg.name, targetErrorDetailRec);
                    }
                } else {
                    missingRequiredFields.remove(namedArg.name.value);
                    if (Types.getReferredType(field.type).tag == TypeTags.UNION &&
                            !types.isAssignable(namedArg.expr.getBType(), field.type)) {
                        dlog.error(pos, DiagnosticErrorCode.INVALID_ERROR_DETAIL_ARG_TYPE,
                                   namedArg.name, field.type, namedArg.expr.getBType());
                    }
                }
            }

            for (String requiredField : missingRequiredFields) {
                dlog.error(errorConstructorExpr.pos, DiagnosticErrorCode.MISSING_ERROR_DETAIL_ARG, requiredField);
            }
        }

        if (userProvidedTypeRef != null) {
            errorConstructorExpr.setBType(Types.getReferredType(userProvidedTypeRef.getBType()));
        } else {
            errorConstructorExpr.setBType(errorType);
        }

        BType resolvedType = errorConstructorExpr.getBType();
        if (resolvedType != symTable.semanticError && data.expType != symTable.noType &&
                !types.isAssignable(resolvedType, data.expType)) {
            if (validTypeRefFound) {
                dlog.error(errorConstructorExpr.pos, DiagnosticErrorCode.INCOMPATIBLE_TYPES,
                        data.expType, userProvidedTypeRef);
            } else {
                dlog.error(errorConstructorExpr.pos,
                        DiagnosticErrorCode.ERROR_CONSTRUCTOR_COMPATIBLE_TYPE_NOT_FOUND, data.expType);
            }
            data.resultType = symTable.semanticError;
            return;
        }
        data.resultType = resolvedType;
    }

    private void validateErrorConstructorPositionalArgs(BLangErrorConstructorExpr errorConstructorExpr,
                                                        AnalyzerData data) {
        // Parser handle the missing error message case, and too many positional argument cases.
        if (errorConstructorExpr.positionalArgs.isEmpty()) {
            return;
        }

        checkExpr(errorConstructorExpr.positionalArgs.get(0), symTable.stringType, data);

        int positionalArgCount = errorConstructorExpr.positionalArgs.size();
        if (positionalArgCount > 1) {
            checkExpr(errorConstructorExpr.positionalArgs.get(1), symTable.errorOrNilType, data);
        }

        // todo: Need to add type-checking when fixing #29247 for positional args beyond second arg.
    }

    private BType checkExprSilent(BLangExpression expr, BType expType, AnalyzerData data) {
        boolean prevNonErrorLoggingCheck = data.commonAnalyzerData.nonErrorLoggingCheck;
        data.commonAnalyzerData.nonErrorLoggingCheck = true;
        int errorCount = this.dlog.errorCount();
        this.dlog.mute();

        BType type = checkExpr(expr, expType, data);

        data.commonAnalyzerData.nonErrorLoggingCheck = prevNonErrorLoggingCheck;
        dlog.setErrorCount(errorCount);
        if (!prevNonErrorLoggingCheck) {
            this.dlog.unmute();
        }

        return type;
    }

    private BLangRecordLiteral createRecordLiteralForErrorConstructor(BLangErrorConstructorExpr errorConstructorExpr) {
        BLangRecordLiteral recordLiteral = (BLangRecordLiteral) TreeBuilder.createRecordLiteralNode();
        for (NamedArgNode namedArg : errorConstructorExpr.getNamedArgs()) {
            BLangRecordKeyValueField field =
                    (BLangRecordKeyValueField) TreeBuilder.createRecordKeyValue();
            field.valueExpr = (BLangExpression) namedArg.getExpression();
            BLangLiteral expr = new BLangLiteral();
            expr.value = namedArg.getName().value;
            expr.setBType(symTable.stringType);
            field.key = new BLangRecordKey(expr);
            recordLiteral.fields.add(field);
        }
        return recordLiteral;
    }

    private List<BType> getTypeCandidatesForErrorConstructor(BLangErrorConstructorExpr errorConstructorExpr,
                                                             AnalyzerData data) {
        BLangUserDefinedType errorTypeRef = errorConstructorExpr.errorTypeRef;
        if (errorTypeRef == null) {
            // If contextually expected type for error constructor without type-ref contain errors take it.
            // Else take default error type as the contextually expected type.
            int expReferredTypeTag = Types.getReferredType(data.expType).tag;
            if (expReferredTypeTag == TypeTags.ERROR) {
                return List.of(data.expType);
            } else if (expReferredTypeTag == TypeTags.NEVER) {
                return List.of(symTable.errorType);
            } else if (types.isAssignable(data.expType, symTable.errorType) || 
                    Types.getReferredType(data.expType).tag == TypeTags.UNION) {
                return expandExpectedErrorTypes(data.expType);
            }
        } else {
            // if `errorTypeRef.type == semanticError` then an error is already logged.
            BType errorType = Types.getReferredType(errorTypeRef.getBType());
            if (errorType.tag != TypeTags.ERROR) {
                if (errorType.tag != TypeTags.SEMANTIC_ERROR) {
                    dlog.error(errorTypeRef.pos, DiagnosticErrorCode.INVALID_ERROR_TYPE_REFERENCE, errorTypeRef);
                    errorConstructorExpr.errorTypeRef.setBType(symTable.semanticError);
                }
            } else {
                return List.of(errorTypeRef.getBType());
            }
        }

        return List.of(symTable.errorType);
    }

    private List<BType> expandExpectedErrorTypes(BType candidateType) {
        BType referredType = Types.getReferredType(candidateType);
        List<BType> expandedCandidates = new ArrayList<>();
        if (referredType.tag == TypeTags.UNION) {
            for (BType memberType : ((BUnionType) referredType).getMemberTypes()) {
                if (types.isAssignable(memberType, symTable.errorType)) {
                    expandedCandidates.add(memberType);
                }
            }
        } else if (types.isAssignable(candidateType, symTable.errorType)) {
            expandedCandidates.add(candidateType);
        }

        return expandedCandidates;
    }

    public void visit(BLangInvocation.BLangActionInvocation aInv, AnalyzerData data) {
        // For an action invocation, this will only be satisfied when it's an async call of a function.
        // e.g., start foo();
        if (aInv.expr == null) {
            checkFunctionInvocationExpr(aInv, data);
            return;
        }

        // Module aliases cannot be used with remote method call actions
        if (invalidModuleAliasUsage(aInv)) {
            return;
        }

        // Find the variable reference expression type
        checkExpr(aInv.expr, symTable.noType, data);
        BLangExpression varRef = aInv.expr;

        checkActionInvocation(aInv, varRef.getBType(), data);
    }

    @Override
    public void visit(BLangInvocation.BLangResourceAccessInvocation resourceAccessInvocation, AnalyzerData data) {
        // Find the lhs expression type
        checkExpr(resourceAccessInvocation.expr, data);
        BType lhsExprType = resourceAccessInvocation.expr.getBType();
        BType referredLhsExprType = Types.getReferredType(lhsExprType);

        if (referredLhsExprType.tag != TypeTags.OBJECT ||
                !Symbols.isFlagOn(referredLhsExprType.tsymbol.flags, Flags.CLIENT)) {
            dlog.error(resourceAccessInvocation.expr.pos,
                    DiagnosticErrorCode.CLIENT_RESOURCE_ACCESS_ACTION_IS_ONLY_ALLOWED_ON_CLIENT_OBJECTS);
            data.resultType = symTable.semanticError;
            return;
        }

        BObjectTypeSymbol objectTypeSym = (BObjectTypeSymbol) referredLhsExprType.tsymbol;

        if (!validateResourceAccessPathSegmentTypes(resourceAccessInvocation.resourceAccessPathSegments, data)) {
            // Should not resolve the target resource method if the resource path segment types are invalid
            return;
        }

        // Filter all the resource methods defined on target resource path
        List<BResourceFunction> resourceFunctions = new ArrayList<>();
        data.isResourceAccessPathSegments = true;
        for (BAttachedFunction targetFunc : objectTypeSym.attachedFuncs) {
            if (Symbols.isResource(targetFunc.symbol)) {
                BResourceFunction resourceFunction = (BResourceFunction) targetFunc;
                BLangExpression clonedResourceAccPathSeg =
                        nodeCloner.cloneNode(resourceAccessInvocation.resourceAccessPathSegments);
                BType resolvedType = checkExprSilent(clonedResourceAccPathSeg, resourceFunction.resourcePathType, data);
                if (resolvedType != symTable.semanticError) {
                    resourceFunctions.add(resourceFunction);
                }
            }
        }

        if (resourceFunctions.size() == 0) {
            dlog.error(resourceAccessInvocation.resourceAccessPathSegments.pos, DiagnosticErrorCode.UNDEFINED_RESOURCE,
                    lhsExprType);
            data.resultType = symTable.semanticError;
            return;
        }

        // Filter the resource methods in the list by resource access method name
        resourceFunctions.removeIf(func -> !func.accessor.value.equals(resourceAccessInvocation.name.value));
        int targetResourceFuncCount = resourceFunctions.size();
        if (targetResourceFuncCount == 0) {
            dlog.error(resourceAccessInvocation.name.pos,
                    DiagnosticErrorCode.UNDEFINED_RESOURCE_METHOD, resourceAccessInvocation.name, lhsExprType);
            data.resultType = symTable.semanticError;
        } else if (targetResourceFuncCount > 1) {
            dlog.error(resourceAccessInvocation.pos, DiagnosticErrorCode.AMBIGUOUS_RESOURCE_ACCESS_NOT_YET_SUPPORTED);
            data.resultType = symTable.semanticError;
        } else {
            BResourceFunction targetResourceFunc = resourceFunctions.get(0);
            checkExpr(resourceAccessInvocation.resourceAccessPathSegments, targetResourceFunc.resourcePathType, data);
            resourceAccessInvocation.symbol = targetResourceFunc.symbol;
            resourceAccessInvocation.targetResourceFunc = targetResourceFunc;
            checkResourceAccessParamAndReturnType(resourceAccessInvocation, targetResourceFunc, data);
        }
    }

    /**
     * Validate resource access path segment types.
     *
     * @return true if the path segment types are valid. False otherwise
     */
    public boolean validateResourceAccessPathSegmentTypes(BLangListConstructorExpr rAPathSegments, AnalyzerData data) {
        // We should type check `pathSegments` against the resourcePathType. This method is just to validate
        // allowed types for resource access segments hence use clones of nodes
        boolean isValidResourceAccessPathSegmentTypes = true;
        BLangListConstructorExpr clonedRAPathSegments = nodeCloner.cloneNode(rAPathSegments);
        for (BLangExpression pathSegment : clonedRAPathSegments.exprs) {
            BLangExpression clonedPathSegment = nodeCloner.cloneNode(pathSegment);
            if (clonedPathSegment.getKind() == NodeKind.LIST_CONSTRUCTOR_SPREAD_OP) {
                BLangExpression spreadOpExpr = ((BLangListConstructorSpreadOpExpr) clonedPathSegment).expr;
                BType pathSegmentType = checkExpr(spreadOpExpr, data);
                if (!types.isAssignable(pathSegmentType, new BArrayType(symTable.pathParamAllowedType))) {
                    dlog.error(clonedPathSegment.getPosition(),
                            DiagnosticErrorCode.UNSUPPORTED_RESOURCE_ACCESS_REST_SEGMENT_TYPE, pathSegmentType);
                    isValidResourceAccessPathSegmentTypes = false;
                }
                continue;
            }

            BType pathSegmentType = checkExpr(clonedPathSegment, data);
            if (!types.isAssignable(pathSegmentType, symTable.pathParamAllowedType)) {
                dlog.error(clonedPathSegment.getPosition(),
                        DiagnosticErrorCode.UNSUPPORTED_COMPUTED_RESOURCE_ACCESS_PATH_SEGMENT_TYPE, pathSegmentType);
                isValidResourceAccessPathSegmentTypes = false;
            }
        }

        return isValidResourceAccessPathSegmentTypes;
    }

    public void checkResourceAccessParamAndReturnType(BLangInvocation.BLangResourceAccessInvocation resourceAccessInvoc,
                                                      BResourceFunction targetResourceFunc, AnalyzerData data) {
        // targetResourceFunc symbol params will contain path params and rest path params as well,
        // hence we need to remove path params from the list before calling to `checkInvocationParamAndReturnType` 
        // method otherwise we get `missing required parameter` error
        BInvokableSymbol targetResourceSym = targetResourceFunc.symbol;
        BInvokableType targetResourceSymType = targetResourceSym.getType();
        List<BVarSymbol> originalInvocableTSymParams =
                ((BInvokableTypeSymbol) targetResourceSymType.tsymbol).params;
        List<BType> originalInvocableSymParamTypes = targetResourceSymType.paramTypes;
        int pathParamCount = targetResourceFunc.pathParams.size() + (targetResourceFunc.restPathParam == null ? 0 : 1);
        int totalParamsCount = originalInvocableSymParamTypes.size();
        int functionParamCount = totalParamsCount - pathParamCount;

        List<BVarSymbol> params = new ArrayList<>(functionParamCount);
        List<BType> paramTypes = new ArrayList<>(functionParamCount);

        params.addAll(originalInvocableTSymParams.subList(pathParamCount, totalParamsCount));
        paramTypes.addAll(originalInvocableSymParamTypes.subList(pathParamCount, totalParamsCount));

        ((BInvokableTypeSymbol) targetResourceSymType.tsymbol).params = params;
        targetResourceSym.params = params;
        targetResourceSymType.paramTypes = paramTypes;

        checkInvocationParamAndReturnType(resourceAccessInvoc, data);

        ((BInvokableTypeSymbol) targetResourceSymType.tsymbol).params = originalInvocableTSymParams;
        targetResourceSym.params = originalInvocableTSymParams;
        targetResourceSymType.paramTypes = originalInvocableSymParamTypes;
    }

    private void checkActionInvocation(BLangInvocation.BLangActionInvocation aInv, BType type, AnalyzerData data) {
        BType referredType = Types.getReferredType(type);
        switch (referredType.tag) {
            case TypeTags.OBJECT:
                checkActionInvocation(aInv, (BObjectType) referredType, data);
                break;
            case TypeTags.RECORD:
                checkFieldFunctionPointer(aInv, data);
                break;
            case TypeTags.NONE:
                dlog.error(aInv.pos, DiagnosticErrorCode.UNDEFINED_FUNCTION, aInv.name);
                data.resultType = symTable.semanticError;
                break;
            case TypeTags.SEMANTIC_ERROR:
            default:
                dlog.error(aInv.pos, DiagnosticErrorCode.INVALID_ACTION_INVOCATION, type);
                data.resultType = symTable.semanticError;
                break;
        }
    }

    private boolean invalidModuleAliasUsage(BLangInvocation invocation) {
        Name pkgAlias = names.fromIdNode(invocation.pkgAlias);
        if (pkgAlias != Names.EMPTY) {
            dlog.error(invocation.pos, DiagnosticErrorCode.PKG_ALIAS_NOT_ALLOWED_HERE);
            return true;
        }
        return false;
    }

    public void visit(BLangLetExpression letExpression, AnalyzerData data) {
        BLetSymbol letSymbol = new BLetSymbol(SymTag.LET, Flags.asMask(new HashSet<>(Lists.of())),
                                              new Name(String.format("$let_symbol_%d$",
                                                       data.commonAnalyzerData.letCount++)),
                data.env.enclPkg.symbol.pkgID, letExpression.getBType(), data.env.scope.owner,
                                              letExpression.pos);
        letExpression.env = SymbolEnv.createExprEnv(letExpression, data.env, letSymbol);
        for (BLangLetVariable letVariable : letExpression.letVarDeclarations) {
            semanticAnalyzer.analyzeNode((BLangNode) letVariable.definitionNode, letExpression.env,
                    data.commonAnalyzerData);
        }
        BType exprType = checkExpr(letExpression.expr, letExpression.env, data.expType, data);
        types.checkType(letExpression, exprType, data.expType);
    }

    private void checkInLangLib(BLangInvocation iExpr, BType varRefType, AnalyzerData data) {
        BSymbol langLibMethodSymbol = getLangLibMethod(iExpr, Types.getReferredType(varRefType), data);
        if (langLibMethodSymbol == symTable.notFoundSymbol) {
            dlog.error(iExpr.name.pos, DiagnosticErrorCode.UNDEFINED_FUNCTION_IN_TYPE, iExpr.name.value,
                       iExpr.expr.getBType());
            data.resultType = symTable.semanticError;
            return;
        }

        if (checkInvalidImmutableValueUpdate(iExpr, varRefType, langLibMethodSymbol, data)) {
            return;
        }

        checkIllegalStorageSizeChangeMethodCall(iExpr, varRefType, data);
    }

    private boolean checkInvalidImmutableValueUpdate(BLangInvocation iExpr, BType varRefType,
                                                     BSymbol langLibMethodSymbol, AnalyzerData data) {
        if (!Symbols.isFlagOn(varRefType.flags, Flags.READONLY)) {
            return false;
        }

        String packageId = langLibMethodSymbol.pkgID.name.value;

        if (!modifierFunctions.containsKey(packageId)) {
            return false;
        }

        String funcName = langLibMethodSymbol.name.value;
        if (!modifierFunctions.get(packageId).contains(funcName)) {
            return false;
        }

        if (funcName.equals("mergeJson") && Types.getReferredType(varRefType).tag != TypeTags.MAP) {
            return false;
        }
        if (funcName.equals("strip") && TypeTags.isXMLTypeTag(Types.getReferredType(varRefType).tag)) {
            return false;
        }

        dlog.error(iExpr.pos, DiagnosticErrorCode.CANNOT_UPDATE_READONLY_VALUE_OF_TYPE, varRefType);
        data.resultType = symTable.semanticError;
        return true;
    }

    private boolean isFixedLengthList(BType type) {
        type = Types.getReferredType(type);
        switch(type.tag) {
            case TypeTags.ARRAY:
                return (((BArrayType) type).state != BArrayState.OPEN);
            case TypeTags.TUPLE:
                return (((BTupleType) type).restType == null);
            case TypeTags.UNION:
                BUnionType unionType = (BUnionType) type;
                for (BType member : unionType.getMemberTypes()) {
                    if (!isFixedLengthList(member)) {
                        return false;
                    }
                }
                return true;
            default:
                return false;
        }
    }

    private void checkIllegalStorageSizeChangeMethodCall(BLangInvocation iExpr, BType varRefType, AnalyzerData data) {
        String invocationName = iExpr.name.getValue();
        if (!listLengthModifierFunctions.contains(invocationName)) {
            return;
        }

        if (isFixedLengthList(varRefType)) {
            dlog.error(iExpr.name.pos, DiagnosticErrorCode.ILLEGAL_FUNCTION_CHANGE_LIST_SIZE, invocationName,
                       varRefType);
            data.resultType = symTable.semanticError;
            return;
        }

        if (isShiftOnIncompatibleTuples(varRefType, invocationName)) {
            dlog.error(iExpr.name.pos, DiagnosticErrorCode.ILLEGAL_FUNCTION_CHANGE_TUPLE_SHAPE, invocationName,
                    varRefType);
            data.resultType = symTable.semanticError;
            return;
        }
    }

    private boolean isShiftOnIncompatibleTuples(BType varRefType, String invocationName) {
        varRefType = Types.getReferredType(varRefType);
        if ((varRefType.tag == TypeTags.TUPLE) && (invocationName.compareTo(FUNCTION_NAME_SHIFT) == 0) &&
                hasDifferentTypeThanRest((BTupleType) varRefType)) {
            return true;
        }

        if ((varRefType.tag == TypeTags.UNION) && (invocationName.compareTo(FUNCTION_NAME_SHIFT) == 0)) {
            BUnionType unionVarRef = (BUnionType) varRefType;
            boolean allMemberAreFixedShapeTuples = true;
            for (BType member : unionVarRef.getMemberTypes()) {
                if (member.tag != TypeTags.TUPLE) {
                    allMemberAreFixedShapeTuples = false;
                    break;
                }
                if (!hasDifferentTypeThanRest((BTupleType) member)) {
                    allMemberAreFixedShapeTuples = false;
                    break;
                }
            }
            return allMemberAreFixedShapeTuples;
        }
        return false;
    }

    private boolean hasDifferentTypeThanRest(BTupleType tupleType) {
        if (tupleType.restType == null) {
            return false;
        }

        for (BType member : tupleType.getTupleTypes()) {
            if (!types.isSameType(tupleType.restType, member)) {
                return true;
            }
        }
        return false;
    }

    private void checkFieldFunctionPointer(BLangInvocation iExpr, AnalyzerData data) {
        BType type = checkExpr(iExpr.expr, data.env);
        checkIfLangLibMethodExists(iExpr, type, iExpr.name.pos, DiagnosticErrorCode.INVALID_FUNCTION_INVOCATION, data,
                                   type);
    }

    private void checkIfLangLibMethodExists(BLangInvocation iExpr, BType varRefType, Location pos,
                                            DiagnosticErrorCode errCode, AnalyzerData data, Object... diagMsgArgs) {
        BSymbol langLibMethodSymbol = getLangLibMethod(iExpr, varRefType, data);
        if (langLibMethodSymbol == symTable.notFoundSymbol) {
            dlog.error(pos, errCode, diagMsgArgs);
            data.resultType = symTable.semanticError;
        } else {
            checkInvalidImmutableValueUpdate(iExpr, varRefType, langLibMethodSymbol, data);
        }
    }

    @Override
    public void visit(BLangObjectConstructorExpression objectCtorExpression, AnalyzerData data) {
        BLangClassDefinition classNode = objectCtorExpression.classNode;
        classNode.oceEnvData.capturedClosureEnv = data.env;
        BLangClassDefinition originalClass = classNode.oceEnvData.originalClass;
        if (originalClass.cloneRef != null && !objectCtorExpression.defined) {
            classNode = (BLangClassDefinition) originalClass.cloneRef;
            symbolEnter.defineClassDefinition(classNode, data.env);
            objectCtorExpression.defined = true;
        }

        // TODO: check referenced type
        BObjectType objectType;
        if (objectCtorExpression.referenceType == null && objectCtorExpression.expectedType != null) {
            objectType = (BObjectType) objectCtorExpression.classNode.getBType();
            BType effectiveType = Types.getReferredType(objectCtorExpression.expectedType);
            if (effectiveType.tag == TypeTags.OBJECT) {
                BObjectType expObjType = (BObjectType) Types.getReferredType(effectiveType);
                objectType.typeIdSet = expObjType.typeIdSet;
            } else if (effectiveType.tag != TypeTags.NONE) {
                if (!checkAndLoadTypeIdSet(objectCtorExpression.expectedType, objectType)) {
                    dlog.error(objectCtorExpression.pos, DiagnosticErrorCode.INVALID_TYPE_OBJECT_CONSTRUCTOR,
                            objectCtorExpression.expectedType);
                    data.resultType = symTable.semanticError;
                    return;
                }
            }
        }
        BLangTypeInit cIExpr = objectCtorExpression.typeInit;
        BType actualType = symResolver.resolveTypeNode(cIExpr.userDefinedType, data.env);
        if (actualType == symTable.semanticError) {
            data.resultType = symTable.semanticError;
            return;
        }

        BObjectType actualObjectType = (BObjectType) actualType;
        List<BLangType> typeRefs = classNode.typeRefs;
        SymbolEnv typeDefEnv = SymbolEnv.createObjectConstructorObjectEnv(classNode, data.env);
        classNode.oceEnvData.typeInit = objectCtorExpression.typeInit;

        dlog.unmute();
        if (Symbols.isFlagOn(data.expType.flags, Flags.READONLY)) {
            handleObjectConstrExprForReadOnly(objectCtorExpression, actualObjectType, typeDefEnv, false, data);
        } else if (!typeRefs.isEmpty() && Symbols.isFlagOn(typeRefs.get(0).getBType().flags,
                Flags.READONLY)) {
            handleObjectConstrExprForReadOnly(objectCtorExpression, actualObjectType, typeDefEnv, true, data);
        } else {
            semanticAnalyzer.analyzeNode(classNode, typeDefEnv);
        }
        dlog.unmute();
        markConstructedObjectIsolatedness(actualObjectType);

        if (((BObjectTypeSymbol) actualType.tsymbol).initializerFunc != null) {
            BLangInvocation initInvocation = (BLangInvocation) cIExpr.initInvocation;
            initInvocation.symbol = ((BObjectTypeSymbol) actualType.tsymbol).initializerFunc.symbol;
            checkInvocationParam(initInvocation, data);
            cIExpr.initInvocation.setBType(((BInvokableSymbol) initInvocation.symbol).retType);
        } else {
            // If the initializerFunc is null then this is a default constructor invocation. Hence should not
            // pass any arguments.
            if (!isValidInitInvocation(cIExpr, (BObjectType) actualType, data)) {
                return;
            }
        }
        if (cIExpr.initInvocation.getBType() == null) {
            cIExpr.initInvocation.setBType(symTable.nilType);
        }
        BType actualTypeInitType = getObjectConstructorReturnType(actualType, cIExpr.initInvocation.getBType(), data);
        data.resultType = types.checkType(cIExpr, actualTypeInitType, data.expType);
    }

    private boolean isDefiniteObjectType(BType bType, Set<BTypeIdSet> typeIdSets) {
        BType type = Types.getReferredType(bType);
        if (type.tag != TypeTags.OBJECT && type.tag != TypeTags.UNION) {
            return false;
        }

        Set<BType> visitedTypes = new HashSet<>();
        if (!collectObjectTypeIds(bType, typeIdSets, visitedTypes)) {
            return false;
        }
        return typeIdSets.size() <= 1;
    }

    private boolean collectObjectTypeIds(BType type, Set<BTypeIdSet> typeIdSets, Set<BType> visitedTypes) {
        BType referredType = Types.getReferredType(type);
        if (referredType.tag == TypeTags.OBJECT) {
            var objectType = (BObjectType) referredType;
            typeIdSets.add(objectType.typeIdSet);
            return true;
        }
        
        if (referredType.tag == TypeTags.UNION) {
            if (!visitedTypes.add(type)) {
                return true;
            }
            for (BType member : ((BUnionType) referredType).getMemberTypes()) {
                if (!collectObjectTypeIds(member, typeIdSets, visitedTypes)) {
                    return false;
                }
            }
            return true;
        }
        return false;
    }

    private boolean checkAndLoadTypeIdSet(BType type, BObjectType objectType) {
        Set<BTypeIdSet> typeIdSets = new HashSet<>();
        if (!isDefiniteObjectType(type, typeIdSets)) {
            return false;
        }
        if (typeIdSets.isEmpty()) {
            objectType.typeIdSet = BTypeIdSet.emptySet();
            return true;
        }
        var typeIdIterator = typeIdSets.iterator();
        if (typeIdIterator.hasNext()) {
            BTypeIdSet typeIdSet = typeIdIterator.next();
            objectType.typeIdSet = typeIdSet;
            return true;
        }
        return true;
    }

    public void visit(BLangTypeInit cIExpr, AnalyzerData data) {
        BType referredExpType = Types.getReferredType(data.expType);
        if ((referredExpType.tag == TypeTags.ANY && cIExpr.userDefinedType == null) ||
                referredExpType.tag == TypeTags.RECORD) {
            dlog.error(cIExpr.pos, DiagnosticErrorCode.INVALID_TYPE_NEW_LITERAL, data.expType);
            data.resultType = symTable.semanticError;
            return;
        }

        BType actualType;
        if (cIExpr.userDefinedType != null) {
            actualType = symResolver.resolveTypeNode(cIExpr.userDefinedType, data.env);
        } else {
            actualType = data.expType;
        }

        if (actualType == symTable.semanticError) {
            //TODO dlog error?
            data.resultType = symTable.semanticError;
            return;
        }

        data.resultType = checkObjectCompatibility(actualType, cIExpr, data);
    }

    private BType checkObjectCompatibility(BType actualType, BLangTypeInit cIExpr, AnalyzerData data) {
        actualType = checkObjectType(actualType, cIExpr, data);

        if (actualType == symTable.semanticError) {
            return actualType;
        }
        if (cIExpr.initInvocation.getBType() == null) {
            cIExpr.initInvocation.setBType(symTable.nilType);
        }
        BType actualTypeInitType = getObjectConstructorReturnType(actualType, cIExpr.initInvocation.getBType(), data);
        return types.checkType(cIExpr, actualTypeInitType, data.expType);
    }

    private BType checkObjectType(BType actualType, BLangTypeInit cIExpr, AnalyzerData data) {
        BLangInvocation initInvocation = (BLangInvocation) cIExpr.initInvocation;
        switch (actualType.tag) {
            case TypeTags.OBJECT:
                BObjectType actualObjectType = (BObjectType) actualType;

                if ((actualType.tsymbol.flags & Flags.CLASS) != Flags.CLASS) {
                    dlog.error(cIExpr.pos, DiagnosticErrorCode.CANNOT_INITIALIZE_ABSTRACT_OBJECT,
                            actualType.tsymbol);
                    initInvocation.argExprs.forEach(expr -> checkExpr(expr, symTable.noType, data));
                    return symTable.semanticError;
                }

                if (actualObjectType.classDef != null && actualObjectType.classDef.flagSet.contains(Flag.OBJECT_CTOR)) {
                    if (cIExpr.initInvocation != null && actualObjectType.classDef.oceEnvData.typeInit != null) {
                        actualObjectType.classDef.oceEnvData.typeInit = cIExpr;
                    }
                    markConstructedObjectIsolatedness(actualObjectType);
                }
                if (((BObjectTypeSymbol) actualType.tsymbol).initializerFunc != null) {
                    initInvocation.symbol = ((BObjectTypeSymbol) actualType.tsymbol).initializerFunc.symbol;
                    checkInvocationParam(initInvocation, data);
                    initInvocation.setBType(((BInvokableSymbol) initInvocation.symbol).retType);
                } else {
                    // If the initializerFunc is null then this is a default constructor invocation. Hence should not
                    // pass any arguments.
                    if (!isValidInitInvocation(cIExpr, (BObjectType) actualType, data)) {
                        return symTable.semanticError;
                    }
                }
                break;
            case TypeTags.STREAM:
                if (initInvocation.argExprs.size() > 1) {
                    dlog.error(cIExpr.pos, DiagnosticErrorCode.INVALID_STREAM_CONSTRUCTOR, initInvocation);
                    return symTable.semanticError;
                }

                BStreamType actualStreamType = (BStreamType) actualType;
                if (actualStreamType.completionType != null) {
                    BType completionType = actualStreamType.completionType;
                    if (!types.isAssignable(completionType, symTable.errorOrNilType)) {
                        dlog.error(cIExpr.pos, DiagnosticErrorCode.ERROR_TYPE_EXPECTED, completionType.toString());
                        return symTable.semanticError;
                    }
                }

                BUnionType expectedNextReturnType =
                        createNextReturnType(cIExpr.pos, (BStreamType) actualType, data);
                if (initInvocation.argExprs.isEmpty()) {
                    if (!types.containsNilType(actualStreamType.completionType)) {
                        dlog.error(cIExpr.pos, DiagnosticErrorCode.INVALID_UNBOUNDED_STREAM_CONSTRUCTOR_ITERATOR,
                                expectedNextReturnType);
                        return symTable.semanticError;
                    }
                } else {
                    BLangExpression iteratorExpr = initInvocation.argExprs.get(0);
                    BType constructType = checkExpr(iteratorExpr, symTable.noType, data);
                    BType referredConstructType = Types.getReferredType(constructType);
                    if (referredConstructType.tag != TypeTags.OBJECT) {
                        dlog.error(iteratorExpr.pos, DiagnosticErrorCode.INVALID_STREAM_CONSTRUCTOR_ITERATOR,
                                expectedNextReturnType, constructType);
                        return symTable.semanticError;
                    }
                    BAttachedFunction closeFunc = types.getAttachedFuncFromObject((BObjectType) referredConstructType,
                            BLangCompilerConstants.CLOSE_FUNC);
                    if (closeFunc != null) {
                        BType closeableIteratorType = symTable.langQueryModuleSymbol.scope
                                .lookup(Names.ABSTRACT_STREAM_CLOSEABLE_ITERATOR).symbol.type;
                        if (!types.isAssignable(constructType, closeableIteratorType)) {
                            dlog.error(iteratorExpr.pos,
                                    DiagnosticErrorCode.INVALID_STREAM_CONSTRUCTOR_CLOSEABLE_ITERATOR,
                                    expectedNextReturnType, constructType);
                            return symTable.semanticError;
                        }
                    } else {
                        BType iteratorType = symTable.langQueryModuleSymbol.scope
                                .lookup(Names.ABSTRACT_STREAM_ITERATOR).symbol.type;
                        if (!types.isAssignable(constructType, iteratorType)) {
                            dlog.error(iteratorExpr.pos, DiagnosticErrorCode.INVALID_STREAM_CONSTRUCTOR_ITERATOR,
                                    expectedNextReturnType, constructType);
                            return symTable.semanticError;
                        }
                    }
                    BUnionType nextReturnType = types.getVarTypeFromIteratorFuncReturnType(constructType);
                    if (nextReturnType != null) {
                        types.checkType(iteratorExpr.pos, nextReturnType, expectedNextReturnType,
                                DiagnosticErrorCode.INCOMPATIBLE_TYPES);
                    } else {
                        dlog.error(referredConstructType.tsymbol.getPosition(),
                                DiagnosticErrorCode.INVALID_NEXT_METHOD_RETURN_TYPE, expectedNextReturnType);
                    }
                }
                if (data.expType.tag != TypeTags.NONE && !types.isAssignable(actualType, data.expType)) {
                    dlog.error(cIExpr.pos, DiagnosticErrorCode.INCOMPATIBLE_TYPES, data.expType,
                            actualType);
                    return symTable.semanticError;
                }
                return actualType;
            case TypeTags.UNION:
                List<BType> matchingMembers = findMembersWithMatchingInitFunc(cIExpr, (BUnionType) actualType, data);
                BType matchedType = getMatchingType(matchingMembers, cIExpr, actualType, data);
                initInvocation.setBType(symTable.nilType);

                BType referredMatchedType = Types.getReferredType(matchedType);
                if (referredMatchedType.tag == TypeTags.OBJECT) {
                    if (((BObjectTypeSymbol) referredMatchedType.tsymbol).initializerFunc != null) {
                        initInvocation.symbol = 
                                ((BObjectTypeSymbol) referredMatchedType.tsymbol).initializerFunc.symbol;
                        checkInvocationParam(initInvocation, data);
                        initInvocation.setBType(((BInvokableSymbol) initInvocation.symbol).retType);
                        actualType = matchedType;
                        break;
                    } else {
                        if (!isValidInitInvocation(cIExpr, (BObjectType) referredMatchedType, data)) {
                            return symTable.semanticError;
                        }
                    }
                }
                types.checkType(cIExpr, matchedType, data.expType);
                cIExpr.setBType(matchedType);
                return matchedType;
            case TypeTags.TYPEREFDESC:
                BType refType = Types.getReferredType(actualType);
                BType compatibleType = checkObjectType(refType, cIExpr, data);
                return compatibleType == refType ? actualType : compatibleType;
            case TypeTags.INTERSECTION:
                return checkObjectType(((BIntersectionType) actualType).effectiveType, cIExpr, data);
            default:
                dlog.error(cIExpr.pos, DiagnosticErrorCode.CANNOT_INFER_OBJECT_TYPE_FROM_LHS, actualType);
                return symTable.semanticError;
        }
        return actualType;
    }

    private BUnionType createNextReturnType(Location pos, BStreamType streamType, AnalyzerData data) {
        BRecordType recordType = new BRecordType(null, Flags.ANONYMOUS);
        recordType.restFieldType = symTable.noType;
        recordType.sealed = true;

        Name fieldName = Names.VALUE;
        BField field = new BField(fieldName, pos, new BVarSymbol(Flags.PUBLIC,
                                                                 fieldName, data.env.enclPkg.packageID,
                                                                 streamType.constraint, data.env.scope.owner, pos,
                                                                 VIRTUAL));
        field.type = streamType.constraint;
        recordType.fields.put(field.name.value, field);

        recordType.tsymbol = Symbols.createRecordSymbol(Flags.ANONYMOUS, Names.EMPTY, data.env.enclPkg.packageID,
                                                        recordType, data.env.scope.owner, pos, VIRTUAL);
        recordType.tsymbol.scope = new Scope(data.env.scope.owner);
        recordType.tsymbol.scope.define(fieldName, field.symbol);

        LinkedHashSet<BType> retTypeMembers = new LinkedHashSet<>();
        retTypeMembers.add(recordType);
        retTypeMembers.addAll(types.getAllTypes(streamType.completionType, false));

        BUnionType unionType = BUnionType.create(null);
        unionType.addAll(retTypeMembers);
        unionType.tsymbol = Symbols.createTypeSymbol(SymTag.UNION_TYPE, 0, Names.EMPTY,
                data.env.enclPkg.symbol.pkgID, unionType, data.env.scope.owner, pos, VIRTUAL);

        return unionType;
    }

    private boolean isValidInitInvocation(BLangTypeInit cIExpr, BObjectType objType, AnalyzerData data) {
        BLangInvocation initInvocation = (BLangInvocation) cIExpr.initInvocation;
        if (!initInvocation.argExprs.isEmpty()
                && ((BObjectTypeSymbol) objType.tsymbol).initializerFunc == null) {
            dlog.error(cIExpr.pos, DiagnosticErrorCode.TOO_MANY_ARGS_FUNC_CALL,
                    initInvocation.name.value);
            initInvocation.argExprs.forEach(expr -> checkExpr(expr, symTable.noType, data));
            data.resultType = symTable.semanticError;
            return false;
        }
        return true;
    }

    private BType getObjectConstructorReturnType(BType objType, BType initRetType, AnalyzerData data) {
        initRetType = Types.getReferredType(initRetType);
        if (initRetType.tag == TypeTags.UNION) {
            LinkedHashSet<BType> retTypeMembers = new LinkedHashSet<>();
            retTypeMembers.add(objType);

            retTypeMembers.addAll(((BUnionType) initRetType).getMemberTypes());
            retTypeMembers.remove(symTable.nilType);

            BUnionType unionType = BUnionType.create(null, retTypeMembers);
            unionType.tsymbol = Symbols.createTypeSymbol(SymTag.UNION_TYPE, 0,
                                                         Names.EMPTY, data.env.enclPkg.symbol.pkgID, unionType,
                    data.env.scope.owner, symTable.builtinPos, VIRTUAL);
            return unionType;
        } else if (initRetType.tag == TypeTags.NIL) {
            return objType;
        }
        return symTable.semanticError;
    }

    private List<BType> findMembersWithMatchingInitFunc(BLangTypeInit cIExpr, BUnionType lhsUnionType,
                                                        AnalyzerData data) {
        int objectCount = 0;

        for (BType type : lhsUnionType.getMemberTypes()) {
            BType memberType = Types.getReferredType(type);
            int tag = memberType.tag;

            if (tag == TypeTags.OBJECT) {
                objectCount++;
                continue;
            }
        }

        boolean containsSingleObject = objectCount == 1;

        List<BType> matchingLhsMemberTypes = new ArrayList<>();
        for (BType type : lhsUnionType.getMemberTypes()) {
            BType memberType = Types.getReferredType(type);
            if (memberType.tag != TypeTags.OBJECT) {
                // member is not an object.
                continue;
            }
            if ((memberType.tsymbol.flags & Flags.CLASS) != Flags.CLASS) {
                dlog.error(cIExpr.pos, DiagnosticErrorCode.CANNOT_INITIALIZE_ABSTRACT_OBJECT,
                        lhsUnionType.tsymbol);
            }

            if (containsSingleObject) {
                return Collections.singletonList(type);
            }

            BAttachedFunction initializerFunc = ((BObjectTypeSymbol) memberType.tsymbol).initializerFunc;
            if (isArgsMatchesFunction(cIExpr.argsExpr, initializerFunc, data)) {
                matchingLhsMemberTypes.add(type);
            }
        }
        return matchingLhsMemberTypes;
    }

    private BType getMatchingType(List<BType> matchingLhsMembers, BLangTypeInit cIExpr, BType lhsUnion,
                                  AnalyzerData data) {
        if (matchingLhsMembers.isEmpty()) {
            // No union type member found which matches with initializer expression.
            dlog.error(cIExpr.pos, DiagnosticErrorCode.CANNOT_INFER_OBJECT_TYPE_FROM_LHS, lhsUnion);
            data.resultType = symTable.semanticError;
            return symTable.semanticError;
        } else if (matchingLhsMembers.size() == 1) {
            // We have a correct match.
            return matchingLhsMembers.get(0);
        } else {
            // Multiple matches found.
            dlog.error(cIExpr.pos, DiagnosticErrorCode.AMBIGUOUS_TYPES, lhsUnion);
            data.resultType = symTable.semanticError;
            return symTable.semanticError;
        }
    }

    private boolean isArgsMatchesFunction(List<BLangExpression> invocationArguments, BAttachedFunction function,
                                          AnalyzerData data) {
        invocationArguments.forEach(expr -> checkExpr(expr, symTable.noType, data));

        if (function == null) {
            return invocationArguments.isEmpty();
        }

        if (function.symbol.params.isEmpty() && invocationArguments.isEmpty()) {
            return true;
        }

        List<BLangNamedArgsExpression> namedArgs = new ArrayList<>();
        List<BLangExpression> positionalArgs = new ArrayList<>();
        for (BLangExpression argument : invocationArguments) {
            if (argument.getKind() == NodeKind.NAMED_ARGS_EXPR) {
                namedArgs.add((BLangNamedArgsExpression) argument);
            } else {
                positionalArgs.add(argument);
            }
        }

        List<BVarSymbol> requiredParams = function.symbol.params.stream()
                .filter(param -> !param.isDefaultable)
                .collect(Collectors.toList());
        // Given named and positional arguments are less than required parameters.
        if (requiredParams.size() > invocationArguments.size()) {
            return false;
        }

        List<BVarSymbol> defaultableParams = function.symbol.params.stream()
                .filter(param -> param.isDefaultable)
                .collect(Collectors.toList());

        int givenRequiredParamCount = 0;
        for (int i = 0; i < positionalArgs.size(); i++) {
            if (function.symbol.params.size() > i) {
                givenRequiredParamCount++;
                BVarSymbol functionParam = function.symbol.params.get(i);
                // check the type compatibility of positional args against function params.
                if (!types.isAssignable(positionalArgs.get(i).getBType(), functionParam.type)) {
                    return false;
                }
                requiredParams.remove(functionParam);
                defaultableParams.remove(functionParam);
                continue;
            }

            if (function.symbol.restParam != null) {
                BType restParamType = ((BArrayType) function.symbol.restParam.type).eType;
                if (!types.isAssignable(positionalArgs.get(i).getBType(), restParamType)) {
                    return false;
                }
                continue;
            }

            // additional positional args given for function with no rest param
            return false;
        }

        for (BLangNamedArgsExpression namedArg : namedArgs) {
            boolean foundNamedArg = false;
            // check the type compatibility of named args against function params.
            List<BVarSymbol> params = function.symbol.params;
            for (int i = givenRequiredParamCount; i < params.size(); i++) {
                BVarSymbol functionParam = params.get(i);
                if (!namedArg.name.value.equals(functionParam.name.value)) {
                    continue;
                }
                foundNamedArg = true;
                BType namedArgExprType = checkExpr(namedArg.expr, data);
                if (!types.isAssignable(functionParam.type, namedArgExprType)) {
                    // Name matched, type mismatched.
                    return false;
                }
                requiredParams.remove(functionParam);
                defaultableParams.remove(functionParam);
            }
            if (!foundNamedArg) {
                return false;
            }
        }

        // all required params are not given by positional or named args.
        return requiredParams.size() <= 0;
    }

    public void visit(BLangWaitForAllExpr waitForAllExpr, AnalyzerData data) {
        setResultTypeForWaitForAllExpr(waitForAllExpr, data.expType, data);
        waitForAllExpr.setBType(data.resultType);

        if (data.resultType != null && data.resultType != symTable.semanticError) {
            types.setImplicitCastExpr(waitForAllExpr, waitForAllExpr.getBType(), data.expType);
        }
    }

    private void setResultTypeForWaitForAllExpr(BLangWaitForAllExpr waitForAllExpr, BType expType, AnalyzerData data) {
        BType referredType = Types.getReferredType(expType);
        switch (referredType.tag) {
            case TypeTags.RECORD:
                checkTypesForRecords(waitForAllExpr, data);
                break;
            case TypeTags.MAP:
                checkTypesForMap(waitForAllExpr, ((BMapType) referredType).constraint, data);
                LinkedHashSet<BType> memberTypesForMap = collectWaitExprTypes(waitForAllExpr.keyValuePairs);
                if (memberTypesForMap.size() == 1) {
                    data.resultType = new BMapType(TypeTags.MAP,
                            memberTypesForMap.iterator().next(), symTable.mapType.tsymbol);
                    break;
                }
                BUnionType constraintTypeForMap = BUnionType.create(null, memberTypesForMap);
                data.resultType = new BMapType(TypeTags.MAP, constraintTypeForMap, symTable.mapType.tsymbol);
                break;
            case TypeTags.NONE:
            case TypeTags.ANY:
                checkTypesForMap(waitForAllExpr, expType, data);
                LinkedHashSet<BType> memberTypes = collectWaitExprTypes(waitForAllExpr.keyValuePairs);
                if (memberTypes.size() == 1) {
                    data.resultType =
                            new BMapType(TypeTags.MAP, memberTypes.iterator().next(), symTable.mapType.tsymbol);
                    break;
                }
                BUnionType constraintType = BUnionType.create(null, memberTypes);
                data.resultType = new BMapType(TypeTags.MAP, constraintType, symTable.mapType.tsymbol);
                break;
            default:
                dlog.error(waitForAllExpr.pos, DiagnosticErrorCode.INCOMPATIBLE_TYPES, expType,
                        getWaitForAllExprReturnType(waitForAllExpr, waitForAllExpr.pos, data));
                data.resultType = symTable.semanticError;
                break;
        }
    }

    private BRecordType getWaitForAllExprReturnType(BLangWaitForAllExpr waitExpr,
                                                    Location pos, AnalyzerData data) {
        BRecordType retType = new BRecordType(null, Flags.ANONYMOUS);
        List<BLangWaitForAllExpr.BLangWaitKeyValue> keyVals = waitExpr.keyValuePairs;

        for (BLangWaitForAllExpr.BLangWaitKeyValue keyVal : keyVals) {
            BLangIdentifier fieldName;
            if (keyVal.valueExpr == null || keyVal.valueExpr.getKind() != NodeKind.SIMPLE_VARIABLE_REF) {
                fieldName = keyVal.key;
            } else {
                fieldName = ((BLangSimpleVarRef) keyVal.valueExpr).variableName;
            }

            BSymbol symbol = symResolver.lookupSymbolInMainSpace(data.env, names.fromIdNode(fieldName));
            BType referredSymType = Types.getReferredType(symbol.type);
            BType fieldType = referredSymType.tag == TypeTags.FUTURE ? 
                    ((BFutureType) referredSymType).constraint : symbol.type;
            BField field = new BField(names.fromIdNode(keyVal.key), null,
                                      new BVarSymbol(0, names.fromIdNode(keyVal.key),
                                                     names.originalNameFromIdNode(keyVal.key),
                                                     data.env.enclPkg.packageID, fieldType, null,
                                                     keyVal.pos, VIRTUAL));
            retType.fields.put(field.name.value, field);
        }

        retType.restFieldType = symTable.noType;
        retType.sealed = true;
        retType.tsymbol = Symbols.createRecordSymbol(Flags.ANONYMOUS, Names.EMPTY, data.env.enclPkg.packageID, retType,
                                              null, pos, VIRTUAL);
        return retType;
    }

    private LinkedHashSet<BType> collectWaitExprTypes(List<BLangWaitForAllExpr.BLangWaitKeyValue> keyVals) {
        LinkedHashSet<BType> memberTypes = new LinkedHashSet<>();
        for (BLangWaitForAllExpr.BLangWaitKeyValue keyVal : keyVals) {
            BType bType = keyVal.keyExpr != null ? keyVal.keyExpr.getBType() : keyVal.valueExpr.getBType();
            BType referredBType = Types.getReferredType(bType);
            if (referredBType.tag == TypeTags.FUTURE) {
                memberTypes.add(((BFutureType) referredBType).constraint);
            } else {
                memberTypes.add(bType);
            }
        }
        return memberTypes;
    }

    private void checkTypesForMap(BLangWaitForAllExpr waitForAllExpr, BType expType, AnalyzerData data) {
        List<BLangWaitForAllExpr.BLangWaitKeyValue> keyValuePairs = waitForAllExpr.keyValuePairs;
        keyValuePairs.forEach(keyVal -> checkWaitKeyValExpr(keyVal, expType, data));
    }

    private void checkTypesForRecords(BLangWaitForAllExpr waitExpr, AnalyzerData data) {
        List<BLangWaitForAllExpr.BLangWaitKeyValue> rhsFields = waitExpr.getKeyValuePairs();
        Map<String, BField> lhsFields = ((BRecordType) Types.getReferredType(data.expType)).fields;

        // check if the record is sealed, if so check if the fields in wait collection is more than the fields expected
        // by the lhs record
        if (((BRecordType) Types.getReferredType(data.expType)).sealed &&
                rhsFields.size() > lhsFields.size()) {
            dlog.error(waitExpr.pos, DiagnosticErrorCode.INCOMPATIBLE_TYPES, data.expType,
                    getWaitForAllExprReturnType(waitExpr, waitExpr.pos, data));
            data.resultType = symTable.semanticError;
            return;
        }

        for (BLangWaitForAllExpr.BLangWaitKeyValue keyVal : rhsFields) {
            String key = keyVal.key.value;
            if (!lhsFields.containsKey(key)) {
                // Check if the field is sealed if so you cannot have dynamic fields
                if (((BRecordType) Types.getReferredType(data.expType)).sealed) {
                    dlog.error(waitExpr.pos, DiagnosticErrorCode.INVALID_FIELD_NAME_RECORD_LITERAL, key, data.expType);
                    data.resultType = symTable.semanticError;
                } else {
                    // Else if the record is an open record, then check if the rest field type matches the expression
                    BType restFieldType = ((BRecordType) Types.getReferredType(data.expType)).restFieldType;
                    checkWaitKeyValExpr(keyVal, restFieldType, data);
                }
            } else {
                checkWaitKeyValExpr(keyVal, lhsFields.get(key).type, data);
                keyVal.keySymbol = lhsFields.get(key).symbol;
            }
        }
        // If the record literal is of record type and types are validated for the fields, check if there are any
        // required fields missing.
        checkMissingReqFieldsForWait(((BRecordType) Types.getReferredType(data.expType)),
                rhsFields, waitExpr.pos);

        if (symTable.semanticError != data.resultType) {
            data.resultType = data.expType;
        }
    }

    private void checkMissingReqFieldsForWait(BRecordType type, List<BLangWaitForAllExpr.BLangWaitKeyValue> keyValPairs,
                                              Location pos) {
        type.fields.values().forEach(field -> {
            // Check if `field` is explicitly assigned a value in the record literal
            boolean hasField = keyValPairs.stream().anyMatch(keyVal -> field.name.value.equals(keyVal.key.value));

            // If a required field is missing, it's a compile error
            if (!hasField && Symbols.isFlagOn(field.symbol.flags, Flags.REQUIRED)) {
                dlog.error(pos, DiagnosticErrorCode.MISSING_REQUIRED_RECORD_FIELD, field.name);
            }
        });
    }

    private void checkWaitKeyValExpr(BLangWaitForAllExpr.BLangWaitKeyValue keyVal, BType type, AnalyzerData data) {
        BLangExpression expr;
        if (keyVal.keyExpr != null) {
            BSymbol symbol = symResolver.lookupSymbolInMainSpace(data.env, names.fromIdNode
                    (((BLangSimpleVarRef) keyVal.keyExpr).variableName));
            keyVal.keyExpr.setBType(symbol.type);
            expr = keyVal.keyExpr;
        } else {
            expr = keyVal.valueExpr;
        }
        BFutureType futureType = new BFutureType(TypeTags.FUTURE, type, null);
        checkExpr(expr, futureType, data);
        setEventualTypeForExpression(expr, type, data);
    }

    // eventual type if not directly referring a worker is T|error. future<T> --> T|error
    private void setEventualTypeForExpression(BLangExpression expression,
                                              BType currentExpectedType, AnalyzerData data) {
        if (expression == null) {
            return;
        }
        if (isSimpleWorkerReference(expression, data)) {
            return;
        }
        BFutureType futureType = (BFutureType) expression.expectedType;
        BType currentType = futureType.constraint;
        if (types.containsErrorType(currentType)) {
            return;
        }

        BUnionType eventualType = BUnionType.create(null, currentType, symTable.errorType);
        BType referredExpType = Types.getReferredType(currentExpectedType);
        if (((referredExpType.tag != TypeTags.NONE) && (referredExpType.tag != TypeTags.NIL)) &&
                !types.isAssignable(eventualType, currentExpectedType)) {
            dlog.error(expression.pos, DiagnosticErrorCode.INCOMPATIBLE_TYPE_WAIT_FUTURE_EXPR,
                    currentExpectedType, eventualType, expression);
        }
        futureType.constraint = eventualType;
    }

    private void setEventualTypeForWaitExpression(BLangExpression expression, Location pos, AnalyzerData data) {
        if ((data.resultType == symTable.semanticError) ||
                (types.containsErrorType(data.resultType))) {
            return;
        }
        if (isSimpleWorkerReference(expression, data)) {
            return;
        }
        BType currentExpectedType = ((BFutureType) data.expType).constraint;
        BType referredExpType = Types.getReferredType(currentExpectedType);
        BUnionType eventualType = BUnionType.create(null, data.resultType, symTable.errorType);
        if ((referredExpType.tag == TypeTags.NONE) || (referredExpType.tag == TypeTags.NIL)) {
            data.resultType = eventualType;
            return;
        }

        if (!types.isAssignable(eventualType, currentExpectedType)) {
            dlog.error(pos, DiagnosticErrorCode.INCOMPATIBLE_TYPE_WAIT_FUTURE_EXPR, currentExpectedType,
                    eventualType, expression);
            data.resultType = symTable.semanticError;
            return;
        }
        
        BType referredResultType = Types.getReferredType(data.resultType);
        if (referredResultType.tag == TypeTags.FUTURE) {
            ((BFutureType) data.resultType).constraint = eventualType;
        } else {
            data.resultType = eventualType;
        }
    }

    private void setEventualTypeForAlternateWaitExpression(BLangExpression expression, Location pos,
                                                           AnalyzerData data) {
        if ((data.resultType == symTable.semanticError) ||
                (expression.getKind() != NodeKind.BINARY_EXPR) ||
                (types.containsErrorType(data.resultType))) {
            return;
        }
        if (types.containsErrorType(data.resultType)) {
            return;
        }
        if (!isReferencingNonWorker((BLangBinaryExpr) expression, data)) {
            return;
        }

        BType currentExpectedType = ((BFutureType) data.expType).constraint;
        BType referredExpType = Types.getReferredType(currentExpectedType);
        BUnionType eventualType = BUnionType.create(null, data.resultType, symTable.errorType);
        if ((referredExpType.tag == TypeTags.NONE) || (referredExpType.tag == TypeTags.NIL)) {
            data.resultType = eventualType;
            return;
        }

        if (!types.isAssignable(eventualType, currentExpectedType)) {
            dlog.error(pos, DiagnosticErrorCode.INCOMPATIBLE_TYPE_WAIT_FUTURE_EXPR, currentExpectedType,
                    eventualType, expression);
            data.resultType = symTable.semanticError;
            return;
        }
        
        BType referredResultType = Types.getReferredType(data.resultType);
        if (referredResultType.tag == TypeTags.FUTURE) {
            ((BFutureType) referredResultType).constraint = eventualType;
        } else {
            data.resultType = eventualType;
        }
    }

    private boolean isSimpleWorkerReference(BLangExpression expression, AnalyzerData data) {
        if (expression.getKind() != NodeKind.SIMPLE_VARIABLE_REF) {
            return false;
        }
        BLangSimpleVarRef simpleVarRef = ((BLangSimpleVarRef) expression);
        BSymbol varRefSymbol = simpleVarRef.symbol;
        if (varRefSymbol == null) {
            return false;
        }
        if (workerExists(data.env, simpleVarRef.variableName.value)) {
            return true;
        }
        return false;
    }

    private boolean isReferencingNonWorker(BLangBinaryExpr binaryExpr, AnalyzerData data) {
        BLangExpression lhsExpr = binaryExpr.lhsExpr;
        BLangExpression rhsExpr = binaryExpr.rhsExpr;
        if (isReferencingNonWorker(lhsExpr, data)) {
            return true;
        }
        return isReferencingNonWorker(rhsExpr, data);
    }

    private boolean isReferencingNonWorker(BLangExpression expression, AnalyzerData data) {
        if (expression.getKind() == NodeKind.BINARY_EXPR) {
            return isReferencingNonWorker((BLangBinaryExpr) expression, data);
        } else if (expression.getKind() == NodeKind.SIMPLE_VARIABLE_REF) {
            BLangSimpleVarRef simpleVarRef = (BLangSimpleVarRef) expression;
            BSymbol varRefSymbol = simpleVarRef.symbol;
            String varRefSymbolName = varRefSymbol.getName().value;
            if (workerExists(data.env, varRefSymbolName)) {
                return false;
            }
        }
        return true;
    }


    public void visit(BLangTernaryExpr ternaryExpr, AnalyzerData data) {
        BType condExprType = checkExpr(ternaryExpr.expr, this.symTable.booleanType, data);

        SymbolEnv thenEnv = typeNarrower.evaluateTruth(ternaryExpr.expr, ternaryExpr.thenExpr, data.env);
        BType thenType = checkExpr(ternaryExpr.thenExpr, thenEnv, data.expType, data);

        SymbolEnv elseEnv = typeNarrower.evaluateFalsity(ternaryExpr.expr, ternaryExpr.elseExpr, data.env, false);
        BType elseType = checkExpr(ternaryExpr.elseExpr, elseEnv, data.expType, data);

        if (condExprType == symTable.semanticError || thenType == symTable.semanticError ||
                elseType == symTable.semanticError) {
            data.resultType = symTable.semanticError;
        } else if (data.expType == symTable.noType) {
            if (types.isAssignable(elseType, thenType)) {
                data.resultType = thenType;
            } else if (types.isAssignable(thenType, elseType)) {
                data.resultType = elseType;
            } else {
                data.resultType = BUnionType.create(null, thenType, elseType);
            }
        } else {
            data.resultType = data.expType;
        }
    }

    public void visit(BLangWaitExpr waitExpr, AnalyzerData data) {
        data.expType = new BFutureType(TypeTags.FUTURE, data.expType, null);
        checkExpr(waitExpr.getExpression(), data.expType, data);
        // Handle union types in lhs
        BType referredResultType = Types.getReferredType(data.resultType);
        if (referredResultType.tag == TypeTags.UNION) {
            LinkedHashSet<BType> memberTypes = collectMemberTypes((BUnionType) referredResultType, new LinkedHashSet<>());
            if (memberTypes.size() == 1) {
                data.resultType = memberTypes.toArray(new BType[0])[0];
            } else {
                data.resultType = BUnionType.create(null, memberTypes);
            }
        } else if (data.resultType != symTable.semanticError) {
            // Handle other types except for semantic errors
            data.resultType = ((BFutureType) data.resultType).constraint;
        }

        BLangExpression waitFutureExpression = waitExpr.getExpression();
        if (waitFutureExpression.getKind() == NodeKind.BINARY_EXPR) {
            setEventualTypeForAlternateWaitExpression(waitFutureExpression, waitExpr.pos, data);
        } else {
            setEventualTypeForWaitExpression(waitFutureExpression, waitExpr.pos, data);
        }
        waitExpr.setBType(data.resultType);

        if (data.resultType != null && data.resultType != symTable.semanticError) {
            types.setImplicitCastExpr(waitExpr, waitExpr.getBType(), ((BFutureType) data.expType).constraint);
        }
    }

    private LinkedHashSet<BType> collectMemberTypes(BUnionType unionType, LinkedHashSet<BType> memberTypes) {
        for (BType memberType : unionType.getMemberTypes()) {
            BType referredMemberType = Types.getReferredType(memberType);
            if (referredMemberType.tag == TypeTags.FUTURE) {
                memberTypes.add(((BFutureType) referredMemberType).constraint);
            } else {
                memberTypes.add(memberType);
            }
        }
        return memberTypes;
    }

    @Override
    public void visit(BLangTrapExpr trapExpr, AnalyzerData data) {
        boolean firstVisit = trapExpr.expr.getBType() == null;
        BType actualType;
        BType exprType = checkExpr(trapExpr.expr, data.expType, data);
        boolean definedWithVar = data.expType == symTable.noType;

        if (trapExpr.expr.getKind() == NodeKind.WORKER_RECEIVE) {
            if (firstVisit) {
                data.isTypeChecked = false;
                data.resultType = data.expType;
                return;
            } else {
                data.expType = trapExpr.getBType();
                exprType = trapExpr.expr.getBType();
            }
        }

        if (data.expType == symTable.semanticError || exprType == symTable.semanticError) {
            actualType = symTable.semanticError;
        } else {
            LinkedHashSet<BType> resultTypes = new LinkedHashSet<>();
            BType referredExprType = Types.getReferredType(exprType);
            if (referredExprType.tag == TypeTags.UNION) {
                resultTypes.addAll(((BUnionType) referredExprType).getMemberTypes());
            } else {
                resultTypes.add(exprType);
            }
            resultTypes.add(symTable.errorType);
            actualType = BUnionType.create(null, resultTypes);
        }

        data.resultType = types.checkType(trapExpr, actualType, data.expType);
        if (definedWithVar && data.resultType != null && data.resultType != symTable.semanticError) {
            types.setImplicitCastExpr(trapExpr.expr, trapExpr.expr.getBType(), data.resultType);
        }
    }

    public void visit(BLangBinaryExpr binaryExpr, AnalyzerData data) {
        // Bitwise operator should be applied for the future types in the wait expression
        if (Types.getReferredType(data.expType).tag == TypeTags.FUTURE &&
                binaryExpr.opKind == OperatorKind.BITWISE_OR) {
            BType lhsResultType = checkExpr(binaryExpr.lhsExpr, data.expType, data);
            BType rhsResultType = checkExpr(binaryExpr.rhsExpr, data.expType, data);
            // Return if both or atleast one of lhs and rhs types are errors
            if (lhsResultType == symTable.semanticError || rhsResultType == symTable.semanticError) {
                data.resultType = symTable.semanticError;
                return;
            }
            data.resultType = BUnionType.create(null, lhsResultType, rhsResultType);
            return;
        }

        SymbolEnv rhsExprEnv;
        BType lhsType;
        BType referredExpType = Types.getReferredType(binaryExpr.expectedType);
        if (referredExpType.tag == TypeTags.FLOAT || referredExpType.tag == TypeTags.DECIMAL ||
                isOptionalFloatOrDecimal(referredExpType)) {
            lhsType = checkAndGetType(binaryExpr.lhsExpr, data.env, binaryExpr, data);
        } else {
            lhsType = checkExpr(binaryExpr.lhsExpr, data);
        }

        if (binaryExpr.opKind == OperatorKind.AND) {
            rhsExprEnv = typeNarrower.evaluateTruth(binaryExpr.lhsExpr, binaryExpr.rhsExpr, data.env, true);
        } else if (binaryExpr.opKind == OperatorKind.OR) {
            rhsExprEnv = typeNarrower.evaluateFalsity(binaryExpr.lhsExpr, binaryExpr.rhsExpr, data.env, true);
        } else {
            rhsExprEnv = data.env;
        }

        BType rhsType;

        if (referredExpType.tag == TypeTags.FLOAT || referredExpType.tag == TypeTags.DECIMAL ||
                isOptionalFloatOrDecimal(referredExpType)) {
            rhsType = checkAndGetType(binaryExpr.rhsExpr, rhsExprEnv, binaryExpr, data);
        } else {
            rhsType = checkExpr(binaryExpr.rhsExpr, rhsExprEnv, data);
        }

        // Set error type as the actual type.
        BType actualType = symTable.semanticError;

        //noinspection SwitchStatementWithTooFewBranches
        switch (binaryExpr.opKind) {
            // Do not lookup operator symbol for xml sequence additions
            case ADD:
                BType leftConstituent = getXMLConstituents(lhsType);
                BType rightConstituent = getXMLConstituents(rhsType);

                if (leftConstituent != null && rightConstituent != null) {
                    actualType = new BXMLType(BUnionType.create(null, leftConstituent, rightConstituent), null);
                    break;
                }
                // Fall through
            default:
                if (lhsType != symTable.semanticError && rhsType != symTable.semanticError) {
                    // Look up operator symbol if both rhs and lhs types aren't error or xml types
                    BSymbol opSymbol = symResolver.resolveBinaryOperator(binaryExpr.opKind, lhsType, rhsType);

                    if (opSymbol == symTable.notFoundSymbol) {
                        opSymbol = symResolver.getBitwiseShiftOpsForTypeSets(binaryExpr.opKind, lhsType, rhsType);
                    }

                    if (opSymbol == symTable.notFoundSymbol) {
                        opSymbol = symResolver.getBinaryBitwiseOpsForTypeSets(binaryExpr.opKind, lhsType, rhsType);
                    }

                    if (opSymbol == symTable.notFoundSymbol) {
                        opSymbol = symResolver.getArithmeticOpsForTypeSets(binaryExpr.opKind, lhsType, rhsType);
                    }

                    if (opSymbol == symTable.notFoundSymbol) {
                        opSymbol = symResolver.getBinaryEqualityForTypeSets(binaryExpr.opKind, lhsType, rhsType,
                                binaryExpr, data.env);
                    }

                    if (opSymbol == symTable.notFoundSymbol) {
                        opSymbol = symResolver.getBinaryComparisonOpForTypeSets(binaryExpr.opKind, lhsType, rhsType);
                    }

                    if (opSymbol == symTable.notFoundSymbol) {
                        opSymbol = symResolver.getRangeOpsForTypeSets(binaryExpr.opKind, lhsType, rhsType);
                    }

                    if (opSymbol == symTable.notFoundSymbol) {
                        DiagnosticErrorCode errorCode = DiagnosticErrorCode.BINARY_OP_INCOMPATIBLE_TYPES;
                        int rhsTypeTag = Types.getReferredType(rhsType).tag;
                        if ((binaryExpr.opKind == OperatorKind.DIV || binaryExpr.opKind == OperatorKind.MOD) &&
                                Types.getReferredType(lhsType).tag == TypeTags.INT &&
                                (rhsTypeTag == TypeTags.DECIMAL || rhsTypeTag == TypeTags.FLOAT)) {
                            errorCode = DiagnosticErrorCode.BINARY_OP_INCOMPATIBLE_TYPES_INT_FLOAT_DIVISION;
                        }

                        dlog.error(binaryExpr.pos, errorCode, binaryExpr.opKind, lhsType, rhsType);
                    } else {
                        binaryExpr.opSymbol = (BOperatorSymbol) opSymbol;
                        actualType = opSymbol.type.getReturnType();
                    }
                }
        }

        data.resultType = types.checkType(binaryExpr, actualType, data.expType);
    }

    private boolean isOptionalFloatOrDecimal(BType expectedType) {
        if (expectedType.tag == TypeTags.UNION && expectedType.isNullable() && expectedType.tag != TypeTags.ANY) {
            Iterator<BType> memberTypeIterator = ((BUnionType) expectedType).getMemberTypes().iterator();
            while (memberTypeIterator.hasNext()) {
                BType memberType = Types.getReferredType(memberTypeIterator.next());
                if (memberType.tag == TypeTags.FLOAT || memberType.tag == TypeTags.DECIMAL) {
                    return true;
                }
            }

        }
        return false;
    }

    private BType checkAndGetType(BLangExpression expr, SymbolEnv env, BLangBinaryExpr binaryExpr, AnalyzerData data) {
        boolean prevNonErrorLoggingCheck = data.commonAnalyzerData.nonErrorLoggingCheck;
        data.commonAnalyzerData.nonErrorLoggingCheck = true;
        int prevErrorCount = this.dlog.errorCount();
        this.dlog.resetErrorCount();
        this.dlog.mute();

        expr.cloneAttempt++;
        BType exprCompatibleType = checkExpr(nodeCloner.cloneNode(expr), env, binaryExpr.expectedType, data);
        data.commonAnalyzerData.nonErrorLoggingCheck = prevNonErrorLoggingCheck;
        int errorCount = this.dlog.errorCount();
        this.dlog.setErrorCount(prevErrorCount);
        if (!prevNonErrorLoggingCheck) {
            this.dlog.unmute();
        }
        if (errorCount == 0 && exprCompatibleType != symTable.semanticError) {
            return checkExpr(expr, env, binaryExpr.expectedType, data);
        } else {
            return checkExpr(expr, env, data);
        }
    }

    private SymbolEnv getEnvBeforeInputNode(SymbolEnv env, BLangNode node) {
        while (env != null && env.node != node) {
            env = env.enclEnv;
        }
        return env != null && env.enclEnv != null
                ? env.enclEnv.createClone()
                : new SymbolEnv(node, null);
    }

    private SymbolEnv getEnvAfterJoinNode(SymbolEnv env, BLangNode node) {
        SymbolEnv clone = env.createClone();
        while (clone != null && clone.node != node) {
            clone = clone.enclEnv;
        }
        if (clone != null) {
            clone.enclEnv = getEnvBeforeInputNode(clone.enclEnv, getLastInputNodeFromEnv(clone.enclEnv));
        } else {
            clone = new SymbolEnv(node, null);
        }
        return clone;
    }

    private BLangNode getLastInputNodeFromEnv(SymbolEnv env) {
        while (env != null && (env.node.getKind() != NodeKind.FROM && env.node.getKind() != NodeKind.JOIN)) {
            env = env.enclEnv;
        }
        return env != null ? env.node : null;
    }

    public void visit(BLangTransactionalExpr transactionalExpr, AnalyzerData data) {
        data.resultType = types.checkType(transactionalExpr, symTable.booleanType, data.expType);
    }

    public void visit(BLangCommitExpr commitExpr, AnalyzerData data) {
        BType actualType = BUnionType.create(null, symTable.errorType, symTable.nilType);
        data.resultType = types.checkType(commitExpr, actualType, data.expType);
    }

    private BType getXMLConstituents(BType bType) {
        BType type = Types.getReferredType(bType);
        BType constituent = null;
        if (type.tag == TypeTags.XML) {
            constituent = ((BXMLType) type).constraint;
        } else if (TypeTags.isXMLNonSequenceType(type.tag)) {
            constituent = bType;
        }
        return constituent;
    }

    public void visit(BLangElvisExpr elvisExpr, AnalyzerData data) {
        BType lhsType = checkExpr(elvisExpr.lhsExpr, data);
        BType referredLhsType = Types.getReferredType(lhsType);
        BType actualType = symTable.semanticError;
        if (referredLhsType != symTable.semanticError) {
            if (referredLhsType.tag == TypeTags.UNION && referredLhsType.isNullable()) {
                BUnionType unionType = (BUnionType) referredLhsType;
                LinkedHashSet<BType> memberTypes = unionType.getMemberTypes().stream()
                        .filter(type -> Types.getReferredType(type).tag != TypeTags.NIL)
                        .collect(Collectors.toCollection(LinkedHashSet::new));

                if (memberTypes.size() == 1) {
                    actualType = memberTypes.toArray(new BType[0])[0];
                } else {
                    actualType = BUnionType.create(null, memberTypes);
                }
            } else {
                dlog.error(elvisExpr.pos, DiagnosticErrorCode.OPERATOR_NOT_SUPPORTED, OperatorKind.ELVIS,
                        lhsType);
            }
        }
        BType rhsReturnType = checkExpr(elvisExpr.rhsExpr, data.expType, data);
        BType lhsReturnType = types.checkType(elvisExpr.lhsExpr.pos, actualType, data.expType,
                DiagnosticErrorCode.INCOMPATIBLE_TYPES);
        if (rhsReturnType == symTable.semanticError || lhsReturnType == symTable.semanticError) {
            data.resultType = symTable.semanticError;
        } else if (data.expType == symTable.noType) {
            if (types.isAssignable(rhsReturnType, lhsReturnType)) {
                data.resultType = lhsReturnType;
            } else if (types.isAssignable(lhsReturnType, rhsReturnType)) {
                data.resultType = rhsReturnType;
            } else {
                data.resultType = BUnionType.create(null, lhsReturnType, rhsReturnType);
            }
        } else {
            data.resultType = data.expType;
        }
    }

    @Override
    public void visit(BLangGroupExpr groupExpr, AnalyzerData data) {
        data.resultType = checkExpr(groupExpr.expression, data.expType, data);
    }

    public void visit(BLangTypedescExpr accessExpr, AnalyzerData data) {
        if (accessExpr.resolvedType == null) {
            accessExpr.resolvedType = symResolver.resolveTypeNode(accessExpr.typeNode, data.env);
        }

        int resolveTypeTag = Types.getReferredType(accessExpr.resolvedType).tag;
        final BType actualType;
        if (resolveTypeTag != TypeTags.TYPEDESC && resolveTypeTag != TypeTags.NONE) {
            actualType = new BTypedescType(accessExpr.resolvedType, null);
        } else {
            actualType = accessExpr.resolvedType;
        }
        data.resultType = types.checkType(accessExpr, actualType, data.expType);
    }

    public LinkedHashSet<BType> getBasicNumericTypes(LinkedHashSet<BType> memberTypes) {
        LinkedHashSet<BType> basicNumericTypes = new LinkedHashSet<>(memberTypes.size());

        for (BType value : memberTypes) {
            BType referredType = types.getReferredType(value);
            int typeTag = referredType.tag;
            if (TypeTags.isIntegerTypeTag(typeTag)) {
                basicNumericTypes.add(symTable.intType);
            } else if (typeTag == TypeTags.FLOAT || typeTag == TypeTags.DECIMAL) {
                basicNumericTypes.add(value);
            } else if (typeTag == TypeTags.JSON || typeTag == TypeTags.ANYDATA || typeTag == TypeTags.ANY) {
                basicNumericTypes.add(symTable.intType);
                basicNumericTypes.add(symTable.floatType);
                basicNumericTypes.add(symTable.decimalType);
                break;
            } else if (typeTag == TypeTags.FINITE) {
                LinkedHashSet<BType> typesInValueSpace = getTypesInFiniteValueSpace((BFiniteType) referredType);
                basicNumericTypes.addAll(getBasicNumericTypes(typesInValueSpace));
            }
        }
        return basicNumericTypes;
    }

    public BType createFiniteTypeForNumericUnaryExpr(BLangUnaryExpr unaryExpr, AnalyzerData data) {
        BLangNumericLiteral newNumericLiteral = Types.constructNumericLiteralFromUnaryExpr(unaryExpr);
        BTypeSymbol finiteTypeSymbol = Symbols.createTypeSymbol(SymTag.FINITE_TYPE,
                0, Names.EMPTY, data.env.enclPkg.symbol.pkgID, null, data.env.scope.owner,
                unaryExpr.pos, SOURCE);
        BFiniteType finiteType = new BFiniteType(finiteTypeSymbol);
        finiteType.addValue(newNumericLiteral);
        finiteTypeSymbol.type = finiteType;

        types.setImplicitCastExpr(unaryExpr, unaryExpr.expr.getBType(), data.expType);
        return finiteType;
    }

    public LinkedHashSet<BType> getTypesInFiniteValueSpace(BFiniteType referredType) {
        Set<BLangExpression> valueSpace = referredType.getValueSpace();
        LinkedHashSet<BType> typesInValueSpace = new LinkedHashSet<>(valueSpace.size());
        for (BLangExpression expr : valueSpace) {
            typesInValueSpace.add(expr.getBType());
        }
        return typesInValueSpace;
    }

    public BType getNewExpectedTypeForFiniteAndUnion(LinkedHashSet<BType> numericTypes, BType newExpectedType) {
        LinkedHashSet<BType> basicNumericTypes = getBasicNumericTypes(numericTypes);
        if (basicNumericTypes.size() == 1) {
            newExpectedType = basicNumericTypes.iterator().next();
        } else if (basicNumericTypes.size() > 1) {
            newExpectedType = BUnionType.create(null, basicNumericTypes);
        }
        return newExpectedType;
    }

    public BType setExpectedTypeForSubtractionOperator(AnalyzerData data) {
        BType newExpectedType = data.expType;
        BType referredType = types.getReferredType(newExpectedType);
        int referredTypeTag = referredType.tag;

        if (TypeTags.isIntegerTypeTag(referredTypeTag)) {
            newExpectedType =
                    types.getTypeIntersection(Types.IntersectionContext.compilerInternalIntersectionTestContext(),
                            BUnionType.create(null, symTable.intType, symTable.floatType, symTable.decimalType),
                            symTable.intType, data.env);
        } else if (referredTypeTag == TypeTags.FLOAT || referredTypeTag == TypeTags.DECIMAL) {
            newExpectedType =
                    types.getTypeIntersection(Types.IntersectionContext.compilerInternalIntersectionTestContext(),
                            BUnionType.create(null, symTable.intType, symTable.floatType, symTable.decimalType),
                            referredType, data.env);
        } else if (referredTypeTag == TypeTags.FINITE) {
            LinkedHashSet<BType> typesInValueSpace = getTypesInFiniteValueSpace((BFiniteType) referredType);
            newExpectedType = getNewExpectedTypeForFiniteAndUnion(typesInValueSpace, newExpectedType);
        } else if (referredTypeTag == TypeTags.UNION) {
            newExpectedType = getNewExpectedTypeForFiniteAndUnion(((BUnionType) referredType).getMemberTypes(),
                    newExpectedType);
        } else if (referredTypeTag == TypeTags.JSON || referredTypeTag == TypeTags.ANYDATA ||
                referredTypeTag == TypeTags.ANY) {
            newExpectedType = BUnionType.create(null, symTable.intType, symTable.floatType,
                    symTable.decimalType);
        }
        return newExpectedType;
    }

    public BType getActualTypeForOtherUnaryExpr(BLangUnaryExpr unaryExpr, AnalyzerData data) {
        BType actualType = symTable.semanticError;
        BType newExpectedType = data.expType;
        BType referredType = types.getReferredType(newExpectedType);
        int referredTypeTag = referredType.tag;

        //Allow subtraction and add (to resolve ex: byte x = +7) operators to get expected type
        boolean isAddOrSubOperator = OperatorKind.SUB.equals(unaryExpr.operator) ||
                OperatorKind.ADD.equals(unaryExpr.operator);

        if (OperatorKind.SUB.equals(unaryExpr.operator)) {
            newExpectedType = setExpectedTypeForSubtractionOperator(data);
        }

        newExpectedType = silentTypeCheckExpr(unaryExpr.expr, newExpectedType, data);

        BType exprType;
        if (newExpectedType != symTable.semanticError) {
            exprType = isAddOrSubOperator ? checkExpr(unaryExpr.expr, newExpectedType, data) :
                    checkExpr(unaryExpr.expr, data);
        } else {
            exprType = isAddOrSubOperator ? checkExpr(unaryExpr.expr, data.expType, data) :
                    checkExpr(unaryExpr.expr, data);
        }

        if (exprType != symTable.semanticError) {
            BSymbol symbol = symResolver.resolveUnaryOperator(unaryExpr.operator, exprType);
            if (symbol == symTable.notFoundSymbol) {
                symbol = symResolver.getUnaryOpsForTypeSets(unaryExpr.operator, exprType);
            }
            if (symbol == symTable.notFoundSymbol) {
                dlog.error(unaryExpr.pos, DiagnosticErrorCode.UNARY_OP_INCOMPATIBLE_TYPES,
                        unaryExpr.operator, exprType);
            } else {
                unaryExpr.opSymbol = (BOperatorSymbol) symbol;
                actualType = symbol.type.getReturnType();
            }
        }

        // Explicitly set actual type
        if (isAddOrSubOperator && exprType != symTable.semanticError && types.isExpressionInUnaryValid(unaryExpr.expr)
                && (referredTypeTag == TypeTags.FINITE || referredTypeTag == TypeTags.UNION)) {
            if (referredTypeTag == TypeTags.FINITE) {
                actualType = createFiniteTypeForNumericUnaryExpr(unaryExpr, data);
            } else {
                if (silentCompatibleFiniteMembersInUnionTypeCheck(unaryExpr, (BUnionType) referredType, data)) {
                    return createFiniteTypeForNumericUnaryExpr(unaryExpr, data);
                }
                // We need to specifically check for int subtypes to set the correct actual type because we use the
                // basic type (int) when checking the expression.
                LinkedHashSet<BType> intTypesInUnion = getIntSubtypesInUnionType((BUnionType) referredType);
                if (!intTypesInUnion.isEmpty()) {
                    BType newReferredType = BUnionType.create(null, intTypesInUnion);
                    BType tempActualType = checkCompatibilityWithConstructedNumericLiteral(unaryExpr, newReferredType,
                            data);
                    if (tempActualType != symTable.semanticError) {
                        return  tempActualType;
                    }
                }
            }
        } else if (isAddOrSubOperator && exprType != symTable.semanticError &&
                TypeTags.isIntegerTypeTag(referredTypeTag) && referredTypeTag != TypeTags.INT
                && unaryExpr.expr.getKind() == NodeKind.NUMERIC_LITERAL) {
            BType tempActualType = checkCompatibilityWithConstructedNumericLiteral(unaryExpr, referredType, data);
            if (tempActualType != symTable.semanticError) {
                return  tempActualType;
            }
        }
        return actualType;
    }

    public BType checkCompatibilityWithConstructedNumericLiteral(BLangUnaryExpr unaryExpr, BType referredType,
                                                                 AnalyzerData data) {
        if (!types.isExpressionInUnaryValid(unaryExpr.expr)) {
            return silentTypeCheckExpr(unaryExpr.expr, referredType, data);
        }
        BLangNumericLiteral numericLiteral = Types.constructNumericLiteralFromUnaryExpr(unaryExpr);
        // To check value with sign against expected type
        return silentTypeCheckExpr(numericLiteral, referredType, data);
    }

    public LinkedHashSet getIntSubtypesInUnionType(BUnionType expectedType) {
        LinkedHashSet<BType> intTypesInUnion = new LinkedHashSet<>(expectedType.getMemberTypes().size());
        for (BType type : expectedType.getMemberTypes()) {
            BType referredType = types.getReferredType(type);
            if (referredType.tag != TypeTags.INT && TypeTags.isIntegerTypeTag(referredType.tag)) {
                intTypesInUnion.add(type);
            }
        }
        return intTypesInUnion;
    }

    public boolean silentCompatibleFiniteMembersInUnionTypeCheck(BLangUnaryExpr unaryExpr, BUnionType expectedType,
                                                              AnalyzerData data) {
        boolean prevNonErrorLoggingCheck = data.commonAnalyzerData.nonErrorLoggingCheck;
        data.commonAnalyzerData.nonErrorLoggingCheck = true;
        int prevErrorCount = this.dlog.errorCount();
        this.dlog.resetErrorCount();
        this.dlog.mute();

        BType compatibleTypeOfUnaryExpression;
        for (BType type : expectedType.getMemberTypes()) {
            compatibleTypeOfUnaryExpression = checkExpr(nodeCloner.cloneNode(unaryExpr), types.getReferredType(type),
                    data);
            if (Types.getReferredType(compatibleTypeOfUnaryExpression).tag == TypeTags.FINITE) {
                unmuteDlog(data, prevNonErrorLoggingCheck, prevErrorCount);
                return true;
            }
        }
        unmuteDlog(data, prevNonErrorLoggingCheck, prevErrorCount);
        return false;
    }

    private void unmuteDlog(AnalyzerData data, boolean prevNonErrorLoggingCheck, int prevErrorCount) {
        data.commonAnalyzerData.nonErrorLoggingCheck = prevNonErrorLoggingCheck;
        this.dlog.setErrorCount(prevErrorCount);
        if (!prevNonErrorLoggingCheck) {
            this.dlog.unmute();
        }
    }

    public BType silentTypeCheckExpr(BLangExpression expr, BType referredType, AnalyzerData data) {
        boolean prevNonErrorLoggingCheck = data.commonAnalyzerData.nonErrorLoggingCheck;
        data.commonAnalyzerData.nonErrorLoggingCheck = true;
        int prevErrorCount = this.dlog.errorCount();
        this.dlog.resetErrorCount();
        this.dlog.mute();

        BType exprCompatibleType = checkExpr(nodeCloner.cloneNode(expr), referredType, data);

        unmuteDlog(data, prevNonErrorLoggingCheck, prevErrorCount);
        return exprCompatibleType;
    }

    public void visit(BLangUnaryExpr unaryExpr, AnalyzerData data) {
        BType exprType;

        BType actualType = symTable.semanticError;
        if (OperatorKind.UNTAINT.equals(unaryExpr.operator)) {
            exprType = checkExpr(unaryExpr.expr, data);
            if (exprType != symTable.semanticError) {
                actualType = exprType;
            }
        } else if (OperatorKind.TYPEOF.equals(unaryExpr.operator)) {
            exprType = checkExpr(unaryExpr.expr, data);
            if (exprType != symTable.semanticError) {
                actualType = new BTypedescType(exprType, null);
            }
        } else {
            actualType = getActualTypeForOtherUnaryExpr(unaryExpr, data);
        }
        data.resultType = types.checkType(unaryExpr, actualType, data.expType);
    }

    public void visit(BLangTypeConversionExpr conversionExpr, AnalyzerData data) {
        // Set error type as the actual type.
        BType actualType = symTable.semanticError;

        for (BLangAnnotationAttachment annAttachment : conversionExpr.annAttachments) {
            annAttachment.attachPoints.add(AttachPoint.Point.TYPE);
            semanticAnalyzer.analyzeNode(annAttachment, data.env);
        }

        // Annotation such as <@untainted [T]>, where T is not provided,
        // it's merely a annotation on contextually expected type.
        BLangExpression expr = conversionExpr.expr;
        if (conversionExpr.typeNode == null) {
            if (!conversionExpr.annAttachments.isEmpty()) {
                data.resultType = checkExpr(expr, data.expType, data);
            }
            return;
        }

        // If typeNode is of finite type with unary expressions in the value space, we need to
        // convert them into numeric literals.
        if (conversionExpr.typeNode.getKind() == NodeKind.FINITE_TYPE_NODE) {
            semanticAnalyzer.analyzeNode(conversionExpr.typeNode, data.env);
        }

        BType targetType = getEffectiveReadOnlyType(conversionExpr.typeNode.pos,
                                                  symResolver.resolveTypeNode(conversionExpr.typeNode, data.env), data);

        conversionExpr.targetType = targetType;

        boolean prevNonErrorLoggingCheck = data.commonAnalyzerData.nonErrorLoggingCheck;
        data.commonAnalyzerData.nonErrorLoggingCheck = true;
        int prevErrorCount = this.dlog.errorCount();
        this.dlog.resetErrorCount();
        this.dlog.mute();

        BType exprCompatibleType = checkExpr(nodeCloner.cloneNode(expr), targetType, data);
        data.commonAnalyzerData.nonErrorLoggingCheck = prevNonErrorLoggingCheck;
        int errorCount = this.dlog.errorCount();
        this.dlog.setErrorCount(prevErrorCount);

        if (!prevNonErrorLoggingCheck) {
            this.dlog.unmute();
        }

        if ((errorCount == 0 && exprCompatibleType != symTable.semanticError) ||
                (requireTypeInference(expr, false) &&
                        // Temporary workaround for backward compatibility with `object {}` for
                        // https://github.com/ballerina-platform/ballerina-lang/issues/38105.
                        isNotObjectConstructorWithObjectSuperTypeInTypeCastExpr(expr, targetType))) {
            checkExpr(expr, targetType, data);
        } else {
            checkExpr(expr, symTable.noType, data);
        }

        BType exprType = expr.getBType();
        if (types.isTypeCastable(expr, exprType, targetType, data.env)) {
            // We reach this block only if the cast is valid, so we set the target type as the actual type.
            actualType = targetType;
        } else if (exprType != symTable.semanticError && exprType != symTable.noType) {
            dlog.error(conversionExpr.pos, DiagnosticErrorCode.INCOMPATIBLE_TYPES_CAST, exprType, targetType);
        }
        data.resultType = types.checkType(conversionExpr, actualType, data.expType);
    }

    @Override
    public void visit(BLangLambdaFunction bLangLambdaFunction, AnalyzerData data) {
        SymbolEnv currentEnv = data.env;
        if (data.commonAnalyzerData.nonErrorLoggingCheck) {
            BLangFunction funcNode = bLangLambdaFunction.function;
            BInvokableSymbol funcSymbol = Symbols.createFunctionSymbol(Flags.asMask(funcNode.flagSet),
                                                                       names.fromIdNode(funcNode.name), Names.EMPTY,
                                                                       currentEnv.enclPkg.symbol.pkgID, null,
                                                                       currentEnv.scope.owner, funcNode.hasBody(),
                                                                       funcNode.pos, VIRTUAL);
            funcSymbol.scope = new Scope(funcSymbol);
            SymbolEnv invokableEnv = SymbolEnv.createFunctionEnv(funcNode, funcSymbol.scope, currentEnv);
            invokableEnv.scope = funcSymbol.scope;
            symbolEnter.defineInvokableSymbolParams(bLangLambdaFunction.function, funcSymbol, invokableEnv);
            funcNode.setBType(funcSymbol.type);
        } else if (bLangLambdaFunction.function.symbol == null) {
            symbolEnter.defineNode(bLangLambdaFunction.function, currentEnv);
        }
        bLangLambdaFunction.setBType(bLangLambdaFunction.function.getBType());
        // creating a copy of the env to visit the lambda function later
        bLangLambdaFunction.capturedClosureEnv = data.env.createClone();

        if (!data.commonAnalyzerData.nonErrorLoggingCheck) {
            if (bLangLambdaFunction.function.flagSet.contains(Flag.WORKER)) {
                currentEnv.enclPkg.lambdaFunctions.add(bLangLambdaFunction);
            } else {
                semanticAnalyzer.analyzeNode(bLangLambdaFunction.function, bLangLambdaFunction.capturedClosureEnv);
            }
       }

        data.resultType = types.checkType(bLangLambdaFunction, bLangLambdaFunction.getBType(), data.expType);
    }

    @Override
    public void visit(BLangArrowFunction bLangArrowFunction, AnalyzerData data) {
        BType expectedType = Types.getReferredType(data.expType);
        if (expectedType.tag == TypeTags.UNION) {
            BUnionType unionType = (BUnionType) expectedType;
            BType invokableType = unionType.getMemberTypes().stream().filter(
                    type -> Types.getReferredType(type).tag == TypeTags.INVOKABLE)
                    .collect(Collectors.collectingAndThen(Collectors.toList(), list -> {
                                if (list.size() != 1) {
                                    return null;
                                }
                                return list.get(0);
                            }
                    ));

            if (invokableType != null) {
                expectedType = invokableType;
            }
        }
        if (expectedType.tag != TypeTags.INVOKABLE || Symbols.isFlagOn(expectedType.flags, Flags.ANY_FUNCTION)) {
            dlog.error(bLangArrowFunction.pos,
                    DiagnosticErrorCode.ARROW_EXPRESSION_CANNOT_INFER_TYPE_FROM_LHS);
            data.resultType = symTable.semanticError;
            return;
        }

        BInvokableType expectedInvocation = (BInvokableType) expectedType;
        populateArrowExprParamTypes(bLangArrowFunction, expectedInvocation.paramTypes, data);
        bLangArrowFunction.body.expr.setBType(populateArrowExprReturn(bLangArrowFunction, expectedInvocation.retType,
                                              data));
        // if function return type is none, assign the inferred return type
        if (expectedInvocation.retType.tag == TypeTags.NONE) {
            expectedInvocation.retType = bLangArrowFunction.body.expr.getBType();
        }
        for (BLangSimpleVariable simpleVariable : bLangArrowFunction.params) {
            if (simpleVariable.symbol != null) {
                symResolver.checkForUniqueSymbol(simpleVariable.pos, data.env, simpleVariable.symbol);
            }
        }
        data.resultType = bLangArrowFunction.funcType = expectedInvocation;
    }

    public void visit(BLangXMLQName bLangXMLQName, AnalyzerData data) {
        String prefix = bLangXMLQName.prefix.value;
        data.resultType = types.checkType(bLangXMLQName, symTable.stringType, data.expType);
        // TODO: check isLHS

        if (data.env.node.getKind() == NodeKind.XML_ATTRIBUTE && prefix.isEmpty()
                && bLangXMLQName.localname.value.equals(XMLConstants.XMLNS_ATTRIBUTE)) {
            ((BLangXMLAttribute) data.env.node).isNamespaceDeclr = true;
            return;
        }

        if (data.env.node.getKind() == NodeKind.XML_ATTRIBUTE && prefix.equals(XMLConstants.XMLNS_ATTRIBUTE)) {
            ((BLangXMLAttribute) data.env.node).isNamespaceDeclr = true;
            return;
        }

        if (prefix.equals(XMLConstants.XMLNS_ATTRIBUTE)) {
            dlog.error(bLangXMLQName.pos, DiagnosticErrorCode.INVALID_NAMESPACE_PREFIX, prefix);
            bLangXMLQName.setBType(symTable.semanticError);
            return;
        }

        // XML attributes without a namespace prefix does not inherit default namespace
        // https://www.w3.org/TR/xml-names/#defaulting
        if (bLangXMLQName.prefix.value.isEmpty()) {
            return;
        }

        BSymbol xmlnsSymbol = symResolver.lookupSymbolInPrefixSpace(data.env, names.fromIdNode(bLangXMLQName.prefix));
        if (prefix.isEmpty() && xmlnsSymbol == symTable.notFoundSymbol) {
            return;
        }

        if (!prefix.isEmpty() && xmlnsSymbol == symTable.notFoundSymbol) {
            logUndefinedSymbolError(bLangXMLQName.pos, prefix);
            bLangXMLQName.setBType(symTable.semanticError);
            return;
        }

        if (xmlnsSymbol.getKind() == SymbolKind.PACKAGE) {
            xmlnsSymbol = findXMLNamespaceFromPackageConst(bLangXMLQName.localname.value, bLangXMLQName.prefix.value,
                    (BPackageSymbol) xmlnsSymbol, bLangXMLQName.pos, data);
        }

        if (xmlnsSymbol == null || xmlnsSymbol.getKind() != SymbolKind.XMLNS) {
            data.resultType = symTable.semanticError;
            return;
        }

        bLangXMLQName.nsSymbol = (BXMLNSSymbol) xmlnsSymbol;
        bLangXMLQName.namespaceURI = bLangXMLQName.nsSymbol.namespaceURI;
    }

    private BSymbol findXMLNamespaceFromPackageConst(String localname, String prefix,
                                                     BPackageSymbol pkgSymbol, Location pos, AnalyzerData data) {
        // Resolve a const from module scope.
        BSymbol constSymbol = symResolver.lookupMemberSymbol(pos, pkgSymbol.scope, data.env,
                names.fromString(localname), SymTag.CONSTANT);
        if (constSymbol == symTable.notFoundSymbol) {
            if (!missingNodesHelper.isMissingNode(prefix) && !missingNodesHelper.isMissingNode(localname)) {
                dlog.error(pos, DiagnosticErrorCode.UNDEFINED_SYMBOL, prefix + ":" + localname);
            }
            return null;
        }

        // If Resolved const is not a string, it is an error.
        BConstantSymbol constantSymbol = (BConstantSymbol) constSymbol;
        if (constantSymbol.literalType.tag != TypeTags.STRING) {
            dlog.error(pos, DiagnosticErrorCode.INCOMPATIBLE_TYPES, symTable.stringType, constantSymbol.literalType);
            return null;
        }

        // If resolve const contain a string in {namespace url}local form extract namespace uri and local part.
        String constVal = (String) constantSymbol.value.value;
        int s = constVal.indexOf('{');
        int e = constVal.lastIndexOf('}');
        if (e > s + 1) {
            pkgSymbol.isUsed = true;
            String nsURI = constVal.substring(s + 1, e);
            String local = constVal.substring(e);
            return new BXMLNSSymbol(names.fromString(local), nsURI, constantSymbol.pkgID, constantSymbol.owner, pos,
                                    SOURCE);
        }

        // Resolved const string is not in valid format.
        dlog.error(pos, DiagnosticErrorCode.INVALID_ATTRIBUTE_REFERENCE, prefix + ":" + localname);
        return null;
    }

    public void visit(BLangXMLAttribute bLangXMLAttribute, AnalyzerData data) {
        SymbolEnv xmlAttributeEnv = SymbolEnv.getXMLAttributeEnv(bLangXMLAttribute, data.env);

        // check attribute name
        BLangXMLQName name = (BLangXMLQName) bLangXMLAttribute.name;
        checkExpr(name, xmlAttributeEnv, symTable.stringType, data);
        // XML attributes without a prefix does not belong to enclosing elements default namespace.
        // https://www.w3.org/TR/xml-names/#uniqAttrs
        if (name.prefix.value.isEmpty()) {
            name.namespaceURI = null;
        }

        // check attribute value
        checkExpr(bLangXMLAttribute.value, xmlAttributeEnv, symTable.stringType, data);

        symbolEnter.defineNode(bLangXMLAttribute, data.env);
    }

    public void visit(BLangXMLElementLiteral bLangXMLElementLiteral, AnalyzerData data) {
        SymbolEnv xmlElementEnv = SymbolEnv.getXMLElementEnv(bLangXMLElementLiteral, data.env);

        // Keep track of used namespace prefixes in this element and only add namespace attr for those used ones.
        Set<String> usedPrefixes = new HashSet<>();
        BLangIdentifier elemNamePrefix = ((BLangXMLQName) bLangXMLElementLiteral.startTagName).prefix;
        if (elemNamePrefix != null && !elemNamePrefix.value.isEmpty()) {
            usedPrefixes.add(elemNamePrefix.value);
        }

        // Visit in-line namespace declarations and define the namespace.
        for (BLangXMLAttribute attribute : bLangXMLElementLiteral.attributes) {
            if (attribute.name.getKind() == NodeKind.XML_QNAME && isXmlNamespaceAttribute(attribute)) {
                BLangXMLQuotedString value = attribute.value;
                if (value.getKind() == NodeKind.XML_QUOTED_STRING && value.textFragments.size() > 1) {
                    dlog.error(value.pos, DiagnosticErrorCode.INVALID_XML_NS_INTERPOLATION);
                }
                checkExpr(attribute, xmlElementEnv, symTable.noType, data);
            }
            BLangIdentifier prefix = ((BLangXMLQName) attribute.name).prefix;
            if (prefix != null && !prefix.value.isEmpty()) {
                usedPrefixes.add(prefix.value);
            }
        }

        // Visit attributes, this may depend on the namespace defined in previous attribute iteration.
        bLangXMLElementLiteral.attributes.forEach(attribute -> {
            if (!(attribute.name.getKind() == NodeKind.XML_QNAME && isXmlNamespaceAttribute(attribute))) {
                checkExpr(attribute, xmlElementEnv, symTable.noType, data);
            }
        });

        Map<Name, BXMLNSSymbol> namespaces = symResolver.resolveAllNamespaces(xmlElementEnv);
        Name defaultNs = names.fromString(XMLConstants.DEFAULT_NS_PREFIX);
        if (namespaces.containsKey(defaultNs)) {
            bLangXMLElementLiteral.defaultNsSymbol = namespaces.remove(defaultNs);
        }
        for (Map.Entry<Name, BXMLNSSymbol> nsEntry : namespaces.entrySet()) {
            if (usedPrefixes.contains(nsEntry.getKey().value)) {
                bLangXMLElementLiteral.namespacesInScope.put(nsEntry.getKey(), nsEntry.getValue());
            }
        }

        // Visit the tag names
        validateTags(bLangXMLElementLiteral, xmlElementEnv, data);

        // Visit the children
        bLangXMLElementLiteral.modifiedChildren =
                concatSimilarKindXMLNodes(bLangXMLElementLiteral.children, xmlElementEnv, data);

        if (data.expType == symTable.noType) {
            data.resultType = types.checkType(bLangXMLElementLiteral, symTable.xmlElementType, data.expType);
            return;
        }

        data.resultType = checkXmlSubTypeLiteralCompatibility(bLangXMLElementLiteral.pos, symTable.xmlElementType,
                                                         data.expType, data);

        if (Symbols.isFlagOn(data.resultType.flags, Flags.READONLY)) {
            markChildrenAsImmutable(bLangXMLElementLiteral, data);
        }
    }

    private boolean isXmlNamespaceAttribute(BLangXMLAttribute attribute) {
        BLangXMLQName attrName = (BLangXMLQName) attribute.name;
        return (attrName.prefix.value.isEmpty()
                    && attrName.localname.value.equals(XMLConstants.XMLNS_ATTRIBUTE))
                || attrName.prefix.value.equals(XMLConstants.XMLNS_ATTRIBUTE);
    }

    public BType getXMLTypeFromLiteralKind(BLangExpression childXMLExpressions) {
        if (childXMLExpressions.getKind() == NodeKind.XML_ELEMENT_LITERAL) {
            return symTable.xmlElementType;
        }
        if (childXMLExpressions.getKind() == NodeKind.XML_TEXT_LITERAL) {
            return symTable.xmlTextType;
        }
        if (childXMLExpressions.getKind() == NodeKind.XML_PI_LITERAL) {
            return symTable.xmlPIType;
        }
        return symTable.xmlCommentType;
    }

    public BType getXMLSequenceType(BType xmlSubType) {
        switch (Types.getReferredType(xmlSubType).tag) {
            case TypeTags.XML_ELEMENT:
                return new BXMLType(symTable.xmlElementType,  null);
            case TypeTags.XML_COMMENT:
                return new BXMLType(symTable.xmlCommentType,  null);
            case TypeTags.XML_PI:
                return new BXMLType(symTable.xmlPIType,  null);
            default:
                // Since 'xml:Text is same as xml<'xml:Text>
                return symTable.xmlTextType;
        }
    }

    public void visit(BLangXMLSequenceLiteral bLangXMLSequenceLiteral, AnalyzerData data) {
        BType expType = Types.getReferredType(data.expType);
        if (expType.tag != TypeTags.XML && expType.tag != TypeTags.UNION && expType.tag != TypeTags.XML_TEXT
        && expType != symTable.noType) {
            dlog.error(bLangXMLSequenceLiteral.pos, DiagnosticErrorCode.INCOMPATIBLE_TYPES, data.expType,
                    "XML Sequence");
            data.resultType = symTable.semanticError;
            return;
        }

        List<BType> xmlTypesInSequence = new ArrayList<>();

        for (BLangExpression expressionItem : bLangXMLSequenceLiteral.xmlItems) {
            data.resultType = checkExpr(expressionItem, data.expType, data);
            if (!xmlTypesInSequence.contains(data.resultType)) {
                xmlTypesInSequence.add(data.resultType);
            }
        }

        // Set type according to items in xml sequence and expected type
        if (expType.tag == TypeTags.XML || expType == symTable.noType) {
            if (xmlTypesInSequence.size() == 1) {
                data.resultType = getXMLSequenceType(xmlTypesInSequence.get(0));
                return;
            }
            data.resultType = symTable.xmlType;
            return;
        }
        // Since 'xml:Text is same as xml<'xml:Text>
        if (expType.tag == TypeTags.XML_TEXT) {
            data.resultType = symTable.xmlTextType;
            return;
        }
        // Disallow unions with 'xml:T (singleton) items
         for (BType item : ((BUnionType) expType).getMemberTypes()) {
             item = Types.getReferredType(item);
             if (item.tag != TypeTags.XML_TEXT && item.tag != TypeTags.XML) {
                 dlog.error(bLangXMLSequenceLiteral.pos, DiagnosticErrorCode.INCOMPATIBLE_TYPES,
                         expType, symTable.xmlType);
                 data.resultType = symTable.semanticError;
                 return;
             }
         }
        data.resultType = symTable.xmlType;
    }

    public void visit(BLangXMLTextLiteral bLangXMLTextLiteral, AnalyzerData data) {
        List<BLangExpression> literalValues = bLangXMLTextLiteral.textFragments;
        checkStringTemplateExprs(literalValues, data);
        BLangExpression xmlExpression = literalValues.get(0);
        if (literalValues.size() == 1 && xmlExpression.getKind() == NodeKind.LITERAL &&
                ((String) ((BLangLiteral) xmlExpression).value).isEmpty()) {
            data.resultType = types.checkType(bLangXMLTextLiteral, symTable.xmlNeverType, data.expType);
            return;
        }
        data.resultType = types.checkType(bLangXMLTextLiteral, symTable.xmlTextType, data.expType);
    }

    public void visit(BLangXMLCommentLiteral bLangXMLCommentLiteral, AnalyzerData data) {
        checkStringTemplateExprs(bLangXMLCommentLiteral.textFragments, data);

        if (data.expType == symTable.noType) {
            data.resultType = types.checkType(bLangXMLCommentLiteral, symTable.xmlCommentType, data.expType);
            return;
        }
        data.resultType = checkXmlSubTypeLiteralCompatibility(bLangXMLCommentLiteral.pos, symTable.xmlCommentType,
                                                         data.expType, data);
    }

    public void visit(BLangXMLProcInsLiteral bLangXMLProcInsLiteral, AnalyzerData data) {
        checkExpr(bLangXMLProcInsLiteral.target, symTable.stringType, data);
        checkStringTemplateExprs(bLangXMLProcInsLiteral.dataFragments, data);
        if (data.expType == symTable.noType) {
            data.resultType = types.checkType(bLangXMLProcInsLiteral, symTable.xmlPIType, data.expType);
            return;
        }
        data.resultType =
                checkXmlSubTypeLiteralCompatibility(bLangXMLProcInsLiteral.pos, symTable.xmlPIType, data.expType, data);
    }

    public void visit(BLangXMLQuotedString bLangXMLQuotedString, AnalyzerData data) {
        checkStringTemplateExprs(bLangXMLQuotedString.textFragments, data);
        data.resultType = types.checkType(bLangXMLQuotedString, symTable.stringType, data.expType);
    }

    public void visit(BLangStringTemplateLiteral stringTemplateLiteral, AnalyzerData data) {
        checkStringTemplateExprs(stringTemplateLiteral.exprs, data);
        data.resultType = types.checkType(stringTemplateLiteral, symTable.stringType, data.expType);
    }

    @Override
    public void visit(BLangRegExpTemplateLiteral regExpTemplateLiteral, AnalyzerData data) {
        // Check expr with insertions to resolve its type.
        List<BLangExpression> interpolationsList =
                symResolver.getListOfInterpolations(regExpTemplateLiteral.reDisjunction.sequenceList);
        interpolationsList.forEach(interpolation -> checkExpr(interpolation, data));
        data.resultType = types.checkType(regExpTemplateLiteral, symTable.regExpType, data.expType);
    }

    @Override
    public void visit(BLangRawTemplateLiteral rawTemplateLiteral, AnalyzerData data) {
        // First, ensure that the contextually expected type is compatible with the RawTemplate type.
        // The RawTemplate type should have just two fields: strings and insertions. There shouldn't be any methods.
        BType type = determineRawTemplateLiteralType(rawTemplateLiteral, data.expType);

        if (type == symTable.semanticError) {
            data.resultType = type;
            return;
        }

        // Once we ensure the types are compatible, need to ensure that the types of the strings and insertions are
        // compatible with the types of the strings and insertions fields.
        BObjectType literalType = (BObjectType) Types.getReferredType(type);
        BType stringsType = literalType.fields.get("strings").type;

        if (evaluateRawTemplateExprs(rawTemplateLiteral.strings, stringsType, INVALID_NUM_STRINGS,
                                     rawTemplateLiteral.pos, data)) {
            type = symTable.semanticError;
        }

        BType insertionsType = literalType.fields.get("insertions").type;

        if (evaluateRawTemplateExprs(rawTemplateLiteral.insertions, insertionsType, INVALID_NUM_INSERTIONS,
                                     rawTemplateLiteral.pos, data)) {
            type = symTable.semanticError;
        }

        data.resultType = type;
    }

    private BType determineRawTemplateLiteralType(BLangRawTemplateLiteral rawTemplateLiteral, BType expType) {
        // Contextually expected type is NoType when `var` is used. When `var` is used, the literal is considered to
        // be of type `RawTemplate`.
        if (expType == symTable.noType || containsAnyType(expType)) {
            return symTable.rawTemplateType;
        }

        BType compatibleType = getCompatibleRawTemplateType(expType, rawTemplateLiteral.pos);
        BType type = types.checkType(rawTemplateLiteral, compatibleType, symTable.rawTemplateType,
                DiagnosticErrorCode.INVALID_RAW_TEMPLATE_TYPE);

        if (type == symTable.semanticError) {
            return type;
        }

        // Raw template literals can be directly assigned only to abstract object types
        if (Symbols.isFlagOn(type.tsymbol.flags, Flags.CLASS)) {
            dlog.error(rawTemplateLiteral.pos, DiagnosticErrorCode.INVALID_RAW_TEMPLATE_ASSIGNMENT, type);
            return symTable.semanticError;
        }

        // Ensure that only the two fields, strings and insertions, are there
        BObjectType litObjType = (BObjectType) Types.getReferredType(type);
        BObjectTypeSymbol objTSymbol = (BObjectTypeSymbol) litObjType.tsymbol;

        if (litObjType.fields.size() > 2) {
            dlog.error(rawTemplateLiteral.pos, DiagnosticErrorCode.INVALID_NUM_FIELDS, litObjType);
            type = symTable.semanticError;
        }

        if (!objTSymbol.attachedFuncs.isEmpty()) {
            dlog.error(rawTemplateLiteral.pos, DiagnosticErrorCode.METHODS_NOT_ALLOWED, litObjType);
            type = symTable.semanticError;
        }

        return type;
    }

    private boolean evaluateRawTemplateExprs(List<? extends BLangExpression> exprs, BType fieldType,
                                             DiagnosticCode code, Location pos, AnalyzerData data) {
        BType listType = Types.getReferredType(fieldType);

        boolean errored = false;

        if (listType.tag == TypeTags.ARRAY) {
            BArrayType arrayType = (BArrayType) listType;

            if (arrayType.state == BArrayState.CLOSED && (exprs.size() != arrayType.size)) {
                dlog.error(pos, code, arrayType.size, exprs.size());
                return false;
            }

            for (BLangExpression expr : exprs) {
                errored = (checkExpr(expr, arrayType.eType, data) == symTable.semanticError) || errored;
            }
        } else if (listType.tag == TypeTags.TUPLE) {
            BTupleType tupleType = (BTupleType) listType;
            final int size = exprs.size();
            final int requiredItems = tupleType.tupleTypes.size();

            if (size < requiredItems || (size > requiredItems && tupleType.restType == null)) {
                dlog.error(pos, code, requiredItems, size);
                return false;
            }

            int i;
            List<BType> memberTypes = tupleType.tupleTypes;
            for (i = 0; i < requiredItems; i++) {
                errored = (checkExpr(exprs.get(i), memberTypes.get(i), data) == symTable.semanticError) ||
                                                                                                                errored;
            }

            if (size > requiredItems) {
                for (; i < size; i++) {
                    errored = (checkExpr(exprs.get(i), tupleType.restType, data) == symTable.semanticError) ||
                                                                                                                errored;
                }
            }
        } else {
            throw new IllegalStateException("Expected a list type, but found: " + listType);
        }

        return errored;
    }

    private boolean containsAnyType(BType bType) {
        BType type = Types.getReferredType(bType);
        if (type == symTable.anyType) {
            return true;
        }

        if (type.tag == TypeTags.UNION) {
            return ((BUnionType) type).getMemberTypes().contains(symTable.anyType);
        }

        return false;
    }

    private BType getCompatibleRawTemplateType(BType bType, Location pos) {
        BType expType = Types.getReferredType(bType);
        if (expType.tag != TypeTags.UNION) {
            return bType;
        }

        BUnionType unionType = (BUnionType) expType;
        List<BType> compatibleTypes = new ArrayList<>();

        for (BType type : unionType.getMemberTypes()) {
            if (types.isAssignable(type, symTable.rawTemplateType)) {
                compatibleTypes.add(type);
            }
        }

        if (compatibleTypes.size() == 0) {
            return bType;
        }

        if (compatibleTypes.size() > 1) {
            dlog.error(pos, DiagnosticErrorCode.MULTIPLE_COMPATIBLE_RAW_TEMPLATE_TYPES, symTable.rawTemplateType,
                    bType);
            return symTable.semanticError;
        }

        return compatibleTypes.get(0);
    }

    @Override
    public void visit(BLangRestArgsExpression bLangRestArgExpression, AnalyzerData data) {
        data.resultType = checkExpr(bLangRestArgExpression.expr, data.expType, data);
    }

    @Override
    public void visit(BLangInferredTypedescDefaultNode inferTypedescExpr, AnalyzerData data) {
        BType referredType = Types.getReferredType(data.expType);
        if (referredType.tag != TypeTags.TYPEDESC) {
            dlog.error(inferTypedescExpr.pos, DiagnosticErrorCode.INCOMPATIBLE_TYPES, data.expType, symTable.typeDesc);
            data.resultType = symTable.semanticError;
            return;
        }
        data.resultType = referredType;
    }

    @Override
    public void visit(BLangNamedArgsExpression bLangNamedArgsExpression, AnalyzerData data) {
        data.resultType = checkExpr(bLangNamedArgsExpression.expr, data.env, data.expType, data);
        bLangNamedArgsExpression.setBType(bLangNamedArgsExpression.expr.getBType());
    }

    @Override
    public void visit(BLangCheckedExpr checkedExpr, AnalyzerData data) {
        Types.CommonAnalyzerData typeCheckerData = data.commonAnalyzerData;
        typeCheckerData.checkWithinQueryExpr = isWithinQuery(data);
        visitCheckAndCheckPanicExpr(checkedExpr, data);
        if (typeCheckerData.checkWithinQueryExpr && checkedExpr.equivalentErrorTypeList != null) {
            data.commonAnalyzerData.checkedErrorList.addAll(checkedExpr.equivalentErrorTypeList);
        }
    }

    @Override
    public void visit(BLangCheckPanickedExpr checkedExpr, AnalyzerData data) {
        visitCheckAndCheckPanicExpr(checkedExpr, data);
    }

    @Override
    public void visit(BLangQueryExpr queryExpr, AnalyzerData data) {
        Types.CommonAnalyzerData typeCheckerData = data.commonAnalyzerData;

        //reset common analyzer data
        boolean prevQueryCompletesEarly = typeCheckerData.queryCompletesEarly;
        typeCheckerData.queryCompletesEarly = false;

        boolean prevCheckWithinQueryExpr = typeCheckerData.checkWithinQueryExpr;
        typeCheckerData.checkWithinQueryExpr = false;

        HashSet<BType> prevCompleteEarlyErrorList = typeCheckerData.completeEarlyErrorList;
        typeCheckerData.completeEarlyErrorList = new HashSet<>();

        HashSet<BType> prevCheckedErrorList = typeCheckerData.checkedErrorList;
        typeCheckerData.checkedErrorList = new HashSet<>();

        Stack<BLangNode> prevQueryFinalClauses = typeCheckerData.queryFinalClauses;
        typeCheckerData.queryFinalClauses = new Stack<>();

        int prevLetCount = typeCheckerData.letCount;
        typeCheckerData.letCount = 0;

        if (typeCheckerData.breakToParallelQueryEnv) {
            typeCheckerData.queryEnvs.push(data.prevEnvs.peek());
        } else {
            typeCheckerData.queryEnvs.push(data.env);
            data.prevEnvs.push(data.env);
        }
        typeCheckerData.queryFinalClauses.push(queryExpr.getSelectClause());
        List<BLangNode> clauses = queryExpr.getQueryClauses();
        clauses.forEach(clause -> clause.accept(this, data));

        BType actualType = resolveQueryType(typeCheckerData.queryEnvs.peek(),
                ((BLangSelectClause) typeCheckerData.queryFinalClauses.peek()).expression,
                data.expType, queryExpr, clauses, data);
        actualType = (actualType == symTable.semanticError) ? actualType :
                types.checkType(queryExpr.pos, actualType, data.expType, DiagnosticErrorCode.INCOMPATIBLE_TYPES);
        typeCheckerData.queryFinalClauses.pop();
        typeCheckerData.queryEnvs.pop();
        if (!typeCheckerData.breakToParallelQueryEnv) {
            data.prevEnvs.pop();
        }

        BType referredActualType = Types.getReferredType(actualType);
        if (referredActualType.tag == TypeTags.TABLE) {
            BTableType tableType = (BTableType) referredActualType;
            tableType.constraintPos = queryExpr.pos;
            tableType.isTypeInlineDefined = true;
            if (!validateTableType(tableType, data)) {
                data.resultType = symTable.semanticError;
                return;
            }
        }

        //re-assign common analyzer data
        typeCheckerData.queryCompletesEarly = prevQueryCompletesEarly;
        typeCheckerData.checkWithinQueryExpr = prevCheckWithinQueryExpr;
        typeCheckerData.completeEarlyErrorList = prevCompleteEarlyErrorList;
        typeCheckerData.checkedErrorList = prevCheckedErrorList;
        typeCheckerData.queryFinalClauses = prevQueryFinalClauses;
        typeCheckerData.letCount = prevLetCount;

        data.resultType = actualType;
    }

    private boolean isWithinQuery(AnalyzerData data) {
        return !data.commonAnalyzerData.queryEnvs.isEmpty()
                && !data.commonAnalyzerData.queryFinalClauses.isEmpty();
    }

    private BType resolveQueryType(SymbolEnv env, BLangExpression selectExp, BType targetType,
                                   BLangQueryExpr queryExpr, List<BLangNode> clauses, AnalyzerData data) {
        List<BType> safeResultTypes = types.getAllTypes(targetType, true).stream()
                .filter(t -> !types.isAssignable(t, symTable.errorType))
                .filter(t -> !types.isAssignable(t, symTable.nilType))
                .collect(Collectors.toList());
        // resultTypes will be empty if the targetType is `error?`
        if (safeResultTypes.isEmpty()) {
            safeResultTypes.add(symTable.noType);
        }
        BType actualType = symTable.semanticError;
        List<BType> selectTypes = new ArrayList<>();
        List<BType> resolvedTypes = new ArrayList<>();
        BType selectType;
        BLangExpression collectionNode = (BLangExpression) ((BLangFromClause) clauses.get(0)).getCollection();
        for (BType type : safeResultTypes) {
            solveSelectTypeAndResolveType(queryExpr, selectExp, type, collectionNode.getBType(), selectTypes,
                    resolvedTypes, env, data, false);
        }
        if (selectTypes.size() == 1) {
            List<BType> collectionTypes = getCollectionTypes(clauses);
            BType completionType = getCompletionType(collectionTypes, types.getQueryConstructType(queryExpr), data);
            selectType = selectTypes.get(0);
            if (queryExpr.isStream) {
                return new BStreamType(TypeTags.STREAM, selectType, completionType, null);
            } else if (queryExpr.isTable) {
                actualType = getQueryTableType(queryExpr, selectType, resolvedTypes.get(0), env);
            } else if (queryExpr.isMap) {
                BType mapConstraintType = getTypeOfTypeParameter(selectType,
                        queryExpr.getSelectClause().expression.pos);
                if (mapConstraintType != symTable.semanticError) {
                    actualType = new BMapType(TypeTags.MAP, mapConstraintType, null);
                    if (Symbols.isFlagOn(resolvedTypes.get(0).flags, Flags.READONLY)) {
                        actualType = ImmutableTypeCloner.getImmutableIntersectionType(null, types, actualType, env,
                                symTable, anonymousModelHelper, names, null);
                    }
                }
            } else {
                actualType = resolvedTypes.get(0);
            }

            if (completionType != null && Types.getReferredType(completionType).tag != TypeTags.NIL) {
                return BUnionType.create(null, actualType, types.getSafeType(completionType, true, false));
            } else {
                return actualType;
            }
        } else if (selectTypes.size() > 1) {
            dlog.error(selectExp.pos, DiagnosticErrorCode.AMBIGUOUS_TYPES, selectTypes);
            return actualType;
        } else {
            return actualType;
        }
    }

    private List<BType> getCollectionTypes(List<BLangNode> clauses) {
        return clauses.stream()
                .filter(clause -> (clause.getKind() == NodeKind.FROM || clause.getKind() == NodeKind.JOIN))
                .map(clause -> ((BLangInputClause) clause).collection.getBType())
                .collect(Collectors.toList());
    }

    void solveSelectTypeAndResolveType(BLangQueryExpr queryExpr, BLangExpression selectExp, BType type,
                                       BType collectionType, List<BType> selectTypes, List<BType> resolvedTypes,
                                       SymbolEnv env, AnalyzerData data, boolean isReadonly) {
        BType selectType, resolvedType;
        BType referredType = Types.getReferredType(type);
        switch (referredType.tag) {
            case TypeTags.ARRAY:
                BType elementType = ((BArrayType) referredType).eType;
                selectType = checkExpr(selectExp, env, elementType, data);
                BType queryResultType = new BArrayType(selectType);
                resolvedType = getResolvedType(queryResultType, type, isReadonly, env);
                break;
            case TypeTags.TABLE:
                selectType = checkExpr(selectExp, env, types.getSafeType(((BTableType) referredType).constraint,
                        true, true), data);
                resolvedType = getResolvedType(symTable.tableType, type, isReadonly, env);
                break;
            case TypeTags.STREAM:
                selectType = checkExpr(selectExp, env, types.getSafeType(((BStreamType) referredType).constraint,
                        true, true), data);
                resolvedType = symTable.streamType;
                break;
            case TypeTags.MAP:
                List<BType> memberTypeList = new ArrayList<>(2);
                memberTypeList.add(symTable.stringType);
                memberTypeList.add(((BMapType) referredType).getConstraint());
                BTupleType newExpType = new BTupleType(null, memberTypeList);
                selectType = checkExpr(selectExp, env, newExpType, data);
                resolvedType = getResolvedType(selectType, type, isReadonly, env);
                break;
            case TypeTags.STRING:
            case TypeTags.XML:
            case TypeTags.XML_COMMENT:
            case TypeTags.XML_ELEMENT:
            case TypeTags.XML_PI:
            case TypeTags.XML_TEXT:
                selectType = checkExpr(selectExp, env, type, data);
                resolvedType = selectType;
                break;
<<<<<<< HEAD
=======
            case TypeTags.INTERSECTION:
                type = ((BIntersectionType) type).effectiveType;
                solveSelectTypeAndResolveType(queryExpr, selectExp, type, collectionType, selectTypes,
                        resolvedTypes, env, data, Symbols.isFlagOn(type.flags, Flags.READONLY));
                return;
>>>>>>> dea2287c
            case TypeTags.NONE:
            default:
                // contextually expected type not given (i.e var).
                selectType = checkExpr(selectExp, env, type, data);
                if (queryExpr.isMap) { // A query-expr that constructs a mapping must start with the map keyword.
                    resolvedType = symTable.mapType;
                } else {
                    resolvedType = getNonContextualQueryType(selectType, collectionType);
                }
                break;
        }
        if (selectType != symTable.semanticError) {
            int resolvedTypeTag = Types.getReferredType(resolvedType).tag;
            if (resolvedTypeTag == TypeTags.STREAM) {
                queryExpr.isStream = true;
            }
            if (resolvedTypeTag == TypeTags.TABLE) {
                queryExpr.isTable = true;
            }
            selectTypes.add(selectType);
            resolvedTypes.add(resolvedType);
        }
    }

    private BType getResolvedType(BType initType, BType expType, boolean isReadonly, SymbolEnv env) {
        if (initType.tag != TypeTags.SEMANTIC_ERROR && (isReadonly ||
                Symbols.isFlagOn(expType.flags, Flags.READONLY))) {
            return ImmutableTypeCloner.getImmutableIntersectionType(null, types, initType, env,
                    symTable, anonymousModelHelper, names, null);
        }
        return initType;
    }

    private BType getTypeOfTypeParameter(BType selectType, Location pos) {
        BType referredType = Types.getReferredType(selectType);

        if (referredType.tag == TypeTags.UNION) {
            BUnionType unionType = (BUnionType) referredType;
            LinkedHashSet<BType> memberTypes = new LinkedHashSet<>(unionType.getMemberTypes().size());
            for (BType type : unionType.getMemberTypes()) {
                BType mapType = getTypeOfTypeParameter(type, pos);
                if (mapType == symTable.semanticError) {
                    return symTable.semanticError;
                }
                memberTypes.add(mapType);
            }
            return new BUnionType(null, memberTypes, false, false);
        } else {
            return getQueryMapConstraintType(referredType, pos);
        }
    }

    private BType getQueryMapConstraintType(BType type, Location pos) {
        if (type.tag == TypeTags.ARRAY) {
            BArrayType arrayType = (BArrayType) type;
            if (arrayType.state != BArrayState.OPEN && arrayType.size == 2 &&
                    types.isAssignable(arrayType.eType, symTable.stringType)) {
                return arrayType.eType;
            }
        } else if (type.tag == TypeTags.TUPLE) {
            List<BType> tupleTypeList = ((BTupleType) type).tupleTypes;
            if (tupleTypeList.size() == 2 && types.isAssignable(tupleTypeList.get(0), symTable.stringType)) {
                return tupleTypeList.get(1);
            }
        }
        dlog.error(pos, DiagnosticErrorCode.INCOMPATIBLE_TYPE_IN_SELECT_CLAUSE, type);
        return symTable.semanticError;
    }

    private BType getQueryTableType(BLangQueryExpr queryExpr, BType constraintType, BType resolvedType, SymbolEnv env) {
        final BTableType tableType = new BTableType(TypeTags.TABLE, constraintType, null);
        if (!queryExpr.fieldNameIdentifierList.isEmpty()) {
            validateKeySpecifier(queryExpr.fieldNameIdentifierList, constraintType);
            markReadOnlyForConstraintType(constraintType);
            tableType.fieldNameList = queryExpr.fieldNameIdentifierList.stream()
                    .map(identifier -> ((BLangIdentifier) identifier).value).collect(Collectors.toList());
        }
        if (Symbols.isFlagOn(resolvedType.flags, Flags.READONLY)) {
            BIntersectionType immutableTableType = ImmutableTypeCloner.getImmutableIntersectionType(null, types,
                    tableType, env, symTable, anonymousModelHelper, names, null);
            return immutableTableType;
        }
        return tableType;
    }

    private void validateKeySpecifier(List<IdentifierNode> fieldList, BType constraintType) {
        for (IdentifierNode identifier : fieldList) {
            BField field = types.getTableConstraintField(constraintType, identifier.getValue());
            if (field == null) {
                dlog.error(identifier.getPosition(), DiagnosticErrorCode.INVALID_FIELD_NAMES_IN_KEY_SPECIFIER,
                        identifier.getValue(), constraintType);
            } else if (!Symbols.isFlagOn(field.symbol.flags, Flags.READONLY)) {
                field.symbol.flags |= Flags.READONLY;
            }
        }
    }

    private void markReadOnlyForConstraintType(BType constraintType) {
        constraintType = Types.getReferredType(constraintType);
        if (constraintType.tag != TypeTags.RECORD) {
            return;
        }
        BRecordType recordType = (BRecordType) constraintType;
        for (BField field : recordType.fields.values()) {
            if (!Symbols.isFlagOn(field.symbol.flags, Flags.READONLY)) {
                return;
            }
        }
        if (recordType.sealed) {
            recordType.flags |= Flags.READONLY;
            recordType.tsymbol.flags |= Flags.READONLY;
        }
    }

    private BType getCompletionType(List<BType> collectionTypes, Types.QueryConstructType queryConstructType,
                                    AnalyzerData data) {
        Set<BType> completionTypes = new LinkedHashSet<>();
        BType returnType = null, completionType = null;
<<<<<<< HEAD
        BType referredCollectionType = Types.getReferredType(collectionType);
        switch (referredCollectionType.tag) {
            case TypeTags.STREAM:
                completionType = ((BStreamType) referredCollectionType).completionType;
                break;
            case TypeTags.OBJECT:
                returnType = types.getVarTypeFromIterableObject((BObjectType) referredCollectionType);
                break;
            default:
                BSymbol itrSymbol = symResolver.lookupLangLibMethod(collectionType,
                        names.fromString(BLangCompilerConstants.ITERABLE_COLLECTION_ITERATOR_FUNC), data.env);
                if (itrSymbol == this.symTable.notFoundSymbol) {
                    return null;
=======
        for (BType collectionType : collectionTypes) {
            if (collectionType.tag == TypeTags.SEMANTIC_ERROR) {
                return null;
            }
            collectionType = Types.getReferredType(collectionType);
            switch (collectionType.tag) {
                case TypeTags.STREAM:
                    completionType = ((BStreamType) collectionType).completionType;
                    returnType = completionType;
                    break;
                case TypeTags.OBJECT:
                    returnType = types.getVarTypeFromIterableObject((BObjectType) collectionType);
                    break;
                default:
                    BSymbol itrSymbol = symResolver.lookupLangLibMethod(collectionType,
                            names.fromString(BLangCompilerConstants.ITERABLE_COLLECTION_ITERATOR_FUNC), data.env);
                    if (itrSymbol == this.symTable.notFoundSymbol) {
                        return null;
                    }
                    BInvokableSymbol invokableSymbol = (BInvokableSymbol) itrSymbol;
                    returnType = types.getResultTypeOfNextInvocation(
                            (BObjectType) Types.getReferredType(invokableSymbol.retType));
            }
            if (returnType != null) {
                if (queryConstructType == Types.QueryConstructType.STREAM ||
                        queryConstructType == Types.QueryConstructType.ACTION) {
                    types.getAllTypes(returnType, true).stream()
                            .filter(t -> (types.isAssignable(t, symTable.errorType)
                                    || types.isAssignable(t, symTable.nilType)))
                            .forEach(completionTypes::add);
                } else {
                    types.getAllTypes(returnType, true).stream()
                            .filter(t -> types.isAssignable(t, symTable.errorType))
                            .forEach(completionTypes::add);
>>>>>>> dea2287c
                }
            }
        }

        if (data.commonAnalyzerData.queryCompletesEarly) {
            if (queryConstructType == Types.QueryConstructType.TABLE ||
                    queryConstructType == Types.QueryConstructType.MAP) {
                completionTypes.addAll(data.commonAnalyzerData.completeEarlyErrorList);
            }
        } else if (queryConstructType == Types.QueryConstructType.STREAM) {
            if (data.commonAnalyzerData.checkWithinQueryExpr) {
                completionTypes.addAll(data.commonAnalyzerData.checkedErrorList);
            }
            if (completionTypes.isEmpty()) {
                // if there's no completion type at this point,
                // then () gets added as a valid completion type for streams.
                completionTypes.add(symTable.nilType);
            }
        }

        if (!completionTypes.isEmpty()) {
            if (completionTypes.size() == 1) {
                completionType = completionTypes.iterator().next();
            } else {
                completionType = BUnionType.create(null, completionTypes.toArray(new BType[0]));
            }
        }
        return completionType;
    }

    private BType getNonContextualQueryType(BType staticType, BType basicType) {
        BType resultType;
        switch (Types.getReferredType(basicType).tag) {
            case TypeTags.TABLE:
                resultType = symTable.tableType;
                break;
            case TypeTags.STREAM:
                resultType = symTable.streamType;
                break;
            case TypeTags.XML:
                resultType = new BXMLType(staticType, null);
                break;
            case TypeTags.STRING:
                resultType = symTable.stringType;
                break;
            default:
                resultType = new BArrayType(staticType);
                break;
        }
        return resultType;
    }

    @Override
    public void visit(BLangQueryAction queryAction, AnalyzerData data) {
        Types.CommonAnalyzerData typeCheckerData = data.commonAnalyzerData;

        //reset common analyzer data
        boolean prevCheckWithinQueryExpr = typeCheckerData.queryCompletesEarly;
        typeCheckerData.queryCompletesEarly = false;

        Stack<BLangNode> prevQueryFinalClauses = typeCheckerData.queryFinalClauses;
        typeCheckerData.queryFinalClauses = new Stack<>();

        int prevLetCount = typeCheckerData.letCount;
        typeCheckerData.letCount = 0;

        if (typeCheckerData.breakToParallelQueryEnv) {
            typeCheckerData.queryEnvs.push(data.prevEnvs.peek());
        } else {
            typeCheckerData.queryEnvs.push(data.env);
            data.prevEnvs.push(data.env);
        }
        BLangDoClause doClause = queryAction.getDoClause();
        typeCheckerData.queryFinalClauses.push(doClause);
        List<BLangNode> clauses = queryAction.getQueryClauses();
        clauses.forEach(clause -> clause.accept(this, data));
        List<BType> collectionTypes = getCollectionTypes(clauses);
        BType completionType = getCompletionType(collectionTypes, Types.QueryConstructType.ACTION, data);
        // Analyze foreach node's statements.
        semanticAnalyzer.analyzeNode(doClause.body, SymbolEnv.createBlockEnv(doClause.body,
                typeCheckerData.queryEnvs.peek()), data.prevEnvs, typeCheckerData);
        BType actualType = completionType == null ? symTable.nilType : completionType;
        data.resultType =
                types.checkType(doClause.pos, actualType, data.expType, DiagnosticErrorCode.INCOMPATIBLE_TYPES);
        typeCheckerData.queryFinalClauses.pop();
        typeCheckerData.queryEnvs.pop();
        if (!typeCheckerData.breakToParallelQueryEnv) {
            data.prevEnvs.pop();
        }

        //re-assign common analyzer data
        typeCheckerData.queryCompletesEarly = prevCheckWithinQueryExpr;
        typeCheckerData.queryFinalClauses = prevQueryFinalClauses;
        typeCheckerData.letCount = prevLetCount;
    }

    @Override
    public void visit(BLangFromClause fromClause, AnalyzerData data) {
        boolean prevBreakToParallelEnv = data.commonAnalyzerData.breakToParallelQueryEnv;
        BLangExpression collection = fromClause.collection;
        if (collection.getKind() == NodeKind.QUERY_EXPR ||
                (collection.getKind() == NodeKind.GROUP_EXPR
                        && ((BLangGroupExpr) collection).expression.getKind() == NodeKind.QUERY_EXPR)) {
            data.commonAnalyzerData.breakToParallelQueryEnv = true;
        }
        SymbolEnv fromEnv = SymbolEnv.createTypeNarrowedEnv(fromClause, data.commonAnalyzerData.queryEnvs.pop());
        fromClause.env = fromEnv;
        data.commonAnalyzerData.queryEnvs.push(fromEnv);
        checkExpr(fromClause.collection, data.commonAnalyzerData.queryEnvs.peek(), data);
        // Set the type of the foreach node's type node.
        types.setInputClauseTypedBindingPatternType(fromClause);
        handleInputClauseVariables(fromClause, data.commonAnalyzerData.queryEnvs.peek());
        data.commonAnalyzerData.breakToParallelQueryEnv = prevBreakToParallelEnv;
    }

    @Override
    public void visit(BLangJoinClause joinClause, AnalyzerData data) {
        boolean prevBreakEnv = data.commonAnalyzerData.breakToParallelQueryEnv;
        BLangExpression collection = joinClause.collection;
        if (collection.getKind() == NodeKind.QUERY_EXPR ||
                (collection.getKind() == NodeKind.GROUP_EXPR
                        && ((BLangGroupExpr) collection).expression.getKind() == NodeKind.QUERY_EXPR)) {
            data.commonAnalyzerData.breakToParallelQueryEnv = true;
        }
        SymbolEnv joinEnv = SymbolEnv.createTypeNarrowedEnv(joinClause, data.commonAnalyzerData.queryEnvs.pop());
        joinClause.env = joinEnv;
        data.commonAnalyzerData.queryEnvs.push(joinEnv);
        checkExpr(joinClause.collection, data.commonAnalyzerData.queryEnvs.peek(), data);
        // Set the type of the foreach node's type node.
        types.setInputClauseTypedBindingPatternType(joinClause);
        if (joinClause.isOuterJoin) {
            if (!joinClause.isDeclaredWithVar) {
                this.dlog.error(joinClause.variableDefinitionNode.getPosition(),
                        DiagnosticErrorCode.OUTER_JOIN_MUST_BE_DECLARED_WITH_VAR);
                return;
            }
            joinClause.varType = types.addNilForNillableAccessType(joinClause.varType);
        }
        handleInputClauseVariables(joinClause, data.commonAnalyzerData.queryEnvs.peek());
        if (joinClause.onClause != null) {
            ((BLangOnClause) joinClause.onClause).accept(this, data);
        }
        data.commonAnalyzerData.breakToParallelQueryEnv = prevBreakEnv;
    }

    @Override
    public void visit(BLangLetClause letClause, AnalyzerData data) {
        SymbolEnv letEnv = SymbolEnv.createTypeNarrowedEnv(letClause, data.commonAnalyzerData.queryEnvs.pop());
        letClause.env = letEnv;
        data.commonAnalyzerData.queryEnvs.push(letEnv);
        for (BLangLetVariable letVariable : letClause.letVarDeclarations) {
            semanticAnalyzer.analyzeNode((BLangNode) letVariable.definitionNode, letEnv, data.commonAnalyzerData);
        }
    }

    @Override
    public void visit(BLangWhereClause whereClause, AnalyzerData data) {
        whereClause.env = handleFilterClauses(whereClause.expression, data);
    }

    @Override
    public void visit(BLangSelectClause selectClause, AnalyzerData data) {
        SymbolEnv selectEnv = SymbolEnv.createTypeNarrowedEnv(selectClause,
                data.commonAnalyzerData.queryEnvs.pop());
        selectClause.env = selectEnv;
        data.commonAnalyzerData.queryEnvs.push(selectEnv);
    }

    @Override
    public void visit(BLangDoClause doClause, AnalyzerData data) {
        SymbolEnv letEnv = SymbolEnv.createTypeNarrowedEnv(doClause, data.commonAnalyzerData.queryEnvs.pop());
        doClause.env = letEnv;
        data.commonAnalyzerData.queryEnvs.push(letEnv);
    }

    @Override
    public void visit(BLangOnConflictClause onConflictClause, AnalyzerData data) {
        Types.CommonAnalyzerData typeCheckerData = data.commonAnalyzerData;
        BType type = checkExpr(onConflictClause.expression, data.commonAnalyzerData.queryEnvs.peek(),
                symTable.errorOrNilType, data);
        type = Types.getReferredType(type);
        if (types.containsErrorType(type)) {
            data.commonAnalyzerData.queryCompletesEarly = true;
            if (typeCheckerData.completeEarlyErrorList != null) {
                BType possibleErrorType = type.tag == TypeTags.UNION ?
                        types.getErrorType((BUnionType) type) :
                        types.getErrorType(BUnionType.create(null, type));
                typeCheckerData.completeEarlyErrorList.add(possibleErrorType);
            }
        }
    }

    @Override
    public void visit(BLangLimitClause limitClause, AnalyzerData data) {
        BType exprType = checkExpr(limitClause.expression, data.commonAnalyzerData.queryEnvs.peek(), data);
        if (!types.isAssignable(exprType, symTable.intType)) {
            dlog.error(limitClause.expression.pos, DiagnosticErrorCode.INCOMPATIBLE_TYPES,
                    symTable.intType, exprType);
        }
    }

    @Override
    public void visit(BLangOnClause onClause, AnalyzerData data) {
        BType lhsType, rhsType;
        BLangNode joinNode = getLastInputNodeFromEnv(data.commonAnalyzerData.queryEnvs.peek());
        // lhsExprEnv should only contain scope entries before join condition.
        onClause.lhsEnv = getEnvBeforeInputNode(data.commonAnalyzerData.queryEnvs.peek(), joinNode);
        lhsType = checkExpr(onClause.lhsExpr, onClause.lhsEnv, data);
        // rhsExprEnv should only contain scope entries after join condition.
        onClause.rhsEnv = getEnvAfterJoinNode(data.commonAnalyzerData.queryEnvs.peek(), joinNode);
        rhsType = checkExpr(onClause.rhsExpr,
                onClause.rhsEnv != null ? onClause.rhsEnv : data.commonAnalyzerData.queryEnvs.peek(), data);
        if (!types.isAssignable(lhsType, rhsType)) {
            dlog.error(onClause.rhsExpr.pos, DiagnosticErrorCode.INCOMPATIBLE_TYPES, lhsType, rhsType);
        }
    }

    @Override
    public void visit(BLangOrderByClause orderByClause, AnalyzerData data) {
        orderByClause.env = data.commonAnalyzerData.queryEnvs.peek();
        for (OrderKeyNode orderKeyNode : orderByClause.getOrderKeyList()) {
            BType exprType = checkExpr((BLangExpression) orderKeyNode.getOrderKey(), orderByClause.env, data);
            if (!types.isOrderedType(exprType, false)) {
                dlog.error(((BLangOrderKey) orderKeyNode).expression.pos, DiagnosticErrorCode.ORDER_BY_NOT_SUPPORTED);
            }
        }
    }

    @Override
    public void visit(BLangDo doNode, AnalyzerData data) {
        if (doNode.onFailClause != null) {
            doNode.onFailClause.accept(this, data);
        }
    }

    public void visit(BLangOnFailClause onFailClause, AnalyzerData data) {
        onFailClause.body.stmts.forEach(stmt -> stmt.accept(this, data));
    }

    private SymbolEnv handleFilterClauses (BLangExpression filterExpression, AnalyzerData data) {
        checkExpr(filterExpression, data.commonAnalyzerData.queryEnvs.peek(), symTable.booleanType, data);
        BType actualType = filterExpression.getBType();
        if (TypeTags.TUPLE == Types.getReferredType(actualType).tag) {
            dlog.error(filterExpression.pos, DiagnosticErrorCode.INCOMPATIBLE_TYPES,
                    symTable.booleanType, actualType);
        }
        SymbolEnv filterEnv = typeNarrower.evaluateTruth(filterExpression,
                data.commonAnalyzerData.queryFinalClauses.peek(),
                data.commonAnalyzerData.queryEnvs.pop());
        data.commonAnalyzerData.queryEnvs.push(filterEnv);
        return filterEnv;
    }

    private void handleInputClauseVariables(BLangInputClause bLangInputClause, SymbolEnv blockEnv) {
        if (bLangInputClause.variableDefinitionNode == null) {
            //not-possible
            return;
        }

        BLangVariable variableNode = (BLangVariable) bLangInputClause.variableDefinitionNode.getVariable();
        // Check whether the foreach node's variables are declared with var.
        if (bLangInputClause.isDeclaredWithVar) {
            // If the foreach node's variables are declared with var, type is `varType`.
            semanticAnalyzer.handleDeclaredVarInForeach(variableNode, bLangInputClause.varType, blockEnv);
            return;
        }
        // If the type node is available, we get the type from it.
        BType typeNodeType = symResolver.resolveTypeNode(variableNode.typeNode, blockEnv);
        // Then we need to check whether the RHS type is assignable to LHS type.
        if (types.isAssignable(bLangInputClause.varType, typeNodeType)) {
            // If assignable, we set types to the variables.
            semanticAnalyzer.handleDeclaredVarInForeach(variableNode, bLangInputClause.varType, blockEnv);
            return;
        }
        // Log an error and define a symbol with the node's type to avoid undeclared symbol errors.
        if (typeNodeType != symTable.semanticError) {
            dlog.error(variableNode.typeNode.pos, DiagnosticErrorCode.INCOMPATIBLE_TYPES,
                    bLangInputClause.varType, typeNodeType);
        }
        semanticAnalyzer.handleDeclaredVarInForeach(variableNode, typeNodeType, blockEnv);
    }

    private void visitCheckAndCheckPanicExpr(BLangCheckedExpr checkedExpr, AnalyzerData data) {
        String operatorType = checkedExpr.getKind() == NodeKind.CHECK_EXPR ? "check" : "checkpanic";
        BLangExpression exprWithCheckingKeyword = checkedExpr.expr;
        boolean firstVisit = exprWithCheckingKeyword.getBType() == null;

        BType checkExprCandidateType;
        if (data.expType == symTable.noType) {
            checkExprCandidateType = symTable.noType;
        } else {
            BType exprType = getCandidateType(checkedExpr, data.expType, data);
            if (exprType == symTable.semanticError) {
                checkExprCandidateType = BUnionType.create(null, data.expType, symTable.errorType);
            } else {
                checkExprCandidateType = addDefaultErrorIfNoErrorComponentFound(data.expType);
            }
        }

        if (checkedExpr.getKind() == NodeKind.CHECK_EXPR && types.isUnionOfSimpleBasicTypes(data.expType)) {
            rewriteWithEnsureTypeFunc(checkedExpr, checkExprCandidateType, data);
        }

        BType exprType = checkExpr(checkedExpr.expr, checkExprCandidateType, data);
        if (checkedExpr.expr.getKind() == NodeKind.WORKER_RECEIVE) {
            if (firstVisit) {
                data.isTypeChecked = false;
                data.resultType = data.expType;
                return;
            } else {
                data.expType = checkedExpr.getBType();
                exprType = checkedExpr.expr.getBType();
            }
        }

        boolean isErrorType = types.isAssignable(exprType, symTable.errorType);
        BType referredExprType = Types.getReferredType(exprType);
        if (referredExprType.tag != TypeTags.UNION && !isErrorType) {
            if (referredExprType.tag == TypeTags.READONLY) {
                checkedExpr.equivalentErrorTypeList = new ArrayList<>(1) {{
                    add(symTable.errorType);
                }};
                data.resultType = symTable.anyAndReadonly;
                return;
            } else if (exprType != symTable.semanticError) {
                dlog.warning(checkedExpr.expr.pos,
                        DiagnosticWarningCode.CHECKED_EXPR_INVALID_USAGE_NO_ERROR_TYPE_IN_RHS,
                        operatorType);
                checkedExpr.isRedundantChecking = true;
                data.resultType = checkedExpr.expr.getBType();

                // Reset impConversionExpr as it was previously based on default error added union type
                resetImpConversionExpr(checkedExpr.expr, data.resultType, data.expType);
            }
            checkedExpr.setBType(symTable.semanticError);
            return;
        }

        // Filter out the list of types which are not equivalent with the error type.
        List<BType> errorTypes = new ArrayList<>();
        List<BType> nonErrorTypes = new ArrayList<>();
        if (!isErrorType) {
            for (BType memberType : types.getAllTypes(exprType, true)) {
                if (Types.getReferredType(memberType).tag == TypeTags.READONLY) {
                    errorTypes.add(symTable.errorType);
                    nonErrorTypes.add(symTable.anyAndReadonly);
                    continue;
                }
                if (types.isAssignable(memberType, symTable.errorType)) {
                    errorTypes.add(memberType);
                    continue;
                }
                nonErrorTypes.add(memberType);
            }
        } else {
            errorTypes.add(exprType);
        }

        // This list will be used in the desugar phase
        checkedExpr.equivalentErrorTypeList = errorTypes;
        if (errorTypes.isEmpty()) {
            // No member types in this union is equivalent to the error type
            dlog.warning(checkedExpr.expr.pos,
                    DiagnosticWarningCode.CHECKED_EXPR_INVALID_USAGE_NO_ERROR_TYPE_IN_RHS, operatorType);
            checkedExpr.isRedundantChecking = true;

            // Reset impConversionExpr as it was previously based on default error added union type
            resetImpConversionExpr(checkedExpr.expr, data.resultType, data.expType);

            checkedExpr.setBType(symTable.semanticError);
            return;
        }

        BType actualType;
        if (nonErrorTypes.size() == 0) {
            actualType = symTable.neverType;
        } else if (nonErrorTypes.size() == 1) {
            actualType = nonErrorTypes.get(0);
        } else {
            actualType = BUnionType.create(null, new LinkedHashSet<>(nonErrorTypes));
        }

        data.resultType = types.checkType(checkedExpr, actualType, data.expType);
    }

    private void resetImpConversionExpr(BLangExpression expr, BType actualType, BType targetType) {
        expr.impConversionExpr = null;
        types.setImplicitCastExpr(expr, actualType, targetType);
    }

    private void rewriteWithEnsureTypeFunc(BLangCheckedExpr checkedExpr, BType type, AnalyzerData data) {
        BType rhsType = getCandidateType(checkedExpr, type, data);
        if (rhsType == symTable.semanticError) {
            rhsType = getCandidateType(checkedExpr, rhsType, data);
        }
        BType candidateLaxType = getCandidateLaxType(checkedExpr.expr, rhsType);
        if (!types.isLax(candidateLaxType)) {
            return;
        }
        ArrayList<BLangExpression> argExprs = new ArrayList<>();
        BType typedescType = new BTypedescType(data.expType, null);
        BLangTypedescExpr typedescExpr = new BLangTypedescExpr();
        typedescExpr.resolvedType = data.expType;
        typedescExpr.setBType(typedescType);
        argExprs.add(typedescExpr);
        BLangInvocation invocation = ASTBuilderUtil.createLangLibInvocationNode(FUNCTION_NAME_ENSURE_TYPE,
                argExprs, checkedExpr.expr, checkedExpr.pos);
        invocation.symbol = symResolver.lookupLangLibMethod(type, names.fromString(invocation.name.value), data.env);
        invocation.pkgAlias = (BLangIdentifier) TreeBuilder.createIdentifierNode();
        checkedExpr.expr = invocation;
    }

    private BType getCandidateLaxType(BLangNode expr, BType rhsType) {
        if (expr.getKind() == NodeKind.FIELD_BASED_ACCESS_EXPR) {
            return types.getSafeType(rhsType, false, true);
        }
        return rhsType;
    }

    private BType getCandidateType(BLangCheckedExpr checkedExpr, BType checkExprCandidateType, AnalyzerData data) {
        boolean prevNonErrorLoggingCheck = data.commonAnalyzerData.nonErrorLoggingCheck;
        data.commonAnalyzerData.nonErrorLoggingCheck = true;
        int prevErrorCount = this.dlog.errorCount();
        this.dlog.resetErrorCount();
        this.dlog.mute();

        checkedExpr.expr.cloneAttempt++;
        BLangExpression clone = nodeCloner.cloneNode(checkedExpr.expr);
        BType rhsType;
        if (checkExprCandidateType == symTable.semanticError) {
            rhsType = checkExpr(clone, data);
        } else {
            rhsType = checkExpr(clone, checkExprCandidateType, data);
        }
        data.commonAnalyzerData.nonErrorLoggingCheck = prevNonErrorLoggingCheck;
        this.dlog.setErrorCount(prevErrorCount);
        if (!prevNonErrorLoggingCheck) {
            this.dlog.unmute();
        }
        return rhsType;
    }

    private BType addDefaultErrorIfNoErrorComponentFound(BType type) {
        for (BType t : types.getAllTypes(type, false)) {
            if (types.isAssignable(t, symTable.errorType)) {
                return type;
            }
        }
        return BUnionType.create(null, type, symTable.errorType);
    }

    @Override
    public void visit(BLangServiceConstructorExpr serviceConstructorExpr, AnalyzerData data) {
        data.resultType = serviceConstructorExpr.serviceNode.symbol.type;
    }

    @Override
    public void visit(BLangTypeTestExpr typeTestExpr, AnalyzerData data) {
        typeTestExpr.typeNode.setBType(symResolver.resolveTypeNode(typeTestExpr.typeNode, data.env));
        checkExpr(typeTestExpr.expr, data);

        data.resultType = types.checkType(typeTestExpr, symTable.booleanType, data.expType);
    }

    public void visit(BLangAnnotAccessExpr annotAccessExpr, AnalyzerData data) {
        checkExpr(annotAccessExpr.expr, symTable.typeDesc, data);

        BType actualType = symTable.semanticError;
        BSymbol symbol =
                this.symResolver.resolveAnnotation(annotAccessExpr.pos, data.env,
                        names.fromString(annotAccessExpr.pkgAlias.getValue()),
                        names.fromString(annotAccessExpr.annotationName.getValue()));
        if (symbol == this.symTable.notFoundSymbol) {
            this.dlog.error(annotAccessExpr.pos, DiagnosticErrorCode.UNDEFINED_ANNOTATION,
                    annotAccessExpr.annotationName.getValue());
        } else {
            annotAccessExpr.annotationSymbol = (BAnnotationSymbol) symbol;
            BType annotType = ((BAnnotationSymbol) symbol).attachedType == null ? symTable.trueType :
                    ((BAnnotationSymbol) symbol).attachedType;
            actualType = BUnionType.create(null, annotType, symTable.nilType);
        }

        data.resultType = this.types.checkType(annotAccessExpr, actualType, data.expType);
    }

    // Private methods

    private boolean isValidVariableReference(BLangExpression varRef) {
        switch (varRef.getKind()) {
            case SIMPLE_VARIABLE_REF:
            case RECORD_VARIABLE_REF:
            case TUPLE_VARIABLE_REF:
            case ERROR_VARIABLE_REF:
            case FIELD_BASED_ACCESS_EXPR:
            case INDEX_BASED_ACCESS_EXPR:
            case XML_ATTRIBUTE_ACCESS_EXPR:
                return true;
            default:
                dlog.error(varRef.pos, DiagnosticErrorCode.INVALID_RECORD_BINDING_PATTERN, varRef.getBType());
                return false;
        }
    }

    private BType getEffectiveReadOnlyType(Location pos, BType type, AnalyzerData data) {
        BType origTargetType = Types.getReferredType(type, false);
        if (origTargetType == symTable.readonlyType) {
            if (types.isInherentlyImmutableType(data.expType) ||
                    !types.isSelectivelyImmutableType(data.expType, data.env.enclPkg.packageID)) {
                return type;
            }

            return ImmutableTypeCloner.getImmutableIntersectionType(pos, types, data.expType, data.env, symTable,
                    anonymousModelHelper, names, new HashSet<>());
        }

        if (origTargetType.tag != TypeTags.UNION) {
            return type;
        }

        boolean hasReadOnlyType = false;

        LinkedHashSet<BType> nonReadOnlyTypes = new LinkedHashSet<>();

        for (BType memberType : ((BUnionType) origTargetType).getMemberTypes()) {
            if (memberType == symTable.readonlyType) {
                hasReadOnlyType = true;
                continue;
            }

            nonReadOnlyTypes.add(memberType);
        }

        if (!hasReadOnlyType) {
            return type;
        }

        if (types.isInherentlyImmutableType(data.expType) ||
                !types.isSelectivelyImmutableType(data.expType, data.env.enclPkg.packageID)) {
            return type;
        }

        BUnionType nonReadOnlyUnion = BUnionType.create(null, nonReadOnlyTypes);

        nonReadOnlyUnion.add(ImmutableTypeCloner.getImmutableIntersectionType(pos, types, data.expType, data.env,
                             symTable, anonymousModelHelper, names, new HashSet<>()));
        return nonReadOnlyUnion;
    }

    private BType populateArrowExprReturn(BLangArrowFunction bLangArrowFunction, BType expectedRetType,
                                          AnalyzerData data) {
        SymbolEnv arrowFunctionEnv = SymbolEnv.createArrowFunctionSymbolEnv(bLangArrowFunction, data.env);
        bLangArrowFunction.params.forEach(param -> symbolEnter.defineNode(param, arrowFunctionEnv));
        return checkExpr(bLangArrowFunction.body.expr, arrowFunctionEnv, expectedRetType, data);
    }

    private void populateArrowExprParamTypes(BLangArrowFunction bLangArrowFunction, List<BType> paramTypes,
                                             AnalyzerData data) {
        if (paramTypes.size() != bLangArrowFunction.params.size()) {
            dlog.error(bLangArrowFunction.pos,
                    DiagnosticErrorCode.ARROW_EXPRESSION_MISMATCHED_PARAMETER_LENGTH,
                    paramTypes.size(), bLangArrowFunction.params.size());
            data.resultType = symTable.semanticError;
            bLangArrowFunction.params.forEach(param -> param.setBType(symTable.semanticError));
            return;
        }

        for (int i = 0; i < bLangArrowFunction.params.size(); i++) {
            BLangSimpleVariable paramIdentifier = bLangArrowFunction.params.get(i);
            BType bType = paramTypes.get(i);
            BLangValueType valueTypeNode = (BLangValueType) TreeBuilder.createValueTypeNode();
            valueTypeNode.setTypeKind(bType.getKind());
            valueTypeNode.pos = symTable.builtinPos;
            paramIdentifier.setTypeNode(valueTypeNode);
            paramIdentifier.setBType(bType);
        }
    }

    public void checkSelfReferences(Location pos, SymbolEnv env, BVarSymbol varSymbol) {
        if (env.enclVarSym == varSymbol) {
            dlog.error(pos, DiagnosticErrorCode.SELF_REFERENCE_VAR, varSymbol.name);
        }
    }

    public List<BType> getListWithErrorTypes(int count) {
        List<BType> list = new ArrayList<>(count);
        for (int i = 0; i < count; i++) {
            list.add(symTable.semanticError);
        }

        return list;
    }

    private void checkFunctionInvocationExpr(BLangInvocation iExpr, AnalyzerData data) {
        Name funcName = names.fromIdNode(iExpr.name);
        Name pkgAlias = names.fromIdNode(iExpr.pkgAlias);
        BSymbol funcSymbol = symTable.notFoundSymbol;

        BSymbol pkgSymbol = symResolver.resolvePrefixSymbol(data.env, pkgAlias, getCurrentCompUnit(iExpr));
        if (pkgSymbol == symTable.notFoundSymbol) {
            dlog.error(iExpr.pos, DiagnosticErrorCode.UNDEFINED_MODULE, pkgAlias);
        } else {
            if (funcSymbol == symTable.notFoundSymbol) {
                BSymbol symbol = symResolver.lookupMainSpaceSymbolInPackage(iExpr.pos, data.env, pkgAlias, funcName);
                if ((symbol.tag & SymTag.VARIABLE) == SymTag.VARIABLE) {
                    funcSymbol = symbol;
                }
                if (symTable.rootPkgSymbol.pkgID.equals(symbol.pkgID) &&
                        (symbol.tag & SymTag.VARIABLE_NAME) == SymTag.VARIABLE_NAME) {
                    funcSymbol = symbol;
                }
            }
            if (funcSymbol == symTable.notFoundSymbol || ((funcSymbol.tag & SymTag.TYPE) == SymTag.TYPE)) {
                BSymbol ctor =
                        symResolver.lookupConstructorSpaceSymbolInPackage(iExpr.pos, data.env, pkgAlias, funcName);
                funcSymbol = ctor != symTable.notFoundSymbol ? ctor : funcSymbol;
            }
        }

        if (funcSymbol == symTable.notFoundSymbol || isNotFunction(funcSymbol)) {
            if (!missingNodesHelper.isMissingNode(funcName)) {
                dlog.error(iExpr.pos, DiagnosticErrorCode.UNDEFINED_FUNCTION, funcName);
            }
            iExpr.argExprs.forEach(arg -> checkExpr(arg, data));
            data.resultType = symTable.semanticError;
            return;
        }
        if (isFunctionPointer(funcSymbol)) {
            iExpr.functionPointerInvocation = true;
            markAndRegisterClosureVariable(funcSymbol, iExpr.pos, data.env, data);
        }
        if (Symbols.isFlagOn(funcSymbol.flags, Flags.REMOTE)) {
            dlog.error(iExpr.pos, DiagnosticErrorCode.INVALID_ACTION_INVOCATION_SYNTAX, iExpr.name.value);
        }
        if (Symbols.isFlagOn(funcSymbol.flags, Flags.RESOURCE)) {
            dlog.error(iExpr.pos, DiagnosticErrorCode.INVALID_RESOURCE_FUNCTION_INVOCATION);
        }

        boolean langLibPackageID = PackageID.isLangLibPackageID(pkgSymbol.pkgID);

        if (langLibPackageID) {
            // This will enable, type param support, if the function is called directly.
            data.env = SymbolEnv.createInvocationEnv(iExpr, data.env);
        }
        // Set the resolved function symbol in the invocation expression.
        // This is used in the code generation phase.
        iExpr.symbol = funcSymbol;
        checkInvocationParamAndReturnType(iExpr, data);

        if (langLibPackageID && !iExpr.argExprs.isEmpty()) {
            checkInvalidImmutableValueUpdate(iExpr, iExpr.argExprs.get(0).getBType(), funcSymbol, data);
        }
    }

    protected void markAndRegisterClosureVariable(BSymbol symbol, Location pos, SymbolEnv env, AnalyzerData data) {
        BLangInvokableNode encInvokable = env.enclInvokable;
        BLangNode bLangNode = env.node;
        if ((env.enclType != null && env.enclType.getKind() == NodeKind.FUNCTION_TYPE) ||
                (symbol.owner.tag & SymTag.PACKAGE) == SymTag.PACKAGE &&
                bLangNode.getKind() != NodeKind.ARROW_EXPR &&
                bLangNode.getKind() != NodeKind.EXPR_FUNCTION_BODY &&
                encInvokable != null && !encInvokable.flagSet.contains(Flag.LAMBDA) &&
                !encInvokable.flagSet.contains(Flag.OBJECT_CTOR)) {
            return;
        }
        if (!symbol.closure) {
            if (searchClosureVariableInExpressions(symbol, pos, env, encInvokable, bLangNode)) {
                return;
            }
        }

        BLangNode node = bLangNode;
        if (isObjectCtorClass(node))  {
            BLangClassDefinition classDef = (BLangClassDefinition) node;
            OCEDynamicEnvironmentData oceData = classDef.oceEnvData;
            BLangFunction currentFunc = (BLangFunction) encInvokable;
            if ((currentFunc != null) && !currentFunc.attachedFunction &&
                    !(currentFunc.symbol.receiverSymbol == symbol)) {
                BSymbol resolvedSymbol = symResolver.lookupClosureVarSymbol(oceData.capturedClosureEnv, symbol.name,
                        SymTag.VARIABLE);
                if (resolvedSymbol != symTable.notFoundSymbol && !resolvedSymbol.closure) {
                    if (resolvedSymbol.owner.getKind() != SymbolKind.PACKAGE) {
                        updateObjectCtorClosureSymbols(pos, currentFunc, resolvedSymbol, classDef, data);
                        return;
                    }
                }
            }
        }

        SymbolEnv cEnv = env;
        while (node != null) {
            if (node.getKind() == NodeKind.FUNCTION) {
                BLangFunction function = (BLangFunction) node;
                if (!function.flagSet.contains(Flag.OBJECT_CTOR) && !function.flagSet.contains(Flag.ATTACHED)) {
                    break;
                }
            }
            if (!symbol.closure) {
                if (searchClosureVariableInExpressions(symbol, pos, env, encInvokable, node)) {
                    return;
                }
            }
            if (isObjectCtorClass(node)) {
                BLangFunction currentFunction = (BLangFunction) encInvokable;
                if ((currentFunction != null) && currentFunction.attachedFunction &&
                        (currentFunction.symbol.receiverSymbol == symbol)) {
                    // self symbol
                    return;
                }
                SymbolEnv encInvokableEnv = findEnclosingInvokableEnv(env, encInvokable);
                BSymbol resolvedSymbol = symResolver.lookupClosureVarSymbol(encInvokableEnv, symbol.name,
                        SymTag.VARIABLE);
                BLangClassDefinition classDef = (BLangClassDefinition) node;
                if (resolvedSymbol != symTable.notFoundSymbol) {
                    if (resolvedSymbol.owner.getKind() == SymbolKind.PACKAGE) {
                        break;
                    }
                    updateObjectCtorClosureSymbols(pos, currentFunction, resolvedSymbol, classDef, data);
                    return;
                }
                break;
            }
            SymbolEnv enclEnv = cEnv.enclEnv;
            if (enclEnv == null) {
                break;
            }
            cEnv = enclEnv;
            node = cEnv.node;
        }
    }

    private boolean isObjectCtorClass(BLangNode node) {
        return node.getKind() == NodeKind.CLASS_DEFN &&
                ((BLangClassDefinition) node).flagSet.contains(Flag.OBJECT_CTOR);
    }

    private boolean searchClosureVariableInExpressions(BSymbol symbol, Location pos, SymbolEnv env,
                                                       BLangInvokableNode encInvokable, BLangNode bLangNode) {
        if (encInvokable != null && encInvokable.flagSet.contains(Flag.LAMBDA)
                && !isFunctionArgument(symbol, encInvokable.requiredParams)) {
            SymbolEnv encInvokableEnv = findEnclosingInvokableEnv(env, encInvokable);
            BSymbol resolvedSymbol =
                    symResolver.lookupClosureVarSymbol(encInvokableEnv, symbol.name, SymTag.VARIABLE);
            if (resolvedSymbol != symTable.notFoundSymbol && !encInvokable.flagSet.contains(Flag.ATTACHED)) {
                resolvedSymbol.closure = true;
                ((BLangFunction) encInvokable).closureVarSymbols.add(new ClosureVarSymbol(resolvedSymbol, pos));
                return true;
            }
        }

        if (bLangNode.getKind() == NodeKind.ARROW_EXPR
                && !isFunctionArgument(symbol, ((BLangArrowFunction) bLangNode).params)) {
            SymbolEnv encInvokableEnv = findEnclosingInvokableEnv(env, encInvokable);
            BSymbol resolvedSymbol =
                    symResolver.lookupClosureVarSymbol(encInvokableEnv, symbol.name, SymTag.VARIABLE);
            if (resolvedSymbol != symTable.notFoundSymbol) {
                resolvedSymbol.closure = true;
                ((BLangArrowFunction) bLangNode).closureVarSymbols.add(new ClosureVarSymbol(resolvedSymbol, pos));
                return true;
            }
        }

        if (env.enclType != null && env.enclType.getKind() == NodeKind.RECORD_TYPE) {
            SymbolEnv encInvokableEnv = findEnclosingInvokableEnv(env, (BLangRecordTypeNode) env.enclType);
            BSymbol resolvedSymbol =
                    symResolver.lookupClosureVarSymbol(encInvokableEnv, symbol.name, SymTag.VARIABLE);
            if (resolvedSymbol != symTable.notFoundSymbol && encInvokable != null &&
                    !encInvokable.flagSet.contains(Flag.ATTACHED)) {
                resolvedSymbol.closure = true;
                ((BLangFunction) encInvokable).closureVarSymbols.add(new ClosureVarSymbol(resolvedSymbol, pos));
                return true;
            }
        }
        return false;
    }

    private void updateObjectCtorClosureSymbols(Location pos, BLangFunction currentFunction, BSymbol resolvedSymbol,
                                                BLangClassDefinition classDef, AnalyzerData data) {
        classDef.hasClosureVars = true;
        resolvedSymbol.closure = true;
        if (currentFunction != null) {
            currentFunction.closureVarSymbols.add(new ClosureVarSymbol(resolvedSymbol, pos));
            // TODO: can identify if attached here
        }
        OCEDynamicEnvironmentData oceEnvData = classDef.oceEnvData;
        if (currentFunction != null && (currentFunction.symbol.params.contains(resolvedSymbol)
                || (currentFunction.symbol.restParam == resolvedSymbol))) {
            oceEnvData.closureFuncSymbols.add(resolvedSymbol);
        } else {
             oceEnvData.closureBlockSymbols.add(resolvedSymbol);
        }
        updateProceedingClasses(data.env.enclEnv, oceEnvData, classDef);
    }

    private void updateProceedingClasses(SymbolEnv envArg, OCEDynamicEnvironmentData oceEnvData,
                                         BLangClassDefinition origClassDef) {
        SymbolEnv localEnv = envArg;
        while (localEnv != null) {
            BLangNode node = localEnv.node;
            if (node.getKind() == NodeKind.PACKAGE) {
                break;
            }

            if (node.getKind() == NodeKind.CLASS_DEFN) {
                BLangClassDefinition classDef = (BLangClassDefinition) node;
                if (classDef != origClassDef) {
                    classDef.hasClosureVars = true;
                    OCEDynamicEnvironmentData parentOceData = classDef.oceEnvData;
                    oceEnvData.parents.push(classDef);
                    parentOceData.closureFuncSymbols.addAll(oceEnvData.closureFuncSymbols);
                    parentOceData.closureBlockSymbols.addAll(oceEnvData.closureBlockSymbols);
                }
            }
            localEnv = localEnv.enclEnv;
        }
    }

    private boolean isNotFunction(BSymbol funcSymbol) {
        if ((funcSymbol.tag & SymTag.FUNCTION) == SymTag.FUNCTION
                || (funcSymbol.tag & SymTag.CONSTRUCTOR) == SymTag.CONSTRUCTOR) {
            return false;
        }

        if (isFunctionPointer(funcSymbol)) {
            return false;
        }

        return true;
    }

    private boolean isFunctionPointer(BSymbol funcSymbol) {
        if ((funcSymbol.tag & SymTag.FUNCTION) == SymTag.FUNCTION) {
            return false;
        }
        return (funcSymbol.tag & SymTag.FUNCTION) == SymTag.VARIABLE
                && funcSymbol.kind == SymbolKind.FUNCTION
                && !Symbols.isNative(funcSymbol);
    }

    private List<BLangNamedArgsExpression> checkProvidedErrorDetails(BLangErrorConstructorExpr errorConstructorExpr,
                                                                     BType expectedType, AnalyzerData data) {
        List<BLangNamedArgsExpression> namedArgs = new ArrayList<>(errorConstructorExpr.namedArgs.size());
        for (BLangNamedArgsExpression namedArgsExpression : errorConstructorExpr.namedArgs) {
            BType target = checkErrCtrTargetTypeAndSetSymbol(namedArgsExpression, expectedType);

            if (Types.getReferredType(target).tag != TypeTags.UNION) {
                checkExpr(namedArgsExpression, target, data);
            } else {
                checkExpr(namedArgsExpression, data);
            }

            namedArgs.add(namedArgsExpression);
        }
        return namedArgs;
    }

    private BType checkErrCtrTargetTypeAndSetSymbol(BLangNamedArgsExpression namedArgsExpression, BType expectedType) {
        BType type = Types.getReferredType(expectedType);
        if (type == symTable.semanticError) {
            return symTable.semanticError;
        }

        if (type.tag == TypeTags.MAP) {
            return ((BMapType) type).constraint;
        }

        if (type.tag != TypeTags.RECORD) {
            return symTable.semanticError;
        }

        BRecordType recordType = (BRecordType) type;
        BField targetField = recordType.fields.get(namedArgsExpression.name.value);
        if (targetField != null) {
            // Set the symbol of the namedArgsExpression, with the matching record field symbol.
            namedArgsExpression.varSymbol = targetField.symbol;
            return targetField.type;
        }

        if (!recordType.sealed && !recordType.fields.isEmpty()) {
            dlog.error(namedArgsExpression.pos, DiagnosticErrorCode.INVALID_REST_DETAIL_ARG, namedArgsExpression.name,
                    recordType);
        }

        return recordType.sealed ? symTable.noType : recordType.restFieldType;
    }

    private void checkObjectFunctionInvocationExpr(BLangInvocation iExpr, BObjectType objectType, AnalyzerData data) {
        if (objectType.getKind() == TypeKind.SERVICE &&
                !(iExpr.expr.getKind() == NodeKind.SIMPLE_VARIABLE_REF &&
                (Names.SELF.equals(((BLangSimpleVarRef) iExpr.expr).symbol.name)))) {
            dlog.error(iExpr.pos, DiagnosticErrorCode.SERVICE_FUNCTION_INVALID_INVOCATION);
            return;
        }
        // check for object attached function
        Name funcName =
                names.fromString(Symbols.getAttachedFuncSymbolName(objectType.tsymbol.name.value, iExpr.name.value));
        BSymbol funcSymbol =
                symResolver.resolveObjectMethod(iExpr.pos, data.env, funcName, (BObjectTypeSymbol) objectType.tsymbol);

        if (funcSymbol == symTable.notFoundSymbol) {
            BSymbol invocableField = symResolver.resolveInvocableObjectField(
                    iExpr.pos, data.env, names.fromIdNode(iExpr.name), (BObjectTypeSymbol) objectType.tsymbol);

            if (invocableField != symTable.notFoundSymbol && invocableField.kind == SymbolKind.FUNCTION) {
                funcSymbol = invocableField;
                iExpr.functionPointerInvocation = true;
            }
        }

        if (funcSymbol == symTable.notFoundSymbol || Types.getReferredType(funcSymbol.type).tag != TypeTags.INVOKABLE) {
            if (!checkLangLibMethodInvocationExpr(iExpr, objectType, data)) {
                dlog.error(iExpr.name.pos, DiagnosticErrorCode.UNDEFINED_METHOD_IN_OBJECT, iExpr.name.value,
                        objectType);
                data.resultType = symTable.semanticError;
                return;
            }
        } else {
            iExpr.symbol = funcSymbol;
        }

        // init method can be called in a method-call-expr only when the expression
        // preceding the . is self
        if (iExpr.name.value.equals(Names.USER_DEFINED_INIT_SUFFIX.value) &&
                !(iExpr.expr.getKind() == NodeKind.SIMPLE_VARIABLE_REF &&
                (Names.SELF.equals(((BLangSimpleVarRef) iExpr.expr).symbol.name)))) {
            dlog.error(iExpr.pos, DiagnosticErrorCode.INVALID_INIT_INVOCATION);
        }

        if (Symbols.isFlagOn(funcSymbol.flags, Flags.REMOTE)) {
            dlog.error(iExpr.pos, DiagnosticErrorCode.INVALID_ACTION_INVOCATION_SYNTAX, iExpr.name.value);
        }
        if (Symbols.isFlagOn(funcSymbol.flags, Flags.RESOURCE)) {
            dlog.error(iExpr.pos, DiagnosticErrorCode.INVALID_RESOURCE_FUNCTION_INVOCATION);
        }
        checkInvocationParamAndReturnType(iExpr, data);
    }

    // Here, an action invocation can be either of the following three forms:
    // - foo->bar();
    // - start foo.bar(); or start foo->bar(); or start (new Foo()).foo();
    private void checkActionInvocation(BLangInvocation.BLangActionInvocation aInv, BObjectType expType,
                                       AnalyzerData data) {

        if (checkInvalidActionInvocation(aInv)) {
            dlog.error(aInv.pos, DiagnosticErrorCode.INVALID_ACTION_INVOCATION, aInv.expr.getBType());
            data.resultType = symTable.semanticError;
            aInv.symbol = symTable.notFoundSymbol;
            return;
        }

        Name remoteMethodQName = names
                .fromString(Symbols.getAttachedFuncSymbolName(expType.tsymbol.name.value, aInv.name.value));
        Name actionName = names.fromIdNode(aInv.name);
        BSymbol remoteFuncSymbol = symResolver.resolveObjectMethod(aInv.pos, data.env,
            remoteMethodQName, (BObjectTypeSymbol) Types.getReferredType(expType).tsymbol);

        if (remoteFuncSymbol == symTable.notFoundSymbol) {
            BSymbol invocableField = symResolver.resolveInvocableObjectField(
                    aInv.pos, data.env, names.fromIdNode(aInv.name), (BObjectTypeSymbol) expType.tsymbol);

            if (invocableField != symTable.notFoundSymbol && invocableField.kind == SymbolKind.FUNCTION) {
                remoteFuncSymbol = invocableField;
                aInv.functionPointerInvocation = true;
            }
        }

        if (remoteFuncSymbol == symTable.notFoundSymbol && !checkLangLibMethodInvocationExpr(aInv, expType, data)) {
            dlog.error(aInv.name.pos, DiagnosticErrorCode.UNDEFINED_METHOD_IN_OBJECT, aInv.name.value, expType);
            data.resultType = symTable.semanticError;
            return;
        }

        if (!Symbols.isFlagOn(remoteFuncSymbol.flags, Flags.REMOTE) && !aInv.async) {
            dlog.error(aInv.pos, DiagnosticErrorCode.INVALID_METHOD_INVOCATION_SYNTAX, actionName);
            data.resultType = symTable.semanticError;
            return;
        }
        if (Symbols.isFlagOn(remoteFuncSymbol.flags, Flags.REMOTE) &&
                Symbols.isFlagOn(expType.flags, Flags.CLIENT) &&
                types.isNeverTypeOrStructureTypeWithARequiredNeverMember
                        ((BType) ((InvokableSymbol) remoteFuncSymbol).getReturnType())) {
            dlog.error(aInv.pos, DiagnosticErrorCode.INVALID_CLIENT_REMOTE_METHOD_CALL);
        }

        aInv.symbol = remoteFuncSymbol;
        checkInvocationParamAndReturnType(aInv, data);
    }

    private boolean checkInvalidActionInvocation(BLangInvocation.BLangActionInvocation aInv) {
        return aInv.expr.getKind() == NodeKind.SIMPLE_VARIABLE_REF &&
                (((((BLangSimpleVarRef) aInv.expr).symbol.tag & SymTag.ENDPOINT) !=
                        SymTag.ENDPOINT) && !aInv.async);
    }

    private boolean checkLangLibMethodInvocationExpr(BLangInvocation iExpr, BType bType, AnalyzerData data) {
        return getLangLibMethod(iExpr, bType, data) != symTable.notFoundSymbol;
    }

    private BSymbol getLangLibMethod(BLangInvocation iExpr, BType bType, AnalyzerData data) {

        Name funcName = names.fromString(iExpr.name.value);
        BSymbol funcSymbol = symResolver.lookupLangLibMethod(bType, funcName, data.env);

        if (funcSymbol == symTable.notFoundSymbol) {
            return symTable.notFoundSymbol;
        }

        iExpr.symbol = funcSymbol;
        iExpr.langLibInvocation = true;
        SymbolEnv enclEnv = data.env;
        data.env = SymbolEnv.createInvocationEnv(iExpr, data.env);
        iExpr.argExprs.add(0, iExpr.expr);
        checkInvocationParamAndReturnType(iExpr, data);
        data.env = enclEnv;

        return funcSymbol;
    }

    private void checkInvocationParamAndReturnType(BLangInvocation iExpr, AnalyzerData data) {
        BType actualType = checkInvocationParam(iExpr, data);
        data.resultType = types.checkType(iExpr, actualType, data.expType);
    }

    private BVarSymbol incRecordParamAllowAdditionalFields(List<BVarSymbol> openIncRecordParams,
                                                           Set<String> requiredParamNames) {
        if (openIncRecordParams.size() != 1) {
            return null;
        }
        LinkedHashMap<String, BField> fields =
                ((BRecordType) Types.getReferredType(openIncRecordParams.get(0).type)).fields;
        for (String paramName : requiredParamNames) {
            if (!fields.containsKey(paramName)) {
                return null;
            }
        }
        return openIncRecordParams.get(0);
    }

    private BVarSymbol checkForIncRecordParamAllowAdditionalFields(BInvokableSymbol invokableSymbol,
                                                                   List<BVarSymbol> incRecordParams) {
        Set<String> requiredParamNames = new HashSet<>();
        List<BVarSymbol> openIncRecordParams = new ArrayList<>();
        for (BVarSymbol paramSymbol : invokableSymbol.params) {
            BType paramType = Types.getReferredType(paramSymbol.type);
            if (Symbols.isFlagOn(Flags.asMask(paramSymbol.getFlags()), Flags.INCLUDED) &&
                    paramType.getKind() == TypeKind.RECORD) {
                boolean recordWithDisallowFieldsOnly = true;
                LinkedHashMap<String, BField> fields = ((BRecordType) paramType).fields;
                for (String fieldName : fields.keySet()) {
                    BField field = fields.get(fieldName);
                    if (Types.getReferredType(field.symbol.type).tag != TypeTags.NEVER) {
                        recordWithDisallowFieldsOnly = false;
                        incRecordParams.add(field.symbol);
                        requiredParamNames.add(fieldName);
                    }
                }
                if (recordWithDisallowFieldsOnly && ((BRecordType) paramType).restFieldType != symTable.noType) {
                    openIncRecordParams.add(paramSymbol);
                }
            } else {
                requiredParamNames.add(paramSymbol.name.value);
            }
        }
        return incRecordParamAllowAdditionalFields(openIncRecordParams, requiredParamNames);
    }

    private BType checkInvocationParam(BLangInvocation iExpr, AnalyzerData data) {
        if (Symbols.isFlagOn(iExpr.symbol.type.flags, Flags.ANY_FUNCTION)) {
            dlog.error(iExpr.pos, DiagnosticErrorCode.INVALID_FUNCTION_POINTER_INVOCATION_WITH_TYPE);
            return symTable.semanticError;
        }
        BType invocableType = Types.getReferredType(iExpr.symbol.type);
        if (invocableType.tag != TypeTags.INVOKABLE) {
            dlog.error(iExpr.pos, DiagnosticErrorCode.INVALID_FUNCTION_INVOCATION, iExpr.symbol.type);
            return symTable.noType;
        }

        BInvokableSymbol invokableSymbol = ((BInvokableSymbol) iExpr.symbol);
        List<BType> paramTypes = ((BInvokableType) invocableType).getParameterTypes();
        List<BVarSymbol> incRecordParams = new ArrayList<>();
        BVarSymbol incRecordParamAllowAdditionalFields = checkForIncRecordParamAllowAdditionalFields(invokableSymbol,
                                                                                                     incRecordParams);
        int parameterCountForPositionalArgs = paramTypes.size();
        int parameterCountForNamedArgs = parameterCountForPositionalArgs + incRecordParams.size();
        iExpr.requiredArgs = new ArrayList<>();
        for (BVarSymbol symbol : invokableSymbol.params) {
            if (!Symbols.isFlagOn(Flags.asMask(symbol.getFlags()), Flags.INCLUDED) ||
                    Types.getReferredType(symbol.type).tag != TypeTags.RECORD) {
                continue;
            }
            LinkedHashMap<String, BField> fields =
                    ((BRecordType) Types.getReferredType(symbol.type)).fields;
            if (fields.isEmpty()) {
                continue;
            }
            for (String field : fields.keySet()) {
                if (Types.getReferredType(fields.get(field).type).tag != TypeTags.NEVER) {
                    parameterCountForNamedArgs = parameterCountForNamedArgs - 1;
                    break;
                }
            }
        }

        // Split the different argument types: required args, named args and rest args
        int i = 0;
        BLangExpression vararg = null;
        boolean foundNamedArg = false;
        for (BLangExpression expr : iExpr.argExprs) {
            switch (expr.getKind()) {
                case NAMED_ARGS_EXPR:
                    foundNamedArg = true;
                    if (i < parameterCountForNamedArgs || incRecordParamAllowAdditionalFields != null) {
                        iExpr.requiredArgs.add(expr);
                    } else {
                        // can not provide a rest parameters as named args
                        dlog.error(expr.pos, DiagnosticErrorCode.TOO_MANY_ARGS_FUNC_CALL, iExpr.name.value);
                    }
                    i++;
                    break;
                case REST_ARGS_EXPR:
                    if (foundNamedArg) {
                        dlog.error(expr.pos, DiagnosticErrorCode.REST_ARG_DEFINED_AFTER_NAMED_ARG);
                        continue;
                    }
                    vararg = expr;
                    break;
                default: // positional args
                    if (foundNamedArg) {
                        dlog.error(expr.pos, DiagnosticErrorCode.POSITIONAL_ARG_DEFINED_AFTER_NAMED_ARG);
                    }
                    if (i < parameterCountForPositionalArgs) {
                        iExpr.requiredArgs.add(expr);
                    } else {
                        iExpr.restArgs.add(expr);
                    }
                    i++;
                    break;
            }
        }

        return checkInvocationArgs(iExpr, paramTypes, vararg, incRecordParams,
                                    incRecordParamAllowAdditionalFields, data);
    }

    private BType checkInvocationArgs(BLangInvocation iExpr, List<BType> paramTypes, BLangExpression vararg,
                                      List<BVarSymbol> incRecordParams,
                                      BVarSymbol incRecordParamAllowAdditionalFields, AnalyzerData data) {
        BInvokableSymbol invokableSymbol = (BInvokableSymbol) iExpr.symbol;
        BInvokableType bInvokableType = (BInvokableType) Types.getReferredType(invokableSymbol.type);
        BInvokableTypeSymbol invokableTypeSymbol = (BInvokableTypeSymbol) bInvokableType.tsymbol;
        List<BVarSymbol> nonRestParams = new ArrayList<>(invokableSymbol.params);

        List<BLangExpression> nonRestArgs = iExpr.requiredArgs;
        List<BVarSymbol> valueProvidedParams = new ArrayList<>();

        int nonRestArgCount = nonRestArgs.size();
        List<BVarSymbol> requiredParams = new ArrayList<>(nonRestParams.size() + nonRestArgCount);
        List<BVarSymbol> requiredIncRecordParams = new ArrayList<>(incRecordParams.size() + nonRestArgCount);

        for (BVarSymbol nonRestParam : nonRestParams) {
            if (nonRestParam.isDefaultable) {
                continue;
            }

            requiredParams.add(nonRestParam);
        }

        List<String> includedRecordParamFieldNames = new ArrayList<>(incRecordParams.size());
        for (BVarSymbol incRecordParam : incRecordParams) {
            if (Symbols.isFlagOn(Flags.asMask(incRecordParam.getFlags()), Flags.REQUIRED)) {
                requiredIncRecordParams.add(incRecordParam);
            }
            includedRecordParamFieldNames.add(incRecordParam.name.value);
        }

        HashSet<String> includedRecordFields = new HashSet<>();
        List<BLangExpression> namedArgs = new ArrayList<>();
        int i = 0;
        for (; i < nonRestArgCount; i++) {
            BLangExpression arg = nonRestArgs.get(i);

            // Special case handling for the first param because for parameterized invocations, we have added the
            // value on which the function is invoked as the first param of the function call. If we run checkExpr()
            // on it, it will recursively add the first param to argExprs again, resulting in a too many args in
            // function call error.
            if (i == 0 && arg.typeChecked && iExpr.expr != null && iExpr.expr == arg) {
                BType expectedType = paramTypes.get(i);
                BType actualType = arg.getBType();
                if (Types.getReferredType(expectedType) == symTable.charStringType) {
                    arg.cloneAttempt++;
                    BLangExpression clonedArg = nodeCloner.cloneNode(arg);
                    BType argType = checkExprSilent(clonedArg, expectedType, data);
                    if (argType != symTable.semanticError) {
                        actualType = argType;
                    }
                }
                types.checkType(arg.pos, actualType, expectedType, DiagnosticErrorCode.INCOMPATIBLE_TYPES);
                types.setImplicitCastExpr(arg, arg.getBType(), expectedType);
            }

            if (arg.getKind() != NodeKind.NAMED_ARGS_EXPR) {
                // if arg is positional, corresponding parameter in the same position should be of same type.
                if (i < nonRestParams.size()) {
                    BVarSymbol param = nonRestParams.get(i);
                    if (Symbols.isFlagOn(param.flags, Flags.INCLUDED)) {
                        populateIncludedRecordParams(param, includedRecordFields, includedRecordParamFieldNames);
                    }
                    checkTypeParamExpr(arg, param.type, iExpr.langLibInvocation, data);
                    valueProvidedParams.add(param);
                    requiredParams.remove(param);
                    continue;
                }
                // Arg count > required + defaultable param count.
                break;
            }

            if (arg.getKind() == NodeKind.NAMED_ARGS_EXPR) {
                // if arg is named, function should have a parameter with this name.
                BLangIdentifier argName = ((NamedArgNode) arg).getName();
                BVarSymbol varSym = checkParameterNameForDefaultArgument(argName, ((BLangNamedArgsExpression) arg).expr,
                                            nonRestParams, incRecordParams, incRecordParamAllowAdditionalFields, data);

                if (varSym == null) {
                    dlog.error(arg.pos, DiagnosticErrorCode.UNDEFINED_PARAMETER, argName);
                    break;
                }
                if (Symbols.isFlagOn(varSym.flags, Flags.INCLUDED)) {
                    populateIncludedRecordParams(varSym, includedRecordFields, includedRecordParamFieldNames);
                } else {
                    namedArgs.add(arg);
                }
                requiredParams.remove(varSym);
                requiredIncRecordParams.remove(varSym);
                if (valueProvidedParams.contains(varSym)) {
                    dlog.error(arg.pos, DiagnosticErrorCode.DUPLICATE_NAMED_ARGS, varSym.name.value);
                    continue;
                }
                checkTypeParamExpr(arg, varSym.type, iExpr.langLibInvocation, data);
                ((BLangNamedArgsExpression) arg).varSymbol = varSym;
                valueProvidedParams.add(varSym);
            }
        }
        checkSameNamedArgsInIncludedRecords(namedArgs, includedRecordFields);
        BVarSymbol restParam = invokableTypeSymbol.restParam;

        boolean errored = false;

        if (!requiredParams.isEmpty() && vararg == null) {
            // Log errors if any required parameters are not given as positional/named args and there is
            // no vararg either.
            for (BVarSymbol requiredParam : requiredParams) {
                if (!Symbols.isFlagOn(Flags.asMask(requiredParam.getFlags()), Flags.INCLUDED)) {
                    dlog.error(iExpr.pos, DiagnosticErrorCode.MISSING_REQUIRED_PARAMETER, requiredParam.name,
                            iExpr.name.value);
                    errored = true;
                }
            }
        }

        if (!requiredIncRecordParams.isEmpty() && !requiredParams.isEmpty()) {
            // Log errors if any non-defaultable required record fields of included record parameters are not given as
            // named args.
            for (BVarSymbol requiredIncRecordParam : requiredIncRecordParams) {
                for (BVarSymbol requiredParam : requiredParams) {
                    if (Types.getReferredType(requiredParam.type) ==
                            Types.getReferredType(requiredIncRecordParam.owner.type)) {
                        dlog.error(iExpr.pos, DiagnosticErrorCode.MISSING_REQUIRED_PARAMETER,
                                requiredIncRecordParam.name, iExpr.name.value);
                        errored = true;
                    }
                }
            }
        }

        if (restParam == null &&
                (!iExpr.restArgs.isEmpty() ||
                         (vararg != null && valueProvidedParams.size() == nonRestParams.size()))) {
            dlog.error(iExpr.pos, DiagnosticErrorCode.TOO_MANY_ARGS_FUNC_CALL, iExpr.name.value);
            errored = true;
        }

        if (errored) {
            return symTable.semanticError;
        }

        BType listTypeRestArg = restParam == null ? null : restParam.type;
        BType referredListTypeRestArg = Types.getReferredType(listTypeRestArg);
        BRecordType mappingTypeRestArg = null;

        if (vararg != null && nonRestArgs.size() < nonRestParams.size()) {
            // We only reach here if there are no named args and there is a vararg, and part of the non-rest params
            // are provided via the vararg.
            // Create a new tuple type and a closed record type as the expected rest param type with expected
            // required/defaultable paramtypes as members.
            PackageID pkgID = data.env.enclPkg.symbol.pkgID;
            List<BType> tupleMemberTypes = new ArrayList<>();
            BRecordTypeSymbol recordSymbol = createRecordTypeSymbol(pkgID, null, VIRTUAL, data);
            mappingTypeRestArg = new BRecordType(recordSymbol);
            LinkedHashMap<String, BField> fields = new LinkedHashMap<>();
            BType tupleRestType = null;
            BVarSymbol fieldSymbol;

            for (int j = nonRestArgs.size(); j < nonRestParams.size(); j++) {
                BType paramType = paramTypes.get(j);
                BVarSymbol nonRestParam = nonRestParams.get(j);
                Name paramName = nonRestParam.name;
                tupleMemberTypes.add(paramType);
                boolean required = requiredParams.contains(nonRestParam);
                fieldSymbol = new BVarSymbol(Flags.asMask(new HashSet<Flag>() {{
                                             add(required ? Flag.REQUIRED : Flag.OPTIONAL); }}), paramName,
                                             nonRestParam.getOriginalName(), pkgID, paramType, recordSymbol,
                                             symTable.builtinPos, VIRTUAL);
                fields.put(paramName.value, new BField(paramName, null, fieldSymbol));
            }

            if (referredListTypeRestArg != null) {
                if (referredListTypeRestArg.tag == TypeTags.ARRAY) {
                    tupleRestType = ((BArrayType) referredListTypeRestArg).eType;
                } else if (referredListTypeRestArg.tag == TypeTags.TUPLE) {
                    BTupleType restTupleType = (BTupleType) referredListTypeRestArg;
                    tupleMemberTypes.addAll(restTupleType.tupleTypes);
                    if (restTupleType.restType != null) {
                        tupleRestType = restTupleType.restType;
                    }
                }
            }

            BTupleType tupleType = new BTupleType(tupleMemberTypes);
            tupleType.restType = tupleRestType;
            listTypeRestArg = tupleType;
            referredListTypeRestArg = tupleType;
            mappingTypeRestArg.sealed = true;
            mappingTypeRestArg.restFieldType = symTable.noType;
            mappingTypeRestArg.fields = fields;
            recordSymbol.type = mappingTypeRestArg;
            mappingTypeRestArg.tsymbol = recordSymbol;
        }

        // Check whether the expected param count and the actual args counts are matching.
        if (listTypeRestArg == null && (vararg != null || !iExpr.restArgs.isEmpty())) {
            dlog.error(iExpr.pos, DiagnosticErrorCode.TOO_MANY_ARGS_FUNC_CALL, iExpr.name.value);
            return symTable.semanticError;
        }

        BType restType = null;
        if (vararg != null && !iExpr.restArgs.isEmpty()) {
            // We reach here if args are provided for the rest param as both individual rest args and a vararg.
            // Thus, the rest param type is the original rest param type which is an array type.
            BType elementType = ((BArrayType) referredListTypeRestArg).eType;

            for (BLangExpression restArg : iExpr.restArgs) {
                checkTypeParamExpr(restArg, elementType, true, data);
            }

            checkTypeParamExpr(vararg, listTypeRestArg, iExpr.langLibInvocation, data);
            iExpr.restArgs.add(vararg);
            restType = data.resultType;
        } else if (vararg != null) {
            iExpr.restArgs.add(vararg);
            if (mappingTypeRestArg != null) {
                LinkedHashSet<BType> restTypes = new LinkedHashSet<>();
                restTypes.add(listTypeRestArg);
                restTypes.add(mappingTypeRestArg);
                BType actualType = BUnionType.create(null, restTypes);
                checkTypeParamExpr(vararg, actualType, iExpr.langLibInvocation, data);
            } else {
                checkTypeParamExpr(vararg, listTypeRestArg, iExpr.langLibInvocation, data);
            }
            restType = data.resultType;
        } else if (!iExpr.restArgs.isEmpty()) {
            if (referredListTypeRestArg.tag == TypeTags.ARRAY) {
                BType elementType = ((BArrayType) referredListTypeRestArg).eType;
                for (BLangExpression restArg : iExpr.restArgs) {
                    checkTypeParamExpr(restArg, elementType, true, data);
                    if (restType != symTable.semanticError && data.resultType == symTable.semanticError) {
                        restType = data.resultType;
                    }
                }
            } else if (referredListTypeRestArg.tag == TypeTags.TUPLE) {
                BTupleType tupleType = (BTupleType) referredListTypeRestArg;
                List<BType> tupleMemberTypes = tupleType.tupleTypes;
                BType tupleRestType = tupleType.restType;

                int tupleMemCount = tupleMemberTypes.size();

                for (int j = 0; j < iExpr.restArgs.size(); j++) {
                    BLangExpression restArg = iExpr.restArgs.get(j);
                    BType memType = j < tupleMemCount ? tupleMemberTypes.get(j) : tupleRestType;
                    checkTypeParamExpr(restArg, memType, true, data);
                    if (restType != symTable.semanticError && data.resultType == symTable.semanticError) {
                        restType = data.resultType;
                    }
                }
            } else {
                for (BLangExpression restArg : iExpr.restArgs) {
                    checkExpr(restArg, symTable.semanticError, data);
                }
                data.resultType = symTable.semanticError;
            }
        }

        BType retType = typeParamAnalyzer.getReturnTypeParams(data.env, bInvokableType.getReturnType());
        long invokableSymbolFlags = invokableSymbol.flags;
        if (restType != symTable.semanticError && (Symbols.isFlagOn(invokableSymbolFlags, Flags.INTERFACE)
                || Symbols.isFlagOn(invokableSymbolFlags, Flags.NATIVE)) &&
                Symbols.isFlagOn(retType.flags, Flags.PARAMETERIZED)) {
            retType = unifier.build(retType, data.expType, iExpr, types, symTable, dlog);
        }

        // check argument types in arr:sort function
        boolean langLibPackageID = PackageID.isLangLibPackageID(iExpr.symbol.pkgID);
        String sortFuncName = "sort";
        if (langLibPackageID && sortFuncName.equals(iExpr.name.value)) {
            checkArrayLibSortFuncArgs(iExpr);
        }

        if (iExpr instanceof ActionNode && (iExpr).async) {
            return this.generateFutureType(invokableSymbol, retType);
        } else {
            return retType;
        }
    }

    private void populateIncludedRecordParams(BVarSymbol param, HashSet<String> includedRecordFields,
                                              List<String> includedRecordParamNames) {
        BType paramType = Types.getReferredType(param.type);
        if (paramType.tag != TypeTags.RECORD) {
            return;
        }

        Set<String> fields = ((BRecordType) paramType).fields.keySet();
        for (String field : fields) {
            if (includedRecordParamNames.contains(field)) {
                includedRecordFields.add(field);
            }
        }
    }

    // If there is a named-arg or positional-arg corresponding to an included-record-param,
    // it is an error for a named-arg to specify a field of that included-record-param.
    private void checkSameNamedArgsInIncludedRecords(List<BLangExpression> namedArgs,
                                                     HashSet<String> incRecordFields) {
        if (incRecordFields.isEmpty()) {
            return;
        }
        for (BLangExpression namedArg : namedArgs) {
            String argName = ((NamedArgNode) namedArg).getName().value;
            if (incRecordFields.contains(argName)) {
                dlog.error(namedArg.pos,
                        DiagnosticErrorCode.
                        CANNOT_SPECIFY_NAMED_ARG_FOR_FIELD_OF_INCLUDED_RECORD_WHEN_ARG_SPECIFIED_FOR_INCLUDED_RECORD);
            }
        }
    }

    private void checkArrayLibSortFuncArgs(BLangInvocation iExpr) {
        List<BLangExpression> argExprs = iExpr.argExprs;
        BLangExpression keyFunction = null;

        for (int i = 0; i < argExprs.size(); i++) {
            BLangExpression arg = argExprs.get(i);
            if (arg.getKind() == NodeKind.NAMED_ARGS_EXPR) {
                BLangNamedArgsExpression argExpr = (BLangNamedArgsExpression) arg;
                if (argExpr.name.value.equals("key")) {
                    keyFunction = argExpr.expr;
                    break;
                }
            } else if (i == 2) {
                keyFunction = arg;
                break;
            }
        }

        BLangExpression arrExpr = argExprs.get(0);
        BType arrType = arrExpr.getBType();
        boolean isOrderedType = types.isOrderedType(arrType, false);
        if (keyFunction == null) {
            if (!isOrderedType) {
                dlog.error(arrExpr.pos, DiagnosticErrorCode.INVALID_SORT_ARRAY_MEMBER_TYPE, arrType);
            }
            return;
        }

        BType keyFunctionType = Types.getReferredType(keyFunction.getBType());

        if (keyFunctionType.tag == TypeTags.SEMANTIC_ERROR) {
            return;
        }

        if (keyFunctionType.tag == TypeTags.NIL) {
            if (!isOrderedType) {
                dlog.error(arrExpr.pos, DiagnosticErrorCode.INVALID_SORT_ARRAY_MEMBER_TYPE, arrType);
            }
            return;
        }

        Location pos;
        BType returnType;

        if (keyFunction.getKind() == NodeKind.SIMPLE_VARIABLE_REF) {
            pos = keyFunction.pos;
            returnType = keyFunction.getBType().getReturnType();
        } else if (keyFunction.getKind() == NodeKind.ARROW_EXPR) {
            BLangArrowFunction arrowFunction = ((BLangArrowFunction) keyFunction);
            pos = arrowFunction.body.expr.pos;
            returnType = arrowFunction.body.expr.getBType();
            if (returnType.tag == TypeTags.SEMANTIC_ERROR) {
                return;
            }
        } else {
            BLangLambdaFunction keyLambdaFunction = (BLangLambdaFunction) keyFunction;
            pos = keyLambdaFunction.function.pos;
            returnType = keyLambdaFunction.function.getBType().getReturnType();
        }

        if (!types.isOrderedType(returnType, false)) {
            dlog.error(pos, DiagnosticErrorCode.INVALID_SORT_FUNC_RETURN_TYPE, returnType);
        }
    }

    private BVarSymbol checkParameterNameForDefaultArgument(BLangIdentifier argName, BLangExpression expr,
                                                            List<BVarSymbol> nonRestParams,
                                                            List<BVarSymbol> incRecordParams,
                                                            BVarSymbol incRecordParamAllowAdditionalFields,
                                                            AnalyzerData data) {
        for (BVarSymbol nonRestParam : nonRestParams) {
            if (nonRestParam.getName().value.equals(argName.value)) {
                return nonRestParam;
            }
        }
        for (BVarSymbol incRecordParam : incRecordParams) {
            if (incRecordParam.getName().value.equals(argName.value)) {
                return incRecordParam;
            }
        }
        if (incRecordParamAllowAdditionalFields != null) {
            BRecordType incRecordType =
                    (BRecordType) Types.getReferredType(incRecordParamAllowAdditionalFields.type);
            checkExpr(expr, incRecordType.restFieldType, data);
            if (!incRecordType.fields.containsKey(argName.value)) {
                return new BVarSymbol(0, names.fromIdNode(argName), names.originalNameFromIdNode(argName),
                                      null, symTable.noType, null, argName.pos, VIRTUAL);
            }
        }
        return null;
    }

    private BFutureType generateFutureType(BInvokableSymbol invocableSymbol, BType retType) {
        boolean isWorkerStart = Symbols.isFlagOn(invocableSymbol.flags, Flags.WORKER);
        return new BFutureType(TypeTags.FUTURE, retType, null, isWorkerStart);
    }

    private void checkTypeParamExpr(BLangExpression arg, BType expectedType,
                                    boolean inferTypeForNumericLiteral, AnalyzerData data) {
        checkTypeParamExpr(arg.pos, arg, expectedType, inferTypeForNumericLiteral, data);
    }

    private void checkTypeParamExpr(Location pos, BLangExpression arg, BType expectedType,
                                    boolean inferTypeForNumericLiteral, AnalyzerData data) {

        SymbolEnv env = data.env;
        if (typeParamAnalyzer.notRequireTypeParams(env)) {
            checkExpr(arg, expectedType, data);
            return;
        }
        if (requireTypeInference(arg, inferTypeForNumericLiteral)) {
            // Need to infer the type. Calculate matching bound type, with no type.
            BType expType = typeParamAnalyzer.getMatchingBoundType(expectedType, env);
            BType inferredType = checkExpr(arg, expType, data);
            typeParamAnalyzer.checkForTypeParamsInArg(arg, pos, inferredType, data.env, expectedType);
            types.checkType(arg.pos, inferredType, expectedType, DiagnosticErrorCode.INCOMPATIBLE_TYPES);
            return;
        }
        checkExpr(arg, expectedType, data);
        typeParamAnalyzer.checkForTypeParamsInArg(arg, pos, arg.getBType(), data.env, expectedType);
    }

    private boolean requireTypeInference(BLangExpression expr, boolean inferTypeForNumericLiteral) {

        switch (expr.getKind()) {
            case GROUP_EXPR:
                return requireTypeInference(((BLangGroupExpr) expr).expression, inferTypeForNumericLiteral);
            case ARROW_EXPR:
            case LIST_CONSTRUCTOR_EXPR:
            case RECORD_LITERAL_EXPR:
            case OBJECT_CTOR_EXPRESSION:
            case RAW_TEMPLATE_LITERAL:
            case TABLE_CONSTRUCTOR_EXPR:
            case TYPE_INIT_EXPR:
            case ERROR_CONSTRUCTOR_EXPRESSION:
                return true;
            case ELVIS_EXPR:
            case TERNARY_EXPR:
            case NUMERIC_LITERAL:
                return inferTypeForNumericLiteral;
            default:
                return false;
        }
    }

    private boolean isNotObjectConstructorWithObjectSuperTypeInTypeCastExpr(BLangExpression expression,
                                                                            BType targetType) {
        if (expression.getKind() != NodeKind.OBJECT_CTOR_EXPRESSION) {
            return true;
        }

        targetType = Types.getEffectiveType(Types.getReferredType(targetType));
        int tag = targetType.tag;

        if (tag == TypeTags.OBJECT) {
            return !isAllObjectsObjectType((BObjectType) targetType);
        }

        if (tag != TypeTags.UNION) {
            return false;
        }

        for (BType memberType : ((BUnionType) targetType).getMemberTypes()) {
            memberType = Types.getEffectiveType(Types.getReferredType(memberType));
            if (memberType.tag == TypeTags.OBJECT && isAllObjectsObjectType((BObjectType) memberType)) {
                return false;
            }
        }
        return true;
    }

    private boolean isAllObjectsObjectType(BObjectType objectType) {
        return objectType.fields.isEmpty() && ((BObjectTypeSymbol) objectType.tsymbol).attachedFuncs.isEmpty();
    }

    private BType checkMappingField(RecordLiteralNode.RecordField field, BType mappingType, AnalyzerData data) {
        BType fieldType = symTable.semanticError;
        boolean keyValueField = field.isKeyValueField();
        boolean spreadOpField = field.getKind() == NodeKind.RECORD_LITERAL_SPREAD_OP;

        boolean readOnlyConstructorField = false;
        String fieldName = null;
        Location pos = null;

        BLangExpression valueExpr = null;

        if (keyValueField) {
            valueExpr = ((BLangRecordKeyValueField) field).valueExpr;
        } else if (!spreadOpField) {
            valueExpr = (BLangRecordVarNameField) field;
        }

        boolean isOptional = false;
        switch (mappingType.tag) {
            case TypeTags.RECORD:
                if (keyValueField) {
                    BLangRecordKeyValueField keyValField = (BLangRecordKeyValueField) field;
                    BLangRecordKey key = keyValField.key;
                    TypeSymbolPair typeSymbolPair = checkRecordLiteralKeyExpr(key.expr, key.computedKey,
                                                                              (BRecordType) mappingType, data);
                    BVarSymbol fieldSymbol = typeSymbolPair.fieldSymbol;
                    if (fieldSymbol != null && Symbols.isOptional(fieldSymbol)) {
                        isOptional = true;
                    }
                    fieldType = typeSymbolPair.determinedType;
                    key.fieldSymbol = fieldSymbol;
                    readOnlyConstructorField = keyValField.readonly;
                    pos = key.expr.pos;
                    fieldName = getKeyValueFieldName(keyValField);
                } else if (spreadOpField) {
                    BLangExpression spreadExpr = ((BLangRecordLiteral.BLangRecordSpreadOperatorField) field).expr;
                    checkExpr(spreadExpr, data);

                    BType spreadExprType = Types.getReferredType(spreadExpr.getBType());
                    if (spreadExprType.tag == TypeTags.MAP) {
                        return types.checkType(spreadExpr.pos, ((BMapType) spreadExprType).constraint,
                                getAllFieldType((BRecordType) mappingType),
                                DiagnosticErrorCode.INCOMPATIBLE_TYPES);
                    }

                    if (spreadExprType.tag != TypeTags.RECORD) {
                        dlog.error(spreadExpr.pos, DiagnosticErrorCode.INCOMPATIBLE_TYPES_SPREAD_OP,
                                spreadExprType);
                        return symTable.semanticError;
                    }

                    boolean errored = false;
                    for (BField bField : ((BRecordType) spreadExprType).fields.values()) {
                        BType specFieldType = bField.type;
                        BSymbol fieldSymbol = symResolver.resolveStructField(spreadExpr.pos, data.env, bField.name,
                                                                             mappingType.tsymbol);
                        BType expectedFieldType = checkRecordLiteralKeyByName(spreadExpr.pos, fieldSymbol, bField.name,
                                                                              (BRecordType) mappingType);
                        if (expectedFieldType != symTable.semanticError &&
                                !types.isAssignable(specFieldType, expectedFieldType)) {
                            dlog.error(spreadExpr.pos, DiagnosticErrorCode.INCOMPATIBLE_TYPES_FIELD,
                                       expectedFieldType, bField.name, specFieldType);
                            if (!errored) {
                                errored = true;
                            }
                        }
                    }
                    return errored ? symTable.semanticError : symTable.noType;
                } else {
                    BLangRecordVarNameField varNameField = (BLangRecordVarNameField) field;
                    TypeSymbolPair typeSymbolPair = checkRecordLiteralKeyExpr(varNameField, false,
                                                                              (BRecordType) mappingType, data);
                    BVarSymbol fieldSymbol = typeSymbolPair.fieldSymbol;
                    if (fieldSymbol != null && Symbols.isOptional(fieldSymbol)) {
                        isOptional = true;
                    }
                    fieldType = typeSymbolPair.determinedType;
                    readOnlyConstructorField = varNameField.readonly;
                    pos = varNameField.pos;
                    fieldName = getVarNameFieldName(varNameField);
                }
                break;
            case TypeTags.MAP:
                if (spreadOpField) {
                    BLangExpression spreadExp = ((BLangRecordLiteral.BLangRecordSpreadOperatorField) field).expr;
                    BType spreadOpType = checkExpr(spreadExp, data);
                    BType spreadOpMemberType = checkSpreadFieldWithMapType(spreadOpType);
                    if (spreadOpMemberType.tag == symTable.semanticError.tag) {
                        dlog.error(spreadExp.pos, DiagnosticErrorCode.INCOMPATIBLE_TYPES_SPREAD_OP,
                                spreadOpType);
                        return symTable.semanticError;
                    }

                    return types.checkType(spreadExp.pos, spreadOpMemberType, ((BMapType) mappingType).constraint,
                            DiagnosticErrorCode.INCOMPATIBLE_TYPES);
                }

                boolean validMapKey;
                if (keyValueField) {
                    BLangRecordKeyValueField keyValField = (BLangRecordKeyValueField) field;
                    BLangRecordKey key = keyValField.key;
                    validMapKey = checkValidJsonOrMapLiteralKeyExpr(key.expr, key.computedKey, data);
                    readOnlyConstructorField = keyValField.readonly;
                    pos = key.pos;
                    fieldName = getKeyValueFieldName(keyValField);
                } else {
                    BLangRecordVarNameField varNameField = (BLangRecordVarNameField) field;
                    validMapKey = checkValidJsonOrMapLiteralKeyExpr(varNameField, false, data);
                    readOnlyConstructorField = varNameField.readonly;
                    pos = varNameField.pos;
                    fieldName = getVarNameFieldName(varNameField);
                }

                fieldType = validMapKey ? ((BMapType) mappingType).constraint : symTable.semanticError;
                break;
        }


        if (readOnlyConstructorField) {
            if (types.isSelectivelyImmutableType(fieldType, data.env.enclPkg.packageID)) {
                fieldType =
                        ImmutableTypeCloner.getImmutableIntersectionType(pos, types, fieldType, data.env, symTable,
                                anonymousModelHelper, names, new HashSet<>());
            } else if (!types.isInherentlyImmutableType(fieldType)) {
                dlog.error(pos, DiagnosticErrorCode.INVALID_READONLY_MAPPING_FIELD, fieldName, fieldType);
                fieldType = symTable.semanticError;
            }
        }

        if (spreadOpField) {
            // If we reach this point for a spread operator it is due to the mapping type being a semantic error.
            // In such a scenario, valueExpr would be null here, and fieldType would be symTable.semanticError.
            // We set the spread op expression as the valueExpr here, to check it against symTable.semanticError.
            valueExpr = ((BLangRecordLiteral.BLangRecordSpreadOperatorField) field).expr;
        }

        BLangExpression exprToCheck = valueExpr;
        if (data.commonAnalyzerData.nonErrorLoggingCheck) {
            exprToCheck = nodeCloner.cloneNode(valueExpr);
        } else {
            ((BLangNode) field).setBType(fieldType);
        }

        return checkExpr(exprToCheck, data.env,
                isOptional ? types.addNilForNillableAccessType(fieldType) : fieldType, data);
    }

    private BType checkSpreadFieldWithMapType(BType spreadOpType) {
        spreadOpType = Types.getReferredType(spreadOpType);
        switch (spreadOpType.tag) {
            case TypeTags.RECORD:
                List<BType> types = new ArrayList<>();
                BRecordType recordType = (BRecordType) spreadOpType;

                for (BField recField : recordType.fields.values()) {
                    types.add(recField.type);
                }

                if (!recordType.sealed) {
                    types.add(recordType.restFieldType);
                }

                return getRepresentativeBroadType(types);
            case TypeTags.MAP:
                return ((BMapType) spreadOpType).constraint;
            default:
                return symTable.semanticError;
        }
    }

    private TypeSymbolPair checkRecordLiteralKeyExpr(BLangExpression keyExpr, boolean computedKey,
                                                     BRecordType recordType, AnalyzerData data) {
        Name fieldName;

        if (computedKey) {
            checkExpr(keyExpr, symTable.stringType, data);

            if (keyExpr.getBType() == symTable.semanticError) {
                return new TypeSymbolPair(null, symTable.semanticError);
            }

            LinkedHashSet<BType> fieldTypes = recordType.fields.values().stream()
                    .map(field -> field.type)
                    .collect(Collectors.toCollection(LinkedHashSet::new));

            if (recordType.restFieldType.tag != TypeTags.NONE) {
                fieldTypes.add(recordType.restFieldType);
            }

            return new TypeSymbolPair(null, BUnionType.create(null, fieldTypes));
        } else if (keyExpr.getKind() == NodeKind.SIMPLE_VARIABLE_REF) {
            BLangSimpleVarRef varRef = (BLangSimpleVarRef) keyExpr;
            fieldName = names.fromIdNode(varRef.variableName);
        } else if (keyExpr.getKind() == NodeKind.LITERAL && keyExpr.getBType().tag == TypeTags.STRING) {
            fieldName = names.fromString((String) ((BLangLiteral) keyExpr).value);
        } else {
            dlog.error(keyExpr.pos, DiagnosticErrorCode.INVALID_RECORD_LITERAL_KEY);
            return new TypeSymbolPair(null, symTable.semanticError);
        }

        // Check whether the struct field exists
        BSymbol fieldSymbol = symResolver.resolveStructField(keyExpr.pos, data.env, fieldName, recordType.tsymbol);
        BType type = checkRecordLiteralKeyByName(keyExpr.pos, fieldSymbol, fieldName, recordType);

        return new TypeSymbolPair(fieldSymbol instanceof BVarSymbol ? (BVarSymbol) fieldSymbol : null, type);
    }

    private BType checkRecordLiteralKeyByName(Location location, BSymbol fieldSymbol, Name key,
                                              BRecordType recordType) {
        if (fieldSymbol != symTable.notFoundSymbol) {
            return fieldSymbol.type;
        }

        if (recordType.sealed) {
            dlog.error(location, DiagnosticErrorCode.UNDEFINED_STRUCTURE_FIELD_WITH_TYPE, key,
                       recordType.tsymbol.type.getKind().typeName(), recordType);
            return symTable.semanticError;
        }

        return recordType.restFieldType;
    }

    private BType getAllFieldType(BRecordType recordType) {
        LinkedHashSet<BType> possibleTypes = new LinkedHashSet<>();

        for (BField field : recordType.fields.values()) {
            possibleTypes.add(field.type);
        }

        BType restFieldType = recordType.restFieldType;

        if (restFieldType != null && restFieldType != symTable.noType) {
            possibleTypes.add(restFieldType);
        }

        return BUnionType.create(null, possibleTypes);
    }

    private boolean checkValidJsonOrMapLiteralKeyExpr(BLangExpression keyExpr, boolean computedKey, AnalyzerData data) {
        if (computedKey) {
            checkExpr(keyExpr, symTable.stringType, data);

            if (keyExpr.getBType() == symTable.semanticError) {
                return false;
            }
            return true;
        } else if (keyExpr.getKind() == NodeKind.SIMPLE_VARIABLE_REF ||
                (keyExpr.getKind() == NodeKind.LITERAL && (keyExpr).getBType().tag == TypeTags.STRING)) {
            return true;
        }
        dlog.error(keyExpr.pos, DiagnosticErrorCode.INVALID_RECORD_LITERAL_KEY);
        return false;
    }

    private BType checkRecordRequiredFieldAccess(BLangAccessExpression varReferExpr, Name fieldName,
                                                 BRecordType recordType, AnalyzerData data) {
        BSymbol fieldSymbol = symResolver.resolveStructField(varReferExpr.pos, data.env, fieldName, recordType.tsymbol);

        if (Symbols.isOptional(fieldSymbol) || fieldSymbol == symTable.notFoundSymbol) {
            return symTable.semanticError;
        }

        // Set the field symbol to use during the code generation phase.
        varReferExpr.symbol = fieldSymbol;
        return fieldSymbol.type;
    }

    private BType checkRecordOptionalFieldAccess(BLangAccessExpression varReferExpr, Name fieldName,
                                                 BRecordType recordType, AnalyzerData data) {
        BSymbol fieldSymbol = symResolver.resolveStructField(varReferExpr.pos, data.env, fieldName, recordType.tsymbol);

        if (fieldSymbol == symTable.notFoundSymbol || !Symbols.isOptional(fieldSymbol)) {
            return symTable.semanticError;
        }

        // Set the field symbol to use during the code generation phase.
        varReferExpr.symbol = fieldSymbol;
        return fieldSymbol.type;
    }

    private BType checkRecordRestFieldAccess(BLangAccessExpression varReferExpr, Name fieldName,
                                             BRecordType recordType, AnalyzerData data) {
        BSymbol fieldSymbol = symResolver.resolveStructField(varReferExpr.pos, data.env, fieldName, recordType.tsymbol);

        if (fieldSymbol != symTable.notFoundSymbol) {
            // The field should not exist as a required or optional field.
            return symTable.semanticError;
        }

        if (recordType.sealed) {
            return symTable.semanticError;
        }

        return recordType.restFieldType;
    }

    private BType checkObjectFieldAccess(BLangFieldBasedAccess bLangFieldBasedAccess,
                                         Name fieldName, BObjectType objectType, AnalyzerData data) {
        BSymbol fieldSymbol = symResolver.resolveStructField(bLangFieldBasedAccess.pos,
                data.env, fieldName, objectType.tsymbol);

        if (fieldSymbol != symTable.notFoundSymbol) {
            // Setting the field symbol. This is used during the code generation phase
            bLangFieldBasedAccess.symbol = fieldSymbol;
            return fieldSymbol.type;
        }

        // check if it is an attached function pointer call
        Name objFuncName = names.fromString(Symbols.getAttachedFuncSymbolName(objectType.tsymbol.name.value,
                fieldName.value));
        fieldSymbol =
                symResolver.resolveObjectField(bLangFieldBasedAccess.pos, data.env, objFuncName, objectType.tsymbol);

        if (fieldSymbol == symTable.notFoundSymbol) {
            dlog.error(bLangFieldBasedAccess.field.pos,
                    DiagnosticErrorCode.UNDEFINED_STRUCTURE_FIELD_WITH_TYPE, fieldName,
                    objectType.tsymbol.type.getKind().typeName(), objectType.tsymbol);
            return symTable.semanticError;
        }

        if (Symbols.isFlagOn(fieldSymbol.flags, Flags.REMOTE)) {
            dlog.error(bLangFieldBasedAccess.field.pos,
                       DiagnosticErrorCode.CANNOT_USE_FIELD_ACCESS_TO_ACCESS_A_REMOTE_METHOD);
            return symTable.semanticError;
        }

        if (Symbols.isFlagOn(fieldSymbol.type.flags, Flags.ISOLATED) &&
                !Symbols.isFlagOn(objectType.flags, Flags.ISOLATED)) {
            fieldSymbol = ASTBuilderUtil.duplicateInvokableSymbol((BInvokableSymbol) fieldSymbol);

            fieldSymbol.flags &= ~Flags.ISOLATED;
            fieldSymbol.type.flags &= ~Flags.ISOLATED;
        }

        // Setting the field symbol. This is used during the code generation phase
        bLangFieldBasedAccess.symbol = fieldSymbol;
        return fieldSymbol.type;
    }

    private BType checkTupleFieldType(BType tupleType, int indexValue) {
        BTupleType bTupleType = (BTupleType) tupleType;
        if (bTupleType.tupleTypes.size() <= indexValue && bTupleType.restType != null) {
            return bTupleType.restType;
        } else if (indexValue < 0 || bTupleType.tupleTypes.size() <= indexValue) {
            return symTable.semanticError;
        }
        return bTupleType.tupleTypes.get(indexValue);
    }

    private void validateTags(BLangXMLElementLiteral bLangXMLElementLiteral, SymbolEnv xmlElementEnv,
                              AnalyzerData data) {
        // check type for start and end tags
        BLangExpression startTagName = bLangXMLElementLiteral.startTagName;
        checkExpr(startTagName, xmlElementEnv, symTable.stringType, data);
        BLangExpression endTagName = bLangXMLElementLiteral.endTagName;
        if (endTagName == null) {
            return;
        }

        checkExpr(endTagName, xmlElementEnv, symTable.stringType, data);
        if (startTagName.getKind() == NodeKind.XML_QNAME && endTagName.getKind() == NodeKind.XML_QNAME &&
                startTagName.equals(endTagName)) {
            return;
        }

        if (startTagName.getKind() != NodeKind.XML_QNAME && endTagName.getKind() != NodeKind.XML_QNAME) {
            return;
        }

        dlog.error(bLangXMLElementLiteral.pos, DiagnosticErrorCode.XML_TAGS_MISMATCH);
    }

    private void checkStringTemplateExprs(List<? extends BLangExpression> exprs, AnalyzerData data) {
        for (BLangExpression expr : exprs) {
            checkExpr(expr, data);

            BType type = expr.getBType();

            if (type == symTable.semanticError) {
                continue;
            }

            if (!types.isNonNilSimpleBasicTypeOrString(type)) {
                dlog.error(expr.pos, DiagnosticErrorCode.INCOMPATIBLE_TYPES,
                        BUnionType.create(null, symTable.intType, symTable.floatType,
                                symTable.decimalType, symTable.stringType,
                                symTable.booleanType), type);
            }
        }
    }

    /**
     * Concatenate the consecutive text type nodes, and get the reduced set of children.
     *
     * @param exprs         Child nodes
     * @param xmlElementEnv
     * @return Reduced set of children
     */
    private List<BLangExpression> concatSimilarKindXMLNodes(List<BLangExpression> exprs, SymbolEnv xmlElementEnv,
                                                            AnalyzerData data) {
        List<BLangExpression> newChildren = new ArrayList<>();
        List<BLangExpression> tempConcatExpressions = new ArrayList<>();

        for (BLangExpression expr : exprs) {
            boolean prevNonErrorLoggingCheck = data.commonAnalyzerData.nonErrorLoggingCheck;
            data.commonAnalyzerData.nonErrorLoggingCheck = true;
            int prevErrorCount = this.dlog.errorCount();
            this.dlog.resetErrorCount();
            this.dlog.mute();

            BType exprType = checkExpr(nodeCloner.cloneNode(expr), xmlElementEnv, symTable.xmlType, data);

            data.commonAnalyzerData.nonErrorLoggingCheck = prevNonErrorLoggingCheck;
            int errorCount = this.dlog.errorCount();
            this.dlog.setErrorCount(prevErrorCount);

            if (!prevNonErrorLoggingCheck) {
                this.dlog.unmute();
            }

            if (errorCount == 0 && exprType != symTable.semanticError) {
                exprType = checkExpr(expr, xmlElementEnv, symTable.xmlType, data);
            } else {
                exprType = checkExpr(expr, xmlElementEnv, data);
            }

            if (TypeTags.isXMLTypeTag(Types.getReferredType(exprType).tag)) {
                if (!tempConcatExpressions.isEmpty()) {
                    newChildren.add(getXMLTextLiteral(tempConcatExpressions));
                    tempConcatExpressions = new ArrayList<>();
                }
                newChildren.add(expr);
                continue;
            }

            BType type = expr.getBType();
            BType referredType = Types.getReferredType(type);
            if (referredType.tag >= TypeTags.JSON &&
                    !TypeTags.isIntegerTypeTag(referredType.tag) && !TypeTags.isStringTypeTag(referredType.tag)) {
                if (referredType != symTable.semanticError && !TypeTags.isXMLTypeTag(referredType.tag)) {
                    dlog.error(expr.pos, DiagnosticErrorCode.INCOMPATIBLE_TYPES,
                            BUnionType.create(null, symTable.intType, symTable.floatType,
                                    symTable.decimalType, symTable.stringType,
                                    symTable.booleanType, symTable.xmlType), type);
                }
                continue;
            }

            tempConcatExpressions.add(expr);
        }

        // Add remaining concatenated text nodes as children
        if (!tempConcatExpressions.isEmpty()) {
            newChildren.add(getXMLTextLiteral(tempConcatExpressions));
        }

        return newChildren;
    }

    private BLangExpression getXMLTextLiteral(List<BLangExpression> exprs) {
        BLangXMLTextLiteral xmlTextLiteral = (BLangXMLTextLiteral) TreeBuilder.createXMLTextLiteralNode();
        xmlTextLiteral.textFragments = exprs;
        xmlTextLiteral.pos = exprs.get(0).pos;
        xmlTextLiteral.setBType(symTable.xmlType);
        return xmlTextLiteral;
    }

    private BType getAccessExprFinalType(BLangAccessExpression accessExpr, BType actualType) {

        // Cache the actual type of the field. This will be used in desuagr phase to create safe navigation.
        accessExpr.originalType = actualType;

        BUnionType unionType = BUnionType.create(null, actualType);

        if (returnsNull(accessExpr)) {
            unionType.add(symTable.nilType);
        }

        BType parentType = accessExpr.expr.getBType();
        if (accessExpr.errorSafeNavigation
                && (parentType.tag == TypeTags.SEMANTIC_ERROR || (parentType.tag == TypeTags.UNION
                && ((BUnionType) parentType).getMemberTypes().contains(symTable.errorType)))) {
            unionType.add(symTable.errorType);
        }

        // If there's only one member, and the one an only member is:
        //    a) nilType OR
        //    b) not-nullable
        // then return that only member, as the return type.
        if (unionType.getMemberTypes().size() == 1) {
            return unionType.getMemberTypes().toArray(new BType[0])[0];
        }

        return unionType;
    }

    private boolean returnsNull(BLangAccessExpression accessExpr) {
        BType parentType = Types.getReferredType(accessExpr.expr.getBType());
        if (parentType.isNullable() && parentType.tag != TypeTags.JSON) {
            return true;
        }

        // Check whether this is a map access by index. If not, null is not a possible return type.
        if (parentType.tag != TypeTags.MAP) {
            return false;
        }

        // A map access with index, returns nullable type
        if (accessExpr.getKind() == NodeKind.INDEX_BASED_ACCESS_EXPR
                && parentType.tag == TypeTags.MAP) {
            BType constraintType = Types.getReferredType(((BMapType) parentType).constraint);

            // JSON and any is special cased here, since those are two union types, with null within them.
            // Therefore return 'type' will not include null.
            return constraintType != null && constraintType.tag != TypeTags.ANY && constraintType.tag != TypeTags.JSON;
        }

        return false;
    }

    private BType checkObjectFieldAccessExpr(BLangFieldBasedAccess fieldAccessExpr, BType varRefType, Name fieldName,
                                             AnalyzerData data) {
        varRefType = Types.getReferredType(varRefType);
        if (varRefType.tag == TypeTags.OBJECT) {
            return checkObjectFieldAccess(fieldAccessExpr, fieldName, (BObjectType) varRefType, data);
        }

        // If the type is not an object, it needs to be a union of objects.
        // Resultant field type is calculated here.
        Set<BType> memberTypes = ((BUnionType) varRefType).getMemberTypes();

        LinkedHashSet<BType> fieldTypeMembers = new LinkedHashSet<>();

        for (BType memType : memberTypes) {
            BType individualFieldType = checkObjectFieldAccess(fieldAccessExpr, fieldName, (BObjectType) memType, data);

            if (individualFieldType == symTable.semanticError) {
                return individualFieldType;
            }

            fieldTypeMembers.add(individualFieldType);
        }

        if (fieldTypeMembers.size() == 1) {
            return fieldTypeMembers.iterator().next();
        }

        return BUnionType.create(null, fieldTypeMembers);
    }

    private BType checkRecordFieldAccessExpr(BLangFieldBasedAccess fieldAccessExpr, BType type, Name fieldName,
                                             AnalyzerData data) {
        BType varRefType = Types.getReferredType(type);
        if (varRefType.tag == TypeTags.RECORD) {
            BSymbol fieldSymbol = symResolver.resolveStructField(fieldAccessExpr.pos, data.env,
                    fieldName, varRefType.tsymbol);

            if (Symbols.isOptional(fieldSymbol) && !fieldSymbol.type.isNullable() && !fieldAccessExpr.isLValue) {
                fieldAccessExpr.symbol = fieldSymbol;
                return types.addNilForNillableAccessType(fieldSymbol.type);
            }
            return checkRecordRequiredFieldAccess(fieldAccessExpr, fieldName, (BRecordType) varRefType, data);
        }

        // If the type is not a record, it needs to be a union of records.
        // Resultant field type is calculated here.
        Set<BType> memberTypes = ((BUnionType) varRefType).getMemberTypes();

        // checks whether if the field symbol type is nilable and the field is optional in other records
        for (BType memType : memberTypes) {
            BSymbol fieldSymbol = symResolver.resolveStructField(fieldAccessExpr.pos, data.env,
                    fieldName, memType.tsymbol);
            if (fieldSymbol.type.isNullable() &&
                    isFieldOptionalInRecords(((BUnionType) varRefType), fieldName, fieldAccessExpr, data)) {
                return symTable.semanticError;
            }
        }

        LinkedHashSet<BType> fieldTypeMembers = new LinkedHashSet<>();

        for (BType memType : memberTypes) {
            BType individualFieldType = checkRecordFieldAccessExpr(fieldAccessExpr, memType, fieldName, data);

            if (individualFieldType == symTable.semanticError) {
                return individualFieldType;
            }

            fieldTypeMembers.add(individualFieldType);
        }

        if (fieldTypeMembers.size() == 1) {
            return fieldTypeMembers.iterator().next();
        }

        return BUnionType.create(null, fieldTypeMembers);
    }

    private boolean isFieldOptionalInRecords(BUnionType unionType, Name fieldName,
                                             BLangFieldBasedAccess fieldAccessExpr, AnalyzerData data) {
        Set<BType> memberTypes = unionType.getMemberTypes();
        for (BType memType: memberTypes) {
            BSymbol fieldSymbol = symResolver.resolveStructField(fieldAccessExpr.pos, data.env,
                    fieldName, memType.tsymbol);
            if (Symbols.isOptional(fieldSymbol)) {
                return true;
            }
        }
        return false;
    }

    private BType checkRecordFieldAccessLhsExpr(BLangFieldBasedAccess fieldAccessExpr, BType varRefType,
                                                Name fieldName, AnalyzerData data) {
        varRefType = Types.getReferredType(varRefType);
        if (varRefType.tag == TypeTags.RECORD) {
            BType fieldType =
                    checkRecordRequiredFieldAccess(fieldAccessExpr, fieldName, (BRecordType) varRefType, data);
            if (fieldType != symTable.semanticError) {
                return fieldType;
            }

            // For the LHS, the field could be optional.
            return checkRecordOptionalFieldAccess(fieldAccessExpr, fieldName, (BRecordType) varRefType, data);
        }

        // If the type is not an record, it needs to be a union of records.
        // Resultant field type is calculated here.
        Set<BType> memberTypes = ((BUnionType) varRefType).getMemberTypes();

        LinkedHashSet<BType> fieldTypeMembers = new LinkedHashSet<>();

        for (BType memType : memberTypes) {
            BType individualFieldType = checkRecordFieldAccessLhsExpr(fieldAccessExpr, memType, fieldName, data);

            if (individualFieldType == symTable.semanticError) {
                return symTable.semanticError;
            }

            fieldTypeMembers.add(individualFieldType);
        }

        if (fieldTypeMembers.size() == 1) {
            return fieldTypeMembers.iterator().next();
        }

        return BUnionType.create(null, fieldTypeMembers);
    }

    private BType checkOptionalRecordFieldAccessExpr(BLangFieldBasedAccess fieldAccessExpr, BType varRefType,
                                                     Name fieldName, AnalyzerData data) {
        BType refType = Types.getReferredType(varRefType);
        if (refType.tag == TypeTags.RECORD) {
            BType fieldType = checkRecordRequiredFieldAccess(fieldAccessExpr, fieldName, (BRecordType) refType, data);
            if (fieldType != symTable.semanticError) {
                return fieldType;
            }

            fieldType = checkRecordOptionalFieldAccess(fieldAccessExpr, fieldName, (BRecordType) refType, data);
            if (fieldType == symTable.semanticError) {
                return fieldType;
            }
            return types.addNilForNillableAccessType(fieldType);
        }

        // If the type is not an record, it needs to be a union of records.
        // Resultant field type is calculated here.
        Set<BType> memberTypes = ((BUnionType) refType).getMemberTypes();

        BType fieldType;

        boolean nonMatchedRecordExists = false;

        LinkedHashSet<BType> fieldTypeMembers = new LinkedHashSet<>();

        for (BType memType : memberTypes) {
            BType individualFieldType = checkOptionalRecordFieldAccessExpr(fieldAccessExpr, memType, fieldName, data);

            if (individualFieldType == symTable.semanticError) {
                nonMatchedRecordExists = true;
                continue;
            }

            fieldTypeMembers.add(individualFieldType);
        }

        if (fieldTypeMembers.isEmpty()) {
            return symTable.semanticError;
        }

        if (fieldTypeMembers.size() == 1) {
            fieldType = fieldTypeMembers.iterator().next();
        } else {
            fieldType = BUnionType.create(null, fieldTypeMembers);
        }

        return nonMatchedRecordExists ? types.addNilForNillableAccessType(fieldType) : fieldType;
    }

    private RecordUnionDiagnostics checkRecordUnion(BLangFieldBasedAccess fieldAccessExpr, Set<BType> memberTypes,
                                                    Name fieldName, AnalyzerData data) {

        RecordUnionDiagnostics recordUnionDiagnostics = new RecordUnionDiagnostics();

        for (BType memberType : memberTypes) {
            BRecordType recordMember = (BRecordType) Types.getReferredType(memberType);

            if (recordMember.getFields().containsKey(fieldName.getValue())) {

                if (isNilableType(fieldAccessExpr, memberType, fieldName, data)) {
                    recordUnionDiagnostics.nilableInRecords.add(recordMember);
                }

            } else {
                // The field being accessed is not declared in this record member type
                recordUnionDiagnostics.undeclaredInRecords.add(recordMember);
            }

        }

        return recordUnionDiagnostics;
    }

    private boolean isNilableType(BLangFieldBasedAccess fieldAccessExpr, BType memberType,
                              Name fieldName, AnalyzerData data) {
        BSymbol fieldSymbol = symResolver.resolveStructField(fieldAccessExpr.pos, data.env,
                fieldName, memberType.tsymbol);
        return fieldSymbol.type.isNullable();
    }

    private void logRhsFieldAccExprErrors(BLangFieldBasedAccess fieldAccessExpr, BType varRefType, Name fieldName,
                                          AnalyzerData data) {
        varRefType = Types.getReferredType(varRefType);
        if (varRefType.tag == TypeTags.RECORD) {

            BRecordType recordVarRefType = (BRecordType) varRefType;
            boolean isFieldDeclared = recordVarRefType.getFields().containsKey(fieldName.getValue());

            if (isFieldDeclared) {
                // The field being accessed using the field access expression is declared as an optional field
                dlog.error(fieldAccessExpr.pos,
                        DiagnosticErrorCode.FIELD_ACCESS_CANNOT_BE_USED_TO_ACCESS_OPTIONAL_FIELDS);
            } else if (recordVarRefType.sealed) {
                // Accessing an undeclared field in a close record
                dlog.error(fieldAccessExpr.pos, DiagnosticErrorCode.UNDECLARED_FIELD_IN_RECORD, fieldName, varRefType);

            } else {
                // The field accessed is either not declared or maybe declared as a rest field in an open record
                dlog.error(fieldAccessExpr.pos, DiagnosticErrorCode.INVALID_FIELD_ACCESS_IN_RECORD_TYPE, fieldName,
                        varRefType);
            }

        } else {
            // If the type is not a record, it needs to be a union of records
            LinkedHashSet<BType> memberTypes = ((BUnionType) varRefType).getMemberTypes();
            RecordUnionDiagnostics recUnionInfo = checkRecordUnion(fieldAccessExpr, memberTypes, fieldName, data);

            if (recUnionInfo.hasNilableAndUndeclared()) {

                dlog.error(fieldAccessExpr.pos,
                        DiagnosticErrorCode.UNDECLARED_AND_NILABLE_FIELDS_IN_UNION_OF_RECORDS, fieldName,
                        recUnionInfo.recordsToString(recUnionInfo.undeclaredInRecords),
                        recUnionInfo.recordsToString(recUnionInfo.nilableInRecords));
            } else if (recUnionInfo.hasUndeclared()) {

                dlog.error(fieldAccessExpr.pos, DiagnosticErrorCode.UNDECLARED_FIELD_IN_UNION_OF_RECORDS, fieldName,
                        recUnionInfo.recordsToString(recUnionInfo.undeclaredInRecords));
            } else if (recUnionInfo.hasNilable()) {

                dlog.error(fieldAccessExpr.pos, DiagnosticErrorCode.NILABLE_FIELD_IN_UNION_OF_RECORDS, fieldName,
                        recUnionInfo.recordsToString(recUnionInfo.nilableInRecords));
            }
        }
    }

    private BType checkFieldAccessExpr(BLangFieldBasedAccess fieldAccessExpr, BType varRefType, Name fieldName,
                                       AnalyzerData data) {
        BType actualType = symTable.semanticError;
        BType referredVarRefType = Types.getReferredType(varRefType);

        if (types.isSubTypeOfBaseType(varRefType, TypeTags.OBJECT)) {
            actualType = checkObjectFieldAccessExpr(fieldAccessExpr, varRefType, fieldName, data);
            fieldAccessExpr.originalType = actualType;
        } else if (types.isSubTypeOfBaseType(varRefType, TypeTags.RECORD)) {
            actualType = checkRecordFieldAccessExpr(fieldAccessExpr, varRefType, fieldName, data);

            if (actualType != symTable.semanticError) {
                fieldAccessExpr.originalType = actualType;
                return actualType;
            }

            if (!fieldAccessExpr.isLValue) {
                logRhsFieldAccExprErrors(fieldAccessExpr, varRefType, fieldName, data);
                return actualType;
            }

            // If this is an LHS expression, check if there is a required and/ optional field by the specified field
            // name in all records.
            actualType = checkRecordFieldAccessLhsExpr(fieldAccessExpr, varRefType, fieldName, data);
            fieldAccessExpr.originalType = actualType;
            if (actualType == symTable.semanticError) {
                dlog.error(fieldAccessExpr.pos, DiagnosticErrorCode.UNDEFINED_STRUCTURE_FIELD_WITH_TYPE,
                        fieldName,
                        varRefType.getKind() == TypeKind.UNION ?
                                "union" : referredVarRefType.getKind().typeName(), varRefType);
            }
        } else if (types.isLax(varRefType)) {
            if (fieldAccessExpr.isLValue) {
                dlog.error(fieldAccessExpr.pos,
                        DiagnosticErrorCode.OPERATION_DOES_NOT_SUPPORT_FIELD_ACCESS_FOR_ASSIGNMENT,
                        varRefType);
                return symTable.semanticError;
            }
            if (fieldAccessExpr.fieldKind == FieldKind.WITH_NS) {
                resolveXMLNamespace((BLangFieldBasedAccess.BLangNSPrefixedFieldBasedAccess) fieldAccessExpr, data);
            }
            BType laxFieldAccessType = getLaxFieldAccessType(varRefType);
            actualType = BUnionType.create(null, laxFieldAccessType, symTable.errorType);
            fieldAccessExpr.originalType = laxFieldAccessType;
        } else if (fieldAccessExpr.expr.getKind() == NodeKind.FIELD_BASED_ACCESS_EXPR &&
                hasLaxOriginalType(((BLangFieldBasedAccess) fieldAccessExpr.expr))) {
            BType laxFieldAccessType =
                    getLaxFieldAccessType(((BLangFieldBasedAccess) fieldAccessExpr.expr).originalType);
            if (fieldAccessExpr.fieldKind == FieldKind.WITH_NS) {
                resolveXMLNamespace((BLangFieldBasedAccess.BLangNSPrefixedFieldBasedAccess) fieldAccessExpr, data);
            }
            actualType = BUnionType.create(null, laxFieldAccessType, symTable.errorType);
            fieldAccessExpr.errorSafeNavigation = true;
            fieldAccessExpr.originalType = laxFieldAccessType;
        } else if (TypeTags.isXMLTypeTag(referredVarRefType.tag)) {
            if (fieldAccessExpr.isLValue) {
                dlog.error(fieldAccessExpr.pos, DiagnosticErrorCode.CANNOT_UPDATE_XML_SEQUENCE);
            }
            // todo: field access on a xml value is not attribute access, return type should be string?
            // `_` is a special field that refer to the element name.
            actualType = symTable.xmlType;
            fieldAccessExpr.originalType = actualType;
        } else if (referredVarRefType.tag != TypeTags.SEMANTIC_ERROR) {
            dlog.error(fieldAccessExpr.pos, DiagnosticErrorCode.OPERATION_DOES_NOT_SUPPORT_FIELD_ACCESS,
                    varRefType);
        }

        return actualType;
    }

    private void resolveXMLNamespace(BLangFieldBasedAccess.BLangNSPrefixedFieldBasedAccess fieldAccessExpr,
                                     AnalyzerData data) {
        BLangFieldBasedAccess.BLangNSPrefixedFieldBasedAccess nsPrefixedFieldAccess = fieldAccessExpr;
        String nsPrefix = nsPrefixedFieldAccess.nsPrefix.value;
        BSymbol nsSymbol = symResolver.lookupSymbolInPrefixSpace(data.env, names.fromString(nsPrefix));

        if (nsSymbol == symTable.notFoundSymbol) {
            dlog.error(nsPrefixedFieldAccess.nsPrefix.pos, DiagnosticErrorCode.CANNOT_FIND_XML_NAMESPACE,
                    nsPrefixedFieldAccess.nsPrefix);
        } else if (nsSymbol.getKind() == SymbolKind.PACKAGE) {
            nsPrefixedFieldAccess.nsSymbol = (BXMLNSSymbol) findXMLNamespaceFromPackageConst(
                    nsPrefixedFieldAccess.field.value, nsPrefixedFieldAccess.nsPrefix.value,
                    (BPackageSymbol) nsSymbol, fieldAccessExpr.pos, data);
        } else {
            nsPrefixedFieldAccess.nsSymbol = (BXMLNSSymbol) nsSymbol;
        }
    }

    private boolean hasLaxOriginalType(BLangFieldBasedAccess fieldBasedAccess) {
        return fieldBasedAccess.originalType != null && types.isLax(fieldBasedAccess.originalType);
    }

    private BType getLaxFieldAccessType(BType exprType) {
        exprType = Types.getReferredType(exprType);
        switch (exprType.tag) {
            case TypeTags.JSON:
                return symTable.jsonType;
            case TypeTags.XML:
            case TypeTags.XML_ELEMENT:
                return symTable.stringType;
            case TypeTags.MAP:
                return ((BMapType) exprType).constraint;
            case TypeTags.UNION:
                BUnionType unionType = (BUnionType) exprType;
                if (types.isSameType(symTable.jsonType, unionType)) {
                    return symTable.jsonType;
                }
                LinkedHashSet<BType> memberTypes = new LinkedHashSet<>();
                unionType.getMemberTypes().forEach(bType -> memberTypes.add(getLaxFieldAccessType(bType)));
                return memberTypes.size() == 1 ? memberTypes.iterator().next() : BUnionType.create(null, memberTypes);
        }
        return symTable.semanticError;
    }

    private BType checkOptionalFieldAccessExpr(BLangFieldBasedAccess fieldAccessExpr, BType varRefType, Name fieldName,
                                               AnalyzerData data) {
        BType actualType = symTable.semanticError;
        boolean nillableExprType = false;
        BType referredType = Types.getReferredType(varRefType);

        if (referredType.tag == TypeTags.UNION) {
            Set<BType> memTypes = ((BUnionType) referredType).getMemberTypes();

            if (memTypes.contains(symTable.nilType)) {
                LinkedHashSet<BType> nilRemovedSet = new LinkedHashSet<>();
                for (BType bType : memTypes) {
                    if (bType != symTable.nilType) {
                        nilRemovedSet.add(bType);
                    } else {
                        nillableExprType = true;
                    }
                }

                referredType = nilRemovedSet.size() == 1 ? nilRemovedSet.iterator().next() :
                        BUnionType.create(null, nilRemovedSet);
            }
        }

        if (types.isSubTypeOfBaseType(referredType, TypeTags.RECORD)) {
            actualType = checkOptionalRecordFieldAccessExpr(fieldAccessExpr, referredType, fieldName, data);
            if (actualType == symTable.semanticError) {
                dlog.error(fieldAccessExpr.pos,
                        DiagnosticErrorCode.OPERATION_DOES_NOT_SUPPORT_OPTIONAL_FIELD_ACCESS_FOR_FIELD,
                        varRefType, fieldName);
            }
            fieldAccessExpr.nilSafeNavigation = nillableExprType;
            fieldAccessExpr.originalType = fieldAccessExpr.leafNode || !nillableExprType ? actualType :
                    types.getTypeWithoutNil(actualType);
        } else if (types.isLax(referredType)) {
            BType laxFieldAccessType = getLaxFieldAccessType(referredType);
            actualType = accessCouldResultInError(referredType) ?
                    BUnionType.create(null, laxFieldAccessType, symTable.errorType) : laxFieldAccessType;
            if (fieldAccessExpr.fieldKind == FieldKind.WITH_NS) {
                resolveXMLNamespace((BLangFieldBasedAccess.BLangNSPrefixedFieldBasedAccess) fieldAccessExpr, data);
            }
            fieldAccessExpr.originalType = laxFieldAccessType;
            fieldAccessExpr.nilSafeNavigation = true;
            nillableExprType = true;
        } else if (fieldAccessExpr.expr.getKind() == NodeKind.FIELD_BASED_ACCESS_EXPR &&
                hasLaxOriginalType(((BLangFieldBasedAccess) fieldAccessExpr.expr))) {
            BType laxFieldAccessType =
                    getLaxFieldAccessType(((BLangFieldBasedAccess) fieldAccessExpr.expr).originalType);
            actualType = accessCouldResultInError(referredType) ?
                    BUnionType.create(null, laxFieldAccessType, symTable.errorType) : laxFieldAccessType;
            if (fieldAccessExpr.fieldKind == FieldKind.WITH_NS) {
                resolveXMLNamespace((BLangFieldBasedAccess.BLangNSPrefixedFieldBasedAccess) fieldAccessExpr, data);
            }
            fieldAccessExpr.errorSafeNavigation = true;
            fieldAccessExpr.originalType = laxFieldAccessType;
            fieldAccessExpr.nilSafeNavigation = true;
            nillableExprType = true;
        } else if (varRefType.tag != TypeTags.SEMANTIC_ERROR) {
            dlog.error(fieldAccessExpr.pos,
                    DiagnosticErrorCode.OPERATION_DOES_NOT_SUPPORT_OPTIONAL_FIELD_ACCESS, varRefType);
        }

        if (nillableExprType && actualType != symTable.semanticError && !actualType.isNullable()) {
            actualType = BUnionType.create(null, actualType, symTable.nilType);
        }

        return actualType;
    }

    private boolean accessCouldResultInError(BType bType) {
        BType type = Types.getReferredType(bType);
        if (type.tag == TypeTags.JSON) {
            return true;
        }

        if (type.tag == TypeTags.MAP) {
            return false;
        }

        if (type.tag == TypeTags.XML) {
            return true;
        }

        if (type.tag == TypeTags.UNION) {
            return ((BUnionType) type).getMemberTypes().stream().anyMatch(this::accessCouldResultInError);
        } else {
            return false;
        }
    }

    private BType checkIndexAccessExpr(BLangIndexBasedAccess indexBasedAccessExpr, AnalyzerData data) {
        BType effectiveType = types.getTypeWithEffectiveIntersectionTypes(indexBasedAccessExpr.expr.getBType());
        BType varRefType = Types.getReferredType(effectiveType);
        boolean nillableExprType = false;

        if (varRefType.tag == TypeTags.UNION) {
            Set<BType> memTypes = ((BUnionType) varRefType).getMemberTypes();

            if (memTypes.contains(symTable.nilType)) {
                LinkedHashSet<BType> nilRemovedSet = new LinkedHashSet<>();
                for (BType bType : memTypes) {
                    if (bType != symTable.nilType) {
                        nilRemovedSet.add(bType);
                    } else {
                        nillableExprType = true;
                    }
                }

                if (nillableExprType) {
                    varRefType = nilRemovedSet.size() == 1 ? nilRemovedSet.iterator().next() :
                            BUnionType.create(null, nilRemovedSet);

                    if (!types.isSubTypeOfMapping(varRefType)) {
                        // Member access is allowed on optional types only with mappings.
                        dlog.error(indexBasedAccessExpr.pos,
                                DiagnosticErrorCode.OPERATION_DOES_NOT_SUPPORT_MEMBER_ACCESS,
                                   indexBasedAccessExpr.expr.getBType());
                        return symTable.semanticError;
                    }

                    if (indexBasedAccessExpr.isLValue || indexBasedAccessExpr.isCompoundAssignmentLValue) {
                        dlog.error(indexBasedAccessExpr.pos,
                                DiagnosticErrorCode.OPERATION_DOES_NOT_SUPPORT_MEMBER_ACCESS_FOR_ASSIGNMENT,
                                   indexBasedAccessExpr.expr.getBType());
                        return symTable.semanticError;
                    }
                }
            }
        }


        BLangExpression indexExpr = indexBasedAccessExpr.indexExpr;
        BType actualType = symTable.semanticError;

        if (types.isSubTypeOfMapping(varRefType)) {
            checkExpr(indexExpr, symTable.stringType, data);

            if (indexExpr.getBType() == symTable.semanticError) {
                return symTable.semanticError;
            }

            actualType = checkMappingIndexBasedAccess(indexBasedAccessExpr, varRefType, data);

            if (actualType == symTable.semanticError) {
                if (isConstExpr(indexExpr)) {
                    String fieldName = getConstFieldName(indexExpr);
                    dlog.error(indexBasedAccessExpr.pos, DiagnosticErrorCode.UNDEFINED_STRUCTURE_FIELD,
                            fieldName, indexBasedAccessExpr.expr.getBType());
                    return actualType;
                }

                dlog.error(indexExpr.pos, DiagnosticErrorCode.INVALID_RECORD_MEMBER_ACCESS_EXPR, indexExpr.getBType());
                return actualType;
            }

            indexBasedAccessExpr.nilSafeNavigation = nillableExprType;
            indexBasedAccessExpr.originalType = indexBasedAccessExpr.leafNode || !nillableExprType ? actualType :
                    types.getTypeWithoutNil(actualType);
        } else if (types.isSubTypeOfList(varRefType)) {
            checkExpr(indexExpr, symTable.intType, data);

            if (indexExpr.getBType() == symTable.semanticError) {
                return symTable.semanticError;
            }

            actualType = checkListIndexBasedAccess(indexBasedAccessExpr, varRefType);
            indexBasedAccessExpr.originalType = actualType;

            if (actualType == symTable.semanticError) {
                if (isConstExpr(indexExpr)) {
                    dlog.error(indexBasedAccessExpr.indexExpr.pos,
                            DiagnosticErrorCode.LIST_INDEX_OUT_OF_RANGE, getConstIndex(indexExpr));
                    return actualType;
                }
                dlog.error(indexExpr.pos, DiagnosticErrorCode.INVALID_LIST_MEMBER_ACCESS_EXPR, indexExpr.getBType());
                return actualType;
            }
        } else if (types.isAssignable(varRefType, symTable.stringType)) {
            if (indexBasedAccessExpr.isLValue) {
                dlog.error(indexBasedAccessExpr.pos,
                        DiagnosticErrorCode.OPERATION_DOES_NOT_SUPPORT_MEMBER_ACCESS_FOR_ASSIGNMENT,
                           indexBasedAccessExpr.expr.getBType());
                return symTable.semanticError;
            }

            checkExpr(indexExpr, symTable.intType, data);

            if (indexExpr.getBType() == symTable.semanticError) {
                return symTable.semanticError;
            }

            indexBasedAccessExpr.originalType = symTable.charStringType;
            actualType = symTable.charStringType;
        } else if (TypeTags.isXMLTypeTag(varRefType.tag)) {
            if (indexBasedAccessExpr.isLValue) {
                indexExpr.setBType(symTable.semanticError);
                dlog.error(indexBasedAccessExpr.pos, DiagnosticErrorCode.CANNOT_UPDATE_XML_SEQUENCE);
                return actualType;
            }

            BType type = checkExpr(indexExpr, symTable.intType, data);
            if (type == symTable.semanticError) {
                return type;
            }
            // Note: out of range member access returns empty xml value unlike lists
            // hence, this needs to be set to xml type
            indexBasedAccessExpr.originalType = varRefType;
            actualType = varRefType;
        } else if (varRefType.tag == TypeTags.TABLE) {
            if (indexBasedAccessExpr.isLValue) {
                dlog.error(indexBasedAccessExpr.pos, DiagnosticErrorCode.CANNOT_UPDATE_TABLE_USING_MEMBER_ACCESS,
                        varRefType);
                return symTable.semanticError;
            }
            BTableType tableType = (BTableType) Types.getReferredType(indexBasedAccessExpr.expr.getBType());
            BType keyTypeConstraint = tableType.keyTypeConstraint;
            if (tableType.keyTypeConstraint == null) {
                keyTypeConstraint = createTableKeyConstraint(tableType.fieldNameList, tableType.constraint);

                if (keyTypeConstraint == symTable.semanticError) {
                    dlog.error(indexBasedAccessExpr.pos,
                               DiagnosticErrorCode.MEMBER_ACCESS_NOT_SUPPORTED_FOR_KEYLESS_TABLE,
                               indexBasedAccessExpr.expr);
                    return symTable.semanticError;
                }
            }

            BType indexExprType = checkExpr(indexExpr, keyTypeConstraint, data);
            if (indexExprType == symTable.semanticError) {
                return symTable.semanticError;
            }

            if (data.expType.tag != TypeTags.NONE) {
                BType resultType = checkExpr(indexBasedAccessExpr.expr, data.expType, data);
                if (resultType == symTable.semanticError) {
                    return symTable.semanticError;
                }
            }
            BType constraint = tableType.constraint;
            actualType = types.addNilForNillableAccessType(constraint);
            indexBasedAccessExpr.originalType = indexBasedAccessExpr.leafNode || !nillableExprType ? actualType :
                    types.getTypeWithoutNil(actualType);
        } else if (varRefType == symTable.semanticError) {
            indexBasedAccessExpr.indexExpr.setBType(symTable.semanticError);
            return symTable.semanticError;
        } else {
            indexBasedAccessExpr.indexExpr.setBType(symTable.semanticError);
            dlog.error(indexBasedAccessExpr.pos, DiagnosticErrorCode.OPERATION_DOES_NOT_SUPPORT_MEMBER_ACCESS,
                       indexBasedAccessExpr.expr.getBType());
            return symTable.semanticError;
        }

        if (nillableExprType && !actualType.isNullable()) {
            actualType = BUnionType.create(null, actualType, symTable.nilType);
        }

        return actualType;
    }

    private Long getConstIndex(BLangExpression indexExpr) {
        switch (indexExpr.getKind()) {
            case GROUP_EXPR:
                BLangGroupExpr groupExpr = (BLangGroupExpr) indexExpr;
                return getConstIndex(groupExpr.expression);
            case NUMERIC_LITERAL:
                return (Long) ((BLangLiteral) indexExpr).value;
            case UNARY_EXPR:
                BLangNumericLiteral numericLiteral =
                        Types.constructNumericLiteralFromUnaryExpr((BLangUnaryExpr) indexExpr);
                return (Long) numericLiteral.value;
            default:
                return (Long) ((BConstantSymbol) ((BLangSimpleVarRef) indexExpr).symbol).value.value;
        }
    }

    private String getConstFieldName(BLangExpression indexExpr) {
        switch (indexExpr.getKind()) {
            case GROUP_EXPR:
                BLangGroupExpr groupExpr = (BLangGroupExpr) indexExpr;
                return getConstFieldName(groupExpr.expression);
            case LITERAL:
                return (String) ((BLangLiteral) indexExpr).value;
            default:
                return (String) ((BConstantSymbol) ((BLangSimpleVarRef) indexExpr).symbol).value.value;
        }
    }

    private BType checkArrayIndexBasedAccess(BLangIndexBasedAccess indexBasedAccess, BType indexExprType,
                                             BArrayType arrayType) {
        BType actualType = symTable.semanticError;
        indexExprType = Types.getReferredType(indexExprType);
        int tag = indexExprType.tag;

        if (tag == TypeTags.BYTE || TypeTags.isIntegerTypeTag(tag)) {
            BLangExpression indexExpr = indexBasedAccess.indexExpr;
            if (!isConstExpr(indexExpr) || arrayType.state == BArrayState.OPEN) {
                return arrayType.eType;
            }
            Long indexVal = getConstIndex(indexExpr);
            return indexVal >= arrayType.size || indexVal < 0 ? symTable.semanticError : arrayType.eType;
        }

        switch (tag) {
            case TypeTags.FINITE:
                BFiniteType finiteIndexExpr = (BFiniteType) indexExprType;
                boolean validIndexExists = false;
                for (BLangExpression finiteMember : finiteIndexExpr.getValueSpace()) {
                    int indexValue = ((Long) ((BLangLiteral) finiteMember).value).intValue();
                    if (indexValue >= 0 &&
                            (arrayType.state == BArrayState.OPEN || indexValue < arrayType.size)) {
                        validIndexExists = true;
                        break;
                    }
                }
                if (!validIndexExists) {
                    return symTable.semanticError;
                }
                actualType = arrayType.eType;
                break;
            case TypeTags.UNION:
                // address the case where we have a union of finite types
                List<BFiniteType> finiteTypes = ((BUnionType) indexExprType).getMemberTypes().stream()
                        .filter(memType -> Types.getReferredType(memType).tag == TypeTags.FINITE)
                        .map(matchedType -> (BFiniteType) Types.getReferredType(matchedType))
                        .collect(Collectors.toList());

                BFiniteType finiteType;
                if (finiteTypes.size() == 1) {
                    finiteType = finiteTypes.get(0);
                } else {
                    Set<BLangExpression> valueSpace = new LinkedHashSet<>();
                    finiteTypes.forEach(constituent -> valueSpace.addAll(constituent.getValueSpace()));
                    finiteType = new BFiniteType(null, valueSpace);
                }

                BType elementType = checkArrayIndexBasedAccess(indexBasedAccess, finiteType, arrayType);
                if (elementType == symTable.semanticError) {
                    return symTable.semanticError;
                }
                actualType = arrayType.eType;
                break;
        }
        return actualType;
    }

    private BType checkListIndexBasedAccess(BLangIndexBasedAccess accessExpr, BType type) {
        if (type.tag == TypeTags.ARRAY) {
            return checkArrayIndexBasedAccess(accessExpr, accessExpr.indexExpr.getBType(), (BArrayType) type);
        }

        if (type.tag == TypeTags.TUPLE) {
            return checkTupleIndexBasedAccess(accessExpr, (BTupleType) type, accessExpr.indexExpr.getBType());
        }

        LinkedHashSet<BType> fieldTypeMembers = new LinkedHashSet<>();

        for (BType memType : ((BUnionType) type).getMemberTypes()) {
            BType individualFieldType = checkListIndexBasedAccess(accessExpr, memType);

            if (individualFieldType == symTable.semanticError) {
                continue;
            }

            fieldTypeMembers.add(individualFieldType);
        }

        if (fieldTypeMembers.size() == 0) {
            return symTable.semanticError;
        }

        if (fieldTypeMembers.size() == 1) {
            return fieldTypeMembers.iterator().next();
        }
        return BUnionType.create(null, fieldTypeMembers);
    }

    private BType checkTupleIndexBasedAccess(BLangIndexBasedAccess accessExpr, BTupleType tuple, BType currentType) {
        BType actualType = symTable.semanticError;
        BLangExpression indexExpr = accessExpr.indexExpr;
        currentType = Types.getReferredType(currentType);
        int tag = currentType.tag;

        if (tag == TypeTags.BYTE || TypeTags.isIntegerTypeTag(tag)) {
            if (isConstExpr(indexExpr)) {
                return checkTupleFieldType(tuple, getConstIndex(indexExpr).intValue());
            }

            LinkedHashSet<BType> tupleTypes = collectTupleFieldTypes(tuple, new LinkedHashSet<>());
            return tupleTypes.size() == 1 ? tupleTypes.iterator().next() : BUnionType.create(null, tupleTypes);
        }

        switch (tag) {
            case TypeTags.FINITE:
                BFiniteType finiteIndexExpr = (BFiniteType) currentType;
                LinkedHashSet<BType> possibleTypes = new LinkedHashSet<>();
                for (BLangExpression finiteMember : finiteIndexExpr.getValueSpace()) {
                    int indexValue = ((Long) ((BLangLiteral) finiteMember).value).intValue();
                    BType fieldType = checkTupleFieldType(tuple, indexValue);
                    if (fieldType.tag != TypeTags.SEMANTIC_ERROR) {
                        possibleTypes.add(fieldType);
                    }
                }
                if (possibleTypes.size() == 0) {
                    return symTable.semanticError;
                }
                actualType = possibleTypes.size() == 1 ? possibleTypes.iterator().next() :
                        BUnionType.create(null, possibleTypes);
                break;

            case TypeTags.UNION:
                LinkedHashSet<BType> possibleTypesByMember = new LinkedHashSet<>();
                List<BFiniteType> finiteTypes = new ArrayList<>();
                ((BUnionType) currentType).getMemberTypes().forEach(memType -> {
                    memType = Types.getReferredType(memType);
                    if (memType.tag == TypeTags.FINITE) {
                        finiteTypes.add((BFiniteType) memType);
                    } else {
                        BType possibleType = checkTupleIndexBasedAccess(accessExpr, tuple, memType);
                        if (possibleType.tag == TypeTags.UNION) {
                            possibleTypesByMember.addAll(((BUnionType) possibleType).getMemberTypes());
                        } else {
                            possibleTypesByMember.add(possibleType);
                        }
                    }
                });

                BFiniteType finiteType;
                if (finiteTypes.size() == 1) {
                    finiteType = finiteTypes.get(0);
                } else {
                    Set<BLangExpression> valueSpace = new LinkedHashSet<>();
                    finiteTypes.forEach(constituent -> valueSpace.addAll(constituent.getValueSpace()));
                    finiteType = new BFiniteType(null, valueSpace);
                }

                BType possibleType = checkTupleIndexBasedAccess(accessExpr, tuple, finiteType);
                if (possibleType.tag == TypeTags.UNION) {
                    possibleTypesByMember.addAll(((BUnionType) possibleType).getMemberTypes());
                } else {
                    possibleTypesByMember.add(possibleType);
                }

                if (possibleTypesByMember.contains(symTable.semanticError)) {
                    return symTable.semanticError;
                }
                actualType = possibleTypesByMember.size() == 1 ? possibleTypesByMember.iterator().next() :
                        BUnionType.create(null, possibleTypesByMember);
        }
        return actualType;
    }

    private LinkedHashSet<BType> collectTupleFieldTypes(BTupleType tupleType, LinkedHashSet<BType> memberTypes) {
        tupleType.tupleTypes
                .forEach(memberType -> {
                    BType referredMemberType = Types.getReferredType(memberType);
                    if (referredMemberType.tag == TypeTags.UNION) {
                        collectMemberTypes((BUnionType) referredMemberType, memberTypes);
                    } else {
                        memberTypes.add(memberType);
                    }
                });
        BType tupleRestType = tupleType.restType;
        if (tupleRestType != null) {
            memberTypes.add(tupleRestType);
        }
        return memberTypes;
    }

    private BType checkMappingIndexBasedAccess(BLangIndexBasedAccess accessExpr, BType bType, AnalyzerData data) {
        BType type = Types.getReferredType(bType);
        if (type.tag == TypeTags.MAP) {
            BType constraint = Types.getReferredType(((BMapType) type).constraint);
            return accessExpr.isLValue ? constraint : types.addNilForNillableAccessType(constraint);
        }

        if (type.tag == TypeTags.RECORD) {
            return checkRecordIndexBasedAccess(accessExpr, (BRecordType) type, accessExpr.indexExpr.getBType(), data);
        }

        BType fieldType;

        boolean nonMatchedRecordExists = false;

        LinkedHashSet<BType> fieldTypeMembers = new LinkedHashSet<>();

        for (BType memType : ((BUnionType) type).getMemberTypes()) {
            BType individualFieldType = checkMappingIndexBasedAccess(accessExpr, memType, data);

            if (individualFieldType == symTable.semanticError) {
                nonMatchedRecordExists = true;
                continue;
            }

            fieldTypeMembers.add(individualFieldType);
        }

        if (fieldTypeMembers.size() == 0) {
            return symTable.semanticError;
        }

        if (fieldTypeMembers.size() == 1) {
            fieldType = fieldTypeMembers.iterator().next();
        } else {
            fieldType = BUnionType.create(null, fieldTypeMembers);
        }

        return nonMatchedRecordExists ? types.addNilForNillableAccessType(fieldType) : fieldType;
    }

    private BType checkRecordIndexBasedAccess(BLangIndexBasedAccess accessExpr, BRecordType record, BType currentType,
                                              AnalyzerData data) {
        BType actualType = symTable.semanticError;
        BLangExpression indexExpr = accessExpr.indexExpr;
        currentType = Types.getReferredType(currentType);
        switch (currentType.tag) {
            case TypeTags.STRING:
            case TypeTags.CHAR_STRING:
                if (isConstExpr(indexExpr)) {
                    String fieldName = Utils.escapeSpecialCharacters(getConstFieldName(indexExpr));
                    actualType = checkRecordRequiredFieldAccess(accessExpr, names.fromString(fieldName), record, data);
                    if (actualType != symTable.semanticError) {
                        return actualType;
                    }

                    actualType = checkRecordOptionalFieldAccess(accessExpr, names.fromString(fieldName), record, data);
                    if (actualType == symTable.semanticError) {
                        actualType = checkRecordRestFieldAccess(accessExpr, names.fromString(fieldName), record, data);
                        if (actualType == symTable.semanticError) {
                            return actualType;
                        }
                        if (actualType == symTable.neverType) {
                            return actualType;
                        }
                        return types.addNilForNillableAccessType(actualType);
                    }

                    if (accessExpr.isLValue) {
                        return actualType;
                    }
                    return types.addNilForNillableAccessType(actualType);
                }

                LinkedHashSet<BType> fieldTypes = record.fields.values().stream()
                        .map(field -> field.type)
                        .collect(Collectors.toCollection(LinkedHashSet::new));

                if (record.restFieldType.tag != TypeTags.NONE) {
                    fieldTypes.add(record.restFieldType);
                }

                if (fieldTypes.stream().noneMatch(BType::isNullable)) {
                    fieldTypes.add(symTable.nilType);
                }

                actualType = BUnionType.create(null, fieldTypes);
                break;
            case TypeTags.FINITE:
                BFiniteType finiteIndexExpr = (BFiniteType) currentType;
                LinkedHashSet<BType> possibleTypes = new LinkedHashSet<>();
                for (BLangExpression finiteMember : finiteIndexExpr.getValueSpace()) {
                    String fieldName = (String) ((BLangLiteral) finiteMember).value;
                    BType fieldType =
                            checkRecordRequiredFieldAccess(accessExpr, names.fromString(fieldName), record, data);
                    if (fieldType == symTable.semanticError) {
                        fieldType =
                                checkRecordOptionalFieldAccess(accessExpr, names.fromString(fieldName), record, data);
                        if (fieldType == symTable.semanticError) {
                            fieldType =
                                    checkRecordRestFieldAccess(accessExpr, names.fromString(fieldName), record, data);
                        }

                        if (fieldType != symTable.semanticError) {
                            fieldType = types.addNilForNillableAccessType(fieldType);
                        }
                    }

                    if (fieldType.tag == TypeTags.SEMANTIC_ERROR) {
                        continue;
                    }
                    possibleTypes.add(fieldType);
                }

                if (possibleTypes.isEmpty()) {
                    return symTable.semanticError;
                }

                if (possibleTypes.stream().noneMatch(BType::isNullable)) {
                    possibleTypes.add(symTable.nilType);
                }

                actualType = possibleTypes.size() == 1 ? possibleTypes.iterator().next() :
                        BUnionType.create(null, possibleTypes);
                break;
            case TypeTags.UNION:
                LinkedHashSet<BType> possibleTypesByMember = new LinkedHashSet<>();
                List<BFiniteType> finiteTypes = new ArrayList<>();
                types.getAllTypes(currentType, true).forEach(memType -> {
                    if (memType.tag == TypeTags.FINITE) {
                        finiteTypes.add((BFiniteType) memType);
                    } else {
                        BType possibleType = checkRecordIndexBasedAccess(accessExpr, record, memType, data);
                        if (possibleType.tag == TypeTags.UNION) {
                            possibleTypesByMember.addAll(((BUnionType) possibleType).getMemberTypes());
                        } else {
                            possibleTypesByMember.add(possibleType);
                        }
                    }
                });

                BFiniteType finiteType;
                if (finiteTypes.size() == 1) {
                    finiteType = finiteTypes.get(0);
                } else {
                    Set<BLangExpression> valueSpace = new LinkedHashSet<>();
                    finiteTypes.forEach(constituent -> valueSpace.addAll(constituent.getValueSpace()));
                    finiteType = new BFiniteType(null, valueSpace);
                }

                BType possibleType = checkRecordIndexBasedAccess(accessExpr, record, finiteType, data);
                if (possibleType.tag == TypeTags.UNION) {
                    possibleTypesByMember.addAll(((BUnionType) possibleType).getMemberTypes());
                } else {
                    possibleTypesByMember.add(possibleType);
                }

                if (possibleTypesByMember.contains(symTable.semanticError)) {
                    return symTable.semanticError;
                }
                actualType = possibleTypesByMember.size() == 1 ? possibleTypesByMember.iterator().next() :
                        BUnionType.create(null, possibleTypesByMember);
        }
        return actualType;
    }

    private boolean isConstExpr(BLangExpression expression) {
        switch (expression.getKind()) {
            case LITERAL:
            case NUMERIC_LITERAL:
                return true;
            case GROUP_EXPR:
                BLangGroupExpr groupExpr = (BLangGroupExpr) expression;
                return isConstExpr(groupExpr.expression);
            case SIMPLE_VARIABLE_REF:
                return (((BLangSimpleVarRef) expression).symbol.tag & SymTag.CONSTANT) == SymTag.CONSTANT;
            case UNARY_EXPR:
                BLangUnaryExpr unaryExpr = (BLangUnaryExpr) expression;
                if (types.isLiteralInUnaryAllowed(unaryExpr)) {
                    return isConstExpr(unaryExpr.expr);
                } else {
                    return false;
                }
            default:
                return false;
        }
    }

    private Name getCurrentCompUnit(BLangNode node) {
        return names.fromString(node.pos.lineRange().filePath());
    }

    private BType getRepresentativeBroadType(List<BType> inferredTypeList) {
        for (int i = 0; i < inferredTypeList.size(); i++) {
            BType type = inferredTypeList.get(i);
            if (type.tag == TypeTags.SEMANTIC_ERROR) {
                return type;
            }

            for (int j = i + 1; j < inferredTypeList.size(); j++) {
                BType otherType = inferredTypeList.get(j);

                if (otherType.tag == TypeTags.SEMANTIC_ERROR) {
                    return otherType;
                }

                if (types.isAssignable(otherType, type)) {
                    inferredTypeList.remove(j);
                    j -= 1;
                    continue;
                }

                if (types.isAssignable(type, otherType)) {
                    inferredTypeList.remove(i);
                    i -= 1;
                    break;
                }
            }
        }

        if (inferredTypeList.size() == 1) {
            return inferredTypeList.get(0);
        }

        return BUnionType.create(null, inferredTypeList.toArray(new BType[0]));
    }

    private BType defineInferredRecordType(BLangRecordLiteral recordLiteral, BType expType, AnalyzerData data) {
        SymbolEnv env = data.env;
        PackageID pkgID = env.enclPkg.symbol.pkgID;
        BRecordTypeSymbol recordSymbol = createRecordTypeSymbol(pkgID, recordLiteral.pos, VIRTUAL, data);

        Map<String, FieldInfo> nonRestFieldTypes = new LinkedHashMap<>();
        List<BType> restFieldTypes = new ArrayList<>();

        for (RecordLiteralNode.RecordField field : recordLiteral.fields) {
            if (field.isKeyValueField()) {
                BLangRecordKeyValueField keyValue = (BLangRecordKeyValueField) field;
                BLangRecordKey key = keyValue.key;
                BLangExpression expression = keyValue.valueExpr;
                BLangExpression keyExpr = key.expr;
                if (key.computedKey) {
                    checkExpr(keyExpr, symTable.stringType, data);
                    BType exprType = checkExpr(expression, expType, data);
                    if (isUniqueType(restFieldTypes, exprType)) {
                        restFieldTypes.add(exprType);
                    }
                } else {
                    addToNonRestFieldTypes(nonRestFieldTypes, getKeyName(keyExpr),
                                           keyValue.readonly ? checkExpr(expression, symTable.readonlyType, data) :
                                                   checkExpr(expression, expType, data),
                                           true, keyValue.readonly);
                }
            } else if (field.getKind() == NodeKind.RECORD_LITERAL_SPREAD_OP) {
                BType spreadOpType = checkExpr(((BLangRecordLiteral.BLangRecordSpreadOperatorField) field).expr,
                                               expType, data);
                BType type = Types.getReferredType(spreadOpType);

                if (type.tag == TypeTags.MAP) {
                    BType constraintType = ((BMapType) type).constraint;

                    if (isUniqueType(restFieldTypes, constraintType)) {
                        restFieldTypes.add(constraintType);
                    }
                }

                if (type.tag != TypeTags.RECORD) {
                    continue;
                }

                BRecordType recordType = (BRecordType) type;
                for (BField recField : recordType.fields.values()) {
                    addToNonRestFieldTypes(nonRestFieldTypes, recField.name.value, recField.type,
                                           !Symbols.isOptional(recField.symbol), false);
                }

                if (!recordType.sealed) {
                    BType restFieldType = recordType.restFieldType;
                    if (isUniqueType(restFieldTypes, restFieldType)) {
                        restFieldTypes.add(restFieldType);
                    }
                }
            } else {
                BLangRecordVarNameField varNameField = (BLangRecordVarNameField) field;
                addToNonRestFieldTypes(nonRestFieldTypes, getKeyName(varNameField), varNameField.readonly ?
                                       checkExpr(varNameField, symTable.readonlyType, data) :
                                       checkExpr(varNameField, expType, data),
                                       true, varNameField.readonly);
            }
        }

        LinkedHashMap<String, BField> fields = new LinkedHashMap<>();
        boolean allReadOnlyNonRestFields = true;

        for (Map.Entry<String, FieldInfo> entry : nonRestFieldTypes.entrySet()) {
            FieldInfo fieldInfo = entry.getValue();
            List<BType> types = fieldInfo.types;

            if (types.contains(symTable.semanticError)) {
                return symTable.semanticError;
            }

            String key = entry.getKey();
            Name fieldName = names.fromString(key);
            BType type = types.size() == 1 ? types.get(0) : BUnionType.create(null, types.toArray(new BType[0]));

            Set<Flag> flags = new HashSet<>();

            if (fieldInfo.required) {
                flags.add(Flag.REQUIRED);
            } else {
                flags.add(Flag.OPTIONAL);
            }

            if (fieldInfo.readonly) {
                flags.add(Flag.READONLY);
            } else if (allReadOnlyNonRestFields) {
                allReadOnlyNonRestFields = false;
            }

            BVarSymbol fieldSymbol = new BVarSymbol(Flags.asMask(flags), fieldName, pkgID, type, recordSymbol,
                                                    symTable.builtinPos, VIRTUAL);
            fields.put(fieldName.value, new BField(fieldName, null, fieldSymbol));
            recordSymbol.scope.define(fieldName, fieldSymbol);
        }

        BRecordType recordType = new BRecordType(recordSymbol);
        recordType.fields = fields;

        if (restFieldTypes.contains(symTable.semanticError)) {
            return symTable.semanticError;
        }

        if (restFieldTypes.isEmpty()) {
            recordType.sealed = true;
            recordType.restFieldType = symTable.noType;
        } else if (restFieldTypes.size() == 1) {
            recordType.restFieldType = restFieldTypes.get(0);
        } else {
            recordType.restFieldType = BUnionType.create(null, restFieldTypes.toArray(new BType[0]));
        }
        recordSymbol.type = recordType;
        recordType.tsymbol = recordSymbol;

        if (expType == symTable.readonlyType || (recordType.sealed && allReadOnlyNonRestFields)) {
            recordType.flags |= Flags.READONLY;
            recordSymbol.flags |= Flags.READONLY;
        }

        BLangRecordTypeNode recordTypeNode = TypeDefBuilderHelper.createRecordTypeNode(recordType, pkgID, symTable,
                                                                                       recordLiteral.pos);
        recordTypeNode.initFunction = TypeDefBuilderHelper.createInitFunctionForRecordType(recordTypeNode, env,
                                                                                           names, symTable);
        TypeDefBuilderHelper.createTypeDefinitionForTSymbol(recordType, recordSymbol, recordTypeNode, env);

        return recordType;
    }

    private BRecordTypeSymbol createRecordTypeSymbol(PackageID pkgID, Location location,
                                                     SymbolOrigin origin, AnalyzerData data) {
        SymbolEnv env = data.env;
        BRecordTypeSymbol recordSymbol =
                Symbols.createRecordSymbol(Flags.ANONYMOUS,
                                           names.fromString(anonymousModelHelper.getNextAnonymousTypeKey(pkgID)),
                                           pkgID, null, env.scope.owner, location, origin);

        BInvokableType bInvokableType = new BInvokableType(new ArrayList<>(), symTable.nilType, null);
        BInvokableSymbol initFuncSymbol = Symbols.createFunctionSymbol(
                Flags.PUBLIC, Names.EMPTY, Names.EMPTY, env.enclPkg.symbol.pkgID, bInvokableType, env.scope.owner,
                false, symTable.builtinPos, VIRTUAL);
        initFuncSymbol.retType = symTable.nilType;
        recordSymbol.initializerFunc = new BAttachedFunction(Names.INIT_FUNCTION_SUFFIX, initFuncSymbol,
                                                             bInvokableType, location);

        recordSymbol.scope = new Scope(recordSymbol);
        recordSymbol.scope.define(
                names.fromString(recordSymbol.name.value + "." + recordSymbol.initializerFunc.funcName.value),
                recordSymbol.initializerFunc.symbol);
        return recordSymbol;
    }

    private String getKeyName(BLangExpression key) {
        return key.getKind() == NodeKind.SIMPLE_VARIABLE_REF ?
                ((BLangSimpleVarRef) key).variableName.value : (String) ((BLangLiteral) key).value;
    }

    private void addToNonRestFieldTypes(Map<String, FieldInfo> nonRestFieldTypes, String keyString,
                                        BType exprType, boolean required, boolean readonly) {
        if (!nonRestFieldTypes.containsKey(keyString)) {
            nonRestFieldTypes.put(keyString, new FieldInfo(new ArrayList<BType>() {{ add(exprType); }}, required,
                                                           readonly));
            return;
        }

        FieldInfo fieldInfo = nonRestFieldTypes.get(keyString);
        List<BType> typeList = fieldInfo.types;

        if (isUniqueType(typeList, exprType)) {
            typeList.add(exprType);
        }

        if (required && !fieldInfo.required) {
            fieldInfo.required = true;
        }
    }

    private boolean isUniqueType(Iterable<BType> typeList, BType type) {
        type = Types.getReferredType(type);
        boolean isRecord = type.tag == TypeTags.RECORD;

        for (BType bType : typeList) {
            bType = Types.getReferredType(bType);
            if (isRecord) {
                if (type == bType) {
                    return false;
                }
            } else if (types.isSameType(type, bType)) {
                return false;
            }
        }
        return true;
    }

    private BType checkXmlSubTypeLiteralCompatibility(Location location, BXMLSubType mutableXmlSubType,
                                                      BType expType, AnalyzerData data) {
        if (expType == symTable.semanticError) {
            return expType;
        }
            
        BType referredExpType = Types.getReferredType(expType);
        boolean unionExpType = referredExpType.tag == TypeTags.UNION;

        if (referredExpType == mutableXmlSubType) {
            return expType;
        }

        if (!unionExpType && types.isAssignable(mutableXmlSubType, expType)) {
            return mutableXmlSubType;
        }

        BXMLSubType immutableXmlSubType = (BXMLSubType)
                ImmutableTypeCloner.getEffectiveImmutableType(location, types, mutableXmlSubType, data.env, symTable,
                                                              anonymousModelHelper, names);

        if (referredExpType == immutableXmlSubType) {
            return expType;
        }

        if (!unionExpType && types.isAssignable(immutableXmlSubType, expType)) {
            return immutableXmlSubType;
        }

        if (!unionExpType) {
            dlog.error(location, DiagnosticErrorCode.INCOMPATIBLE_TYPES, expType, mutableXmlSubType);
            return symTable.semanticError;
        }

        List<BType> compatibleTypes = new ArrayList<>();
        for (BType memberType : ((BUnionType) referredExpType).getMemberTypes()) {
            if (compatibleTypes.contains(memberType)) {
                continue;
            }

            if (memberType == mutableXmlSubType || memberType == immutableXmlSubType) {
                compatibleTypes.add(memberType);
                continue;
            }

            if (types.isAssignable(mutableXmlSubType, memberType) && !compatibleTypes.contains(mutableXmlSubType)) {
                compatibleTypes.add(mutableXmlSubType);
                continue;
            }

            if (types.isAssignable(immutableXmlSubType, memberType) && !compatibleTypes.contains(immutableXmlSubType)) {
                compatibleTypes.add(immutableXmlSubType);
            }
        }

        if (compatibleTypes.isEmpty()) {
            dlog.error(location, DiagnosticErrorCode.INCOMPATIBLE_TYPES, expType, mutableXmlSubType);
            return symTable.semanticError;
        }

        if (compatibleTypes.size() == 1) {
            return compatibleTypes.get(0);
        }

        dlog.error(location, DiagnosticErrorCode.AMBIGUOUS_TYPES, expType);
        return symTable.semanticError;
    }

    private void markChildrenAsImmutable(BLangXMLElementLiteral bLangXMLElementLiteral, AnalyzerData data) {
        for (BLangExpression modifiedChild : bLangXMLElementLiteral.modifiedChildren) {
            BType childType = modifiedChild.getBType();
            if (Symbols.isFlagOn(childType.flags, Flags.READONLY) ||
                    !types.isSelectivelyImmutableType(childType, data.env.enclPkg.packageID)) {
                continue;
            }
            modifiedChild.setBType(ImmutableTypeCloner.getEffectiveImmutableType(modifiedChild.pos, types, childType,
                    data.env, symTable, anonymousModelHelper, names));

            if (modifiedChild.getKind() == NodeKind.XML_ELEMENT_LITERAL) {
                markChildrenAsImmutable((BLangXMLElementLiteral) modifiedChild, data);
            }
        }
    }

    private void logUndefinedSymbolError(Location pos, String name) {
        if (!missingNodesHelper.isMissingNode(name)) {
            dlog.error(pos, DiagnosticErrorCode.UNDEFINED_SYMBOL, name);
        }
    }

    private void markTypeAsIsolated(BType actualType) {
        actualType.flags |= Flags.ISOLATED;
        actualType.tsymbol.flags |= Flags.ISOLATED;
    }

    private void handleObjectConstrExprForReadOnly(
            BLangObjectConstructorExpression objectCtorExpr, BObjectType actualObjectType, SymbolEnv env,
            boolean logErrors, AnalyzerData data) {

        BLangClassDefinition classDefForConstructor = objectCtorExpr.classNode;
        boolean hasNeverReadOnlyField = false;

        for (BField field : actualObjectType.fields.values()) {
            BType fieldType = field.type;
            if (!types.isInherentlyImmutableType(fieldType) &&
                    !types.isSelectivelyImmutableType(fieldType, false, data.env.enclPkg.packageID)) {
                analyzeObjectConstructor(classDefForConstructor, env, data);
                hasNeverReadOnlyField = true;

                if (!logErrors) {
                    return;
                }

                dlog.error(field.pos,
                           DiagnosticErrorCode.INVALID_FIELD_IN_OBJECT_CONSTUCTOR_EXPR_WITH_READONLY_REFERENCE,
                           fieldType);
            }
        }

        if (hasNeverReadOnlyField) {
            return;
        }

        classDefForConstructor.flagSet.add(Flag.READONLY);
        actualObjectType.flags |= Flags.READONLY;
        actualObjectType.tsymbol.flags |= Flags.READONLY;

        ImmutableTypeCloner.markFieldsAsImmutable(classDefForConstructor, env, actualObjectType, types,
                                                  anonymousModelHelper, symTable, names, objectCtorExpr.pos);

        analyzeObjectConstructor(classDefForConstructor, env, data);
    }

    private void markConstructedObjectIsolatedness(BObjectType actualObjectType) {
        if (actualObjectType.markedIsolatedness) {
            return;
        }
        if (Symbols.isFlagOn(actualObjectType.flags, Flags.READONLY)) {
            markTypeAsIsolated(actualObjectType);
            return;
        }

        for (BField field : actualObjectType.fields.values()) {
            if (!Symbols.isFlagOn(field.symbol.flags, Flags.FINAL) ||
                    !types.isSubTypeOfReadOnlyOrIsolatedObjectUnion(field.type)) {
                return;
            }
        }

        markTypeAsIsolated(actualObjectType);
        actualObjectType.markedIsolatedness = true;
    }

    private void markLeafNode(BLangAccessExpression accessExpression) {
        BLangNode parent = accessExpression.parent;
        if (parent == null) {
            accessExpression.leafNode = true;
            return;
        }

        NodeKind kind = parent.getKind();

        while (kind == NodeKind.GROUP_EXPR) {
            parent = parent.parent;

            if (parent == null) {
                accessExpression.leafNode = true;
                break;
            }

            kind = parent.getKind();
        }

        if (kind != NodeKind.FIELD_BASED_ACCESS_EXPR && kind != NodeKind.INDEX_BASED_ACCESS_EXPR) {
            accessExpression.leafNode = true;
        }
    }

    private static class FieldInfo {
        List<BType> types;
        boolean required;
        boolean readonly;

        private FieldInfo(List<BType> types, boolean required, boolean readonly) {
            this.types = types;
            this.required = required;
            this.readonly = readonly;
        }
    }

    private static class TypeSymbolPair {
        private BVarSymbol fieldSymbol;
        private BType determinedType;

        public TypeSymbolPair(BVarSymbol fieldSymbol, BType determinedType) {
            this.fieldSymbol = fieldSymbol;
            this.determinedType = determinedType;
        }
    }

    private static class RecordUnionDiagnostics {
        // Set of record types which doesn't have the field name declared
        Set<BRecordType> undeclaredInRecords = new LinkedHashSet<>();

        // Set of record types which has the field type that includes nil
        Set<BRecordType> nilableInRecords = new LinkedHashSet<>();

        boolean hasUndeclared() {
            return undeclaredInRecords.size() > 0;
        }

        boolean hasNilable() {
            return nilableInRecords.size() > 0;
        }

        boolean hasNilableAndUndeclared() {
            return nilableInRecords.size() > 0 && undeclaredInRecords.size() > 0;
        }

        String recordsToString(Set<BRecordType> recordTypeSet) {
            StringBuilder recordNames = new StringBuilder();
            int recordSetSize = recordTypeSet.size();
            int index = 0;

            for (BRecordType recordType : recordTypeSet) {
                index++;
                recordNames.append(recordType.tsymbol.getName().getValue());

                if (recordSetSize > 1) {

                    if (index == recordSetSize - 1) {
                        recordNames.append("', and '");
                    } else if (index < recordSetSize) {
                        recordNames.append("', '");
                    }
                }
            }

            return recordNames.toString();
        }
    }

    /**
     * @since 2.0.0
     */
    public static class AnalyzerData {
        public SymbolEnv env;
        boolean isTypeChecked;
        Stack<SymbolEnv> prevEnvs;
        Types.CommonAnalyzerData commonAnalyzerData = new Types.CommonAnalyzerData();
        DiagnosticCode diagCode;
        BType expType;
        BType resultType;
        boolean isResourceAccessPathSegments = false;
    }
}<|MERGE_RESOLUTION|>--- conflicted
+++ resolved
@@ -6168,14 +6168,6 @@
                 selectType = checkExpr(selectExp, env, type, data);
                 resolvedType = selectType;
                 break;
-<<<<<<< HEAD
-=======
-            case TypeTags.INTERSECTION:
-                type = ((BIntersectionType) type).effectiveType;
-                solveSelectTypeAndResolveType(queryExpr, selectExp, type, collectionType, selectTypes,
-                        resolvedTypes, env, data, Symbols.isFlagOn(type.flags, Flags.READONLY));
-                return;
->>>>>>> dea2287c
             case TypeTags.NONE:
             default:
                 // contextually expected type not given (i.e var).
@@ -6294,33 +6286,18 @@
                                     AnalyzerData data) {
         Set<BType> completionTypes = new LinkedHashSet<>();
         BType returnType = null, completionType = null;
-<<<<<<< HEAD
-        BType referredCollectionType = Types.getReferredType(collectionType);
-        switch (referredCollectionType.tag) {
-            case TypeTags.STREAM:
-                completionType = ((BStreamType) referredCollectionType).completionType;
-                break;
-            case TypeTags.OBJECT:
-                returnType = types.getVarTypeFromIterableObject((BObjectType) referredCollectionType);
-                break;
-            default:
-                BSymbol itrSymbol = symResolver.lookupLangLibMethod(collectionType,
-                        names.fromString(BLangCompilerConstants.ITERABLE_COLLECTION_ITERATOR_FUNC), data.env);
-                if (itrSymbol == this.symTable.notFoundSymbol) {
-                    return null;
-=======
         for (BType collectionType : collectionTypes) {
             if (collectionType.tag == TypeTags.SEMANTIC_ERROR) {
                 return null;
             }
-            collectionType = Types.getReferredType(collectionType);
-            switch (collectionType.tag) {
+            BType referredCollectionType = Types.getReferredType(collectionType);
+            switch (referredCollectionType.tag) {
                 case TypeTags.STREAM:
-                    completionType = ((BStreamType) collectionType).completionType;
+                    completionType = ((BStreamType) referredCollectionType).completionType;
                     returnType = completionType;
                     break;
                 case TypeTags.OBJECT:
-                    returnType = types.getVarTypeFromIterableObject((BObjectType) collectionType);
+                    returnType = types.getVarTypeFromIterableObject((BObjectType) referredCollectionType);
                     break;
                 default:
                     BSymbol itrSymbol = symResolver.lookupLangLibMethod(collectionType,
@@ -6343,7 +6320,6 @@
                     types.getAllTypes(returnType, true).stream()
                             .filter(t -> types.isAssignable(t, symTable.errorType))
                             .forEach(completionTypes::add);
->>>>>>> dea2287c
                 }
             }
         }
