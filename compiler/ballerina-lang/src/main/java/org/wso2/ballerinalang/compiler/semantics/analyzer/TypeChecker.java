--- conflicted
+++ resolved
@@ -277,11 +277,8 @@
     private final Types types;
     private final Unifier unifier;
     protected final QueryTypeChecker queryTypeChecker;
-<<<<<<< HEAD
+    private final TypeResolver typeResolver;
     private final Env typeEnv;
-=======
-    private final TypeResolver typeResolver;
->>>>>>> a4913e13
 
     static {
         LIST_LENGTH_MODIFIER_FUNCTIONS.add(FUNCTION_NAME_PUSH);
@@ -352,11 +349,8 @@
         this.missingNodesHelper = BLangMissingNodesHelper.getInstance(context);
         this.unifier = new Unifier();
         this.queryTypeChecker = QueryTypeChecker.getInstance(context);
-<<<<<<< HEAD
+        this.typeResolver = TypeResolver.getInstance(context);
         this.typeEnv = types.typeEnv();
-=======
-        this.typeResolver = TypeResolver.getInstance(context);
->>>>>>> a4913e13
     }
 
     public TypeChecker(CompilerContext context, CompilerContext.Key<TypeChecker> key) {
@@ -376,11 +370,8 @@
         this.missingNodesHelper = BLangMissingNodesHelper.getInstance(context);
         this.unifier = new Unifier();
         this.queryTypeChecker = null;
-<<<<<<< HEAD
         this.typeEnv = types.typeEnv();
-=======
         this.typeResolver = TypeResolver.getInstance(context);
->>>>>>> a4913e13
     }
 
     private BType checkExpr(BLangExpression expr, SymbolEnv env, AnalyzerData data) {
