--- conflicted
+++ resolved
@@ -8190,14 +8190,7 @@
             }
 
             if (!types.isNonNilSimpleBasicTypeOrString(type)) {
-<<<<<<< HEAD
-                dlog.error(expr.pos, DiagnosticErrorCode.INCOMPATIBLE_TYPES,
-                        BUnionType.create(typeEnv, null, symTable.intType, symTable.floatType,
-                                symTable.decimalType, symTable.stringType,
-                                symTable.booleanType), type);
-=======
                 dlog.error(expr.pos, DiagnosticErrorCode.INCOMPATIBLE_TYPES, symTable.interpolationAllowedType, type);
->>>>>>> 7c7ebb31
             }
         }
     }
