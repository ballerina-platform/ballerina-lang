/*
 *  Copyright (c) 2018, WSO2 Inc. (http://www.wso2.org) All Rights Reserved.
 *
 *  WSO2 Inc. licenses this file to you under the Apache License,
 *  Version 2.0 (the "License"); you may not use this file except
 *  in compliance with the License.
 *  You may obtain a copy of the License at
 *
 *    http://www.apache.org/licenses/LICENSE-2.0
 *
 *  Unless required by applicable law or agreed to in writing,
 *  software distributed under the License is distributed on an
 *  "AS IS" BASIS, WITHOUT WARRANTIES OR CONDITIONS OF ANY
 *  KIND, either express or implied.  See the License for the
 *  specific language governing permissions and limitations
 *  under the License.
 */

package org.wso2.ballerinalang.compiler.semantics.analyzer;

import org.ballerinalang.compiler.CompilerPhase;
import org.ballerinalang.model.elements.Flag;
import org.ballerinalang.model.elements.PackageID;
import org.ballerinalang.model.symbols.SymbolKind;
import org.ballerinalang.model.tree.NodeKind;
import org.ballerinalang.model.tree.TopLevelNode;
import org.ballerinalang.util.diagnostic.DiagnosticCode;
import org.wso2.ballerinalang.compiler.semantics.model.SymbolEnv;
import org.wso2.ballerinalang.compiler.semantics.model.SymbolTable;
import org.wso2.ballerinalang.compiler.semantics.model.symbols.BInvokableSymbol;
import org.wso2.ballerinalang.compiler.semantics.model.symbols.BObjectTypeSymbol;
import org.wso2.ballerinalang.compiler.semantics.model.symbols.BPackageSymbol;
import org.wso2.ballerinalang.compiler.semantics.model.symbols.BSymbol;
import org.wso2.ballerinalang.compiler.semantics.model.symbols.BVarSymbol;
import org.wso2.ballerinalang.compiler.semantics.model.symbols.SymTag;
import org.wso2.ballerinalang.compiler.semantics.model.symbols.Symbols;
import org.wso2.ballerinalang.compiler.semantics.model.symbols.TaintRecord;
import org.wso2.ballerinalang.compiler.semantics.model.types.BType;
import org.wso2.ballerinalang.compiler.tree.BLangAnnotation;
import org.wso2.ballerinalang.compiler.tree.BLangAnnotationAttachment;
import org.wso2.ballerinalang.compiler.tree.BLangCompilationUnit;
import org.wso2.ballerinalang.compiler.tree.BLangEndpoint;
import org.wso2.ballerinalang.compiler.tree.BLangErrorVariable;
import org.wso2.ballerinalang.compiler.tree.BLangFunction;
import org.wso2.ballerinalang.compiler.tree.BLangIdentifier;
import org.wso2.ballerinalang.compiler.tree.BLangImportPackage;
import org.wso2.ballerinalang.compiler.tree.BLangInvokableNode;
import org.wso2.ballerinalang.compiler.tree.BLangNode;
import org.wso2.ballerinalang.compiler.tree.BLangNodeVisitor;
import org.wso2.ballerinalang.compiler.tree.BLangPackage;
import org.wso2.ballerinalang.compiler.tree.BLangRecordVariable;
import org.wso2.ballerinalang.compiler.tree.BLangResource;
import org.wso2.ballerinalang.compiler.tree.BLangService;
import org.wso2.ballerinalang.compiler.tree.BLangSimpleVariable;
import org.wso2.ballerinalang.compiler.tree.BLangTupleVariable;
import org.wso2.ballerinalang.compiler.tree.BLangTypeDefinition;
import org.wso2.ballerinalang.compiler.tree.BLangVariable;
import org.wso2.ballerinalang.compiler.tree.BLangWorker;
import org.wso2.ballerinalang.compiler.tree.BLangXMLNS;
import org.wso2.ballerinalang.compiler.tree.clauses.BLangFunctionClause;
import org.wso2.ballerinalang.compiler.tree.clauses.BLangGroupBy;
import org.wso2.ballerinalang.compiler.tree.clauses.BLangHaving;
import org.wso2.ballerinalang.compiler.tree.clauses.BLangJoinStreamingInput;
import org.wso2.ballerinalang.compiler.tree.clauses.BLangLimit;
import org.wso2.ballerinalang.compiler.tree.clauses.BLangOrderBy;
import org.wso2.ballerinalang.compiler.tree.clauses.BLangPatternClause;
import org.wso2.ballerinalang.compiler.tree.clauses.BLangPatternStreamingEdgeInput;
import org.wso2.ballerinalang.compiler.tree.clauses.BLangPatternStreamingInput;
import org.wso2.ballerinalang.compiler.tree.clauses.BLangSelectClause;
import org.wso2.ballerinalang.compiler.tree.clauses.BLangSelectExpression;
import org.wso2.ballerinalang.compiler.tree.clauses.BLangSetAssignment;
import org.wso2.ballerinalang.compiler.tree.clauses.BLangStreamAction;
import org.wso2.ballerinalang.compiler.tree.clauses.BLangStreamingInput;
import org.wso2.ballerinalang.compiler.tree.clauses.BLangTableQuery;
import org.wso2.ballerinalang.compiler.tree.clauses.BLangWhere;
import org.wso2.ballerinalang.compiler.tree.clauses.BLangWindow;
import org.wso2.ballerinalang.compiler.tree.clauses.BLangWithinClause;
import org.wso2.ballerinalang.compiler.tree.expressions.BLangAccessExpression;
import org.wso2.ballerinalang.compiler.tree.expressions.BLangAnnotAccessExpr;
import org.wso2.ballerinalang.compiler.tree.expressions.BLangArrowFunction;
import org.wso2.ballerinalang.compiler.tree.expressions.BLangBinaryExpr;
import org.wso2.ballerinalang.compiler.tree.expressions.BLangCheckPanickedExpr;
import org.wso2.ballerinalang.compiler.tree.expressions.BLangCheckedExpr;
import org.wso2.ballerinalang.compiler.tree.expressions.BLangConstant;
import org.wso2.ballerinalang.compiler.tree.expressions.BLangElvisExpr;
import org.wso2.ballerinalang.compiler.tree.expressions.BLangExpression;
import org.wso2.ballerinalang.compiler.tree.expressions.BLangFieldBasedAccess;
import org.wso2.ballerinalang.compiler.tree.expressions.BLangGroupExpr;
import org.wso2.ballerinalang.compiler.tree.expressions.BLangIndexBasedAccess;
import org.wso2.ballerinalang.compiler.tree.expressions.BLangIntRangeExpression;
import org.wso2.ballerinalang.compiler.tree.expressions.BLangInvocation;
import org.wso2.ballerinalang.compiler.tree.expressions.BLangLambdaFunction;
import org.wso2.ballerinalang.compiler.tree.expressions.BLangListConstructorExpr;
import org.wso2.ballerinalang.compiler.tree.expressions.BLangListConstructorExpr.BLangArrayLiteral;
import org.wso2.ballerinalang.compiler.tree.expressions.BLangLiteral;
import org.wso2.ballerinalang.compiler.tree.expressions.BLangMatchExpression;
import org.wso2.ballerinalang.compiler.tree.expressions.BLangNamedArgsExpression;
import org.wso2.ballerinalang.compiler.tree.expressions.BLangRecordLiteral;
import org.wso2.ballerinalang.compiler.tree.expressions.BLangRestArgsExpression;
import org.wso2.ballerinalang.compiler.tree.expressions.BLangServiceConstructorExpr;
import org.wso2.ballerinalang.compiler.tree.expressions.BLangSimpleVarRef;
import org.wso2.ballerinalang.compiler.tree.expressions.BLangStatementExpression;
import org.wso2.ballerinalang.compiler.tree.expressions.BLangStringTemplateLiteral;
import org.wso2.ballerinalang.compiler.tree.expressions.BLangTableLiteral;
import org.wso2.ballerinalang.compiler.tree.expressions.BLangTableQueryExpression;
import org.wso2.ballerinalang.compiler.tree.expressions.BLangTernaryExpr;
import org.wso2.ballerinalang.compiler.tree.expressions.BLangTrapExpr;
import org.wso2.ballerinalang.compiler.tree.expressions.BLangTypeConversionExpr;
import org.wso2.ballerinalang.compiler.tree.expressions.BLangTypeInit;
import org.wso2.ballerinalang.compiler.tree.expressions.BLangTypeTestExpr;
import org.wso2.ballerinalang.compiler.tree.expressions.BLangTypedescExpr;
import org.wso2.ballerinalang.compiler.tree.expressions.BLangUnaryExpr;
import org.wso2.ballerinalang.compiler.tree.expressions.BLangVariableReference;
import org.wso2.ballerinalang.compiler.tree.expressions.BLangWaitExpr;
import org.wso2.ballerinalang.compiler.tree.expressions.BLangWaitForAllExpr;
import org.wso2.ballerinalang.compiler.tree.expressions.BLangWorkerFlushExpr;
import org.wso2.ballerinalang.compiler.tree.expressions.BLangWorkerReceive;
import org.wso2.ballerinalang.compiler.tree.expressions.BLangWorkerSyncSendExpr;
import org.wso2.ballerinalang.compiler.tree.expressions.BLangXMLAttribute;
import org.wso2.ballerinalang.compiler.tree.expressions.BLangXMLAttributeAccess;
import org.wso2.ballerinalang.compiler.tree.expressions.BLangXMLCommentLiteral;
import org.wso2.ballerinalang.compiler.tree.expressions.BLangXMLElementLiteral;
import org.wso2.ballerinalang.compiler.tree.expressions.BLangXMLProcInsLiteral;
import org.wso2.ballerinalang.compiler.tree.expressions.BLangXMLQName;
import org.wso2.ballerinalang.compiler.tree.expressions.BLangXMLQuotedString;
import org.wso2.ballerinalang.compiler.tree.expressions.BLangXMLSequenceLiteral;
import org.wso2.ballerinalang.compiler.tree.expressions.BLangXMLTextLiteral;
import org.wso2.ballerinalang.compiler.tree.statements.BLangAbort;
import org.wso2.ballerinalang.compiler.tree.statements.BLangAssignment;
import org.wso2.ballerinalang.compiler.tree.statements.BLangBlockStmt;
import org.wso2.ballerinalang.compiler.tree.statements.BLangBreak;
import org.wso2.ballerinalang.compiler.tree.statements.BLangCatch;
import org.wso2.ballerinalang.compiler.tree.statements.BLangCompoundAssignment;
import org.wso2.ballerinalang.compiler.tree.statements.BLangContinue;
import org.wso2.ballerinalang.compiler.tree.statements.BLangErrorDestructure;
import org.wso2.ballerinalang.compiler.tree.statements.BLangErrorVariableDef;
import org.wso2.ballerinalang.compiler.tree.statements.BLangExpressionStmt;
import org.wso2.ballerinalang.compiler.tree.statements.BLangForeach;
import org.wso2.ballerinalang.compiler.tree.statements.BLangForever;
import org.wso2.ballerinalang.compiler.tree.statements.BLangForkJoin;
import org.wso2.ballerinalang.compiler.tree.statements.BLangIf;
import org.wso2.ballerinalang.compiler.tree.statements.BLangLock;
import org.wso2.ballerinalang.compiler.tree.statements.BLangMatch;
import org.wso2.ballerinalang.compiler.tree.statements.BLangPanic;
import org.wso2.ballerinalang.compiler.tree.statements.BLangRecordDestructure;
import org.wso2.ballerinalang.compiler.tree.statements.BLangRecordVariableDef;
import org.wso2.ballerinalang.compiler.tree.statements.BLangRetry;
import org.wso2.ballerinalang.compiler.tree.statements.BLangReturn;
import org.wso2.ballerinalang.compiler.tree.statements.BLangSimpleVariableDef;
import org.wso2.ballerinalang.compiler.tree.statements.BLangStatement;
import org.wso2.ballerinalang.compiler.tree.statements.BLangStreamingQueryStatement;
import org.wso2.ballerinalang.compiler.tree.statements.BLangTransaction;
import org.wso2.ballerinalang.compiler.tree.statements.BLangTryCatchFinally;
import org.wso2.ballerinalang.compiler.tree.statements.BLangTupleDestructure;
import org.wso2.ballerinalang.compiler.tree.statements.BLangTupleVariableDef;
import org.wso2.ballerinalang.compiler.tree.statements.BLangWhile;
import org.wso2.ballerinalang.compiler.tree.statements.BLangWorkerSend;
import org.wso2.ballerinalang.compiler.tree.statements.BLangXMLNSStatement;
import org.wso2.ballerinalang.compiler.tree.types.BLangArrayType;
import org.wso2.ballerinalang.compiler.tree.types.BLangBuiltInRefTypeNode;
import org.wso2.ballerinalang.compiler.tree.types.BLangConstrainedType;
import org.wso2.ballerinalang.compiler.tree.types.BLangFunctionTypeNode;
import org.wso2.ballerinalang.compiler.tree.types.BLangObjectTypeNode;
import org.wso2.ballerinalang.compiler.tree.types.BLangRecordTypeNode;
import org.wso2.ballerinalang.compiler.tree.types.BLangTupleTypeNode;
import org.wso2.ballerinalang.compiler.tree.types.BLangUnionTypeNode;
import org.wso2.ballerinalang.compiler.tree.types.BLangUserDefinedType;
import org.wso2.ballerinalang.compiler.tree.types.BLangValueType;
import org.wso2.ballerinalang.compiler.util.CompilerContext;
import org.wso2.ballerinalang.compiler.util.CompilerUtils;
import org.wso2.ballerinalang.compiler.util.Name;
import org.wso2.ballerinalang.compiler.util.Names;
import org.wso2.ballerinalang.compiler.util.TypeTags;
import org.wso2.ballerinalang.compiler.util.diagnotic.BLangDiagnosticLog;
import org.wso2.ballerinalang.compiler.util.diagnotic.DiagnosticPos;
import org.wso2.ballerinalang.util.Flags;
import org.wso2.ballerinalang.util.Lists;

import java.util.ArrayList;
import java.util.Collections;
import java.util.HashMap;
import java.util.LinkedHashSet;
import java.util.List;
import java.util.Map;
import java.util.Set;
import java.util.Stack;
import java.util.stream.Collectors;

import javax.xml.XMLConstants;

import static org.wso2.ballerinalang.compiler.semantics.model.symbols.TaintRecord.TaintedStatus;
import static org.wso2.ballerinalang.compiler.tree.expressions.BLangRecordVarRef.BLangRecordVarRefKeyValue;

/**
 * Generate taint-table for each invokable node.
 * <p>
 * Taint-table will contain the tainted status of return values, depending on the tainted status of parameters.
 * <p>
 * Propagate tainted status of variables across the program.
 * <p>
 * Evaluate invocations and generate errors if:
 * (*) Tainted value has been passed to a untainted parameter.
 * (*) Tainted value has been passed to a global variable.
 *
 * @since 0.965.0
 */
public class TaintAnalyzer extends BLangNodeVisitor {
    private static final CompilerContext.Key<TaintAnalyzer> TAINT_ANALYZER_KEY = new CompilerContext.Key<>();

    private SymbolEnv env;
    private SymbolEnv currPkgEnv;
    private Names names;
    private SymbolTable symTable;
    private BLangDiagnosticLog dlog;
    private Types types;

    private boolean overridingAnalysis = true;
    private boolean entryPointPreAnalysis;
    private boolean entryPointAnalysis;
    private boolean stopAnalysis;
    private boolean attachedFunctionAnalysis;

    private List<BlockedNode> blockedNodeList;
    private List<BlockedNode> blockedEntryPointNodeList;
    private List<BInvokableSymbol> ignoredInvokableSymbol;

    private Stack<AnalysisState> analysisStateStack;
    private Set<TaintRecord.TaintError> dlogSet;
    private BLangFunction currTopLevelFunction;
    private boolean topLevelFunctionAllParamsUntaintedAnalysis;

    private static final String ANNOTATION_TAINTED = "tainted";
    public static final String ANNOTATION_UNTAINTED = "untainted";

    public static final int ALL_UNTAINTED_TABLE_ENTRY_INDEX = -1;

    private enum AnalyzerPhase {
        INITIAL_ANALYSIS,
        BLOCKED_NODE_ANALYSIS,
        LOOP_ANALYSIS,
        LOOP_ANALYSIS_COMPLETE,
        LOOPS_RESOLVED_ANALYSIS
    }

    private AnalyzerPhase analyzerPhase;

    public static TaintAnalyzer getInstance(CompilerContext context) {
        TaintAnalyzer taintAnalyzer = context.get(TAINT_ANALYZER_KEY);
        if (taintAnalyzer == null) {
            taintAnalyzer = new TaintAnalyzer(context);
        }
        return taintAnalyzer;
    }

    public TaintAnalyzer(CompilerContext context) {
        context.put(TAINT_ANALYZER_KEY, this);
        names = Names.getInstance(context);
        dlog = BLangDiagnosticLog.getInstance(context);
        symTable = SymbolTable.getInstance(context);
        types = Types.getInstance(context);
    }

    public BLangPackage analyze(BLangPackage pkgNode) {
        pkgNode.accept(this);
        return pkgNode;
    }

    @Override
    public void visit(BLangPackage pkgNode) {
        blockedNodeList = new ArrayList<>();
        blockedEntryPointNodeList = new ArrayList<>();
        ignoredInvokableSymbol = new ArrayList<>();
        analysisStateStack = new Stack<>();
        dlogSet = new LinkedHashSet<>();
        currTopLevelFunction = null;
        topLevelFunctionAllParamsUntaintedAnalysis = false;
        analyzerPhase = AnalyzerPhase.INITIAL_ANALYSIS;
        if (pkgNode.completedPhases.contains(CompilerPhase.TAINT_ANALYZE)) {
            return;
        }
        SymbolEnv pkgEnv = this.symTable.pkgEnvMap.get(pkgNode.symbol);
        analyze(pkgNode, pkgEnv);
        pkgNode.getTestablePkgs().forEach(testablePackage -> visit((BLangPackage) testablePackage));
    }

    private void analyze(BLangPackage pkgNode, SymbolEnv pkgEnv) {
        SymbolEnv prevPkgEnv = currPkgEnv;
        currPkgEnv = pkgEnv;
        env = pkgEnv;

        Map<Boolean, List<TopLevelNode>> topLevelNodeGroups = pkgNode.topLevelNodes.stream()
                .collect(Collectors.partitioningBy(node -> node.getKind() == NodeKind.VARIABLE
                    || node.getKind() == NodeKind.CONSTANT));

        // Analyze top level variable nodes.
        analyzeNode(topLevelNodeGroups.get(true));
        // Analyze top level nodes other than variable nodes.
        analyzeNode(topLevelNodeGroups.get(false));

        analyzerPhase = AnalyzerPhase.BLOCKED_NODE_ANALYSIS;
        resolveBlockedInvokable(blockedNodeList);
        resolveBlockedInvokable(blockedEntryPointNodeList);

        // Go through module level variable after all functions are resolved.
        analyzeModuleLevelVariableDefinitions(topLevelNodeGroups.get(true));

        if (dlogSet.size() > 0) {
            dlogSet.forEach(dlogEntry -> dlog.error(dlogEntry.pos, dlogEntry.diagnosticCode,
                    dlogEntry.paramName.toArray()));
        }
        currPkgEnv = prevPkgEnv;
        pkgNode.completedPhases.add(CompilerPhase.TAINT_ANALYZE);
    }

    private void analyzeModuleLevelVariableDefinitions(List<TopLevelNode> topLevelNodes) {
        // Only analyze variable definitions
        topLevelNodes.stream()
                .filter(node -> node.getKind() == NodeKind.VARIABLE || node.getKind() == NodeKind.VARIABLE_DEF)
                .forEach(topLevelNode -> {
                    AnalysisState analysisState = new AnalysisState();
                    analysisStateStack.push(analysisState);
                    ((BLangNode) topLevelNode).accept(this);
                    analysisStateStack.pop();
                });
    }

    private void analyzeNode(List<TopLevelNode> topLevelNodes) {
        // Skip all lambda functions and analyzing them as part of the enclosing function.
        topLevelNodes.stream().filter(node -> node.getKind() != NodeKind.FUNCTION
                || !((BLangFunction) node).flagSet.contains(Flag.LAMBDA))
                .forEach(node -> {
                    AnalysisState analysisState = new AnalysisState();
                    analysisStateStack.push(analysisState);
                    ((BLangNode) node).accept(this);
                    analysisStateStack.pop();
                });
    }

    private void restCurrentTaintPropagationSet() {
        for (Map.Entry<BSymbol, Boolean> taintStatus : getCurrentAnalysisState().prevSymbolTaintStatus.entrySet()) {
            // Reset previous taint status.
            taintStatus.getKey().tainted = taintStatus.getValue();
        }
    }

    @Override
    public void visit(BLangCompilationUnit compUnit) {
        compUnit.topLevelNodes.forEach(e -> ((BLangNode) e).accept(this));
    }

    @Override
    public void visit(BLangTypeDefinition typeDefinition) {
        if (typeDefinition.typeNode.getKind() == NodeKind.OBJECT_TYPE
                || typeDefinition.typeNode.getKind() == NodeKind.RECORD_TYPE) {
            typeDefinition.typeNode.accept(this);
        }
    }

    @Override
    public void visit(BLangImportPackage importPkgNode) {
        BPackageSymbol pkgSymbol = importPkgNode.symbol;
        SymbolEnv pkgEnv = symTable.pkgEnvMap.get(pkgSymbol);
        if (pkgEnv == null) {
            return;
        }
        env = pkgEnv;
        pkgEnv.node.accept(this);
    }

    @Override
    public void visit(BLangXMLNS xmlnsNode) {
        xmlnsNode.namespaceURI.accept(this);
    }

    @Override
    public void visit(BLangFunction funcNode) {
        if (funcNode.flagSet.contains(Flag.LAMBDA)) {
            funcNode.symbol.taintTable = null;
        } else {
            currTopLevelFunction = funcNode;
        }
        AnalysisState analysisState = new AnalysisState();
        analysisStateStack.push(analysisState);

        // If this is a attached function and we are not in attachedFunctionAnalysis mode,
        // go into attachedFunctionAnalysis mode and rerun in attached func mode.
        if (!attachedFunctionAnalysis && funcNode.flagSet.contains(Flag.ATTACHED)) {
            analysisStateStack.pop();
            visitAttachedInvokable(funcNode);
            return;
        }

        analysisState.requiredParams = funcNode.requiredParams;
        analysisState.restParam = funcNode.restParam;

        SymbolEnv funcEnv = SymbolEnv.createFunctionEnv(funcNode, funcNode.symbol.scope, env);
        if (funcNode.flagSet.contains(Flag.RESOURCE) || CompilerUtils.isMainFunction(funcNode)) {
            // This is to analyze the entry-point function and attach taint table to it.
            entryPointPreAnalysis = true;
            boolean isBlocked = visitInvokable(funcNode, funcEnv);
            entryPointPreAnalysis = false;

            if (!isBlocked) {
                visitEntryPoint(funcNode, funcEnv);
            }
        } else {
            visitInvokable(funcNode, funcEnv);
        }
        analysisStateStack.pop();
    }

    @Override
    public void visit(BLangService serviceNode) {
        // Any service that is not created via service definition is considered tainted regardless of taintedness
        // of listeners.
        if (serviceNode.isAnonymousServiceValue) {
            setTaintedStatus(serviceNode.symbol, TaintedStatus.TAINTED);
            setTaintedStatus(serviceNode.serviceTypeDefinition.symbol, TaintedStatus.TAINTED);
        }
    }

    @Override
    public void visit(BLangResource resourceNode) {
        /* ignored */
    }

    @Override
    public void visit(BLangObjectTypeNode objectNode) {
        BSymbol objectSymbol = objectNode.symbol;
        SymbolEnv objectEnv = SymbolEnv.createPkgLevelSymbolEnv(objectNode, objectSymbol.scope, env);
        objectNode.fields.forEach(field -> analyzeNode(field, objectEnv));
        if (objectNode.initFunction != null) {
            analyzeNode(objectNode.initFunction, objectEnv);
        }
        objectNode.functions.forEach(f -> analyzeNode(f, objectEnv));
    }

    @Override
    public void visit(BLangRecordTypeNode recordNode) {
        BSymbol objectSymbol = recordNode.symbol;
        SymbolEnv objectEnv = SymbolEnv.createPkgLevelSymbolEnv(recordNode, objectSymbol.scope, env);
        recordNode.fields.forEach(field -> analyzeNode(field, objectEnv));
        analyzeNode(recordNode.initFunction, objectEnv);
    }

    @Override
    public void visit(BLangTupleVariable bLangTupleVariable) {
        if (bLangTupleVariable.expr != null) {
            SymbolEnv varInitEnv = SymbolEnv.createVarInitEnv(bLangTupleVariable, env, bLangTupleVariable.symbol);
            analyzeNode(bLangTupleVariable.expr, varInitEnv);
            setTaintedStatus(bLangTupleVariable, getCurrentAnalysisState().taintedStatus);
        }
    }

    @Override
    public void visit(BLangRecordVariable bLangRecordVariable) {
        if (bLangRecordVariable.expr != null) {
            SymbolEnv varInitEnv = SymbolEnv.createVarInitEnv(bLangRecordVariable, env, bLangRecordVariable.symbol);
            analyzeNode(bLangRecordVariable.expr, varInitEnv);
            setTaintedStatus(bLangRecordVariable, getCurrentAnalysisState().taintedStatus);
        }
    }

    @Override
    public void visit(BLangErrorVariable bLangErrorVariable) {
        // TODO: Complete
    }

    @Override
    public void visit(BLangSimpleVariable varNode) {
        if (varNode.expr != null) {
            SymbolEnv varInitEnv = SymbolEnv.createVarInitEnv(varNode, env, varNode.symbol);
            analyzeNode(varNode.expr, varInitEnv);
            if (varNode.expr.getKind() == NodeKind.LAMBDA) {
                Map<Integer, TaintRecord> taintTable = ((BLangLambdaFunction) varNode.expr).function.symbol.taintTable;
                if (varNode.symbol.kind == SymbolKind.FUNCTION) {
                    ((BInvokableSymbol) varNode.symbol).taintTable = taintTable;
                }
            }
            // blocker found while analyzing module level variable, reset stopAnalysis flag
            if (stopAnalysis && isModuleVariable(varNode.symbol)) {
                stopAnalysis = false;
            }

            if (isModuleVariable(varNode.symbol)
                    && getCurrentAnalysisState().taintedStatus == TaintedStatus.TAINTED) {
                dlogSet.add(new TaintRecord.TaintError(varNode.pos, varNode.name.value,
                        DiagnosticCode.TAINTED_VALUE_PASSED_TO_GLOBAL_VARIABLE));
            }
            setTaintedStatus(varNode, getCurrentAnalysisState().taintedStatus);
        }

        // Listener can be marked as @untainted to indicate it's listening to a safe endpoint,
        // When not annotated @untainted, it defaults to tainted.
        if (varNode.flagSet.contains(Flag.LISTENER)) {
            if (hasAnnotation(varNode, ANNOTATION_UNTAINTED)) {
                setTaintedStatus(varNode, TaintedStatus.UNTAINTED);
            } else {
                setTaintedStatus(varNode, TaintedStatus.TAINTED);
            }
        }

        if (isModuleVariable(varNode.symbol)
                || (varNode.symbol.owner.type != null && varNode.symbol.owner.type.tag == TypeTags.SERVICE)) {
            if (hasAnnotation(varNode, ANNOTATION_TAINTED)) {
                ((BVarSymbol) varNode.symbol).taintabilityAllowance = BVarSymbol.TaintabilityAllowance.TAINTED;
                setTaintedStatus(varNode.symbol, TaintedStatus.TAINTED);
            } else if (hasAnnotation(varNode, ANNOTATION_UNTAINTED)) {
                ((BVarSymbol) varNode.symbol).taintabilityAllowance = BVarSymbol.TaintabilityAllowance.UNTAINTED;
            }
        }
    }

    private boolean isModuleVariable(BSymbol symbol) {
        return symbol.tag == SymTag.VARIABLE && symbol.owner.getKind() == SymbolKind.PACKAGE;
    }

    @Override
    public void visit(BLangWorker workerNode) {
        /* ignore, remove later */
    }

    @Override
    public void visit(BLangEndpoint endpoint) {
        /* ignore */
    }

    @Override
    public void visit(BLangIdentifier identifierNode) {
        /* ignore */
    }

    @Override
    public void visit(BLangAnnotation annotationNode) {
        /* ignore */
    }

    @Override
    public void visit(BLangAnnotationAttachment annAttachmentNode) {
        /* ignore */
    }

    // Statements
    @Override
    public void visit(BLangBlockStmt blockNode) {
        SymbolEnv blockEnv = SymbolEnv.createBlockEnv(blockNode, env);
        for (BLangStatement stmt : blockNode.stmts) {
            if (stopAnalysis) {
                break;
            } else {
                analyzeNode(stmt, blockEnv);
            }
        }
    }

    @Override
    public void visit(BLangSimpleVariableDef varDefNode) {
        varDefNode.var.accept(this);
    }

    @Override
    public void visit(BLangAssignment assignNode) {
        assignNode.expr.accept(this);
        BLangExpression varRefExpr = assignNode.varRef;
        visitAssignment(varRefExpr, getCurrentAnalysisState().taintedStatus, assignNode.pos);
    }

    @Override
    public void visit(BLangCompoundAssignment compoundAssignment) {
        compoundAssignment.varRef.accept(this);
        TaintedStatus varRefTaintedStatus = getCurrentAnalysisState().taintedStatus;

        compoundAssignment.expr.accept(this);
        TaintedStatus exprTaintedStatus = getCurrentAnalysisState().taintedStatus;

        TaintedStatus combinedTaintedStatus = getCombinedTaintedStatus(varRefTaintedStatus, exprTaintedStatus);
        visitAssignment(compoundAssignment.varRef, combinedTaintedStatus, compoundAssignment.pos);
    }

    private void visitAssignment(BLangExpression varRefExpr, TaintedStatus varTaintedStatus, DiagnosticPos pos) {
        if (varRefExpr == null) {
            return;
        }
        if (varTaintedStatus != TaintedStatus.IGNORED) {
            // Generate error if a global variable has been assigned with a tainted value.
            if (varTaintedStatus == TaintedStatus.TAINTED && varRefExpr instanceof BLangVariableReference) {
                BLangVariableReference varRef = (BLangVariableReference) varRefExpr;
                if (isMutableVariable(varRef) && isGlobalVarOrServiceVar(varRef) && !isMarkedTainted(varRef)) {
                    if (varRef.symbol != null && varRef.symbol.type.tag == TypeTags.OBJECT) {
                        addTaintError(pos, getVariableName(varRef),
                                DiagnosticCode.TAINTED_VALUE_PASSED_TO_MODULE_OBJECT);
                    } else {
                        addTaintError(pos, getVariableName(varRef),
                                DiagnosticCode.TAINTED_VALUE_PASSED_TO_GLOBAL_VARIABLE);
                    }
                    return;
                } else if (varRef.symbol != null && varRef.symbol.closure
                        && !varRef.symbol.tainted && notInSameScope(varRef, env)) {
                    addTaintError(pos, getVariableName(varRef),
                            DiagnosticCode.TAINTED_VALUE_PASSED_TO_CLOSURE_VARIABLE);
                    return;
                } else if (varRef.symbol != null && isMarkedUntainted(varRef)
                        && (varRef.symbol.flags & Flags.FUNCTION_FINAL) == Flags.FUNCTION_FINAL) {
                    addTaintError(pos, getVariableName(varRef),
                            DiagnosticCode.TAINTED_VALUE_PASSED_TO_UNTAINTED_PARAMETER);
                }
            }
            // TODO: Re-evaluating the full data-set (array) when a change occur.
            if (varRefExpr.getKind() == NodeKind.INDEX_BASED_ACCESS_EXPR) {
                overridingAnalysis = false;
                updatedVarRefTaintedState(varRefExpr, varTaintedStatus);
                overridingAnalysis = true;
            } else if (varRefExpr.getKind() == NodeKind.FIELD_BASED_ACCESS_EXPR) {
                BLangFieldBasedAccess fieldBasedAccessExpr = (BLangFieldBasedAccess) varRefExpr;
                // Propagate tainted status to fields, when field symbols are present (Example: struct).
                if (fieldBasedAccessExpr.symbol != null) {
                    setTaintedStatus(fieldBasedAccessExpr, varTaintedStatus);
                }
                overridingAnalysis = false;
                updatedVarRefTaintedState(fieldBasedAccessExpr, varTaintedStatus);
                overridingAnalysis = true;
            } else if (varRefExpr.getKind() == NodeKind.GROUP_EXPR) {
                BLangGroupExpr groupExpr = (BLangGroupExpr) varRefExpr;
                // Propagate tainted status to fields, when field symbols are present (Example: struct).
                visitAssignment(groupExpr.expression, varTaintedStatus, groupExpr.pos);
            } else if (varRefExpr.getKind() == NodeKind.LIST_CONSTRUCTOR_EXPR) {
                BLangListConstructorExpr listConstructorExpr = (BLangListConstructorExpr) varRefExpr;
                // Propagate tainted status to fields, when field symbols are present (Example: struct).
                listConstructorExpr.exprs.forEach(expr -> visitAssignment(expr, varTaintedStatus,
                        listConstructorExpr.pos));
            } else if (varRefExpr.getKind() == NodeKind.XML_ATTRIBUTE_ACCESS_EXPR) {
                overridingAnalysis = false;
                updatedVarRefTaintedState(((BLangXMLAttributeAccess) varRefExpr).expr, varTaintedStatus);
                overridingAnalysis = true;
            } else if (varRefExpr.getKind() == NodeKind.SIMPLE_VARIABLE_REF) {
                setTaintedStatus((BLangVariableReference) varRefExpr, varTaintedStatus);
            }
        }
    }

    private String getVariableName(BLangVariableReference varRef) {
        if (isStructuredAccessOnVariableReference(varRef)) {
            return getVariableName((BLangVariableReference) ((BLangAccessExpression) varRef).expr);
        }
        return varRef.symbol.name.value;
    }

    private boolean isMutableVariable(BLangVariableReference varRef) {
        if (isStructuredAccessOnVariableReference(varRef)) {
            return isMutableVariable((BLangVariableReference) ((BLangAccessExpression) varRef).expr);
        }
        if (varRef.symbol.getKind() == SymbolKind.CONSTANT || (varRef.symbol.flags & Flags.FINAL) == Flags.FINAL) {
            return false;
        }
        return true;
    }

    private boolean notInSameScope(BLangVariableReference varRefExpr, SymbolEnv env) {
        return !varRefExpr.symbol.owner.equals(env.scope.owner);
    }

    private boolean isMarkedTainted(BLangVariableReference varRef) {
        if (isStructuredAccessOnVariableReference(varRef)) {
            return isMarkedTainted((BLangVariableReference) ((BLangAccessExpression) varRef).expr);
        }
        return ((BVarSymbol) varRef.symbol).taintabilityAllowance == BVarSymbol.TaintabilityAllowance.TAINTED;
    }

    private boolean isStructuredAccessOnVariableReference(BLangVariableReference variableReference) {
        return (variableReference.getKind() == NodeKind.INDEX_BASED_ACCESS_EXPR
                || variableReference.getKind() == NodeKind.FIELD_BASED_ACCESS_EXPR
                || variableReference.getKind() == NodeKind.XML_ATTRIBUTE_ACCESS_EXPR);
    }

    private boolean isMarkedUntainted(BLangVariableReference varRef) {
        if (isStructuredAccessOnVariableReference(varRef)) {
            return isMarkedUntainted((BLangVariableReference) ((BLangAccessExpression) varRef).expr);
        }
        return ((BVarSymbol) varRef.symbol).taintabilityAllowance == BVarSymbol.TaintabilityAllowance.UNTAINTED;
    }

    private boolean isGlobalVarOrServiceVar(BLangVariableReference varRef) {
        if (isStructuredAccessOnVariableReference(varRef)) {
            return isGlobalVarOrServiceVar((BLangVariableReference) ((BLangAccessExpression) varRef).expr);
        }
        return varRef.symbol != null && varRef.symbol.owner != null
                && (isModuleVariable(varRef.symbol)
                || (varRef.symbol.owner.flags & Flags.SERVICE) == Flags.SERVICE);
    }

    private void updatedVarRefTaintedState(BLangExpression varRef, TaintedStatus taintedState) {
        if (varRef.getKind() == NodeKind.SIMPLE_VARIABLE_REF) {
            setTaintedStatus((BLangVariableReference) varRef, taintedState);
        } else if (varRef.getKind() == NodeKind.INDEX_BASED_ACCESS_EXPR
                || varRef.getKind() == NodeKind.FIELD_BASED_ACCESS_EXPR) {
            BLangAccessExpression accessExpr = (BLangAccessExpression) varRef;
            updatedVarRefTaintedState(accessExpr.expr, taintedState);
        }
    }

    @Override
    public void visit(BLangAbort abortNode) {
        /* ignore */
    }

    @Override
    public void visit(BLangRetry retryNode) {
        /* ignore */
    }

    @Override
    public void visit(BLangContinue continueNode) {
        /* ignore */
    }

    @Override
    public void visit(BLangBreak breakNode) {
        /* ignore */
    }

    @Override
    public void visit(BLangReturn returnNode) {
        returnNode.expr.accept(this);
        if (getCurrentAnalysisState().taintedStatus == TaintedStatus.TAINTED) {
            getCurrentAnalysisState().returnTaintedStatus = TaintedStatus.TAINTED;
        }
        getCurrentAnalysisState().taintedStatus = getCurrentAnalysisState().returnTaintedStatus;
        updateParameterTaintedStatuses();
    }

    @Override
    public void visit(BLangPanic throwNode) {
        throwNode.expr.accept(this);
    }

    @Override
    public void visit(BLangXMLNSStatement xmlnsStmtNode) {
        xmlnsStmtNode.xmlnsDecl.accept(this);
    }

    @Override
    public void visit(BLangExpressionStmt exprStmtNode) {
        SymbolEnv stmtEnv = new SymbolEnv(exprStmtNode, this.env.scope);
        this.env.copyTo(stmtEnv);
        analyzeNode(exprStmtNode.expr, stmtEnv);
    }

    @Override
    public void visit(BLangIf ifNode) {
        overridingAnalysis = false;
        ifNode.expr.accept(this);
        // return tainted status of if conditional expr does not affect overal taintedness.
        getCurrentAnalysisState().taintedStatus = TaintedStatus.UNTAINTED;

        ifNode.body.accept(this);
        if (ifNode.elseStmt != null) {
            ifNode.elseStmt.accept(this);
        }
        overridingAnalysis = true;
    }

    @Override
    public void visit(BLangMatch matchStmt) {
        matchStmt.expr.accept(this);
        TaintedStatus observedTaintedStatusOfMatchExpr = getCurrentAnalysisState().taintedStatus;
        matchStmt.patternClauses.forEach(clause -> {
            getCurrentAnalysisState().taintedStatus = observedTaintedStatusOfMatchExpr;
            clause.accept(this);
        });
    }

    @Override
    public void visit(BLangMatch.BLangMatchStaticBindingPatternClause clause) {
        clause.body.accept(this);
    }

    @Override
    public void visit(BLangMatch.BLangMatchStructuredBindingPatternClause clause) {
        clause.body.accept(this);
    }

    @Override
    public void visit(BLangForeach foreach) {
        SymbolEnv blockEnv = SymbolEnv.createBlockEnv(foreach.body, env);
        // Propagate the tainted status of collection to foreach variables.
        foreach.collection.accept(this);
        if (getCurrentAnalysisState().taintedStatus == TaintedStatus.TAINTED) {
            setTaintedStatus((BLangVariable) foreach.variableDefinitionNode.getVariable(),
                    getCurrentAnalysisState().taintedStatus);
        }
        analyzeNode(foreach.body, blockEnv);
    }

    @Override
    public void visit(BLangWhile whileNode) {
        SymbolEnv blockEnv = SymbolEnv.createBlockEnv(whileNode.body, env);
        analyzeNode(whileNode.body, blockEnv);
    }

    @Override
    public void visit(BLangLock lockNode) {
        lockNode.body.accept(this);
    }

    @Override
    public void visit(BLangTransaction transactionNode) {
        transactionNode.transactionBody.accept(this);
        overridingAnalysis = false;
        if (transactionNode.onRetryBody != null) {
            transactionNode.onRetryBody.accept(this);
        }
        if (transactionNode.committedBody != null) {
            transactionNode.committedBody.accept(this);
        }
        if (transactionNode.abortedBody != null) {
            transactionNode.abortedBody.accept(this);
        }
        overridingAnalysis = true;
    }

    @Override
    public void visit(BLangTryCatchFinally tryNode) {
        tryNode.tryBody.accept(this);
        overridingAnalysis = false;
        tryNode.catchBlocks.forEach(c -> c.accept(this));
        if (tryNode.finallyBody != null) {
            tryNode.finallyBody.accept(this);
        }
        overridingAnalysis = true;
    }

    @Override
    public void visit(BLangTupleDestructure stmt) {
        stmt.expr.accept(this);
        // Propagate tainted status of each variable separately (when multi returns are used).
        for (int varIndex = 0; varIndex < stmt.varRef.expressions.size(); varIndex++) {
            BLangExpression varRefExpr = stmt.varRef.expressions.get(varIndex);
            visitAssignment(varRefExpr, getCurrentAnalysisState().taintedStatus, stmt.pos);
        }
    }

    @Override
    public void visit(BLangRecordDestructure stmt) {
        stmt.expr.accept(this);
        // Propagate tainted status of each variable separately (when multi returns are used).
        for (int varIndex = 0; varIndex < stmt.varRef.recordRefFields.size(); varIndex++) {
            BLangRecordVarRefKeyValue varRefExpr = stmt.varRef.recordRefFields.get(varIndex);
            visitAssignment(varRefExpr.variableReference, getCurrentAnalysisState().taintedStatus, stmt.pos);
        }
    }

    @Override
    public void visit(BLangErrorDestructure stmt) {
        // TODO: Complete
    }

    @Override
    public void visit(BLangCatch catchNode) {
        /* ignore */
    }

    @Override
    public void visit(BLangForkJoin forkJoin) {
        /* ignore */
    }

    @Override
    public void visit(BLangOrderBy orderBy) {
        /* ignore */
    }

    @Override
    public void visit(BLangLimit limit) {
        /* ignore */
    }

    @Override
    public void visit(BLangGroupBy groupBy) {
        /* ignore */
    }

    @Override
    public void visit(BLangHaving having) {
        /* ignore */
    }

    @Override
    public void visit(BLangSelectExpression selectExpression) {
        /* ignore */
    }

    @Override
    public void visit(BLangSelectClause selectClause) {
        /* ignore */
    }

    @Override
    public void visit(BLangWhere whereClause) {
        /* ignore */
    }

    @Override
    public void visit(BLangStreamingInput streamingInput) {
        /* ignore */
    }

    @Override
    public void visit(BLangJoinStreamingInput joinStreamingInput) {
        /* ignore */
    }

    @Override
    public void visit(BLangTableQuery tableQuery) {
        /* ignore */
    }

    @Override
    public void visit(BLangStreamAction streamAction) {
        /* ignore */
    }

    @Override
    public void visit(BLangFunctionClause functionClause) {
        /* ignore */
    }

    @Override
    public void visit(BLangSetAssignment setAssignmentClause) {
        /* ignore */
    }

    @Override
    public void visit(BLangPatternStreamingEdgeInput patternStreamingEdgeInput) {
        /* ignore */
    }

    @Override
    public void visit(BLangWindow windowClause) {
        /* ignore */
    }

    @Override
    public void visit(BLangPatternStreamingInput patternStreamingInput) {
        /* ignore */
    }

    @Override
    public void visit(BLangTableLiteral tableLiteral) {
        // TODO: Improve to include tainted status identification for table literals
        getCurrentAnalysisState().taintedStatus = TaintedStatus.UNTAINTED;
    }

    @Override
    public void visit(BLangWorkerSend workerSendNode) {
        workerSendNode.expr.accept(this);
    }

    @Override
    public void visit(BLangWorkerSyncSendExpr syncSendExpr) {
        syncSendExpr.expr.accept(this);
    }

    @Override
    public void visit(BLangWorkerReceive workerReceiveNode) {
        workerReceiveNode.sendExpression.accept(this);
    }

    // Expressions

    @Override
    public void visit(BLangLiteral literalExpr) {
        getCurrentAnalysisState().taintedStatus = TaintedStatus.UNTAINTED;
    }

    @Override
    public void visit(BLangListConstructorExpr listConstructorExpr) {
        if (listConstructorExpr.exprs.size() == 0) {
            // Empty arrays are untainted.
            getCurrentAnalysisState().taintedStatus = TaintedStatus.UNTAINTED;
        } else {
            TaintedStatus isTainted = TaintedStatus.UNTAINTED;
            for (BLangExpression expression : listConstructorExpr.exprs) {
                expression.accept(this);
                // Used to update the variable this literal is getting assigned to.
                if (getCurrentAnalysisState().taintedStatus == TaintedStatus.TAINTED) {
                    isTainted = TaintedStatus.TAINTED;
                }
            }
            getCurrentAnalysisState().taintedStatus = isTainted;
        }
    }

    @Override
    public void visit(BLangGroupExpr groupExpr) {
        groupExpr.expression.accept(this);
    }

    @Override
    public void visit(BLangRecordLiteral recordLiteral) {
        TaintedStatus isTainted = TaintedStatus.UNTAINTED;
        for (BLangRecordLiteral.BLangRecordKeyValue keyValuePair : recordLiteral.keyValuePairs) {
            if (keyValuePair.key.computedKey) {
                keyValuePair.key.expr.accept(this);
                if (getCurrentAnalysisState().taintedStatus == TaintedStatus.TAINTED) {
                    isTainted = TaintedStatus.TAINTED;
                }
            }

            keyValuePair.valueExpr.accept(this);
            // Used to update the variable this literal is getting assigned to.
            if (getCurrentAnalysisState().taintedStatus == TaintedStatus.TAINTED) {
                isTainted = TaintedStatus.TAINTED;
            }
        }
        getCurrentAnalysisState().taintedStatus = isTainted;
    }

    @Override
    public void visit(BLangSimpleVarRef varRefExpr) {
        if (varRefExpr.symbol == null) {
            Name varName = names.fromIdNode(varRefExpr.variableName);
            if (varName != Names.IGNORE) {
                if (varRefExpr.pkgSymbol.tag == SymTag.XMLNS) {
                    getCurrentAnalysisState().taintedStatus = varRefExpr.pkgSymbol.tainted ?
                            TaintedStatus.TAINTED : TaintedStatus.UNTAINTED;
                    return;
                }
            }
            getCurrentAnalysisState().taintedStatus = TaintedStatus.UNTAINTED;
        } else {
            // Taint information should be always taken from the original symbol
            BSymbol symbol;
            if ((varRefExpr.symbol.tag & SymTag.VARIABLE) == SymTag.VARIABLE) {
                BVarSymbol varSymbol = (BVarSymbol) varRefExpr.symbol;
                symbol = varSymbol.originalSymbol == null ? varSymbol : varSymbol.originalSymbol;
            } else {
                symbol = varRefExpr.symbol;
            }

            getCurrentAnalysisState().taintedStatus = symbol.tainted ? TaintedStatus.TAINTED : TaintedStatus.UNTAINTED;
        }
    }

    @Override
    public void visit(BLangFieldBasedAccess fieldAccessExpr) {
        BType varRefType = fieldAccessExpr.expr.type;
        switch (varRefType.tag) {
            case TypeTags.OBJECT:
                fieldAccessExpr.expr.accept(this);
                break;
            case TypeTags.RECORD:
                fieldAccessExpr.expr.accept(this);
                break;
            case TypeTags.MAP:
                fieldAccessExpr.expr.accept(this);
                break;
            case TypeTags.JSON:
                fieldAccessExpr.expr.accept(this);
                break;
        }
    }

    @Override
    public void visit(BLangIndexBasedAccess indexAccessExpr) {
        indexAccessExpr.expr.accept(this);
    }

    @Override
    public void visit(BLangInvocation invocationExpr) {
        // handle error constructor invocation
        if (isErrorConstructorInvocation(invocationExpr) || isExternalLangLibFunction(invocationExpr)) {
            ((BInvokableSymbol) invocationExpr.symbol).taintTable = createIdentityTaintTable(invocationExpr);
        }

        if (invocationExpr.symbol != null) {
            BInvokableSymbol invokableSymbol = (BInvokableSymbol) invocationExpr.symbol;
            if (invokableSymbol.taintTable == null) {
                boolean blocked = true;
                if (ignoredInvokableSymbol.contains(invokableSymbol)) {
                    // If the current symbol was found to be a looping invocation earlier, and was ignored in a previous
                    // block resolution attempt, ignore it at the current cycle too. This will allow correctly analyzing
                    // functions with multiple looping invocations. In this condition, we do not change `analyzerPhase`
                    // to `LOOP_ANALYSIS_COMPLETE`, allowing the next looping invocation also to be marked also as
                    // `IGNORED`.
                    getCurrentAnalysisState().taintedStatus = TaintedStatus.IGNORED;
                    blocked = false;
                } else if (analyzerPhase == AnalyzerPhase.LOOP_ANALYSIS) {
                    // If a looping invocation is being analyzed, skip analysis of next invokable that does not have
                    // a taint table already attached. This will prevent the analyzer to go in to a loop unnecessarily.
                    getCurrentAnalysisState().taintedStatus = TaintedStatus.IGNORED;
                    analyzerPhase = AnalyzerPhase.LOOP_ANALYSIS_COMPLETE;
                    ignoredInvokableSymbol.add(invokableSymbol);
                    blocked = false;
                }
                if (blocked) {
                    // If taint-table of invoked function is not generated yet, add it to the blocked list for latter
                    // processing.
                    addToBlockedList(invocationExpr);
                }
            } else {
                analyzeInvocation(invocationExpr);
            }
        }
    }

    private boolean isErrorConstructorInvocation(BLangInvocation invocationExpr) {
        return invocationExpr.symbol != null && invocationExpr.symbol.kind == SymbolKind.ERROR_CONSTRUCTOR;
    }

    private void analyzeLangLibFunctionInvocation(BLangInvocation invocationExpr) {
        for (BLangExpression requiredArg : invocationExpr.requiredArgs) {
            requiredArg.accept(this);
            if (getCurrentAnalysisState().taintedStatus == TaintedStatus.TAINTED) {
                return;
            }
        }
        for (BLangExpression expression : invocationExpr.restArgs) {
            expression.accept(this);
            if (getCurrentAnalysisState().taintedStatus == TaintedStatus.TAINTED) {
                return;
            }
        }
        getCurrentAnalysisState().taintedStatus = TaintedStatus.UNTAINTED;
    }

    private boolean isExternalLangLibFunction(BLangInvocation invocationExpr) {
        return invocationExpr.symbol.pkgID.orgName.value.equals("ballerina")
                && invocationExpr.symbol.pkgID.name.value.startsWith("lang.")
                && Symbols.isNative(invocationExpr.symbol);
    }

    private Map<Integer, TaintRecord> createIdentityTaintTable(BLangInvocation invocationExpr) {
        Map<Integer, TaintRecord> taintTable = new HashMap<>();

        int requiredParamCount = invocationExpr.requiredArgs.size();
        int restCount = invocationExpr.restArgs == null || invocationExpr.restArgs.isEmpty() ? 0 : 1;
        int totalParamCount = requiredParamCount + restCount + receiverIfAttachedFunction(invocationExpr);

        for (int i = ALL_UNTAINTED_TABLE_ENTRY_INDEX; i < totalParamCount; i++) {
            TaintRecord record = new TaintRecord(
                    i == ALL_UNTAINTED_TABLE_ENTRY_INDEX ? TaintedStatus.IGNORED : TaintedStatus.TAINTED,
                    new ArrayList<>());
            taintTable.put(i, record);

            for (int j = 0; j < totalParamCount; j++) {
                record.parameterTaintedStatusList.add(TaintedStatus.IGNORED);
            }
        }

        return taintTable;
    }

<<<<<<< HEAD
    private int receiverIfAttachedFunction(BLangInvocation invocationExpr) {
        return isTaintAnalyzableAttachedFunction(invocationExpr) ? 1 : 0;
    }

    private void analyzeBuiltInMethodInvocation(BLangInvocation invocationExpr) {
        BLangBuiltInMethod builtInMethod = invocationExpr.builtInMethod;
        switch (builtInMethod) {
            case IS_NAN:
            case IS_INFINITE:
            case IS_FINITE:
            case LENGTH:
            case IS_FROZEN:
                getCurrentAnalysisState().taintedStatus = TaintedStatus.UNTAINTED;
                break;
            case FREEZE:
            case CLONE:
                invocationExpr.expr.accept(this);
                break;
            case STAMP:
            case CONVERT:
            case CALL:
                invocationExpr.argExprs.forEach(expression -> expression.accept(this));
                break;
            case REASON:
            case DETAIL:
            case STACKTRACE:
                invocationExpr.expr.accept(this);
                break;
            default:
                throw new AssertionError("Taint checking failed for built-in method: " + builtInMethod);
        }
    }

=======
>>>>>>> bd166e12
    @Override
    public void visit(BLangTypeInit typeInit) {
        TaintedStatus typeTaintedStatus = TaintedStatus.UNTAINTED;
        for (BLangExpression expr : typeInit.argsExpr) {
            expr.accept(this);
            // TODO: Improve: If one value ot type init is tainted, the complete type is tainted.
            if (getCurrentAnalysisState().taintedStatus == TaintedStatus.TAINTED) {
                typeTaintedStatus = TaintedStatus.TAINTED;
            }
        }

        // If this is an object init using the default constructor, or a stream or channel initialization then skip the
        // taint checking.
        if (typeInit.type.tag != TypeTags.STREAM &&
                (typeInit.type.tag != TypeTags.OBJECT ||
                         ((BObjectTypeSymbol) typeInit.type.tsymbol).initializerFunc != null)) {
            typeInit.initInvocation.accept(this);
        }

        getCurrentAnalysisState().taintedStatus = typeTaintedStatus;
    }

    @Override
    public void visit(BLangInvocation.BLangActionInvocation actionInvocationExpr) {
        /* ignore */
    }

    @Override
    public void visit(BLangTernaryExpr ternaryExpr) {
        overridingAnalysis = false;
        ternaryExpr.thenExpr.accept(this);
        TaintedStatus thenTaintedCheckResult = getCurrentAnalysisState().taintedStatus;
        ternaryExpr.elseExpr.accept(this);
        overridingAnalysis = true;
        TaintedStatus elseTaintedCheckResult = getCurrentAnalysisState().taintedStatus;
        getCurrentAnalysisState().taintedStatus = getCombinedTaintedStatus(thenTaintedCheckResult,
                elseTaintedCheckResult);
    }

    @Override
    public void visit(BLangWaitExpr waitExpr) {
        waitExpr.getExpression().accept(this);
    }

    @Override
    public void visit(BLangWaitForAllExpr waitExpr) {
        TaintedStatus statusForWait = TaintedStatus.UNTAINTED;
        for (BLangWaitForAllExpr.BLangWaitKeyValue keyValue: waitExpr.keyValuePairs) {
            BLangExpression expr = keyValue.valueExpr != null ? keyValue.valueExpr : keyValue.keyExpr;
            expr.accept(this);
            statusForWait = (getCurrentAnalysisState().taintedStatus == TaintedStatus.TAINTED) ? TaintedStatus.TAINTED :
                                                                            TaintedStatus.UNTAINTED;
        }
        getCurrentAnalysisState().taintedStatus = statusForWait;
    }

    @Override
    public void visit(BLangWorkerFlushExpr workerFlushExpr) {
        // Need to handle this properly. The flush expression can only return error or nil. ATM tainted status is set to
        // be untainted
        getCurrentAnalysisState().taintedStatus = TaintedStatus.UNTAINTED;
    }


    @Override
    public void visit(BLangTrapExpr trapExpr) {
        trapExpr.expr.accept(this);
    }

    @Override
    public void visit(BLangBinaryExpr binaryExpr) {
        binaryExpr.lhsExpr.accept(this);
        TaintedStatus lhsTaintedCheckResult = getCurrentAnalysisState().taintedStatus;
        binaryExpr.rhsExpr.accept(this);
        TaintedStatus rhsTaintedCheckResult = getCurrentAnalysisState().taintedStatus;
        getCurrentAnalysisState().taintedStatus = getCombinedTaintedStatus(lhsTaintedCheckResult,
                rhsTaintedCheckResult);
    }

    @Override
    public void visit(BLangElvisExpr elvisExpr) {
        elvisExpr.lhsExpr.accept(this);
        TaintedStatus lhsTaintedCheckResult = getCurrentAnalysisState().taintedStatus;
        elvisExpr.rhsExpr.accept(this);
        TaintedStatus rhsTaintedCheckResult = getCurrentAnalysisState().taintedStatus;
        getCurrentAnalysisState().taintedStatus = getCombinedTaintedStatus(lhsTaintedCheckResult,
                rhsTaintedCheckResult);
    }

    @Override
    public void visit(BLangUnaryExpr unaryExpr) {
        switch (unaryExpr.operator) {
            case LENGTHOF:
                getCurrentAnalysisState().taintedStatus = TaintedStatus.UNTAINTED;
                break;
            case UNTAINT:
                getCurrentAnalysisState().taintedStatus = TaintedStatus.UNTAINTED;
                break;
            default:
                unaryExpr.expr.accept(this);
                break;
        }
    }

    @Override
    public void visit(BLangTypedescExpr accessExpr) {
        getCurrentAnalysisState().taintedStatus = TaintedStatus.UNTAINTED;
    }

    @Override
    public void visit(BLangTypeConversionExpr conversionExpr) {
        // Result of the conversion is tainted if value being converted is tainted.
        conversionExpr.expr.accept(this);

        // If @untainted annotation is attached, we consider resulting value after conversion is untainted
        if (!conversionExpr.annAttachments.isEmpty()) {
            getCurrentAnalysisState().taintedStatus = getTaintedStatusBasedOnAnnotations(conversionExpr.annAttachments);
        }
    }

    @Override
    public void visit(BLangXMLQName xmlQName) {
        getCurrentAnalysisState().taintedStatus = TaintedStatus.UNTAINTED;
    }

    @Override
    public void visit(BLangXMLAttribute xmlAttribute) {
        xmlAttribute.name.accept(this);
        TaintedStatus attrNameTaintedStatus = getCurrentAnalysisState().taintedStatus;
        xmlAttribute.value.accept(this);
        TaintedStatus attrValueTaintedStatus = getCurrentAnalysisState().taintedStatus;
        getCurrentAnalysisState().taintedStatus = getCombinedTaintedStatus(attrNameTaintedStatus,
                attrValueTaintedStatus);
    }

    @Override
    public void visit(BLangXMLElementLiteral xmlElementLiteral) {
        // Visit in-line namespace declarations
        boolean inLineNamespaceTainted = false;
        for (BLangXMLAttribute attribute : xmlElementLiteral.attributes) {
            if (attribute.name.getKind() == NodeKind.XML_QNAME && ((BLangXMLQName) attribute.name).prefix.value
                    .equals(XMLConstants.XMLNS_ATTRIBUTE)) {
                attribute.accept(this);
                if (getCurrentAnalysisState().taintedStatus == TaintedStatus.IGNORED) {
                    return;
                }
                setTaintedStatus(attribute.symbol, getCurrentAnalysisState().taintedStatus);
                if (attribute.symbol.tainted) {
                    inLineNamespaceTainted = true;
                }
            }
        }

        // Visit attributes.
        boolean attributesTainted = false;
        for (BLangXMLAttribute attribute : xmlElementLiteral.attributes) {
            if (attribute.name.getKind() == NodeKind.XML_QNAME && !((BLangXMLQName) attribute.name).prefix.value
                    .equals(XMLConstants.XMLNS_ATTRIBUTE)) {
                attribute.accept(this);
                if (getCurrentAnalysisState().taintedStatus == TaintedStatus.IGNORED) {
                    return;
                }
                setTaintedStatus(attribute.symbol, getCurrentAnalysisState().taintedStatus);
                if (attribute.symbol.tainted) {
                    attributesTainted = true;
                }
            }
        }

        // Visit the tag names
        xmlElementLiteral.startTagName.accept(this);
        if (getCurrentAnalysisState().taintedStatus == TaintedStatus.IGNORED) {
            return;
        }
        TaintedStatus startTagTaintedStatus = getCurrentAnalysisState().taintedStatus;
        TaintedStatus endTagTaintedStatus = TaintedStatus.UNTAINTED;
        if (xmlElementLiteral.endTagName != null) {
            xmlElementLiteral.endTagName.accept(this);
            if (getCurrentAnalysisState().taintedStatus == TaintedStatus.IGNORED) {
                return;
            }
            endTagTaintedStatus = getCurrentAnalysisState().taintedStatus;
        }
        boolean tagNamesTainted = startTagTaintedStatus == TaintedStatus.TAINTED
                || endTagTaintedStatus == TaintedStatus.TAINTED;

        // Visit the children
        boolean childrenTainted = false;
        for (BLangExpression expr : xmlElementLiteral.children) {
            expr.accept(this);
            if (getCurrentAnalysisState().taintedStatus == TaintedStatus.IGNORED) {
                return;
            }
            if (getCurrentAnalysisState().taintedStatus == TaintedStatus.TAINTED) {
                childrenTainted = true;
            }
        }

        getCurrentAnalysisState().taintedStatus = inLineNamespaceTainted || attributesTainted || tagNamesTainted
                || childrenTainted ? TaintedStatus.TAINTED : TaintedStatus.UNTAINTED;
    }

    @Override
    public void visit(BLangXMLTextLiteral xmlTextLiteral) {
        analyzeExprList(xmlTextLiteral.textFragments);
    }

    @Override
    public void visit(BLangXMLCommentLiteral xmlCommentLiteral) {
        analyzeExprList(xmlCommentLiteral.textFragments);
    }

    @Override
    public void visit(BLangXMLProcInsLiteral xmlProcInsLiteral) {
        xmlProcInsLiteral.target.accept(this);
        if (getCurrentAnalysisState().taintedStatus == TaintedStatus.UNTAINTED) {
            analyzeExprList(xmlProcInsLiteral.dataFragments);
        }
    }

    @Override
    public void visit(BLangXMLQuotedString xmlQuotedString) {
        analyzeExprList(xmlQuotedString.textFragments);
    }

    @Override
    public void visit(BLangStringTemplateLiteral stringTemplateLiteral) {
        analyzeExprList(stringTemplateLiteral.exprs);
    }

    @Override
    public void visit(BLangLambdaFunction bLangLambdaFunction) {
        bLangLambdaFunction.function.accept(this);
        getCurrentAnalysisState().taintedStatus = TaintedStatus.UNTAINTED;
    }

    @Override
    public void visit(BLangArrowFunction bLangArrowFunction) {
        /* ignore */
    }

    @Override
    public void visit(BLangXMLAttributeAccess xmlAttributeAccessExpr) {
        xmlAttributeAccessExpr.expr.accept(this);
    }

    @Override
    public void visit(BLangIntRangeExpression intRangeExpression) {
        getCurrentAnalysisState().taintedStatus = TaintedStatus.UNTAINTED;
    }

    @Override
    public void visit(BLangTableQueryExpression tableQueryExpression) {
        /* ignore */
    }

    @Override
    public void visit(BLangRestArgsExpression varArgsExpression) {
        varArgsExpression.expr.accept(this);
    }

    @Override
    public void visit(BLangNamedArgsExpression namedArgsExpression) {
        namedArgsExpression.expr.accept(this);
    }

    @Override
    public void visit(BLangStreamingQueryStatement streamingQueryStatement) {
        /* ignore */
    }

    @Override
    public void visit(BLangWithinClause withinClause) {
        /* ignore */
    }

    @Override
    public void visit(BLangPatternClause patternClause) {
        /* ignore */
    }

    @Override
    public void visit(BLangForever foreverStatement) {
        /* ignore */
    }

    @Override
    public void visit(BLangMatchExpression bLangMatchExpression) {
        bLangMatchExpression.expr.accept(this);
    }

    @Override
    public void visit(BLangCheckedExpr match) {
        match.expr.accept(this);
        if (getCurrentAnalysisState().taintedStatus == TaintedStatus.TAINTED) {
            getCurrentAnalysisState().returnTaintedStatus = TaintedStatus.TAINTED;
        }
    }

    @Override
    public void visit(BLangCheckPanickedExpr checkPanicExpr) {
        checkPanicExpr.expr.accept(this);
    }

    @Override
    public void visit(BLangServiceConstructorExpr serviceConstructorExpr) {
        // Taintedness of a service variable depends on taintedness of listeners attached to this service.
        // If any listener is tainted then the service variable is tainted.

        boolean anyListenerstainted = false;
        for (BLangExpression expr : serviceConstructorExpr.serviceNode.attachedExprs) {
            if (expr.getKind() == NodeKind.SIMPLE_VARIABLE_REF && ((BLangSimpleVarRef) expr).symbol.tainted) {
                anyListenerstainted = true;
                break;
            }
            if (expr.getKind() == NodeKind.TYPE_INIT_EXPR) {
                anyListenerstainted = true;
                break;
            }
        }

        if (anyListenerstainted || serviceConstructorExpr.type.tsymbol.tainted) {
            // Service type tainted due to listeners being tainted.
            setTaintedStatus(serviceConstructorExpr.type.tsymbol, TaintedStatus.TAINTED);
        }
        getCurrentAnalysisState().taintedStatus = TaintedStatus.UNTAINTED;
    }

    @Override
    public void visit(BLangTypeTestExpr typeTestExpr) {
        typeTestExpr.expr.accept(this);
    }

    @Override
    public void visit(BLangAnnotAccessExpr annotAccessExpr) {
        annotAccessExpr.expr.accept(this);
    }

    // Type nodes

    @Override
    public void visit(BLangValueType valueType) {
        /* ignore */
    }

    @Override
    public void visit(BLangArrayType arrayType) {
        /* ignore */
    }

    @Override
    public void visit(BLangBuiltInRefTypeNode builtInRefType) {
        /* ignore */
    }

    @Override
    public void visit(BLangConstrainedType constrainedType) {
        /* ignore */
    }

    @Override
    public void visit(BLangUserDefinedType userDefinedType) {
        /* ignore */
    }

    @Override
    public void visit(BLangFunctionTypeNode functionTypeNode) {
        /* ignore */
    }

    @Override
    public void visit(BLangUnionTypeNode unionTypeNode) {
        /* ignore */
    }

    @Override
    public void visit(BLangTupleTypeNode tupleTypeNode) {
        /* ignore */
    }

    // expressions that will used only from the Desugar phase

    @Override
    public void visit(BLangSimpleVarRef.BLangLocalVarRef localVarRef) {
        /* ignore */
    }

    @Override
    public void visit(BLangSimpleVarRef.BLangFieldVarRef fieldVarRef) {
        /* ignore */
    }

    @Override
    public void visit(BLangSimpleVarRef.BLangPackageVarRef packageVarRef) {
        /* ignore */
    }

    @Override
    public void visit(BLangSimpleVarRef.BLangFunctionVarRef functionVarRef) {
        /* ignore */
    }

    @Override
    public void visit(BLangSimpleVarRef.BLangTypeLoad typeLoad) {
        /* ignore */
    }

    @Override
    public void visit(BLangIndexBasedAccess.BLangStructFieldAccessExpr fieldAccessExpr) {
        /* ignore */
    }

    @Override
    public void visit(BLangFieldBasedAccess.BLangStructFunctionVarRef functionVarRef) {
        /* ignore */
    }

    @Override
    public void visit(BLangIndexBasedAccess.BLangMapAccessExpr mapKeyAccessExpr) {
        /* ignore */
    }

    @Override
    public void visit(BLangIndexBasedAccess.BLangArrayAccessExpr arrayIndexAccessExpr) {
        /* ignore */
    }

    @Override
    public void visit(BLangIndexBasedAccess.BLangTupleAccessExpr arrayIndexAccessExpr) {
        /* ignore */
    }

    @Override
    public void visit(BLangIndexBasedAccess.BLangXMLAccessExpr xmlIndexAccessExpr) {
        /* ignore */
    }

    @Override
    public void visit(BLangRecordLiteral.BLangJSONLiteral jsonLiteral) {
        /* ignore */
    }

    @Override
    public void visit(BLangRecordLiteral.BLangMapLiteral mapLiteral) {
        /* ignore */
    }

    @Override
    public void visit(BLangRecordLiteral.BLangStructLiteral structLiteral) {
        /* ignore */
    }

    @Override
    public void visit(BLangRecordLiteral.BLangStreamLiteral streamLiteral) {
        /* ignore */
    }

    @Override
    public void visit(BLangInvocation.BFunctionPointerInvocation bFunctionPointerInvocation) {
        /* ignore */
    }

    @Override
    public void visit(BLangInvocation.BLangAttachedFunctionInvocation iExpr) {
        /* ignore */
    }

    @Override
    public void visit(BLangArrayLiteral.BLangJSONArrayLiteral jsonArrayLiteral) {
        /* ignore */
    }

    @Override
    public void visit(BLangIndexBasedAccess.BLangJSONAccessExpr jsonAccessExpr) {
        /* ignore */
    }

    @Override
    public void visit(BLangIndexBasedAccess.BLangStringAccessExpr stringAccessExpr) {
        /* ignore */
    }


    @Override
    public void visit(BLangXMLNS.BLangLocalXMLNS xmlnsNode) {
        /* ignore */
    }

    @Override
    public void visit(BLangXMLNS.BLangPackageXMLNS xmlnsNode) {
        /* ignore */
    }

    @Override
    public void visit(BLangXMLSequenceLiteral bLangXMLSequenceLiteral) {
        /* ignore */
    }

    @Override
    public void visit(BLangStatementExpression bLangStatementExpression) {
        /* ignore */
    }

    @Override
    public void visit(BLangConstant constant) {
        /* ignore */
    }

    // Private

    private <T extends BLangNode, U extends SymbolEnv> void analyzeNode(T t, U u) {
        SymbolEnv prevEnv = this.env;
        this.env = u;
        t.accept(this);
        this.env = prevEnv;
    }

    @Override
    public void visit(BLangTupleVariableDef bLangTupleVariableDef) {
        visit(bLangTupleVariableDef.var);
    }

    @Override
    public void visit(BLangRecordVariableDef bLangRecordVariableDef) {
        visit(bLangRecordVariableDef.var);
    }

    @Override
    public void visit(BLangErrorVariableDef bLangErrorVariableDef) {
        visit(bLangErrorVariableDef.errorVariable);
    }

    /**
     * If any one of the given expressions are tainted, the final result will be tainted.
     *
     * @param exprs List of expressions to analyze.
     */
    private void analyzeExprList(List<BLangExpression> exprs) {
        for (BLangExpression expr : exprs) {
            expr.accept(this);
            if (getCurrentAnalysisState().taintedStatus == TaintedStatus.TAINTED) {
                break;
            }
        }
    }

    private boolean hasAnnotation(BLangSimpleVariable variable, String expectedAnnotation) {
        return hasAnnotation(variable.annAttachments, expectedAnnotation);
    }

    private boolean hasAnnotation(List<BLangAnnotationAttachment> annotationAttachmentList, String expectedAnnotation) {
        return annotationAttachmentList.stream().anyMatch(annotation ->
                annotation.annotationName.value.equals(expectedAnnotation));
    }

    /**
     * Combines multiple tainted-statuses together and decide the final tainted-status.
     * If any one of the combined tainted-statuses is "tainted", the combined status is tainted.
     * <p>
     * Example: string x = a + b;
     * if "a" or "b" is tainted "x" is tainted.
     *
     * @param taintedStatuses list of tainted statues
     * @return tainted status after combining multiple tainted statuses
     */
    private TaintedStatus getCombinedTaintedStatus(TaintedStatus... taintedStatuses) {
        TaintedStatus combinedTaintedStatus = TaintedStatus.IGNORED;
        for (TaintedStatus taintedStatus : taintedStatuses) {
            if (taintedStatus == TaintedStatus.TAINTED) {
                combinedTaintedStatus = TaintedStatus.TAINTED;
            } else if (combinedTaintedStatus == TaintedStatus.IGNORED && taintedStatus == TaintedStatus.UNTAINTED) {
                combinedTaintedStatus = TaintedStatus.UNTAINTED;
            }
        }
        return combinedTaintedStatus;
    }

    /**
     * Set tainted status of the variable. When non-overriding analysis is in progress, this will not override "tainted"
     * status with "untainted" status. As an example, the "else" section of a "if-else" block, cannot change a value
     * marked "tainted" by the "if" block.
     *
     * @param varNode       Variable node to be updated.
     * @param taintedStatus Tainted status.
     */
    private void setTaintedStatus(BLangVariable varNode, TaintedStatus taintedStatus) {
        if (varNode.getKind() == NodeKind.RECORD_VARIABLE) {
            ((BLangRecordVariable) varNode).variableList
                    .forEach(variable -> setTaintedStatus(variable.valueBindingPattern, taintedStatus));
            return;
        }

        if (varNode.getKind() == NodeKind.TUPLE_VARIABLE) {
            for (BLangVariable variable : ((BLangTupleVariable) varNode).memberVariables) {
                setTaintedStatus(variable, taintedStatus);
            }
            return;
        }

        if (varNode.getKind() == NodeKind.VARIABLE) {
            BLangSimpleVariable simpleVarNode = (BLangSimpleVariable) varNode;
            boolean isTaintedVar = simpleVarNode.symbol != null && !simpleVarNode.symbol.tainted;
            if (taintedStatus != TaintedStatus.IGNORED && (overridingAnalysis || isTaintedVar)) {
                setTaintedStatus(simpleVarNode.symbol, taintedStatus);
            }
        }
    }

    /**
     * Set tainted status of the variable. When non-overriding analysis is in progress, this will not override "tainted"
     * status with "untainted" status. As an example, the "else" section of a "if-else" block, cannot change a value
     * marked "tainted" by the "if" block.
     *
     * @param varNode       Variable node to be updated.
     * @param taintedStatus Tainted status.
     */
    private void setTaintedStatus(BLangVariableReference varNode, TaintedStatus taintedStatus) {
        if (taintedStatus != TaintedStatus.IGNORED && (overridingAnalysis || (varNode.symbol != null
                && !varNode.symbol.tainted))) {
            setTaintedStatus(varNode.symbol, taintedStatus);
        }
    }

    private void setTaintedStatus(BSymbol symbol, TaintedStatus taintedStatus) {
        if (taintedStatus != TaintedStatus.IGNORED && symbol != null) {
            getCurrentAnalysisState().prevSymbolTaintStatus.put(symbol, symbol.tainted);
            if (taintedStatus == TaintedStatus.TAINTED) {
                symbol.tainted = true;
            } else {
                symbol.tainted = false;
            }
        }
    }

    // Private methods related to invokable node analysis and taint-table generation.

    private void visitEntryPoint(BLangInvokableNode invNode, SymbolEnv funcEnv) {
        if (analyzerPhase == AnalyzerPhase.LOOP_ANALYSIS) {
            return;
        }

        boolean markParamsTainted = true;
        if (invNode.getKind() == NodeKind.FUNCTION
                && ((BLangFunction) invNode).receiver != null) {
            if (((BLangFunction) invNode).receiver.type.tag == TypeTags.SERVICE) {
                // When service definition is bound to a untainted listeners, arguments to resource functions
                // are considered untainted.
                if (!((BLangFunction) invNode).receiver.type.tsymbol.tainted) {
                    markParamsTainted = false;
                }
            }
        }
        // Entry point input parameters are all tainted, since they contain user controlled data.
        // If any value has been marked "untainted" generate an error.
        // Except when the listener is statically verifiable to be untainted.
        if (isEntryPointParamsInvalid(invNode.requiredParams, markParamsTainted)) {
            return;
        }
        if (invNode.restParam != null
                && isEntryPointParamsInvalid(Collections.singletonList(invNode.restParam), markParamsTainted)) {
            return;
        }
        // Perform end point analysis.
        entryPointAnalysis = true;
        analyzeReturnTaintedStatus(invNode, funcEnv);
        entryPointAnalysis = false;

        boolean isBlocked = processBlockedNode(invNode);
        if (!isBlocked) {
            // Display errors only if scan of was fully complete, so that errors will not get duplicated.
            for (TaintRecord.TaintError taintError : getCurrentAnalysisState().taintErrorSet) {
                if (taintError.diagnosticCode == DiagnosticCode.TAINTED_VALUE_PASSED_TO_MODULE_OBJECT) {
                    dlogSet.add(new TaintRecord.TaintError(taintError.pos, taintError.paramName,
                            DiagnosticCode.INVOCATION_TAINT_GLOBAL_OBJECT));
                } else {
                    dlogSet.add(taintError);
                }
            }
        }
    }

    private boolean isEntryPointParamsInvalid(List<BLangSimpleVariable> params, boolean markParamsTainted) {
        if (params != null) {
            for (BLangSimpleVariable param : params) {
                if (markParamsTainted) {
                    setTaintedStatus(param.symbol, TaintedStatus.TAINTED);
                } else {
                    setTaintedStatus(param.symbol, TaintedStatus.UNTAINTED);
                }

                if (hasAnnotation(param, ANNOTATION_UNTAINTED)) {
                    this.dlog.error(param.pos, DiagnosticCode.ENTRY_POINT_PARAMETERS_CANNOT_BE_UNTAINTED,
                            param.name.value);
                    return true;
                }
            }
        }
        return false;
    }

    /**
     * Analyze the invokable body and identify the tainted status of the return value and the tainted status of
     * parameters after the completion of the invokable. Based on that, attach the created taint table explaining
     * possible taint outcomes of the function.
     *
     * @param invNode   invokable node to be analyzed
     * @param symbolEnv symbol environment for the invokable
     * @return if the invocation is blocked due to an unanalyzed invocation
     */
    private boolean visitInvokable(BLangInvokableNode invNode, SymbolEnv symbolEnv) {
        if (analyzerPhase == AnalyzerPhase.LOOPS_RESOLVED_ANALYSIS || invNode.symbol.taintTable == null) {
            if (Symbols.isNative(invNode.symbol)
                    || (invNode.getKind() == NodeKind.FUNCTION && ((BLangFunction) invNode).interfaceFunction)) {
                attachNativeFunctionTaintTable(invNode);
                return false;
            }

            Map<Integer, TaintRecord> taintTable = new HashMap<>();

            // Check the tainted status of return values when no parameter is tainted.
            analyzeAllParamsUntaintedReturnTaintedStatus(taintTable, invNode, symbolEnv);
            if (analyzerPhase == AnalyzerPhase.LOOP_ANALYSIS_COMPLETE) {
                analyzerPhase = AnalyzerPhase.LOOP_ANALYSIS;
            }
            boolean isBlocked;
            if (invNode.flagSet.contains(Flag.LAMBDA)) {
                // If function analysis is blocked and current a lambda function is being analyzed, mark the enclosing
                // top level function as blocked.
                BLangFunction prevTopLevelFunction = this.currTopLevelFunction;
                if (invNode.getKind() == NodeKind.FUNCTION) {
                    this.currTopLevelFunction = (BLangFunction) invNode;
                }
                isBlocked = processBlockedNode(this.currTopLevelFunction);
                this.currTopLevelFunction = prevTopLevelFunction;
            } else {
                isBlocked = processBlockedNode(invNode);
            }
            if (isBlocked) {
                return true;
            }

            int requiredParamCount = invNode.requiredParams.size();
            int totalParamCount = requiredParamCount + (invNode.restParam == null ? 0 : 1);
            if (getCurrentAnalysisState().taintErrorSet.size() > 0) {
                // If taint error occurred when no parameter is tainted, there is no point of checking tainted status of
                // returns when each parameter is tainted. An compiler error will get generated for the usage anyway,
                // hence adding dummy table to the function to make sure remaining analysis stays intact.
                List<TaintedStatus> paramTaintedStatus = Collections.nCopies(totalParamCount, TaintedStatus.UNTAINTED);
                taintTable.put(ALL_UNTAINTED_TABLE_ENTRY_INDEX, new TaintRecord(TaintedStatus.UNTAINTED,
                        paramTaintedStatus));
                for (int paramIndex = 0; paramIndex < totalParamCount; paramIndex++) {
                    taintTable.put(paramIndex, new TaintRecord(TaintedStatus.UNTAINTED, paramTaintedStatus));
                }
                getCurrentAnalysisState().taintErrorSet.clear();
            } else {
                for (int paramIndex = 0; paramIndex < totalParamCount; paramIndex++) {
                    BLangSimpleVariable param = getParam(invNode, paramIndex, requiredParamCount);
                    // If parameter is untainted, it's invalid to have a case where tainted status of parameter is true.
                    if (hasAnnotation(param, ANNOTATION_UNTAINTED)) {
                        continue;
                    }
                    // Set each parameter "tainted", then analyze the body to observe the outcome of the function.
                    analyzeReturnTaintedStatus(taintTable, invNode, symbolEnv, paramIndex, requiredParamCount);
                    if (analyzerPhase == AnalyzerPhase.LOOP_ANALYSIS_COMPLETE) {
                        analyzerPhase = AnalyzerPhase.LOOP_ANALYSIS;
                    }
                    getCurrentAnalysisState().taintErrorSet.clear();
                }
            }
            invNode.symbol.taintTable = taintTable;
            validateReturnAndParameterTaintedAnnotations(invNode, taintTable);
            restCurrentTaintPropagationSet();
        }
        return false;
    }

    private void visitAttachedInvokable(BLangFunction invNode) {
        List<BLangSimpleVariable> prevRequiredParam = invNode.requiredParams;
        if (invNode.symbol.receiverSymbol != null) {
            BLangSimpleVariable self = invNode.receiver;
            List<BLangSimpleVariable> requiredParamsWithSelf = Lists.of(self);
            requiredParamsWithSelf.addAll(prevRequiredParam);
            invNode.requiredParams = requiredParamsWithSelf;
        }

        attachedFunctionAnalysis = true;
        visit(invNode);
        attachedFunctionAnalysis = false;

        invNode.requiredParams = prevRequiredParam;
    }

    private void analyzeAllParamsUntaintedReturnTaintedStatus(Map<Integer, TaintRecord> taintTable,
                                                              BLangInvokableNode invokableNode, SymbolEnv symbolEnv) {
        // Identify if current analysis is to identify return tainted status when all parameters are untainted in a top
        // level function. This is to separately identify if AllParamsUntainted analysis is being done for a top level
        // function or a lambda functions / worker lambda function.
        if (currTopLevelFunction == invokableNode) {
            topLevelFunctionAllParamsUntaintedAnalysis = true;
        }
        analyzeReturnTaintedStatus(taintTable, invokableNode, symbolEnv, ALL_UNTAINTED_TABLE_ENTRY_INDEX, 0);

        if (currTopLevelFunction == invokableNode) {
            topLevelFunctionAllParamsUntaintedAnalysis = false;
        }
    }

    // Validate the taintedness of return and parameter values when no tainted value is passed into the function.
    // In this case:
    // 1. If function returns a tainted value it must annotate return as @tainted.
    // 2. If function taints a passed in argument, it must annotate respective parameter @tainted.
    // 3. Function must not return a values who's taintedness is unknown.
    private void validateReturnAndParameterTaintedAnnotations(
            BLangInvokableNode invokableNode,
            Map<Integer, TaintRecord> taintedStatusBasedOnAnnotations) {

        if (this.analyzerPhase == AnalyzerPhase.LOOP_ANALYSIS
                || this.analyzerPhase == AnalyzerPhase.LOOP_ANALYSIS_COMPLETE) {
            return;
        }

        TaintRecord taintRecord = taintedStatusBasedOnAnnotations.get(ALL_UNTAINTED_TABLE_ENTRY_INDEX);
        if (taintRecord.returnTaintedStatus == TaintedStatus.TAINTED
                && !hasAnnotation(invokableNode.returnTypeAnnAttachments, ANNOTATION_TAINTED)
                && !invokableNode.flagSet.contains(Flag.LAMBDA)) {
            dlog.error(invokableNode.returnTypeNode.pos, DiagnosticCode.TAINTED_RETURN_NOT_ANNOTATED_TAINTED,
                    invokableNode.name.getValue());
            stopAnalysis = true;
        }

        int requiredParamCount = invokableNode.requiredParams.size();
        int totalParamCount = requiredParamCount + (invokableNode.restParam == null ? 0 : 1);

        for (int i = 0; i < totalParamCount; i++) {
            TaintedStatus taintedStatus = taintRecord.parameterTaintedStatusList.get(i);
            if (taintedStatus == TaintedStatus.TAINTED) {
                BLangSimpleVariable param = getParam(invokableNode, i, requiredParamCount);
                // Although we consider self as a parameter, we can not mark it as @tainted, hence skip error for it.
                if (i == 0 && (invokableNode.symbol.flags & Flags.ATTACHED) == Flags.ATTACHED) {
                    // skip 0th param (self) for object methods.
                    continue;
                }
                if (!hasAnnotation(param, ANNOTATION_TAINTED)) {
                    dlog.error(param.pos, DiagnosticCode.TAINTED_PARAM_NOT_ANNOTATED_TAINTED, param.name,
                            invokableNode.name);
                    stopAnalysis = true;
                }
            }
        }
    }

    private void analyzeReturnTaintedStatus(Map<Integer, TaintRecord> taintTable, BLangInvokableNode invokableNode,
                                            SymbolEnv symbolEnv, int paramIndex, int requiredParamCount) {
        getCurrentAnalysisState().returnTaintedStatus = TaintedStatus.UNTAINTED;
        getCurrentAnalysisState().parameterTaintedStatus = new ArrayList<>();
        resetTaintedStatusOfVariables(invokableNode.requiredParams);
        if (invokableNode.restParam != null) {
            resetTaintedStatusOfVariables(Collections.singletonList(invokableNode.restParam));
        }
        // Mark the given parameter "tainted".
        boolean prevParamTaintedState = false;
        if (paramIndex != ALL_UNTAINTED_TABLE_ENTRY_INDEX) {
            prevParamTaintedState = markNthParamSymbolTainted(invokableNode, paramIndex, requiredParamCount);
        }
        analyzeReturnTaintedStatus(invokableNode, symbolEnv);
        if (getCurrentAnalysisState().taintErrorSet.size() > 0) {
            // When invocation returns an error (due to passing a tainted argument to a untainted parameter) add current
            // error to the table for future reference. However, if taint-error is raised when analyzing all-parameters
            // are untainted, the code of the function is wrong (and passes a tainted value generated within the
            // function body to a untainted parameter). Hence, instead of adding error to table, directly generate the
            // error and fail the compilation.
            if (paramIndex == ALL_UNTAINTED_TABLE_ENTRY_INDEX
                    && (topLevelFunctionAllParamsUntaintedAnalysis || entryPointAnalysis)
                    && (analyzerPhase == AnalyzerPhase.INITIAL_ANALYSIS
                    || analyzerPhase == AnalyzerPhase.BLOCKED_NODE_ANALYSIS
                    || analyzerPhase == AnalyzerPhase.LOOPS_RESOLVED_ANALYSIS)) {
                this.dlogSet.addAll(getCurrentAnalysisState().taintErrorSet);
            } else {
                taintTable.put(paramIndex, new TaintRecord(new ArrayList<>(getCurrentAnalysisState().taintErrorSet)));
            }
        } else if (getCurrentAnalysisState().blockedNode == null) {
            // This is when taint analysis was successful for the function body without any blocking invocations.
            if (invokableNode.returnTypeNode.type != symTable.nilType) {
                // If return values are annotated with "tainted" or "untainted" annotations, update the observed tainted
                // status with the annotated statue.
                TaintedStatus taintedStatusBasedOnAnnotations =
                        getTaintedStatusBasedOnAnnotations(invokableNode.returnTypeAnnAttachments);
                if (taintedStatusBasedOnAnnotations != TaintedStatus.IGNORED) {
                    getCurrentAnalysisState().returnTaintedStatus = taintedStatusBasedOnAnnotations;
                }
            } else {
                // If function has no return, "untainted" is written as the tainted state of the return, to denote that
                // the parameter being analyzed can be a tainted value without causing a taint-error.
                getCurrentAnalysisState().returnTaintedStatus = TaintedStatus.UNTAINTED;
            }

            updateParameterTaintedStatuses();
            taintTable.put(paramIndex, new TaintRecord(getCurrentAnalysisState().returnTaintedStatus,
                    getCurrentAnalysisState().parameterTaintedStatus));
        }
        if (paramIndex != ALL_UNTAINTED_TABLE_ENTRY_INDEX) {
            restoreNthParamSymbolTaintedness(invokableNode, paramIndex, requiredParamCount, prevParamTaintedState);
        }
    }

    private boolean markNthParamSymbolTainted(BLangInvokableNode invokableNode, int paramIndex,
                                              int requiredParamCount) {
        return changeNthParamSymbolTo(invokableNode, paramIndex, requiredParamCount, true);
    }

    private void restoreNthParamSymbolTaintedness(BLangInvokableNode invokableNode, int paramIndex,
                                                  int requiredParamCount, boolean prevTaintedStatet) {
        changeNthParamSymbolTo(invokableNode, paramIndex, requiredParamCount, prevTaintedStatet);
    }

    private boolean changeNthParamSymbolTo(BLangInvokableNode invokableNode, int paramIndex, int requiredParamCount,
                                           boolean toTaintedState) {
        if (paramIndex < requiredParamCount) {
            boolean prevState = invokableNode.requiredParams.get(paramIndex).symbol.tainted;
            setTaintedStatus(invokableNode.requiredParams.get(paramIndex).symbol,
                    toTaintedState ? TaintedStatus.TAINTED : TaintedStatus.UNTAINTED);
            return prevState;
        } else {
            if (invokableNode.restParam != null) {
                boolean prevState = invokableNode.restParam.symbol.tainted;
                setTaintedStatus(invokableNode.restParam.symbol,
                        toTaintedState ? TaintedStatus.TAINTED : TaintedStatus.UNTAINTED);
                return prevState;
            }
        }
        return false;
    }

    private void resetTaintedStatusOfVariables(List<BLangSimpleVariable> params) {
        if (params != null) {
            params.forEach(param -> setTaintedStatus(param.symbol, TaintedStatus.UNTAINTED));
        }
    }

    private void analyzeReturnTaintedStatus(BLangInvokableNode invokableNode, SymbolEnv symbolEnv) {
        getCurrentAnalysisState().returnTaintedStatus = TaintedStatus.UNTAINTED;
        getCurrentAnalysisState().parameterTaintedStatus = new ArrayList<>();
        analyzeNode(invokableNode.body, symbolEnv);
        if (stopAnalysis) {
            stopAnalysis = false;
        }
    }

    private void attachNativeFunctionTaintTable(BLangInvokableNode invokableNode) {
        if (invokableNode.symbol.taintTable == null) {
            // Extract tainted status of the function by looking at annotations added to returns.
            boolean hasTaintedAnnotation = hasAnnotation(invokableNode.returnTypeAnnAttachments, ANNOTATION_TAINTED);
            TaintedStatus retParamsTaintedStatus =
                    hasTaintedAnnotation ? TaintedStatus.TAINTED : TaintedStatus.UNTAINTED;

            int requiredParamCount = invokableNode.requiredParams.size();
            int totalParamCount = requiredParamCount + (invokableNode.restParam == null ? 0 : 1);

            // Since this native function is being analyzed, the parameter tainted state depends on annotations.
            // If no parameter annotations are present, leave the tainted state of the argument unchanged.
            List<TaintedStatus> paramTaintedStatusList = new ArrayList<>();
            for (int paramIndex = 0; paramIndex < totalParamCount; paramIndex++) {
                BLangVariable param = getParam(invokableNode, paramIndex, requiredParamCount);
                TaintedStatus taintedStateBasedOnAnnotations = getTaintedStatusBasedOnAnnotations(param.annAttachments);
                paramTaintedStatusList.add(taintedStateBasedOnAnnotations);
            }

            // Append taint table with tainted status when no parameter is tainted.
            Map<Integer, TaintRecord> taintTable = new HashMap<>();
            taintTable.put(ALL_UNTAINTED_TABLE_ENTRY_INDEX, new TaintRecord(retParamsTaintedStatus,
                    paramTaintedStatusList));

            // Append taint table with tainted status when each parameter is tainted.
            for (int paramIndex = 0; paramIndex < totalParamCount; paramIndex++) {
                BLangSimpleVariable param = getParam(invokableNode, paramIndex, requiredParamCount);
                // If parameter is untainted, test for this parameter being tainted is invalid.
                if (hasAnnotation(param, ANNOTATION_UNTAINTED)) {
                    continue;
                }
                taintTable.put(paramIndex, new TaintRecord(retParamsTaintedStatus, paramTaintedStatusList));
            }
            invokableNode.symbol.taintTable = taintTable;
        }
    }

    private TaintedStatus getTaintedStatusBasedOnAnnotations(List<BLangAnnotationAttachment> annotations) {
        if (hasAnnotation(annotations, ANNOTATION_UNTAINTED)) {
            return TaintedStatus.UNTAINTED;
        }
        if (hasAnnotation(annotations, ANNOTATION_TAINTED)) {
            return TaintedStatus.TAINTED;
        }
        return TaintedStatus.IGNORED;
    }

    private boolean processBlockedNode(BLangInvokableNode invokableNode) {
        boolean isBlocked = false;
        if (getCurrentAnalysisState().blockedNode != null) {
            // Add the function being blocked into the blocked node list for later processing.
            getCurrentAnalysisState().blockedNode.invokableNode = invokableNode;
            if (analyzerPhase == AnalyzerPhase.INITIAL_ANALYSIS) {
                if (entryPointPreAnalysis || entryPointAnalysis) {
                    blockedEntryPointNodeList.add(getCurrentAnalysisState().blockedNode);
                } else {
                    blockedNodeList.add(getCurrentAnalysisState().blockedNode);
                }
            }
            getCurrentAnalysisState().blockedNode = null;
            // Discard any error generated if invokable was found to be blocked. This will avoid duplicates when
            // blocked invokable is re-examined.
            getCurrentAnalysisState().taintErrorSet.clear();
            isBlocked = true;
        }
        return isBlocked;
    }

    private void analyzeIterableLambdaInvocationArgExpression(BLangExpression argExpr) {
        BLangFunction function = ((BLangLambdaFunction) argExpr).function;
        function.accept(this);
        if (function.symbol.taintTable == null) {
            getCurrentAnalysisState().blockedNode = new BlockedNode(this.currPkgEnv, null);
            stopAnalysis = true;
            getCurrentAnalysisState().taintedStatus = TaintedStatus.UNTAINTED;
        } else if (getCurrentAnalysisState().taintedStatus == TaintedStatus.TAINTED) {
            int requiredParamCount = function.requiredParams.size();
            int totalParamCount = requiredParamCount + (function.restParam == null ? 0 : 1);
            Map<Integer, TaintRecord> taintTable = function.symbol.taintTable;
            for (int paramIndex = 0; paramIndex < totalParamCount; paramIndex++) {
                TaintRecord taintRecord = taintTable.get(paramIndex);
                BLangSimpleVariable param = getParam(function, paramIndex, requiredParamCount);
                if (taintRecord == null) {
                    addTaintError(argExpr.pos, param.name.value,
                            DiagnosticCode.TAINTED_VALUE_PASSED_TO_UNTAINTED_PARAMETER);
                } else if (taintRecord.taintError != null && taintRecord.taintError.size() > 0) {
                    addTaintError(taintRecord.taintError);
                }
                if (stopAnalysis) {
                    break;
                }
            }
        }
    }

    private void addTaintError(DiagnosticPos diagnosticPos, String paramName, DiagnosticCode diagnosticCode) {
        TaintRecord.TaintError taintError = new TaintRecord.TaintError(diagnosticPos, paramName, diagnosticCode);
        getCurrentAnalysisState().taintErrorSet.add(taintError);
        if (!entryPointAnalysis) {
            stopAnalysis = true;
        }
    }

    private void addTaintError(DiagnosticPos diagnosticPos, String paramName, String paramName2,
                               DiagnosticCode diagnosticCode) {
        TaintRecord.TaintError taintError = new TaintRecord.TaintError(diagnosticPos, paramName, paramName2,
                diagnosticCode);
        getCurrentAnalysisState().taintErrorSet.add(taintError);
        if (!entryPointAnalysis) {
            stopAnalysis = true;
        }
    }

    private void addTaintError(List<TaintRecord.TaintError> taintErrors) {
        getCurrentAnalysisState().taintErrorSet.addAll(taintErrors);
        if (!entryPointAnalysis) {
            stopAnalysis = true;
        }
    }

    private void addToBlockedList(BLangInvocation invocationExpr) {
        BlockingNode blockingNode = new BlockingNode(invocationExpr.symbol.pkgID, invocationExpr.symbol.name);
        getCurrentAnalysisState().blockedNode = new BlockedNode(this.currPkgEnv, blockingNode);
        stopAnalysis = true;
        getCurrentAnalysisState().taintedStatus = TaintedStatus.UNTAINTED;
    }

    private void combinedParameterTaintedStatus(List<TaintedStatus> combinedArgTaintedStatus,
                                                List<TaintedStatus> argTaintedStatus) {
        if (combinedArgTaintedStatus.isEmpty()) {
            combinedArgTaintedStatus.addAll(argTaintedStatus);
        } else {
            // Merge lists together while making sure "Tainted" status of "argTaintedStatus" list is not overwritten
            // with "Untainted", whereas it is allowed to overwritten "Untainted" status with with "Tainted".
            for (int paramIndex = 0; paramIndex < argTaintedStatus.size(); paramIndex++) {
                if (argTaintedStatus.get(paramIndex) == TaintedStatus.TAINTED) {
                    combinedArgTaintedStatus.set(paramIndex, TaintedStatus.TAINTED);
                }
            }
        }
    }

    /**
     * Update the maps that hold the parameter tainted status, with the tainted statuses of the parameter for the
     * current invocation.
     */
    private void updateParameterTaintedStatuses() {
        updateParameterTaintedStatuses(getCurrentAnalysisState().requiredParams, 0);
        if (getCurrentAnalysisState().restParam != null) {
            updateParameterTaintedStatuses(Collections.singletonList(getCurrentAnalysisState().restParam),
                    getCurrentAnalysisState().requiredParams.size());
        }
    }

    /**
     * Update the map that hold the parameter tainted status, with the tainted statuses of the parameter for the
     * current invocation. Parameter tainted state is maintained in a single list (to persist into the compiled code).
     *
     * @param paramList list of parameters to be used to identify the tainted state of the parameter after invocation
     * @param startIndex the start position of the tainted status list corresponding to current paramList
     */
    private void updateParameterTaintedStatuses(List<BLangSimpleVariable> paramList, int startIndex) {
        if (getCurrentAnalysisState().parameterTaintedStatus.size() <= startIndex) {
            // If list do not have the tainted state of current parameter list already, add new entries to the list.
            for (BLangSimpleVariable param : paramList) {
                TaintedStatus taintedStateBasedOnAnnotations = getTaintedStatusBasedOnAnnotations(param.annAttachments);
                if (taintedStateBasedOnAnnotations == TaintedStatus.IGNORED) {
                    // If annotations are not use, use the analyzed status.
                    if (types.isValueType(param.type)) {
                        // As we can't push values out of a value typed parameter, function body can't taint
                        // value typed parameter.
                        getCurrentAnalysisState().parameterTaintedStatus.add(TaintedStatus.UNTAINTED);
                    } else {
                        getCurrentAnalysisState().parameterTaintedStatus.add(param.symbol.tainted ?
                                TaintedStatus.TAINTED : TaintedStatus.UNTAINTED);
                    }
                } else {
                    // If parameter has "tainted" or "untainted" annotation, argument should be updated according to the
                    // annotated status regardless of the analyzed status. This is useful if someone need to explicitly
                    // mark any argument that is set as a parameter "tainted" or "untainted".
                    getCurrentAnalysisState().parameterTaintedStatus.add(taintedStateBasedOnAnnotations);
                }
            }
        } else {
            // If list already contains tainted state of current parameter list, update the existing list. This can
            // happen, when there are multiple returns within the same function.
            for (int paramIndex = 0; paramIndex < paramList.size(); paramIndex++) {
                BLangVariable param = paramList.get(paramIndex);
                TaintedStatus taintedStateBasedOnAnnotations = getTaintedStatusBasedOnAnnotations(param.annAttachments);
                if (taintedStateBasedOnAnnotations == TaintedStatus.TAINTED || param.symbol.tainted) {
                    if (types.isValueType(param.type)) {
                        // As we can't push values out of a value typed parameter, function body can't taint
                        // value typed parameter.
                        getCurrentAnalysisState().parameterTaintedStatus.set(startIndex + paramIndex,
                                TaintedStatus.UNTAINTED);
                    } else {
                        getCurrentAnalysisState().parameterTaintedStatus.set(startIndex + paramIndex,
                                TaintedStatus.TAINTED);
                    }
                }
                // Ignore if param is untainted. Where there are multiple return statements in a function, it is
                // required to get the combined tainted status of parameters. This condition is skipped to make sure we
                // do not change tainted status back to untainted.
            }
        }
    }

    // Private methods relevant to invocation analysis.

    /**
     * Analyze an invocation with the intention of determine if the arguments passed to the invocation results in a
     * taint-error. Delegates the analysis of each individual argument to analyzeInvocationArgument. After analysis of
     * all arguments, update the combined tainted status of the return value.
     *
     * @param invocationExpr invocation expression
     */
    private void analyzeInvocation(BLangInvocation invocationExpr) {
        BInvokableSymbol invokableSymbol = (BInvokableSymbol) invocationExpr.symbol;
        Map<Integer, TaintRecord> taintTable = invokableSymbol.taintTable;
        TaintedStatus returnTaintedStatus = TaintedStatus.UNTAINTED;
        List<TaintedStatus> argTaintedStatusList = new ArrayList<>();

        // Get tainted status when all parameters are untainted
        TaintRecord allParamsUntaintedRecord = taintTable.get(ALL_UNTAINTED_TABLE_ENTRY_INDEX);
        if (allParamsUntaintedRecord != null) {
            if (allParamsUntaintedRecord.taintError != null && allParamsUntaintedRecord.taintError.size() > 0) {
                // This can occur when there is a error regardless of tainted status of parameters.
                // Example: Tainted value returned by function is passed to another functions's untainted parameter.
                addTaintError(allParamsUntaintedRecord.taintError);
            } else {
                returnTaintedStatus = allParamsUntaintedRecord.returnTaintedStatus;
                if (allParamsUntaintedRecord.parameterTaintedStatusList != null) {
                    argTaintedStatusList = new ArrayList<>(allParamsUntaintedRecord.parameterTaintedStatusList);
                }
            }
        }
        // Check tainted status of each argument. If argument is tainted, get the taint table when the given parameter
        // is tainted and use it to update "allParamsUntaintedRecord". Do same for all parameters to identify the
        // complete taint outcome of the current function.
        if (invocationExpr.argExprs != null) {
            int requiredParamCount = invokableSymbol.params.size();

            int namedArgsCount = (int) invocationExpr.requiredArgs.stream()
                    .filter(a -> a.getKind() == NodeKind.NAMED_ARGS_EXPR).count();
            int requiredArgsCount = invocationExpr.requiredArgs.size() - namedArgsCount;
            int restArgsCount = invocationExpr.restArgs.size();

            List<TaintedStatus> paramIndexVsSelfTaintedStatusList = null;
            // Taint table of attached functions are calculated by considering the receiver as the first (0th) param.
            // Hence add the receiver to required arg count.
            if (isTaintAnalyzableAttachedFunction(invocationExpr)) {
                BVarSymbol receiverSymbol = getMethodReceiverSymbol(invocationExpr.expr);

                returnTaintedStatus = analyzeAllArgsUntaintedReceiverTaintedness(
                        invocationExpr, taintTable, returnTaintedStatus, receiverSymbol);

                if (stopAnalysis) {
                    return;
                }

                // What happens to self (oth param) when each param (excluding 0th) is tainted.
                paramIndexVsSelfTaintedStatusList = collectSelfTaintednessForEachTaintedParam(
                        taintTable, requiredArgsCount, namedArgsCount, restArgsCount);

                invokableSymbol.taintTable = duplicateTaintTableSkippingReceiverEntry(taintTable);
                if (!argTaintedStatusList.isEmpty()) {
                    argTaintedStatusList.remove(0); // remove self params tainted status from list.
                }
            }

            for (int reqArgIndex = 0; reqArgIndex < requiredArgsCount; reqArgIndex++) {
                BLangExpression argExpr = invocationExpr.requiredArgs.get(reqArgIndex);
                TaintedStatus argumentAnalysisResult = analyzeInvocationArgument(reqArgIndex, invocationExpr, argExpr,
                        argTaintedStatusList);
                if (argumentAnalysisResult == TaintedStatus.IGNORED) {
                    invokableSymbol.taintTable = taintTable; // restore taint table.
                    return;
                } else if (argumentAnalysisResult == TaintedStatus.TAINTED) {
                    returnTaintedStatus = TaintedStatus.TAINTED;
                }

                if (getCurrentAnalysisState().taintedStatus == TaintedStatus.TAINTED) {
                    updateSelfTaintedStatusToTainted(invocationExpr, paramIndexVsSelfTaintedStatusList, reqArgIndex);
                }
                if (stopAnalysis) {
                    break;
                }
            }
            for (BLangExpression argExpr : invocationExpr.requiredArgs) {
                if (argExpr.getKind() == NodeKind.NAMED_ARGS_EXPR) {
                    String currentNamedArgExprName = ((BLangNamedArgsExpression) argExpr).name.value;
                    // Pick the index of this defaultable parameter in the invokable definition.
                    int paramIndex = 0;
                    for (int defaultableParamIndex = 0; defaultableParamIndex < requiredParamCount;
                         defaultableParamIndex++) {
                        BVarSymbol defaultableParam = invokableSymbol.params.get(defaultableParamIndex);
                        if (defaultableParam.name.value.equals(currentNamedArgExprName)) {
                            paramIndex = defaultableParamIndex;
                            break;
                        }
                    }
                    TaintedStatus argumentAnalysisResult = analyzeInvocationArgument(paramIndex, invocationExpr,
                            argExpr, argTaintedStatusList);
                    if (argumentAnalysisResult == TaintedStatus.IGNORED) {
                        invokableSymbol.taintTable = taintTable; // restore taint table.
                        return;
                    } else if (argumentAnalysisResult == TaintedStatus.TAINTED) {
                        returnTaintedStatus = TaintedStatus.TAINTED;
                    }
                    if (getCurrentAnalysisState().taintedStatus == TaintedStatus.TAINTED) {
                        updateSelfTaintedStatusToTainted(invocationExpr, paramIndexVsSelfTaintedStatusList, paramIndex);
                    }
                    if (stopAnalysis) {
                        break;
                    }
                }
            }
            for (int argIndex = 0; argIndex < restArgsCount; argIndex++) {
                BLangExpression argExpr = invocationExpr.restArgs.get(argIndex);
                // Pick the index of the rest parameter in the invokable definition.
                int paramIndex = requiredParamCount;
                TaintedStatus argumentAnalysisResult = analyzeInvocationArgument(paramIndex, invocationExpr, argExpr,
                        argTaintedStatusList);
                if (argumentAnalysisResult == TaintedStatus.IGNORED) {
                    invokableSymbol.taintTable = taintTable; // restore taint table.
                    return;
                } else if (argumentAnalysisResult == TaintedStatus.TAINTED) {
                    returnTaintedStatus = TaintedStatus.TAINTED;
                }
                if (getCurrentAnalysisState().taintedStatus == TaintedStatus.TAINTED) {
                    updateSelfTaintedStatusToTainted(invocationExpr, paramIndexVsSelfTaintedStatusList, paramIndex);
                }
                if (stopAnalysis) {
                    break;
                }
            }
            updateArgTaintedStatus(invocationExpr, argTaintedStatusList);
            invokableSymbol.taintTable = taintTable; // restore taint table.
        }
        // When an invocation like stringValue.trim() happens, if stringValue is tainted, the result should also be
        // tainted.
        if (invocationExpr.expr != null) {
            //TODO: TaintedIf annotation, so that it's possible to define what can taint or untaint the return.
            invocationExpr.expr.accept(this);
            if (getCurrentAnalysisState().taintedStatus == TaintedStatus.IGNORED) {
                return;
            } else if (getCurrentAnalysisState().taintedStatus == TaintedStatus.TAINTED) {
                returnTaintedStatus = TaintedStatus.TAINTED;
            }
        }
        getCurrentAnalysisState().taintedStatus = returnTaintedStatus;
    }

    private TaintedStatus analyzeAllArgsUntaintedReceiverTaintedness(BLangInvocation invocationExpr,
                                                                     Map<Integer, TaintRecord> taintTable,
                                                                     TaintedStatus returnTaintedStatus,
                                                                     BVarSymbol receiverSymbol) {
        TaintRecord receiverTaintRecord = taintTable.get(0);
        if (receiverSymbol != null) {
            // receiverSymbol == null for method invocations on literals "str".substring()
            returnTaintedStatus = checkTaintErrorsInObjectMethods(invocationExpr,
                    returnTaintedStatus, receiverSymbol, receiverTaintRecord);
        }

        TaintRecord allUntaintedEntry = taintTable.get(-1); // when everything is untainted
        if (allUntaintedEntry != null
                && allUntaintedEntry.parameterTaintedStatusList != null
                && !allUntaintedEntry.parameterTaintedStatusList.isEmpty()
                && allUntaintedEntry.parameterTaintedStatusList.get(0) == TaintedStatus.TAINTED) {
            // Method invocation taint self even when non of the inputs args are tainted.
            visitAssignment(invocationExpr.expr, TaintedStatus.TAINTED, invocationExpr.pos);
        }

        if (receiverTaintRecord != null && receiverTaintRecord.parameterTaintedStatusList != null) {
            List<TaintedStatus> actualArgTaintStatus = receiverTaintRecord.parameterTaintedStatusList
                    .subList(1, receiverTaintRecord.parameterTaintedStatusList.size());
            updateArgTaintedStatus(invocationExpr, actualArgTaintStatus);
        }
        return returnTaintedStatus;
    }

    private List<TaintedStatus> collectSelfTaintednessForEachTaintedParam(Map<Integer, TaintRecord> taintTable,
                                                                          int requiredArgsCount,
                                                                          int namedArgsCount,
                                                                          int restArgsCount) {
        // Collect the tainted status of self parameter when each provided parameter is tainted.
        // This list does not consider what self param do to it self.
        List<TaintedStatus> selfTaintedStatusList = new ArrayList<>();
        for (int i = 0; i < requiredArgsCount + namedArgsCount + restArgsCount; i++) {
            // Skip self params taint record and only operate on externaly provided args.
            TaintRecord taintRecord = taintTable.get(i + 1);
            if (taintRecord == null) {
                // No record in the taint table, this is a untainted param.
                selfTaintedStatusList.add(TaintedStatus.UNTAINTED);
                continue;
            }

            if (taintRecord.parameterTaintedStatusList != null) {
                selfTaintedStatusList.add(taintRecord.parameterTaintedStatusList.get(0));
            } else {
                selfTaintedStatusList.add(TaintedStatus.TAINTED);
            }
        }
        return selfTaintedStatusList;
    }

    private TaintedStatus checkTaintErrorsInObjectMethods(BLangInvocation invocationExpr,
                                                          TaintedStatus returnTaintedStatus,
                                                          BVarSymbol receiverSymbol,
                                                          TaintRecord receiverTaintRecord) {
        if (receiverSymbol.tainted) {
            if (receiverTaintRecord == null) {
                // This scenario indicate that passing a tainted value to the receiver causes tainted value to be
                // passed to a untainted parameter somewhere inside the function.
                addTaintError(invocationExpr.pos, receiverSymbol.name.value,
                        DiagnosticCode.TAINTED_VALUE_PASSED_TO_UNTAINTED_PARAMETER_ORIGINATING_AT);
                return returnTaintedStatus;
            }

            // does this taint other params and return?
            if (receiverTaintRecord.returnTaintedStatus == TaintedStatus.TAINTED) {
                returnTaintedStatus = TaintedStatus.TAINTED;
            }
            if (receiverTaintRecord.taintError != null && !receiverTaintRecord.taintError.isEmpty()) {
                for (TaintRecord.TaintError error : receiverTaintRecord.taintError) {
                    if (error.diagnosticCode == DiagnosticCode.TAINTED_VALUE_PASSED_TO_GLOBAL_VARIABLE) {
                        addTaintError(receiverTaintRecord.taintError);
                    } else if (error.diagnosticCode == DiagnosticCode.TAINTED_VALUE_PASSED_TO_MODULE_OBJECT) {
                        addTaintError(invocationExpr.pos,
                                getMethodReceiverSymbol(invocationExpr).name.value, error.diagnosticCode);
                    } else {
                        // Indicate that at this point receiver/self being tainted cause tainted value
                        // (via receiver/self) passing to a untainted parameter down the call.
                        addTaintError(invocationExpr.pos, error.paramName.get(0), invocationExpr.name.value,
                                DiagnosticCode.TAINTED_VALUE_PASSED_TO_UNTAINTED_PARAMETER_ORIGINATING_AT);
                    }
                }
            }
        }
        return returnTaintedStatus;
    }

    private boolean isTaintAnalyzableAttachedFunction(BLangInvocation invocationExpr) {
        boolean isAttachedFunction = (invocationExpr.symbol.flags & Flags.ATTACHED) == Flags.ATTACHED;
        boolean hasExpr = invocationExpr.expr != null;
        boolean isTypeInit = invocationExpr.parent != null
                && invocationExpr.parent.getKind() == NodeKind.TYPE_INIT_EXPR;
        return isAttachedFunction && (hasExpr || isTypeInit);
    }

    private void updateSelfTaintedStatusToTainted(BLangInvocation invocationExpr,
                                                  List<TaintedStatus> paramVsSelfTaintedStatus, int reqArgIndex) {
        if (paramVsSelfTaintedStatus != null
                && paramVsSelfTaintedStatus.get(reqArgIndex) == TaintedStatus.TAINTED) {
            visitAssignment(invocationExpr.expr, TaintedStatus.TAINTED, invocationExpr.pos);
        }
    }

    private BVarSymbol getMethodReceiverSymbol(BLangExpression expr) {
        if (expr == null) {
            return null;
        }
        switch (expr.getKind()) {
            case SIMPLE_VARIABLE_REF:
                return (BVarSymbol) ((BLangSimpleVarRef) expr).symbol;
            case FIELD_BASED_ACCESS_EXPR:
                return getMethodReceiverSymbol(((BLangFieldBasedAccess) expr).expr);
            case INDEX_BASED_ACCESS_EXPR:
                return getMethodReceiverSymbol(((BLangIndexBasedAccess) expr).expr);
            case INVOCATION:
                return (BVarSymbol) ((BLangInvocation) expr).symbol;
            default:
                return null;
        }
    }

    private Map<Integer, TaintRecord> duplicateTaintTableSkippingReceiverEntry(Map<Integer, TaintRecord> taintTable) {
        Map<Integer, TaintRecord> taintTableWithoutReceiver = new HashMap<>();
        if (taintTable.containsKey(-1)) {
            taintTableWithoutReceiver.put(-1, skipTaintRecSelfParam(taintTable.get(-1)));
        }
        for (Map.Entry<Integer, TaintRecord> entry : taintTable.entrySet()) {
            if (entry.getKey() > 0) {
                taintTableWithoutReceiver.put(entry.getKey() - 1, skipTaintRecSelfParam(entry.getValue()));
            }
        }
        return taintTableWithoutReceiver;
    }

    private TaintRecord skipTaintRecSelfParam(TaintRecord taintRecord) {
        if (taintRecord.parameterTaintedStatusList == null || taintRecord.parameterTaintedStatusList.isEmpty()) {
            return taintRecord;
        }
        TaintRecord newRec = new TaintRecord(taintRecord.taintError);
        newRec.returnTaintedStatus = taintRecord.returnTaintedStatus;
        newRec.parameterTaintedStatusList =
                taintRecord.parameterTaintedStatusList.subList(1, taintRecord.parameterTaintedStatusList.size());
        return newRec;
    }

    private void updateArgTaintedStatus(BLangInvocation invocationExpr, List<TaintedStatus> argTaintedStatusList) {
        BInvokableSymbol invokableSymbol = (BInvokableSymbol) invocationExpr.symbol;
        int requiredParamCount = invokableSymbol.params.size();
        List<BLangExpression> requiredArgs = invocationExpr.requiredArgs.stream()
                .filter(a -> a.getKind() != NodeKind.NAMED_ARGS_EXPR).collect(Collectors.toList());
        List<BLangExpression> namedArgs = invocationExpr.requiredArgs.stream()
                .filter(a -> a.getKind() == NodeKind.NAMED_ARGS_EXPR).collect(Collectors.toList());
        int namedArgsCount = namedArgs.size();
        int requiredArgsCount = requiredArgs.size();
        int restArgsCount = invocationExpr.restArgs.size();

        for (int argIndex = 0; argIndex < requiredArgsCount; argIndex++) {
            BLangExpression argExpr = requiredArgs.get(argIndex);
            TaintedStatus argTaintedStatus = TaintedStatus.IGNORED;
            if (!argTaintedStatusList.isEmpty()) {
                argTaintedStatus = argTaintedStatusList.get(argIndex);
            }
            if (argTaintedStatus == TaintedStatus.TAINTED) {
                updateArgTaintedStatus(argExpr, argTaintedStatus);
            }
        }

        for (int argIndex = 0; argIndex < namedArgsCount; argIndex++) {
            BLangExpression argExpr = namedArgs.get(argIndex);
            String currentNamedArgExprName = ((BLangNamedArgsExpression) argExpr).name.value;
            // Pick the index of this defaultable parameter in the invokable definition.
            int paramIndex = 0;
            for (int defaultableParamIndex = 0; defaultableParamIndex < requiredParamCount;
                 defaultableParamIndex++) {
                BVarSymbol defaultableParam = invokableSymbol.params.get(defaultableParamIndex);
                if (defaultableParam.name.value.equals(currentNamedArgExprName)) {
                    paramIndex = defaultableParamIndex;
                    break;
                }
            }
            TaintedStatus argTaintedStatus = argTaintedStatusList.get(paramIndex);
            updateArgTaintedStatus(argExpr, argTaintedStatus);
        }

        for (int argIndex = 0; argIndex < restArgsCount; argIndex++) {
            BLangExpression argExpr = invocationExpr.restArgs.get(argIndex);
            // Pick the index of the rest parameter in the invokable definition.
            TaintedStatus argTaintedStatus = argTaintedStatusList.get(requiredParamCount);
            updateArgTaintedStatus(argExpr, argTaintedStatus);
        }
    }

    /**
     * Update the tainted state of the given argument expression of a function invocation. This will make sure tainted
     * state changes made within the invoked function is reflected back on the arguments.
     * <p>
     * XML access expressions do not have a variable symbol attached. Therefore, such simple variable references are not
     * updated. Since such expressions only result in simple values, this does not affect the accuracy of the analyzer.
     *
     * @param varRefExpr argument expressions
     * @param varTaintedStatus tainted status of the argument
     */
    private void updateArgTaintedStatus(BLangExpression varRefExpr, TaintedStatus varTaintedStatus) {
        if (varRefExpr.getKind() == NodeKind.INDEX_BASED_ACCESS_EXPR
                || varRefExpr.getKind() == NodeKind.FIELD_BASED_ACCESS_EXPR
                || varRefExpr.getKind() == NodeKind.GROUP_EXPR
                || varRefExpr.getKind() == NodeKind.LIST_CONSTRUCTOR_EXPR
                || (varRefExpr.getKind() == NodeKind.SIMPLE_VARIABLE_REF
                && ((BLangSimpleVarRef) varRefExpr).pkgSymbol.tag != SymTag.XMLNS)) {
            visitAssignment(varRefExpr, varTaintedStatus, varRefExpr.pos);
        } else if (varRefExpr.getKind() == NodeKind.TYPE_CONVERSION_EXPR) {
            visitAssignment(((BLangTypeConversionExpr) varRefExpr).expr, varTaintedStatus, varRefExpr.pos);
        }
    }

    /**
     * Analyze one invocation argument, determine if the argument expression is tainted, if so consult the taint table
     * of the invokable to check if a taint-error is present.
     *
     * @param paramIndex index of the parameter for the current argument
     * @param invocationExpr invocation expression relevant to the invocation
     * @param argExpr argument expression being analyzed
     * @param argTaintedStatusList the combined argument tainted status list
     * @return tainted status of the argument expression
     */
    private TaintedStatus analyzeInvocationArgument(int paramIndex, BLangInvocation invocationExpr,
                                                    BLangExpression argExpr, List<TaintedStatus> argTaintedStatusList) {
        argExpr.accept(this);
        // If current argument is tainted, look-up the taint-table for the record of return-tainted-status when the
        // given argument is in tainted state.
        if (getCurrentAnalysisState().taintedStatus == TaintedStatus.TAINTED) {
            BInvokableSymbol invokableSymbol = (BInvokableSymbol) invocationExpr.symbol;
            TaintRecord taintRecord = invokableSymbol.taintTable.get(paramIndex);
            int requiredParamCount = invokableSymbol.params.size();
            BVarSymbol paramSymbol = getParamSymbol(invokableSymbol, paramIndex, requiredParamCount);

            if (taintRecord == null) {
                // This is when current parameter is "untainted". Therefore, providing a tainted value to a untainted
                // parameter is invalid and should return a compiler error.
                DiagnosticPos argPos = argExpr.pos != null ? argExpr.pos : invocationExpr.pos;
                addTaintError(argPos, paramSymbol.name.value,
                        DiagnosticCode.TAINTED_VALUE_PASSED_TO_UNTAINTED_PARAMETER);
            } else if (taintRecord.taintError != null && taintRecord.taintError.size() > 0) {
                // This is when current parameter is derived to be untainted.
                taintRecord.taintError.forEach(error -> {
                    if (error.diagnosticCode == DiagnosticCode.TAINTED_VALUE_PASSED_TO_GLOBAL_VARIABLE
                        || error.diagnosticCode == DiagnosticCode.TAINTED_VALUE_PASSED_TO_MODULE_OBJECT) {
                        addTaintError(taintRecord.taintError);
                    } else {
                        DiagnosticPos argPos = argExpr.pos != null ? argExpr.pos : invocationExpr.pos;
                        addTaintError(argPos, paramSymbol.name.value,
                                DiagnosticCode.TAINTED_VALUE_PASSED_TO_UNTAINTED_PARAMETER);
                    }
                });
            } else {
                combinedParameterTaintedStatus(argTaintedStatusList, taintRecord.parameterTaintedStatusList);
                return taintRecord.returnTaintedStatus;
            }
        } else if (getCurrentAnalysisState().taintedStatus == TaintedStatus.IGNORED) {
            // If argument is a recursive call or a function loop ignore the invocation and proceed.
            return TaintedStatus.IGNORED;
        }
        return TaintedStatus.UNTAINTED;
    }

    private void resolveBlockedInvokable(List<BlockedNode> blockedNodeList) {
        List<BlockedNode> remainingBlockedNodeList = new ArrayList<>();
        // Revisit blocked nodes and attempt to generate the table.
        for (BlockedNode blockedNode : blockedNodeList) {
            this.env = blockedNode.pkgSymbol;
            blockedNode.invokableNode.accept(this);
            if (blockedNode.invokableNode.symbol.taintTable == null) {
                remainingBlockedNodeList.add(blockedNode);
            }
        }
        // If list is not moving, there is a recursion. Derive the tainted status of all the blocked functions by using
        // annotations and if annotations are not present generate error.
        if (remainingBlockedNodeList.size() != 0 && blockedNodeList.size() == remainingBlockedNodeList.size()) {
            for (BlockedNode blockedNode : remainingBlockedNodeList) {
                analyzerPhase = AnalyzerPhase.LOOP_ANALYSIS;
                this.env = blockedNode.pkgSymbol;
                blockedNode.invokableNode.accept(this);
            }
            analyzerPhase = AnalyzerPhase.LOOPS_RESOLVED_ANALYSIS;
            resolveBlockedInvokable(remainingBlockedNodeList);
        } else if (remainingBlockedNodeList.size() > 0) {
            resolveBlockedInvokable(remainingBlockedNodeList);
        }
        // If remainingBlockedNodeList is empty, end the recursion.
    }

    private BLangSimpleVariable getParam(BLangInvokableNode invNode, int paramIndex, int requiredParamCount) {
        BLangSimpleVariable param;
        if (paramIndex < requiredParamCount) {
            param = invNode.requiredParams.get(paramIndex);
        } else {
            param = invNode.restParam;
        }
        return param;
    }

    private BVarSymbol getParamSymbol(BInvokableSymbol invSymbol, int paramIndex, int requiredParamCount) {
        BVarSymbol param;
        if (paramIndex < requiredParamCount) {
            param = invSymbol.params.get(paramIndex);
        } else {
            param = invSymbol.restParam;
        }
        return param;
    }

    private AnalysisState getCurrentAnalysisState() {
        return analysisStateStack.peek();
    }

    private class BlockingNode {

        PackageID packageID;
        Name name;

        BlockingNode(PackageID packageID, Name name) {
            this.packageID = packageID;
            this.name = name;
        }

        @Override
        public boolean equals(Object o) {
            if (this == o) {
                return true;
            }
            if (o == null || getClass() != o.getClass()) {
                return false;
            }

            BlockingNode that = (BlockingNode) o;

            if (!packageID.equals(that.packageID)) {
                return false;
            }
            return name.equals(that.name);
        }

        @Override
        public int hashCode() {
            int result = packageID.hashCode();
            result = 31 * result + name.hashCode();
            return result;
        }
    }

    private class BlockedNode {

        SymbolEnv pkgSymbol;
        BLangInvokableNode invokableNode;
        BlockingNode blockingNode;

        BlockedNode(SymbolEnv pkgSymbol, BlockingNode blockingNode) {
            this.pkgSymbol = pkgSymbol;
            this.blockingNode = blockingNode;
        }

        @Override
        public boolean equals(Object o) {
            if (this == o) {
                return true;
            }
            if (o == null || getClass() != o.getClass()) {
                return false;
            }

            BlockedNode that = (BlockedNode) o;

            return invokableNode.symbol.pkgID.equals(that.invokableNode.symbol.pkgID) && invokableNode.symbol.name
                    .equals(that.invokableNode.symbol.name);
        }

        @Override
        public int hashCode() {
            int result = invokableNode.symbol.pkgID.hashCode();
            result = 31 * result + invokableNode.symbol.name.hashCode();
            return result;
        }
    }

    // Used to store the analysis state of each function being visited.
    //
    // Lambda functions and worker lambda functions should be analyzed as part of the enclosing function. This is
    // because such functions will have direct access to variables defined in the enclosing function. Therefore, the
    // tainted state of such function depends on the taint conditions of the enclosing function. Hence, there are
    // situations where `TaintAnalyzer` will visit a `BLangFunction` within another `BLangFunction`. To support such
    // scenarios analyzer state is maintained in a stack.
    private class AnalysisState {
        private TaintedStatus taintedStatus;
        private TaintedStatus returnTaintedStatus;

        // Used to analyze the tainted status of parameters when returning.
        private List<BLangSimpleVariable> requiredParams;
        private BLangSimpleVariable restParam;
        private List<TaintedStatus> parameterTaintedStatus;

        private BlockedNode blockedNode;

        private Set<TaintRecord.TaintError> taintErrorSet = new LinkedHashSet<>();
        private Map<BSymbol, Boolean> prevSymbolTaintStatus = new HashMap<>();
    }
}<|MERGE_RESOLUTION|>--- conflicted
+++ resolved
@@ -1150,42 +1150,10 @@
         return taintTable;
     }
 
-<<<<<<< HEAD
     private int receiverIfAttachedFunction(BLangInvocation invocationExpr) {
         return isTaintAnalyzableAttachedFunction(invocationExpr) ? 1 : 0;
     }
 
-    private void analyzeBuiltInMethodInvocation(BLangInvocation invocationExpr) {
-        BLangBuiltInMethod builtInMethod = invocationExpr.builtInMethod;
-        switch (builtInMethod) {
-            case IS_NAN:
-            case IS_INFINITE:
-            case IS_FINITE:
-            case LENGTH:
-            case IS_FROZEN:
-                getCurrentAnalysisState().taintedStatus = TaintedStatus.UNTAINTED;
-                break;
-            case FREEZE:
-            case CLONE:
-                invocationExpr.expr.accept(this);
-                break;
-            case STAMP:
-            case CONVERT:
-            case CALL:
-                invocationExpr.argExprs.forEach(expression -> expression.accept(this));
-                break;
-            case REASON:
-            case DETAIL:
-            case STACKTRACE:
-                invocationExpr.expr.accept(this);
-                break;
-            default:
-                throw new AssertionError("Taint checking failed for built-in method: " + builtInMethod);
-        }
-    }
-
-=======
->>>>>>> bd166e12
     @Override
     public void visit(BLangTypeInit typeInit) {
         TaintedStatus typeTaintedStatus = TaintedStatus.UNTAINTED;
