/*
 *  Copyright (c) 2020, WSO2 Inc. (http://www.wso2.org) All Rights Reserved.
 *
 *  WSO2 Inc. licenses this file to you under the Apache License,
 *  Version 2.0 (the "License"); you may not use this file except
 *  in compliance with the License.
 *  You may obtain a copy of the License at
 *
 *    http://www.apache.org/licenses/LICENSE-2.0
 *
 *  Unless required by applicable law or agreed to in writing,
 *  software distributed under the License is distributed on an
 *  "AS IS" BASIS, WITHOUT WARRANTIES OR CONDITIONS OF ANY
 *  KIND, either express or implied.  See the License for the
 *  specific language governing permissions and limitations
 *  under the License.
 */

package io.ballerina.projects;

import com.google.gson.Gson;
import com.google.gson.GsonBuilder;
import com.google.gson.JsonArray;
import com.google.gson.JsonObject;
import io.ballerina.projects.internal.bala.BalToolJson;
import io.ballerina.projects.internal.bala.CompilerPluginJson;
import io.ballerina.projects.internal.bala.adaptors.JsonCollectionsAdaptor;
import io.ballerina.projects.internal.bala.adaptors.JsonStringsAdaptor;
import io.ballerina.projects.internal.model.BalToolDescriptor;
import io.ballerina.projects.internal.model.CompilerPluginDescriptor;
import org.wso2.ballerinalang.compiler.util.Names;

import java.io.ByteArrayInputStream;
import java.io.FileInputStream;
import java.io.IOException;
import java.nio.charset.Charset;
import java.nio.file.Path;
import java.util.ArrayList;
import java.util.Collection;
import java.util.List;
import java.util.Map;
import java.util.Objects;
import java.util.Optional;
import java.util.zip.ZipOutputStream;

import static io.ballerina.projects.util.ProjectConstants.BAL_TOOL_JSON;
import static io.ballerina.projects.util.ProjectConstants.COMPILER_PLUGIN_JSON;

/**
 * This class knows how to create a bala containing jballerina platform libs.
 *
 * @since 2.0.0
 */
public class JBallerinaBalaWriter extends BalaWriter {

    public static final String TOOL = "tool";
    public static final String LIBS = "libs";
    public static final String COMPILER_PLUGIN = "compiler-plugin";
    public static final String ANNON = "annon";
    private final JBallerinaBackend backend;

    public JBallerinaBalaWriter(JBallerinaBackend backend) {
        this.backend = backend;
        this.packageContext = backend.packageContext();
        this.compilerPluginToml = readCompilerPluginToml();
        this.balToolToml = readBalToolToml();
        this.target = getTargetPlatform(packageContext.getResolution()).code();
    }


    @Override
    protected Optional<JsonArray> addPlatformLibs(ZipOutputStream balaOutputStream)
            throws IOException {
        // retrieve platform dependencies
        Collection<PlatformLibrary> jars = backend.platformLibraryDependencies(packageContext.packageId(),
                PlatformLibraryScope.DEFAULT);
        Collection<PlatformLibrary> providedJars = backend.platformLibraryDependencies(packageContext.packageId(),
                PlatformLibraryScope.PROVIDED);
        if (jars.isEmpty() && providedJars.isEmpty()) {
            return Optional.empty();
        }
        // Iterate through native dependencies with default scope and add them to bala
        // Native dependencies with provided scope are not added to the bala
        // organization would be
        // -- Bala Root
        //   - libs
        //     - platform
        //       - java17
        //         - java-library1.jar
        //         - java-library2.jar
        JsonArray newPlatformLibs = new JsonArray();
        // Iterate jars and create directories for each target
        for (PlatformLibrary platformLibrary : jars) {
            JarLibrary jar = (JarLibrary) platformLibrary;
            Path libPath = jar.path();
            // null check is added for spot bug with the toml validation filename cannot be null
            String fileName = Optional.ofNullable(libPath.getFileName())
                    .map(Path::toString).orElse(ANNON);
            Path entryPath = Path.of(PLATFORM)
                    .resolve(target)
                    .resolve(fileName);
            // create a zip entry for each file
            putZipEntry(balaOutputStream, entryPath, new FileInputStream(libPath.toString()));

            // Create the Package.json entry
            JsonObject newDependency = new JsonObject();
            newDependency.addProperty(JarLibrary.KEY_PATH, entryPath.toString());
            if (jar.artifactId().isPresent() && jar.groupId().isPresent() && jar.version().isPresent()) {
                newDependency.addProperty(JarLibrary.KEY_ARTIFACT_ID, jar.artifactId().get());
                newDependency.addProperty(JarLibrary.KEY_GROUP_ID, jar.groupId().get());
                newDependency.addProperty(JarLibrary.KEY_VERSION, jar.version().get());
            }
            newPlatformLibs.add(newDependency);
        }

        // include platform dependencies with provided scope in the Package.json
        for (PlatformLibrary platformLibrary : providedJars) {
            JarLibrary jar = (JarLibrary) platformLibrary;
            JsonObject newDependency = new JsonObject();

            // Create the Package.json entry
            if (jar.artifactId().isPresent() && jar.groupId().isPresent() && jar.version().isPresent()) {
                newDependency.addProperty(JarLibrary.KEY_ARTIFACT_ID, jar.artifactId().get());
                newDependency.addProperty(JarLibrary.KEY_GROUP_ID, jar.groupId().get());
                newDependency.addProperty(JarLibrary.KEY_VERSION, jar.version().get());
            }
            newDependency.addProperty(JarLibrary.KEY_SCOPE, jar.scope().getStringValue());
            newPlatformLibs.add(newDependency);
        }

        return Optional.of(newPlatformLibs);
    }

    @Override
    protected void addCompilerPlugin(ZipOutputStream balaOutputStream) throws IOException {
        if (this.compilerPluginToml.isPresent()) {
            List<String> compilerPluginLibPaths = new ArrayList<>();
            List<String> compilerPluginDependencies = this.compilerPluginToml.get().getCompilerPluginDependencies();

            if (compilerPluginDependencies.isEmpty()) {
                throw new ProjectException("No dependencies found in CompilerPlugin.toml file");
            }

<<<<<<< HEAD
            // Iterate through compiler plugin dependencies and add them to bala
            // organization would be
            // -- Bala Root
            //   - compiler-plugin/
            //     - libs
            //       - java-library1.jar
            //       - java-library2.jar

            // Iterate jars and create directories for each target
            for (String compilerPluginLib : compilerPluginDependencies) {
                Path libPath = this.packageContext.project().sourceRoot().resolve(compilerPluginLib);
                // null check is added for spot bug with the toml validation filename cannot be null
                String fileName = Optional.ofNullable(libPath.getFileName())
                        .map(Path::toString).orElse(ANNON);
                Path entryPath = Paths.get("compiler-plugin").resolve("libs").resolve(fileName);
                // create a zip entry for each file
                putZipEntry(balaOutputStream, entryPath, new FileInputStream(libPath.toString()));
                compilerPluginLibPaths.add(entryPath.toString());
=======
            if (!compilerPluginDependencies.isEmpty()) {

                // Iterate through compiler plugin dependencies and add them to bala
                // organization would be
                // -- Bala Root
                //   - compiler-plugin/
                //     - libs
                //       - java-library1.jar
                //       - java-library2.jar


                // Iterate jars and create directories for each target
                for (String compilerPluginLib : compilerPluginDependencies) {
                    Path libPath = this.packageContext.project().sourceRoot().resolve(compilerPluginLib);
                    // null check is added for spot bug with the toml validation filename cannot be null
                    String fileName = Optional.ofNullable(libPath.getFileName())
                            .map(Path::toString).orElse(ANNON);
                    Path entryPath = Path.of("compiler-plugin").resolve("libs").resolve(fileName);
                    // create a zip entry for each file
                    putZipEntry(balaOutputStream, entryPath, new FileInputStream(libPath.toString()));
                    compilerPluginLibPaths.add(entryPath.toString());
                }
>>>>>>> e3c07573
            }

            CompilerPluginJson compilerPluginJson = new CompilerPluginJson(
                    this.compilerPluginToml.get().plugin().getId(),
                    this.compilerPluginToml.get().plugin().getClassName(),
                    compilerPluginLibPaths);

            // Remove fields with empty values from `compiler-plugin.json`
            Gson gson = new GsonBuilder().registerTypeHierarchyAdapter(Collection.class, new JsonCollectionsAdaptor())
                    .registerTypeHierarchyAdapter(String.class, new JsonStringsAdaptor()).setPrettyPrinting().create();

            try {
                putZipEntry(balaOutputStream, Path.of(COMPILER_PLUGIN, COMPILER_PLUGIN_JSON),
                        new ByteArrayInputStream(
                                gson.toJson(compilerPluginJson).getBytes(Charset.defaultCharset())));
            } catch (IOException e) {
                throw new ProjectException("Failed to write '" + COMPILER_PLUGIN_JSON + "' file: " + e.getMessage(), e);
            }
        }
    }

    @Override
    protected void addBalTool(ZipOutputStream balaOutputStream) throws IOException {
        if (this.balToolToml.isPresent()) {
            List<String> balToolLibPaths = new ArrayList<>();
            List<String> balToolDependencies = this.balToolToml.get().getBalToolDependencies();

            if (balToolDependencies.isEmpty()) {
                throw new ProjectException("No dependencies found in BalTool.toml file");
            }
         // Iterate through bal tool dependencies and add them to bala
            // organization would be
            // -- Bala Root
            //   - tool/
            //     - libs
            //       - java-library1.jar
            //       - java-library2.jar


            // Iterate jars and create directories for each target
            for (String balToolLib : balToolDependencies) {
                Path libPath = this.packageContext.project().sourceRoot().resolve(balToolLib);
                // null check is added for spot bug with the toml validation filename cannot be null
                String fileName = Optional.ofNullable(libPath.getFileName())
                        .map(Path::toString).orElse(ANNON);
                Path entryPath = Path.of(TOOL).resolve(LIBS).resolve(fileName);
                // create a zip entry for each file
                putZipEntry(balaOutputStream, entryPath, new FileInputStream(libPath.toString()));
                balToolLibPaths.add(entryPath.toString());
            }

        BalToolJson balToolJson = new BalToolJson(this.balToolToml.get().tool().getId(), balToolLibPaths);

        // Remove fields with empty values from `BalTool.json`
        Gson gson = new GsonBuilder().registerTypeHierarchyAdapter(Collection.class, new JsonCollectionsAdaptor())
                .registerTypeHierarchyAdapter(String.class, new JsonStringsAdaptor()).setPrettyPrinting().create();

        try {
            putZipEntry(balaOutputStream, Path.of(TOOL, BAL_TOOL_JSON),
                    new ByteArrayInputStream(
                            gson.toJson(balToolJson).getBytes(Charset.defaultCharset())));
        } catch (IOException e) {
            throw new ProjectException("Failed to write '" + BAL_TOOL_JSON + "' file: " + e.getMessage(), e);
        }
        }
    }

    /**
     * Mark target platform as `java17` if one of the following condition fulfils.
     * 1) Direct dependencies of imports in the package have any `ballerina/java` dependency.
     * 2) Package has defined any platform dependency.
     *
     * @param pkgResolution package resolution
     * @return target platform
     */
    private CompilerBackend.TargetPlatform getTargetPlatform(PackageResolution pkgResolution) {
        ResolvedPackageDependency resolvedPackageDependency = new ResolvedPackageDependency(
                this.packageContext.project().currentPackage(), PackageDependencyScope.DEFAULT);
        Collection<ResolvedPackageDependency> resolvedPackageDependencies = pkgResolution.dependencyGraph()
                .getDirectDependencies(resolvedPackageDependency);

        // 1) Check direct dependencies of imports in the package have any `ballerina/java` dependency
        for (ResolvedPackageDependency dependency : resolvedPackageDependencies) {
            if (dependency.packageInstance().packageOrg().value().equals(Names.BALLERINA_ORG.value) &&
                    dependency.packageInstance().packageName().value().equals(Names.JAVA.value) &&
                    !dependency.scope().equals(PackageDependencyScope.TEST_ONLY)) {
                return this.backend.targetPlatform();
            }
        }

        // 2) Check package has defined any platform dependency
        PackageManifest manifest = this.packageContext.project().currentPackage().manifest();
        if (hasPlatformDependencies(manifest.platforms())) {
            return this.backend.targetPlatform();
        }

        // 3) Check if the package has a BalTool.toml or a CompilerPlugin.toml
        if (this.balToolToml.isPresent() || this.compilerPluginToml.isPresent()) {
            return this.backend.targetPlatform();
        }
        return AnyTarget.ANY;
    }

    private boolean hasPlatformDependencies(Map<String, PackageManifest.Platform> platforms) {
        for (PackageManifest.Platform value: platforms.values()) {
            if (!value.dependencies().isEmpty() && !isPlatformDependenciesTestOnly(value.dependencies())) {
                return true;
            }
        }
        return false;
    }

    private Optional<CompilerPluginDescriptor> readCompilerPluginToml() {
        Optional<CompilerPluginToml> compilerPluginToml = backend.packageContext().project()
                .currentPackage().compilerPluginToml();

        if (compilerPluginToml.isPresent()) {
            TomlDocument tomlDocument = compilerPluginToml.get().compilerPluginTomlContext().tomlDocument();
            return Optional.of(CompilerPluginDescriptor.from(tomlDocument));
        }
        return Optional.empty();
    }

    private Optional<BalToolDescriptor> readBalToolToml() {
        Optional<BalToolToml> balToolToml = backend.packageContext().project()
                .currentPackage().balToolToml();
        if (balToolToml.isPresent()) {
            TomlDocument tomlDocument = balToolToml.get().balToolTomlContext().tomlDocument();
            Path sourceRoot = packageContext.project().sourceRoot();
            return Optional.of(BalToolDescriptor.from(tomlDocument, sourceRoot));
        }
        return Optional.empty();
    }

    private boolean isPlatformDependenciesTestOnly(List<Map<String, Object>> dependencies) {
        for (Map<String, Object> dependency : dependencies) {
            if (!Objects.equals(PlatformLibraryScope.TEST_ONLY.getStringValue(), dependency.get("scope"))) {
                return false;
            }
        }
        return true;
    }
}<|MERGE_RESOLUTION|>--- conflicted
+++ resolved
@@ -141,7 +141,6 @@
                 throw new ProjectException("No dependencies found in CompilerPlugin.toml file");
             }
 
-<<<<<<< HEAD
             // Iterate through compiler plugin dependencies and add them to bala
             // organization would be
             // -- Bala Root
@@ -160,30 +159,6 @@
                 // create a zip entry for each file
                 putZipEntry(balaOutputStream, entryPath, new FileInputStream(libPath.toString()));
                 compilerPluginLibPaths.add(entryPath.toString());
-=======
-            if (!compilerPluginDependencies.isEmpty()) {
-
-                // Iterate through compiler plugin dependencies and add them to bala
-                // organization would be
-                // -- Bala Root
-                //   - compiler-plugin/
-                //     - libs
-                //       - java-library1.jar
-                //       - java-library2.jar
-
-
-                // Iterate jars and create directories for each target
-                for (String compilerPluginLib : compilerPluginDependencies) {
-                    Path libPath = this.packageContext.project().sourceRoot().resolve(compilerPluginLib);
-                    // null check is added for spot bug with the toml validation filename cannot be null
-                    String fileName = Optional.ofNullable(libPath.getFileName())
-                            .map(Path::toString).orElse(ANNON);
-                    Path entryPath = Path.of("compiler-plugin").resolve("libs").resolve(fileName);
-                    // create a zip entry for each file
-                    putZipEntry(balaOutputStream, entryPath, new FileInputStream(libPath.toString()));
-                    compilerPluginLibPaths.add(entryPath.toString());
-                }
->>>>>>> e3c07573
             }
 
             CompilerPluginJson compilerPluginJson = new CompilerPluginJson(
