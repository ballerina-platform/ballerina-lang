/*
 *  Copyright (c) 2020, WSO2 Inc. (http://www.wso2.org) All Rights Reserved.
 *
 *  WSO2 Inc. licenses this file to you under the Apache License,
 *  Version 2.0 (the "License"); you may not use this file except
 *  in compliance with the License.
 *  You may obtain a copy of the License at
 *
 *    http://www.apache.org/licenses/LICENSE-2.0
 *
 *  Unless required by applicable law or agreed to in writing,
 *  software distributed under the License is distributed on an
 *  "AS IS" BASIS, WITHOUT WARRANTIES OR CONDITIONS OF ANY
 *  KIND, either express or implied.  See the License for the
 *  specific language governing permissions and limitations
 *  under the License.
 */
package io.ballerina.projects.directory;

import io.ballerina.projects.BuildOptions;
import io.ballerina.projects.BuildOptionsBuilder;
import io.ballerina.projects.DependencyGraph;
import io.ballerina.projects.DocumentId;
import io.ballerina.projects.Module;
import io.ballerina.projects.ModuleDescriptor;
import io.ballerina.projects.ModuleId;
import io.ballerina.projects.Package;
import io.ballerina.projects.PackageConfig;
import io.ballerina.projects.PackageDependencyScope;
import io.ballerina.projects.PackageResolution;
import io.ballerina.projects.Project;
import io.ballerina.projects.ProjectEnvironmentBuilder;
import io.ballerina.projects.ProjectException;
import io.ballerina.projects.ProjectKind;
import io.ballerina.projects.ResolvedPackageDependency;
import io.ballerina.projects.internal.BalaFiles;
import io.ballerina.projects.internal.PackageConfigCreator;
import io.ballerina.projects.internal.ProjectFiles;
import io.ballerina.projects.internal.model.BuildJson;
import io.ballerina.projects.internal.model.Dependency;
import io.ballerina.projects.util.ProjectConstants;
import io.ballerina.projects.util.ProjectPaths;
import io.ballerina.projects.util.ProjectUtils;

import java.io.IOException;
import java.nio.file.Files;
import java.nio.file.Path;
import java.util.ArrayList;
import java.util.Collection;
import java.util.Collections;
import java.util.Comparator;
import java.util.List;
import java.util.Optional;
import java.util.Set;

import static io.ballerina.projects.util.ProjectConstants.BUILD_FILE;
import static io.ballerina.projects.util.ProjectConstants.DEPENDENCIES_TOML;
import static io.ballerina.projects.util.ProjectConstants.TARGET_DIR_NAME;
import static io.ballerina.projects.util.ProjectUtils.getDependenciesTomlContent;
import static io.ballerina.projects.util.ProjectUtils.readBuildJson;

/**
 * {@code BuildProject} represents Ballerina project instance created from the project directory.
 *
 * @since 2.0.0
 */
public class BuildProject extends Project {

    /**
     * Loads a BuildProject from the provided path.
     *
     * @param projectPath Ballerina project path
     * @return build project
     */
    public static BuildProject load(ProjectEnvironmentBuilder environmentBuilder, Path projectPath) {
        return load(environmentBuilder, projectPath, new BuildOptionsBuilder().build());
    }

    /**
     * Loads a BuildProject from the provided path.
     *
     * @param projectPath Ballerina project path
     * @return BuildProject instance
     */
    public static BuildProject load(Path projectPath) {
        return load(projectPath, new BuildOptionsBuilder().build());
    }

    /**
     * Loads a BuildProject from provided path and build options.
     *
     * @param projectPath  Ballerina project path
     * @param buildOptions build options
     * @return BuildProject instance
     */
    public static BuildProject load(Path projectPath, BuildOptions buildOptions) {
        ProjectEnvironmentBuilder environmentBuilder = ProjectEnvironmentBuilder.getDefaultBuilder();
        return load(environmentBuilder, projectPath, buildOptions);
    }

    /**
     * Loads a BuildProject from provided environment builder, path, build options.
     *
     * @param environmentBuilder custom environment builder
     * @param projectPath Ballerina project path
     * @param buildOptions build options
     * @return BuildProject instance
     */
    public static BuildProject load(ProjectEnvironmentBuilder environmentBuilder, Path projectPath,
                                    BuildOptions buildOptions) {
        PackageConfig packageConfig = PackageConfigCreator.createBuildProjectConfig(projectPath);
        BuildOptions mergedBuildOptions = ProjectFiles.createBuildOptions(packageConfig, buildOptions, projectPath);

        BuildProject buildProject = new BuildProject(environmentBuilder, projectPath, mergedBuildOptions);
        buildProject.addPackage(packageConfig);
        return buildProject;
    }

    private BuildProject(ProjectEnvironmentBuilder environmentBuilder, Path projectPath, BuildOptions buildOptions) {
        super(ProjectKind.BUILD_PROJECT, projectPath, environmentBuilder, buildOptions);
        populateCompilerContext();
    }

    private Optional<Path> modulePath(ModuleId moduleId) {
        if (currentPackage().moduleIds().contains(moduleId)) {
            if (currentPackage().getDefaultModule().moduleId() == moduleId) {
                return Optional.of(sourceRoot);
            } else {
                return Optional.of(sourceRoot.resolve(ProjectConstants.MODULES_ROOT).resolve(
                        currentPackage().module(moduleId).moduleName().moduleNamePart()));
            }
        }
        return Optional.empty();
    }

    @Override
    public Optional<Path> documentPath(DocumentId documentId) {
        for (ModuleId moduleId : currentPackage().moduleIds()) {
            Module module = currentPackage().module(moduleId);
            Optional<Path> modulePath = modulePath(moduleId);
            if (module.documentIds().contains(documentId)) {
                if (modulePath.isPresent()) {
                    return Optional.of(modulePath.get().resolve(module.document(documentId).name()));
                }
            } else if (module.testDocumentIds().contains(documentId)) {
                if (modulePath.isPresent()) {
                    return Optional.of(modulePath.get()
                            .resolve(ProjectConstants.TEST_DIR_NAME).resolve(
                                    module.document(documentId).name().split(ProjectConstants.TEST_DIR_NAME + "/")[1]));
                }
            }
        }
        return Optional.empty();
    }

    @Override
    public DocumentId documentId(Path file) {
        if (isFilePathInProject(file)) {
            Path parent = Optional.of(file.toAbsolutePath().getParent()).get();
            for (ModuleId moduleId : this.currentPackage().moduleIds()) {
                String moduleDirName;
                // Check for the module name contains a dot and not being the default module
                if (!this.currentPackage().getDefaultModule().moduleId().equals(moduleId)) {
                    moduleDirName = moduleId.moduleName()
                            .split(this.currentPackage().packageName().toString() + "\\.")[1];
                } else {
                    moduleDirName = Optional.of(this.sourceRoot.getFileName()).get().toString();
                }

                if (Optional.of(parent.getFileName()).get().toString().equals(moduleDirName) || Optional.of(
                        Optional.of(parent.getParent()).get().getFileName()).get().toString().equals(moduleDirName)) {
                    Module module = this.currentPackage().module(moduleId);
                    for (DocumentId documentId : module.documentIds()) {
                        if (module.document(documentId).name().equals(
                                Optional.of(file.getFileName()).get().toString())) {
                            return documentId;
                        }
                    }
                    for (DocumentId documentId : module.testDocumentIds()) {
                        if (module.document(documentId).name().split(ProjectConstants.TEST_DIR_NAME + "/")[1]
                                .equals(Optional.of(file.getFileName()).get().toString())) {
                            return documentId;
                        }
                    }
                }
            }
        }
        throw new ProjectException("provided path does not belong to the project");
    }

    private boolean isFilePathInProject(Path filepath) {
        try {
            ProjectPaths.packageRoot(filepath);
        } catch (ProjectException e) {
            return false;
        }
        return true;
    }

    public void save() {
        boolean shouldUpdate = this.currentPackage().getResolution().autoUpdate();
        Path buildFilePath = this.sourceRoot.resolve(TARGET_DIR_NAME).resolve(BUILD_FILE);
        // if build file does not exists
        if (!buildFilePath.toFile().exists()) {
            // set both last build time and lat updated time as current timestamp
            createBuildFile(buildFilePath);
            writeBuildFile(buildFilePath);
            writeDependencies();
        } else {
            // build file exists
            BuildJson buildJson = readBuildJson(buildFilePath);
            // check whether last updated time is expired
            if (shouldUpdate) {
                // need to update Dependencies toml
                writeDependencies();
                // update build json file
                writeBuildFile(buildFilePath);
            } else {
                // only update build time
                buildJson.setLastBuildTime(System.currentTimeMillis());
                ProjectUtils.writeBuildFile(buildFilePath, buildJson);
            }
        }
    }

    private void writeDependencies() {
        Package currentPackage = this.currentPackage();
        if (currentPackage != null) {
            Comparator<Dependency> comparator = (o1, o2) -> {
                if (o1.getOrg().equals(o2.getOrg())) {
                    return o1.getName().compareTo(o2.getName());
                }
                return o1.getOrg().compareTo(o2.getOrg());
            };

            List<Dependency> pkgDependencies = getPackageDependencies();
            pkgDependencies.sort(comparator);

            Path dependenciesTomlFile = currentPackage.project().sourceRoot().resolve(DEPENDENCIES_TOML);
            String dependenciesContent = getDependenciesTomlContent(pkgDependencies);
            if (!pkgDependencies.isEmpty()) {
                // write content to Dependencies.toml file
                createIfNotExists(dependenciesTomlFile);
                writeContent(dependenciesTomlFile, dependenciesContent);
            } else {
                // when there are no package dependencies to write
                // if Dependencies.toml does not exists ---> Dependencies.toml will not be created
                // if Dependencies.toml exists          ---> content will be written to existing Dependencies.toml
                if (dependenciesTomlFile.toFile().exists()) {
                    writeContent(dependenciesTomlFile, dependenciesContent);
                }
            }
        }
    }

    private List<Dependency> getPackageDependencies() {
        PackageResolution packageResolution = this.currentPackage().getResolution();
        ResolvedPackageDependency rootPkgNode = new ResolvedPackageDependency(this.currentPackage(),
                                                                              PackageDependencyScope.DEFAULT);
        DependencyGraph<ResolvedPackageDependency> dependencyGraph = packageResolution.dependencyGraph();
        Collection<ResolvedPackageDependency> directDependencies = dependencyGraph.getDirectDependencies(rootPkgNode);

        List<Dependency> dependencies = new ArrayList<>();
        // 1. set direct dependencies
        for (ResolvedPackageDependency directDependency : directDependencies) {
            Package aPackage = directDependency.packageInstance();
            Dependency dependency = new Dependency(aPackage.packageOrg().toString(), aPackage.packageName().value(),
                                                   aPackage.packageVersion().toString());

            // get modules of the direct dependency package
            BalaFiles.DependencyGraphResult packageDependencyGraph = BalaFiles
                    .createPackageDependencyGraph(directDependency.packageInstance().project().sourceRoot());
            Set<ModuleDescriptor> moduleDescriptors = packageDependencyGraph.moduleDependencies().keySet();

            List<Dependency.Module> modules = new ArrayList<>();
            for (ModuleDescriptor moduleDescriptor : moduleDescriptors) {
                Dependency.Module module = new Dependency.Module(moduleDescriptor.org().value(),
                                                                 moduleDescriptor.packageName().value(),
                                                                 moduleDescriptor.name().toString());
                modules.add(module);
            }
            // sort modules
            modules.sort(Comparator.comparing(Dependency.Module::moduleName));
            dependency.setModules(modules);
            // get transitive dependencies of the direct dependency package
            dependency.setDependencies(getTransitiveDependencies(dependencyGraph, directDependency));
            // set transitive and scope
            dependency.setScope(directDependency.scope());
            dependency.setTransitive(false);
            dependencies.add(dependency);
        }

        // 2. set transitive dependencies
        Collection<ResolvedPackageDependency> allDependencies = dependencyGraph.getNodes();
        for (ResolvedPackageDependency transDependency : allDependencies) {
            // check whether it's a direct dependency, skip it since it is already added
            if (directDependencies.contains(transDependency)) {
                continue;
            }
            if (transDependency.packageInstance() != this.currentPackage()
                    && !transDependency.packageInstance().descriptor().isBuiltInPackage()
                    && !transDependency.isPlatformProvided()) {
                Package aPackage = transDependency.packageInstance();
                Dependency dependency = new Dependency(aPackage.packageOrg().toString(),
                                                       aPackage.packageName().value(),
                                                       aPackage.packageVersion().toString());
                // get transitive dependencies of the transitive dependency package
                dependency.setDependencies(getTransitiveDependencies(dependencyGraph, transDependency));
                // set transitive and scope
                dependency.setScope(transDependency.scope());
                dependency.setTransitive(true);
                dependencies.add(dependency);
            }
        }

        return dependencies;
    }

    private List<Dependency> getTransitiveDependencies(DependencyGraph<ResolvedPackageDependency> dependencyGraph,
                                                       ResolvedPackageDependency directDependency) {
        List<Dependency> dependencyList = new ArrayList<>();
        Collection<ResolvedPackageDependency> pkgDependencies = dependencyGraph
                .getDirectDependencies(directDependency);
        for (ResolvedPackageDependency resolvedTransitiveDep : pkgDependencies) {
            Package dependencyPkgContext = resolvedTransitiveDep.packageInstance();
            Dependency dep = new Dependency(dependencyPkgContext.packageOrg().toString(),
                                            dependencyPkgContext.packageName().value(),
                                            dependencyPkgContext.packageVersion().toString());
            dependencyList.add(dep);
        }
        // sort transitive dependencies list
        Comparator<Dependency> comparator = (o1, o2) -> {
            if (o1.getOrg().equals(o2.getOrg())) {
                return o1.getName().compareTo(o2.getName());
            }
            return o1.getOrg().compareTo(o2.getOrg());
        };
        dependencyList.sort(comparator);
        return dependencyList;
    }

    private static void createIfNotExists(Path filePath) {
        if (!filePath.toFile().exists()) {
            try {
                Files.createFile(filePath);
            } catch (IOException e) {
                throw new ProjectException("Failed to create 'Dependencies.toml' file to write dependencies");
            }
        }
    }

    private static void writeContent(Path filePath, String content) {
        try {
            Files.write(filePath, Collections.singleton(content));
        } catch (IOException e) {
            throw new ProjectException("Failed to write dependencies to the 'Dependencies.toml' file");
        }
<<<<<<< HEAD
=======
    }

    private static void createBuildFile(Path buildFilePath) {
        try {
            if (!buildFilePath.getParent().toFile().exists()) {
                // create target directory if not exists
                Files.createDirectory(buildFilePath.getParent());
            }
            Files.createFile(buildFilePath);
        } catch (IOException e) {
            throw new ProjectException("Failed to create '" + BUILD_FILE + "' file");
        }
    }

    private static void writeBuildFile(Path buildFilePath) {
        BuildJson buildJson = new BuildJson(System.currentTimeMillis(), System.currentTimeMillis());
        ProjectUtils.writeBuildFile(buildFilePath, buildJson);
>>>>>>> 7a29bcef
    }
}<|MERGE_RESOLUTION|>--- conflicted
+++ resolved
@@ -355,8 +355,6 @@
         } catch (IOException e) {
             throw new ProjectException("Failed to write dependencies to the 'Dependencies.toml' file");
         }
-<<<<<<< HEAD
-=======
     }
 
     private static void createBuildFile(Path buildFilePath) {
@@ -374,6 +372,5 @@
     private static void writeBuildFile(Path buildFilePath) {
         BuildJson buildJson = new BuildJson(System.currentTimeMillis(), System.currentTimeMillis());
         ProjectUtils.writeBuildFile(buildFilePath, buildJson);
->>>>>>> 7a29bcef
     }
 }