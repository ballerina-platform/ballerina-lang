/*
 *  Copyright (c) 2020, WSO2 Inc. (http://www.wso2.org) All Rights Reserved.
 *
 *  WSO2 Inc. licenses this file to you under the Apache License,
 *  Version 2.0 (the "License"); you may not use this file except
 *  in compliance with the License.
 *  You may obtain a copy of the License at
 *
 *    http://www.apache.org/licenses/LICENSE-2.0
 *
 *  Unless required by applicable law or agreed to in writing,
 *  software distributed under the License is distributed on an
 *  "AS IS" BASIS, WITHOUT WARRANTIES OR CONDITIONS OF ANY
 *  KIND, either express or implied.  See the License for the
 *  specific language governing permissions and limitations
 *  under the License.
 */

package io.ballerina.projects;

import com.google.gson.Gson;
import com.google.gson.GsonBuilder;
import com.google.gson.JsonArray;
import io.ballerina.projects.environment.PackageCache;
import io.ballerina.projects.internal.bala.BalaJson;
import io.ballerina.projects.internal.bala.DependencyGraphJson;
import io.ballerina.projects.internal.bala.ModuleDependency;
import io.ballerina.projects.internal.bala.PackageJson;
import io.ballerina.projects.internal.bala.adaptors.JsonCollectionsAdaptor;
import io.ballerina.projects.internal.bala.adaptors.JsonStringsAdaptor;
import io.ballerina.projects.internal.model.CompilerPluginDescriptor;
import io.ballerina.projects.internal.model.Dependency;
import org.apache.commons.compress.utils.IOUtils;
import org.ballerinalang.compiler.BLangCompilerException;
import org.wso2.ballerinalang.util.RepoUtils;

import java.io.ByteArrayInputStream;
import java.io.File;
import java.io.FileInputStream;
import java.io.FileOutputStream;
import java.io.IOException;
import java.io.InputStream;
import java.nio.charset.Charset;
import java.nio.charset.StandardCharsets;
import java.nio.file.Files;
import java.nio.file.Path;
import java.nio.file.Paths;
import java.util.ArrayList;
import java.util.Collection;
import java.util.Collections;
import java.util.List;
import java.util.Optional;
import java.util.zip.ZipEntry;
import java.util.zip.ZipOutputStream;

import static io.ballerina.projects.util.ProjectConstants.BALA_JSON;
import static io.ballerina.projects.util.ProjectConstants.DEPENDENCY_GRAPH_JSON;
import static io.ballerina.projects.util.ProjectConstants.PACKAGE_JSON;
import static io.ballerina.projects.util.ProjectUtils.getBalaName;

/**
 * {@code BalaWriter} writes a package to bala format.
 *
 * @since 2.0.0
 */
public abstract class BalaWriter {
    private static final String MODULES_ROOT = "modules";
    private static final String RESOURCE_DIR_NAME = "resources";
    private static final String BLANG_SOURCE_EXT = ".bal";
    protected static final String PLATFORM = "platform";
    protected static final String PATH = "path";

    // Set the target as any for default bala.
    protected String target = "any";
    private static final String IMPLEMENTATION_VENDOR = "WSO2";
    private static final String BALLERINA_SHORT_VERSION = RepoUtils.getBallerinaShortVersion();
    private static final String BALLERINA_SPEC_VERSION = RepoUtils.getBallerinaSpecVersion();
    protected PackageContext packageContext;
    Optional<CompilerPluginDescriptor> compilerPluginToml;

    protected BalaWriter() {
    }

    /**
     * Write a package to a .bala and return the created .bala path.
     *
     * @param balaPath Directory where the .bala should be created.
     */
    public Path write(Path balaPath) {
        String balaName = getBalaName(this.packageContext.packageOrg().value(),
                                      this.packageContext.packageName().value(),
                                      this.packageContext.packageVersion().value().toString(),
                                      this.target);
        // Create the archive over write if exists
        try (ZipOutputStream balaOutputStream = new ZipOutputStream(
                new FileOutputStream(String.valueOf(balaPath.resolve(balaName))))) {
            // Now lets put stuff in
            populateBalaArchive(balaOutputStream);
        } catch (IOException e) {
            throw new ProjectException("Failed to create bala :" + e.getMessage(), e);
        } catch (BLangCompilerException be) {
            // clean up if an error occur
            try {
                Files.delete(balaPath);
            } catch (IOException e) {
                // We ignore this error and throw out the original blang compiler error to the user
            }
            throw be;
        }
        return balaPath.resolve(balaName);
    }

    private void populateBalaArchive(ZipOutputStream balaOutputStream)
            throws IOException {

        addBalaJson(balaOutputStream);
        addPackageDoc(balaOutputStream,
                      this.packageContext.project().sourceRoot(),
                      this.packageContext.packageName().toString());
        addPackageSource(balaOutputStream);
        Optional<JsonArray> platformLibs = addPlatformLibs(balaOutputStream);
        addPackageJson(balaOutputStream, platformLibs);

        addCompilerPlugin(balaOutputStream);
        addDependenciesJson(balaOutputStream);
    }

    private void addBalaJson(ZipOutputStream balaOutputStream) {
        Gson gson = new GsonBuilder().setPrettyPrinting().create();
        String balaJson = gson.toJson(new BalaJson());
        try {
            putZipEntry(balaOutputStream, Paths.get(BALA_JSON),
                    new ByteArrayInputStream(balaJson.getBytes(Charset.defaultCharset())));
        } catch (IOException e) {
            throw new ProjectException("Failed to write 'bala.json' file: " + e.getMessage(), e);
        }
    }

    private void addPackageJson(ZipOutputStream balaOutputStream, Optional<JsonArray> platformLibs) {
        PackageJson packageJson = new PackageJson(this.packageContext.packageOrg().toString(),
                                                  this.packageContext.packageName().toString(),
                                                  this.packageContext.packageVersion().toString());

        PackageManifest packageManifest = this.packageContext.packageManifest();
        packageJson.setLicenses(packageManifest.license());
        packageJson.setAuthors(packageManifest.authors());
        packageJson.setSourceRepository(packageManifest.repository());
        packageJson.setKeywords(packageManifest.keywords());
        packageJson.setExport(packageManifest.exportedModules());
<<<<<<< HEAD
        packageJson.setTemplate(packageManifest.template());
=======
        packageJson.setVisibility(packageManifest.visibility());
>>>>>>> e8bc44f6

        packageJson.setPlatform(target);
        packageJson.setBallerinaVersion(BALLERINA_SHORT_VERSION);
        packageJson.setLanguageSpecVersion(BALLERINA_SPEC_VERSION);
        packageJson.setImplementationVendor(IMPLEMENTATION_VENDOR);

        if (!platformLibs.isEmpty()) {
            packageJson.setPlatformDependencies(platformLibs.get());
        }
        // Remove fields with empty values from `package.json`
        Gson gson = new GsonBuilder().registerTypeHierarchyAdapter(Collection.class, new JsonCollectionsAdaptor())
                .registerTypeHierarchyAdapter(String.class, new JsonStringsAdaptor()).setPrettyPrinting().create();

        try {
            putZipEntry(balaOutputStream, Paths.get(PACKAGE_JSON),
                    new ByteArrayInputStream(gson.toJson(packageJson).getBytes(Charset.defaultCharset())));
        } catch (IOException e) {
            throw new ProjectException("Failed to write 'package.json' file: " + e.getMessage(), e);
        }
    }

    // TODO when iterating and adding source files should create source files from Package sources

    private void addPackageDoc(ZipOutputStream balaOutputStream, Path packageSourceDir, String pkgName)
            throws IOException {
        final String packageMdFileName = "Package.md";
        final String moduleMdFileName = "Module.md";

        Path packageMd = packageSourceDir.resolve(packageMdFileName);
        Path docsDirInBala = Paths.get("docs");

        // If `Package.md` exists, create the docs directory & add `Package.md`
        if (packageMd.toFile().exists()) {
            Path packageMdInBala = docsDirInBala.resolve(packageMdFileName);
            putZipEntry(balaOutputStream, packageMdInBala,
                    new FileInputStream(String.valueOf(packageMd)));
        }

        // If `Module.md` of default module exists, create `docs/modules` directory & add `Module.md`
        Path defaultModuleMd = packageSourceDir.resolve(moduleMdFileName);
        Path modulesDirInBalaDocs = docsDirInBala.resolve(MODULES_ROOT);

        if (defaultModuleMd.toFile().exists()) {
            Path defaultModuleMdInBalaDocs = modulesDirInBalaDocs.resolve(pkgName).resolve(moduleMdFileName);
            putZipEntry(balaOutputStream, defaultModuleMdInBalaDocs,
                    new FileInputStream(String.valueOf(defaultModuleMd)));
        }

        // Add other module docs
        File modulesSourceDir = new File(String.valueOf(packageSourceDir.resolve(MODULES_ROOT)));
        File[] directoryListing = modulesSourceDir.listFiles();

        if (directoryListing != null) {
            for (File moduleDir : directoryListing) {
                if (moduleDir.isDirectory()) {
                    // Get `Module.md` path
                    Path otherModuleMd = packageSourceDir.resolve(MODULES_ROOT).resolve(moduleDir.getName())
                            .resolve(moduleMdFileName);
                    // Create `package.module` folder, if `Module.md` path exists
                    if (otherModuleMd.toFile().exists()) {
                        Path otherModuleMdInBalaDocs = modulesDirInBalaDocs.resolve(pkgName + "." + moduleDir.getName())
                                .resolve(moduleMdFileName);
                        putZipEntry(balaOutputStream, otherModuleMdInBalaDocs,
                                new FileInputStream(String.valueOf(otherModuleMd)));
                    }
                }
            }
        }
    }

    private void addPackageSource(ZipOutputStream balaOutputStream) throws IOException {

        // add module sources
        for (ModuleId moduleId : this.packageContext.moduleIds()) {
            Module module = this.packageContext.project().currentPackage().module(moduleId);

            // copy resources directory
            Path moduleRoot = this.packageContext.project().sourceRoot();
            if (module.moduleName() != this.packageContext.project().currentPackage().getDefaultModule().moduleName()) {
                moduleRoot = moduleRoot.resolve(MODULES_ROOT).resolve(module.moduleName().moduleNamePart());
            }
            Path resourcesPathInBala = Paths.get(MODULES_ROOT, module.moduleName().toString(), RESOURCE_DIR_NAME);
            putDirectoryToZipFile(moduleRoot.resolve(RESOURCE_DIR_NAME), resourcesPathInBala, balaOutputStream);

            // only add .bal files of module
            for (DocumentId docId : module.documentIds()) {
                Document document = module.document(docId);
                if (document.name().endsWith(BLANG_SOURCE_EXT)) {
                    Path documentPath = Paths.get(MODULES_ROOT, module.moduleName().toString(), document.name());
                    char[] documentContent = document.textDocument().toCharArray();

                    putZipEntry(balaOutputStream, documentPath,
                                new ByteArrayInputStream(new String(documentContent).getBytes(StandardCharsets.UTF_8)));
                }
            }
        }
    }

    private void addDependenciesJson(ZipOutputStream balaOutputStream) {
        PackageCache packageCache = this.packageContext.project().projectEnvironmentContext()
                .getService(PackageCache.class);
        List<Dependency> packageDependencyGraph = getPackageDependencies(
                this.packageContext.getResolution().dependencyGraph());
        List<ModuleDependency> moduleDependencyGraph = getModuleDependencies(
                this.packageContext.project().currentPackage(), packageCache);

        DependencyGraphJson depGraphJson = new DependencyGraphJson(packageDependencyGraph, moduleDependencyGraph);
        Gson gson = new GsonBuilder().setPrettyPrinting().create();

        try {
            putZipEntry(balaOutputStream, Paths.get(DEPENDENCY_GRAPH_JSON),
                        new ByteArrayInputStream(gson.toJson(depGraphJson).getBytes(Charset.defaultCharset())));
        } catch (IOException e) {
            throw new ProjectException("Failed to write '" + DEPENDENCY_GRAPH_JSON + "' file: " + e.getMessage(), e);
        }
    }

    private List<Dependency> getPackageDependencies(DependencyGraph<ResolvedPackageDependency> dependencyGraph) {
        List<Dependency> dependencies = new ArrayList<>();
        for (ResolvedPackageDependency resolvedDep : dependencyGraph.getNodes()) {
            if (resolvedDep.scope() == PackageDependencyScope.TEST_ONLY) {
                // We don't add the test dependencies to the bala file.
                continue;
            }

            PackageContext packageContext = resolvedDep.packageInstance().packageContext();
            Dependency dependency = new Dependency(packageContext.packageOrg().toString(),
                    packageContext.packageName().toString(), packageContext.packageVersion().toString());

            List<Dependency> dependencyList = new ArrayList<>();
            Collection<ResolvedPackageDependency> pkgDependencies = dependencyGraph.getDirectDependencies(resolvedDep);
            for (ResolvedPackageDependency resolvedTransitiveDep : pkgDependencies) {
                if (resolvedTransitiveDep.scope() == PackageDependencyScope.TEST_ONLY) {
                    // We don't add the test dependencies to the bala file.
                    continue;
                }
                PackageContext dependencyPkgContext = resolvedTransitiveDep.packageInstance().packageContext();
                Dependency dep = new Dependency(dependencyPkgContext.packageOrg().toString(),
                        dependencyPkgContext.packageName().toString(),
                        dependencyPkgContext.packageVersion().toString());
                dependencyList.add(dep);
            }
            dependency.setDependencies(dependencyList);
            dependencies.add(dependency);
        }
        return dependencies;
    }

    private List<ModuleDependency> getModuleDependencies(Package pkg, PackageCache packageCache) {
        List<ModuleDependency> modules = new ArrayList<>();
        for (ModuleId moduleId : pkg.moduleIds()) {
            Module module = pkg.module(moduleId);
            List<ModuleDependency> moduleDependencies = new ArrayList<>();
            for (io.ballerina.projects.ModuleDependency moduleDependency : module.moduleDependencies()) {
                if (moduleDependency.packageDependency().scope() == PackageDependencyScope.TEST_ONLY) {
                    // Do not test_only scope dependencies
                    continue;
                }
                Package pkgDependency = packageCache.getPackageOrThrow(
                        moduleDependency.packageDependency().packageId());
                Module moduleInPkgDependency = pkgDependency.module(moduleDependency.moduleId());
                moduleDependencies.add(createModuleDependencyEntry(pkgDependency, moduleInPkgDependency,
                        Collections.emptyList()));
            }
            modules.add(createModuleDependencyEntry(pkg, module, moduleDependencies));
        }
        return modules;
    }

    private ModuleDependency createModuleDependencyEntry(Package pkg,
                                                         Module module,
                                                         List<ModuleDependency> moduleDependencies) {
        return new ModuleDependency(pkg.packageOrg().value(), pkg.packageName().value(),
                pkg.packageVersion().toString(), module.moduleName().toString(), moduleDependencies);
    }

    protected void putZipEntry(ZipOutputStream balaOutputStream, Path fileName, InputStream in)
            throws IOException {
        ZipEntry entry = new ZipEntry(convertPathSeperator(fileName));
        balaOutputStream.putNextEntry(entry);

        IOUtils.copy(in, balaOutputStream);
        IOUtils.closeQuietly(in);
    }

    protected void putDirectoryToZipFile(Path sourceDir, Path pathInZipFile, ZipOutputStream out)
            throws IOException {
        if (sourceDir.toFile().exists()) {
            File[] files = new File(sourceDir.toString()).listFiles();

            if (files != null && files.length > 0) {
                for (File file : files) {
                    if (file.isDirectory()) {
                        putDirectoryToZipFile(sourceDir.resolve(file.getName()), pathInZipFile, out);
                    } else {
                        Path fileNameInBala =
                                pathInZipFile.resolve(sourceDir.relativize(Paths.get(file.getPath())));
                        putZipEntry(out, fileNameInBala,
                                new FileInputStream(sourceDir + File.separator + file.getName()));
                    }
                }
            }
        }
    }

    protected abstract Optional<JsonArray> addPlatformLibs(ZipOutputStream balaOutputStream)
            throws IOException;

    protected abstract void addCompilerPlugin(ZipOutputStream balaOutputStream) throws IOException;

    // Following function was put in to handle a bug in windows zipFileSystem
    // Refer https://bugs.openjdk.java.net/browse/JDK-8195141
    private String convertPathSeperator(Path file) {
        if (file == null) {
            return null;
        } else {
            if (File.separatorChar == '\\') {
                String replaced = "";
                // Following is to evade spotbug issue if file is null
                replaced = Optional.ofNullable(file.getFileName()).orElse(Paths.get("")).toString();
                Path parent = file.getParent();
                while (parent != null) {
                    replaced = parent.getFileName() + "/" + replaced;
                    parent = parent.getParent();
                }
                return replaced;
            }
            return file.toString();
        }
    }
}<|MERGE_RESOLUTION|>--- conflicted
+++ resolved
@@ -147,11 +147,8 @@
         packageJson.setSourceRepository(packageManifest.repository());
         packageJson.setKeywords(packageManifest.keywords());
         packageJson.setExport(packageManifest.exportedModules());
-<<<<<<< HEAD
+        packageJson.setVisibility(packageManifest.visibility());
         packageJson.setTemplate(packageManifest.template());
-=======
-        packageJson.setVisibility(packageManifest.visibility());
->>>>>>> e8bc44f6
 
         packageJson.setPlatform(target);
         packageJson.setBallerinaVersion(BALLERINA_SHORT_VERSION);
