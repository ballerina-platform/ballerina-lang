/*
 *  Copyright (c) 2020, WSO2 Inc. (http://www.wso2.org) All Rights Reserved.
 *
 *  WSO2 Inc. licenses this file to you under the Apache License,
 *  Version 2.0 (the "License"); you may not use this file except
 *  in compliance with the License.
 *  You may obtain a copy of the License at
 *
 *    http://www.apache.org/licenses/LICENSE-2.0
 *
 *  Unless required by applicable law or agreed to in writing,
 *  software distributed under the License is distributed on an
 *  "AS IS" BASIS, WITHOUT WARRANTIES OR CONDITIONS OF ANY
 *  KIND, either express or implied.  See the License for the
 *  specific language governing permissions and limitations
 *  under the License.
 */
package io.ballerina.projects;

import io.ballerina.projects.internal.DefaultDiagnosticResult;
import io.ballerina.projects.internal.PackageDiagnostic;
import io.ballerina.projects.internal.ProjectDiagnosticErrorCode;
import io.ballerina.projects.util.ProjectConstants;
import io.ballerina.projects.util.ProjectUtils;
import io.ballerina.tools.diagnostics.Diagnostic;
import io.ballerina.tools.diagnostics.DiagnosticInfo;
import io.ballerina.tools.diagnostics.DiagnosticSeverity;
import org.apache.maven.artifact.versioning.ComparableVersion;
import org.wso2.ballerinalang.compiler.util.CompilerUtils;

import java.net.MalformedURLException;
import java.net.URL;
import java.net.URLClassLoader;
import java.security.AccessController;
import java.security.PrivilegedAction;
import java.util.ArrayList;
import java.util.Collection;
import java.util.HashSet;
import java.util.List;
import java.util.Set;
import java.util.jar.JarFile;
import java.util.zip.ZipEntry;

import static io.ballerina.identifier.Utils.encodeNonFunctionIdentifier;
import static io.ballerina.projects.util.ProjectConstants.ANON_ORG;
import static io.ballerina.projects.util.ProjectConstants.DOT;

// TODO move this class to a separate Java package. e.g. io.ballerina.projects.platform.jballerina
//    todo that, we would have to move PackageContext class into an internal package.

/**
 * This class works closely with JBallerinaBackend to provide various codeGenerated jars
 * and class loaders required run Ballerina programs.
 *
 * @since 2.0.0
 */
public class JarResolver {
    private final JBallerinaBackend jBalBackend;
    private final PackageResolution pkgResolution;
    private final PackageContext rootPackageContext;
    private final List<Diagnostic> diagnosticList;
    private DiagnosticResult diagnosticResult;
    private List<PlatformLibrary> providedPlatformLibs;

    private ClassLoader classLoaderWithAllJars;

    JarResolver(JBallerinaBackend jBalBackend, PackageResolution pkgResolution) {
        this.jBalBackend = jBalBackend;
        this.pkgResolution = pkgResolution;
        this.rootPackageContext = pkgResolution.packageContext();
        this.diagnosticList = new ArrayList<>();
        this.providedPlatformLibs = new ArrayList<>();
    }

    DiagnosticResult diagnosticResult() {
        if (this.diagnosticResult == null) {
            this.diagnosticResult = new DefaultDiagnosticResult(this.diagnosticList);
        }
        return diagnosticResult;
    }

    /**
     * Returns a list of platform libraries with provided scope used in dependencies.
     *
     * @return list of platform libraries with provided scope
     */
    public List<PlatformLibrary> providedPlatformLibs() {
        return providedPlatformLibs;
    }

    // TODO These method names are too long. Refactor them soon
    public Collection<JarLibrary> getJarFilePathsRequiredForExecution(boolean optimizeFinalExecutable) {
        // 1) Add this root package related jar files
        Set<JarLibrary> jarFiles = new HashSet<>();
        addCodeGeneratedLibraryPaths(rootPackageContext, PlatformLibraryScope.DEFAULT, jarFiles);
<<<<<<< HEAD
        addPlatformLibraryPaths(rootPackageContext, PlatformLibraryScope.DEFAULT, jarFiles, optimizeFinalExecutable);
=======
        addPlatformLibraryPaths(rootPackageContext, PlatformLibraryScope.DEFAULT, jarFiles);
        addPlatformLibraryPaths(rootPackageContext, PlatformLibraryScope.PROVIDED, jarFiles);
>>>>>>> 4dc13232

        // 2) Get all the dependencies of the root package including transitives.
        // Filter out PackageDependencyScope.TEST_ONLY scope dependencies and lang libs
        pkgResolution.allDependencies()
                .stream()
                .filter(pkgDep -> pkgDep.scope() != PackageDependencyScope.TEST_ONLY)
                .filter(pkgDep -> !pkgDep.packageInstance().descriptor().isLangLibPackage())
                .filter(pkgDep -> !optimizeFinalExecutable || !jBalBackend.unusedPackageIds.contains(pkgDep.packageId()))
                .map(pkgDep -> pkgDep.packageInstance().packageContext())
                .forEach(pkgContext -> {
                    // Add generated thin jar of every module in the package represented by the packageContext
                    addCodeGeneratedLibraryPaths(pkgContext, PlatformLibraryScope.DEFAULT, jarFiles);
                    // All platform-specific libraries(specified in Ballerina.toml) having the default scope
<<<<<<< HEAD
                    addPlatformLibraryPaths(pkgContext, PlatformLibraryScope.DEFAULT, jarFiles, optimizeFinalExecutable);
=======
                    addPlatformLibraryPaths(pkgContext, PlatformLibraryScope.DEFAULT, jarFiles);
                    addPlatformLibraryPaths(pkgContext, PlatformLibraryScope.PROVIDED, jarFiles, true);
>>>>>>> 4dc13232
                });

        // 3) Add the runtime library path
        jarFiles.add(new JarLibrary(jBalBackend.runtimeLibrary().path(),
                PlatformLibraryScope.DEFAULT,
                getPackageName(rootPackageContext)));

<<<<<<< HEAD
        // TODO: Move to a compiler extension once Compiler revamp is complete
        // 4) Add the Observability Symbols Jar
        if (rootPackageContext.compilationOptions().observabilityIncluded()) {
            try {
                // Generating an empty Jar which can be used by the Observability Symbol Collector
                String packageName = rootPackageContext.packageOrg().value() + "-"
                        + rootPackageContext.packageName().value();
                Path observabilityJarPath = ProjectUtils.generateObservabilitySymbolsJar(packageName);

                // Writing the Syntax Tree to the Jar
                CompilerContext compilerContext = rootPackageContext.project().projectEnvironmentContext()
                        .getService(CompilerContext.class);
                ObservabilitySymbolCollector observabilitySymbolCollector
                        = ObservabilitySymbolCollectorRunner.getInstance(compilerContext);
                observabilitySymbolCollector.writeToExecutable(observabilityJarPath, rootPackageContext.project());
                // Cache observability jar in target
                Path observeJarCachePath = rootPackageContext.project().targetDir()
                        .resolve(CACHES_DIR_NAME)
                        .resolve(rootPackageContext.packageOrg().value())
                        .resolve(rootPackageContext.packageName().value())
                        .resolve(rootPackageContext.packageVersion().value().toString())
                        .resolve("observe")
                        .resolve(rootPackageContext.packageOrg().value() + "-"
                                + rootPackageContext.packageName().value()
                                + "-observability-symbols.jar");
                Path observeCachePath = Optional.of(observeJarCachePath.getParent()).orElseThrow();
                Files.createDirectories(observeCachePath);
                Files.copy(observabilityJarPath, observeJarCachePath, StandardCopyOption.REPLACE_EXISTING);

                jarFiles.add(new JarLibrary(observabilityJarPath, PlatformLibraryScope.DEFAULT,
                        getPackageName(rootPackageContext)));
            } catch (IOException e) {
                err.println("\twarning: Failed to add Observability information to Jar due to: " + e.getMessage());
            }
        }
=======
>>>>>>> 4dc13232
        // TODO Filter out duplicate jar entries
        return jarFiles;
    }
    private void addCodeGeneratedLibraryPaths(PackageContext packageContext, PlatformLibraryScope scope,
                                              Set<JarLibrary> libraryPaths) {
        for (ModuleId moduleId : packageContext.moduleIds()) {
            if (jBalBackend.unusedModuleIds.contains(moduleId)) {
                continue;
            }
            PlatformLibrary generatedJarLibrary = jBalBackend.codeGeneratedLibrary(
                    packageContext.packageId(), packageContext.moduleContext(moduleId).moduleName());
            libraryPaths.add(new JarLibrary(generatedJarLibrary.path(), scope, getPackageName(packageContext)));
        }
    }

    private void addPlatformLibraryPaths(PackageContext packageContext,
                                         PlatformLibraryScope scope,
<<<<<<< HEAD
                                         Set<JarLibrary> libraryPaths, boolean addOnlyUsedLibraries) {
        // Add all the jar library dependencies of current package (packageId)
        Collection<PlatformLibrary> otherJarDependencies = jBalBackend.platformLibraryDependencies(
                packageContext.packageId(), scope);
        HashSet<String> usedNativeClassPaths = jBalBackend.pkgWiseUsedNativeClassPaths.get(packageContext.packageId());

=======
                                         Set<JarLibrary> libraryPaths) {
        addPlatformLibraryPaths(packageContext, scope, libraryPaths, false);
    }

    private void addPlatformLibraryPaths(PackageContext packageContext,
                                         PlatformLibraryScope scope,
                                         Set<JarLibrary> libraryPaths,
                                         boolean addProvidedJars) {
        // Add all the jar library dependencies of current package (packageId)
        Collection<PlatformLibrary> otherJarDependencies = jBalBackend.platformLibraryDependencies(
                packageContext.packageId(), scope);
        if (addProvidedJars) {
            providedPlatformLibs.addAll(otherJarDependencies);
        }
>>>>>>> 4dc13232
        for (PlatformLibrary otherJarDependency : otherJarDependencies) {
            JarLibrary newEntry = (JarLibrary) otherJarDependency;

            // If there are more than one platform dependency, there could be secondary dependencies
            if (addOnlyUsedLibraries && !isUsedDependency(newEntry, usedNativeClassPaths, otherJarDependencies.size())) {
                continue;
            }
            if (hasEmptyIdOrVersion(newEntry)) {
                libraryPaths.add(new JarLibrary(otherJarDependency.path(), scope, getPackageName(packageContext)));
                continue;
            }
            if (libraryPaths.contains(newEntry)) {
                JarLibrary existingEntry = libraryPaths.stream().filter(jarLibrary1 ->
                        jarLibrary1.equals(newEntry)).findAny().orElseThrow();
                if (hasEmptyIdOrVersion(existingEntry)) {
                    continue;
                }
                ComparableVersion existingVersion = new ComparableVersion(existingEntry.version().orElseThrow());
                ComparableVersion newVersion = new ComparableVersion(newEntry.version().get());

                if (existingVersion.compareTo(newVersion) >= 0) {
                    if (existingVersion.compareTo(newVersion) != 0) {
                        reportDiagnostic(newEntry, existingEntry);
                    }
                    continue;
                }
                reportDiagnostic(existingEntry, newEntry);
                libraryPaths.remove(existingEntry);
            }
            libraryPaths.add(new JarLibrary(
                    newEntry.path(),
                    scope,
                    newEntry.artifactId().orElseThrow(),
                    newEntry.groupId().orElseThrow(),
                    newEntry.version().orElseThrow(),
                    newEntry.packageName().orElseThrow()));
        }
    }

    private static boolean hasEmptyIdOrVersion(JarLibrary entry) {
        return entry.groupId().isEmpty() || entry.artifactId().isEmpty() || entry.version().isEmpty();
    }

    private boolean isUsedDependency(JarLibrary otherJarDependency, HashSet<String> usedNativeClassPaths,
                                     int totalJarDependencies) {
        String pkgName = otherJarDependency.packageName().get();
        if (totalJarDependencies != 1) {
            return true;
        }
        if (isWhiteListedPkg(pkgName)) {
            return true;
        }
        if (usedNativeClassPaths == null) {
            return false;
        }
        try (JarFile jarFile = new JarFile(otherJarDependency.path().toFile())){
            for (String classPath : usedNativeClassPaths) {
                ZipEntry usedClassEntry = jarFile.getJarEntry(classPath);
                if (usedClassEntry != null) {
                    return true;
                }
            }
            return false;
        } catch (IOException e) {
            throw new RuntimeException(e);
        }
    }

    private boolean isWhiteListedPkg(String pkgName) {
        return pkgName.equals("ballerina/observe") || pkgName.equals("ballerinai/observe") || isDriverPkg(pkgName);
    }

    // Driver pkgs are pkgs such as "ballerinax/mysql.driver". These pkgs contain only native jars without any ballerina code
    private boolean isDriverPkg(String pkgName) {
        return pkgName.startsWith("ballerinax/") && pkgName.endsWith(".driver");
    }

    private void reportDiagnostic(JarLibrary existingEntry, JarLibrary newEntry) {
        // Report diagnostic only for non ballerina dependencies
        if (!existingEntry.packageName().orElseThrow().startsWith(ProjectConstants.BALLERINA_ORG)
                || !newEntry.packageName().orElseThrow().startsWith(ProjectConstants.BALLERINA_ORG)) {
            var diagnosticInfo = new DiagnosticInfo(
                    ProjectDiagnosticErrorCode.CONFLICTING_PLATFORM_JAR_FILES.diagnosticId(),
                    "detected conflicting jar files. '" + newEntry.path().getFileName() + "' dependency of '" +
                            newEntry.packageName().get() + "' conflicts with '" + existingEntry.path().getFileName() +
                            "' dependency of '" + existingEntry.packageName().get() + "'. Picking '" +
                            newEntry.path().getFileName() + "' over '" + existingEntry.path().getFileName() + "'.",
                    DiagnosticSeverity.WARNING);
            diagnosticList.add(new PackageDiagnostic(diagnosticInfo,
                    this.jBalBackend.packageContext().descriptor().name().toString()));
        }
    }

    public Collection<JarLibrary> getJarFilePathsRequiredForTestExecution(ModuleName moduleName) {
        // 1) Get all the jars excepts for test scope package and platform-specific dependencies
        Set<JarLibrary> allJarFileForTestExec = new HashSet<>(getJarFilePathsRequiredForExecution(false));

        // 2) Replace given modules thin jar with it's test-thin jar
        if (!rootPackageContext.packageManifest().org().anonymous()) {
            PackageId rootPackageId = rootPackageContext.packageId();

            // Add the test-thin jar of the specified module
            PlatformLibrary generatedTestJar = jBalBackend.codeGeneratedTestLibrary(rootPackageId, moduleName);
            allJarFileForTestExec.add(new JarLibrary(generatedTestJar.path(),
                    PlatformLibraryScope.DEFAULT,
                    getPackageName(rootPackageContext)));
        }

        // 3) Add platform-specific libraries with test scope defined in the root package's Ballerina.toml
        addPlatformLibraryPaths(rootPackageContext, PlatformLibraryScope.TEST_ONLY, allJarFileForTestExec, false);

        // Get all the dependencies of the root package including transitives.
        // 4) Include only the dependencies with PackageDependencyScope.TEST_ONLY scope
        // 5) All generated jars and platform-specific libraries of test scope dependencies of this rootPackage.
        pkgResolution.allDependencies()
                .stream()
                .filter(pkgDep -> pkgDep.scope() == PackageDependencyScope.TEST_ONLY)
                .filter(pkgDep -> !pkgDep.packageInstance().descriptor().isLangLibPackage())    //filter out lang libs
                .map(pkgDep -> pkgDep.packageInstance().packageContext())
                .forEach(pkgContext -> {
                    // Add generated thin jar of every module in the package represented by the packageContext
                    addCodeGeneratedLibraryPaths(pkgContext, PlatformLibraryScope.DEFAULT, allJarFileForTestExec);
                    // All platform-specific libraries(specified in Ballerina.toml) having the default scope
<<<<<<< HEAD
                    addPlatformLibraryPaths(pkgContext, PlatformLibraryScope.DEFAULT, allJarFileForTestExec, false);
=======
                    addPlatformLibraryPaths(pkgContext, PlatformLibraryScope.DEFAULT, allJarFileForTestExec);
                    addPlatformLibraryPaths(pkgContext, PlatformLibraryScope.PROVIDED, allJarFileForTestExec);
>>>>>>> 4dc13232
                });

        // 6 Add other dependencies required to run Ballerina test cases
        allJarFileForTestExec.addAll(ProjectUtils.testDependencies());

        // TODO Filter out duplicate jar entries
        return allJarFileForTestExec;
    }

    public ClassLoader getClassLoaderWithRequiredJarFilesForExecution() {
        if (classLoaderWithAllJars != null) {
            return classLoaderWithAllJars;
        }

        classLoaderWithAllJars = createClassLoader(getJarFilePathsRequiredForExecution(false));
        return classLoaderWithAllJars;
    }

    public ClassLoader getClassLoaderWithRequiredJarFilesForTestExecution(ModuleName moduleName) {
        return createClassLoader(getJarFilePathsRequiredForTestExecution(moduleName));
    }

    private URLClassLoader createClassLoader(Collection<JarLibrary> jarFiles) {
        if (jBalBackend.diagnosticResult().hasErrors()) {
            throw new IllegalStateException("Cannot create a ClassLoader: this compilation has errors.");
        }

        List<URL> urlList = new ArrayList<>(jarFiles.size());
        for (JarLibrary jarFile : jarFiles) {
            try {
                urlList.add(jarFile.path().toUri().toURL());
            } catch (MalformedURLException e) {
                // This path cannot get executed
                throw new RuntimeException("Failed to create classloader with all jar files", e);
            }
        }

        // TODO use the ClassLoader.getPlatformClassLoader() here
        return AccessController.doPrivileged(
                (PrivilegedAction<URLClassLoader>) () -> new URLClassLoader(urlList.toArray(new URL[0]),
                        ClassLoader.getSystemClassLoader())
        );
    }

    private String getPackageName(PackageContext packageContext) {
        return packageContext.packageOrg().value() + "/" + packageContext.packageName().value();
    }

    /**
     * Provides Qualified Class Name.
     *
     * @param orgName     Org name
     * @param packageName Package name
     * @param version     Package version
     * @param className   Class name
     * @return Qualified class name
     */
    public static String getQualifiedClassName(String orgName, String packageName, String version, String className) {
        if (!DOT.equals(packageName)) {
            className = encodeNonFunctionIdentifier(packageName) + "." +
                    CompilerUtils.getMajorVersion(version) + "." + className;
        }
        if (!ANON_ORG.equals(orgName)) {
            className = encodeNonFunctionIdentifier(orgName) + "." + className;
        }
        return className;
    }
}<|MERGE_RESOLUTION|>--- conflicted
+++ resolved
@@ -28,6 +28,7 @@
 import org.apache.maven.artifact.versioning.ComparableVersion;
 import org.wso2.ballerinalang.compiler.util.CompilerUtils;
 
+import java.io.IOException;
 import java.net.MalformedURLException;
 import java.net.URL;
 import java.net.URLClassLoader;
@@ -93,12 +94,8 @@
         // 1) Add this root package related jar files
         Set<JarLibrary> jarFiles = new HashSet<>();
         addCodeGeneratedLibraryPaths(rootPackageContext, PlatformLibraryScope.DEFAULT, jarFiles);
-<<<<<<< HEAD
         addPlatformLibraryPaths(rootPackageContext, PlatformLibraryScope.DEFAULT, jarFiles, optimizeFinalExecutable);
-=======
-        addPlatformLibraryPaths(rootPackageContext, PlatformLibraryScope.DEFAULT, jarFiles);
-        addPlatformLibraryPaths(rootPackageContext, PlatformLibraryScope.PROVIDED, jarFiles);
->>>>>>> 4dc13232
+        addPlatformLibraryPaths(rootPackageContext, PlatformLibraryScope.PROVIDED, jarFiles, optimizeFinalExecutable);
 
         // 2) Get all the dependencies of the root package including transitives.
         // Filter out PackageDependencyScope.TEST_ONLY scope dependencies and lang libs
@@ -112,12 +109,8 @@
                     // Add generated thin jar of every module in the package represented by the packageContext
                     addCodeGeneratedLibraryPaths(pkgContext, PlatformLibraryScope.DEFAULT, jarFiles);
                     // All platform-specific libraries(specified in Ballerina.toml) having the default scope
-<<<<<<< HEAD
                     addPlatformLibraryPaths(pkgContext, PlatformLibraryScope.DEFAULT, jarFiles, optimizeFinalExecutable);
-=======
-                    addPlatformLibraryPaths(pkgContext, PlatformLibraryScope.DEFAULT, jarFiles);
-                    addPlatformLibraryPaths(pkgContext, PlatformLibraryScope.PROVIDED, jarFiles, true);
->>>>>>> 4dc13232
+                    addPlatformLibraryPaths(pkgContext, PlatformLibraryScope.PROVIDED, jarFiles, true,optimizeFinalExecutable);
                 });
 
         // 3) Add the runtime library path
@@ -125,84 +118,40 @@
                 PlatformLibraryScope.DEFAULT,
                 getPackageName(rootPackageContext)));
 
-<<<<<<< HEAD
-        // TODO: Move to a compiler extension once Compiler revamp is complete
-        // 4) Add the Observability Symbols Jar
-        if (rootPackageContext.compilationOptions().observabilityIncluded()) {
-            try {
-                // Generating an empty Jar which can be used by the Observability Symbol Collector
-                String packageName = rootPackageContext.packageOrg().value() + "-"
-                        + rootPackageContext.packageName().value();
-                Path observabilityJarPath = ProjectUtils.generateObservabilitySymbolsJar(packageName);
-
-                // Writing the Syntax Tree to the Jar
-                CompilerContext compilerContext = rootPackageContext.project().projectEnvironmentContext()
-                        .getService(CompilerContext.class);
-                ObservabilitySymbolCollector observabilitySymbolCollector
-                        = ObservabilitySymbolCollectorRunner.getInstance(compilerContext);
-                observabilitySymbolCollector.writeToExecutable(observabilityJarPath, rootPackageContext.project());
-                // Cache observability jar in target
-                Path observeJarCachePath = rootPackageContext.project().targetDir()
-                        .resolve(CACHES_DIR_NAME)
-                        .resolve(rootPackageContext.packageOrg().value())
-                        .resolve(rootPackageContext.packageName().value())
-                        .resolve(rootPackageContext.packageVersion().value().toString())
-                        .resolve("observe")
-                        .resolve(rootPackageContext.packageOrg().value() + "-"
-                                + rootPackageContext.packageName().value()
-                                + "-observability-symbols.jar");
-                Path observeCachePath = Optional.of(observeJarCachePath.getParent()).orElseThrow();
-                Files.createDirectories(observeCachePath);
-                Files.copy(observabilityJarPath, observeJarCachePath, StandardCopyOption.REPLACE_EXISTING);
-
-                jarFiles.add(new JarLibrary(observabilityJarPath, PlatformLibraryScope.DEFAULT,
-                        getPackageName(rootPackageContext)));
-            } catch (IOException e) {
-                err.println("\twarning: Failed to add Observability information to Jar due to: " + e.getMessage());
-            }
-        }
-=======
->>>>>>> 4dc13232
         // TODO Filter out duplicate jar entries
         return jarFiles;
     }
+
     private void addCodeGeneratedLibraryPaths(PackageContext packageContext, PlatformLibraryScope scope,
                                               Set<JarLibrary> libraryPaths) {
         for (ModuleId moduleId : packageContext.moduleIds()) {
             if (jBalBackend.unusedModuleIds.contains(moduleId)) {
                 continue;
             }
+            ModuleContext moduleContext = packageContext.moduleContext(moduleId);
             PlatformLibrary generatedJarLibrary = jBalBackend.codeGeneratedLibrary(
-                    packageContext.packageId(), packageContext.moduleContext(moduleId).moduleName());
+                    packageContext.packageId(), moduleContext.moduleName());
             libraryPaths.add(new JarLibrary(generatedJarLibrary.path(), scope, getPackageName(packageContext)));
         }
     }
 
     private void addPlatformLibraryPaths(PackageContext packageContext,
                                          PlatformLibraryScope scope,
-<<<<<<< HEAD
                                          Set<JarLibrary> libraryPaths, boolean addOnlyUsedLibraries) {
+        addPlatformLibraryPaths(packageContext, scope, libraryPaths, false, addOnlyUsedLibraries);
+    }
+
+    private void addPlatformLibraryPaths(PackageContext packageContext,
+                                         PlatformLibraryScope scope,
+                                         Set<JarLibrary> libraryPaths,
+                                         boolean addProvidedJars, boolean addOnlyUsedLibraries) {
         // Add all the jar library dependencies of current package (packageId)
         Collection<PlatformLibrary> otherJarDependencies = jBalBackend.platformLibraryDependencies(
                 packageContext.packageId(), scope);
         HashSet<String> usedNativeClassPaths = jBalBackend.pkgWiseUsedNativeClassPaths.get(packageContext.packageId());
-
-=======
-                                         Set<JarLibrary> libraryPaths) {
-        addPlatformLibraryPaths(packageContext, scope, libraryPaths, false);
-    }
-
-    private void addPlatformLibraryPaths(PackageContext packageContext,
-                                         PlatformLibraryScope scope,
-                                         Set<JarLibrary> libraryPaths,
-                                         boolean addProvidedJars) {
-        // Add all the jar library dependencies of current package (packageId)
-        Collection<PlatformLibrary> otherJarDependencies = jBalBackend.platformLibraryDependencies(
-                packageContext.packageId(), scope);
         if (addProvidedJars) {
             providedPlatformLibs.addAll(otherJarDependencies);
         }
->>>>>>> 4dc13232
         for (PlatformLibrary otherJarDependency : otherJarDependencies) {
             JarLibrary newEntry = (JarLibrary) otherJarDependency;
 
@@ -326,12 +275,8 @@
                     // Add generated thin jar of every module in the package represented by the packageContext
                     addCodeGeneratedLibraryPaths(pkgContext, PlatformLibraryScope.DEFAULT, allJarFileForTestExec);
                     // All platform-specific libraries(specified in Ballerina.toml) having the default scope
-<<<<<<< HEAD
                     addPlatformLibraryPaths(pkgContext, PlatformLibraryScope.DEFAULT, allJarFileForTestExec, false);
-=======
-                    addPlatformLibraryPaths(pkgContext, PlatformLibraryScope.DEFAULT, allJarFileForTestExec);
-                    addPlatformLibraryPaths(pkgContext, PlatformLibraryScope.PROVIDED, allJarFileForTestExec);
->>>>>>> 4dc13232
+                    addPlatformLibraryPaths(pkgContext, PlatformLibraryScope.PROVIDED, allJarFileForTestExec, false);
                 });
 
         // 6 Add other dependencies required to run Ballerina test cases
