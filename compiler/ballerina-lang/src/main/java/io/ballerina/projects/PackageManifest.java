--- conflicted
+++ resolved
@@ -44,11 +44,8 @@
     private final String repository;
     private final List<String> exportedModules;
     private final String ballerinaVersion;
-<<<<<<< HEAD
+    private final String visibility;
     private boolean template;
-=======
-    private final String visibility;
->>>>>>> e8bc44f6
 
     // Other entries hold other key/value pairs available in the Ballerina.toml file.
     // These keys are not part of the Ballerina package specification.
@@ -87,11 +84,8 @@
                             List<String> exportedModules,
                             String repository,
                             String ballerinaVersion,
-<<<<<<< HEAD
+                            String visibility,
                             boolean template) {
-=======
-                            String visibility) {
->>>>>>> e8bc44f6
         this.packageDesc = packageDesc;
         this.compilerPluginDesc = compilerPluginDesc;
         this.platforms = Collections.unmodifiableMap(platforms);
@@ -104,11 +98,8 @@
         this.exportedModules = getExport(packageDesc, exportedModules);
         this.repository = repository;
         this.ballerinaVersion = ballerinaVersion;
-<<<<<<< HEAD
+        this.visibility = visibility;
         this.template = template;
-=======
-        this.visibility = visibility;
->>>>>>> e8bc44f6
     }
 
     public static PackageManifest from(PackageDescriptor packageDesc) {
@@ -136,15 +127,10 @@
                                        List<String> export,
                                        String repository,
                                        String ballerinaVersion,
-<<<<<<< HEAD
+                                       String visibility,
                                        boolean template) {
         return new PackageManifest(packageDesc, compilerPluginDesc, platforms, dependencies, otherEntries, diagnostics,
-                license, authors, keywords, export, repository, ballerinaVersion, template);
-=======
-                                       String visibility) {
-        return new PackageManifest(packageDesc, compilerPluginDesc, platforms, dependencies, otherEntries, diagnostics,
-                license, authors, keywords, export, repository, ballerinaVersion, visibility);
->>>>>>> e8bc44f6
+                license, authors, keywords, export, repository, ballerinaVersion, visibility, template);
     }
 
     public static PackageManifest from(PackageDescriptor packageDesc,
@@ -157,17 +143,11 @@
                                        List<String> export,
                                        String repository,
                                        String ballerinaVersion,
-<<<<<<< HEAD
+                                       String visibility,
                                        boolean template) {
         return new PackageManifest(packageDesc, compilerPluginDesc, platforms, dependencies, Collections.emptyMap(),
                 new DefaultDiagnosticResult(Collections.emptyList()), license, authors, keywords,
-                export, repository, ballerinaVersion, template);
-=======
-                                       String visibility) {
-        return new PackageManifest(packageDesc, compilerPluginDesc, platforms, dependencies, Collections.emptyMap(),
-                new DefaultDiagnosticResult(Collections.emptyList()), license, authors, keywords,
-                export, repository, ballerinaVersion, visibility);
->>>>>>> e8bc44f6
+                export, repository, ballerinaVersion, visibility, template);
     }
 
     public PackageName name() {
