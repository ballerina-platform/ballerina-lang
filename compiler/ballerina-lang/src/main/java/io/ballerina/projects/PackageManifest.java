/*
 *  Copyright (c) 2020, WSO2 Inc. (http://www.wso2.org) All Rights Reserved.
 *
 *  WSO2 Inc. licenses this file to you under the Apache License,
 *  Version 2.0 (the "License"); you may not use this file except
 *  in compliance with the License.
 *  You may obtain a copy of the License at
 *
 *    http://www.apache.org/licenses/LICENSE-2.0
 *
 *  Unless required by applicable law or agreed to in writing,
 *  software distributed under the License is distributed on an
 *  "AS IS" BASIS, WITHOUT WARRANTIES OR CONDITIONS OF ANY
 *  KIND, either express or implied.  See the License for the
 *  specific language governing permissions and limitations
 *  under the License.
 */
package io.ballerina.projects;

import io.ballerina.projects.internal.DefaultDiagnosticResult;
import io.ballerina.projects.internal.model.CompilerPluginDescriptor;

import java.util.ArrayList;
import java.util.Collections;
import java.util.List;
import java.util.Map;
import java.util.Optional;

/**
 * Represents a Ballerina.toml file.
 *
 * @since 2.0.0
 */
public class PackageManifest {
    private final PackageDescriptor packageDesc;
    private final Optional<CompilerPluginDescriptor> compilerPluginDesc;
    private final Map<String, Platform> platforms;
    private final List<LocalPackage> localPackages;
    private final DiagnosticResult diagnostics;
    private final List<String> license;
    private final List<String> authors;
    private final List<String> keywords;
    private final String repository;
    private final List<String> exportedModules;

    // Other entries hold other key/value pairs available in the Ballerina.toml file.
    // These keys are not part of the Ballerina package specification.
    private final Map<String, Object> otherEntries;

    private PackageManifest(PackageDescriptor packageDesc,
                            Optional<CompilerPluginDescriptor> compilerPluginDesc,
                            Map<String, Platform> platforms,
                            List<LocalPackage> localPackages,
                            Map<String, Object> otherEntries,
                            DiagnosticResult diagnostics) {
        this.packageDesc = packageDesc;
        this.compilerPluginDesc = compilerPluginDesc;
        this.platforms = Collections.unmodifiableMap(platforms);
        this.localPackages = Collections.unmodifiableList(localPackages);
        this.otherEntries = Collections.unmodifiableMap(otherEntries);
        this.diagnostics = diagnostics;
        this.license = Collections.emptyList();
        this.authors = Collections.emptyList();
        this.keywords = Collections.emptyList();
        this.exportedModules = Collections.emptyList();
        this.repository = "";
    }

    private PackageManifest(PackageDescriptor packageDesc,
                            Optional<CompilerPluginDescriptor> compilerPluginDesc,
                            Map<String, Platform> platforms,
                            List<LocalPackage> localPackages,
                            Map<String, Object> otherEntries,
                            DiagnosticResult diagnostics,
                            List<String> license,
                            List<String> authors,
                            List<String> keywords,
                            List<String> exportedModules,
                            String repository) {
        this.packageDesc = packageDesc;
        this.compilerPluginDesc = compilerPluginDesc;
        this.platforms = Collections.unmodifiableMap(platforms);
        this.localPackages = Collections.unmodifiableList(localPackages);
        this.otherEntries = Collections.unmodifiableMap(otherEntries);
        this.diagnostics = diagnostics;
        this.license = license;
        this.authors = authors;
        this.keywords = keywords;
        this.exportedModules = getExport(packageDesc, exportedModules);
        this.repository = repository;
    }

    public static PackageManifest from(PackageDescriptor packageDesc) {
        return new PackageManifest(packageDesc, Optional.empty(), Collections.emptyMap(), Collections.emptyList(),
                                   Collections.emptyMap(), new DefaultDiagnosticResult(Collections.emptyList()));
    }

    public static PackageManifest from(PackageDescriptor packageDesc,
                                       Optional<CompilerPluginDescriptor> compilerPluginDesc,
                                       Map<String, Platform> platforms,
                                       List<LocalPackage> localPackages) {
        return new PackageManifest(packageDesc, compilerPluginDesc, platforms, localPackages, Collections.emptyMap(),
                new DefaultDiagnosticResult(Collections.emptyList()));
    }

    public static PackageManifest from(PackageDescriptor packageDesc,
                                       Optional<CompilerPluginDescriptor> compilerPluginDesc,
                                       Map<String, Platform> platforms,
                                       List<LocalPackage> localPackages,
                                       Map<String, Object> otherEntries,
                                       DiagnosticResult diagnostics,
                                       List<String> license,
                                       List<String> authors,
                                       List<String> keywords,
                                       List<String> export,
                                       String repository) {
        return new PackageManifest(packageDesc, compilerPluginDesc, platforms, localPackages, otherEntries, diagnostics,
                                   license, authors, keywords, export, repository);
    }

    public static PackageManifest from(PackageDescriptor packageDesc,
                                       Optional<CompilerPluginDescriptor> compilerPluginDesc,
                                       Map<String, Platform> platforms,
                                       List<LocalPackage> localPackages,
                                       List<String> license,
                                       List<String> authors,
                                       List<String> keywords,
                                       List<String> export,
                                       String repository) {
        return new PackageManifest(packageDesc, compilerPluginDesc, platforms, localPackages, Collections.emptyMap(),
                                   new DefaultDiagnosticResult(Collections.emptyList()), license, authors, keywords,
                                   export, repository);
    }

    public PackageName name() {
        return packageDesc.name();
    }

    public PackageOrg org() {
        return packageDesc.org();
    }

    public PackageVersion version() {
        return packageDesc.version();
    }

    public PackageDescriptor descriptor() {
        return packageDesc;
    }

    public Optional<CompilerPluginDescriptor> compilerPluginDescriptor() {
        return compilerPluginDesc;
    }

    public Platform platform(String platformCode) {
        return platforms.get(platformCode);
    }

    // TODO Do we need to custom key/value par mapping here
    public Object getValue(String key) {
        return otherEntries.get(key);
    }

    public List<String> license() {
        return license;
    }

    public List<String> authors() {
        return authors;
    }

    public List<String> keywords() {
        return keywords;
    }

    public List<String> exportedModules() {
        return exportedModules;
    }

    public String repository() {
        return repository;
    }

    public List<LocalPackage> localPackages() {
        return localPackages;
    }

    public DiagnosticResult diagnostics() {
        return diagnostics;
    }

    /**
     * Represents the platform section in Ballerina.toml file.
     *
     * @since 2.0.0
     */
<<<<<<< HEAD
    public static class Dependency {
        private final PackageName packageName;
        private final PackageOrg packageOrg;
        private final PackageVersion semanticVersion;
        private final String scope;
        private final boolean transitive;
        private final List<TransitiveDependency> dependencies;
        private final List<String> modules = new ArrayList<>();
        public String repository;

        public Dependency(PackageName packageName, PackageOrg packageOrg, PackageVersion semanticVersion) {
            this.packageName = packageName;
            this.packageOrg = packageOrg;
            this.semanticVersion = semanticVersion;
            this.scope = null;
            this.transitive = false;
            this.dependencies = Collections.emptyList();
        }

        public Dependency(PackageName packageName, PackageOrg packageOrg, PackageVersion semanticVersion,
                          String scope, boolean transitive,
                          List<TransitiveDependency> dependencies) {
            this.packageName = packageName;
            this.packageOrg = packageOrg;
            this.semanticVersion = semanticVersion;
            this.scope = scope;
            this.transitive = transitive;
            this.dependencies = dependencies;
        }

        public Dependency(PackageName packageName, PackageOrg packageOrg, PackageVersion semanticVersion,
                          String repository, String scope, boolean transitive,
                          List<TransitiveDependency> dependencies) {
            this.packageName = packageName;
            this.packageOrg = packageOrg;
            this.semanticVersion = semanticVersion;
            this.repository = repository;
            this.scope = scope;
            this.transitive = transitive;
            this.dependencies = dependencies;
        }

        public PackageName name() {
            return packageName;
        }

        public PackageOrg org() {
            return packageOrg;
        }

        public PackageVersion version() {
            return semanticVersion;
        }
=======
    public static class Platform {
        // We could eventually add more things to the platform
        private final List<Map<String, Object>> dependencies;
        private final List<Map<String, Object>> repositories;
>>>>>>> a703908c

        public Platform(List<Map<String, Object>> dependencies) {
            this(dependencies, Collections.emptyList());
        }

        public Platform(List<Map<String, Object>> dependencies, List<Map<String, Object>> repositories) {
            if (dependencies != null) {
                this.dependencies = Collections.unmodifiableList(dependencies);
            } else {
                this.dependencies = Collections.emptyList();
            }
            if (repositories != null) {
                this.repositories = Collections.unmodifiableList(repositories);
            } else {
                this.repositories = Collections.emptyList();
            }
        }

        public List<Map<String, Object>> dependencies() {
            return dependencies;
        }

        public List<Map<String, Object>> repositories() {
            return repositories;
        }

        public List<String> modules() {
            return modules;
        }
    }

    /**
     * Represents a local dependency package.
     *
     * @since 2.0.0
     */
    public static class LocalPackage {
        private final PackageName packageName;
        private final PackageOrg packageOrg;
        private final PackageVersion semanticVersion;
        private final String repository;

        public LocalPackage(PackageName packageName, PackageOrg packageOrg, PackageVersion semanticVersion) {
            this.packageName = packageName;
            this.packageOrg = packageOrg;
            this.semanticVersion = semanticVersion;
            this.repository = null;
        }

        public LocalPackage(PackageName packageName, PackageOrg packageOrg, PackageVersion semanticVersion,
                            String repository) {
            this.packageName = packageName;
            this.packageOrg = packageOrg;
            this.semanticVersion = semanticVersion;
            this.repository = repository;
        }

        public PackageName name() {
            return packageName;
        }

        public PackageOrg org() {
            return packageOrg;
        }

        public PackageVersion version() {
            return semanticVersion;
        }

        public String repository() {
            return repository;
        }
    }

    private List<String> getExport(PackageDescriptor packageDesc, List<String> export) {
        if (export == null || export.isEmpty()) {
            return Collections.singletonList(packageDesc.name().value());
        }
        return export;
    }
}<|MERGE_RESOLUTION|>--- conflicted
+++ resolved
@@ -20,7 +20,6 @@
 import io.ballerina.projects.internal.DefaultDiagnosticResult;
 import io.ballerina.projects.internal.model.CompilerPluginDescriptor;
 
-import java.util.ArrayList;
 import java.util.Collections;
 import java.util.List;
 import java.util.Map;
@@ -194,66 +193,10 @@
      *
      * @since 2.0.0
      */
-<<<<<<< HEAD
-    public static class Dependency {
-        private final PackageName packageName;
-        private final PackageOrg packageOrg;
-        private final PackageVersion semanticVersion;
-        private final String scope;
-        private final boolean transitive;
-        private final List<TransitiveDependency> dependencies;
-        private final List<String> modules = new ArrayList<>();
-        public String repository;
-
-        public Dependency(PackageName packageName, PackageOrg packageOrg, PackageVersion semanticVersion) {
-            this.packageName = packageName;
-            this.packageOrg = packageOrg;
-            this.semanticVersion = semanticVersion;
-            this.scope = null;
-            this.transitive = false;
-            this.dependencies = Collections.emptyList();
-        }
-
-        public Dependency(PackageName packageName, PackageOrg packageOrg, PackageVersion semanticVersion,
-                          String scope, boolean transitive,
-                          List<TransitiveDependency> dependencies) {
-            this.packageName = packageName;
-            this.packageOrg = packageOrg;
-            this.semanticVersion = semanticVersion;
-            this.scope = scope;
-            this.transitive = transitive;
-            this.dependencies = dependencies;
-        }
-
-        public Dependency(PackageName packageName, PackageOrg packageOrg, PackageVersion semanticVersion,
-                          String repository, String scope, boolean transitive,
-                          List<TransitiveDependency> dependencies) {
-            this.packageName = packageName;
-            this.packageOrg = packageOrg;
-            this.semanticVersion = semanticVersion;
-            this.repository = repository;
-            this.scope = scope;
-            this.transitive = transitive;
-            this.dependencies = dependencies;
-        }
-
-        public PackageName name() {
-            return packageName;
-        }
-
-        public PackageOrg org() {
-            return packageOrg;
-        }
-
-        public PackageVersion version() {
-            return semanticVersion;
-        }
-=======
     public static class Platform {
         // We could eventually add more things to the platform
         private final List<Map<String, Object>> dependencies;
         private final List<Map<String, Object>> repositories;
->>>>>>> a703908c
 
         public Platform(List<Map<String, Object>> dependencies) {
             this(dependencies, Collections.emptyList());
@@ -279,10 +222,6 @@
         public List<Map<String, Object>> repositories() {
             return repositories;
         }
-
-        public List<String> modules() {
-            return modules;
-        }
     }
 
     /**
