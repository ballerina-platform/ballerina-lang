/*
 *  Copyright (c) 2020, WSO2 Inc. (http://www.wso2.org) All Rights Reserved.
 *
 *  WSO2 Inc. licenses this file to you under the Apache License,
 *  Version 2.0 (the "License"); you may not use this file except
 *  in compliance with the License.
 *  You may obtain a copy of the License at
 *
 *    http://www.apache.org/licenses/LICENSE-2.0
 *
 *  Unless required by applicable law or agreed to in writing,
 *  software distributed under the License is distributed on an
 *  "AS IS" BASIS, WITHOUT WARRANTIES OR CONDITIONS OF ANY
 *  KIND, either express or implied.  See the License for the
 *  specific language governing permissions and limitations
 *  under the License.
 */
package io.ballerina.projects;

import io.ballerina.projects.internal.DefaultDiagnosticResult;
import io.ballerina.projects.internal.model.CompilerPluginDescriptor;
import io.ballerina.projects.internal.model.Dependency;
import org.ballerinalang.toml.model.Platform;

import java.util.Collections;
import java.util.List;
import java.util.Map;
import java.util.Optional;

/**
 * Represents a Ballerina.toml file.
 *
 * @since 2.0.0
 */
public class PackageManifest {
    private final PackageDescriptor packageDesc;
    private final CompilerPluginDescriptor compilerPluginDesc;
    private final Map<String, Platform> platforms;
    private final List<Dependency> dependencies;
    private final DiagnosticResult diagnostics;
    private final List<String> license;
    private final List<String> authors;
    private final List<String> keywords;
    private final String repository;
    private final List<String> exportedModules;
    private final String ballerinaVersion;
<<<<<<< HEAD
=======
    private final String visibility;
>>>>>>> 53c3c675
    private boolean template;

    // Other entries hold other key/value pairs available in the Ballerina.toml file.
    // These keys are not part of the Ballerina package specification.
    private final Map<String, Object> otherEntries;

    private PackageManifest(PackageDescriptor packageDesc,
                            CompilerPluginDescriptor compilerPluginDesc,
                            Map<String, Platform> platforms,
                            List<Dependency> dependencies,
                            Map<String, Object> otherEntries,
                            DiagnosticResult diagnostics) {
        this.packageDesc = packageDesc;
        this.compilerPluginDesc = compilerPluginDesc;
        this.platforms = Collections.unmodifiableMap(platforms);
        this.dependencies = Collections.unmodifiableList(dependencies);
        this.otherEntries = Collections.unmodifiableMap(otherEntries);
        this.diagnostics = diagnostics;
        this.license = Collections.emptyList();
        this.authors = Collections.emptyList();
        this.keywords = Collections.emptyList();
        this.exportedModules = Collections.emptyList();
        this.repository = "";
        this.ballerinaVersion = "";
        this.visibility = "";
    }

    private PackageManifest(PackageDescriptor packageDesc,
                            CompilerPluginDescriptor compilerPluginDesc,
                            Map<String, Platform> platforms,
                            List<Dependency> dependencies,
                            Map<String, Object> otherEntries,
                            DiagnosticResult diagnostics,
                            List<String> license,
                            List<String> authors,
                            List<String> keywords,
                            List<String> exportedModules,
                            String repository,
                            String ballerinaVersion,
<<<<<<< HEAD
=======
                            String visibility,
>>>>>>> 53c3c675
                            boolean template) {
        this.packageDesc = packageDesc;
        this.compilerPluginDesc = compilerPluginDesc;
        this.platforms = Collections.unmodifiableMap(platforms);
        this.dependencies = Collections.unmodifiableList(dependencies);
        this.otherEntries = Collections.unmodifiableMap(otherEntries);
        this.diagnostics = diagnostics;
        this.license = license;
        this.authors = authors;
        this.keywords = keywords;
        this.exportedModules = getExport(packageDesc, exportedModules);
        this.repository = repository;
        this.ballerinaVersion = ballerinaVersion;
<<<<<<< HEAD
=======
        this.visibility = visibility;
>>>>>>> 53c3c675
        this.template = template;
    }

    public static PackageManifest from(PackageDescriptor packageDesc) {
        return new PackageManifest(packageDesc, null, Collections.emptyMap(), Collections.emptyList(),
                                   Collections.emptyMap(), new DefaultDiagnosticResult(Collections.emptyList()));
    }

    public static PackageManifest from(PackageDescriptor packageDesc,
                                       CompilerPluginDescriptor compilerPluginDesc,
                                       Map<String, Platform> platforms,
                                       List<Dependency> dependencies) {
        return new PackageManifest(packageDesc, compilerPluginDesc, platforms, dependencies, Collections.emptyMap(),
                new DefaultDiagnosticResult(Collections.emptyList()));
    }

    public static PackageManifest from(PackageDescriptor packageDesc,
                                       CompilerPluginDescriptor compilerPluginDesc,
                                       Map<String, Platform> platforms,
                                       List<Dependency> dependencies,
                                       Map<String, Object> otherEntries,
                                       DiagnosticResult diagnostics,
                                       List<String> license,
                                       List<String> authors,
                                       List<String> keywords,
                                       List<String> export,
                                       String repository,
                                       String ballerinaVersion,
<<<<<<< HEAD
                                       boolean template) {
        return new PackageManifest(packageDesc, compilerPluginDesc, platforms, dependencies, otherEntries, diagnostics,
                license, authors, keywords, export, repository, ballerinaVersion, template);
=======
                                       String visibility,
                                       boolean template) {
        return new PackageManifest(packageDesc, compilerPluginDesc, platforms, dependencies, otherEntries, diagnostics,
                license, authors, keywords, export, repository, ballerinaVersion, visibility, template);
>>>>>>> 53c3c675
    }

    public static PackageManifest from(PackageDescriptor packageDesc,
                                       CompilerPluginDescriptor compilerPluginDesc,
                                       Map<String, Platform> platforms,
                                       List<Dependency> dependencies,
                                       List<String> license,
                                       List<String> authors,
                                       List<String> keywords,
                                       List<String> export,
                                       String repository,
                                       String ballerinaVersion,
<<<<<<< HEAD
                                       boolean template) {
        return new PackageManifest(packageDesc, compilerPluginDesc, platforms, dependencies, Collections.emptyMap(),
                new DefaultDiagnosticResult(Collections.emptyList()), license, authors, keywords,
                export, repository, ballerinaVersion, template);
=======
                                       String visibility,
                                       boolean template) {
        return new PackageManifest(packageDesc, compilerPluginDesc, platforms, dependencies, Collections.emptyMap(),
                new DefaultDiagnosticResult(Collections.emptyList()), license, authors, keywords,
                export, repository, ballerinaVersion, visibility, template);
>>>>>>> 53c3c675
    }

    public PackageName name() {
        return packageDesc.name();
    }

    public PackageOrg org() {
        return packageDesc.org();
    }

    public PackageVersion version() {
        return packageDesc.version();
    }

    public PackageDescriptor descriptor() {
        return packageDesc;
    }

    public Optional<CompilerPluginDescriptor> compilerPluginDescriptor() {
        return Optional.ofNullable(compilerPluginDesc);
    }

    public Platform platform(String platformCode) {
        return platforms.get(platformCode);
    }

    // TODO Do we need to custom key/value par mapping here
    public Object getValue(String key) {
        return otherEntries.get(key);
    }

    public List<String> license() {
        return license;
    }

    public List<String> authors() {
        return authors;
    }

    public List<String> keywords() {
        return keywords;
    }

    public List<String> exportedModules() {
        return exportedModules;
    }

    public String repository() {
        return repository;
    }

    public List<Dependency> dependencies() {
        return dependencies;
    }

    public String ballerinaVersion() {
        return ballerinaVersion;
    }

    public String visibility() {
        return visibility;
    }

    public DiagnosticResult diagnostics() {
        return diagnostics;
    }

    public boolean template() {
        return template;
    }

    /**
     * Represents the platform section in Ballerina.toml file.
     *
     * @since 2.0.0
     */
    public static class Platform {
        // We could eventually add more things to the platform
        private final List<Map<String, Object>> dependencies;
        private final List<Map<String, Object>> repositories;

        public Platform(List<Map<String, Object>> dependencies) {
            this(dependencies, Collections.emptyList());
        }

        public Platform(List<Map<String, Object>> dependencies, List<Map<String, Object>> repositories) {
            if (dependencies != null) {
                this.dependencies = Collections.unmodifiableList(dependencies);
            } else {
                this.dependencies = Collections.emptyList();
            }
            if (repositories != null) {
                this.repositories = Collections.unmodifiableList(repositories);
            } else {
                this.repositories = Collections.emptyList();
            }
        }

        public List<Map<String, Object>> dependencies() {
            return dependencies;
        }

        public List<Map<String, Object>> repositories() {
            return repositories;
        }
    }

    /**
     * Represents a local dependency package.
     *
     * @since 2.0.0
     */
    public static class Dependency {
        private final PackageName packageName;
        private final PackageOrg packageOrg;
        private final PackageVersion version;
        private final String repository;

        public Dependency(PackageName packageName, PackageOrg packageOrg, PackageVersion version) {
            this.packageName = packageName;
            this.packageOrg = packageOrg;
            this.version = version;
            this.repository = null;
        }

        public Dependency(PackageName packageName, PackageOrg packageOrg, PackageVersion version,
                          String repository) {
            this.packageName = packageName;
            this.packageOrg = packageOrg;
            this.version = version;
            this.repository = repository;
        }

        public PackageName name() {
            return packageName;
        }

        public PackageOrg org() {
            return packageOrg;
        }

        public PackageVersion version() {
            return version;
        }

        public String repository() {
            return repository;
        }
    }

    private List<String> getExport(PackageDescriptor packageDesc, List<String> export) {
        if (export == null || export.isEmpty()) {
            return Collections.singletonList(packageDesc.name().value());
        }
        return export;
    }
}<|MERGE_RESOLUTION|>--- conflicted
+++ resolved
@@ -44,10 +44,7 @@
     private final String repository;
     private final List<String> exportedModules;
     private final String ballerinaVersion;
-<<<<<<< HEAD
-=======
     private final String visibility;
->>>>>>> 53c3c675
     private boolean template;
 
     // Other entries hold other key/value pairs available in the Ballerina.toml file.
@@ -87,10 +84,7 @@
                             List<String> exportedModules,
                             String repository,
                             String ballerinaVersion,
-<<<<<<< HEAD
-=======
                             String visibility,
->>>>>>> 53c3c675
                             boolean template) {
         this.packageDesc = packageDesc;
         this.compilerPluginDesc = compilerPluginDesc;
@@ -104,10 +98,7 @@
         this.exportedModules = getExport(packageDesc, exportedModules);
         this.repository = repository;
         this.ballerinaVersion = ballerinaVersion;
-<<<<<<< HEAD
-=======
         this.visibility = visibility;
->>>>>>> 53c3c675
         this.template = template;
     }
 
@@ -136,16 +127,10 @@
                                        List<String> export,
                                        String repository,
                                        String ballerinaVersion,
-<<<<<<< HEAD
-                                       boolean template) {
-        return new PackageManifest(packageDesc, compilerPluginDesc, platforms, dependencies, otherEntries, diagnostics,
-                license, authors, keywords, export, repository, ballerinaVersion, template);
-=======
                                        String visibility,
                                        boolean template) {
         return new PackageManifest(packageDesc, compilerPluginDesc, platforms, dependencies, otherEntries, diagnostics,
                 license, authors, keywords, export, repository, ballerinaVersion, visibility, template);
->>>>>>> 53c3c675
     }
 
     public static PackageManifest from(PackageDescriptor packageDesc,
@@ -158,18 +143,11 @@
                                        List<String> export,
                                        String repository,
                                        String ballerinaVersion,
-<<<<<<< HEAD
-                                       boolean template) {
-        return new PackageManifest(packageDesc, compilerPluginDesc, platforms, dependencies, Collections.emptyMap(),
-                new DefaultDiagnosticResult(Collections.emptyList()), license, authors, keywords,
-                export, repository, ballerinaVersion, template);
-=======
                                        String visibility,
                                        boolean template) {
         return new PackageManifest(packageDesc, compilerPluginDesc, platforms, dependencies, Collections.emptyMap(),
                 new DefaultDiagnosticResult(Collections.emptyList()), license, authors, keywords,
                 export, repository, ballerinaVersion, visibility, template);
->>>>>>> 53c3c675
     }
 
     public PackageName name() {
