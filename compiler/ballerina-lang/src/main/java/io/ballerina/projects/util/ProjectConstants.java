--- conflicted
+++ resolved
@@ -131,11 +131,8 @@
     public static final String EXISTING_PACKAGE_FILES_DIR = "directories-with-existing-package-files-for-bal-new";
     public static final String CONFIG_ARGS_PATTERN = "-C[\\w\\W]+=([\\w\\W]+)";
     public static final String CONFIG_DIR = ".config";
-<<<<<<< HEAD
+    public static final String PROFILER_DIR_NAME = "profiler";
     public static final String ORG = "org";
     public static final String PACKAGE_NAME = "name";
     public static final String LOCAL_TOOLS_JSON = "local-tools.json";
-=======
-    public static final String PROFILER_DIR_NAME = "profiler";
->>>>>>> 07161023
 }