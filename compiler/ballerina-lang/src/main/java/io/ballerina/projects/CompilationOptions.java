/*
 *  Copyright (c) 2020, WSO2 Inc. (http://www.wso2.org) All Rights Reserved.
 *
 *  WSO2 Inc. licenses this file to you under the Apache License,
 *  Version 2.0 (the "License"); you may not use this file except
 *  in compliance with the License.
 *  You may obtain a copy of the License at
 *
 *    http://www.apache.org/licenses/LICENSE-2.0
 *
 *  Unless required by applicable law or agreed to in writing,
 *  software distributed under the License is distributed on an
 *  "AS IS" BASIS, WITHOUT WARRANTIES OR CONDITIONS OF ANY
 *  KIND, either express or implied.  See the License for the
 *  specific language governing permissions and limitations
 *  under the License.
 */
package io.ballerina.projects;

/**
 * The class {@code CompilationOptions} holds various Ballerina compilation options.
 *
 * @since 2.0.0
 */
public class CompilationOptions {
    Boolean offlineBuild;
    Boolean observabilityIncluded;
    Boolean dumpBir;
    Boolean dumpBirFile;
    String cloud;
    Boolean listConflictedClasses;
    Boolean sticky;
    Boolean dumpGraph;
    Boolean dumpRawGraphs;
    Boolean withCodeGenerators;
    Boolean withCodeModifiers;
    Boolean configSchemaGen;
    Boolean exportOpenAPI;
    Boolean exportComponentModel;
    Boolean enableCache;
    Boolean disableSyntaxTree;

    CompilationOptions(Boolean offlineBuild, Boolean observabilityIncluded, Boolean dumpBir,
                       Boolean dumpBirFile, String cloud, Boolean listConflictedClasses, Boolean sticky,
                       Boolean dumpGraph, Boolean dumpRawGraphs, Boolean withCodeGenerators,
                       Boolean withCodeModifiers, Boolean configSchemaGen, Boolean exportOpenAPI,
                       Boolean exportComponentModel, Boolean enableCache, Boolean disableSyntaxTree) {
        this.offlineBuild = offlineBuild;
        this.observabilityIncluded = observabilityIncluded;
        this.dumpBir = dumpBir;
        this.dumpBirFile = dumpBirFile;
        this.cloud = cloud;
        this.listConflictedClasses = listConflictedClasses;
        this.sticky = sticky;
        this.dumpGraph = dumpGraph;
        this.dumpRawGraphs = dumpRawGraphs;
        this.withCodeGenerators = withCodeGenerators;
        this.withCodeModifiers = withCodeModifiers;
        this.configSchemaGen = configSchemaGen;
        this.exportOpenAPI = exportOpenAPI;
        this.exportComponentModel = exportComponentModel;
        this.enableCache = enableCache;
        this.disableSyntaxTree = disableSyntaxTree;
    }

    public boolean offlineBuild() {
        return toBooleanDefaultIfNull(this.offlineBuild);
    }

    boolean sticky() {
        return toBooleanTrueIfNull(this.sticky);
    }

    boolean observabilityIncluded() {
        return toBooleanDefaultIfNull(this.observabilityIncluded);
    }

    public Boolean dumpBir() {
        return toBooleanDefaultIfNull(this.dumpBir);
    }

    public Boolean dumpBirFile() {
        return toBooleanDefaultIfNull(this.dumpBirFile);
    }

    public Boolean dumpGraph() {
        return toBooleanDefaultIfNull(this.dumpGraph);
    }

    public Boolean dumpRawGraphs() {
        return toBooleanDefaultIfNull(this.dumpRawGraphs);
    }

    public String getCloud() {
        return toStringDefaultIfNull(this.cloud);
    }

    public boolean listConflictedClasses() {
        return toBooleanDefaultIfNull(this.listConflictedClasses);
    }

    public boolean withCodeGenerators() {
        return toBooleanDefaultIfNull(this.withCodeGenerators);
    }

    public boolean withCodeModifiers() {
        return toBooleanDefaultIfNull(this.withCodeModifiers);
    }

    public Boolean configSchemaGen() {
        return toBooleanDefaultIfNull(this.configSchemaGen);
    }

    public boolean exportOpenAPI() {
        return toBooleanDefaultIfNull(this.exportOpenAPI);
    }

    public boolean exportComponentModel() {
        return toBooleanDefaultIfNull(this.exportComponentModel);
    }

    public boolean enableCache() {
        return toBooleanDefaultIfNull(this.enableCache);
    }

    /**
     * Merge the given compilation options by favoring theirs if there are conflicts.
     *
     * @param theirOptions Compilation options to be merged
     * @return a new {@code CompilationOptions} instance that contains our options and their options
     */
    CompilationOptions acceptTheirs(CompilationOptions theirOptions) {
        CompilationOptionsBuilder compilationOptionsBuilder = new CompilationOptionsBuilder();
        if (theirOptions.offlineBuild != null) {
            compilationOptionsBuilder.setOffline(theirOptions.offlineBuild);
        } else {
            compilationOptionsBuilder.setOffline(this.offlineBuild);
        }
        if (theirOptions.observabilityIncluded != null) {
            compilationOptionsBuilder.setObservabilityIncluded(theirOptions.observabilityIncluded);
        } else {
            compilationOptionsBuilder.setObservabilityIncluded(this.observabilityIncluded);
        }
        if (theirOptions.dumpBir != null) {
            compilationOptionsBuilder.setDumpBir(theirOptions.dumpBir);
        } else {
            compilationOptionsBuilder.setDumpBir(this.dumpBir);
        }
        if (theirOptions.dumpBirFile != null) {
            compilationOptionsBuilder.setDumpBirFile(theirOptions.dumpBirFile);
        } else {
            compilationOptionsBuilder.setDumpBirFile(this.dumpBirFile);
        }
        if (theirOptions.dumpGraph != null) {
            compilationOptionsBuilder.setDumpGraph(theirOptions.dumpGraph);
        } else {
            compilationOptionsBuilder.setDumpGraph(this.dumpGraph);
        }
        if (theirOptions.dumpRawGraphs != null) {
            compilationOptionsBuilder.setDumpRawGraphs(theirOptions.dumpRawGraphs);
        } else {
            compilationOptionsBuilder.setDumpRawGraphs(this.dumpRawGraphs);
        }
        if (theirOptions.cloud != null) {
            compilationOptionsBuilder.setCloud(theirOptions.cloud);
        } else {
            compilationOptionsBuilder.setCloud(this.cloud);
        }
        if (theirOptions.listConflictedClasses != null) {
            compilationOptionsBuilder.setListConflictedClasses(theirOptions.listConflictedClasses);
        } else {
            compilationOptionsBuilder.setListConflictedClasses(this.listConflictedClasses);
        }
        if (theirOptions.sticky != null) {
            compilationOptionsBuilder.setSticky(theirOptions.sticky);
        } else {
            compilationOptionsBuilder.setSticky(this.sticky);
        }
        if (theirOptions.withCodeGenerators != null) {
            compilationOptionsBuilder.withCodeGenerators(theirOptions.withCodeGenerators);
        } else {
            compilationOptionsBuilder.withCodeGenerators(this.withCodeGenerators);
        }
        if (theirOptions.withCodeModifiers != null) {
            compilationOptionsBuilder.withCodeModifiers(theirOptions.withCodeModifiers);
        } else {
            compilationOptionsBuilder.withCodeModifiers(this.withCodeModifiers);
        }
        if (theirOptions.configSchemaGen != null) {
            compilationOptionsBuilder.setConfigSchemaGen(theirOptions.configSchemaGen);
        } else {
            compilationOptionsBuilder.setConfigSchemaGen(this.configSchemaGen);
        }
        if (theirOptions.exportOpenAPI != null) {
            compilationOptionsBuilder.setExportOpenAPI(theirOptions.exportOpenAPI);
        } else {
            compilationOptionsBuilder.setExportOpenAPI(this.exportOpenAPI);
        }
        if (theirOptions.exportComponentModel != null) {
            compilationOptionsBuilder.setExportComponentModel(theirOptions.exportComponentModel);
        } else {
            compilationOptionsBuilder.setExportComponentModel(this.exportComponentModel);
        }
        if (theirOptions.enableCache != null) {
            compilationOptionsBuilder.setEnableCache(theirOptions.enableCache);
        } else {
            compilationOptionsBuilder.setEnableCache(this.enableCache);
        }
        return compilationOptionsBuilder.build();
    }

    public static CompilationOptionsBuilder builder() {
        return new CompilationOptionsBuilder();
    }

    private boolean toBooleanDefaultIfNull(Boolean bool) {
        if (bool == null) {
            return false;
        }
        return bool;
    }

    private boolean toBooleanTrueIfNull(Boolean bool) {
        if (bool == null) {
            return true;
        }
        return bool;
    }

    private String toStringDefaultIfNull(String value) {
        if (value == null) {
            return "";
        }
        return value;
    }

    public boolean disableSyntaxTree() {
        return toBooleanDefaultIfNull(this.disableSyntaxTree);
    }

    /**
     * A builder for the {@code CompilationOptions}.
     *
     * @since 2.0.0
     */
    public static class CompilationOptionsBuilder {
        private Boolean offline;
        private Boolean observabilityIncluded;
        private Boolean dumpBir;
        private Boolean dumpBirFile;
        private String cloud;
        private Boolean listConflictedClasses;
        private Boolean sticky;
        private Boolean dumpGraph;
        private Boolean dumpRawGraph;
        private Boolean withCodeGenerators;
        private Boolean withCodeModifiers;
        private Boolean configSchemaGen;
        private Boolean exportOpenAPI;
        private Boolean exportComponentModel;
        private Boolean enableCache;
        private Boolean disableSyntaxTree;

        public CompilationOptionsBuilder setOffline(Boolean value) {
            offline = value;
            return this;
        }

        public CompilationOptionsBuilder setSticky(Boolean value) {
            sticky = value;
            return this;
        }

        CompilationOptionsBuilder setObservabilityIncluded(Boolean value) {
            observabilityIncluded = value;
            return this;
        }

        CompilationOptionsBuilder disableSyntaxTree(Boolean value) {
            disableSyntaxTree = value;
            return this;
        }

        CompilationOptionsBuilder setDumpBir(Boolean value) {
            dumpBir = value;
            return this;
        }

        CompilationOptionsBuilder setCloud(String value) {
            cloud = value;
            return this;
        }

        CompilationOptionsBuilder setDumpBirFile(Boolean value) {
            dumpBirFile = value;
            return this;
        }

        CompilationOptionsBuilder setDumpGraph(Boolean value) {
            dumpGraph = value;
            return this;
        }

        CompilationOptionsBuilder setDumpRawGraphs(Boolean value) {
            dumpRawGraph = value;
            return this;
        }

        public CompilationOptionsBuilder setConfigSchemaGen(Boolean value) {
            configSchemaGen = value;
            return this;
        }

        CompilationOptionsBuilder setListConflictedClasses(Boolean value) {
            listConflictedClasses = value;
            return this;
        }

        CompilationOptionsBuilder withCodeGenerators(Boolean value) {
            withCodeGenerators = value;
            return this;
        }

        CompilationOptionsBuilder withCodeModifiers(Boolean value) {
            withCodeModifiers = value;
            return this;
        }

        CompilationOptionsBuilder setExportOpenAPI(Boolean value) {
            exportOpenAPI = value;
            return this;
        }

        CompilationOptionsBuilder setExportComponentModel(Boolean value) {
            exportComponentModel = value;
            return this;
        }

        public CompilationOptionsBuilder setEnableCache(Boolean value) {
            enableCache = value;
            return this;
        }

        public CompilationOptions build() {
            return new CompilationOptions(offline, observabilityIncluded, dumpBir,
                    dumpBirFile, cloud, listConflictedClasses, sticky, dumpGraph, dumpRawGraph,
<<<<<<< HEAD
                    withCodeGenerators, withCodeModifiers, configSchemaGen, exportOpenAPI, exportComponentModel,
                    enableCache);
=======
                    withCodeGenerators, withCodeModifiers, configSchemaGen, exportOpenAPI,
                    exportComponentModel, enableCache, disableSyntaxTree);
>>>>>>> 40af2ec7
        }
    }
}<|MERGE_RESOLUTION|>--- conflicted
+++ resolved
@@ -344,13 +344,8 @@
         public CompilationOptions build() {
             return new CompilationOptions(offline, observabilityIncluded, dumpBir,
                     dumpBirFile, cloud, listConflictedClasses, sticky, dumpGraph, dumpRawGraph,
-<<<<<<< HEAD
                     withCodeGenerators, withCodeModifiers, configSchemaGen, exportOpenAPI, exportComponentModel,
-                    enableCache);
-=======
-                    withCodeGenerators, withCodeModifiers, configSchemaGen, exportOpenAPI,
-                    exportComponentModel, enableCache, disableSyntaxTree);
->>>>>>> 40af2ec7
+                    enableCache, disableSyntaxTree);
         }
     }
 }