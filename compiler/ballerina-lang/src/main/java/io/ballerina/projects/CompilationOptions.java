--- conflicted
+++ resolved
@@ -33,24 +33,17 @@
     Boolean sticky;
     Boolean dumpGraph;
     Boolean dumpRawGraphs;
-<<<<<<< HEAD
-    private Boolean semtype;
-=======
     Boolean withCodeGenerators;
     Boolean configSchemaGen;
     Boolean exportOpenAPI;
->>>>>>> 3441a56b
+    private Boolean semtype;
 
     CompilationOptions(Boolean offlineBuild, Boolean experimental,
                        Boolean observabilityIncluded, Boolean dumpBir, Boolean dumpBirFile,
                        String cloud, Boolean listConflictedClasses, Boolean sticky,
-<<<<<<< HEAD
-                       Boolean dumpGraph, Boolean dumpRawGraphs,
+                       Boolean dumpGraph, Boolean dumpRawGraphs, Boolean withCodeGenerators, Boolean configSchemaGen,
+                       Boolean exportOpenAPI,
                        Boolean semtype) {
-=======
-                       Boolean dumpGraph, Boolean dumpRawGraphs, Boolean withCodeGenerators, Boolean configSchemaGen,
-                       Boolean exportOpenAPI) {
->>>>>>> 3441a56b
         this.offlineBuild = offlineBuild;
         this.experimental = experimental;
         this.observabilityIncluded = observabilityIncluded;
@@ -61,13 +54,10 @@
         this.sticky = sticky;
         this.dumpGraph = dumpGraph;
         this.dumpRawGraphs = dumpRawGraphs;
-<<<<<<< HEAD
-        this.semtype = semtype;
-=======
         this.withCodeGenerators = withCodeGenerators;
         this.configSchemaGen = configSchemaGen;
         this.exportOpenAPI = exportOpenAPI;
->>>>>>> 3441a56b
+        this.semtype = semtype;
     }
 
     public boolean offlineBuild() {
@@ -228,10 +218,10 @@
         return value;
     }
 
-<<<<<<< HEAD
     public boolean semtype() {
         return toBooleanDefaultIfNull(this.semtype);
-=======
+    }
+
     /**
      * A builder for the {@code CompilationOptions}.
      *
@@ -251,6 +241,7 @@
         private Boolean withCodeGenerators;
         private Boolean configSchemaGen;
         private Boolean exportOpenAPI;
+        private Boolean semtype;
 
         public CompilationOptionsBuilder setOffline(Boolean value) {
             offline = value;
@@ -314,14 +305,19 @@
 
         CompilationOptionsBuilder setExportOpenAPI(Boolean value) {
             exportOpenAPI = value;
+            return this;
+        }
+
+        CompilationOptionsBuilder setSemType(Boolean value) {
+            semtype = value;
             return this;
         }
 
         public CompilationOptions build() {
             return new CompilationOptions(offline, experimental, observabilityIncluded, dumpBir,
                     dumpBirFile, cloud, listConflictedClasses, sticky,
-                    dumpGraph, dumpRawGraph, withCodeGenerators, configSchemaGen, exportOpenAPI);
-        }
->>>>>>> 3441a56b
+                    dumpGraph, dumpRawGraph, withCodeGenerators, configSchemaGen, exportOpenAPI,
+                    semtype);
+        }
     }
 }