/*
 *  Copyright (c) 2021, WSO2 Inc. (http://www.wso2.org) All Rights Reserved.
 *
 *  WSO2 Inc. licenses this file to you under the Apache License,
 *  Version 2.0 (the "License"); you may not use this file except
 *  in compliance with the License.
 *  You may obtain a copy of the License at
 *
 *    http://www.apache.org/licenses/LICENSE-2.0
 *
 *  Unless required by applicable law or agreed to in writing,
 *  software distributed under the License is distributed on an
 *  "AS IS" BASIS, WITHOUT WARRANTIES OR CONDITIONS OF ANY
 *  KIND, either express or implied.  See the License for the
 *  specific language governing permissions and limitations
 *  under the License.
 */
package io.ballerina.projects.internal.configschema;

import com.google.gson.JsonArray;
import com.google.gson.JsonObject;
import io.ballerina.types.ComplexSemType;
import io.ballerina.types.PredefinedType;
import io.ballerina.types.SemType;
import io.ballerina.types.subtypedata.BooleanSubtype;
import io.ballerina.types.subtypedata.DecimalSubtype;
import io.ballerina.types.subtypedata.FloatSubtype;
import io.ballerina.types.subtypedata.IntSubtype;
import io.ballerina.types.subtypedata.StringSubtype;
import org.wso2.ballerinalang.compiler.semantics.analyzer.Types;
import org.wso2.ballerinalang.compiler.semantics.model.symbols.BTypeSymbol;
import org.wso2.ballerinalang.compiler.semantics.model.symbols.Symbols;
import org.wso2.ballerinalang.compiler.semantics.model.types.BArrayType;
import org.wso2.ballerinalang.compiler.semantics.model.types.BField;
import org.wso2.ballerinalang.compiler.semantics.model.types.BFiniteType;
import org.wso2.ballerinalang.compiler.semantics.model.types.BIntersectionType;
import org.wso2.ballerinalang.compiler.semantics.model.types.BMapType;
import org.wso2.ballerinalang.compiler.semantics.model.types.BRecordType;
import org.wso2.ballerinalang.compiler.semantics.model.types.BTableType;
import org.wso2.ballerinalang.compiler.semantics.model.types.BType;
import org.wso2.ballerinalang.compiler.semantics.model.types.BTypeReferenceType;
import org.wso2.ballerinalang.compiler.semantics.model.types.BUnionType;
import org.wso2.ballerinalang.compiler.semantics.model.types.SemNamedType;
import org.wso2.ballerinalang.compiler.util.Names;
import org.wso2.ballerinalang.compiler.util.TypeTags;

import java.math.BigDecimal;
import java.util.HashMap;
import java.util.LinkedHashMap;
import java.util.LinkedHashSet;
import java.util.Map;

import static io.ballerina.types.Core.getComplexSubtypeData;
import static io.ballerina.types.SemTypes.isSubtypeSimple;
import static io.ballerina.types.BasicTypeCode.BT_BOOLEAN;
import static io.ballerina.types.BasicTypeCode.BT_DECIMAL;
import static io.ballerina.types.BasicTypeCode.BT_FLOAT;
import static io.ballerina.types.BasicTypeCode.BT_INT;
import static io.ballerina.types.BasicTypeCode.BT_STRING;
import static org.wso2.ballerinalang.compiler.util.TypeTags.BOOLEAN;
import static org.wso2.ballerinalang.compiler.util.TypeTags.BYTE;
import static org.wso2.ballerinalang.compiler.util.TypeTags.DECIMAL;
import static org.wso2.ballerinalang.compiler.util.TypeTags.FLOAT;

/**
 * Util to to convert Ballerina type to JSON type.
 *
 * @since 2.0.0
 */
public class TypeConverter {

    static final String PROPERTIES = "properties";
    static final String ADDITIONAL_PROPERTIES = "additionalProperties";
    static final String TYPE = "type";
    // Stores already visited complex types against the type name
    private Map<String, VisitedType> visitedTypeMap = new HashMap<>();

    private VisitedType getVisitedType(String typeName) {
        if (visitedTypeMap.containsKey(typeName)) {
            return visitedTypeMap.get(typeName);
        }
        return null;
    }

    public void addVisitedTypeEntry(String typeName) {
        visitedTypeMap.put(typeName, new VisitedType());
    }

    private void completeVisitedTypeEntry(String typeName, JsonObject typeNode) {
        VisitedType visitedType = visitedTypeMap.get(typeName);
        visitedType.setCompleted(true);
        visitedType.setTypeNode(typeNode);
    }

    /**
     * Get the type as a JSONObject.
     *
     * @param type Ballerina type as BType
     * @return JsonObject with type details
     */
    JsonObject getType(BType type) {
        JsonObject typeNode = new JsonObject();
        type = Types.getReferredType(type);
        if (TypeTags.isSimpleBasicType(type.tag)) {
            String typeVal = getSimpleType(type);
            typeNode.addProperty(TYPE, typeVal);
        } else {
            if (TypeTags.INTERSECTION == type.tag && type instanceof BIntersectionType intersectionType) {
                BType effectiveType = Types.getImpliedType(type);
                if (TypeTags.isSimpleBasicType(effectiveType.tag)) {
                    String typeVal = getSimpleType(effectiveType);
                    typeNode.addProperty(TYPE, typeVal);
                    return typeNode;
                }

                VisitedType visitedType = getVisitedType(effectiveType.toString());
                if (visitedType != null) {
                    if (visitedType.isCompleted()) {
                        return visitedType.getTypeNode();
                    }

                    JsonObject nullType = new JsonObject();
                    nullType.addProperty(TYPE, "null");
                    return nullType;
                } else {
                    visitedTypeMap.put(effectiveType.toString(), new VisitedType());
                }

                if (TypeTags.ARRAY == effectiveType.tag && effectiveType instanceof BArrayType arrayType) {
                    generateArrayType(typeNode, arrayType);
                }
                if (TypeTags.RECORD == effectiveType.tag && effectiveType instanceof BRecordType recordType) {
                    typeNode = generateRecordType(recordType, intersectionType);
                }
                if (TypeTags.MAP == effectiveType.tag && effectiveType instanceof BMapType mapType) {
                    generateMapType(typeNode, mapType);
                }
                if (TypeTags.UNION == effectiveType.tag && effectiveType instanceof BUnionType unionType) {
                    generateUnionType(typeNode, unionType);
                }
                if (TypeTags.TABLE == effectiveType.tag && effectiveType instanceof BTableType tableType) {
                    generateTableType(typeNode, tableType);
                }
                completeVisitedTypeEntry(effectiveType.toString(), typeNode);
            } else if (TypeTags.UNION == type.tag && type instanceof BUnionType unionType) {
                // Handles enums
                generateUnionType(typeNode, unionType);
            }
            // When the type is a union of singletons
            if (TypeTags.FINITE == type.tag && type instanceof BFiniteType finiteType) {
                JsonArray enumArray = new JsonArray();
                // Singletons can be mapped to enum in JSON
                getEnumArray(enumArray, finiteType);
                typeNode.add("enum", enumArray);
            }
        }

        return typeNode;
    }

    private void generateTableType(JsonObject typeNode, BTableType effectiveType) {
        typeNode.addProperty(TYPE, "array");
        typeNode.add("items", getType(effectiveType.getConstraint()));
    }

    /**
     * Add array type details to the given type object.
     *
     * @param typeNode JsonObject representing type
     * @param effectiveType  BArrayType with array details
     */
    private void generateArrayType(JsonObject typeNode, BArrayType effectiveType) {
        typeNode.addProperty(TYPE, "array");
        typeNode.add("items", getType(effectiveType.getElementType()));
    }

    /**
     * Generate a record type JSON object.
     *
     * @param effectiveType BRecordType with record details
     * @return JsonObject with record details
     */
    private JsonObject generateRecordType(BRecordType effectiveType, BIntersectionType intersectionType) {
        JsonObject typeNode;
        LinkedHashMap<String, BField> fieldLinkedHashMap = effectiveType.getFields();
        JsonObject effectiveTypeNode = new JsonObject();
        JsonArray requiredFields = new JsonArray();
        for (Map.Entry<String, BField> key : fieldLinkedHashMap.entrySet()) {
            BField field = key.getValue();
            JsonObject fieldTypeNode = getType(field.getType());
            effectiveTypeNode.add(field.getName().getValue(), fieldTypeNode);
            if (!Symbols.isOptional(field.symbol)) {
                requiredFields.add(field.getName().getValue());
            }
        }
        typeNode = createObjNode(effectiveTypeNode);
        // Set required fields
        if (!requiredFields.isEmpty()) {
            typeNode.add("required", requiredFields);
        }
        BTypeSymbol intersectionSymbol = intersectionType.tsymbol;
        // The tsymbol name is implicitly empty
        if (intersectionSymbol.name != Names.EMPTY) {
            typeNode.addProperty("name", intersectionSymbol.toString().trim());
        } else {
            // Get record type and set the type name as a property
            for (BType bType : intersectionType.getConstituentTypes()) {
                // Does not consider anonymous records
                if (bType.tag == TypeTags.TYPEREFDESC) {
                    // Revisit with https://github.com/ballerina-platform/ballerina-lang/issues/24078
                    typeNode.addProperty("name", bType.toString().trim());
                }
            }
        }
        return typeNode;
    }

    /**
     * Add map type details to the given type object.
     *
     * @param typeNode JsonObject representing type
     * @param effectiveType  BMapType with map details
     */
    private void generateMapType(JsonObject typeNode, BMapType effectiveType) {
        typeNode.addProperty(TYPE, "object");
        typeNode.add(ADDITIONAL_PROPERTIES, getType(effectiveType.getConstraint()));
    }

    /**
     * Add union type details to the given type object.
     *
     * @param typeNode JsonObject representing type
     * @param effectiveType  BUnionType with union details
     */
    private void generateUnionType(JsonObject typeNode, BUnionType effectiveType) {
        LinkedHashSet<BType> members = effectiveType.getMemberTypes();
        JsonArray memberArray = new JsonArray();
        JsonArray enumArray = new JsonArray();
        // Check if this union is an enum
        updateUnionMembers(members, memberArray, enumArray);
        if (enumArray.isEmpty() && !memberArray.isEmpty()) {
            typeNode.add("anyOf", memberArray);
        } else if (!enumArray.isEmpty() && memberArray.isEmpty()) {
            typeNode.add("enum", enumArray);
        } else if (!enumArray.isEmpty() && !memberArray.isEmpty()) {
            JsonObject memberObj = new JsonObject();
            memberObj.add("enum", enumArray);
            memberArray.add(memberObj);
            typeNode.add("anyOf", memberArray);
        }
    }

    /**
     * Update the union member details into the member array and enum array.
     *
     * @param members the members of a union type
     * @param memberArray JSON array to hold non-enum union members
     * @param enumArray JSON array to hold enum union members
     */
    private void updateUnionMembers(LinkedHashSet<BType> members, JsonArray memberArray, JsonArray enumArray) {
        for (BType member : members) {
            if (TypeTags.isSimpleBasicType(member.tag) ||
                    (TypeTags.INTERSECTION == member.tag && member instanceof BIntersectionType)) {
                JsonObject memberObj = getType(member);
                memberArray.add(memberObj);
            } else if (TypeTags.FINITE == member.tag && member instanceof BFiniteType finiteType) {
                getEnumArray(enumArray, finiteType);
            } else if (TypeTags.TYPEREFDESC == member.tag && member instanceof BTypeReferenceType typeReferenceType) {
                // When union member refers to another union type, update those union members as well
                BType referredType = typeReferenceType.referredType;
                if (TypeTags.UNION == referredType.tag && referredType instanceof BUnionType unionType) {
                    LinkedHashSet<BType> subMembers = unionType.getMemberTypes();
                    updateUnionMembers(subMembers, memberArray, enumArray);
                }
            }
        }
    }

    /**
     * Add enum type details to the given JSON array.
     *
     * @param enumArray JSON array to add the enum values
     * @param finiteType BFiniteType to retrieve enum values from
     */
    @SuppressWarnings("OptionalGetWithoutIsPresent") // xxxSubtypeSingleValue() are guaranteed to have a value
    private static void getEnumArray(JsonArray enumArray, BFiniteType finiteType) {
<<<<<<< HEAD
        for (SemNamedType semNamedType : finiteType.valueSpace) {
            SemType s = semNamedType.semType();
            if (PredefinedType.NIL.equals(s)) {
                enumArray.add(Names.NIL_VALUE.value);
                continue;
            }

            ComplexSemType cs = (ComplexSemType) s;
            if (isSubtypeSimple(s, PredefinedType.BOOLEAN)) {
                boolean boolVal = BooleanSubtype.booleanSubtypeSingleValue(getComplexSubtypeData(cs, BT_BOOLEAN)).get();
                enumArray.add(boolVal ? Names.TRUE.value : Names.FALSE.value);
            } else if (isSubtypeSimple(s, PredefinedType.INT)) {
                long longVal = IntSubtype.intSubtypeSingleValue(getComplexSubtypeData(cs, BT_INT)).get();
                enumArray.add(longVal);
            } else if (isSubtypeSimple(s, PredefinedType.FLOAT)) {
                double doubleVal = FloatSubtype.floatSubtypeSingleValue(getComplexSubtypeData(cs, BT_FLOAT)).get();
                enumArray.add(doubleVal);
            } else if (isSubtypeSimple(s, PredefinedType.DECIMAL)) {
                BigDecimal bVal = DecimalSubtype.decimalSubtypeSingleValue(getComplexSubtypeData(cs, BT_DECIMAL)).get();
                enumArray.add(bVal.toString());
            } else if (isSubtypeSimple(s, PredefinedType.STRING)) {
                String stringVal = StringSubtype.stringSubtypeSingleValue(getComplexSubtypeData(cs, BT_STRING)).get();
                enumArray.add(stringVal);
            } else {
                throw new IllegalStateException("Unexpected value space type: " + s);
=======
        Object[] values = finiteType.getValueSpace().toArray();
        for (Object finiteValue : values) {
            if (finiteValue instanceof BLangNumericLiteral numericLiteral) {
                BType bType = numericLiteral.getBType();
                // In the BLangNumericLiteral the integer typed values are represented as numeric values
                // while the decimal values are represented as String
                Object value = numericLiteral.getValue();
                if (TypeTags.isIntegerTypeTag(bType.tag)) {
                    // Any integer can be considered as a long and added as a numeric value to the enum array
                    if (value instanceof Long l) {
                        enumArray.add(l);
                    }
                } else {
                    enumArray.add(Double.parseDouble(value.toString()));
                }
            } else if (finiteValue instanceof BLangLiteral bLangLiteral) {
                enumArray.add(bLangLiteral.getValue().toString());
>>>>>>> 4dbc2fb3
            }
        }
    }

    /**
     * Get simple type name as String.
     *
     * @param type BType representing a simple type
     * @return simple type name as String
     */
    private static String getSimpleType(BType type) {
        if (TypeTags.isIntegerTypeTag(type.tag)) {
            return "integer";
        } else if (TypeTags.isStringTypeTag(type.tag)) {
            return "string";
        } else {
            return switch (type.tag) {
                case FLOAT, DECIMAL -> "number";
                case BOOLEAN -> "boolean";
                case BYTE -> "integer";
                default -> "";
            };
        }
    }

    /**
     * Create a JsonObject adding the given variable node as a property.
     *
     * @param modVarNode JsonObject representing module variable
     * @return JsonObject with variable node
     */
    static JsonObject createObjNode(JsonObject modVarNode) {
        JsonObject node = new JsonObject();
        node.addProperty(TYPE, "object");
        node.add(PROPERTIES, modVarNode);
        node.addProperty(ADDITIONAL_PROPERTIES, false);
        return node;
    }

}<|MERGE_RESOLUTION|>--- conflicted
+++ resolved
@@ -284,7 +284,6 @@
      */
     @SuppressWarnings("OptionalGetWithoutIsPresent") // xxxSubtypeSingleValue() are guaranteed to have a value
     private static void getEnumArray(JsonArray enumArray, BFiniteType finiteType) {
-<<<<<<< HEAD
         for (SemNamedType semNamedType : finiteType.valueSpace) {
             SemType s = semNamedType.semType();
             if (PredefinedType.NIL.equals(s)) {
@@ -310,25 +309,6 @@
                 enumArray.add(stringVal);
             } else {
                 throw new IllegalStateException("Unexpected value space type: " + s);
-=======
-        Object[] values = finiteType.getValueSpace().toArray();
-        for (Object finiteValue : values) {
-            if (finiteValue instanceof BLangNumericLiteral numericLiteral) {
-                BType bType = numericLiteral.getBType();
-                // In the BLangNumericLiteral the integer typed values are represented as numeric values
-                // while the decimal values are represented as String
-                Object value = numericLiteral.getValue();
-                if (TypeTags.isIntegerTypeTag(bType.tag)) {
-                    // Any integer can be considered as a long and added as a numeric value to the enum array
-                    if (value instanceof Long l) {
-                        enumArray.add(l);
-                    }
-                } else {
-                    enumArray.add(Double.parseDouble(value.toString()));
-                }
-            } else if (finiteValue instanceof BLangLiteral bLangLiteral) {
-                enumArray.add(bLangLiteral.getValue().toString());
->>>>>>> 4dbc2fb3
             }
         }
     }
