/*
 *  Copyright (c) 2021, WSO2 Inc. (http://www.wso2.org) All Rights Reserved.
 *
 *  WSO2 Inc. licenses this file to you under the Apache License,
 *  Version 2.0 (the "License"); you may not use this file except
 *  in compliance with the License.
 *  You may obtain a copy of the License at
 *
 *    http://www.apache.org/licenses/LICENSE-2.0
 *
 *  Unless required by applicable law or agreed to in writing,
 *  software distributed under the License is distributed on an
 *  "AS IS" BASIS, WITHOUT WARRANTIES OR CONDITIONS OF ANY
 *  KIND, either express or implied.  See the License for the
 *  specific language governing permissions and limitations
 *  under the License.
 */
package io.ballerina.projects.internal;

import io.ballerina.projects.DependencyGraph;
import io.ballerina.projects.DependencyResolutionType;
import io.ballerina.projects.PackageDependencyScope;
import io.ballerina.projects.PackageDescriptor;
import io.ballerina.projects.PackageVersion;
import io.ballerina.projects.ProjectException;
import io.ballerina.projects.SemanticVersion.VersionCompatibilityResult;
import io.ballerina.projects.environment.ModuleLoadRequest;
import io.ballerina.projects.environment.PackageLockingMode;
import io.ballerina.projects.environment.PackageMetadataResponse;
import io.ballerina.projects.environment.PackageResolver;
import io.ballerina.projects.environment.ResolutionOptions;
import io.ballerina.projects.environment.ResolutionRequest;
import io.ballerina.projects.environment.ResolutionResponse;
import io.ballerina.projects.internal.PackageDependencyGraphBuilder.NodeStatus;
import io.ballerina.projects.util.ProjectConstants;

import java.util.ArrayList;
import java.util.Collection;
import java.util.Collections;
import java.util.List;
import java.util.Objects;
import java.util.Optional;

/**
 * Responsible for creating the dependency graph with automatic version updates.
 *
 * @since 2.0.0
 */
public class ResolutionEngine {
    private final PackageDescriptor rootPkgDesc;
    private final BlendedManifest blendedManifest;
    private final PackageResolver packageResolver;
    private final ModuleResolver moduleResolver;
    private final ResolutionOptions resolutionOptions;

    public ResolutionEngine(PackageDescriptor rootPkgDesc,
                            BlendedManifest blendedManifest,
                            PackageResolver packageResolver,
                            ModuleResolver moduleResolver,
                            ResolutionOptions resolutionOptions) {
        this.rootPkgDesc = rootPkgDesc;
        this.blendedManifest = blendedManifest;
        this.packageResolver = packageResolver;
        this.moduleResolver = moduleResolver;
        this.resolutionOptions = resolutionOptions;
    }

    public DependencyGraph<DependencyNode> resolveDependencies(Collection<ModuleLoadRequest> moduleLoadRequests) {
        // 1) Resolve import declarations into Packages.
        Collection<DependencyNode> directDependencies = resolvePackages(moduleLoadRequests);

        // 2) Create the static/initial dependency graph.
        //    This graph contains direct dependencies and their transitives,
        //     but we don't update versions.
        PackageDependencyGraphBuilder graphBuilder = new PackageDependencyGraphBuilder(rootPkgDesc);
        populateStaticDependencyGraph(directDependencies, graphBuilder);

        // 3) Update the dependency versions if required
        //    This method traverse through the graph as many time as time until the graph is completed.
        //    Graph is complete when it contains latest compatible versions of all dependencies.
        updateDependencyVersions(graphBuilder);

        // 4) Now the first round of update is done, but there may be more unresolved nodes in the graph builder.
        //    We need to keep resolving the unresolved nodes until the graph is complete.
        completeDependencyGraph(graphBuilder);

        // 5) Build final the dependency graph.
        return graphBuilder.buildGraph();
    }

    private Collection<DependencyNode> resolvePackages(Collection<ModuleLoadRequest> moduleLoadRequests) {
        // Get the direct dependencies of the current package.
        // This list does not contain langlib and the root package.
        PackageContainer<ModuleResolver.DirectPackageDependency> directDepsContainer =
                moduleResolver.resolveModuleLoadRequests(moduleLoadRequests);

        List<ResolutionEngine.DependencyNode> directDeps = new ArrayList<>();
        for (ModuleResolver.DirectPackageDependency directPkgDependency : directDepsContainer.getAll()) {
            PackageVersion depVersion;
            String repository;
            PackageDescriptor depPkgDesc = directPkgDependency.pkgDesc();
            if (directPkgDependency.dependencyKind() == ModuleResolver.DirectPackageDependencyKind.NEW) {
                // This blendedDep may be resolved from the local repository as well.
                Optional<BlendedManifest.Dependency> blendedDepOptional = blendedManifest.dependency(
                        depPkgDesc.org(), depPkgDesc.name());

                // If the package version is not null, use it
                if (directPkgDependency.pkgDesc().version() != null) {
                    depVersion = directPkgDependency.pkgDesc().version();
                    repository = blendedDepOptional
                            .map(BlendedManifest.Dependency::repository)
                            .orElse(null);
                } else if (blendedDepOptional.isPresent()) {
                    BlendedManifest.Dependency blendedDep = blendedDepOptional.get();
                    repository = blendedDep.repository();
                    depVersion = blendedDep.version();
                } else {
                    depVersion = null;
                    repository = null;
                }
            } else if (directPkgDependency.dependencyKind() == ModuleResolver.DirectPackageDependencyKind.EXISTING) {
                BlendedManifest.Dependency blendedDep = blendedManifest.dependencyOrThrow(
                        depPkgDesc.org(), depPkgDesc.name());
                depVersion = blendedDep.version();
                repository = blendedDep.repository();
            } else {
                throw new IllegalStateException("Unsupported direct dependency kind: " +
                        directPkgDependency.dependencyKind());
            }
            directDeps.add(new ResolutionEngine.DependencyNode(
                    PackageDescriptor.from(depPkgDesc.org(), depPkgDesc.name(), depVersion, repository),
                    directPkgDependency.scope(), directPkgDependency.resolutionType()));
        }

        return directDeps;
    }

    private void populateStaticDependencyGraph(Collection<DependencyNode> directDependencies,
                                               PackageDependencyGraphBuilder graphBuilder) {
        Collection<PackageMetadataResponse> pkgMetadataResponses = resolveDirectDependencies(directDependencies);
        for (PackageMetadataResponse resolutionResp : pkgMetadataResponses) {
            if (resolutionResp.resolutionStatus() == ResolutionResponse.ResolutionStatus.UNRESOLVED) {
                // TODO Report diagnostics
                continue;
            }

            ResolutionRequest resolutionReq = resolutionResp.packageLoadRequest();
            PackageDescriptor resolvedPkgDesc = resolutionResp.resolvedDescriptor();
            DependencyResolutionType resolutionType = resolutionReq.resolutionType();
            PackageDependencyScope scope = resolutionReq.scope();

            // Merge the dependency graph only if the node is accepted by the graphBuilder
            NodeStatus nodeStatus = graphBuilder.addResolvedDependency(rootPkgDesc,
                    resolvedPkgDesc, scope, resolutionType);
            if (nodeStatus == NodeStatus.ACCEPTED) {
                mergeGraph(resolvedPkgDesc,
                        resolutionResp.dependencyGraph().orElseThrow(
                                () -> new IllegalStateException("Graph cannot be null in a resolved dependency")),
                        scope, resolutionType, graphBuilder);
            }
        }
    }

    private Collection<PackageMetadataResponse> resolveDirectDependencies(Collection<DependencyNode> directDeps) {
        // Set the default locking mode based on the sticky build option.
        PackageLockingMode lockingMode = resolutionOptions.sticky() ?
                PackageLockingMode.HARD : PackageLockingMode.MEDIUM;
        List<ResolutionRequest> resolutionRequests = new ArrayList<>();
        for (DependencyNode directDependency : directDeps) {
            PackageDescriptor pkgDesc = directDependency.pkgDesc();
            Optional<BlendedManifest.Dependency> dependency = blendedManifest.lockedDependency(
                    pkgDesc.org(), pkgDesc.name());
<<<<<<< HEAD
            if (dependency.isPresent() && isTransitivePackage(dependency.get())) {
=======
            if (dependency.isPresent() &&
                    dependency.get().relation() == BlendedManifest.DependencyRelation.TRANSITIVE) {
>>>>>>> 6016abf6
                // If the dependency is a direct dependency then use the version otherwise leave it.
                // The situation is that an indirect dependency(previous compilation) has become a
                // direct dependency (this compilation). Here we ignore the previous indirect dependency version and
                // look up Ballerina central repository for the latest version which is in the same compatible range.
                lockingMode = PackageLockingMode.SOFT;
            }

            resolutionRequests.add(ResolutionRequest.from(pkgDesc, directDependency.scope(),
                    directDependency.resolutionType(), lockingMode));
        }

        return packageResolver.resolvePackageMetadata(resolutionRequests, resolutionOptions);
    }

    private void mergeGraph(PackageDescriptor rootNode,
                            DependencyGraph<PackageDescriptor> dependencyGraph,
                            PackageDependencyScope scope,
                            DependencyResolutionType resolutionType,
                            PackageDependencyGraphBuilder graphBuilder) {
        Collection<PackageDescriptor> directDependencies = dependencyGraph.getDirectDependencies(rootNode);
        for (PackageDescriptor directDep : directDependencies) {
            NodeStatus nodeStatus;
            DependencyGraph<PackageDescriptor> dependencyGraphFinal;
            if (directDep.isBuiltInPackage()) {
                // a built-in dependency will have the same version (0.0.0) across Ballerina distributions
                // but their dependencies may change. Therefore,
                // we need to always get the dependency graph of built-in packages from the current distribution
                dependencyGraphFinal = getBuiltInPkgDescDepGraph(scope, directDep);
                // Builtin package versions are always resolved
                nodeStatus = graphBuilder.addResolvedDependency(rootNode, directDep, scope, resolutionType);
            } else {
                dependencyGraphFinal = dependencyGraph;
                nodeStatus = graphBuilder.addUnresolvedDependency(rootNode, directDep, scope, resolutionType);
            }

            // Merge the dependency graph only if the node is accepted by the graphBuilder
            if (nodeStatus == NodeStatus.ACCEPTED) {
                mergeGraph(directDep, dependencyGraphFinal, scope, resolutionType, graphBuilder);
            }
        }
    }

    private DependencyGraph<PackageDescriptor> getBuiltInPkgDescDepGraph(
            PackageDependencyScope scope, PackageDescriptor directDep) {
        Collection<PackageMetadataResponse> packageMetadataResponses = packageResolver.resolvePackageMetadata(
                Collections.singletonList(ResolutionRequest.from(directDep, scope)), resolutionOptions);
        if (packageMetadataResponses.isEmpty()) {
            // This condition cannot be met since a built-in package is always expected to be available in the dist
            throw new IllegalStateException("built-in package not found in distribution: " + directDep.toString());
        }
        PackageMetadataResponse packageMetadataResponse = packageMetadataResponses.iterator().next();
        Optional<DependencyGraph<PackageDescriptor>> packageDescriptorDependencyGraph =
                packageMetadataResponse.dependencyGraph();

        return packageDescriptorDependencyGraph
                .orElseThrow(() -> new IllegalStateException("Graph cannot be null in a built-in package"));
    }

    private void updateDependencyVersions(PackageDependencyGraphBuilder graphBuilder) {
        // Remove all dangling nodes in the graph builder.
        graphBuilder.removeDanglingNodes();
        // Get unresolved nodes. This list is based on the sticky option
        Collection<DependencyNode> unresolvedNodes = getUnresolvedNode(graphBuilder);

        // Create ResolutionRequests for all unresolved nodes by looking at the blended nodes
        List<ResolutionRequest> unresolvedRequests = new ArrayList<>(unresolvedNodes.size());
        for (DependencyNode unresolvedNode : unresolvedNodes) {
            PackageDescriptor unresolvedPkgDes = unresolvedNode.pkgDesc();
            Optional<BlendedManifest.Dependency> blendedDepOptional =
                    blendedManifest.dependency(unresolvedPkgDes.org(), unresolvedPkgDes.name());
            ResolutionRequest resolutionRequest = getRequestForUnresolvedNode(unresolvedNode,
                    blendedDepOptional.orElse(null));
            unresolvedRequests.add(resolutionRequest);
        }

        // Resolve unresolved nodes to see whether there exist newer versions
        Collection<PackageMetadataResponse> pkgMetadataResponses =
                packageResolver.resolvePackageMetadata(unresolvedRequests, resolutionOptions);

        // Update the graph with new versions of dependencies (if any)
        addUpdatedPackagesToGraph(pkgMetadataResponses, graphBuilder);
    }

    /**
     * Returns a ResolutionRequest instance for the given unresolved node by considering the details
     * recorded in BlendedManifest.
     *
     * @param unresolvedNode the unresolved node
     * @param blendedDep     the dependency recorded in either Dependencies.toml or Ballerina.toml
     * @return ResolutionRequest
     */
    private ResolutionRequest getRequestForUnresolvedNode(DependencyNode unresolvedNode,
                                                          BlendedManifest.Dependency blendedDep) {
        if (blendedDep == null) {
            return ResolutionRequest.from(unresolvedNode.pkgDesc(), unresolvedNode.scope(),
                    unresolvedNode.resolutionType(), PackageLockingMode.MEDIUM);
        }

        // Compare blendedDep version with the unresolved version
        VersionCompatibilityResult versionCompResult = blendedDep.version().compareTo(
                unresolvedNode.pkgDesc().version());
        if (versionCompResult == VersionCompatibilityResult.GREATER_THAN ||
                versionCompResult == VersionCompatibilityResult.EQUAL) {
            PackageLockingMode lockingMode = resolutionOptions.sticky() ?
                    PackageLockingMode.HARD : PackageLockingMode.MEDIUM;
            PackageDescriptor blendedDepPkgDesc = PackageDescriptor.from(blendedDep.org(), blendedDep.name(),
                    blendedDep.version(), blendedDep.repository());
            return ResolutionRequest.from(blendedDepPkgDesc, unresolvedNode.scope(),
                    unresolvedNode.resolutionType(), lockingMode);
        } else if (versionCompResult == VersionCompatibilityResult.LESS_THAN) {
            return ResolutionRequest.from(unresolvedNode.pkgDesc(), unresolvedNode.scope(),
                    unresolvedNode.resolutionType(), PackageLockingMode.MEDIUM);
        } else {
            // TODO Report a diagnostic
            // Blended Dep version is incompatible with the unresolved node.
            String depInfo = blendedDep.org() + "/" + blendedDep.name();
            String sourceFile = blendedDep.origin() == BlendedManifest.DependencyOrigin.USER_SPECIFIED ?
                    ProjectConstants.BALLERINA_TOML : ProjectConstants.DEPENDENCIES_TOML;
            throw new ProjectException("Incompatible versions: " + depInfo + ". " +
                    "Version specified in " + sourceFile + ": " + blendedDep.version() +
                    " and the version resolved from other dependencies: " + unresolvedNode.pkgDesc.version());
        }
    }

    private Collection<DependencyNode> getUnresolvedNode(PackageDependencyGraphBuilder graphBuilder) {
        if (resolutionOptions.sticky()) {
            return graphBuilder.getUnresolvedNodes();
        } else {
            // Since sticky = false, we have to update all dependency nodes.
            return graphBuilder.getAllDependencies();
        }
    }

    private void completeDependencyGraph(PackageDependencyGraphBuilder graphBuilder) {
        graphBuilder.removeDanglingNodes();
        Collection<DependencyNode> unresolvedNodes;
        while (!(unresolvedNodes = graphBuilder.getUnresolvedNodes()).isEmpty()) {
            // Create ResolutionRequests for all unresolved nodes by looking at the blended nodes
            List<ResolutionRequest> unresolvedRequests = new ArrayList<>(unresolvedNodes.size());
            for (DependencyNode unresolvedNode : unresolvedNodes) {
                PackageDescriptor unresolvedPkgDes = unresolvedNode.pkgDesc();
                Optional<BlendedManifest.Dependency> blendedDepOptional =
                        blendedManifest.userSpecifiedDependency(unresolvedPkgDes.org(), unresolvedPkgDes.name());
                ResolutionRequest resolutionRequest = getRequestForUnresolvedNode(unresolvedNode,
                        blendedDepOptional.orElse(null));
                unresolvedRequests.add(resolutionRequest);
            }

            Collection<PackageMetadataResponse> pkgMetadataResponses =
                    packageResolver.resolvePackageMetadata(unresolvedRequests, resolutionOptions);
            addUpdatedPackagesToGraph(pkgMetadataResponses, graphBuilder);
            graphBuilder.removeDanglingNodes();
        }
    }

    private void addUpdatedPackagesToGraph(Collection<PackageMetadataResponse> pkgMetadataResponses,
                                           PackageDependencyGraphBuilder graphBuilder) {
        for (PackageMetadataResponse resolutionResp : pkgMetadataResponses) {
            if (resolutionResp.resolutionStatus() == ResolutionResponse.ResolutionStatus.UNRESOLVED) {
                // TODO Report diagnostics
                continue;
            }

            addNodeToGraph(graphBuilder, resolutionResp);
        }
    }

    private void addNodeToGraph(PackageDependencyGraphBuilder graphBuilder,
                                PackageMetadataResponse resolutionResp) {
        ResolutionRequest resolutionReq = resolutionResp.packageLoadRequest();
        PackageDescriptor pkgDesc = resolutionResp.resolvedDescriptor();
        PackageDependencyScope scope = resolutionReq.scope();
        DependencyResolutionType resolvedType = resolutionReq.resolutionType();

        // Merge the dependency graph only if the node is accepted by the graphBuilder
        NodeStatus nodeStatus = graphBuilder.addResolvedNode(pkgDesc, scope, resolvedType);
        if (nodeStatus == NodeStatus.ACCEPTED) {
            mergeGraph(pkgDesc, resolutionResp.dependencyGraph().orElseThrow(
                    () -> new IllegalStateException("Graph cannot be null in a resolved dependency")),
                    scope, resolvedType, graphBuilder);
        }
    }

<<<<<<< HEAD
    private void populateGraphWithPreviousCompilationDependencies(DependencyManifest dependencyManifest,
                                                                  PackageDependencyGraphBuilder graphBuilder) {
        for (DependencyManifest.Package pkg : dependencyManifest.packages()) {
            graphBuilder.addResolvedNode(PackageDescriptor.from(pkg.org(), pkg.name(), pkg.version()),
                    PackageDependencyScope.fromString(pkg.scope()), DependencyResolutionType.SOURCE);
        }
    }

    private boolean isTransitivePackage(DependencyManifest.Package aPackage) {
        DependencyManifest.Package rootPackage = null;
        for (DependencyManifest.Package pkg : dependencyManifest.packages()) {
            if (pkg.org() == rootPkgDesc.org() && pkg.name() == rootPkgDesc.name()) {
                rootPackage = pkg;
                break;
            }
        }

        if (rootPackage == null) {
            return false;
        }

        for (DependencyManifest.Dependency dependency : rootPackage.dependencies()) {
            if (aPackage.org() == dependency.org() && aPackage.name() == dependency.name()) {
                return true;
            }
        }
        return false;
    }

=======
>>>>>>> 6016abf6
    /**
     * Represents a PackageDependency in the context of dependency resolution.
     *
     * @since 2.0.0
     */
    public static class DependencyNode {
        private final PackageDescriptor pkgDesc;
        private final PackageDependencyScope scope;
        private final DependencyResolutionType resolutionType;

        public DependencyNode(PackageDescriptor pkgDesc,
                              PackageDependencyScope scope,
                              DependencyResolutionType resolutionType) {
            this.pkgDesc = Objects.requireNonNull(pkgDesc);
            this.scope = Objects.requireNonNull(scope);
            this.resolutionType = Objects.requireNonNull(resolutionType);
        }

        public DependencyNode(PackageDescriptor pkgDesc) {
            this(pkgDesc, PackageDependencyScope.DEFAULT, DependencyResolutionType.SOURCE);
        }

        public PackageDescriptor pkgDesc() {
            return pkgDesc;
        }

        public PackageDependencyScope scope() {
            return scope;
        }

        public DependencyResolutionType resolutionType() {
            return resolutionType;
        }

        @Override
        public boolean equals(Object o) {
            if (this == o) {
                return true;
            }

            if (o == null || getClass() != o.getClass()) {
                return false;
            }

            DependencyNode that = (DependencyNode) o;
            return Objects.equals(pkgDesc.org(), that.pkgDesc.org()) &&
                    Objects.equals(pkgDesc.name(), that.pkgDesc.name()) &&
                    Objects.equals(pkgDesc.version(), that.pkgDesc.version()) &&
                    Objects.equals(pkgDesc.repository(), that.pkgDesc.repository()) &&
                    scope == that.scope &&
                    resolutionType == that.resolutionType;
        }

        @Override
        public int hashCode() {
            return Objects.hash(pkgDesc, scope, resolutionType);
        }

        @Override
        public String toString() {
            String attr = " [scope=" + scope + ",kind=" + resolutionType +
                    ",repo=" + pkgDesc.repository().orElse(null) + "]";
            return pkgDesc.toString() + attr;
        }
    }
}<|MERGE_RESOLUTION|>--- conflicted
+++ resolved
@@ -170,12 +170,8 @@
             PackageDescriptor pkgDesc = directDependency.pkgDesc();
             Optional<BlendedManifest.Dependency> dependency = blendedManifest.lockedDependency(
                     pkgDesc.org(), pkgDesc.name());
-<<<<<<< HEAD
-            if (dependency.isPresent() && isTransitivePackage(dependency.get())) {
-=======
             if (dependency.isPresent() &&
                     dependency.get().relation() == BlendedManifest.DependencyRelation.TRANSITIVE) {
->>>>>>> 6016abf6
                 // If the dependency is a direct dependency then use the version otherwise leave it.
                 // The situation is that an indirect dependency(previous compilation) has become a
                 // direct dependency (this compilation). Here we ignore the previous indirect dependency version and
@@ -359,38 +355,6 @@
         }
     }
 
-<<<<<<< HEAD
-    private void populateGraphWithPreviousCompilationDependencies(DependencyManifest dependencyManifest,
-                                                                  PackageDependencyGraphBuilder graphBuilder) {
-        for (DependencyManifest.Package pkg : dependencyManifest.packages()) {
-            graphBuilder.addResolvedNode(PackageDescriptor.from(pkg.org(), pkg.name(), pkg.version()),
-                    PackageDependencyScope.fromString(pkg.scope()), DependencyResolutionType.SOURCE);
-        }
-    }
-
-    private boolean isTransitivePackage(DependencyManifest.Package aPackage) {
-        DependencyManifest.Package rootPackage = null;
-        for (DependencyManifest.Package pkg : dependencyManifest.packages()) {
-            if (pkg.org() == rootPkgDesc.org() && pkg.name() == rootPkgDesc.name()) {
-                rootPackage = pkg;
-                break;
-            }
-        }
-
-        if (rootPackage == null) {
-            return false;
-        }
-
-        for (DependencyManifest.Dependency dependency : rootPackage.dependencies()) {
-            if (aPackage.org() == dependency.org() && aPackage.name() == dependency.name()) {
-                return true;
-            }
-        }
-        return false;
-    }
-
-=======
->>>>>>> 6016abf6
     /**
      * Represents a PackageDependency in the context of dependency resolution.
      *
