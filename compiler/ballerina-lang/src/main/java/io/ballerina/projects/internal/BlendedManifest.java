--- conflicted
+++ resolved
@@ -19,6 +19,7 @@
 
 import io.ballerina.projects.DependencyManifest;
 import io.ballerina.projects.ModuleDescriptor;
+import io.ballerina.projects.PackageDescriptor;
 import io.ballerina.projects.PackageManifest;
 import io.ballerina.projects.PackageName;
 import io.ballerina.projects.PackageOrg;
@@ -53,20 +54,14 @@
                                        AbstractPackageRepository localPackageRepository) {
         PackageContainer<Dependency> depContainer = new PackageContainer<>();
         for (DependencyManifest.Package pkgInDepManifest : dependencyManifest.packages()) {
-<<<<<<< HEAD
-            depContainer.add(pkgInDepManifest.org(), pkgInDepManifest.name(),
-                    new Dependency(pkgInDepManifest.org(),
-                            pkgInDepManifest.name(), pkgInDepManifest.version(),
-                            Repository.NOT_SPECIFIED, moduleNames(pkgInDepManifest)));
-=======
             PackageOrg pkgOrg = pkgInDepManifest.org();
             PackageName pkgName = pkgInDepManifest.name();
             PackageVersion pkgVersion = ProjectUtils.isBuiltInPackage(pkgOrg, pkgName.toString()) ?
                     BUILTIN_PACKAGE_VERSION : pkgInDepManifest.version();
-            depContainer.add(pkgOrg, pkgName, new Dependency(pkgOrg, pkgName, pkgVersion,
-                    getRelation(pkgInDepManifest.isTransitive()),
-                    Repository.NOT_SPECIFIED, moduleNames(pkgInDepManifest), DependencyOrigin.LOCKED));
->>>>>>> 6016abf6
+            depContainer.add(pkgOrg, pkgName, new Dependency(pkgOrg, pkgName, pkgVersion, getRelation(
+                    isTransitivePackage(pkgInDepManifest, dependencyManifest, packageManifest.descriptor())),
+                                                             Repository.NOT_SPECIFIED, moduleNames(pkgInDepManifest),
+                                                             DependencyOrigin.LOCKED));
         }
 
         for (PackageManifest.Dependency depInPkgManifest : packageManifest.dependencies()) {
@@ -78,27 +73,15 @@
             if (existingDepOptional.isEmpty()) {
                 depContainer.add(depInPkgManifest.org(), depInPkgManifest.name(),
                         new Dependency(depInPkgManifest.org(),
-<<<<<<< HEAD
-                                depInPkgManifest.name(), depInPkgManifest.version(),
-                                Repository.LOCAL, moduleNames(depInPkgManifest, localPackageRepository)));
-
-=======
                                 depInPkgManifest.name(), depInPkgManifest.version(), DependencyRelation.UNKNOWN,
                                 depInPkgManifestRepo, moduleNames(depInPkgManifest, localPackageRepository),
                                 DependencyOrigin.USER_SPECIFIED));
->>>>>>> 6016abf6
             } else {
                 Dependency existingDep = existingDepOptional.get();
                 VersionCompatibilityResult compatibilityResult =
                         depInPkgManifest.version().compareTo(existingDep.version());
                 if (compatibilityResult == VersionCompatibilityResult.EQUAL ||
                         compatibilityResult == VersionCompatibilityResult.GREATER_THAN) {
-<<<<<<< HEAD
-                    depContainer.add(depInPkgManifest.org(), depInPkgManifest.name(),
-                            new Dependency(depInPkgManifest.org(),
-                                    depInPkgManifest.name(), depInPkgManifest.version(),
-                                    Repository.LOCAL, moduleNames(depInPkgManifest, localPackageRepository)));
-=======
                     Dependency newDep = new Dependency(depInPkgManifest.org(), depInPkgManifest.name(),
                             depInPkgManifest.version(), DependencyRelation.UNKNOWN, depInPkgManifestRepo,
                             moduleNames(depInPkgManifest, localPackageRepository), DependencyOrigin.USER_SPECIFIED);
@@ -110,13 +93,17 @@
                             "specified in Ballerina.toml is incompatible with the " +
                             "dependency version (" + existingDep.version + ") locked in Dependencies.toml. " +
                             "org: `" + existingDep.org() + "` name: " + existingDep.name() + "");
->>>>>>> 6016abf6
                 }
             }
         }
 
         return new BlendedManifest(depContainer);
     }
+
+    private static DependencyRelation getRelation(boolean isTransitive) {
+        return isTransitive ? DependencyRelation.TRANSITIVE : DependencyRelation.DIRECT;
+    }
+
 
     private static Collection<String> moduleNames(DependencyManifest.Package dependency) {
         return dependency.modules()
@@ -173,6 +160,29 @@
                 .collect(Collectors.toList());
     }
 
+    private static boolean isTransitivePackage(DependencyManifest.Package aPackage,
+                                        DependencyManifest dependencyManifest,
+                                        PackageDescriptor rootPkgDesc) {
+        DependencyManifest.Package rootPackage = null;
+        for (DependencyManifest.Package pkg : dependencyManifest.packages()) {
+            if (pkg.org() == rootPkgDesc.org() && pkg.name() == rootPkgDesc.name()) {
+                rootPackage = pkg;
+                break;
+            }
+        }
+
+        if (rootPackage == null) {
+            return false;
+        }
+
+        for (DependencyManifest.Dependency dependency : rootPackage.dependencies()) {
+            if (aPackage.org() == dependency.org() && aPackage.name() == dependency.name()) {
+                return true;
+            }
+        }
+        return false;
+    }
+
     /**
      * Represents a local dependency package.
      *
@@ -182,6 +192,7 @@
         private final PackageOrg org;
         private final PackageName name;
         private final PackageVersion version;
+        private final DependencyRelation relation;
         private final Repository repository;
         private final Collection<String> modules;
         private final DependencyOrigin origin;
@@ -190,11 +201,14 @@
         private Dependency(PackageOrg org,
                            PackageName name,
                            PackageVersion version,
+                           DependencyRelation relation,
                            Repository repository,
-                           Collection<String> modules, DependencyOrigin origin) {
+                           Collection<String> modules,
+                           DependencyOrigin origin) {
             this.org = org;
             this.name = name;
             this.version = version;
+            this.relation = relation;
             this.repository = repository;
             this.modules = modules;
             this.origin = origin;
@@ -220,8 +234,6 @@
             return isFromLocalRepository() ? ProjectConstants.LOCAL_REPOSITORY_NAME : null;
         }
 
-<<<<<<< HEAD
-=======
         public DependencyRelation relation() {
             return relation;
         }
@@ -230,7 +242,6 @@
             return origin;
         }
 
->>>>>>> 6016abf6
         public Collection<String> moduleNames() {
             return modules;
         }
